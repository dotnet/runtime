// Licensed to the .NET Foundation under one or more agreements.
// The .NET Foundation licenses this file to you under the MIT license.

/*XXXXXXXXXXXXXXXXXXXXXXXXXXXXXXXXXXXXXXXXXXXXXXXXXXXXXXXXXXXXXXXXXXXXXXXXXXXXX
XXXXXXXXXXXXXXXXXXXXXXXXXXXXXXXXXXXXXXXXXXXXXXXXXXXXXXXXXXXXXXXXXXXXXXXXXXXXXXX
XX                                                                           XX
XX                          GenTree                                          XX
XX                                                                           XX
XX  This is the node in the semantic tree graph. It represents the operation XX
XX  corresponding to the node, and other information during code-gen.        XX
XX                                                                           XX
XXXXXXXXXXXXXXXXXXXXXXXXXXXXXXXXXXXXXXXXXXXXXXXXXXXXXXXXXXXXXXXXXXXXXXXXXXXXXXX
XXXXXXXXXXXXXXXXXXXXXXXXXXXXXXXXXXXXXXXXXXXXXXXXXXXXXXXXXXXXXXXXXXXXXXXXXXXXXXX
*/

/*****************************************************************************/
#ifndef _GENTREE_H_
#define _GENTREE_H_
/*****************************************************************************/

#include "vartype.h"   // For "var_types"
#include "target.h"    // For "regNumber"
#include "ssaconfig.h" // For "SsaConfig::RESERVED_SSA_NUM"
#include "valuenumtype.h"
#include "jitstd.h"
#include "jithashtable.h"
#include "simd.h"
#include "namedintrinsiclist.h"
#include "layout.h"
#include "debuginfo.h"

// Debugging GenTree is much easier if we add a magic virtual function to make the debugger able to figure out what type
// it's got. This is enabled by default in DEBUG. To enable it in RET builds (temporarily!), you need to change the
// build to define DEBUGGABLE_GENTREE=1, as well as pass /OPT:NOICF to the linker (or else all the vtables get merged,
// making the debugging value supplied by them useless).
#ifndef DEBUGGABLE_GENTREE
#ifdef DEBUG
#define DEBUGGABLE_GENTREE 1
#else // !DEBUG
#define DEBUGGABLE_GENTREE 0
#endif // !DEBUG
#endif // !DEBUGGABLE_GENTREE

// The SpecialCodeKind enum is used to indicate the type of special (unique)
// target block that will be targeted by an instruction.
// These are used by:
//   GenTreeBoundsChk nodes (SCK_RNGCHK_FAIL, SCK_ARG_EXCPN, SCK_ARG_RNG_EXCPN)
//     - these nodes have a field (gtThrowKind) to indicate which kind
//   GenTreeOps nodes, for which codegen will generate the branch
//     - it will use the appropriate kind based on the opcode, though it's not
//       clear why SCK_OVERFLOW == SCK_ARITH_EXCPN
//
enum SpecialCodeKind
{
    SCK_NONE,
    SCK_RNGCHK_FAIL,                // target when range check fails
    SCK_DIV_BY_ZERO,                // target for divide by zero (Not used on X86/X64)
    SCK_ARITH_EXCPN,                // target on arithmetic exception
    SCK_OVERFLOW = SCK_ARITH_EXCPN, // target on overflow
    SCK_ARG_EXCPN,                  // target on ArgumentException (currently used only for SIMD intrinsics)
    SCK_ARG_RNG_EXCPN,              // target on ArgumentOutOfRangeException (currently used only for SIMD intrinsics)
    SCK_COUNT
};

/*****************************************************************************/

enum genTreeOps : BYTE
{
#define GTNODE(en, st, cm, ok) GT_##en,
#include "gtlist.h"

    GT_COUNT,

#ifdef TARGET_64BIT
    // GT_CNS_NATIVELONG is the gtOper symbol for GT_CNS_LNG or GT_CNS_INT, depending on the target.
    // For the 64-bit targets we will only use GT_CNS_INT as it used to represent all the possible sizes
    GT_CNS_NATIVELONG = GT_CNS_INT,
#else
    // For the 32-bit targets we use a GT_CNS_LNG to hold a 64-bit integer constant and GT_CNS_INT for all others.
    // In the future when we retarget the JIT for x86 we should consider eliminating GT_CNS_LNG
    GT_CNS_NATIVELONG = GT_CNS_LNG,
#endif
};

// The following enum defines a set of bit flags that can be used
// to classify expression tree nodes.
//
enum GenTreeOperKind
{
    GTK_SPECIAL = 0x00, // special operator
    GTK_LEAF    = 0x01, // leaf    operator
    GTK_UNOP    = 0x02, // unary   operator
    GTK_BINOP   = 0x04, // binary  operator

    GTK_KINDMASK = (GTK_SPECIAL | GTK_LEAF | GTK_UNOP | GTK_BINOP), // operator kind mask
    GTK_SMPOP    = (GTK_UNOP | GTK_BINOP),

    GTK_COMMUTE = 0x08, // commutative  operator
    GTK_EXOP    = 0x10, // Indicates that an oper for a node type that extends GenTreeOp (or GenTreeUnOp)
                        // by adding non-node fields to unary or binary operator.
    GTK_NOVALUE = 0x20, // node does not produce a value

    GTK_MASK = 0xFF
};

// The following enum defines a set of bit flags that describe opers for the purposes
// of DEBUG-only checks. This is separate from the above "GenTreeOperKind"s to avoid
// making the table for those larger in Release builds. However, it resides in the same
// "namespace" and so all values here must be distinct from those in "GenTreeOperKind".
//
enum GenTreeDebugOperKind
{
    DBK_FIRST_FLAG = GTK_MASK + 1,

    DBK_NOTHIR    = DBK_FIRST_FLAG,      // This oper is not supported in HIR (before rationalization).
    DBK_NOTLIR    = DBK_FIRST_FLAG << 1, // This oper is not supported in LIR (after rationalization).
    DBK_NOCONTAIN = DBK_FIRST_FLAG << 2, // This oper produces a value, but may not be contained.

    DBK_MASK = ~GTK_MASK
};

/*****************************************************************************/

enum gtCallTypes : BYTE
{
    CT_USER_FUNC, // User function
    CT_HELPER,    // Jit-helper
    CT_INDIRECT,  // Indirect call

    CT_COUNT // fake entry (must be last)
};

#ifdef DEBUG
/*****************************************************************************
*
*  TargetHandleTypes are used to determine the type of handle present inside GenTreeIntCon node.
*  The values are such that they don't overlap with helper's or user function's handle.
*/
enum TargetHandleType : BYTE
{
    THT_Unknown                  = 2,
    THT_GSCookieCheck            = 4,
    THT_SetGSCookie              = 6,
    THT_IntializeArrayIntrinsics = 8
};
#endif
/*****************************************************************************/

struct BasicBlock;
enum BasicBlockFlags : unsigned __int64;
struct InlineCandidateInfo;
struct GuardedDevirtualizationCandidateInfo;
struct ClassProfileCandidateInfo;
struct LateDevirtualizationInfo;

typedef unsigned short AssertionIndex;

static const AssertionIndex NO_ASSERTION_INDEX = 0;

//------------------------------------------------------------------------
// GetAssertionIndex: return 1-based AssertionIndex from 0-based int index.
//
// Arguments:
//    index - 0-based index
// Return Value:
//    1-based AssertionIndex.
inline AssertionIndex GetAssertionIndex(unsigned index)
{
    return (AssertionIndex)(index + 1);
}

class AssertionInfo
{
    // true if the assertion holds on the bbNext edge instead of the bbJumpDest edge (for GT_JTRUE nodes)
    unsigned short m_isNextEdgeAssertion : 1;
    // 1-based index of the assertion
    unsigned short m_assertionIndex : 15;

    AssertionInfo(bool isNextEdgeAssertion, AssertionIndex assertionIndex)
        : m_isNextEdgeAssertion(isNextEdgeAssertion), m_assertionIndex(assertionIndex)
    {
        assert(m_assertionIndex == assertionIndex);
    }

public:
    AssertionInfo() : AssertionInfo(false, 0)
    {
    }

    AssertionInfo(AssertionIndex assertionIndex) : AssertionInfo(false, assertionIndex)
    {
    }

    static AssertionInfo ForNextEdge(AssertionIndex assertionIndex)
    {
        // Ignore the edge information if there's no assertion
        bool isNextEdge = (assertionIndex != NO_ASSERTION_INDEX);
        return AssertionInfo(isNextEdge, assertionIndex);
    }

    void Clear()
    {
        m_isNextEdgeAssertion = 0;
        m_assertionIndex      = NO_ASSERTION_INDEX;
    }

    bool HasAssertion() const
    {
        return m_assertionIndex != NO_ASSERTION_INDEX;
    }

    AssertionIndex GetAssertionIndex() const
    {
        return m_assertionIndex;
    }

    bool IsNextEdgeAssertion() const
    {
        return m_isNextEdgeAssertion;
    }
};

// GT_FIELD nodes will be lowered into more "code-gen-able" representations, like
// GT_IND's of addresses, or GT_LCL_FLD nodes.  We'd like to preserve the more abstract
// information, and will therefore annotate such lowered nodes with FieldSeq's.  A FieldSeq
// represents a (possibly) empty sequence of fields.  The fields are in the order
// in which they are dereferenced.  The first field may be an object field or a struct field;
// all subsequent fields must be struct fields.
class FieldSeqNode
{
public:
    enum class FieldKind : uintptr_t
    {
        Instance     = 0, // An instance field, object or struct.
        SimpleStatic = 1, // Simple static field - the handle represents a unique location.
        SharedStatic = 2, // Static field on a shared generic type: "Class<__Canon>.StaticField".
    };

private:
    static const uintptr_t FIELD_KIND_MASK = 0b11;

    static_assert_no_msg(sizeof(CORINFO_FIELD_HANDLE) == sizeof(uintptr_t));

    uintptr_t     m_fieldHandleAndKind;
    FieldSeqNode* m_next;
    size_t        m_offset;

public:
    FieldSeqNode(CORINFO_FIELD_HANDLE fieldHnd, FieldSeqNode* next, size_t offset, FieldKind fieldKind);

    FieldKind GetKind() const
    {
        return static_cast<FieldKind>(m_fieldHandleAndKind & FIELD_KIND_MASK);
    }

    CORINFO_FIELD_HANDLE GetFieldHandle() const
    {
        assert(GetFieldHandleValue() != NO_FIELD_HANDLE);
        return GetFieldHandleValue();
    }

    CORINFO_FIELD_HANDLE GetFieldHandleValue() const
    {
        return CORINFO_FIELD_HANDLE(m_fieldHandleAndKind & ~FIELD_KIND_MASK);
    }

    FieldSeqNode* GetNext() const
    {
        return m_next;
    }

    //------------------------------------------------------------------------
    // GetOffset: Retrieve "the offset" for the field this node represents.
    //
    // For statics with a known (constant) address it will be the value of that address.
    // For boxed statics, it will be TARGET_POINTER_SIZE (the method table pointer size).
    // For other fields, it will be equal to the value "getFieldOffset" would return.
    //
    size_t GetOffset() const
    {
        return m_offset;
    }

    bool IsStaticField() const
    {
        return (GetKind() == FieldKind::SimpleStatic) || (GetKind() == FieldKind::SharedStatic);
    }

    bool IsSharedStaticField() const
    {
        return GetKind() == FieldKind::SharedStatic;
    }

    FieldSeqNode* GetTail()
    {
        FieldSeqNode* tail = this;
        while (tail->m_next != nullptr)
        {
            tail = tail->m_next;
        }
        return tail;
    }

    // Make sure this provides methods that allow it to be used as a KeyFuncs type in JitHashTable.
    // Note that there is a one-to-one relationship between the field handle and the field kind, so
    // we do not need to mask away the latter for comparison purposes. Likewise, we do not need to
    // include the offset.
    static int GetHashCode(FieldSeqNode fsn)
    {
        return static_cast<int>(fsn.m_fieldHandleAndKind) ^ static_cast<int>(reinterpret_cast<intptr_t>(fsn.m_next));
    }

    static bool Equals(const FieldSeqNode& fsn1, const FieldSeqNode& fsn2)
    {
        return fsn1.m_fieldHandleAndKind == fsn2.m_fieldHandleAndKind && fsn1.m_next == fsn2.m_next;
    }
};

// This class canonicalizes field sequences.
class FieldSeqStore
{
    typedef JitHashTable<FieldSeqNode, /*KeyFuncs*/ FieldSeqNode, FieldSeqNode*> FieldSeqNodeCanonMap;

    CompAllocator         m_alloc;
    FieldSeqNodeCanonMap* m_canonMap;

    static FieldSeqNode s_notAField; // No value, just exists to provide an address.

public:
    FieldSeqStore(CompAllocator alloc);

    // Returns the (canonical in the store) singleton field sequence for the given handle.
    FieldSeqNode* CreateSingleton(CORINFO_FIELD_HANDLE    fieldHnd,
                                  size_t                  offset,
                                  FieldSeqNode::FieldKind fieldKind = FieldSeqNode::FieldKind::Instance);

    // This is a special distinguished FieldSeqNode indicating that a constant does *not*
    // represent a valid field sequence.  This is "infectious", in the sense that appending it
    // (on either side) to any field sequence yields the "NotAField()" sequence.
    static FieldSeqNode* NotAField()
    {
        return &s_notAField;
    }

    // Returns the (canonical in the store) field sequence representing the concatenation of
    // the sequences represented by "a" and "b".  Assumes that "a" and "b" are canonical; that is,
    // they are the results of CreateSingleton, NotAField, or Append calls.  If either of the arguments
    // are the "NotAField" value, so is the result.
    FieldSeqNode* Append(FieldSeqNode* a, FieldSeqNode* b);
};

class GenTreeUseEdgeIterator;
class GenTreeOperandIterator;

struct Statement;

/*****************************************************************************/

// Forward declarations of the subtypes
#define GTSTRUCT_0(fn, en) struct GenTree##fn;
#define GTSTRUCT_1(fn, en) struct GenTree##fn;
#define GTSTRUCT_2(fn, en, en2) struct GenTree##fn;
#define GTSTRUCT_3(fn, en, en2, en3) struct GenTree##fn;
#define GTSTRUCT_4(fn, en, en2, en3, en4) struct GenTree##fn;
#define GTSTRUCT_N(fn, ...) struct GenTree##fn;
#define GTSTRUCT_2_SPECIAL(fn, en, en2) GTSTRUCT_2(fn, en, en2)
#define GTSTRUCT_3_SPECIAL(fn, en, en2, en3) GTSTRUCT_3(fn, en, en2, en3)
#include "gtstructs.h"

/*****************************************************************************/

// Don't format the GenTreeFlags declaration
// clang-format off

//------------------------------------------------------------------------
// GenTreeFlags: a bitmask of flags for GenTree stored in gtFlags
//
enum GenTreeFlags : unsigned int
{
    GTF_EMPTY         = 0,

//---------------------------------------------------------------------
//  The first set of flags can be used with a large set of nodes, and
//  thus they must all have distinct values. That is, one can test any
//  expression node for one of these flags.
//---------------------------------------------------------------------

    GTF_ASG           = 0x00000001, // sub-expression contains an assignment
    GTF_CALL          = 0x00000002, // sub-expression contains a  func. call
    GTF_EXCEPT        = 0x00000004, // sub-expression might throw an exception
    GTF_GLOB_REF      = 0x00000008, // sub-expression uses global variable(s)
    GTF_ORDER_SIDEEFF = 0x00000010, // sub-expression has a re-ordering side effect

// If you set these flags, make sure that code:gtExtractSideEffList knows how to find the tree,
// otherwise the C# (run csc /o-) code:
//     var v = side_eff_operation
// with no use of `v` will drop your tree on the floor.

    GTF_PERSISTENT_SIDE_EFFECTS = GTF_ASG | GTF_CALL,
    GTF_SIDE_EFFECT             = GTF_PERSISTENT_SIDE_EFFECTS | GTF_EXCEPT,
    GTF_GLOB_EFFECT             = GTF_SIDE_EFFECT | GTF_GLOB_REF,
    GTF_ALL_EFFECT              = GTF_GLOB_EFFECT | GTF_ORDER_SIDEEFF,

    GTF_REVERSE_OPS = 0x00000020, // operand op2 should be evaluated before op1 (normally, op1 is evaluated first and op2 is evaluated second)
    GTF_CONTAINED   = 0x00000040, // This node is contained (executed as part of its parent)
    GTF_SPILLED     = 0x00000080, // the value has been spilled

    GTF_NOREG_AT_USE = 0x00000100, // tree node is in memory at the point of use

    GTF_SET_FLAGS   = 0x00000200, // Requires that codegen for this node set the flags. Use gtSetFlags() to check this flag.
    GTF_USE_FLAGS   = 0x00000400, // Indicates that this node uses the flags bits.

    GTF_MAKE_CSE    = 0x00000800, // Hoisted expression: try hard to make this into CSE (see optPerformHoistExpr)
    GTF_DONT_CSE    = 0x00001000, // Don't bother CSE'ing this expr
    GTF_COLON_COND  = 0x00002000, // This node is conditionally executed (part of ? :)

    GTF_NODE_MASK   = GTF_COLON_COND,

    GTF_BOOLEAN     = 0x00004000, // value is known to be 0/1

    GTF_UNSIGNED    = 0x00008000, // With GT_CAST:   the source operand is an unsigned type
                                  // With operators: the specified node is an unsigned operator
    GTF_SPILL       = 0x00020000, // Needs to be spilled here

// The extra flag GTF_IS_IN_CSE is used to tell the consumer of the side effect flags
// that we are calling in the context of performing a CSE, thus we
// should allow the run-once side effects of running a class constructor.
//
// The only requirement of this flag is that it not overlap any of the
// side-effect flags. The actual bit used is otherwise arbitrary.

    GTF_IS_IN_CSE   = GTF_BOOLEAN,

    GTF_COMMON_MASK = 0x0003FFFF, // mask of all the flags above

    GTF_REUSE_REG_VAL = 0x00800000, // This is set by the register allocator on nodes whose value already exists in the
                                    // register assigned to this node, so the code generator does not have to generate
                                    // code to produce the value. It is currently used only on constant nodes.
                                    // It CANNOT be set on var (GT_LCL*) nodes, or on indir (GT_IND or GT_STOREIND) nodes, since
                                    // it is not needed for lclVars and is highly unlikely to be useful for indir nodes.

//---------------------------------------------------------------------
//  The following flags can be used only with a small set of nodes, and
//  thus their values need not be distinct (other than within the set
//  that goes with a particular node/nodes, of course). That is, one can
//  only test for one of these flags if the 'gtOper' value is tested as
//  well to make sure it's the right operator for the particular flag.
//---------------------------------------------------------------------

// NB: GTF_VAR_* and GTF_REG_* share the same namespace of flags.
// These flags are also used by GT_LCL_FLD, and the last-use (DEATH) flags are also used by GenTreeCopyOrReload.

    GTF_VAR_DEF             = 0x80000000, // GT_LCL_VAR -- this is a definition
    GTF_VAR_USEASG          = 0x40000000, // GT_LCL_VAR -- this is a partial definition, a use of the previous definition is implied
                                          // A partial definition usually occurs when a struct field is assigned to (s.f = ...) or
                                          // when a scalar typed variable is assigned to via a narrow store (*((byte*)&i) = ...).

// Last-use bits.
// Note that a node marked GTF_VAR_MULTIREG can only be a pure definition of all the fields, or a pure use of all the fields,
// so we don't need the equivalent of GTF_VAR_USEASG.

    GTF_VAR_MULTIREG_DEATH0 = 0x04000000, // GT_LCL_VAR -- The last-use bit for a lclVar (the first register if it is multireg).
    GTF_VAR_DEATH           = GTF_VAR_MULTIREG_DEATH0,
    GTF_VAR_MULTIREG_DEATH1 = 0x08000000, // GT_LCL_VAR -- The last-use bit for the second register of a multireg lclVar.
    GTF_VAR_MULTIREG_DEATH2 = 0x10000000, // GT_LCL_VAR -- The last-use bit for the third register of a multireg lclVar.
    GTF_VAR_MULTIREG_DEATH3 = 0x20000000, // GT_LCL_VAR -- The last-use bit for the fourth register of a multireg lclVar.
    GTF_VAR_DEATH_MASK      = GTF_VAR_MULTIREG_DEATH0 | GTF_VAR_MULTIREG_DEATH1 | GTF_VAR_MULTIREG_DEATH2 | GTF_VAR_MULTIREG_DEATH3,

// This is the amount we have to shift, plus the regIndex, to get the last use bit we want.
#define MULTIREG_LAST_USE_SHIFT 26

    GTF_VAR_MULTIREG        = 0x02000000, // This is a struct or (on 32-bit platforms) long variable that is used or defined
                                          // to/from a multireg source or destination (e.g. a call arg or return, or an op
                                          // that returns its result in multiple registers such as a long multiply).

    GTF_LIVENESS_MASK   = GTF_VAR_DEF | GTF_VAR_USEASG | GTF_VAR_DEATH_MASK,

    GTF_VAR_CAST        = 0x01000000, // GT_LCL_VAR -- has been explictly cast (variable node may not be type of local)
    GTF_VAR_ITERATOR    = 0x00800000, // GT_LCL_VAR -- this is a iterator reference in the loop condition
    GTF_VAR_CLONED      = 0x00400000, // GT_LCL_VAR -- this node has been cloned or is a clone
    GTF_VAR_CONTEXT     = 0x00200000, // GT_LCL_VAR -- this node is part of a runtime lookup
    GTF_VAR_FOLDED_IND  = 0x00100000, // GT_LCL_VAR -- this node was folded from *(typ*)&lclVar expression tree in fgMorphSmpOp()
                                      // where 'typ' is a small type and 'lclVar' corresponds to a normalized-on-store local variable.
                                      // This flag identifies such nodes in order to make sure that fgDoNormalizeOnStore() is called
                                      // on their parents in post-order morph.
                                      // Relevant for inlining optimizations (see fgInlinePrependStatements)

    // For additional flags for GT_CALL node see GTF_CALL_M_*

    GTF_CALL_UNMANAGED          = 0x80000000, // GT_CALL -- direct call to unmanaged code
    GTF_CALL_INLINE_CANDIDATE   = 0x40000000, // GT_CALL -- this call has been marked as an inline candidate

    GTF_CALL_VIRT_KIND_MASK     = 0x30000000, // GT_CALL -- mask of the below call kinds
    GTF_CALL_NONVIRT            = 0x00000000, // GT_CALL -- a non virtual call
    GTF_CALL_VIRT_STUB          = 0x10000000, // GT_CALL -- a stub-dispatch virtual call
    GTF_CALL_VIRT_VTABLE        = 0x20000000, // GT_CALL -- a  vtable-based virtual call

    GTF_CALL_NULLCHECK          = 0x08000000, // GT_CALL -- must check instance pointer for null
    GTF_CALL_POP_ARGS           = 0x04000000, // GT_CALL -- caller pop arguments?
    GTF_CALL_HOISTABLE          = 0x02000000, // GT_CALL -- call is hoistable

    GTF_MEMORYBARRIER_LOAD      = 0x40000000, // GT_MEMORYBARRIER -- Load barrier

    GTF_FLD_VOLATILE            = 0x40000000, // GT_FIELD -- same as GTF_IND_VOLATILE
    GTF_FLD_INITCLASS           = 0x20000000, // GT_FIELD -- field access requires preceding class/static init helper
    GTF_FLD_TGT_HEAP            = 0x10000000, // GT_FIELD -- same as GTF_IND_TGT_HEAP

    GTF_INX_RNGCHK              = 0x80000000, // GT_INDEX/GT_INDEX_ADDR -- the array reference should be range-checked.
    GTF_INX_STRING_LAYOUT       = 0x40000000, // GT_INDEX -- this uses the special string array layout
    GTF_INX_NOFAULT             = 0x20000000, // GT_INDEX -- the INDEX does not throw an exception (morph to GTF_IND_NONFAULTING)

    GTF_IND_TGT_NOT_HEAP        = 0x80000000, // GT_IND   -- the target is not on the heap
    GTF_IND_VOLATILE            = 0x40000000, // GT_IND   -- the load or store must use volatile sematics (this is a nop on X86)
    GTF_IND_NONFAULTING         = 0x20000000, // Operations for which OperIsIndir() is true  -- An indir that cannot fault.
                                              // Same as GTF_ARRLEN_NONFAULTING.
    GTF_IND_TGT_HEAP            = 0x10000000, // GT_IND   -- the target is on the heap
    GTF_IND_TLS_REF             = 0x08000000, // GT_IND   -- the target is accessed via TLS
    GTF_IND_ASG_LHS             = 0x04000000, // GT_IND   -- this GT_IND node is (the effective val) of the LHS of an
                                              //             assignment; don't evaluate it independently.
    GTF_IND_REQ_ADDR_IN_REG     = GTF_IND_ASG_LHS, // GT_IND  -- requires its addr operand to be evaluated
                                              // into a register. This flag is useful in cases where it
                                              // is required to generate register indirect addressing mode.
                                              // One such case is virtual stub calls on xarch.  This is only
                                              // valid in the backend, where GTF_IND_ASG_LHS is not necessary
                                              // (all such indirections will be lowered to GT_STOREIND).
    GTF_IND_UNALIGNED           = 0x02000000, // GT_IND   -- the load or store is unaligned (we assume worst case
                                              //             alignment of 1 byte)
    GTF_IND_INVARIANT           = 0x01000000, // GT_IND   -- the target is invariant (a prejit indirection)
    GTF_IND_NONNULL             = 0x00400000, // GT_IND   -- the indirection never returns null (zero)
#if defined(TARGET_XARCH)
    GTF_IND_DONT_EXTEND         = 0x00200000, // GT_IND   -- the indirection does not need to extend for small types
#endif // TARGET_XARCH

    GTF_IND_FLAGS = GTF_IND_VOLATILE | GTF_IND_NONFAULTING | GTF_IND_TLS_REF | GTF_IND_UNALIGNED | GTF_IND_INVARIANT |
                    GTF_IND_NONNULL | GTF_IND_TGT_NOT_HEAP | GTF_IND_TGT_HEAP
#if defined(TARGET_XARCH)
                     | GTF_IND_DONT_EXTEND
#endif // TARGET_XARCH
                    ,

    GTF_ADDRMODE_NO_CSE         = 0x80000000, // GT_ADD/GT_MUL/GT_LSH -- Do not CSE this node only, forms complex
                                              //                         addressing mode

    GTF_MUL_64RSLT              = 0x40000000, // GT_MUL     -- produce 64-bit result

    GTF_RELOP_NAN_UN            = 0x80000000, // GT_<relop> -- Is branch taken if ops are NaN?
    GTF_RELOP_JMP_USED          = 0x40000000, // GT_<relop> -- result of compare used for jump or ?:
    GTF_RELOP_ZTT               = 0x08000000, // GT_<relop> -- Loop test cloned for converting while-loops into do-while
                                              //               with explicit "loop test" in the header block.
    GTF_RELOP_SJUMP_OPT         = 0x04000000, // GT_<relop> -- Swap signed jl/jge with js/jns during emitter, reuses flags
                                              //               from previous instruction.

    GTF_JCMP_EQ                 = 0x80000000, // GTF_JCMP_EQ  -- Branch on equal rather than not equal
    GTF_JCMP_TST                = 0x40000000, // GTF_JCMP_TST -- Use bit test instruction rather than compare against zero instruction

    GTF_RET_MERGED              = 0x80000000, // GT_RETURN -- This is a return generated during epilog merging.

    GTF_QMARK_CAST_INSTOF       = 0x80000000, // GT_QMARK -- Is this a top (not nested) level qmark created for
                                              //             castclass or instanceof?

    GTF_BOX_VALUE               = 0x80000000, // GT_BOX -- "box" is on a value type

    GTF_ARR_ADDR_NONNULL        = 0x80000000, // GT_ARR_ADDR -- this array's address is not null

    GTF_ICON_HDL_MASK           = 0xFF000000, // Bits used by handle types below
    GTF_ICON_SCOPE_HDL          = 0x01000000, // GT_CNS_INT -- constant is a scope handle
    GTF_ICON_CLASS_HDL          = 0x02000000, // GT_CNS_INT -- constant is a class handle
    GTF_ICON_METHOD_HDL         = 0x03000000, // GT_CNS_INT -- constant is a method handle
    GTF_ICON_FIELD_HDL          = 0x04000000, // GT_CNS_INT -- constant is a field handle
    GTF_ICON_STATIC_HDL         = 0x05000000, // GT_CNS_INT -- constant is a handle to static data
    GTF_ICON_STR_HDL            = 0x06000000, // GT_CNS_INT -- constant is a string handle
    GTF_ICON_CONST_PTR          = 0x07000000, // GT_CNS_INT -- constant is a pointer to immutable data, (e.g. IAT_PPVALUE)
    GTF_ICON_GLOBAL_PTR         = 0x08000000, // GT_CNS_INT -- constant is a pointer to mutable data (e.g. from the VM state)
    GTF_ICON_VARG_HDL           = 0x09000000, // GT_CNS_INT -- constant is a var arg cookie handle
    GTF_ICON_PINVKI_HDL         = 0x0A000000, // GT_CNS_INT -- constant is a pinvoke calli handle
    GTF_ICON_TOKEN_HDL          = 0x0B000000, // GT_CNS_INT -- constant is a token handle (other than class, method or field)
    GTF_ICON_TLS_HDL            = 0x0C000000, // GT_CNS_INT -- constant is a TLS ref with offset
    GTF_ICON_FTN_ADDR           = 0x0D000000, // GT_CNS_INT -- constant is a function address
    GTF_ICON_CIDMID_HDL         = 0x0E000000, // GT_CNS_INT -- constant is a class ID or a module ID
    GTF_ICON_BBC_PTR            = 0x0F000000, // GT_CNS_INT -- constant is a basic block count pointer
    GTF_ICON_STATIC_BOX_PTR     = 0x10000000, // GT_CNS_INT -- constant is an address of the box for a STATIC_IN_HEAP field
    GTF_ICON_FIELD_SEQ          = 0x11000000, // <--------> -- constant is a FieldSeqNode* (used only as VNHandle)

 // GTF_ICON_REUSE_REG_VAL      = 0x00800000  // GT_CNS_INT -- GTF_REUSE_REG_VAL, defined above
    GTF_ICON_FIELD_OFF          = 0x00400000, // GT_CNS_INT -- constant is a field offset
    GTF_ICON_SIMD_COUNT         = 0x00200000, // GT_CNS_INT -- constant is Vector<T>.Count
    GTF_ICON_INITCLASS          = 0x00100000, // GT_CNS_INT -- Constant is used to access a static that requires preceding
                                              //               class/static init helper.  In some cases, the constant is
                                              //               the address of the static field itself, and in other cases
                                              //               there's an extra layer of indirection and it is the address
                                              //               of the cell that the runtime will fill in with the address
                                              //               of the static field; in both of those cases, the constant
                                              //               is what gets flagged.

    GTF_BLK_VOLATILE            = GTF_IND_VOLATILE,  // GT_ASG, GT_STORE_BLK, GT_STORE_OBJ, GT_STORE_DYNBLK -- is a volatile block operation
    GTF_BLK_UNALIGNED           = GTF_IND_UNALIGNED, // GT_ASG, GT_STORE_BLK, GT_STORE_OBJ, GT_STORE_DYNBLK -- is an unaligned block operation

    GTF_OVERFLOW                = 0x10000000, // Supported for: GT_ADD, GT_SUB, GT_MUL and GT_CAST.
                                              // Requires an overflow check. Use gtOverflow(Ex)() to check this flag.

    GTF_DIV_BY_CNS_OPT          = 0x80000000, // GT_DIV -- Uses the division by constant optimization to compute this division

    GTF_CHK_INDEX_INBND         = 0x80000000, // GT_BOUNDS_CHECK -- have proven this check is always in-bounds

    GTF_ARRLEN_NONFAULTING      = 0x20000000, // GT_ARR_LENGTH  -- An array length operation that cannot fault. Same as GT_IND_NONFAULTING.

    GTF_SIMDASHW_OP             = 0x80000000, // GT_HWINTRINSIC -- Indicates that the structHandle should be gotten from gtGetStructHandleForSIMD
                                              //                   rather than from gtGetStructHandleForHWSIMD.

    // Flag used by assertion prop to indicate that a type is a TYP_LONG
#ifdef TARGET_64BIT
    GTF_ASSERTION_PROP_LONG     = 0x00000001,
#endif // TARGET_64BIT
};

inline constexpr GenTreeFlags operator ~(GenTreeFlags a)
{
    return (GenTreeFlags)(~(unsigned int)a);
}

inline constexpr GenTreeFlags operator |(GenTreeFlags a, GenTreeFlags b)
{
    return (GenTreeFlags)((unsigned int)a | (unsigned int)b);
}

inline constexpr GenTreeFlags operator &(GenTreeFlags a, GenTreeFlags b)
{
    return (GenTreeFlags)((unsigned int)a & (unsigned int)b);
}

inline GenTreeFlags& operator |=(GenTreeFlags& a, GenTreeFlags b)
{
    return a = (GenTreeFlags)((unsigned int)a | (unsigned int)b);
}

inline GenTreeFlags& operator &=(GenTreeFlags& a, GenTreeFlags b)
{
    return a = (GenTreeFlags)((unsigned int)a & (unsigned int)b);
}

inline GenTreeFlags& operator ^=(GenTreeFlags& a, GenTreeFlags b)
{
    return a = (GenTreeFlags)((unsigned int)a ^ (unsigned int)b);
}

// Can any side-effects be observed externally, say by a caller method?
// For assignments, only assignments to global memory can be observed
// externally, whereas simple assignments to local variables can not.
//
// Be careful when using this inside a "try" protected region as the
// order of assignments to local variables would need to be preserved
// wrt side effects if the variables are alive on entry to the
// "catch/finally" region. In such cases, even assignments to locals
// will have to be restricted.
#define GTF_GLOBALLY_VISIBLE_SIDE_EFFECTS(flags) \
    (((flags) & (GTF_CALL | GTF_EXCEPT)) || (((flags) & (GTF_ASG | GTF_GLOB_REF)) == (GTF_ASG | GTF_GLOB_REF)))

#if defined(DEBUG)

//------------------------------------------------------------------------
// GenTreeDebugFlags: a bitmask of debug-only flags for GenTree stored in gtDebugFlags
//
enum GenTreeDebugFlags : unsigned int
{
    GTF_DEBUG_NONE              = 0x00000000, // No debug flags.

    GTF_DEBUG_NODE_MORPHED      = 0x00000001, // the node has been morphed (in the global morphing phase)
    GTF_DEBUG_NODE_SMALL        = 0x00000002,
    GTF_DEBUG_NODE_LARGE        = 0x00000004,
    GTF_DEBUG_NODE_CG_PRODUCED  = 0x00000008, // genProduceReg has been called on this node
    GTF_DEBUG_NODE_CG_CONSUMED  = 0x00000010, // genConsumeReg has been called on this node
    GTF_DEBUG_NODE_LSRA_ADDED   = 0x00000020, // This node was added by LSRA

    GTF_DEBUG_NODE_MASK         = 0x0000003F, // These flags are all node (rather than operation) properties.

    GTF_DEBUG_VAR_CSE_REF       = 0x00800000, // GT_LCL_VAR -- This is a CSE LCL_VAR node
};

inline constexpr GenTreeDebugFlags operator ~(GenTreeDebugFlags a)
{
    return (GenTreeDebugFlags)(~(unsigned int)a);
}

inline constexpr GenTreeDebugFlags operator |(GenTreeDebugFlags a, GenTreeDebugFlags b)
{
    return (GenTreeDebugFlags)((unsigned int)a | (unsigned int)b);
}

inline constexpr GenTreeDebugFlags operator &(GenTreeDebugFlags a, GenTreeDebugFlags b)
{
    return (GenTreeDebugFlags)((unsigned int)a & (unsigned int)b);
}

inline GenTreeDebugFlags& operator |=(GenTreeDebugFlags& a, GenTreeDebugFlags b)
{
    return a = (GenTreeDebugFlags)((unsigned int)a | (unsigned int)b);
}

inline GenTreeDebugFlags& operator &=(GenTreeDebugFlags& a, GenTreeDebugFlags b)
{
    return a = (GenTreeDebugFlags)((unsigned int)a & (unsigned int)b);
}

#endif // defined(DEBUG)

// clang-format on

#ifndef HOST_64BIT
#include <pshpack4.h>
#endif

struct GenTree
{
// We use GT_STRUCT_0 only for the category of simple ops.
#define GTSTRUCT_0(fn, en)                                                                                             \
    GenTree##fn* As##fn()                                                                                              \
    {                                                                                                                  \
        assert(OperIsSimple());                                                                                        \
        return reinterpret_cast<GenTree##fn*>(this);                                                                   \
    }                                                                                                                  \
    const GenTree##fn* As##fn() const                                                                                  \
    {                                                                                                                  \
        assert(OperIsSimple());                                                                                        \
        return reinterpret_cast<const GenTree##fn*>(this);                                                             \
    }                                                                                                                  \
    GenTree##fn& As##fn##Ref()                                                                                         \
    {                                                                                                                  \
        return *As##fn();                                                                                              \
    }

#define GTSTRUCT_N(fn, ...)                                                                                            \
    GenTree##fn* As##fn()                                                                                              \
    {                                                                                                                  \
        assert(OperIs(__VA_ARGS__));                                                                                   \
        return reinterpret_cast<GenTree##fn*>(this);                                                                   \
    }                                                                                                                  \
    const GenTree##fn* As##fn() const                                                                                  \
    {                                                                                                                  \
        assert(OperIs(__VA_ARGS__));                                                                                   \
        return reinterpret_cast<const GenTree##fn*>(this);                                                             \
    }                                                                                                                  \
    GenTree##fn& As##fn##Ref()                                                                                         \
    {                                                                                                                  \
        return *As##fn();                                                                                              \
    }

#define GTSTRUCT_1(fn, en) GTSTRUCT_N(fn, en)
#define GTSTRUCT_2(fn, en, en2) GTSTRUCT_N(fn, en, en2)
#define GTSTRUCT_3(fn, en, en2, en3) GTSTRUCT_N(fn, en, en2, en3)
#define GTSTRUCT_4(fn, en, en2, en3, en4) GTSTRUCT_N(fn, en, en2, en3, en4)
#define GTSTRUCT_2_SPECIAL(fn, en, en2) GTSTRUCT_2(fn, en, en2)
#define GTSTRUCT_3_SPECIAL(fn, en, en2, en3) GTSTRUCT_3(fn, en, en2, en3)

#include "gtstructs.h"

    genTreeOps gtOper; // enum subtype BYTE
    var_types  gtType; // enum subtype BYTE

    genTreeOps OperGet() const
    {
        return gtOper;
    }
    var_types TypeGet() const
    {
        return gtType;
    }

#ifdef DEBUG
    genTreeOps gtOperSave; // Only used to save gtOper when we destroy a node, to aid debugging.
#endif

#define NO_CSE (0)

#define IS_CSE_INDEX(x) ((x) != 0)
#define IS_CSE_USE(x) ((x) > 0)
#define IS_CSE_DEF(x) ((x) < 0)
#define GET_CSE_INDEX(x) (((x) > 0) ? x : -(x))
#define TO_CSE_DEF(x) (-(x))

    signed char gtCSEnum; // 0 or the CSE index (negated if def)
                          // valid only for CSE expressions

    unsigned char gtLIRFlags; // Used for nodes that are in LIR. See LIR::Flags in lir.h for the various flags.

    AssertionInfo gtAssertionInfo;

    bool GeneratesAssertion() const
    {
        return gtAssertionInfo.HasAssertion();
    }

    void ClearAssertion()
    {
        gtAssertionInfo.Clear();
    }

    AssertionInfo GetAssertionInfo() const
    {
        return gtAssertionInfo;
    }

    void SetAssertionInfo(AssertionInfo info)
    {
        gtAssertionInfo = info;
    }

    //
    // Cost metrics on the node. Don't allow direct access to the variable for setting.
    //

public:
#ifdef DEBUG
    // You are not allowed to read the cost values before they have been set in gtSetEvalOrder().
    // Keep track of whether the costs have been initialized, and assert if they are read before being initialized.
    // Obviously, this information does need to be initialized when a node is created.
    // This is public so the dumpers can see it.

    bool gtCostsInitialized;
#endif // DEBUG

#define MAX_COST UCHAR_MAX
#define IND_COST_EX 3 // execution cost for an indirection

    unsigned char GetCostEx() const
    {
        assert(gtCostsInitialized);
        return _gtCostEx;
    }
    unsigned char GetCostSz() const
    {
        assert(gtCostsInitialized);
        return _gtCostSz;
    }

    // Set the costs. They are always both set at the same time.
    // Don't use the "put" property: force calling this function, to make it more obvious in the few places
    // that set the values.
    // Note that costs are only set in gtSetEvalOrder() and its callees.
    void SetCosts(unsigned costEx, unsigned costSz)
    {
        assert(costEx != (unsigned)-1); // looks bogus
        assert(costSz != (unsigned)-1); // looks bogus
        INDEBUG(gtCostsInitialized = true;)

        _gtCostEx = (costEx > MAX_COST) ? MAX_COST : (unsigned char)costEx;
        _gtCostSz = (costSz > MAX_COST) ? MAX_COST : (unsigned char)costSz;
    }

    // Opimized copy function, to avoid the SetCosts() function comparisons, and make it more clear that a node copy is
    // happening.
    void CopyCosts(const GenTree* const tree)
    {
        // If the 'tree' costs aren't initialized, we'll hit an assert below.
        INDEBUG(gtCostsInitialized = tree->gtCostsInitialized;)
        _gtCostEx = tree->GetCostEx();
        _gtCostSz = tree->GetCostSz();
    }

    // Same as CopyCosts, but avoids asserts if the costs we are copying have not been initialized.
    // This is because the importer, for example, clones nodes, before these costs have been initialized.
    // Note that we directly access the 'tree' costs, not going through the accessor functions (either
    // directly or through the properties).
    void CopyRawCosts(const GenTree* const tree)
    {
        INDEBUG(gtCostsInitialized = tree->gtCostsInitialized;)
        _gtCostEx = tree->_gtCostEx;
        _gtCostSz = tree->_gtCostSz;
    }

private:
    unsigned char _gtCostEx; // estimate of expression execution cost
    unsigned char _gtCostSz; // estimate of expression code size cost

    //
    // Register or register pair number of the node.
    //
    CLANG_FORMAT_COMMENT_ANCHOR;

#ifdef DEBUG

public:
    enum genRegTag
    {
        GT_REGTAG_NONE, // Nothing has been assigned to _gtRegNum
        GT_REGTAG_REG   // _gtRegNum has been assigned
    };
    genRegTag GetRegTag() const
    {
        assert(gtRegTag == GT_REGTAG_NONE || gtRegTag == GT_REGTAG_REG);
        return gtRegTag;
    }

private:
    genRegTag gtRegTag; // What is in _gtRegNum?

#endif // DEBUG

private:
    // This stores the register assigned to the node. If a register is not assigned, _gtRegNum is set to REG_NA.
    regNumberSmall _gtRegNum;

    // Count of operands. Used *only* by GenTreeMultiOp, exists solely due to padding constraints.
    friend struct GenTreeMultiOp;
    uint8_t m_operandCount;

public:
    // The register number is stored in a small format (8 bits), but the getters return and the setters take
    // a full-size (unsigned) format, to localize the casts here.
    CLANG_FORMAT_COMMENT_ANCHOR;

#ifdef DEBUG
    bool canBeContained() const;
#endif

    // for codegen purposes, is this node a subnode of its parent
    bool isContained() const;

    bool isContainedIndir() const;

    bool isIndirAddrMode();

    // This returns true only for GT_IND and GT_STOREIND, and is used in contexts where a "true"
    // indirection is expected (i.e. either a load to or a store from a single register).
    // OperIsIndir() returns true also for indirection nodes such as GT_BLK, etc. as well as GT_NULLCHECK.
    bool isIndir() const;

    bool isContainedIntOrIImmed() const
    {
        return isContained() && IsCnsIntOrI() && !isUsedFromSpillTemp();
    }

    bool isContainedFltOrDblImmed() const
    {
        return isContained() && OperIs(GT_CNS_DBL);
    }

    bool isContainedVecImmed() const
    {
        return isContained() && OperIs(GT_CNS_VEC);
    }

    bool isLclField() const
    {
        return OperGet() == GT_LCL_FLD || OperGet() == GT_STORE_LCL_FLD;
    }

    bool isUsedFromSpillTemp() const;

    // Indicates whether it is a memory op.
    // Right now it includes Indir and LclField ops.
    bool isMemoryOp() const
    {
        return isIndir() || isLclField();
    }

    bool isUsedFromMemory() const
    {
        return ((isContained() && (isMemoryOp() || OperIs(GT_LCL_VAR, GT_CNS_DBL, GT_CNS_VEC))) ||
                isUsedFromSpillTemp());
    }

    bool isLclVarUsedFromMemory() const
    {
        return (OperGet() == GT_LCL_VAR) && (isContained() || isUsedFromSpillTemp());
    }

    bool isLclFldUsedFromMemory() const
    {
        return isLclField() && (isContained() || isUsedFromSpillTemp());
    }

    bool isUsedFromReg() const
    {
        return !isContained() && !isUsedFromSpillTemp();
    }

    regNumber GetRegNum() const
    {
        assert((gtRegTag == GT_REGTAG_REG) || (gtRegTag == GT_REGTAG_NONE)); // TODO-Cleanup: get rid of the NONE case,
                                                                             // and fix everyplace that reads undefined
                                                                             // values
        regNumber reg = (regNumber)_gtRegNum;
        assert((gtRegTag == GT_REGTAG_NONE) || // TODO-Cleanup: get rid of the NONE case, and fix everyplace that reads
                                               // undefined values
               (reg >= REG_FIRST && reg <= REG_COUNT));
        return reg;
    }

    void SetRegNum(regNumber reg)
    {
        assert(reg >= REG_FIRST && reg <= REG_COUNT);
        _gtRegNum = (regNumberSmall)reg;
        INDEBUG(gtRegTag = GT_REGTAG_REG;)
        assert(_gtRegNum == reg);
    }

    void ClearRegNum()
    {
        _gtRegNum = REG_NA;
        INDEBUG(gtRegTag = GT_REGTAG_NONE;)
    }

    // Copy the _gtRegNum/gtRegTag fields
    void CopyReg(GenTree* from);
    bool gtHasReg(Compiler* comp) const;

    int GetRegisterDstCount(Compiler* compiler) const;

    regMaskTP gtGetRegMask() const;
    regMaskTP gtGetContainedRegMask();

    GenTreeFlags gtFlags;

#if defined(DEBUG)
    GenTreeDebugFlags gtDebugFlags;
#endif // defined(DEBUG)

    ValueNumPair gtVNPair;

    regMaskSmall gtRsvdRegs; // set of fixed trashed  registers

    unsigned AvailableTempRegCount(regMaskTP mask = (regMaskTP)-1) const;
    regNumber GetSingleTempReg(regMaskTP mask = (regMaskTP)-1);
    regNumber ExtractTempReg(regMaskTP mask = (regMaskTP)-1);

    void SetVNsFromNode(GenTree* tree)
    {
        gtVNPair = tree->gtVNPair;
    }

    ValueNum GetVN(ValueNumKind vnk) const
    {
        if (vnk == VNK_Liberal)
        {
            return gtVNPair.GetLiberal();
        }
        else
        {
            assert(vnk == VNK_Conservative);
            return gtVNPair.GetConservative();
        }
    }
    void SetVN(ValueNumKind vnk, ValueNum vn)
    {
        if (vnk == VNK_Liberal)
        {
            return gtVNPair.SetLiberal(vn);
        }
        else
        {
            assert(vnk == VNK_Conservative);
            return gtVNPair.SetConservative(vn);
        }
    }
    void SetVNs(ValueNumPair vnp)
    {
        gtVNPair = vnp;
    }
    void ClearVN()
    {
        gtVNPair = ValueNumPair(); // Initializes both elements to "NoVN".
    }

    GenTree* gtNext;
    GenTree* gtPrev;

#ifdef DEBUG
    unsigned gtTreeID;
    unsigned gtSeqNum; // liveness traversal order within the current statement

    int gtUseNum; // use-ordered traversal within the function
#endif

    static const unsigned char gtOperKindTable[];

    static unsigned OperKind(unsigned gtOper)
    {
        assert(gtOper < GT_COUNT);

        return gtOperKindTable[gtOper];
    }

    unsigned OperKind() const
    {
        assert(gtOper < GT_COUNT);

        return gtOperKindTable[gtOper];
    }

    static bool IsExOp(unsigned opKind)
    {
        return (opKind & GTK_EXOP) != 0;
    }

    bool IsValue() const
    {
        if ((OperKind(gtOper) & GTK_NOVALUE) != 0)
        {
            return false;
        }

        if (gtType == TYP_VOID)
        {
            // These are the only operators which can produce either VOID or non-VOID results.
            assert(OperIs(GT_NOP, GT_CALL, GT_COMMA) || OperIsCompare() || OperIsLong() || OperIsSimdOrHWintrinsic() ||
                   IsCnsVec());
            return false;
        }

        return true;
    }

    // LIR flags
    //   These helper methods, along with the flag values they manipulate, are defined in lir.h
    //
    // UnusedValue indicates that, although this node produces a value, it is unused.
    inline void SetUnusedValue();
    inline void ClearUnusedValue();
    inline bool IsUnusedValue() const;
    // RegOptional indicates that codegen can still generate code even if it isn't allocated a register.
    inline bool IsRegOptional() const;
    inline void SetRegOptional();
    inline void ClearRegOptional();
#ifdef DEBUG
    void dumpLIRFlags();
#endif

    bool TypeIs(var_types type) const
    {
        return gtType == type;
    }

    template <typename... T>
    bool TypeIs(var_types type, T... rest) const
    {
        return TypeIs(type) || TypeIs(rest...);
    }

    static bool StaticOperIs(genTreeOps operCompare, genTreeOps oper)
    {
        return operCompare == oper;
    }

    template <typename... T>
    static bool StaticOperIs(genTreeOps operCompare, genTreeOps oper, T... rest)
    {
        return StaticOperIs(operCompare, oper) || StaticOperIs(operCompare, rest...);
    }

    bool OperIs(genTreeOps oper) const
    {
        return OperGet() == oper;
    }

    template <typename... T>
    bool OperIs(genTreeOps oper, T... rest) const
    {
        return OperIs(oper) || OperIs(rest...);
    }

    static bool OperIsConst(genTreeOps gtOper)
    {
        static_assert_no_msg(AreContiguous(GT_CNS_INT, GT_CNS_LNG, GT_CNS_DBL, GT_CNS_STR, GT_CNS_VEC));
        return (GT_CNS_INT <= gtOper) && (gtOper <= GT_CNS_VEC);
    }

    bool OperIsConst() const
    {
        return OperIsConst(gtOper);
    }

    static bool OperIsLeaf(genTreeOps gtOper)
    {
        return (OperKind(gtOper) & GTK_LEAF) != 0;
    }

    bool OperIsLeaf() const
    {
        return (OperKind(gtOper) & GTK_LEAF) != 0;
    }

    static bool OperIsLocal(genTreeOps gtOper)
    {
        static_assert_no_msg(AreContiguous(GT_PHI_ARG, GT_LCL_VAR, GT_LCL_FLD, GT_STORE_LCL_VAR, GT_STORE_LCL_FLD));
        return (GT_PHI_ARG <= gtOper) && (gtOper <= GT_STORE_LCL_FLD);
    }

    static bool OperIsLocalAddr(genTreeOps gtOper)
    {
        return (gtOper == GT_LCL_VAR_ADDR || gtOper == GT_LCL_FLD_ADDR);
    }

    static bool OperIsLocalField(genTreeOps gtOper)
    {
        return (gtOper == GT_LCL_FLD || gtOper == GT_LCL_FLD_ADDR || gtOper == GT_STORE_LCL_FLD);
    }

    inline bool OperIsLocalField() const
    {
        return OperIsLocalField(gtOper);
    }

    static bool OperIsScalarLocal(genTreeOps gtOper)
    {
        return (gtOper == GT_LCL_VAR || gtOper == GT_STORE_LCL_VAR);
    }

    static bool OperIsNonPhiLocal(genTreeOps gtOper)
    {
        return OperIsLocal(gtOper) && (gtOper != GT_PHI_ARG);
    }

    static bool OperIsLocalRead(genTreeOps gtOper)
    {
        return (OperIsLocal(gtOper) && !OperIsLocalStore(gtOper));
    }

    static bool OperIsLocalStore(genTreeOps gtOper)
    {
        return (gtOper == GT_STORE_LCL_VAR || gtOper == GT_STORE_LCL_FLD);
    }

    static bool OperIsAddrMode(genTreeOps gtOper)
    {
        return (gtOper == GT_LEA);
    }

    static bool OperIsInitVal(genTreeOps gtOper)
    {
        return (gtOper == GT_INIT_VAL);
    }

    bool OperIsInitVal() const
    {
        return OperIsInitVal(OperGet());
    }

    bool IsConstInitVal() const
    {
        return (gtOper == GT_CNS_INT) || (OperIsInitVal() && (gtGetOp1()->gtOper == GT_CNS_INT));
    }

    bool OperIsBlkOp();
    bool OperIsCopyBlkOp();
    bool OperIsInitBlkOp();

    static bool OperIsBlk(genTreeOps gtOper)
    {
        return (gtOper == GT_BLK) || (gtOper == GT_OBJ) || OperIsStoreBlk(gtOper);
    }

    bool OperIsBlk() const
    {
        return OperIsBlk(OperGet());
    }

    static bool OperIsStoreBlk(genTreeOps gtOper)
    {
        return StaticOperIs(gtOper, GT_STORE_BLK, GT_STORE_OBJ, GT_STORE_DYN_BLK);
    }

    bool OperIsStoreBlk() const
    {
        return OperIsStoreBlk(OperGet());
    }

    bool OperIsPutArgSplit() const
    {
#if FEATURE_ARG_SPLIT
        assert((gtOper != GT_PUTARG_SPLIT) || compFeatureArgSplit());
        return gtOper == GT_PUTARG_SPLIT;
#else // !FEATURE_ARG_SPLIT
        return false;
#endif
    }

    bool OperIsPutArgStk() const
    {
        return gtOper == GT_PUTARG_STK;
    }

    bool OperIsPutArgStkOrSplit() const
    {
        return OperIsPutArgStk() || OperIsPutArgSplit();
    }

    bool OperIsPutArgReg() const
    {
        return gtOper == GT_PUTARG_REG;
    }

    bool OperIsPutArg() const
    {
        return OperIsPutArgStk() || OperIsPutArgReg() || OperIsPutArgSplit();
    }

    bool OperIsFieldList() const
    {
        return OperIs(GT_FIELD_LIST);
    }

    bool OperIsMultiRegOp() const
    {
#if !defined(TARGET_64BIT)
        if (OperIs(GT_MUL_LONG))
        {
            return true;
        }
#if defined(TARGET_ARM)
        if (OperIs(GT_PUTARG_REG, GT_BITCAST))
        {
            return true;
        }
#endif // TARGET_ARM
#endif // TARGET_64BIT
        return false;
    }

    bool OperIsAddrMode() const
    {
        return OperIsAddrMode(OperGet());
    }

    bool OperIsLocal() const
    {
        return OperIsLocal(OperGet());
    }

    bool OperIsLocalAddr() const
    {
        return OperIsLocalAddr(OperGet());
    }

    bool OperIsScalarLocal() const
    {
        return OperIsScalarLocal(OperGet());
    }

    bool OperIsNonPhiLocal() const
    {
        return OperIsNonPhiLocal(OperGet());
    }

    bool OperIsLocalStore() const
    {
        return OperIsLocalStore(OperGet());
    }

    bool OperIsLocalRead() const
    {
        return OperIsLocalRead(OperGet());
    }

    static bool OperIsCompare(genTreeOps gtOper)
    {
        static_assert_no_msg(AreContiguous(GT_EQ, GT_NE, GT_LT, GT_LE, GT_GE, GT_GT, GT_TEST_EQ, GT_TEST_NE));
        return (GT_EQ <= gtOper) && (gtOper <= GT_TEST_NE);
    }

    bool OperIsCompare() const
    {
        return OperIsCompare(OperGet());
    }

    static bool OperIsShift(genTreeOps gtOper)
    {
        return (gtOper == GT_LSH) || (gtOper == GT_RSH) || (gtOper == GT_RSZ);
    }

    bool OperIsShift() const
    {
        return OperIsShift(OperGet());
    }

    static bool OperIsShiftLong(genTreeOps gtOper)
    {
#ifdef TARGET_64BIT
        return false;
#else
        return (gtOper == GT_LSH_HI) || (gtOper == GT_RSH_LO);
#endif
    }

    bool OperIsShiftLong() const
    {
        return OperIsShiftLong(OperGet());
    }

    static bool OperIsRotate(genTreeOps gtOper)
    {
        return (gtOper == GT_ROL) || (gtOper == GT_ROR);
    }

    bool OperIsRotate() const
    {
        return OperIsRotate(OperGet());
    }

    static bool OperIsShiftOrRotate(genTreeOps gtOper)
    {
        return OperIsShift(gtOper) || OperIsRotate(gtOper) || OperIsShiftLong(gtOper);
    }

    bool OperIsShiftOrRotate() const
    {
        return OperIsShiftOrRotate(OperGet());
    }

    static bool OperIsMul(genTreeOps gtOper)
    {
        return (gtOper == GT_MUL) || (gtOper == GT_MULHI)
#if !defined(TARGET_64BIT) || defined(TARGET_ARM64)
               || (gtOper == GT_MUL_LONG)
#endif
            ;
    }

    bool OperIsMul() const
    {
        return OperIsMul(gtOper);
    }

    bool OperIsArithmetic() const
    {
        genTreeOps op = OperGet();
        return op == GT_ADD || op == GT_SUB || op == GT_MUL || op == GT_DIV || op == GT_MOD

               || op == GT_UDIV || op == GT_UMOD

               || op == GT_OR || op == GT_XOR || op == GT_AND

               || OperIsShiftOrRotate(op);
    }

#ifdef TARGET_XARCH
    static bool OperIsRMWMemOp(genTreeOps gtOper)
    {
        // Return if binary op is one of the supported operations for RMW of memory.
        return (gtOper == GT_ADD || gtOper == GT_SUB || gtOper == GT_AND || gtOper == GT_OR || gtOper == GT_XOR ||
                gtOper == GT_NOT || gtOper == GT_NEG || OperIsShiftOrRotate(gtOper));
    }
    bool OperIsRMWMemOp() const
    {
        // Return if binary op is one of the supported operations for RMW of memory.
        return OperIsRMWMemOp(gtOper);
    }
#endif // TARGET_XARCH

    static bool OperIsUnary(genTreeOps gtOper)
    {
        return (OperKind(gtOper) & GTK_UNOP) != 0;
    }

    bool OperIsUnary() const
    {
        return OperIsUnary(gtOper);
    }

    static bool OperIsBinary(genTreeOps gtOper)
    {
        return (OperKind(gtOper) & GTK_BINOP) != 0;
    }

    bool OperIsBinary() const
    {
        return OperIsBinary(gtOper);
    }

    static bool OperIsSimple(genTreeOps gtOper)
    {
        return (OperKind(gtOper) & GTK_SMPOP) != 0;
    }

    static bool OperIsSpecial(genTreeOps gtOper)
    {
        return ((OperKind(gtOper) & GTK_KINDMASK) == GTK_SPECIAL);
    }

    bool OperIsSimple() const
    {
        return OperIsSimple(gtOper);
    }

#ifdef FEATURE_SIMD
    bool isCommutativeSIMDIntrinsic();
#else  // !
    bool isCommutativeSIMDIntrinsic()
    {
        return false;
    }
#endif // FEATURE_SIMD

#ifdef FEATURE_HW_INTRINSICS
    bool isCommutativeHWIntrinsic() const;
    bool isContainableHWIntrinsic() const;
    bool isRMWHWIntrinsic(Compiler* comp);
#else
    bool isCommutativeHWIntrinsic() const
    {
        return false;
    }

    bool isContainableHWIntrinsic() const
    {
        return false;
    }

    bool isRMWHWIntrinsic(Compiler* comp)
    {
        return false;
    }
#endif // FEATURE_HW_INTRINSICS

    static bool OperIsCommutative(genTreeOps gtOper)
    {
        return (OperKind(gtOper) & GTK_COMMUTE) != 0;
    }

    bool OperIsCommutative()
    {
        return OperIsCommutative(gtOper) || (OperIsSIMD(gtOper) && isCommutativeSIMDIntrinsic()) ||
               (OperIsHWIntrinsic(gtOper) && isCommutativeHWIntrinsic());
    }

    static bool OperMayOverflow(genTreeOps gtOper)
    {
        return ((gtOper == GT_ADD) || (gtOper == GT_SUB) || (gtOper == GT_MUL) || (gtOper == GT_CAST)
#if !defined(TARGET_64BIT)
                || (gtOper == GT_ADD_HI) || (gtOper == GT_SUB_HI)
#endif
                    );
    }

    bool OperMayOverflow() const
    {
        return OperMayOverflow(gtOper);
    }

    // This returns true only for GT_IND and GT_STOREIND, and is used in contexts where a "true"
    // indirection is expected (i.e. either a load to or a store from a single register).
    // OperIsIndir() returns true also for indirection nodes such as GT_BLK, etc. as well as GT_NULLCHECK.
    static bool OperIsIndir(genTreeOps gtOper)
    {
        return gtOper == GT_IND || gtOper == GT_STOREIND || gtOper == GT_NULLCHECK || OperIsBlk(gtOper);
    }

    static bool OperIsIndirOrArrLength(genTreeOps gtOper)
    {
        return OperIsIndir(gtOper) || (gtOper == GT_ARR_LENGTH);
    }

    bool OperIsIndir() const
    {
        return OperIsIndir(gtOper);
    }

    bool OperIsIndirOrArrLength() const
    {
        return OperIsIndirOrArrLength(gtOper);
    }

    bool OperIsImplicitIndir() const;

    static bool OperIsAtomicOp(genTreeOps gtOper)
    {
        switch (gtOper)
        {
            case GT_XADD:
            case GT_XORR:
            case GT_XAND:
            case GT_XCHG:
            case GT_LOCKADD:
            case GT_CMPXCHG:
                return true;
            default:
                return false;
        }
    }

    bool OperIsAtomicOp() const
    {
        return OperIsAtomicOp(gtOper);
    }

    bool OperIsStore() const
    {
        return OperIsStore(gtOper);
    }

    static bool OperIsStore(genTreeOps gtOper)
    {
        return (gtOper == GT_STOREIND || gtOper == GT_STORE_LCL_VAR || gtOper == GT_STORE_LCL_FLD ||
                OperIsStoreBlk(gtOper) || OperIsAtomicOp(gtOper));
    }

    static bool OperIsMultiOp(genTreeOps gtOper)
    {
        return OperIsSIMD(gtOper) || OperIsHWIntrinsic(gtOper);
    }

    bool OperIsMultiOp() const
    {
        return OperIsMultiOp(OperGet());
    }

    bool OperIsSsaDef() const
    {
        return OperIs(GT_ASG, GT_CALL);
    }

    // This is here for cleaner FEATURE_SIMD #ifdefs.
    static bool OperIsSIMD(genTreeOps gtOper)
    {
#ifdef FEATURE_SIMD
        return gtOper == GT_SIMD;
#else  // !FEATURE_SIMD
        return false;
#endif // !FEATURE_SIMD
    }

    bool OperIsSIMD() const
    {
        return OperIsSIMD(gtOper);
    }

    static bool OperIsHWIntrinsic(genTreeOps gtOper)
    {
#ifdef FEATURE_HW_INTRINSICS
        return gtOper == GT_HWINTRINSIC;
#else
        return false;
#endif // FEATURE_HW_INTRINSICS
    }

    bool OperIsHWIntrinsic() const
    {
        return OperIsHWIntrinsic(gtOper);
    }

    bool OperIsSimdOrHWintrinsic() const
    {
        return OperIsSIMD() || OperIsHWIntrinsic();
    }

    // This is here for cleaner GT_LONG #ifdefs.
    static bool OperIsLong(genTreeOps gtOper)
    {
#if defined(TARGET_64BIT)
        return false;
#else
        return gtOper == GT_LONG;
#endif
    }

    bool OperIsLong() const
    {
        return OperIsLong(gtOper);
    }

    bool OperIsConditionalJump() const
    {
        return (gtOper == GT_JTRUE) || (gtOper == GT_JCMP) || (gtOper == GT_JCC);
    }

#ifdef DEBUG
    static const GenTreeDebugOperKind gtDebugOperKindTable[];

    static GenTreeDebugOperKind DebugOperKind(genTreeOps oper)
    {
        assert(oper < GT_COUNT);

        return gtDebugOperKindTable[oper];
    }

    GenTreeDebugOperKind DebugOperKind() const
    {
        return DebugOperKind(OperGet());
    }

    bool NullOp1Legal() const
    {
        assert(OperIsSimple());
        switch (gtOper)
        {
            case GT_LEA:
            case GT_RETFILT:
            case GT_NOP:
            case GT_FIELD:
                return true;
            case GT_RETURN:
                return gtType == TYP_VOID;
            default:
                return false;
        }
    }

    bool NullOp2Legal() const
    {
        assert(OperIsSimple(gtOper) || OperIsBlk(gtOper));
        if (!OperIsBinary(gtOper))
        {
            return true;
        }
        switch (gtOper)
        {
            case GT_INTRINSIC:
            case GT_LEA:
#if defined(TARGET_ARM)
            case GT_PUTARG_REG:
#endif // defined(TARGET_ARM)

                return true;
            default:
                return false;
        }
    }

    bool OperIsLIR() const
    {
        if (OperIs(GT_NOP))
        {
            // NOPs may only be present in LIR if they do not produce a value.
            return IsNothingNode();
        }

        return (DebugOperKind() & DBK_NOTLIR) == 0;
    }

    bool OperSupportsReverseOpEvalOrder(Compiler* comp) const;
    static bool RequiresNonNullOp2(genTreeOps oper);
    bool IsValidCallArgument();
#endif // DEBUG

    inline bool IsIntegralConst(ssize_t constVal) const;
<<<<<<< HEAD
    inline bool IsIntegralConstVector(ssize_t constVal) const;
    inline bool IsSIMDZero() const;
    inline bool IsFloatNaN() const;
=======
>>>>>>> 1b4a9c47
    inline bool IsFloatPositiveZero() const;
    inline bool IsFloatNegativeZero() const;
    inline bool IsVectorZero() const;
    inline bool IsVectorAllBitsSet() const;
    inline bool IsVectorConst();

    inline uint64_t GetIntegralVectorConstElement(size_t index, var_types simdBaseType);

    inline bool IsBoxedValue();

    inline GenTree* gtGetOp1() const;

    // Directly return op2. Asserts the node is binary. Might return nullptr if the binary node allows
    // a nullptr op2, such as GT_LEA. This is more efficient than gtGetOp2IfPresent() if you know what
    // node type you have.
    inline GenTree* gtGetOp2() const;

    // The returned pointer might be nullptr if the node is not binary, or if non-null op2 is not required.
    inline GenTree* gtGetOp2IfPresent() const;

    bool TryGetUse(GenTree* operand, GenTree*** pUse);

    bool TryGetUse(GenTree* operand)
    {
        GenTree** unusedUse = nullptr;
        return TryGetUse(operand, &unusedUse);
    }

private:
    bool TryGetUseBinOp(GenTree* operand, GenTree*** pUse);

public:
    GenTree* gtGetParent(GenTree*** pUse);

    void ReplaceOperand(GenTree** useEdge, GenTree* replacement);

    inline GenTree* gtEffectiveVal(bool commaOnly = false);

    inline GenTree* gtCommaAssignVal();

    // Return the child of this node if it is a GT_RELOAD or GT_COPY; otherwise simply return the node itself
    inline GenTree* gtSkipReloadOrCopy();

    // Returns true if it is a call node returning its value in more than one register
    inline bool IsMultiRegCall() const;

    // Returns true if it is a struct lclVar node residing in multiple registers.
    inline bool IsMultiRegLclVar() const;

    // Returns true if it is a node returning its value in more than one register
    bool IsMultiRegNode() const;

    // Returns the number of registers defined by a multireg node.
    unsigned GetMultiRegCount(Compiler* comp) const;

    // Returns the regIndex'th register defined by a possibly-multireg node.
    regNumber GetRegByIndex(int regIndex) const;

    // Returns the type of the regIndex'th register defined by a multi-reg node.
    var_types GetRegTypeByIndex(int regIndex) const;

    // Returns the GTF flag equivalent for the regIndex'th register of a multi-reg node.
    GenTreeFlags GetRegSpillFlagByIdx(int regIndex) const;

    // Last-use information for either GenTreeLclVar or GenTreeCopyOrReload nodes.
private:
    GenTreeFlags GetLastUseBit(int regIndex) const;

public:
    bool IsLastUse(int regIndex) const;
    bool HasLastUse() const;
    void SetLastUse(int regIndex);
    void ClearLastUse(int regIndex);

    // Returns true if it is a GT_COPY or GT_RELOAD node
    inline bool IsCopyOrReload() const;

    // Returns true if it is a GT_COPY or GT_RELOAD of a multi-reg call node
    inline bool IsCopyOrReloadOfMultiRegCall() const;

    bool OperRequiresAsgFlag();

    bool OperRequiresCallFlag(Compiler* comp);

    bool OperMayThrow(Compiler* comp);

    unsigned GetScaleIndexMul();
    unsigned GetScaleIndexShf();
    unsigned GetScaledIndex();

public:
    static unsigned char s_gtNodeSizes[];
#if NODEBASH_STATS || MEASURE_NODE_SIZE || COUNT_AST_OPERS
    static unsigned char s_gtTrueSizes[];
#endif
#if COUNT_AST_OPERS
    static unsigned s_gtNodeCounts[];
#endif

    static void InitNodeSize();

    size_t GetNodeSize() const;

    bool IsNodeProperlySized() const;

    void ReplaceWith(GenTree* src, Compiler* comp);

    static genTreeOps ReverseRelop(genTreeOps relop);

    static genTreeOps SwapRelop(genTreeOps relop);

    //---------------------------------------------------------------------

    static bool Compare(GenTree* op1, GenTree* op2, bool swapOK = false);

//---------------------------------------------------------------------

#if defined(DEBUG) || NODEBASH_STATS || MEASURE_NODE_SIZE || COUNT_AST_OPERS || DUMP_FLOWGRAPHS
    static const char* OpName(genTreeOps op);
#endif

#if MEASURE_NODE_SIZE
    static const char* OpStructName(genTreeOps op);
#endif

    //---------------------------------------------------------------------

    bool IsNothingNode() const;
    void gtBashToNOP();

    // Value number update action enumeration
    enum ValueNumberUpdate
    {
        CLEAR_VN,   // Clear value number
        PRESERVE_VN // Preserve value number
    };

    void SetOper(genTreeOps oper, ValueNumberUpdate vnUpdate = CLEAR_VN); // set gtOper
    void SetOperResetFlags(genTreeOps oper);                              // set gtOper and reset flags

    // set gtOper and only keep GTF_COMMON_MASK flags
    void ChangeOper(genTreeOps oper, ValueNumberUpdate vnUpdate = CLEAR_VN);
    void ChangeOperUnchecked(genTreeOps oper);
    void SetOperRaw(genTreeOps oper);

    void ChangeType(var_types newType)
    {
        var_types oldType = gtType;
        gtType            = newType;
        GenTree* node     = this;
        while (node->gtOper == GT_COMMA)
        {
            node = node->gtGetOp2();
            if (node->gtType != newType)
            {
                assert(node->gtType == oldType);
                node->gtType = newType;
            }
        }
    }

    template <typename T>
    void BashToConst(T value, var_types type = TYP_UNDEF);

    void BashToZeroConst(var_types type);

#if NODEBASH_STATS
    static void RecordOperBashing(genTreeOps operOld, genTreeOps operNew);
    static void ReportOperBashing(FILE* fp);
#else
    static void RecordOperBashing(genTreeOps operOld, genTreeOps operNew)
    { /* do nothing */
    }
    static void ReportOperBashing(FILE* fp)
    { /* do nothing */
    }
#endif

    bool IsLocal() const
    {
        return OperIsLocal(OperGet());
    }

    // Returns "true" iff 'this' is a GT_LCL_FLD or GT_STORE_LCL_FLD on which the type
    // is not the same size as the type of the GT_LCL_VAR.
    bool IsPartialLclFld(Compiler* comp);

    bool DefinesLocal(Compiler*             comp,
                      GenTreeLclVarCommon** pLclVarTree,
                      bool*                 pIsEntire = nullptr,
                      ssize_t*              pOffset   = nullptr);

    bool DefinesLocalAddr(GenTreeLclVarCommon** pLclVarTree, ssize_t* pOffset = nullptr);

    const GenTreeLclVarCommon* IsLocalAddrExpr() const;
    GenTreeLclVarCommon*       IsLocalAddrExpr()
    {
        return const_cast<GenTreeLclVarCommon*>(static_cast<const GenTree*>(this)->IsLocalAddrExpr());
    }

    // Determine if this tree represents the value of an entire implicit byref parameter,
    // and if so return the tree for the parameter.
    GenTreeLclVar* IsImplicitByrefParameterValue(Compiler* compiler);

    // Determine whether this is an assignment tree of the form X = X (op) Y,
    // where Y is an arbitrary tree, and X is a lclVar.
    unsigned IsLclVarUpdateTree(GenTree** otherTree, genTreeOps* updateOper);

    // Determine whether this tree is a basic block profile count update.
    bool IsBlockProfileUpdate();

    bool IsFieldAddr(Compiler* comp, GenTree** pBaseAddr, FieldSeqNode** pFldSeq, ssize_t* pOffset);

    bool IsArrayAddr(GenTreeArrAddr** pArrAddr);

    // These are only used for dumping.
    // The GetRegNum() is only valid in LIR, but the dumping methods are not easily
    // modified to check this.
    CLANG_FORMAT_COMMENT_ANCHOR;

#ifdef DEBUG
    bool InReg() const
    {
        return (GetRegTag() != GT_REGTAG_NONE) ? true : false;
    }
    regNumber GetReg() const
    {
        return (GetRegTag() != GT_REGTAG_NONE) ? GetRegNum() : REG_NA;
    }
#endif

    static bool IsContained(unsigned flags)
    {
        return ((flags & GTF_CONTAINED) != 0);
    }

    void SetContained()
    {
        assert(IsValue());
        gtFlags |= GTF_CONTAINED;
        assert(isContained());
    }

    void ClearContained()
    {
        assert(IsValue());
        gtFlags &= ~GTF_CONTAINED;
        ClearRegOptional();
    }

    bool CanCSE() const
    {
        return ((gtFlags & GTF_DONT_CSE) == 0);
    }

    void SetDoNotCSE()
    {
        gtFlags |= GTF_DONT_CSE;
    }

    void ClearDoNotCSE()
    {
        gtFlags &= ~GTF_DONT_CSE;
    }

    bool IsReverseOp() const
    {
        return (gtFlags & GTF_REVERSE_OPS) ? true : false;
    }

    void SetReverseOp()
    {
        gtFlags |= GTF_REVERSE_OPS;
    }

    void ClearReverseOp()
    {
        gtFlags &= ~GTF_REVERSE_OPS;
    }

    bool IsUnsigned() const
    {
        return ((gtFlags & GTF_UNSIGNED) != 0);
    }

    void SetUnsigned()
    {
        assert(OperIs(GT_ADD, GT_SUB, GT_CAST, GT_LE, GT_LT, GT_GT, GT_GE) || OperIsMul());
        gtFlags |= GTF_UNSIGNED;
    }

    void ClearUnsigned()
    {
        assert(OperIs(GT_ADD, GT_SUB, GT_CAST) || OperIsMul());
        gtFlags &= ~GTF_UNSIGNED;
    }

    void SetOverflow()
    {
        assert(OperMayOverflow());
        gtFlags |= GTF_OVERFLOW;
    }

    void ClearOverflow()
    {
        assert(OperMayOverflow());
        gtFlags &= ~GTF_OVERFLOW;
    }

    bool Is64RsltMul() const
    {
        return (gtFlags & GTF_MUL_64RSLT) != 0;
    }

    void Set64RsltMul()
    {
        gtFlags |= GTF_MUL_64RSLT;
    }

    void Clear64RsltMul()
    {
        gtFlags &= ~GTF_MUL_64RSLT;
    }

    void SetAllEffectsFlags(GenTree* source)
    {
        SetAllEffectsFlags(source->gtFlags & GTF_ALL_EFFECT);
    }

    void SetAllEffectsFlags(GenTree* firstSource, GenTree* secondSource)
    {
        SetAllEffectsFlags((firstSource->gtFlags | secondSource->gtFlags) & GTF_ALL_EFFECT);
    }

    void SetAllEffectsFlags(GenTree* firstSource, GenTree* secondSource, GenTree* thirdSouce)
    {
        SetAllEffectsFlags((firstSource->gtFlags | secondSource->gtFlags | thirdSouce->gtFlags) & GTF_ALL_EFFECT);
    }

    void SetAllEffectsFlags(GenTreeFlags sourceFlags)
    {
        assert((sourceFlags & ~GTF_ALL_EFFECT) == 0);

        gtFlags &= ~GTF_ALL_EFFECT;
        gtFlags |= sourceFlags;
    }

    inline bool IsCnsIntOrI() const;

    inline bool IsIntegralConst() const;

    inline bool IsIntegralConstPow2() const;

    inline bool IsIntegralConstUnsignedPow2() const;

    inline bool IsIntegralConstAbsPow2() const;

    inline bool IsIntCnsFitsInI32(); // Constant fits in INT32

    inline bool IsCnsFltOrDbl() const;

    inline bool IsCnsNonZeroFltOrDbl() const;

    inline bool IsCnsVec() const;

    bool IsIconHandle() const
    {
        return (gtOper == GT_CNS_INT) && ((gtFlags & GTF_ICON_HDL_MASK) != 0);
    }

    bool IsIconHandle(GenTreeFlags handleType) const
    {
        // check that handleType is one of the valid GTF_ICON_* values
        assert((handleType & GTF_ICON_HDL_MASK) != 0);
        assert((handleType & ~GTF_ICON_HDL_MASK) == 0);
        return (gtOper == GT_CNS_INT) && ((gtFlags & GTF_ICON_HDL_MASK) == handleType);
    }

    // Return just the part of the flags corresponding to the GTF_ICON_*_HDL flag.
    // For non-icon handle trees, returns GTF_EMPTY.
    GenTreeFlags GetIconHandleFlag() const
    {
        return (gtOper == GT_CNS_INT) ? (gtFlags & GTF_ICON_HDL_MASK) : GTF_EMPTY;
    }

    // Mark this node as no longer being a handle; clear its GTF_ICON_*_HDL bits.
    void ClearIconHandleMask()
    {
        assert(gtOper == GT_CNS_INT);
        gtFlags &= ~GTF_ICON_HDL_MASK;
    }

    bool IsCall() const
    {
        return OperGet() == GT_CALL;
    }
    inline bool IsHelperCall();

    bool gtOverflow() const;
    bool gtOverflowEx() const;
    bool gtSetFlags() const;
    bool gtRequestSetFlags();

#ifdef DEBUG
    static int gtDispFlags(GenTreeFlags flags, GenTreeDebugFlags debugFlags);
#endif

    // cast operations
    inline var_types  CastFromType();
    inline var_types& CastToType();

    // Returns "true" iff "this" is a phi-related node (i.e. a GT_PHI_ARG, GT_PHI, or a PhiDefn).
    bool IsPhiNode();

    // Returns "true" iff "*this" is an assignment (GT_ASG) tree that defines an SSA name (lcl = phi(...));
    bool IsPhiDefn();

    // Returns "true" iff "*this" is a statement containing an assignment that defines an SSA name (lcl = phi(...));

    // Because of the fact that we hid the assignment operator of "BitSet" (in DEBUG),
    // we can't synthesize an assignment operator.
    // TODO-Cleanup: Could change this w/o liveset on tree nodes
    // (This is also necessary for the VTable trick.)
    GenTree()
    {
    }

    // Returns an iterator that will produce the use edge to each operand of this node. Differs
    // from the sequence of nodes produced by a loop over `GetChild` in its handling of call, phi,
    // and block op nodes.
    GenTreeUseEdgeIterator UseEdgesBegin();
    GenTreeUseEdgeIterator UseEdgesEnd();

    IteratorPair<GenTreeUseEdgeIterator> UseEdges();

    // Returns an iterator that will produce each operand of this node, in execution order.
    GenTreeOperandIterator OperandsBegin();
    GenTreeOperandIterator OperandsEnd();

    // Returns a range that will produce the operands of this node in execution order.
    IteratorPair<GenTreeOperandIterator> Operands();

    enum class VisitResult
    {
        Abort    = false,
        Continue = true
    };

    // Visits each operand of this node. The operand must be either a lambda, function, or functor with the signature
    // `GenTree::VisitResult VisitorFunction(GenTree* operand)`. Here is a simple example:
    //
    //     unsigned operandCount = 0;
    //     node->VisitOperands([&](GenTree* operand) -> GenTree::VisitResult)
    //     {
    //         operandCount++;
    //         return GenTree::VisitResult::Continue;
    //     });
    //
    // This function is generally more efficient that the operand iterator and should be preferred over that API for
    // hot code, as it affords better opportunities for inlining and achieves shorter dynamic path lengths when
    // deciding how operands need to be accessed.
    //
    // Note that this function does not respect `GTF_REVERSE_OPS`. This is always safe in LIR, but may be dangerous
    // in HIR if for some reason you need to visit operands in the order in which they will execute.
    template <typename TVisitor>
    void VisitOperands(TVisitor visitor);

private:
    template <typename TVisitor>
    void VisitBinOpOperands(TVisitor visitor);

public:
    bool Precedes(GenTree* other);

    bool IsInvariant() const;

    bool IsNeverNegative(Compiler* comp) const;

    bool IsReuseRegVal() const
    {
        // This can be extended to non-constant nodes, but not to local or indir nodes.
        if (IsInvariant() && ((gtFlags & GTF_REUSE_REG_VAL) != 0))
        {
            return true;
        }
        return false;
    }
    void SetReuseRegVal()
    {
        assert(IsInvariant());
        gtFlags |= GTF_REUSE_REG_VAL;
    }
    void ResetReuseRegVal()
    {
        assert(IsInvariant());
        gtFlags &= ~GTF_REUSE_REG_VAL;
    }

    void SetIndirExceptionFlags(Compiler* comp);

#if MEASURE_NODE_SIZE
    static void DumpNodeSizes(FILE* fp);
#endif

#ifdef DEBUG

private:
    GenTree& operator=(const GenTree& gt)
    {
        assert(!"Don't copy");
        return *this;
    }
#endif // DEBUG

#if DEBUGGABLE_GENTREE
    // In DEBUG builds, add a dummy virtual method, to give the debugger run-time type information.
    virtual void DummyVirt()
    {
    }

    typedef void* VtablePtr;

    VtablePtr GetVtableForOper(genTreeOps oper);
    void SetVtableForOper(genTreeOps oper);

    static VtablePtr s_vtablesForOpers[GT_COUNT];
    static VtablePtr s_vtableForOp;
#endif // DEBUGGABLE_GENTREE

public:
    inline void* operator new(size_t sz, class Compiler*, genTreeOps oper);

    inline GenTree(genTreeOps oper, var_types type DEBUGARG(bool largeNode = false));
};

// Represents a GT_PHI node - a variable sized list of GT_PHI_ARG nodes.
// All PHI_ARG nodes must represent uses of the same local variable and
// the PHI node's type must be the same as the local variable's type.
//
// The PHI node does not represent a definition by itself, it is always
// the RHS of a GT_ASG node. The LHS of the ASG node is always a GT_LCL_VAR
// node, that is a definition for the same local variable referenced by
// all the used PHI_ARG nodes:
//
//   ASG(LCL_VAR(lcl7), PHI(PHI_ARG(lcl7), PHI_ARG(lcl7), PHI_ARG(lcl7)))
//
// PHI nodes are also present in LIR, where GT_STORE_LCL_VAR replaces the
// ASG node.
//
// The order of the PHI_ARG uses is not currently relevant and it may be
// the same or not as the order of the predecessor blocks.
//
struct GenTreePhi final : public GenTree
{
    class Use
    {
        GenTree* m_node;
        Use*     m_next;

    public:
        Use(GenTree* node, Use* next = nullptr) : m_node(node), m_next(next)
        {
            assert(node->OperIs(GT_PHI_ARG));
        }

        GenTree*& NodeRef()
        {
            return m_node;
        }

        GenTree* GetNode() const
        {
            assert(m_node->OperIs(GT_PHI_ARG));
            return m_node;
        }

        void SetNode(GenTree* node)
        {
            assert(node->OperIs(GT_PHI_ARG));
            m_node = node;
        }

        Use*& NextRef()
        {
            return m_next;
        }

        Use* GetNext() const
        {
            return m_next;
        }
    };

    class UseIterator
    {
        Use* m_use;

    public:
        UseIterator(Use* use) : m_use(use)
        {
        }

        Use& operator*() const
        {
            return *m_use;
        }

        Use* operator->() const
        {
            return m_use;
        }

        UseIterator& operator++()
        {
            m_use = m_use->GetNext();
            return *this;
        }

        bool operator==(const UseIterator& i) const
        {
            return m_use == i.m_use;
        }

        bool operator!=(const UseIterator& i) const
        {
            return m_use != i.m_use;
        }
    };

    class UseList
    {
        Use* m_uses;

    public:
        UseList(Use* uses) : m_uses(uses)
        {
        }

        UseIterator begin() const
        {
            return UseIterator(m_uses);
        }

        UseIterator end() const
        {
            return UseIterator(nullptr);
        }
    };

    Use* gtUses;

    GenTreePhi(var_types type) : GenTree(GT_PHI, type), gtUses(nullptr)
    {
    }

    UseList Uses()
    {
        return UseList(gtUses);
    }

    //--------------------------------------------------------------------------
    // Equals: Checks if 2 PHI nodes are equal.
    //
    // Arguments:
    //    phi1 - The first PHI node
    //    phi2 - The second PHI node
    //
    // Return Value:
    //    true if the 2 PHI nodes have the same type, number of uses, and the
    //    uses are equal.
    //
    // Notes:
    //    The order of uses must be the same for equality, even if the
    //    order is not usually relevant and is not guaranteed to reflect
    //    a particular order of the predecessor blocks.
    //
    static bool Equals(GenTreePhi* phi1, GenTreePhi* phi2)
    {
        if (phi1->TypeGet() != phi2->TypeGet())
        {
            return false;
        }

        GenTreePhi::UseIterator i1   = phi1->Uses().begin();
        GenTreePhi::UseIterator end1 = phi1->Uses().end();
        GenTreePhi::UseIterator i2   = phi2->Uses().begin();
        GenTreePhi::UseIterator end2 = phi2->Uses().end();

        for (; (i1 != end1) && (i2 != end2); ++i1, ++i2)
        {
            if (!Compare(i1->GetNode(), i2->GetNode()))
            {
                return false;
            }
        }

        return (i1 == end1) && (i2 == end2);
    }

#if DEBUGGABLE_GENTREE
    GenTreePhi() : GenTree()
    {
    }
#endif
};

// Represents a list of fields constituting a struct, when it is passed as an argument.
//
struct GenTreeFieldList : public GenTree
{
    class Use
    {
        GenTree*  m_node;
        Use*      m_next;
        uint16_t  m_offset;
        var_types m_type;

    public:
        Use(GenTree* node, unsigned offset, var_types type)
            : m_node(node), m_next(nullptr), m_offset(static_cast<uint16_t>(offset)), m_type(type)
        {
            // We can save space on 32 bit hosts by storing the offset as uint16_t. Struct promotion
            // only accepts structs which are much smaller than that - 128 bytes = max 4 fields * max
            // SIMD vector size (32 bytes).
            assert(offset <= UINT16_MAX);
        }

        GenTree*& NodeRef()
        {
            return m_node;
        }

        GenTree* GetNode() const
        {
            return m_node;
        }

        void SetNode(GenTree* node)
        {
            assert(node != nullptr);
            m_node = node;
        }

        Use*& NextRef()
        {
            return m_next;
        }

        Use* GetNext() const
        {
            return m_next;
        }

        void SetNext(Use* next)
        {
            m_next = next;
        }

        unsigned GetOffset() const
        {
            return m_offset;
        }

        var_types GetType() const
        {
            return m_type;
        }

        void SetType(var_types type)
        {
            m_type = type;
        }
    };

    class UseIterator
    {
        Use* use;

    public:
        UseIterator(Use* use) : use(use)
        {
        }

        Use& operator*()
        {
            return *use;
        }

        Use* operator->()
        {
            return use;
        }

        void operator++()
        {
            use = use->GetNext();
        }

        bool operator==(const UseIterator& other)
        {
            return use == other.use;
        }

        bool operator!=(const UseIterator& other)
        {
            return use != other.use;
        }
    };

    class UseList
    {
        Use* m_head;
        Use* m_tail;

    public:
        UseList() : m_head(nullptr), m_tail(nullptr)
        {
        }

        Use* GetHead() const
        {
            return m_head;
        }

        UseIterator begin() const
        {
            return m_head;
        }

        UseIterator end() const
        {
            return nullptr;
        }

        void AddUse(Use* newUse)
        {
            assert(newUse->GetNext() == nullptr);

            if (m_head == nullptr)
            {
                m_head = newUse;
            }
            else
            {
                m_tail->SetNext(newUse);
            }

            m_tail = newUse;
        }

        void InsertUse(Use* insertAfter, Use* newUse)
        {
            assert(newUse->GetNext() == nullptr);

            newUse->SetNext(insertAfter->GetNext());
            insertAfter->SetNext(newUse);

            if (m_tail == insertAfter)
            {
                m_tail = newUse;
            }
        }

        void Reverse()
        {
            m_tail = m_head;
            m_head = nullptr;

            for (Use *next, *use = m_tail; use != nullptr; use = next)
            {
                next = use->GetNext();
                use->SetNext(m_head);
                m_head = use;
            }
        }

        bool IsSorted() const
        {
            unsigned offset = 0;
            for (GenTreeFieldList::Use& use : *this)
            {
                if (use.GetOffset() < offset)
                {
                    return false;
                }
                offset = use.GetOffset();
            }
            return true;
        }
    };

private:
    UseList m_uses;

public:
    GenTreeFieldList() : GenTree(GT_FIELD_LIST, TYP_STRUCT)
    {
        SetContained();
    }

    UseList& Uses()
    {
        return m_uses;
    }

    // Add a new field use to the end of the use list and update side effect flags.
    void AddField(Compiler* compiler, GenTree* node, unsigned offset, var_types type);
    // Add a new field use to the end of the use list without updating side effect flags.
    void AddFieldLIR(Compiler* compiler, GenTree* node, unsigned offset, var_types type);
    // Insert a new field use after the specified use and update side effect flags.
    void InsertField(Compiler* compiler, Use* insertAfter, GenTree* node, unsigned offset, var_types type);
    // Insert a new field use after the specified use without updating side effect flags.
    void InsertFieldLIR(Compiler* compiler, Use* insertAfter, GenTree* node, unsigned offset, var_types type);

    //--------------------------------------------------------------------------
    // Equals: Check if 2 FIELD_LIST nodes are equal.
    //
    // Arguments:
    //    list1 - The first FIELD_LIST node
    //    list2 - The second FIELD_LIST node
    //
    // Return Value:
    //    true if the 2 FIELD_LIST nodes have the same type, number of uses, and the
    //    uses are equal.
    //
    static bool Equals(GenTreeFieldList* list1, GenTreeFieldList* list2)
    {
        assert(list1->TypeGet() == TYP_STRUCT);
        assert(list2->TypeGet() == TYP_STRUCT);

        UseIterator i1   = list1->Uses().begin();
        UseIterator end1 = list1->Uses().end();
        UseIterator i2   = list2->Uses().begin();
        UseIterator end2 = list2->Uses().end();

        for (; (i1 != end1) && (i2 != end2); ++i1, ++i2)
        {
            if (!Compare(i1->GetNode(), i2->GetNode()) || (i1->GetOffset() != i2->GetOffset()) ||
                (i1->GetType() != i2->GetType()))
            {
                return false;
            }
        }

        return (i1 == end1) && (i2 == end2);
    }
};

//------------------------------------------------------------------------
// GenTreeUseEdgeIterator: an iterator that will produce each use edge of a GenTree node in the order in which
//                         they are used.
//
// Operand iteration is common enough in the back end of the compiler that the implementation of this type has
// traded some simplicity for speed:
// - As much work as is reasonable is done in the constructor rather than during operand iteration
// - Node-specific functionality is handled by a small class of "advance" functions called by operator++
//   rather than making operator++ itself handle all nodes
// - Some specialization has been performed for specific node types/shapes (e.g. the advance function for
//   binary nodes is specialized based on whether or not the node has the GTF_REVERSE_OPS flag set)
//
// Valid values of this type may be obtained by calling `GenTree::UseEdgesBegin` and `GenTree::UseEdgesEnd`.
//
class GenTreeUseEdgeIterator final
{
    friend class GenTreeOperandIterator;
    friend GenTreeUseEdgeIterator GenTree::UseEdgesBegin();
    friend GenTreeUseEdgeIterator GenTree::UseEdgesEnd();

    enum
    {
        CALL_ARGS         = 0,
        CALL_LATE_ARGS    = 1,
        CALL_CONTROL_EXPR = 2,
        CALL_COOKIE       = 3,
        CALL_ADDRESS      = 4,
        CALL_TERMINAL     = 5,
    };

    typedef void (GenTreeUseEdgeIterator::*AdvanceFn)();

    AdvanceFn m_advance;
    GenTree*  m_node;
    GenTree** m_edge;
    // Pointer sized state storage, GenTreePhi::Use* or CallArg*
    // or the exclusive end/beginning of GenTreeMultiOp's operand array.
    void* m_statePtr;
    // Integer sized state storage, usually the operand index for non-list based nodes.
    int m_state;

    GenTreeUseEdgeIterator(GenTree* node);

    // Advance functions for special nodes
    void AdvanceCmpXchg();
    void AdvanceArrElem();
    void AdvanceArrOffset();
    void AdvanceStoreDynBlk();
    void AdvanceFieldList();
    void AdvancePhi();

    template <bool ReverseOperands>
    void           AdvanceBinOp();
    void           SetEntryStateForBinOp();

    // The advance function for call nodes
    template <int state>
    void          AdvanceCall();

#if defined(FEATURE_SIMD) || defined(FEATURE_HW_INTRINSICS)
    void AdvanceMultiOp();
    void AdvanceReversedMultiOp();
    void SetEntryStateForMultiOp();
#endif

    void Terminate();

public:
    GenTreeUseEdgeIterator();

    inline GenTree** operator*()
    {
        assert(m_state != -1);
        return m_edge;
    }

    inline GenTree** operator->()
    {
        assert(m_state != -1);
        return m_edge;
    }

    inline bool operator==(const GenTreeUseEdgeIterator& other) const
    {
        if (m_state == -1 || other.m_state == -1)
        {
            return m_state == other.m_state;
        }

        return (m_node == other.m_node) && (m_edge == other.m_edge) && (m_statePtr == other.m_statePtr) &&
               (m_state == other.m_state);
    }

    inline bool operator!=(const GenTreeUseEdgeIterator& other) const
    {
        return !(operator==(other));
    }

    GenTreeUseEdgeIterator& operator++();
};

//------------------------------------------------------------------------
// GenTreeOperandIterator: an iterator that will produce each operand of a
//                         GenTree node in the order in which they are
//                         used. This uses `GenTreeUseEdgeIterator` under
//                         the covers.
//
// Note: valid values of this type may be obtained by calling
// `GenTree::OperandsBegin` and `GenTree::OperandsEnd`.
class GenTreeOperandIterator final
{
    friend GenTreeOperandIterator GenTree::OperandsBegin();
    friend GenTreeOperandIterator GenTree::OperandsEnd();

    GenTreeUseEdgeIterator m_useEdges;

    GenTreeOperandIterator(GenTree* node) : m_useEdges(node)
    {
    }

public:
    GenTreeOperandIterator() : m_useEdges()
    {
    }

    inline GenTree* operator*()
    {
        return *(*m_useEdges);
    }

    inline GenTree* operator->()
    {
        return *(*m_useEdges);
    }

    inline bool operator==(const GenTreeOperandIterator& other) const
    {
        return m_useEdges == other.m_useEdges;
    }

    inline bool operator!=(const GenTreeOperandIterator& other) const
    {
        return !(operator==(other));
    }

    inline GenTreeOperandIterator& operator++()
    {
        ++m_useEdges;
        return *this;
    }
};

/*****************************************************************************/
// In the current design, we never instantiate GenTreeUnOp: it exists only to be
// used as a base class.  For unary operators, we instantiate GenTreeOp, with a NULL second
// argument.  We check that this is true dynamically.  We could tighten this and get static
// checking, but that would entail accessing the first child of a unary operator via something
// like gtUnOp.gtOp1 instead of AsOp()->gtOp1.
struct GenTreeUnOp : public GenTree
{
    GenTree* gtOp1;

protected:
    GenTreeUnOp(genTreeOps oper, var_types type DEBUGARG(bool largeNode = false))
        : GenTree(oper, type DEBUGARG(largeNode)), gtOp1(nullptr)
    {
    }

    GenTreeUnOp(genTreeOps oper, var_types type, GenTree* op1 DEBUGARG(bool largeNode = false))
        : GenTree(oper, type DEBUGARG(largeNode)), gtOp1(op1)
    {
        assert(op1 != nullptr || NullOp1Legal());
        if (op1 != nullptr)
        { // Propagate effects flags from child.
            gtFlags |= op1->gtFlags & GTF_ALL_EFFECT;
        }
    }

#if DEBUGGABLE_GENTREE
    GenTreeUnOp() : GenTree(), gtOp1(nullptr)
    {
    }
#endif
};

struct GenTreeOp : public GenTreeUnOp
{
    GenTree* gtOp2;

    GenTreeOp(genTreeOps oper, var_types type, GenTree* op1, GenTree* op2 DEBUGARG(bool largeNode = false))
        : GenTreeUnOp(oper, type, op1 DEBUGARG(largeNode)), gtOp2(op2)
    {
        // comparisons are always integral types
        assert(!GenTree::OperIsCompare(oper) || varTypeIsIntegral(type));
        // Binary operators, with a few exceptions, require a non-nullptr
        // second argument.
        assert(op2 != nullptr || NullOp2Legal());
        // Unary operators, on the other hand, require a null second argument.
        assert(!OperIsUnary(oper) || op2 == nullptr);
        // Propagate effects flags from child.  (UnOp handled this for first child.)
        if (op2 != nullptr)
        {
            gtFlags |= op2->gtFlags & GTF_ALL_EFFECT;
        }
    }

    // A small set of types are unary operators with optional arguments.  We use
    // this constructor to build those.
    GenTreeOp(genTreeOps oper, var_types type DEBUGARG(bool largeNode = false))
        : GenTreeUnOp(oper, type DEBUGARG(largeNode)), gtOp2(nullptr)
    {
        // Unary operators with optional arguments:
        assert(oper == GT_NOP || oper == GT_RETURN || oper == GT_RETFILT || OperIsBlk(oper));
    }

    // returns true if we will use the division by constant optimization for this node.
    bool UsesDivideByConstOptimized(Compiler* comp);

    // checks if we will use the division by constant optimization this node
    // then sets the flag GTF_DIV_BY_CNS_OPT and GTF_DONT_CSE on the constant
    void CheckDivideByConstOptimized(Compiler* comp);

    // True if this node is marked as using the division by constant optimization
    bool MarkedDivideByConstOptimized() const
    {
        return (gtFlags & GTF_DIV_BY_CNS_OPT) != 0;
    }

#if !defined(TARGET_64BIT) || defined(TARGET_ARM64)
    bool IsValidLongMul();
#endif

#if !defined(TARGET_64BIT) && defined(DEBUG)
    void DebugCheckLongMul();
#endif

#if DEBUGGABLE_GENTREE
    GenTreeOp() : GenTreeUnOp(), gtOp2(nullptr)
    {
    }
#endif

    // True if this relop is marked for a transform during the emitter
    // phase, e.g., jge => jns
    bool MarkedForSignJumpOpt() const
    {
        return (gtFlags & GTF_RELOP_SJUMP_OPT) != 0;
    }
};

struct GenTreeVal : public GenTree
{
    size_t gtVal1;

    GenTreeVal(genTreeOps oper, var_types type, ssize_t val) : GenTree(oper, type), gtVal1(val)
    {
    }
#if DEBUGGABLE_GENTREE
    GenTreeVal() : GenTree()
    {
    }
#endif
};

struct GenTreeIntConCommon : public GenTree
{
    inline INT64 LngValue() const;
    inline void SetLngValue(INT64 val);
    inline ssize_t IconValue() const;
    inline void SetIconValue(ssize_t val);
    inline INT64 IntegralValue() const;
    inline void SetIntegralValue(int64_t value);

    template <typename T>
    inline void SetValueTruncating(T value);

    GenTreeIntConCommon(genTreeOps oper, var_types type DEBUGARG(bool largeNode = false))
        : GenTree(oper, type DEBUGARG(largeNode))
    {
    }

    bool FitsInI8() // IconValue() fits into 8-bit signed storage
    {
        return FitsInI8(IconValue());
    }

    static bool FitsInI8(ssize_t val) // Constant fits into 8-bit signed storage
    {
        return (int8_t)val == val;
    }

    bool FitsInI32() // IconValue() fits into 32-bit signed storage
    {
        return FitsInI32(IconValue());
    }

    static bool FitsInI32(ssize_t val) // Constant fits into 32-bit signed storage
    {
#ifdef TARGET_64BIT
        return (int32_t)val == val;
#else
        return true;
#endif
    }

    bool ImmedValNeedsReloc(Compiler* comp);
    bool ImmedValCanBeFolded(Compiler* comp, genTreeOps op);

#ifdef TARGET_XARCH
    bool FitsInAddrBase(Compiler* comp);
    bool AddrNeedsReloc(Compiler* comp);
#endif

#if DEBUGGABLE_GENTREE
    GenTreeIntConCommon() : GenTree()
    {
    }
#endif
};

// node representing a read from a physical register
struct GenTreePhysReg : public GenTree
{
    // physregs need a field beyond GetRegNum() because
    // GetRegNum() indicates the destination (and can be changed)
    // whereas reg indicates the source
    regNumber gtSrcReg;
    GenTreePhysReg(regNumber r, var_types type = TYP_I_IMPL) : GenTree(GT_PHYSREG, type), gtSrcReg(r)
    {
    }
#if DEBUGGABLE_GENTREE
    GenTreePhysReg() : GenTree()
    {
    }
#endif
};

/* gtIntCon -- integer constant (GT_CNS_INT) */
struct GenTreeIntCon : public GenTreeIntConCommon
{
    /*
     * This is the GT_CNS_INT struct definition.
     * It's used to hold for both int constants and pointer handle constants.
     * For the 64-bit targets we will only use GT_CNS_INT as it used to represent all the possible sizes
     * For the 32-bit targets we use a GT_CNS_LNG to hold a 64-bit integer constant and GT_CNS_INT for all others.
     * In the future when we retarget the JIT for x86 we should consider eliminating GT_CNS_LNG
     */
    ssize_t gtIconVal; // Must overlap and have the same offset with the gtIconVal field in GenTreeLngCon below.

    /* The InitializeArray intrinsic needs to go back to the newarray statement
       to find the class handle of the array so that we can get its size.  However,
       in ngen mode, the handle in that statement does not correspond to the compile
       time handle (rather it lets you get a handle at run-time).  In that case, we also
       need to store a compile time handle, which goes in this gtCompileTimeHandle field.
    */
    ssize_t gtCompileTimeHandle;

    // TODO-Cleanup: It's not clear what characterizes the cases where the field
    // above is used.  It may be that its uses and those of the "gtFieldSeq" field below
    // are mutually exclusive, and they could be put in a union.  Or else we should separate
    // this type into three subtypes.

    // If this constant represents the offset of one or more fields, "gtFieldSeq" represents that
    // sequence of fields.
    FieldSeqNode* gtFieldSeq;

#ifdef DEBUG
    // If the value represents target address, holds the method handle to that target which is used
    // to fetch target method name and display in the disassembled code.
    size_t gtTargetHandle = 0;
#endif

    GenTreeIntCon(var_types type, ssize_t value DEBUGARG(bool largeNode = false))
        : GenTreeIntConCommon(GT_CNS_INT, type DEBUGARG(largeNode))
        , gtIconVal(value)
        , gtCompileTimeHandle(0)
        , gtFieldSeq(FieldSeqStore::NotAField())
    {
    }

    GenTreeIntCon(var_types type, ssize_t value, FieldSeqNode* fields DEBUGARG(bool largeNode = false))
        : GenTreeIntConCommon(GT_CNS_INT, type DEBUGARG(largeNode))
        , gtIconVal(value)
        , gtCompileTimeHandle(0)
        , gtFieldSeq(fields)
    {
        assert(fields != nullptr);
    }

    void FixupInitBlkValue(var_types asgType);

#if DEBUGGABLE_GENTREE
    GenTreeIntCon() : GenTreeIntConCommon()
    {
    }
#endif
};

/* gtLngCon -- long    constant (GT_CNS_LNG) */

struct GenTreeLngCon : public GenTreeIntConCommon
{
    INT64 gtLconVal; // Must overlap and have the same offset with the gtIconVal field in GenTreeIntCon above.
    INT32 LoVal()
    {
        return (INT32)(gtLconVal & 0xffffffff);
    }

    INT32 HiVal()
    {
        return (INT32)(gtLconVal >> 32);
    }

    GenTreeLngCon(INT64 val) : GenTreeIntConCommon(GT_CNS_NATIVELONG, TYP_LONG)
    {
        SetLngValue(val);
    }
#if DEBUGGABLE_GENTREE
    GenTreeLngCon() : GenTreeIntConCommon()
    {
    }
#endif
};

inline INT64 GenTreeIntConCommon::LngValue() const
{
#ifndef TARGET_64BIT
    assert(gtOper == GT_CNS_LNG);
    return AsLngCon()->gtLconVal;
#else
    return IconValue();
#endif
}

inline void GenTreeIntConCommon::SetLngValue(INT64 val)
{
#ifndef TARGET_64BIT
    assert(gtOper == GT_CNS_LNG);
    AsLngCon()->gtLconVal = val;
#else
    // Compile time asserts that these two fields overlap and have the same offsets:  gtIconVal and gtLconVal
    C_ASSERT(offsetof(GenTreeLngCon, gtLconVal) == offsetof(GenTreeIntCon, gtIconVal));
    C_ASSERT(sizeof(AsLngCon()->gtLconVal) == sizeof(AsIntCon()->gtIconVal));

    SetIconValue(ssize_t(val));
#endif
}

inline ssize_t GenTreeIntConCommon::IconValue() const
{
    assert(gtOper == GT_CNS_INT); //  We should never see a GT_CNS_LNG for a 64-bit target!
    return AsIntCon()->gtIconVal;
}

inline void GenTreeIntConCommon::SetIconValue(ssize_t val)
{
    assert(gtOper == GT_CNS_INT); //  We should never see a GT_CNS_LNG for a 64-bit target!
    AsIntCon()->gtIconVal = val;
}

inline INT64 GenTreeIntConCommon::IntegralValue() const
{
#ifdef TARGET_64BIT
    return LngValue();
#else
    return gtOper == GT_CNS_LNG ? LngValue() : (INT64)IconValue();
#endif // TARGET_64BIT
}

inline void GenTreeIntConCommon::SetIntegralValue(int64_t value)
{
#ifdef TARGET_64BIT
    SetIconValue(value);
#else
    if (OperIs(GT_CNS_LNG))
    {
        SetLngValue(value);
    }
    else
    {
        assert(FitsIn<int32_t>(value));
        SetIconValue(static_cast<int32_t>(value));
    }
#endif // TARGET_64BIT
}

//------------------------------------------------------------------------
// SetValueTruncating: Set the value, truncating to TYP_INT if necessary.
//
// The function will truncate the supplied value to a 32 bit signed
// integer if the node's type is not TYP_LONG, otherwise setting it
// as-is. Note that this function intentionally does not check for
// small types (such nodes are created in lowering) for TP reasons.
//
// This function is intended to be used where its truncating behavior is
// desirable. One example is folding of ADD(CNS_INT, CNS_INT) performed in
// wider integers, which is typical when compiling on 64 bit hosts, as
// most aritmetic is done in ssize_t's aka int64_t's in that case, while
// the node itself can be of a narrower type.
//
// Arguments:
//    value - Value to set, truncating to TYP_INT if the node is not of TYP_LONG
//
// Notes:
//    This function is templated so that it works well with compiler warnings of
//    the form "Operation may overflow before being assigned to a wider type", in
//    case "value" is of type ssize_t, which is common.
//
template <typename T>
inline void GenTreeIntConCommon::SetValueTruncating(T value)
{
    static_assert_no_msg((std::is_same<T, int32_t>::value || std::is_same<T, int64_t>::value));

    if (TypeIs(TYP_LONG))
    {
        SetLngValue(value);
    }
    else
    {
        SetIconValue(static_cast<int32_t>(value));
    }
}

/* gtDblCon -- double  constant (GT_CNS_DBL) */

struct GenTreeDblCon : public GenTree
{
    double gtDconVal;

    bool isBitwiseEqual(GenTreeDblCon* other)
    {
        unsigned __int64 bits      = *(unsigned __int64*)(&gtDconVal);
        unsigned __int64 otherBits = *(unsigned __int64*)(&(other->gtDconVal));
        return (bits == otherBits);
    }

    GenTreeDblCon(double val, var_types type = TYP_DOUBLE) : GenTree(GT_CNS_DBL, type), gtDconVal(val)
    {
        assert(varTypeIsFloating(type));
    }
#if DEBUGGABLE_GENTREE
    GenTreeDblCon() : GenTree()
    {
    }
#endif
};

/* gtStrCon -- string  constant (GT_CNS_STR) */

#define EMPTY_STRING_SCON (unsigned)-1

struct GenTreeStrCon : public GenTree
{
    unsigned              gtSconCPX;
    CORINFO_MODULE_HANDLE gtScpHnd;

    // Returns true if this GT_CNS_STR was imported for String.Empty field
    bool IsStringEmptyField()
    {
        return gtSconCPX == EMPTY_STRING_SCON && gtScpHnd == nullptr;
    }

    // Because this node can come from an inlined method we need to
    // have the scope handle, since it will become a helper call.
    GenTreeStrCon(unsigned sconCPX, CORINFO_MODULE_HANDLE mod DEBUGARG(bool largeNode = false))
        : GenTree(GT_CNS_STR, TYP_REF DEBUGARG(largeNode)), gtSconCPX(sconCPX), gtScpHnd(mod)
    {
    }
#if DEBUGGABLE_GENTREE
    GenTreeStrCon() : GenTree()
    {
    }
#endif
};

// GenTreeVecCon -- vector  constant (GT_CNS_VEC)
//
struct GenTreeVecCon : public GenTree
{
    union {
        simd8_t  gtSimd8Val;
        simd12_t gtSimd12Val;
        simd16_t gtSimd16Val;
        simd32_t gtSimd32Val;
    };

private:
    // TODO-1stClassStructs: Tracking the size and base type should be unnecessary since the
    // size should be `gtType` and the handle should be looked up at callsites where required

    unsigned char gtSimdBaseJitType; // SIMD vector base JIT type
    unsigned char gtSimdSize;        // SIMD vector size in bytes

public:
    CorInfoType GetSimdBaseJitType() const
    {
        return (CorInfoType)gtSimdBaseJitType;
    }

    void SetSimdBaseJitType(CorInfoType simdBaseJitType)
    {
        gtSimdBaseJitType = (unsigned char)simdBaseJitType;
        assert(gtSimdBaseJitType == simdBaseJitType);
    }

    var_types GetSimdBaseType() const;

    unsigned char GetSimdSize() const
    {
        return gtSimdSize;
    }

    void SetSimdSize(unsigned simdSize)
    {
        gtSimdSize = (unsigned char)simdSize;
        assert(gtSimdSize == simdSize);
    }

#if defined(FEATURE_HW_INTRINSICS)
    static bool IsHWIntrinsicCreateConstant(GenTreeHWIntrinsic* node, simd32_t& simd32Val);

    static bool HandleArgForHWIntrinsicCreate(GenTree* arg, int argIdx, simd32_t& simd32Val, var_types baseType);
#endif // FEATURE_HW_INTRINSICS

    bool IsAllBitsSet() const
    {
        switch (gtType)
        {
#if defined(FEATURE_SIMD)
            case TYP_LONG:
            case TYP_DOUBLE:
            case TYP_SIMD8:
            {
                // TODO-1stClassStructs: do not retype SIMD nodes
                return (gtSimd8Val.u64[0] == 0xFFFFFFFFFFFFFFFF);
            }

            case TYP_SIMD12:
            {
                return (gtSimd12Val.u32[0] == 0xFFFFFFFF) && (gtSimd12Val.u32[1] == 0xFFFFFFFF) &&
                       (gtSimd12Val.u32[2] == 0xFFFFFFFF);
            }

            case TYP_SIMD16:
            {
                return (gtSimd16Val.u64[0] == 0xFFFFFFFFFFFFFFFF) && (gtSimd16Val.u64[1] == 0xFFFFFFFFFFFFFFFF);
            }

            case TYP_SIMD32:
            {
                return (gtSimd32Val.u64[0] == 0xFFFFFFFFFFFFFFFF) && (gtSimd32Val.u64[1] == 0xFFFFFFFFFFFFFFFF) &&
                       (gtSimd32Val.u64[2] == 0xFFFFFFFFFFFFFFFF) && (gtSimd32Val.u64[3] == 0xFFFFFFFFFFFFFFFF);
            }
#endif // FEATURE_SIMD

            default:
            {
                unreached();
            }
        }
    }

    static bool Equals(const GenTreeVecCon* left, const GenTreeVecCon* right)
    {
        var_types gtType = left->TypeGet();

        if (gtType != right->TypeGet())
        {
            return false;
        }

        switch (gtType)
        {
#if defined(FEATURE_SIMD)
            case TYP_LONG:
            case TYP_DOUBLE:
            case TYP_SIMD8:
            {
                // TODO-1stClassStructs: do not retype SIMD nodes
                return (left->gtSimd8Val.u64[0] == right->gtSimd8Val.u64[0]);
            }

            case TYP_SIMD12:
            {
                return (left->gtSimd12Val.u32[0] == right->gtSimd12Val.u32[0]) &&
                       (left->gtSimd12Val.u32[1] == right->gtSimd12Val.u32[1]) &&
                       (left->gtSimd12Val.u32[2] == right->gtSimd12Val.u32[2]);
            }

            case TYP_SIMD16:
            {
                return (left->gtSimd16Val.u64[0] == right->gtSimd16Val.u64[0]) &&
                       (left->gtSimd16Val.u64[1] == right->gtSimd16Val.u64[1]);
            }

            case TYP_SIMD32:
            {
                return (left->gtSimd32Val.u64[0] == right->gtSimd32Val.u64[0]) &&
                       (left->gtSimd32Val.u64[1] == right->gtSimd32Val.u64[1]) &&
                       (left->gtSimd32Val.u64[2] == right->gtSimd32Val.u64[2]) &&
                       (left->gtSimd32Val.u64[3] == right->gtSimd32Val.u64[3]);
            }
#endif // FEATURE_SIMD

            default:
            {
                unreached();
            }
        }
    }

    bool IsZero() const
    {
        switch (gtType)
        {
#if defined(FEATURE_SIMD)
            case TYP_LONG:
            case TYP_DOUBLE:
            case TYP_SIMD8:
            {
                // TODO-1stClassStructs: do not retype SIMD nodes
                return (gtSimd8Val.u64[0] == 0x0000000000000000);
            }

            case TYP_SIMD12:
            {
                return (gtSimd12Val.u32[0] == 0x00000000) && (gtSimd12Val.u32[1] == 0x00000000) &&
                       (gtSimd12Val.u32[2] == 0x00000000);
            }

            case TYP_SIMD16:
            {
                return (gtSimd16Val.u64[0] == 0x0000000000000000) && (gtSimd16Val.u64[1] == 0x0000000000000000);
            }

            case TYP_SIMD32:
            {
                return (gtSimd32Val.u64[0] == 0x0000000000000000) && (gtSimd32Val.u64[1] == 0x0000000000000000) &&
                       (gtSimd32Val.u64[2] == 0x0000000000000000) && (gtSimd32Val.u64[3] == 0x0000000000000000);
            }
#endif // FEATURE_SIMD

            default:
            {
                unreached();
            }
        }
    }

    GenTreeVecCon(var_types type, CorInfoType simdBaseJitType, unsigned simdSize)
        : GenTree(GT_CNS_VEC, type)
        , gtSimdBaseJitType((unsigned char)simdBaseJitType)
        , gtSimdSize((unsigned char)simdSize)
    {
        assert(varTypeIsSIMD(type));
        assert(gtSimdBaseJitType == simdBaseJitType);
        assert(gtSimdSize == simdSize);
    }

#if DEBUGGABLE_GENTREE
    GenTreeVecCon() : GenTree()
    {
    }
#endif
};

// Common supertype of LCL_VAR, LCL_FLD, REG_VAR, PHI_ARG
// This inherits from UnOp because lclvar stores are Unops
struct GenTreeLclVarCommon : public GenTreeUnOp
{
private:
    unsigned _gtLclNum; // The local number. An index into the Compiler::lvaTable array.
    unsigned _gtSsaNum; // The SSA number.

public:
    GenTreeLclVarCommon(genTreeOps oper, var_types type, unsigned lclNum DEBUGARG(bool largeNode = false))
        : GenTreeUnOp(oper, type DEBUGARG(largeNode))
    {
        SetLclNum(lclNum);
    }

    GenTree*& Data()
    {
        assert(OperIsLocalStore());
        return gtOp1;
    }

    unsigned GetLclNum() const
    {
        return _gtLclNum;
    }

    void SetLclNum(unsigned lclNum)
    {
        _gtLclNum = lclNum;
        _gtSsaNum = SsaConfig::RESERVED_SSA_NUM;
    }

    uint16_t GetLclOffs() const;

    unsigned GetSsaNum() const
    {
        return _gtSsaNum;
    }

    void SetSsaNum(unsigned ssaNum)
    {
        _gtSsaNum = ssaNum;
    }

    bool HasSsaName()
    {
        return (GetSsaNum() != SsaConfig::RESERVED_SSA_NUM);
    }

#if DEBUGGABLE_GENTREE
    GenTreeLclVarCommon() : GenTreeUnOp()
    {
    }
#endif
};

//------------------------------------------------------------------------
// MultiRegSpillFlags
//
// GTF_SPILL or GTF_SPILLED flag on a multi-reg node indicates that one or
// more of its result regs are in that state.  The spill flags of each register
// are stored here. We only need 2 bits per returned register,
// so this is treated as a 2-bit array. No architecture needs more than 8 bits.
//
typedef unsigned char MultiRegSpillFlags;
static const unsigned PACKED_GTF_SPILL   = 1;
static const unsigned PACKED_GTF_SPILLED = 2;

//----------------------------------------------------------------------
// GetMultiRegSpillFlagsByIdx: get spill flag associated with the return register
// specified by its index.
//
// Arguments:
//    idx  -  Position or index of the return register
//
// Return Value:
//    Returns GTF_* flags associated with the register. Only GTF_SPILL and GTF_SPILLED are considered.
//
inline GenTreeFlags GetMultiRegSpillFlagsByIdx(MultiRegSpillFlags flags, unsigned idx)
{
    static_assert_no_msg(MAX_RET_REG_COUNT * 2 <= sizeof(unsigned char) * BITS_PER_BYTE);
    assert(idx < MAX_RET_REG_COUNT);

    unsigned     bits       = flags >> (idx * 2); // It doesn't matter that we possibly leave other high bits here.
    GenTreeFlags spillFlags = GTF_EMPTY;
    if (bits & PACKED_GTF_SPILL)
    {
        spillFlags |= GTF_SPILL;
    }
    if (bits & PACKED_GTF_SPILLED)
    {
        spillFlags |= GTF_SPILLED;
    }
    return spillFlags;
}

//----------------------------------------------------------------------
// SetMultiRegSpillFlagsByIdx: set spill flags for the register specified by its index.
//
// Arguments:
//    oldFlags   - The current value of the MultiRegSpillFlags for a node.
//    flagsToSet - GTF_* flags. Only GTF_SPILL and GTF_SPILLED are allowed.
//                 Note that these are the flags used on non-multireg nodes,
//                 and this method adds the appropriate flags to the
//                 incoming MultiRegSpillFlags and returns it.
//    idx    -     Position or index of the register
//
// Return Value:
//    The new value for the node's MultiRegSpillFlags.
//
inline MultiRegSpillFlags SetMultiRegSpillFlagsByIdx(MultiRegSpillFlags oldFlags, GenTreeFlags flagsToSet, unsigned idx)
{
    static_assert_no_msg(MAX_RET_REG_COUNT * 2 <= sizeof(unsigned char) * BITS_PER_BYTE);
    assert(idx < MAX_RET_REG_COUNT);

    MultiRegSpillFlags newFlags = oldFlags;
    unsigned           bits     = 0;
    if (flagsToSet & GTF_SPILL)
    {
        bits |= PACKED_GTF_SPILL;
    }
    if (flagsToSet & GTF_SPILLED)
    {
        bits |= PACKED_GTF_SPILLED;
    }

    const unsigned char packedFlags = PACKED_GTF_SPILL | PACKED_GTF_SPILLED;

    // Clear anything that was already there by masking out the bits before 'or'ing in what we want there.
    newFlags = (unsigned char)((newFlags & ~(packedFlags << (idx * 2))) | (bits << (idx * 2)));
    return newFlags;
}

// gtLclVar -- load/store/addr of local variable

struct GenTreeLclVar : public GenTreeLclVarCommon
{
private:
    regNumberSmall     gtOtherReg[MAX_MULTIREG_COUNT - 1];
    MultiRegSpillFlags gtSpillFlags;

public:
    INDEBUG(IL_OFFSET gtLclILoffs;) // instr offset of ref (only for JIT dumps)

    // Multireg support
    bool IsMultiReg() const
    {
        return ((gtFlags & GTF_VAR_MULTIREG) != 0);
    }
    void ClearMultiReg()
    {
        gtFlags &= ~GTF_VAR_MULTIREG;
    }
    void SetMultiReg()
    {
        gtFlags |= GTF_VAR_MULTIREG;
        ClearOtherRegFlags();
    }

    regNumber GetRegNumByIdx(int regIndex) const
    {
        assert(regIndex < MAX_MULTIREG_COUNT);
        return (regIndex == 0) ? GetRegNum() : (regNumber)gtOtherReg[regIndex - 1];
    }

    void SetRegNumByIdx(regNumber reg, int regIndex)
    {
        assert(regIndex < MAX_MULTIREG_COUNT);
        if (regIndex == 0)
        {
            SetRegNum(reg);
        }
        else
        {
            gtOtherReg[regIndex - 1] = regNumberSmall(reg);
        }
    }

    GenTreeFlags GetRegSpillFlagByIdx(unsigned idx) const
    {
        return GetMultiRegSpillFlagsByIdx(gtSpillFlags, idx);
    }

    void SetRegSpillFlagByIdx(GenTreeFlags flags, unsigned idx)
    {
        gtSpillFlags = SetMultiRegSpillFlagsByIdx(gtSpillFlags, flags, idx);
    }

    unsigned int GetFieldCount(Compiler* compiler) const;
    var_types GetFieldTypeByIndex(Compiler* compiler, unsigned idx);

    //-------------------------------------------------------------------
    // clearOtherRegFlags: clear GTF_* flags associated with gtOtherRegs
    //
    // Arguments:
    //     None
    //
    // Return Value:
    //     None
    void ClearOtherRegFlags()
    {
        gtSpillFlags = 0;
    }

    //-------------------------------------------------------------------------
    // CopyOtherRegFlags: copy GTF_* flags associated with gtOtherRegs from
    // the given LclVar node.
    //
    // Arguments:
    //    fromCall  -  GenTreeLclVar node from which to copy
    //
    // Return Value:
    //    None
    //
    void CopyOtherRegFlags(GenTreeLclVar* from)
    {
        this->gtSpillFlags = from->gtSpillFlags;
    }

    GenTreeLclVar(genTreeOps oper,
                  var_types  type,
                  unsigned lclNum DEBUGARG(IL_OFFSET ilOffs = BAD_IL_OFFSET) DEBUGARG(bool largeNode = false))
        : GenTreeLclVarCommon(oper, type, lclNum DEBUGARG(largeNode)) DEBUGARG(gtLclILoffs(ilOffs))
    {
        assert(OperIsLocal(oper) || OperIsLocalAddr(oper));
    }

#if DEBUGGABLE_GENTREE
    GenTreeLclVar() : GenTreeLclVarCommon()
    {
    }
#endif
};

// gtLclFld -- load/store/addr of local variable field

struct GenTreeLclFld : public GenTreeLclVarCommon
{
private:
    uint16_t     m_lclOffs; // offset into the variable to access
    ClassLayout* m_layout;  // The struct layout for this local field.

public:
    GenTreeLclFld(genTreeOps oper, var_types type, unsigned lclNum, unsigned lclOffs, ClassLayout* layout = nullptr)
        : GenTreeLclVarCommon(oper, type, lclNum), m_lclOffs(static_cast<uint16_t>(lclOffs)), m_layout(layout)
    {
        assert(lclOffs <= UINT16_MAX);
    }

    uint16_t GetLclOffs() const
    {
        return m_lclOffs;
    }

    void SetLclOffs(unsigned lclOffs)
    {
        assert(lclOffs <= UINT16_MAX);
        m_lclOffs = static_cast<uint16_t>(lclOffs);
    }

    ClassLayout* GetLayout() const
    {
        return m_layout;
    }

    void SetLayout(ClassLayout* layout)
    {
        m_layout = layout;
    }

    unsigned GetSize() const;

#ifdef TARGET_ARM
    bool IsOffsetMisaligned() const;
#endif // TARGET_ARM

#if DEBUGGABLE_GENTREE
    GenTreeLclFld() : GenTreeLclVarCommon()
    {
    }
#endif
};

// GenTreeCast - conversion to a different type (GT_CAST).
//
// This node represents all "conv[.ovf].{type}[.un]" IL opcodes.
//
// There are four semantically significant values that determine what it does:
//
//  1) "genActualType(CastOp())"              - the type being cast from.
//  2) "gtCastType"                           - the type being cast to.
//  3) "IsUnsigned" (the "GTF_UNSIGNED" flag) - whether the cast is "unsigned".
//  4) "gtOverflow" (the "GTF_OVERFLOW" flag) - whether the cast is checked.
//
// Different "kinds" of casts use these values differently; not all are always
// meaningful or legal:
//
//  1) For casts from FP types, "IsUnsigned" will always be "false".
//  2) Checked casts use "IsUnsigned" to represent the fact the type being cast
//     from is unsigned. The target type's signedness is similarly significant.
//  3) For unchecked casts, "IsUnsigned" is significant for "int -> long", where
//     it decides whether the cast sign- or zero-extends its source, and "integer
//     -> FP" cases. For all other unchecked casts, "IsUnsigned" is meaningless.
//  4) For unchecked casts, signedness of the target type is only meaningful if
//     the cast is to an FP or small type. In the latter case (and everywhere
//     else in IR) it decides whether the value will be sign- or zero-extended.
//
// For additional context on "GT_CAST"'s semantics, see "IntegralRange::ForCast"
// methods and "GenIntCastDesc"'s constructor.
//
struct GenTreeCast : public GenTreeOp
{
    GenTree*& CastOp()
    {
        return gtOp1;
    }
    var_types gtCastType;

    GenTreeCast(var_types type, GenTree* op, bool fromUnsigned, var_types castType DEBUGARG(bool largeNode = false))
        : GenTreeOp(GT_CAST, type, op, nullptr DEBUGARG(largeNode)), gtCastType(castType)
    {
        // We do not allow casts from floating point types to be treated as from
        // unsigned to avoid bugs related to wrong GTF_UNSIGNED in case the
        // CastOp's type changes.
        assert(!varTypeIsFloating(op) || !fromUnsigned);

        gtFlags |= fromUnsigned ? GTF_UNSIGNED : GTF_EMPTY;
    }
#if DEBUGGABLE_GENTREE
    GenTreeCast() : GenTreeOp()
    {
    }
#endif
};

// GT_BOX nodes are place markers for boxed values.  The "real" tree
// for most purposes is in gtBoxOp.
struct GenTreeBox : public GenTreeUnOp
{
    // An expanded helper call to implement the "box" if we don't get
    // rid of it any other way.  Must be in same position as op1.

    GenTree*& BoxOp()
    {
        return gtOp1;
    }
    // This is the statement that contains the assignment tree when the node is an inlined GT_BOX on a value
    // type
    Statement* gtAsgStmtWhenInlinedBoxValue;
    // And this is the statement that copies from the value being boxed to the box payload
    Statement* gtCopyStmtWhenInlinedBoxValue;

    GenTreeBox(var_types  type,
               GenTree*   boxOp,
               Statement* asgStmtWhenInlinedBoxValue,
               Statement* copyStmtWhenInlinedBoxValue)
        : GenTreeUnOp(GT_BOX, type, boxOp)
        , gtAsgStmtWhenInlinedBoxValue(asgStmtWhenInlinedBoxValue)
        , gtCopyStmtWhenInlinedBoxValue(copyStmtWhenInlinedBoxValue)
    {
    }
#if DEBUGGABLE_GENTREE
    GenTreeBox() : GenTreeUnOp()
    {
    }
#endif
};

// GenTreeField -- data member ref (GT_FIELD)
struct GenTreeField : public GenTreeUnOp
{
    CORINFO_FIELD_HANDLE gtFldHnd;
    DWORD                gtFldOffset;
    bool                 gtFldMayOverlap;
#ifdef FEATURE_READYTORUN
    CORINFO_CONST_LOOKUP gtFieldLookup;
#endif

    GenTreeField(var_types type, GenTree* obj, CORINFO_FIELD_HANDLE fldHnd, DWORD offs)
        : GenTreeUnOp(GT_FIELD, type, obj), gtFldHnd(fldHnd), gtFldOffset(offs), gtFldMayOverlap(false)
    {
#ifdef FEATURE_READYTORUN
        gtFieldLookup.addr = nullptr;
#endif
    }

#if DEBUGGABLE_GENTREE
    GenTreeField() : GenTreeUnOp()
    {
    }
#endif

    // The object this field belongs to. Will be "nullptr" for static fields.
    // Note that this is an address, i. e. for struct fields it will be ADDR(STRUCT).
    GenTree* GetFldObj() const
    {
        return gtOp1;
    }

    // True if this field is a volatile memory operation.
    bool IsVolatile() const
    {
        return (gtFlags & GTF_FLD_VOLATILE) != 0;
    }
};

// There was quite a bit of confusion in the code base about which of gtOp1 and gtOp2 was the
// 'then' and 'else' clause of a colon node.  Adding these accessors, while not enforcing anything,
// at least *allows* the programmer to be obviously correct.
// However, these conventions seem backward.
// TODO-Cleanup: If we could get these accessors used everywhere, then we could switch them.
struct GenTreeColon : public GenTreeOp
{
    GenTree*& ThenNode()
    {
        return gtOp2;
    }
    GenTree*& ElseNode()
    {
        return gtOp1;
    }

#if DEBUGGABLE_GENTREE
    GenTreeColon() : GenTreeOp()
    {
    }
#endif

    GenTreeColon(var_types typ, GenTree* thenNode, GenTree* elseNode) : GenTreeOp(GT_COLON, typ, elseNode, thenNode)
    {
    }
};

// gtCall   -- method call      (GT_CALL)
enum class InlineObservation;

//------------------------------------------------------------------------
// GenTreeCallFlags: a bitmask of flags for GenTreeCall stored in gtCallMoreFlags.
//
// clang-format off
enum GenTreeCallFlags : unsigned int
{
    GTF_CALL_M_EMPTY                   = 0,

    GTF_CALL_M_EXPLICIT_TAILCALL       = 0x00000001, // the call is "tail" prefixed and importer has performed tail call checks
    GTF_CALL_M_TAILCALL                = 0x00000002, // the call is a tailcall
    GTF_CALL_M_RETBUFFARG              = 0x00000004, // the ABI dictates that this call needs a ret buffer
    GTF_CALL_M_RETBUFFARG_LCLOPT       = 0x00000008, // Does this call have a local ret buffer that we are optimizing?
    GTF_CALL_M_DELEGATE_INV            = 0x00000010, // call to Delegate.Invoke
    GTF_CALL_M_NOGCCHECK               = 0x00000020, // not a call for computing full interruptability and therefore no GC check is required.
    GTF_CALL_M_SPECIAL_INTRINSIC       = 0x00000040, // function that could be optimized as an intrinsic
                                                     // in special cases. Used to optimize fast way out in morphing
    GTF_CALL_M_UNMGD_THISCALL          = 0x00000080, // "this" pointer (first argument) should be enregistered (only for GTF_CALL_UNMANAGED)
    GTF_CALL_M_VIRTSTUB_REL_INDIRECT   = 0x00000080, // the virtstub is indirected through a relative address (only for GTF_CALL_VIRT_STUB)
    GTF_CALL_M_NONVIRT_SAME_THIS       = 0x00000080, // callee "this" pointer is equal to caller this pointer (only for GTF_CALL_NONVIRT)
    GTF_CALL_M_FRAME_VAR_DEATH         = 0x00000100, // the compLvFrameListRoot variable dies here (last use)
    GTF_CALL_M_TAILCALL_VIA_JIT_HELPER = 0x00000200, // call is a tail call dispatched via tail call JIT helper.

#if FEATURE_TAILCALL_OPT
    GTF_CALL_M_IMPLICIT_TAILCALL       = 0x00000400, // call is an opportunistic tail call and importer has performed tail call checks
    GTF_CALL_M_TAILCALL_TO_LOOP        = 0x00000800, // call is a fast recursive tail call that can be converted into a loop
#endif

    GTF_CALL_M_PINVOKE                 = 0x00001000, // call is a pinvoke.  This mirrors VM flag CORINFO_FLG_PINVOKE.
                                                     // A call marked as Pinvoke is not necessarily a GT_CALL_UNMANAGED. For e.g.
                                                     // an IL Stub dynamically generated for a PInvoke declaration is flagged as
                                                     // a Pinvoke but not as an unmanaged call. See impCheckForPInvokeCall() to
                                                     // know when these flags are set.

    GTF_CALL_M_R2R_REL_INDIRECT        = 0x00002000, // ready to run call is indirected through a relative address
    GTF_CALL_M_DOES_NOT_RETURN         = 0x00004000, // call does not return
    GTF_CALL_M_WRAPPER_DELEGATE_INV    = 0x00008000, // call is in wrapper delegate
    GTF_CALL_M_FAT_POINTER_CHECK       = 0x00010000, // NativeAOT managed calli needs transformation, that checks
                                                     // special bit in calli address. If it is set, then it is necessary
                                                     // to restore real function address and load hidden argument
                                                     // as the first argument for calli. It is NativeAOT replacement for instantiating
                                                     // stubs, because executable code cannot be generated at runtime.
    GTF_CALL_M_HELPER_SPECIAL_DCE      = 0x00020000, // this helper call can be removed if it is part of a comma and
                                                     // the comma result is unused.
    GTF_CALL_M_DEVIRTUALIZED           = 0x00040000, // this call was devirtualized
    GTF_CALL_M_UNBOXED                 = 0x00080000, // this call was optimized to use the unboxed entry point
    GTF_CALL_M_GUARDED_DEVIRT          = 0x00100000, // this call is a candidate for guarded devirtualization
    GTF_CALL_M_GUARDED_DEVIRT_CHAIN    = 0x00200000, // this call is a candidate for chained guarded devirtualization
    GTF_CALL_M_GUARDED                 = 0x00400000, // this call was transformed by guarded devirtualization
    GTF_CALL_M_ALLOC_SIDE_EFFECTS      = 0x00800000, // this is a call to an allocator with side effects
    GTF_CALL_M_SUPPRESS_GC_TRANSITION  = 0x01000000, // suppress the GC transition (i.e. during a pinvoke) but a separate GC safe point is required.
    GTF_CALL_M_EXP_RUNTIME_LOOKUP      = 0x02000000, // this call needs to be tranformed into CFG for the dynamic dictionary expansion feature.
    GTF_CALL_M_STRESS_TAILCALL         = 0x04000000, // the call is NOT "tail" prefixed but GTF_CALL_M_EXPLICIT_TAILCALL was added because of tail call stress mode
    GTF_CALL_M_EXPANDED_EARLY          = 0x08000000, // the Virtual Call target address is expanded and placed in gtControlExpr in Morph rather than in Lower
    GTF_CALL_M_HAS_LATE_DEVIRT_INFO    = 0x10000000, // this call has late devirtualzation info
};

inline constexpr GenTreeCallFlags operator ~(GenTreeCallFlags a)
{
    return (GenTreeCallFlags)(~(unsigned int)a);
}

inline constexpr GenTreeCallFlags operator |(GenTreeCallFlags a, GenTreeCallFlags b)
{
    return (GenTreeCallFlags)((unsigned int)a | (unsigned int)b);
}

inline constexpr GenTreeCallFlags operator &(GenTreeCallFlags a, GenTreeCallFlags b)
{
    return (GenTreeCallFlags)((unsigned int)a & (unsigned int)b);
}

inline GenTreeCallFlags& operator |=(GenTreeCallFlags& a, GenTreeCallFlags b)
{
    return a = (GenTreeCallFlags)((unsigned int)a | (unsigned int)b);
}

inline GenTreeCallFlags& operator &=(GenTreeCallFlags& a, GenTreeCallFlags b)
{
    return a = (GenTreeCallFlags)((unsigned int)a & (unsigned int)b);
}

// clang-format on

// Return type descriptor of a GT_CALL node.
// x64 Unix, Arm64, Arm32 and x86 allow a value to be returned in multiple
// registers. For such calls this struct provides the following info
// on their return type
//    - type of value returned in each return register
//    - ABI return register numbers in which the value is returned
//    - count of return registers in which the value is returned
//
// TODO-ARM: Update this to meet the needs of Arm64 and Arm32
//
// TODO-AllArch: Right now it is used for describing multi-reg returned types.
// Eventually we would want to use it for describing even single-reg
// returned types (e.g. structs returned in single register x64/arm).
// This would allow us not to lie or normalize single struct return
// values in importer/morph.
struct ReturnTypeDesc
{
private:
    var_types m_regType[MAX_RET_REG_COUNT];
    bool      m_isEnclosingType;

#ifdef DEBUG
    bool m_inited;
#endif

public:
    ReturnTypeDesc()
    {
        Reset();
    }

    // Initialize the Return Type Descriptor for a method that returns a struct type
    void InitializeStructReturnType(Compiler* comp, CORINFO_CLASS_HANDLE retClsHnd, CorInfoCallConvExtension callConv);

    // Initialize the Return Type Descriptor for a method that returns a TYP_LONG
    // Only needed for X86 and arm32.
    void InitializeLongReturnType();

    // Reset type descriptor to defaults
    void Reset()
    {
        for (unsigned i = 0; i < MAX_RET_REG_COUNT; ++i)
        {
            m_regType[i] = TYP_UNKNOWN;
        }
        m_isEnclosingType = false;
#ifdef DEBUG
        m_inited = false;
#endif
    }

#ifdef DEBUG
    // NOTE: we only use this function when writing out IR dumps. These dumps may take place before the ReturnTypeDesc
    // has been initialized.
    unsigned TryGetReturnRegCount() const
    {
        return m_inited ? GetReturnRegCount() : 0;
    }
#endif // DEBUG

    //--------------------------------------------------------------------------------------------
    // GetReturnRegCount:  Get the count of return registers in which the return value is returned.
    //
    // Arguments:
    //    None
    //
    // Return Value:
    //   Count of return registers.
    //   Returns 0 if the return type is not returned in registers.
    unsigned GetReturnRegCount() const
    {
        assert(m_inited);

        int regCount = 0;
        for (unsigned i = 0; i < MAX_RET_REG_COUNT; ++i)
        {
            if (m_regType[i] == TYP_UNKNOWN)
            {
                break;
            }
            // otherwise
            regCount++;
        }

#ifdef DEBUG
        // Any remaining elements in m_regTypes[] should also be TYP_UNKNOWN
        for (unsigned i = regCount + 1; i < MAX_RET_REG_COUNT; ++i)
        {
            assert(m_regType[i] == TYP_UNKNOWN);
        }
#endif

        return regCount;
    }

    //-----------------------------------------------------------------------
    // IsMultiRegRetType: check whether the type is returned in multiple
    // return registers.
    //
    // Arguments:
    //    None
    //
    // Return Value:
    //    Returns true if the type is returned in multiple return registers.
    //    False otherwise.
    // Note that we only have to examine the first two values to determine this
    //
    bool IsMultiRegRetType() const
    {
        if (MAX_RET_REG_COUNT < 2)
        {
            return false;
        }
        else
        {
            assert(m_inited);
            return ((m_regType[0] != TYP_UNKNOWN) && (m_regType[1] != TYP_UNKNOWN));
        }
    }

    //--------------------------------------------------------------------------
    // GetReturnRegType:  Get var_type of the return register specified by index.
    //
    // Arguments:
    //    index - Index of the return register.
    //            First return register will have an index 0 and so on.
    //
    // Return Value:
    //    var_type of the return register specified by its index.
    //    asserts if the index does not have a valid register return type.

    var_types GetReturnRegType(unsigned index) const
    {
        var_types result = m_regType[index];
        assert(result != TYP_UNKNOWN);

        return result;
    }

    // True if this value is returned in integer register
    // that is larger than the type itself.
    bool IsEnclosingType() const
    {
        return m_isEnclosingType;
    }

    // Get i'th ABI return register
    regNumber GetABIReturnReg(unsigned idx) const;

    // Get reg mask of ABI return registers
    regMaskTP GetABIReturnRegs() const;
};

class TailCallSiteInfo
{
    bool                   m_isCallvirt : 1;
    bool                   m_isCalli : 1;
    CORINFO_SIG_INFO       m_sig;
    CORINFO_RESOLVED_TOKEN m_token;

public:
    // Is the tailcall a callvirt instruction?
    bool IsCallvirt()
    {
        return m_isCallvirt;
    }

    // Is the tailcall a calli instruction?
    bool IsCalli()
    {
        return m_isCalli;
    }

    // Get the token of the callee
    CORINFO_RESOLVED_TOKEN* GetToken()
    {
        assert(!IsCalli());
        return &m_token;
    }

    // Get the signature of the callee
    CORINFO_SIG_INFO* GetSig()
    {
        return &m_sig;
    }

    // Mark the tailcall as a calli with the given signature
    void SetCalli(CORINFO_SIG_INFO* sig)
    {
        m_isCallvirt = false;
        m_isCalli    = true;
        m_sig        = *sig;
    }

    // Mark the tailcall as a callvirt with the given signature and token
    void SetCallvirt(CORINFO_SIG_INFO* sig, CORINFO_RESOLVED_TOKEN* token)
    {
        m_isCallvirt = true;
        m_isCalli    = false;
        m_sig        = *sig;
        m_token      = *token;
    }

    // Mark the tailcall as a call with the given signature and token
    void SetCall(CORINFO_SIG_INFO* sig, CORINFO_RESOLVED_TOKEN* token)
    {
        m_isCallvirt = false;
        m_isCalli    = false;
        m_sig        = *sig;
        m_token      = *token;
    }
};

enum class CFGCallKind
{
    ValidateAndCall,
    Dispatch,
};

class CallArgs;

enum class WellKnownArg
{
    None,
    ThisPointer,
    VarArgsCookie,
    InstParam,
    RetBuffer,
    PInvokeFrame,
    SecretStubParam,
    WrapperDelegateCell,
    ShiftLow,
    ShiftHigh,
    VirtualStubCell,
    PInvokeCookie,
    PInvokeTarget,
    R2RIndirectionCell,
    ValidateIndirectCallTarget,
    DispatchIndirectCallTarget,
};

#ifdef DEBUG
const char* getWellKnownArgName(WellKnownArg arg);
#endif

struct CallArgABIInformation
{
    CallArgABIInformation()
        : NumRegs(0)
        , ByteOffset(0)
        , ByteSize(0)
        , ByteAlignment(0)
#ifdef UNIX_AMD64_ABI
        , StructIntRegs(0)
        , StructFloatRegs(0)
#endif
#ifdef TARGET_LOONGARCH64
        , StructFloatFieldType()
#endif
        , ArgType(TYP_UNDEF)
        , IsBackFilled(false)
        , IsStruct(false)
        , PassedByRef(false)
#ifdef FEATURE_ARG_SPLIT
        , m_isSplit(false)
#endif
#ifdef FEATURE_HFA_FIELDS_PRESENT
        , m_hfaElemKind(CORINFO_HFA_ELEM_NONE)
#endif
    {
        for (size_t i = 0; i < MAX_ARG_REG_COUNT; i++)
        {
            RegNums[i] = REG_NA;
        }
    }

private:
    // The registers to use when passing this argument, set to REG_STK for
    // arguments passed on the stack
    regNumberSmall RegNums[MAX_ARG_REG_COUNT];

public:
    // Count of number of registers that this argument uses. Note that on ARM,
    // if we have a double hfa, this reflects the number of DOUBLE registers.
    unsigned NumRegs;
    unsigned ByteOffset;
    unsigned ByteSize;
    unsigned ByteAlignment;
#if defined(UNIX_AMD64_ABI)
    // Unix amd64 will split floating point types and integer types in structs
    // between floating point and general purpose registers. Keep track of that
    // information so we do not need to recompute it later.
    unsigned                                            StructIntRegs;
    unsigned                                            StructFloatRegs;
    SYSTEMV_AMD64_CORINFO_STRUCT_REG_PASSING_DESCRIPTOR StructDesc;
#endif // UNIX_AMD64_ABI
#ifdef TARGET_LOONGARCH64
    // For LoongArch64's ABI, the struct which has float field(s) and no more than two fields
    // may be passed by float register(s).
    // e.g  `struct {int a; float b;}` passed by an integer register and a float register.
    var_types StructFloatFieldType[2];
#endif
    // The type used to pass this argument. This is generally the original
    // argument type, but when a struct is passed as a scalar type, this is
    // that type. Note that if a struct is passed by reference, this will still
    // be the struct type.
    // TODO-ARGS: Reconsider whether we need this, it does not make much sense
    // to have this instead of using just the type of the arg node.
    var_types ArgType : 5;
    // True when the argument fills a register slot skipped due to alignment
    // requirements of previous arguments.
    bool IsBackFilled : 1;
    // True if this is a struct arg
    bool IsStruct : 1;
    // True iff the argument is passed by reference.
    bool PassedByRef : 1;

private:
#ifdef FEATURE_ARG_SPLIT
    // True when this argument is split between the registers and OutArg area
    bool m_isSplit : 1;
#endif

#ifdef FEATURE_HFA_FIELDS_PRESENT
    // What kind of an HFA this is (CORINFO_HFA_ELEM_NONE if it is not an HFA).
    CorInfoHFAElemType m_hfaElemKind : 3;
#endif

public:
    CorInfoHFAElemType GetHfaElemKind() const
    {
#ifdef FEATURE_HFA_FIELDS_PRESENT
        return m_hfaElemKind;
#else
        NOWAY_MSG("GetHfaElemKind");
        return CORINFO_HFA_ELEM_NONE;
#endif
    }

    void SetHfaElemKind(CorInfoHFAElemType elemKind)
    {
#ifdef FEATURE_HFA_FIELDS_PRESENT
        m_hfaElemKind = elemKind;
#else
        NOWAY_MSG("SetHfaElemKind");
#endif
    }

    bool      IsHfaArg() const;
    bool      IsHfaRegArg() const;
    var_types GetHfaType() const;
    void SetHfaType(var_types type, unsigned hfaSlots);

    regNumber GetRegNum() const
    {
        return (regNumber)RegNums[0];
    }

    regNumber GetOtherRegNum() const
    {
        return (regNumber)RegNums[1];
    }
    regNumber GetRegNum(unsigned int i)
    {
        assert(i < MAX_ARG_REG_COUNT);
        return (regNumber)RegNums[i];
    }
    void SetRegNum(unsigned int i, regNumber regNum)
    {
        assert(i < MAX_ARG_REG_COUNT);
        RegNums[i] = (regNumberSmall)regNum;
    }

    bool IsSplit() const
    {
#if FEATURE_ARG_SPLIT
        return compFeatureArgSplit() && m_isSplit;
#else // FEATURE_ARG_SPLIT
        return false;
#endif
    }
    void SetSplit(bool value)
    {
#if FEATURE_ARG_SPLIT
        m_isSplit = value;
#endif
    }

    bool IsPassedInRegisters() const
    {
        return !IsSplit() && (NumRegs != 0);
    }

    bool IsPassedInFloatRegisters() const
    {
#ifdef TARGET_X86
        return false;
#else
        return isValidFloatArgReg(GetRegNum());
#endif
    }

    void SetByteSize(unsigned byteSize, unsigned byteAlignment, bool isStruct, bool isFloatHfa);

    // Get the number of bytes that this argument is occupying on the stack,
    // including padding up to the target pointer size for platforms
    // where a stack argument can't take less.
    unsigned GetStackByteSize() const;

    // Set the register numbers for a multireg argument.
    // There's nothing to do on x64/Ux because the structDesc has already been used to set the
    // register numbers.
    void SetMultiRegNums();

    // Return number of stack slots that this argument is taking.
    // This value is not meaningful on macOS arm64 where multiple arguments can
    // be passed in the same stack slot.
    unsigned GetStackSlotsNumber() const
    {
        return roundUp(GetStackByteSize(), TARGET_POINTER_SIZE) / TARGET_POINTER_SIZE;
    }

    // Can we replace the struct type of this node with a primitive type for argument passing?
    bool TryPassAsPrimitive() const
    {
        return !IsSplit() && ((NumRegs == 1) || (ByteSize <= TARGET_POINTER_SIZE));
    }
};

struct NewCallArg
{
    // The node being passed.
    GenTree* Node = nullptr;
    // The signature type of the node.
    var_types SignatureType = TYP_UNDEF;
    // The class handle if SignatureType == TYP_STRUCT.
    CORINFO_CLASS_HANDLE SignatureClsHnd = NO_CLASS_HANDLE;
    // The type of well known arg
    WellKnownArg WellKnownArg = WellKnownArg::None;

    NewCallArg WellKnown(::WellKnownArg type) const
    {
        NewCallArg copy   = *this;
        copy.WellKnownArg = type;
        return copy;
    }

    static NewCallArg Struct(GenTree* node, var_types type, CORINFO_CLASS_HANDLE clsHnd)
    {
        assert(varTypeIsStruct(node) && varTypeIsStruct(type));
        NewCallArg arg;
        arg.Node            = node;
        arg.SignatureType   = type;
        arg.SignatureClsHnd = clsHnd;
        arg.ValidateTypes();
        return arg;
    }

    static NewCallArg Primitive(GenTree* node, var_types type = TYP_UNDEF)
    {
        assert(!varTypeIsStruct(node) && !varTypeIsStruct(type));
        NewCallArg arg;
        arg.Node          = node;
        arg.SignatureType = type == TYP_UNDEF ? node->TypeGet() : type;
        arg.ValidateTypes();
        return arg;
    }

#ifdef DEBUG
    void ValidateTypes();
#else
    void ValidateTypes()
    {
    }
#endif
};

class CallArg
{
    friend class CallArgs;

    GenTree* m_earlyNode;
    GenTree* m_lateNode;
    CallArg* m_next;
    CallArg* m_lateNext;

    // The class handle for the signature type (when varTypeIsStruct(SignatureType)).
    CORINFO_CLASS_HANDLE m_signatureClsHnd;
    // The LclVar number if we had to force evaluation of this arg.
    unsigned m_tmpNum;
    // The type of the argument in the signature.
    var_types m_signatureType : 5;
    // The type of well-known argument this is.
    WellKnownArg m_wellKnownArg : 5;
    // True when we force this argument's evaluation into a temp LclVar.
    bool m_needTmp : 1;
    // True when we must replace this argument with a placeholder node.
    bool m_needPlace : 1;
    // True when we setup a temp LclVar for this argument.
    bool m_isTmp : 1;
    // True when we have decided the evaluation order for this argument in LateArgs
    bool m_processed : 1;

private:
    CallArg()
        : m_earlyNode(nullptr)
        , m_lateNode(nullptr)
        , m_next(nullptr)
        , m_lateNext(nullptr)
        , m_signatureClsHnd(NO_CLASS_HANDLE)
        , m_tmpNum(BAD_VAR_NUM)
        , m_signatureType(TYP_UNDEF)
        , m_wellKnownArg(WellKnownArg::None)
        , m_needTmp(false)
        , m_needPlace(false)
        , m_isTmp(false)
        , m_processed(false)
    {
    }

public:
    CallArgABIInformation AbiInfo;

    CallArg(const NewCallArg& arg) : CallArg()
    {
        m_earlyNode       = arg.Node;
        m_wellKnownArg    = arg.WellKnownArg;
        m_signatureType   = arg.SignatureType;
        m_signatureClsHnd = arg.SignatureClsHnd;
    }

    CallArg(const CallArg&) = delete;
    CallArg& operator=(CallArg&) = delete;

    // clang-format off
    GenTree*& EarlyNodeRef() { return m_earlyNode; }
    GenTree* GetEarlyNode() { return m_earlyNode; }
    void SetEarlyNode(GenTree* node) { m_earlyNode = node; }
    GenTree*& LateNodeRef() { return m_lateNode; }
    GenTree* GetLateNode() { return m_lateNode; }
    void SetLateNode(GenTree* lateNode) { m_lateNode = lateNode; }
    CallArg*& NextRef() { return m_next; }
    CallArg* GetNext() { return m_next; }
    void SetNext(CallArg* next) { m_next = next; }
    CallArg*& LateNextRef() { return m_lateNext; }
    CallArg* GetLateNext() { return m_lateNext; }
    void SetLateNext(CallArg* lateNext) { m_lateNext = lateNext; }
    CORINFO_CLASS_HANDLE GetSignatureClassHandle() { return m_signatureClsHnd; }
    var_types GetSignatureType() { return m_signatureType; }
    WellKnownArg GetWellKnownArg() { return m_wellKnownArg; }
    bool IsTemp() { return m_isTmp; }
    // clang-format on

    // Get the real argument node, i.e. not a setup or placeholder node.
    // This is the same as GetEarlyNode() until morph.
    // After lowering, this is a PUTARG_* node.
    GenTree* GetNode()
    {
        return m_lateNode == nullptr ? m_earlyNode : m_lateNode;
    }

    bool IsArgAddedLate() const;

#ifdef DEBUG
    void Dump(Compiler* comp);
    // Check that the value of 'AbiInfo.IsStruct' is consistent.
    // A struct arg must be one of the following:
    // - A node of struct type,
    // - A GT_FIELD_LIST, or
    // - A node of a scalar type, passed in a single register or slot
    //   (or two slots in the case of a struct pass on the stack as TYP_DOUBLE).
    //
    void CheckIsStruct();
#endif
};

class CallArgs
{
    CallArg* m_head;
    CallArg* m_lateHead;

    unsigned m_nextStackByteOffset;
#ifdef UNIX_X86_ABI
    // Number of stack bytes pushed before we start pushing these arguments.
    unsigned m_stkSizeBytes;
    // Stack alignment in bytes required before arguments are pushed for this
    // call. Computed dynamically during codegen, based on m_stkSizeBytes and the
    // current stack level (genStackLevel) when the first stack adjustment is
    // made for this call.
    unsigned m_padStkAlign;
#endif
    bool m_hasThisPointer : 1;
    bool m_hasRetBuffer : 1;
    bool m_isVarArgs : 1;
    bool m_abiInformationDetermined : 1;
    // True if we have one or more register arguments.
    bool m_hasRegArgs : 1;
    // True if we have one or more stack arguments.
    bool m_hasStackArgs : 1;
    bool m_argsComplete : 1;
    // One or more arguments must be copied to a temp by EvalArgsToTemps.
    bool m_needsTemps : 1;
#ifdef UNIX_X86_ABI
    // Updateable flag, set to 'true' after we've done any required alignment.
    bool m_alignmentDone : 1;
#endif

    void AddedWellKnownArg(WellKnownArg arg);
    void RemovedWellKnownArg(WellKnownArg arg);
    regNumber GetCustomRegister(Compiler* comp, CorInfoCallConvExtension cc, WellKnownArg arg);
    void SplitArg(CallArg* arg, unsigned numRegs, unsigned numSlots);

public:
    CallArgs();
    CallArgs(const CallArgs&) = delete;
    CallArgs& operator=(CallArgs&) = delete;

    CallArg* FindByNode(GenTree* node);
    CallArg* FindWellKnownArg(WellKnownArg arg);
    CallArg* GetThisArg();
    CallArg* GetRetBufferArg();
    CallArg* GetArgByIndex(unsigned index);
    unsigned GetIndex(CallArg* arg);

    bool IsEmpty() const
    {
        return m_head == nullptr;
    }

    // Reverse the args from [index..index + count) in place.
    void Reverse(unsigned index, unsigned count);

    CallArg* PushFront(Compiler* comp, const NewCallArg& arg);
    CallArg* PushBack(Compiler* comp, const NewCallArg& arg);
    CallArg* InsertAfter(Compiler* comp, CallArg* after, const NewCallArg& arg);
    CallArg* InsertAfterUnchecked(Compiler* comp, CallArg* after, const NewCallArg& arg);
    CallArg* InsertInstParam(Compiler* comp, GenTree* node);
    CallArg* InsertAfterThisOrFirst(Compiler* comp, const NewCallArg& arg);
    void PushLateBack(CallArg* arg);
    void Remove(CallArg* arg);

    template <typename CopyNodeFunc>
    void InternalCopyFrom(Compiler* comp, CallArgs* other, CopyNodeFunc copyFunc);

    template <typename... Args>
    void PushFront(Compiler* comp, const NewCallArg& arg, Args&&... rest)
    {
        PushFront(comp, std::forward<Args>(rest)...);
        PushFront(comp, arg);
    }

    void ResetFinalArgsAndABIInfo();
    void AddFinalArgsAndDetermineABIInfo(Compiler* comp, GenTreeCall* call);

    void ArgsComplete(Compiler* comp, GenTreeCall* call);
    void SortArgs(Compiler* comp, GenTreeCall* call, CallArg** sortedArgs);
    void EvalArgsToTemps(Compiler* comp, GenTreeCall* call);
    void SetNeedsTemp(CallArg* arg);
    bool IsNonStandard(Compiler* comp, GenTreeCall* call, CallArg* arg);

    GenTree* MakeTmpArgNode(Compiler* comp, CallArg* arg);
    void SetTemp(CallArg* arg, unsigned tmpNum);

    // clang-format off
    bool HasThisPointer() const { return m_hasThisPointer; }
    bool HasRetBuffer() const { return m_hasRetBuffer; }
    bool IsVarArgs() const { return m_isVarArgs; }
    void SetIsVarArgs() { m_isVarArgs = true; }
    void ClearIsVarArgs() { m_isVarArgs = false; }
    bool IsAbiInformationDetermined() const { return m_abiInformationDetermined; }
    bool AreArgsComplete() const { return m_argsComplete; }
    bool HasRegArgs() const { return m_hasRegArgs; }
    bool HasStackArgs() const { return m_hasStackArgs; }
    bool NeedsTemps() const { return m_needsTemps; }

#ifdef UNIX_X86_ABI
    void ComputeStackAlignment(unsigned curStackLevelInBytes)
    {
        m_padStkAlign = AlignmentPad(curStackLevelInBytes, STACK_ALIGN);
    }
    unsigned GetStkAlign() const { return m_padStkAlign; }
    unsigned GetStkSizeBytes() { return m_stkSizeBytes; }
    void SetStkSizeBytes(unsigned bytes) { m_stkSizeBytes = bytes; }
    bool IsStkAlignmentDone() const { return m_alignmentDone; }
    void SetStkAlignmentDone() { m_alignmentDone = true; }
#endif
    // clang-format on

    unsigned OutgoingArgsStackSize() const;

    unsigned CountArgs();

    template <CallArg* (CallArg::*Next)()>
    class CallArgIterator
    {
        CallArg* m_arg;

    public:
        explicit CallArgIterator(CallArg* arg) : m_arg(arg)
        {
        }

        // clang-format off
        CallArg& operator*() const { return *m_arg; }
        CallArg* operator->() const { return m_arg; }
        CallArg* GetArg() const { return m_arg; }
        // clang-format on

        CallArgIterator& operator++()
        {
            m_arg = (m_arg->*Next)();
            return *this;
        }

        bool operator==(const CallArgIterator& i) const
        {
            return m_arg == i.m_arg;
        }

        bool operator!=(const CallArgIterator& i) const
        {
            return m_arg != i.m_arg;
        }
    };

    class EarlyArgIterator
    {
        friend class CallArgs;

        CallArg* m_arg;

        static CallArg* NextEarlyArg(CallArg* cur)
        {
            while ((cur != nullptr) && (cur->GetEarlyNode() == nullptr))
            {
                cur = cur->GetNext();
            }

            return cur;
        }

    public:
        explicit EarlyArgIterator(CallArg* arg) : m_arg(arg)
        {
        }

        // clang-format off
        CallArg& operator*() const { return *m_arg; }
        CallArg* operator->() const { return m_arg; }
        CallArg* GetArg() const { return m_arg; }
        // clang-format on

        EarlyArgIterator& operator++()
        {
            m_arg = NextEarlyArg(m_arg->GetNext());
            return *this;
        }

        bool operator==(const EarlyArgIterator& i) const
        {
            return m_arg == i.m_arg;
        }

        bool operator!=(const EarlyArgIterator& i) const
        {
            return m_arg != i.m_arg;
        }
    };

    using ArgIterator     = CallArgIterator<&CallArg::GetNext>;
    using LateArgIterator = CallArgIterator<&CallArg::GetLateNext>;

    IteratorPair<ArgIterator> Args()
    {
        return IteratorPair<ArgIterator>(ArgIterator(m_head), ArgIterator(nullptr));
    }

    IteratorPair<EarlyArgIterator> EarlyArgs()
    {
        CallArg* firstEarlyArg = EarlyArgIterator::NextEarlyArg(m_head);
        return IteratorPair<EarlyArgIterator>(EarlyArgIterator(firstEarlyArg), EarlyArgIterator(nullptr));
    }

    IteratorPair<LateArgIterator> LateArgs()
    {
        return IteratorPair<LateArgIterator>(LateArgIterator(m_lateHead), LateArgIterator(nullptr));
    }
};

struct GenTreeCall final : public GenTree
{
    CallArgs gtArgs;

#ifdef DEBUG
    // Used to register callsites with the EE
    CORINFO_SIG_INFO* callSig;
#endif

    union {
        TailCallSiteInfo* tailCallInfo;
        // Only used for unmanaged calls, which cannot be tail-called
        CorInfoCallConvExtension unmgdCallConv;
    };

#if FEATURE_MULTIREG_RET

    // State required to support multi-reg returning call nodes.
    //
    // TODO-AllArch: enable for all call nodes to unify single-reg and multi-reg returns.
    ReturnTypeDesc gtReturnTypeDesc;

    // GetRegNum() would always be the first return reg.
    // The following array holds the other reg numbers of multi-reg return.
    regNumberSmall gtOtherRegs[MAX_RET_REG_COUNT - 1];

    MultiRegSpillFlags gtSpillFlags;

#endif // FEATURE_MULTIREG_RET

    //-----------------------------------------------------------------------
    // GetReturnTypeDesc: get the type descriptor of return value of the call
    //
    // Arguments:
    //    None
    //
    // Returns
    //    Type descriptor of the value returned by call
    //
    // TODO-AllArch: enable for all call nodes to unify single-reg and multi-reg returns.
    const ReturnTypeDesc* GetReturnTypeDesc() const
    {
#if FEATURE_MULTIREG_RET
        return &gtReturnTypeDesc;
#else
        return nullptr;
#endif
    }

    void InitializeLongReturnType()
    {
#if FEATURE_MULTIREG_RET
        gtReturnTypeDesc.InitializeLongReturnType();
#endif
    }

    void InitializeStructReturnType(Compiler* comp, CORINFO_CLASS_HANDLE retClsHnd, CorInfoCallConvExtension callConv)
    {
#if FEATURE_MULTIREG_RET
        gtReturnTypeDesc.InitializeStructReturnType(comp, retClsHnd, callConv);
#endif
    }

    void ResetReturnType()
    {
#if FEATURE_MULTIREG_RET
        gtReturnTypeDesc.Reset();
#endif
    }

    //---------------------------------------------------------------------------
    // GetRegNumByIdx: get i'th return register allocated to this call node.
    //
    // Arguments:
    //     idx   -   index of the return register
    //
    // Return Value:
    //     Return regNumber of i'th return register of call node.
    //     Returns REG_NA if there is no valid return register for the given index.
    //
    regNumber GetRegNumByIdx(unsigned idx) const
    {
        assert(idx < MAX_RET_REG_COUNT);

        if (idx == 0)
        {
            return GetRegNum();
        }

#if FEATURE_MULTIREG_RET
        return (regNumber)gtOtherRegs[idx - 1];
#else
        return REG_NA;
#endif
    }

    //----------------------------------------------------------------------
    // SetRegNumByIdx: set i'th return register of this call node
    //
    // Arguments:
    //    reg    -   reg number
    //    idx    -   index of the return register
    //
    // Return Value:
    //    None
    //
    void SetRegNumByIdx(regNumber reg, unsigned idx)
    {
        assert(idx < MAX_RET_REG_COUNT);

        if (idx == 0)
        {
            SetRegNum(reg);
        }
#if FEATURE_MULTIREG_RET
        else
        {
            gtOtherRegs[idx - 1] = (regNumberSmall)reg;
            assert(gtOtherRegs[idx - 1] == reg);
        }
#else
        unreached();
#endif
    }

    //----------------------------------------------------------------------------
    // ClearOtherRegs: clear multi-reg state to indicate no regs are allocated
    //
    // Arguments:
    //    None
    //
    // Return Value:
    //    None
    //
    void ClearOtherRegs()
    {
#if FEATURE_MULTIREG_RET
        for (unsigned i = 0; i < MAX_RET_REG_COUNT - 1; ++i)
        {
            gtOtherRegs[i] = REG_NA;
        }
#endif
    }

    //----------------------------------------------------------------------------
    // CopyOtherRegs: copy multi-reg state from the given call node to this node
    //
    // Arguments:
    //    fromCall  -  GenTreeCall node from which to copy multi-reg state
    //
    // Return Value:
    //    None
    //
    void CopyOtherRegs(GenTreeCall* fromCall)
    {
#if FEATURE_MULTIREG_RET
        for (unsigned i = 0; i < MAX_RET_REG_COUNT - 1; ++i)
        {
            this->gtOtherRegs[i] = fromCall->gtOtherRegs[i];
        }
#endif
    }

    // Get reg mask of all the valid registers of gtOtherRegs array
    regMaskTP GetOtherRegMask() const;

    GenTreeFlags GetRegSpillFlagByIdx(unsigned idx) const
    {
#if FEATURE_MULTIREG_RET
        return GetMultiRegSpillFlagsByIdx(gtSpillFlags, idx);
#else
        assert(!"unreached");
        return GTF_EMPTY;
#endif
    }

    void SetRegSpillFlagByIdx(GenTreeFlags flags, unsigned idx)
    {
#if FEATURE_MULTIREG_RET
        gtSpillFlags = SetMultiRegSpillFlagsByIdx(gtSpillFlags, flags, idx);
#endif
    }

    //-------------------------------------------------------------------
    // clearOtherRegFlags: clear GTF_* flags associated with gtOtherRegs
    //
    // Arguments:
    //     None
    //
    // Return Value:
    //     None
    void ClearOtherRegFlags()
    {
#if FEATURE_MULTIREG_RET
        gtSpillFlags = 0;
#endif
    }

    //-------------------------------------------------------------------------
    // CopyOtherRegFlags: copy GTF_* flags associated with gtOtherRegs from
    // the given call node.
    //
    // Arguments:
    //    fromCall  -  GenTreeCall node from which to copy
    //
    // Return Value:
    //    None
    //
    void CopyOtherRegFlags(GenTreeCall* fromCall)
    {
#if FEATURE_MULTIREG_RET
        this->gtSpillFlags = fromCall->gtSpillFlags;
#endif
    }

    bool IsUnmanaged() const
    {
        return (gtFlags & GTF_CALL_UNMANAGED) != 0;
    }
    bool NeedsNullCheck() const
    {
        return (gtFlags & GTF_CALL_NULLCHECK) != 0;
    }
    bool CallerPop() const
    {
        return (gtFlags & GTF_CALL_POP_ARGS) != 0;
    }
    bool IsVirtual() const
    {
        return (gtFlags & GTF_CALL_VIRT_KIND_MASK) != GTF_CALL_NONVIRT;
    }
    bool IsVirtualStub() const
    {
        return (gtFlags & GTF_CALL_VIRT_KIND_MASK) == GTF_CALL_VIRT_STUB;
    }
    bool IsVirtualVtable() const
    {
        return (gtFlags & GTF_CALL_VIRT_KIND_MASK) == GTF_CALL_VIRT_VTABLE;
    }
    bool IsInlineCandidate() const
    {
        return (gtFlags & GTF_CALL_INLINE_CANDIDATE) != 0;
    }

    bool IsR2ROrVirtualStubRelativeIndir()
    {
#if defined(FEATURE_READYTORUN)
        if (IsR2RRelativeIndir())
        {
            return true;
        }
#endif

        return IsVirtualStubRelativeIndir();
    }

    bool HasNonStandardAddedArgs(Compiler* compiler) const;
    int GetNonStandardAddedArgCount(Compiler* compiler) const;

    // Returns true if the ABI dictates that this call should get a ret buf
    // arg. This may be out of sync with gtArgs.HasRetBuffer during import
    // until we actually create the ret buffer.
    bool ShouldHaveRetBufArg() const
    {
        return (gtCallMoreFlags & GTF_CALL_M_RETBUFFARG) != 0;
    }

    //-------------------------------------------------------------------------
    // TreatAsShouldHaveRetBufArg:
    //
    // Arguments:
    //     compiler, the compiler instance so that we can call eeGetHelperNum
    //
    // Return Value:
    //     Returns true if we treat the call as if it has a retBuf argument
    //     This method may actually have a retBuf argument
    //     or it could be a JIT helper that we are still transforming during
    //     the importer phase.
    //
    // Notes:
    //     On ARM64 marking the method with the GTF_CALL_M_RETBUFFARG flag
    //     will make ShouldHaveRetBufArg() return true, but will also force the
    //     use of register x8 to pass the RetBuf argument.
    //
    bool TreatAsShouldHaveRetBufArg(Compiler* compiler) const;

    //-----------------------------------------------------------------------------------------
    // HasMultiRegRetVal: whether the call node returns its value in multiple return registers.
    //
    // Arguments:
    //     None
    //
    // Return Value:
    //     True if the call is returning a multi-reg return value. False otherwise.
    //
    bool HasMultiRegRetVal() const
    {
#ifdef FEATURE_MULTIREG_RET
#if defined(TARGET_LOONGARCH64)
        return (gtType == TYP_STRUCT) && (gtReturnTypeDesc.GetReturnRegCount() > 1);
#else

#if defined(TARGET_X86) || defined(TARGET_ARM)
        if (varTypeIsLong(gtType))
        {
            return true;
        }
#endif

        if (!varTypeIsStruct(gtType) || ShouldHaveRetBufArg())
        {
            return false;
        }
        // Now it is a struct that is returned in registers.
        return GetReturnTypeDesc()->IsMultiRegRetType();
#endif

#else  // !FEATURE_MULTIREG_RET
        return false;
#endif // !FEATURE_MULTIREG_RET
    }

    // Returns true if VM has flagged this method as CORINFO_FLG_PINVOKE.
    bool IsPInvoke() const
    {
        return (gtCallMoreFlags & GTF_CALL_M_PINVOKE) != 0;
    }

    // Note that the distinction of whether tail prefixed or an implicit tail call
    // is maintained on a call node till fgMorphCall() after which it will be
    // either a tail call (i.e. IsTailCall() is true) or a non-tail call.
    bool IsTailPrefixedCall() const
    {
        return (gtCallMoreFlags & GTF_CALL_M_EXPLICIT_TAILCALL) != 0;
    }

    // Returns true if this call didn't have an explicit tail. prefix in the IL
    // but was marked as an explicit tail call because of tail call stress mode.
    bool IsStressTailCall() const
    {
        return (gtCallMoreFlags & GTF_CALL_M_STRESS_TAILCALL) != 0;
    }

    // This method returning "true" implies that tail call flowgraph morhphing has
    // performed final checks and committed to making a tail call.
    bool IsTailCall() const
    {
        return (gtCallMoreFlags & GTF_CALL_M_TAILCALL) != 0;
    }

    // This method returning "true" implies that importer has performed tail call checks
    // and providing a hint that this can be converted to a tail call.
    bool CanTailCall() const
    {
        return IsTailPrefixedCall() || IsImplicitTailCall();
    }

    // Check whether this is a tailcall dispatched via JIT helper. We only use
    // this mechanism on x86 as it is faster than our other more general
    // tailcall mechanism.
    bool IsTailCallViaJitHelper() const
    {
#ifdef TARGET_X86
        return IsTailCall() && (gtCallMoreFlags & GTF_CALL_M_TAILCALL_VIA_JIT_HELPER);
#else
        return false;
#endif
    }

#if FEATURE_FASTTAILCALL
    bool IsFastTailCall() const
    {
#ifdef TARGET_X86
        return IsTailCall() && !(gtCallMoreFlags & GTF_CALL_M_TAILCALL_VIA_JIT_HELPER);
#else
        return IsTailCall();
#endif
    }
#else  // !FEATURE_FASTTAILCALL
    bool IsFastTailCall() const
    {
        return false;
    }
#endif // !FEATURE_FASTTAILCALL

#if FEATURE_TAILCALL_OPT
    // Returns true if this is marked for opportunistic tail calling.
    // That is, can be tail called though not explicitly prefixed with "tail" prefix.
    bool IsImplicitTailCall() const
    {
        return (gtCallMoreFlags & GTF_CALL_M_IMPLICIT_TAILCALL) != 0;
    }
    bool IsTailCallConvertibleToLoop() const
    {
        return (gtCallMoreFlags & GTF_CALL_M_TAILCALL_TO_LOOP) != 0;
    }
#else  // !FEATURE_TAILCALL_OPT
    bool IsImplicitTailCall() const
    {
        return false;
    }
    bool IsTailCallConvertibleToLoop() const
    {
        return false;
    }
#endif // !FEATURE_TAILCALL_OPT

    bool NormalizesSmallTypesOnReturn()
    {
        return GetUnmanagedCallConv() == CorInfoCallConvExtension::Managed;
    }

    bool IsSameThis() const
    {
        return (gtCallMoreFlags & GTF_CALL_M_NONVIRT_SAME_THIS) != 0;
    }
    bool IsDelegateInvoke() const
    {
        return (gtCallMoreFlags & GTF_CALL_M_DELEGATE_INV) != 0;
    }
    bool IsVirtualStubRelativeIndir() const
    {
        return IsVirtualStub() && (gtCallMoreFlags & GTF_CALL_M_VIRTSTUB_REL_INDIRECT) != 0;
    }

    bool IsR2RRelativeIndir() const
    {
#ifdef FEATURE_READYTORUN
        return (gtCallMoreFlags & GTF_CALL_M_R2R_REL_INDIRECT) != 0;
#else
        return false;
#endif
    }
#ifdef FEATURE_READYTORUN
    void setEntryPoint(const CORINFO_CONST_LOOKUP& entryPoint)
    {
        gtEntryPoint = entryPoint;
        if (gtEntryPoint.accessType == IAT_PVALUE)
        {
            gtCallMoreFlags |= GTF_CALL_M_R2R_REL_INDIRECT;
        }
    }
#endif // FEATURE_READYTORUN

    bool IsVarargs() const
    {
        return gtArgs.IsVarArgs();
    }

    bool IsNoReturn() const
    {
        return (gtCallMoreFlags & GTF_CALL_M_DOES_NOT_RETURN) != 0;
    }

    bool IsFatPointerCandidate() const
    {
        return (gtCallMoreFlags & GTF_CALL_M_FAT_POINTER_CHECK) != 0;
    }

    bool IsGuardedDevirtualizationCandidate() const
    {
        return (gtCallMoreFlags & GTF_CALL_M_GUARDED_DEVIRT) != 0;
    }

    bool IsPure(Compiler* compiler) const;

    bool HasSideEffects(Compiler* compiler, bool ignoreExceptions = false, bool ignoreCctors = false) const;

    void ClearFatPointerCandidate()
    {
        gtCallMoreFlags &= ~GTF_CALL_M_FAT_POINTER_CHECK;
    }

    void SetFatPointerCandidate()
    {
        gtCallMoreFlags |= GTF_CALL_M_FAT_POINTER_CHECK;
    }

    bool IsDevirtualized() const
    {
        return (gtCallMoreFlags & GTF_CALL_M_DEVIRTUALIZED) != 0;
    }

    bool IsGuarded() const
    {
        return (gtCallMoreFlags & GTF_CALL_M_GUARDED) != 0;
    }

    bool IsUnboxed() const
    {
        return (gtCallMoreFlags & GTF_CALL_M_UNBOXED) != 0;
    }

    bool IsSuppressGCTransition() const
    {
        return (gtCallMoreFlags & GTF_CALL_M_SUPPRESS_GC_TRANSITION) != 0;
    }

    void ClearGuardedDevirtualizationCandidate()
    {
        gtCallMoreFlags &= ~GTF_CALL_M_GUARDED_DEVIRT;
    }

    void SetGuardedDevirtualizationCandidate()
    {
        gtCallMoreFlags |= GTF_CALL_M_GUARDED_DEVIRT;
    }

    void SetIsGuarded()
    {
        gtCallMoreFlags |= GTF_CALL_M_GUARDED;
    }

    void SetExpRuntimeLookup()
    {
        gtCallMoreFlags |= GTF_CALL_M_EXP_RUNTIME_LOOKUP;
    }

    void ClearExpRuntimeLookup()
    {
        gtCallMoreFlags &= ~GTF_CALL_M_EXP_RUNTIME_LOOKUP;
    }

    bool IsExpRuntimeLookup() const
    {
        return (gtCallMoreFlags & GTF_CALL_M_EXP_RUNTIME_LOOKUP) != 0;
    }

    void SetExpandedEarly()
    {
        gtCallMoreFlags |= GTF_CALL_M_EXPANDED_EARLY;
    }

    void ClearExpandedEarly()
    {
        gtCallMoreFlags &= ~GTF_CALL_M_EXPANDED_EARLY;
    }

    bool IsExpandedEarly() const
    {
        return (gtCallMoreFlags & GTF_CALL_M_EXPANDED_EARLY) != 0;
    }

    bool IsOptimizingRetBufAsLocal()
    {
        return (gtCallMoreFlags & GTF_CALL_M_RETBUFFARG_LCLOPT) != 0;
    }

    //-----------------------------------------------------------------------------------------
    // GetIndirectionCellArgKind: Get the kind of indirection cell used by this call.
    //
    // Arguments:
    //     None
    //
    // Return Value:
    //     The kind (either R2RIndirectionCell or VirtualStubCell),
    //     or WellKnownArg::None if this call does not have an indirection cell.
    //
    WellKnownArg GetIndirectionCellArgKind() const
    {
        if (IsVirtualStub())
        {
            return WellKnownArg::VirtualStubCell;
        }

#if defined(TARGET_ARMARCH)
        // For ARM architectures, we always use an indirection cell for R2R calls.
        if (IsR2RRelativeIndir())
        {
            return WellKnownArg::R2RIndirectionCell;
        }
#elif defined(TARGET_XARCH)
        // On XARCH we disassemble it from callsite except for tailcalls that need indirection cell.
        if (IsR2RRelativeIndir() && IsFastTailCall())
        {
            return WellKnownArg::R2RIndirectionCell;
        }
#endif

        return WellKnownArg::None;
    }

    CFGCallKind GetCFGCallKind()
    {
#if defined(TARGET_AMD64)
        // On x64 the dispatcher is more performant, but we cannot use it when
        // we need to pass indirection cells as those go into registers that
        // are clobbered by the dispatch helper.
        bool mayUseDispatcher    = GetIndirectionCellArgKind() == WellKnownArg::None;
        bool shouldUseDispatcher = true;
#elif defined(TARGET_ARM64)
        bool mayUseDispatcher = true;
        // Branch predictors on ARM64 generally do not handle the dispatcher as
        // well as on x64 hardware, so only use the validator by default.
        bool       shouldUseDispatcher = false;
#else
        // Other platforms do not even support the dispatcher.
        bool mayUseDispatcher    = false;
        bool shouldUseDispatcher = false;
#endif

#ifdef DEBUG
        switch (JitConfig.JitCFGUseDispatcher())
        {
            case 0:
                shouldUseDispatcher = false;
                break;
            case 1:
                shouldUseDispatcher = true;
                break;
            default:
                break;
        }
#endif

        return mayUseDispatcher && shouldUseDispatcher ? CFGCallKind::Dispatch : CFGCallKind::ValidateAndCall;
    }

    GenTreeCallFlags     gtCallMoreFlags;    // in addition to gtFlags
    gtCallTypes          gtCallType : 3;     // value from the gtCallTypes enumeration
    var_types            gtReturnType : 5;   // exact return type
    CORINFO_CLASS_HANDLE gtRetClsHnd;        // The return type handle of the call if it is a struct; always available
    void*                gtStubCallStubAddr; // GTF_CALL_VIRT_STUB - these are never inlined

    union {
        // only used for CALLI unmanaged calls (CT_INDIRECT)
        GenTree* gtCallCookie;
        // gtInlineCandidateInfo is only used when inlining methods
        InlineCandidateInfo*                  gtInlineCandidateInfo;
        GuardedDevirtualizationCandidateInfo* gtGuardedDevirtualizationCandidateInfo;
        ClassProfileCandidateInfo*            gtClassProfileCandidateInfo;
        LateDevirtualizationInfo*             gtLateDevirtualizationInfo;
        CORINFO_GENERIC_HANDLE compileTimeHelperArgumentHandle; // Used to track type handle argument of dynamic helpers
        void*                  gtDirectCallAddress; // Used to pass direct call address between lower and codegen
    };

    // expression evaluated after args are placed which determines the control target
    GenTree* gtControlExpr;

    union {
        CORINFO_METHOD_HANDLE gtCallMethHnd; // CT_USER_FUNC or CT_HELPER
        GenTree*              gtCallAddr;    // CT_INDIRECT
    };

#ifdef FEATURE_READYTORUN
    // Call target lookup info for method call from a Ready To Run module
    CORINFO_CONST_LOOKUP gtEntryPoint;
#endif

#if defined(DEBUG) || defined(INLINE_DATA)
    // For non-inline candidates, track the first observation
    // that blocks candidacy.
    InlineObservation gtInlineObservation;

    // IL offset of the call wrt its parent method.
    IL_OFFSET gtRawILOffset;

    // In DEBUG we report even non inline candidates in the inline tree in
    // fgNoteNonInlineCandidate. We need to keep around the inline context for
    // this as normally it's part of the candidate info.
    class InlineContext* gtInlineContext;
#endif // defined(DEBUG) || defined(INLINE_DATA)

    bool IsHelperCall() const
    {
        return gtCallType == CT_HELPER;
    }

    bool IsHelperCall(CORINFO_METHOD_HANDLE callMethHnd) const
    {
        return IsHelperCall() && (callMethHnd == gtCallMethHnd);
    }

    bool IsHelperCall(Compiler* compiler, unsigned helper) const;

    bool AreArgsComplete() const;

    CorInfoCallConvExtension GetUnmanagedCallConv() const
    {
        return IsUnmanaged() ? unmgdCallConv : CorInfoCallConvExtension::Managed;
    }

    static bool Equals(GenTreeCall* c1, GenTreeCall* c2);

    GenTreeCall(var_types type) : GenTree(GT_CALL, type)
    {
    }
#if DEBUGGABLE_GENTREE
    GenTreeCall() : GenTree()
    {
    }
#endif
};

struct GenTreeCmpXchg : public GenTree
{
    GenTree* gtOpLocation;
    GenTree* gtOpValue;
    GenTree* gtOpComparand;

    GenTreeCmpXchg(var_types type, GenTree* loc, GenTree* val, GenTree* comparand)
        : GenTree(GT_CMPXCHG, type), gtOpLocation(loc), gtOpValue(val), gtOpComparand(comparand)
    {
        // There's no reason to do a compare-exchange on a local location, so we'll assume that all of these
        // have global effects.
        gtFlags |= (GTF_GLOB_REF | GTF_ASG);

        // Merge in flags from operands
        gtFlags |= gtOpLocation->gtFlags & GTF_ALL_EFFECT;
        gtFlags |= gtOpValue->gtFlags & GTF_ALL_EFFECT;
        gtFlags |= gtOpComparand->gtFlags & GTF_ALL_EFFECT;
    }
#if DEBUGGABLE_GENTREE
    GenTreeCmpXchg() : GenTree()
    {
    }
#endif
};

#if !defined(TARGET_64BIT)
struct GenTreeMultiRegOp : public GenTreeOp
{
    regNumber gtOtherReg;

    // GTF_SPILL or GTF_SPILLED flag on a multi-reg node indicates that one or
    // more of its result regs are in that state.  The spill flag of each of the
    // return register is stored here. We only need 2 bits per returned register,
    // so this is treated as a 2-bit array. No architecture needs more than 8 bits.

    MultiRegSpillFlags gtSpillFlags;

    GenTreeMultiRegOp(genTreeOps oper, var_types type, GenTree* op1, GenTree* op2)
        : GenTreeOp(oper, type, op1, op2), gtOtherReg(REG_NA)
    {
        ClearOtherRegFlags();
    }

    unsigned GetRegCount() const
    {
        return (TypeGet() == TYP_LONG) ? 2 : 1;
    }

    //---------------------------------------------------------------------------
    // GetRegNumByIdx: get i'th register allocated to this struct argument.
    //
    // Arguments:
    //     idx   -   index of the register
    //
    // Return Value:
    //     Return regNumber of i'th register of this register argument
    //
    regNumber GetRegNumByIdx(unsigned idx) const
    {
        assert(idx < 2);

        if (idx == 0)
        {
            return GetRegNum();
        }

        return gtOtherReg;
    }

    GenTreeFlags GetRegSpillFlagByIdx(unsigned idx) const
    {
        return GetMultiRegSpillFlagsByIdx(gtSpillFlags, idx);
    }

    void SetRegSpillFlagByIdx(GenTreeFlags flags, unsigned idx)
    {
#if FEATURE_MULTIREG_RET
        gtSpillFlags = SetMultiRegSpillFlagsByIdx(gtSpillFlags, flags, idx);
#endif
    }

    //--------------------------------------------------------------------------
    // GetRegType:  Get var_type of the register specified by index.
    //
    // Arguments:
    //    index - Index of the register.
    //            First register will have an index 0 and so on.
    //
    // Return Value:
    //    var_type of the register specified by its index.
    //
    var_types GetRegType(unsigned index) const
    {
        assert(index < 2);
        // The type of register is usually the same as GenTree type, since GenTreeMultiRegOp usually defines a single
        // reg.
        // The special case is when we have TYP_LONG, which may be a MUL_LONG, or a DOUBLE arg passed as LONG,
        // in which case we need to separate them into int for each index.
        var_types result = TypeGet();
        if (result == TYP_LONG)
        {
            result = TYP_INT;
        }
        return result;
    }

    //-------------------------------------------------------------------
    // clearOtherRegFlags: clear GTF_* flags associated with gtOtherRegs
    //
    // Arguments:
    //     None
    //
    // Return Value:
    //     None
    //
    void ClearOtherRegFlags()
    {
        gtSpillFlags = 0;
    }

#if DEBUGGABLE_GENTREE
    GenTreeMultiRegOp() : GenTreeOp()
    {
    }
#endif
};
#endif // !defined(TARGET_64BIT)

struct GenTreeFptrVal : public GenTree
{
    CORINFO_METHOD_HANDLE gtFptrMethod;

    bool gtFptrDelegateTarget;

#ifdef FEATURE_READYTORUN
    CORINFO_CONST_LOOKUP gtEntryPoint;
#endif

    GenTreeFptrVal(var_types type, CORINFO_METHOD_HANDLE meth)
        : GenTree(GT_FTN_ADDR, type), gtFptrMethod(meth), gtFptrDelegateTarget(false)
    {
#ifdef FEATURE_READYTORUN
        gtEntryPoint.addr       = nullptr;
        gtEntryPoint.accessType = IAT_VALUE;
#endif
    }
#if DEBUGGABLE_GENTREE
    GenTreeFptrVal() : GenTree()
    {
    }
#endif
};

/* gtQmark */
struct GenTreeQmark : public GenTreeOp
{
    GenTreeQmark(var_types type, GenTree* cond, GenTreeColon* colon) : GenTreeOp(GT_QMARK, type, cond, colon)
    {
        // These must follow a specific form.
        assert((cond != nullptr) && cond->TypeIs(TYP_INT));
        assert((colon != nullptr) && colon->OperIs(GT_COLON));
    }

#if DEBUGGABLE_GENTREE
    GenTreeQmark() : GenTreeOp()
    {
    }
#endif
};

/* gtIntrinsic   -- intrinsic   (possibly-binary op [NULL op2 is allowed] with an additional field) */

struct GenTreeIntrinsic : public GenTreeOp
{
    NamedIntrinsic        gtIntrinsicName;
    CORINFO_METHOD_HANDLE gtMethodHandle; // Method handle of the method which is treated as an intrinsic.

#ifdef FEATURE_READYTORUN
    // Call target lookup info for method call from a Ready To Run module
    CORINFO_CONST_LOOKUP gtEntryPoint;
#endif

    GenTreeIntrinsic(var_types type, GenTree* op1, NamedIntrinsic intrinsicName, CORINFO_METHOD_HANDLE methodHandle)
        : GenTreeOp(GT_INTRINSIC, type, op1, nullptr), gtIntrinsicName(intrinsicName), gtMethodHandle(methodHandle)
    {
        assert(intrinsicName != NI_Illegal);
    }

    GenTreeIntrinsic(
        var_types type, GenTree* op1, GenTree* op2, NamedIntrinsic intrinsicName, CORINFO_METHOD_HANDLE methodHandle)
        : GenTreeOp(GT_INTRINSIC, type, op1, op2), gtIntrinsicName(intrinsicName), gtMethodHandle(methodHandle)
    {
        assert(intrinsicName != NI_Illegal);
    }

#if DEBUGGABLE_GENTREE
    GenTreeIntrinsic() : GenTreeOp()
    {
    }
#endif
};

// GenTreeMultiOp - a node with a flexible count of operands stored in an array.
// The array can be an inline one, or a dynamic one, or both, with switching
// between them supported. See GenTreeJitIntrinsic for an example of a node
// utilizing GenTreeMultiOp. GTF_REVERSE_OPS is supported for GenTreeMultiOp's
// with two operands.
//
struct GenTreeMultiOp : public GenTree
{
public:
    class Iterator
    {
    protected:
        GenTree** m_use;

        Iterator(GenTree** use) : m_use(use)
        {
        }

    public:
        Iterator& operator++()
        {
            m_use++;
            return *this;
        }

        bool operator==(const Iterator& other) const
        {
            return m_use == other.m_use;
        }

        bool operator!=(const Iterator& other) const
        {
            return m_use != other.m_use;
        }
    };

    class OperandsIterator final : public Iterator
    {
    public:
        OperandsIterator(GenTree** use) : Iterator(use)
        {
        }

        GenTree* operator*()
        {
            return *m_use;
        }
    };

    class UseEdgesIterator final : public Iterator
    {
    public:
        UseEdgesIterator(GenTree** use) : Iterator(use)
        {
        }

        GenTree** operator*()
        {
            return m_use;
        }
    };

private:
    GenTree** m_operands;

protected:
    template <unsigned InlineOperandCount, typename... Operands>
    GenTreeMultiOp(genTreeOps    oper,
                   var_types     type,
                   CompAllocator allocator,
                   GenTree* (&inlineOperands)[InlineOperandCount] DEBUGARG(bool largeNode),
                   Operands... operands)
        : GenTree(oper, type DEBUGARG(largeNode))
    {
        const size_t OperandCount = sizeof...(Operands);

        m_operands = (OperandCount <= InlineOperandCount) ? inlineOperands : allocator.allocate<GenTree*>(OperandCount);

        // "OperandCount + 1" so that it works well when OperandCount is 0.
        GenTree* operandsArray[OperandCount + 1]{operands...};
        InitializeOperands(operandsArray, OperandCount);
    }

    // Note that this constructor takes the owndership of the "operands" array.
    template <unsigned InlineOperandCount>
    GenTreeMultiOp(genTreeOps oper,
                   var_types  type,
                   GenTree**  operands,
                   size_t     operandCount,
                   GenTree* (&inlineOperands)[InlineOperandCount] DEBUGARG(bool largeNode))
        : GenTree(oper, type DEBUGARG(largeNode))
    {
        m_operands = (operandCount <= InlineOperandCount) ? inlineOperands : operands;

        InitializeOperands(operands, operandCount);
    }

public:
#if DEBUGGABLE_GENTREE
    GenTreeMultiOp() : GenTree()
    {
    }
#endif

    GenTree*& Op(size_t index)
    {
        size_t actualIndex = index - 1;
        assert(actualIndex < m_operandCount);
        assert(m_operands[actualIndex] != nullptr);

        return m_operands[actualIndex];
    }

    GenTree* Op(size_t index) const
    {
        return const_cast<GenTreeMultiOp*>(this)->Op(index);
    }

    // Note that unlike the general "Operands" iterator, this specialized version does not respect GTF_REVERSE_OPS.
    IteratorPair<OperandsIterator> Operands()
    {
        return MakeIteratorPair(OperandsIterator(GetOperandArray()),
                                OperandsIterator(GetOperandArray() + GetOperandCount()));
    }

    // Note that unlike the general "UseEdges" iterator, this specialized version does not respect GTF_REVERSE_OPS.
    IteratorPair<UseEdgesIterator> UseEdges()
    {
        return MakeIteratorPair(UseEdgesIterator(GetOperandArray()),
                                UseEdgesIterator(GetOperandArray() + GetOperandCount()));
    }

    size_t GetOperandCount() const
    {
        return m_operandCount;
    }

    GenTree** GetOperandArray(size_t startIndex = 0) const
    {
        return m_operands + startIndex;
    }

protected:
    // Reconfigures the operand array, leaving it in a "dirty" state.
    void ResetOperandArray(size_t    newOperandCount,
                           Compiler* compiler,
                           GenTree** inlineOperands,
                           size_t    inlineOperandCount);

    static bool OperandsAreEqual(GenTreeMultiOp* op1, GenTreeMultiOp* op2);

private:
    void InitializeOperands(GenTree** operands, size_t operandCount);

    void SetOperandCount(size_t newOperandCount)
    {
        assert(FitsIn<uint8_t>(newOperandCount));
        m_operandCount = static_cast<uint8_t>(newOperandCount);
    }
};

// Helper class used to implement the constructor of GenTreeJitIntrinsic which
// transfers the ownership of the passed-in array to the underlying MultiOp node.
class IntrinsicNodeBuilder final
{
    friend struct GenTreeJitIntrinsic;

    GenTree** m_operands;
    size_t    m_operandCount;
    GenTree*  m_inlineOperands[2];

public:
    IntrinsicNodeBuilder(CompAllocator allocator, size_t operandCount) : m_operandCount(operandCount)
    {
        m_operands =
            (operandCount <= ArrLen(m_inlineOperands)) ? m_inlineOperands : allocator.allocate<GenTree*>(operandCount);
#ifdef DEBUG
        for (size_t i = 0; i < operandCount; i++)
        {
            m_operands[i] = nullptr;
        }
#endif // DEBUG
    }

    IntrinsicNodeBuilder(CompAllocator allocator, GenTreeMultiOp* source) : m_operandCount(source->GetOperandCount())
    {
        m_operands = (m_operandCount <= ArrLen(m_inlineOperands)) ? m_inlineOperands
                                                                  : allocator.allocate<GenTree*>(m_operandCount);
        for (size_t i = 0; i < m_operandCount; i++)
        {
            m_operands[i] = source->Op(i + 1);
        }
    }

    void AddOperand(size_t index, GenTree* operand)
    {
        assert(index < m_operandCount);
        assert(m_operands[index] == nullptr);
        m_operands[index] = operand;
    }

    GenTree* GetOperand(size_t index) const
    {
        assert(index < m_operandCount);
        assert(m_operands[index] != nullptr);
        return m_operands[index];
    }

    size_t GetOperandCount() const
    {
        return m_operandCount;
    }

private:
    GenTree** GetBuiltOperands()
    {
#ifdef DEBUG
        for (size_t i = 0; i < m_operandCount; i++)
        {
            assert(m_operands[i] != nullptr);
        }
#endif // DEBUG

        return m_operands;
    }
};

struct GenTreeJitIntrinsic : public GenTreeMultiOp
{
protected:
    GenTree*       gtInlineOperands[2];
    uint16_t       gtLayoutNum;
    unsigned char  gtAuxiliaryJitType; // For intrinsics than need another type (e.g. Avx2.Gather* or SIMD (by element))
    regNumberSmall gtOtherReg;         // For intrinsics that return 2 registers
    unsigned char  gtSimdBaseJitType;  // SIMD vector base JIT type
    unsigned char  gtSimdSize;         // SIMD vector size in bytes, use 0 for scalar intrinsics

#if defined(FEATURE_SIMD)
    union {
        SIMDIntrinsicID gtSIMDIntrinsicID; // operation Id
        NamedIntrinsic  gtHWIntrinsicId;
    };
#else
    NamedIntrinsic gtHWIntrinsicId;
#endif

public:
    unsigned GetLayoutNum() const
    {
        return gtLayoutNum;
    }

    void SetLayoutNum(unsigned layoutNum)
    {
        assert(FitsIn<uint16_t>(layoutNum));
        gtLayoutNum = static_cast<uint16_t>(layoutNum);
    }

    regNumber GetOtherReg() const
    {
        return (regNumber)gtOtherReg;
    }

    void SetOtherReg(regNumber reg)
    {
        gtOtherReg = (regNumberSmall)reg;
        assert(gtOtherReg == reg);
    }

    CorInfoType GetAuxiliaryJitType() const
    {
        return (CorInfoType)gtAuxiliaryJitType;
    }

    void SetAuxiliaryJitType(CorInfoType auxiliaryJitType)
    {
        gtAuxiliaryJitType = (unsigned char)auxiliaryJitType;
        assert(gtAuxiliaryJitType == auxiliaryJitType);
    }

    var_types GetAuxiliaryType() const;

    CorInfoType GetSimdBaseJitType() const
    {
        return (CorInfoType)gtSimdBaseJitType;
    }

    CorInfoType GetNormalizedSimdBaseJitType() const
    {
        CorInfoType simdBaseJitType = GetSimdBaseJitType();
        switch (simdBaseJitType)
        {
            case CORINFO_TYPE_NATIVEINT:
            {
#ifdef TARGET_64BIT
                return CORINFO_TYPE_LONG;
#else
                return CORINFO_TYPE_INT;
#endif
            }

            case CORINFO_TYPE_NATIVEUINT:
            {
#ifdef TARGET_64BIT
                return CORINFO_TYPE_ULONG;
#else
                return CORINFO_TYPE_UINT;
#endif
            }

            default:
                return simdBaseJitType;
        }
    }

    void SetSimdBaseJitType(CorInfoType simdBaseJitType)
    {
        gtSimdBaseJitType = (unsigned char)simdBaseJitType;
        assert(gtSimdBaseJitType == simdBaseJitType);
    }

    var_types GetSimdBaseType() const;

    unsigned char GetSimdSize() const
    {
        return gtSimdSize;
    }

    void SetSimdSize(unsigned simdSize)
    {
        gtSimdSize = (unsigned char)simdSize;
        assert(gtSimdSize == simdSize);
    }

    template <typename... Operands>
    GenTreeJitIntrinsic(genTreeOps    oper,
                        var_types     type,
                        CompAllocator allocator,
                        CorInfoType   simdBaseJitType,
                        unsigned      simdSize,
                        Operands... operands)
        : GenTreeMultiOp(oper, type, allocator, gtInlineOperands DEBUGARG(false), operands...)
        , gtLayoutNum(0)
        , gtAuxiliaryJitType(CORINFO_TYPE_UNDEF)
        , gtOtherReg(REG_NA)
        , gtSimdBaseJitType((unsigned char)simdBaseJitType)
        , gtSimdSize((unsigned char)simdSize)
        , gtHWIntrinsicId(NI_Illegal)
    {
        assert(gtSimdBaseJitType == simdBaseJitType);
        assert(gtSimdSize == simdSize);
    }

#if DEBUGGABLE_GENTREE
    GenTreeJitIntrinsic() : GenTreeMultiOp()
    {
    }
#endif

protected:
    GenTreeJitIntrinsic(genTreeOps             oper,
                        var_types              type,
                        IntrinsicNodeBuilder&& nodeBuilder,
                        CorInfoType            simdBaseJitType,
                        unsigned               simdSize)
        : GenTreeMultiOp(oper,
                         type,
                         nodeBuilder.GetBuiltOperands(),
                         nodeBuilder.GetOperandCount(),
                         gtInlineOperands DEBUGARG(false))
        , gtLayoutNum(0)
        , gtAuxiliaryJitType(CORINFO_TYPE_UNDEF)
        , gtOtherReg(REG_NA)
        , gtSimdBaseJitType((unsigned char)simdBaseJitType)
        , gtSimdSize((unsigned char)simdSize)
        , gtHWIntrinsicId(NI_Illegal)
    {
        assert(gtSimdBaseJitType == simdBaseJitType);
        assert(gtSimdSize == simdSize);
    }

public:
    bool isSIMD() const
    {
        return gtSimdSize != 0;
    }
};

#ifdef FEATURE_SIMD

/* gtSIMD   -- SIMD intrinsic   (possibly-binary op [NULL op2 is allowed] with additional fields) */
struct GenTreeSIMD : public GenTreeJitIntrinsic
{
    GenTreeSIMD(var_types              type,
                IntrinsicNodeBuilder&& nodeBuilder,
                SIMDIntrinsicID        simdIntrinsicID,
                CorInfoType            simdBaseJitType,
                unsigned               simdSize)
        : GenTreeJitIntrinsic(GT_SIMD, type, std::move(nodeBuilder), simdBaseJitType, simdSize)
    {
        gtSIMDIntrinsicID = simdIntrinsicID;
    }

    GenTreeSIMD(var_types       type,
                CompAllocator   allocator,
                GenTree*        op1,
                SIMDIntrinsicID simdIntrinsicID,
                CorInfoType     simdBaseJitType,
                unsigned        simdSize)
        : GenTreeJitIntrinsic(GT_SIMD, type, allocator, simdBaseJitType, simdSize, op1)
    {
        gtSIMDIntrinsicID = simdIntrinsicID;
    }

    GenTreeSIMD(var_types       type,
                CompAllocator   allocator,
                GenTree*        op1,
                GenTree*        op2,
                SIMDIntrinsicID simdIntrinsicID,
                CorInfoType     simdBaseJitType,
                unsigned        simdSize)
        : GenTreeJitIntrinsic(GT_SIMD, type, allocator, simdBaseJitType, simdSize, op1, op2)
    {
        gtSIMDIntrinsicID = simdIntrinsicID;
    }

#if DEBUGGABLE_GENTREE
    GenTreeSIMD() : GenTreeJitIntrinsic()
    {
    }
#endif

    bool OperIsMemoryLoad() const; // Returns true for the SIMD Intrinsic instructions that have MemoryLoad semantics,
                                   // false otherwise

    SIMDIntrinsicID GetSIMDIntrinsicId() const
    {
        return gtSIMDIntrinsicID;
    }

    static bool Equals(GenTreeSIMD* op1, GenTreeSIMD* op2);
};
#endif // FEATURE_SIMD

#ifdef FEATURE_HW_INTRINSICS
struct GenTreeHWIntrinsic : public GenTreeJitIntrinsic
{
    GenTreeHWIntrinsic(var_types              type,
                       IntrinsicNodeBuilder&& nodeBuilder,
                       NamedIntrinsic         hwIntrinsicID,
                       CorInfoType            simdBaseJitType,
                       unsigned               simdSize,
                       bool                   isSimdAsHWIntrinsic)
        : GenTreeJitIntrinsic(GT_HWINTRINSIC, type, std::move(nodeBuilder), simdBaseJitType, simdSize)
    {
        Initialize(hwIntrinsicID, isSimdAsHWIntrinsic);
    }

    template <typename... Operands>
    GenTreeHWIntrinsic(var_types      type,
                       CompAllocator  allocator,
                       NamedIntrinsic hwIntrinsicID,
                       CorInfoType    simdBaseJitType,
                       unsigned       simdSize,
                       bool           isSimdAsHWIntrinsic,
                       Operands... operands)
        : GenTreeJitIntrinsic(GT_HWINTRINSIC, type, allocator, simdBaseJitType, simdSize, operands...)
    {
        Initialize(hwIntrinsicID, isSimdAsHWIntrinsic);
    }

#if DEBUGGABLE_GENTREE
    GenTreeHWIntrinsic() : GenTreeJitIntrinsic()
    {
    }
#endif

    bool OperIsMemoryLoad() const;  // Returns true for the HW Intrinsic instructions that have MemoryLoad semantics,
                                    // false otherwise
    bool OperIsMemoryStore() const; // Returns true for the HW Intrinsic instructions that have MemoryStore semantics,
                                    // false otherwise
    bool OperIsMemoryLoadOrStore() const; // Returns true for the HW Intrinsic instructions that have MemoryLoad or
                                          // MemoryStore semantics, false otherwise
    bool IsSimdAsHWIntrinsic() const
    {
        return (gtFlags & GTF_SIMDASHW_OP) != 0;
    }

    unsigned GetResultOpNumForFMA(GenTree* use, GenTree* op1, GenTree* op2, GenTree* op3);

    NamedIntrinsic GetHWIntrinsicId() const;

    //---------------------------------------------------------------------------------------
    // ChangeHWIntrinsicId: Change the intrinsic id for this node.
    //
    // This method just sets the intrinsic id, asserting that the new intrinsic
    // has the same number of operands as the old one, optionally setting some of
    // the new operands. Intrinsics with an unknown number of operands are exempt
    // from the "do I have the same number of operands" check however, so this method must
    // be used with care. Use "ResetHWIntrinsicId" if you need to fully reconfigure
    // the node for a different intrinsic, with a possibly different number of operands.
    //
    // Arguments:
    //    intrinsicId - the new intrinsic id for the node
    //    operands    - optional operands to set while changing the id
    //
    // Notes:
    //    It is the caller's responsibility to update side effect flags.
    //
    template <typename... Operands>
    void ChangeHWIntrinsicId(NamedIntrinsic intrinsicId, Operands... operands)
    {
        const size_t OperandCount = sizeof...(Operands);
        assert(OperandCount <= GetOperandCount());

        SetHWIntrinsicId(intrinsicId);

        GenTree*  operandsArray[OperandCount + 1]{operands...};
        GenTree** operandsStore = GetOperandArray();

        for (size_t i = 0; i < OperandCount; i++)
        {
            operandsStore[i] = operandsArray[i];
        }
    }

    //---------------------------------------------------------------------------------------
    // ResetHWIntrinsicId: Reset the intrinsic id for this node.
    //
    // This method resets the intrinsic id, fully reconfiguring the node. It must
    // be supplied with all the operands the new node needs, and can allocate a
    // new dynamic array if the operands do not fit into in an inline one, in which
    // case a compiler argument is used to get the memory allocator.
    //
    // This method is similar to "ChangeHWIntrinsicId" but is more versatile and
    // thus more expensive. Use it when you need to bash to an intrinsic id with
    // a different number of operands than what the original node had, or, which
    // is equivalent, when you do not know the original number of operands.
    //
    // Arguments:
    //    intrinsicId - the new intrinsic id for the node
    //    compiler    - compiler to allocate memory with, can be "nullptr" if the
    //                  number of new operands does not exceed the length of the
    //                  inline array (so, there are 2 or fewer of them)
    //    operands    - *all* operands for the new node
    //
    // Notes:
    //    It is the caller's responsibility to update side effect flags.
    //
    template <typename... Operands>
    void ResetHWIntrinsicId(NamedIntrinsic intrinsicId, Compiler* compiler, Operands... operands)
    {
        const size_t NewOperandCount = sizeof...(Operands);
        assert((compiler != nullptr) || (NewOperandCount <= ArrLen(gtInlineOperands)));

        ResetOperandArray(NewOperandCount, compiler, gtInlineOperands, ArrLen(gtInlineOperands));
        ChangeHWIntrinsicId(intrinsicId, operands...);
    }

    void ResetHWIntrinsicId(NamedIntrinsic intrinsicId, GenTree* op1, GenTree* op2)
    {
        ResetHWIntrinsicId(intrinsicId, static_cast<Compiler*>(nullptr), op1, op2);
    }

    void ResetHWIntrinsicId(NamedIntrinsic intrinsicId, GenTree* op1)
    {
        ResetHWIntrinsicId(intrinsicId, static_cast<Compiler*>(nullptr), op1);
    }

    void ResetHWIntrinsicId(NamedIntrinsic intrinsicId)
    {
        ResetHWIntrinsicId(intrinsicId, static_cast<Compiler*>(nullptr));
    }

    static bool Equals(GenTreeHWIntrinsic* op1, GenTreeHWIntrinsic* op2);

private:
    void SetHWIntrinsicId(NamedIntrinsic intrinsicId);

    void Initialize(NamedIntrinsic intrinsicId, bool isSimdAsHWIntrinsic)
    {
        SetHWIntrinsicId(intrinsicId);

        bool isStore = OperIsMemoryStore();
        bool isLoad  = OperIsMemoryLoad();

        if (isStore || isLoad)
        {
            gtFlags |= (GTF_GLOB_REF | GTF_EXCEPT);

            if (isStore)
            {
                gtFlags |= GTF_ASG;
            }
        }

        if (isSimdAsHWIntrinsic)
        {
            gtFlags |= GTF_SIMDASHW_OP;
        }
    }
};
#endif // FEATURE_HW_INTRINSICS

/* gtIndex -- array access */

struct GenTreeIndex : public GenTreeOp
{
    GenTree*& Arr()
    {
        return gtOp1;
    }
    GenTree*& Index()
    {
        return gtOp2;
    }

    unsigned             gtIndElemSize;     // size of elements in the array
    CORINFO_CLASS_HANDLE gtStructElemClass; // If the element type is a struct, this is the struct type.

    GenTreeIndex(var_types type, GenTree* arr, GenTree* ind, unsigned indElemSize)
        : GenTreeOp(GT_INDEX, type, arr, ind)
        , gtIndElemSize(indElemSize)
        , gtStructElemClass(nullptr) // We always initialize this after construction.
    {
#ifdef DEBUG
        if (JitConfig.JitSkipArrayBoundCheck() == 1)
        {
            // Skip bounds check
        }
        else
#endif
        {
            // Do bounds check
            gtFlags |= GTF_INX_RNGCHK;
        }

        gtFlags |= GTF_EXCEPT | GTF_GLOB_REF;
    }
#if DEBUGGABLE_GENTREE
    GenTreeIndex() : GenTreeOp()
    {
    }
#endif
};

// gtIndexAddr: given an array object and an index, checks that the index is within the bounds of the array if
//              necessary and produces the address of the value at that index of the array.
struct GenTreeIndexAddr : public GenTreeOp
{
    GenTree*& Arr()
    {
        return gtOp1;
    }
    GenTree*& Index()
    {
        return gtOp2;
    }

    CORINFO_CLASS_HANDLE gtStructElemClass; // If the element type is a struct, this is the struct type.

    BasicBlock* gtIndRngFailBB; // Basic block to jump to for array-index-out-of-range

    var_types gtElemType;   // The element type of the array.
    unsigned  gtElemSize;   // size of elements in the array
    unsigned  gtLenOffset;  // The offset from the array's base address to its length.
    unsigned  gtElemOffset; // The offset from the array's base address to its first element.

    GenTreeIndexAddr(GenTree*             arr,
                     GenTree*             ind,
                     var_types            elemType,
                     CORINFO_CLASS_HANDLE structElemClass,
                     unsigned             elemSize,
                     unsigned             lenOffset,
                     unsigned             elemOffset)
        : GenTreeOp(GT_INDEX_ADDR, TYP_BYREF, arr, ind)
        , gtStructElemClass(structElemClass)
        , gtIndRngFailBB(nullptr)
        , gtElemType(elemType)
        , gtElemSize(elemSize)
        , gtLenOffset(lenOffset)
        , gtElemOffset(elemOffset)
    {
#ifdef DEBUG
        if (JitConfig.JitSkipArrayBoundCheck() == 1)
        {
            // Skip bounds check
        }
        else
#endif
        {
            // Do bounds check
            gtFlags |= GTF_INX_RNGCHK;
        }

        gtFlags |= GTF_EXCEPT | GTF_GLOB_REF;
    }

#if DEBUGGABLE_GENTREE
    GenTreeIndexAddr() : GenTreeOp()
    {
    }
#endif

    bool IsBoundsChecked() const
    {
        return (gtFlags & GTF_INX_RNGCHK) != 0;
    }

    bool IsNotNull() const
    {
        return IsBoundsChecked();
    }
};

// GenTreeArrAddr - GT_ARR_ADDR, carries information about the array type from morph to VN.
//                  This node is just a wrapper (similar to GenTreeBox), the real address
//                  expression is contained in its first operand.
//
struct GenTreeArrAddr : GenTreeUnOp
{
private:
    CORINFO_CLASS_HANDLE m_elemClassHandle; // The array element class. Currently only used for arrays of TYP_STRUCT.
    var_types            m_elemType;        // The normalized (TYP_SIMD != TYP_STRUCT) array element type.
    uint8_t              m_firstElemOffset; // Offset to the first element of the array.

public:
    GenTreeArrAddr(GenTree* addr, var_types elemType, CORINFO_CLASS_HANDLE elemClassHandle, uint8_t firstElemOffset)
        : GenTreeUnOp(GT_ARR_ADDR, TYP_BYREF, addr DEBUGARG(/* largeNode */ false))
        , m_elemClassHandle(elemClassHandle)
        , m_elemType(elemType)
        , m_firstElemOffset(firstElemOffset)
    {
        assert(addr->TypeIs(TYP_BYREF));
        assert(((elemType == TYP_STRUCT) && (elemClassHandle != NO_CLASS_HANDLE)) ||
               (elemClassHandle == NO_CLASS_HANDLE));

        // We will only consider "addr" for CSE. This is more profitable and precise
        // because ARR_ADDR can get its VN "polluted" by zero-offset field sequences.
        SetDoNotCSE();
    }

#if DEBUGGABLE_GENTREE
    GenTreeArrAddr() : GenTreeUnOp()
    {
    }
#endif

    GenTree*& Addr()
    {
        return gtOp1;
    }

    CORINFO_CLASS_HANDLE GetElemClassHandle() const
    {
        return m_elemClassHandle;
    }

    var_types GetElemType() const
    {
        return m_elemType;
    }

    uint8_t GetFirstElemOffset() const
    {
        return m_firstElemOffset;
    }

    void ParseArrayAddress(Compiler* comp, GenTree** pArr, ValueNum* pInxVN);

private:
    static void ParseArrayAddressWork(GenTree*        tree,
                                      Compiler*       comp,
                                      target_ssize_t  inputMul,
                                      GenTree**       pArr,
                                      ValueNum*       pInxVN,
                                      target_ssize_t* pOffset);
};

/* gtArrLen -- array length (GT_ARR_LENGTH)
   GT_ARR_LENGTH is used for "arr.length" */

struct GenTreeArrLen : public GenTreeUnOp
{
    GenTree*& ArrRef()
    {
        return gtOp1;
    } // the array address node
private:
    int gtArrLenOffset; // constant to add to "gtArrRef" to get the address of the array length.

public:
    inline int ArrLenOffset()
    {
        return gtArrLenOffset;
    }

    GenTreeArrLen(var_types type, GenTree* arrRef, int lenOffset)
        : GenTreeUnOp(GT_ARR_LENGTH, type, arrRef), gtArrLenOffset(lenOffset)
    {
    }

#if DEBUGGABLE_GENTREE
    GenTreeArrLen() : GenTreeUnOp()
    {
    }
#endif
};

// This takes:
// - a length value
// - an index value, and
// - the label to jump to if the index is out of range.
// - the "kind" of the throw block to branch to on failure
// It generates no result.
//
struct GenTreeBoundsChk : public GenTreeOp
{
    BasicBlock*     gtIndRngFailBB; // Basic block to jump to for index-out-of-range
    SpecialCodeKind gtThrowKind;    // Kind of throw block to branch to on failure

    // Store some information about the array element type that was in the GT_INDEX node before morphing.
    // Note that this information is also stored in the m_arrayInfoMap of the morphed IND node (that
    // is marked with GTF_IND_ARR_INDEX), but that can be hard to find.
    var_types gtInxType; // Save the GT_INDEX type

    GenTreeBoundsChk(GenTree* index, GenTree* length, SpecialCodeKind kind)
        : GenTreeOp(GT_BOUNDS_CHECK, TYP_VOID, index, length)
        , gtIndRngFailBB(nullptr)
        , gtThrowKind(kind)
        , gtInxType(TYP_UNKNOWN)
    {
        gtFlags |= GTF_EXCEPT;
    }
#if DEBUGGABLE_GENTREE
    GenTreeBoundsChk() : GenTreeOp()
    {
    }
#endif

    // If this check is against GT_ARR_LENGTH, returns array reference, else "NULL".
    GenTree* GetArray() const
    {
        return GetArrayLength()->OperIs(GT_ARR_LENGTH) ? GetArrayLength()->AsArrLen()->ArrRef() : nullptr;
    }

    // The index expression.
    GenTree* GetIndex() const
    {
        return gtOp1;
    }

    // An expression for the length.
    GenTree* GetArrayLength() const
    {
        return gtOp2;
    }
};

// GenTreeArrElem - bounds checked address (byref) of a general array element,
//    for multidimensional arrays, or 1-d arrays with non-zero lower bounds.
//
struct GenTreeArrElem : public GenTree
{
    GenTree* gtArrObj;

#define GT_ARR_MAX_RANK 3
    GenTree*      gtArrInds[GT_ARR_MAX_RANK]; // Indices
    unsigned char gtArrRank;                  // Rank of the array

    unsigned char gtArrElemSize; // !!! Caution, this is an "unsigned char", it is used only
                                 // on the optimization path of array intrisics.
                                 // It stores the size of array elements WHEN it can fit
                                 // into an "unsigned char".
                                 // This has caused VSW 571394.
    var_types gtArrElemType;     // The array element type

    // Requires that "inds" is a pointer to an array of "rank" nodes for the indices.
    GenTreeArrElem(
        var_types type, GenTree* arr, unsigned char rank, unsigned char elemSize, var_types elemType, GenTree** inds)
        : GenTree(GT_ARR_ELEM, type), gtArrObj(arr), gtArrRank(rank), gtArrElemSize(elemSize), gtArrElemType(elemType)
    {
        gtFlags |= (arr->gtFlags & GTF_ALL_EFFECT);
        for (unsigned char i = 0; i < rank; i++)
        {
            gtArrInds[i] = inds[i];
            gtFlags |= (inds[i]->gtFlags & GTF_ALL_EFFECT);
        }
        gtFlags |= GTF_EXCEPT;
    }
#if DEBUGGABLE_GENTREE
    GenTreeArrElem() : GenTree()
    {
    }
#endif
};

//--------------------------------------------
//
// GenTreeArrIndex (gtArrIndex): Expression to bounds-check the index for one dimension of a
//    multi-dimensional or non-zero-based array., and compute the effective index
//    (i.e. subtracting the lower bound).
//
// Notes:
//    This node is similar in some ways to GenTreeBoundsChk, which ONLY performs the check.
//    The reason that this node incorporates the check into the effective index computation is
//    to avoid duplicating the codegen, as the effective index is required to compute the
//    offset anyway.
//    TODO-CQ: Enable optimization of the lower bound and length by replacing this:
//                /--*  <arrObj>
//                +--*  <index0>
//             +--* ArrIndex[i, ]
//    with something like:
//                   /--*  <arrObj>
//                /--*  ArrLowerBound[i, ]
//                |  /--*  <arrObj>
//                +--*  ArrLen[i, ]    (either generalize GT_ARR_LENGTH or add a new node)
//                +--*  <index0>
//             +--* ArrIndex[i, ]
//    Which could, for example, be optimized to the following when known to be within bounds:
//                /--*  TempForLowerBoundDim0
//                +--*  <index0>
//             +--* - (GT_SUB)
//
struct GenTreeArrIndex : public GenTreeOp
{
    // The array object - may be any expression producing an Array reference, but is likely to be a lclVar.
    GenTree*& ArrObj()
    {
        return gtOp1;
    }
    // The index expression - may be any integral expression.
    GenTree*& IndexExpr()
    {
        return gtOp2;
    }
    unsigned char gtCurrDim;     // The current dimension
    unsigned char gtArrRank;     // Rank of the array
    var_types     gtArrElemType; // The array element type

    GenTreeArrIndex(var_types     type,
                    GenTree*      arrObj,
                    GenTree*      indexExpr,
                    unsigned char currDim,
                    unsigned char arrRank,
                    var_types     elemType)
        : GenTreeOp(GT_ARR_INDEX, type, arrObj, indexExpr)
        , gtCurrDim(currDim)
        , gtArrRank(arrRank)
        , gtArrElemType(elemType)
    {
        gtFlags |= GTF_EXCEPT;
    }
#if DEBUGGABLE_GENTREE
protected:
    friend GenTree;
    // Used only for GenTree::GetVtableForOper()
    GenTreeArrIndex() : GenTreeOp()
    {
    }
#endif
};

//--------------------------------------------
//
// GenTreeArrOffset (gtArrOffset): Expression to compute the accumulated offset for the address
//    of an element of a multi-dimensional or non-zero-based array.
//
// Notes:
//    The result of this expression is (gtOffset * dimSize) + gtIndex
//    where dimSize is the length/stride/size of the dimension, and is obtained from gtArrObj.
//    This node is generated in conjunction with the GenTreeArrIndex node, which computes the
//    effective index for a single dimension.  The sub-trees can be separately optimized, e.g.
//    within a loop body where the expression for the 0th dimension may be invariant.
//
//    Here is an example of how the tree might look for a two-dimension array reference:
//                /--*  const 0
//                |  /--* <arrObj>
//                |  +--* <index0>
//                +--* ArrIndex[i, ]
//                +--*  <arrObj>
//             /--| arrOffs[i, ]
//             |  +--*  <arrObj>
//             |  +--*  <index1>
//             +--* ArrIndex[*,j]
//             +--*  <arrObj>
//          /--| arrOffs[*,j]
//    TODO-CQ: see comment on GenTreeArrIndex for how its representation may change.  When that
//    is done, we will also want to replace the <arrObj> argument to arrOffs with the
//    ArrLen as for GenTreeArrIndex.
//
struct GenTreeArrOffs : public GenTree
{
    GenTree* gtOffset;           // The accumulated offset for lower dimensions - must be TYP_I_IMPL, and
                                 // will either be a CSE temp, the constant 0, or another GenTreeArrOffs node.
    GenTree* gtIndex;            // The effective index for the current dimension - must be non-negative
                                 // and can be any expression (though it is likely to be either a GenTreeArrIndex,
                                 // node, a lclVar, or a constant).
    GenTree* gtArrObj;           // The array object - may be any expression producing an Array reference,
                                 // but is likely to be a lclVar.
    unsigned char gtCurrDim;     // The current dimension
    unsigned char gtArrRank;     // Rank of the array
    var_types     gtArrElemType; // The array element type

    GenTreeArrOffs(var_types     type,
                   GenTree*      offset,
                   GenTree*      index,
                   GenTree*      arrObj,
                   unsigned char currDim,
                   unsigned char rank,
                   var_types     elemType)
        : GenTree(GT_ARR_OFFSET, type)
        , gtOffset(offset)
        , gtIndex(index)
        , gtArrObj(arrObj)
        , gtCurrDim(currDim)
        , gtArrRank(rank)
        , gtArrElemType(elemType)
    {
        assert(index->gtFlags & GTF_EXCEPT);
        gtFlags |= GTF_EXCEPT;
    }
#if DEBUGGABLE_GENTREE
    GenTreeArrOffs() : GenTree()
    {
    }
#endif
};

/* gtAddrMode -- Target-specific canonicalized addressing expression (GT_LEA) */

struct GenTreeAddrMode : public GenTreeOp
{
    // Address is Base + Index*Scale + Offset.
    // These are the legal patterns:
    //
    //      Base                                // Base != nullptr && Index == nullptr && Scale == 0 && Offset == 0
    //      Base + Index*Scale                  // Base != nullptr && Index != nullptr && Scale != 0 && Offset == 0
    //      Base + Offset                       // Base != nullptr && Index == nullptr && Scale == 0 && Offset != 0
    //      Base + Index*Scale + Offset         // Base != nullptr && Index != nullptr && Scale != 0 && Offset != 0
    //             Index*Scale                  // Base == nullptr && Index != nullptr && Scale >  1 && Offset == 0
    //             Index*Scale + Offset         // Base == nullptr && Index != nullptr && Scale >  1 && Offset != 0
    //                           Offset         // Base == nullptr && Index == nullptr && Scale == 0 && Offset != 0
    //
    // So, for example:
    //      1. Base + Index is legal with Scale==1
    //      2. If Index is null, Scale should be zero (or unintialized / unused)
    //      3. If Scale==1, then we should have "Base" instead of "Index*Scale", and "Base + Offset" instead of
    //         "Index*Scale + Offset".

    // First operand is base address/pointer
    bool HasBase() const
    {
        return gtOp1 != nullptr;
    }
    GenTree*& Base()
    {
        return gtOp1;
    }

    void SetBase(GenTree* base)
    {
        gtOp1 = base;
    }

    // Second operand is scaled index value
    bool HasIndex() const
    {
        return gtOp2 != nullptr;
    }
    GenTree*& Index()
    {
        return gtOp2;
    }

    void SetIndex(GenTree* index)
    {
        gtOp2 = index;
    }

    unsigned GetScale() const
    {
        return gtScale;
    }

    void SetScale(unsigned scale)
    {
        gtScale = scale;
    }

    int Offset()
    {
        return static_cast<int>(gtOffset);
    }

    void SetOffset(int offset)
    {
        gtOffset = offset;
    }

    unsigned gtScale; // The scale factor

private:
    ssize_t gtOffset; // The offset to add

public:
    GenTreeAddrMode(var_types type, GenTree* base, GenTree* index, unsigned scale, ssize_t offset)
        : GenTreeOp(GT_LEA, type, base, index)
    {
        assert(base != nullptr || index != nullptr);
        gtScale  = scale;
        gtOffset = offset;
    }
#if DEBUGGABLE_GENTREE
protected:
    friend GenTree;
    // Used only for GenTree::GetVtableForOper()
    GenTreeAddrMode() : GenTreeOp()
    {
    }
#endif
};

// Indir is just an op, no additional data, but some additional abstractions
struct GenTreeIndir : public GenTreeOp
{
    // The address for the indirection.
    GenTree*& Addr()
    {
        return gtOp1;
    }

    void SetAddr(GenTree* addr)
    {
        assert(addr != nullptr);
        assert(addr->TypeIs(TYP_I_IMPL, TYP_BYREF));
        gtOp1 = addr;
    }

    GenTree*& Data()
    {
        assert(OperIs(GT_STOREIND) || OperIsStoreBlk());
        return gtOp2;
    }

    // these methods provide an interface to the indirection node which
    bool     HasBase();
    bool     HasIndex();
    GenTree* Base();
    GenTree* Index();
    unsigned Scale();
    ssize_t  Offset();

    unsigned Size() const;

    GenTreeIndir(genTreeOps oper, var_types type, GenTree* addr, GenTree* data) : GenTreeOp(oper, type, addr, data)
    {
    }

    // True if this indirection is a volatile memory operation.
    bool IsVolatile() const
    {
        return (gtFlags & GTF_IND_VOLATILE) != 0;
    }

    // True if this indirection is an unaligned memory operation.
    bool IsUnaligned() const
    {
        return (gtFlags & GTF_IND_UNALIGNED) != 0;
    }

#if defined(TARGET_XARCH)
    void SetDontExtend()
    {
        gtFlags |= GTF_IND_DONT_EXTEND;
    }

    void ClearDontExtend()
    {
        gtFlags &= ~GTF_IND_DONT_EXTEND;
    }

    bool DontExtend() const
    {
        return (gtFlags & GTF_IND_DONT_EXTEND) != 0;
    }
#endif // TARGET_XARCH

#if DEBUGGABLE_GENTREE
    // Used only for GenTree::GetVtableForOper()
    GenTreeIndir() : GenTreeOp()
    {
    }
#else
    // Used by XARCH codegen to construct temporary trees to pass to the emitter.
    GenTreeIndir() : GenTreeOp(GT_NOP, TYP_UNDEF)
    {
    }
#endif
};

// gtBlk  -- 'block' (GT_BLK, GT_STORE_BLK).
//
// This is the base type for all of the nodes that represent block or struct
// values.
// Since it can be a store, it includes gtBlkOpKind to specify the type of
// code generation that will be used for the block operation.

struct GenTreeBlk : public GenTreeIndir
{
private:
    ClassLayout* m_layout;

public:
    ClassLayout* GetLayout() const
    {
        return m_layout;
    }

    void SetLayout(ClassLayout* layout)
    {
        assert((layout != nullptr) || OperIs(GT_STORE_DYN_BLK));
        m_layout = layout;
    }

    // The data to be stored (null for GT_BLK)
    GenTree*& Data()
    {
        return gtOp2;
    }
    void SetData(GenTree* dataNode)
    {
        gtOp2 = dataNode;
    }

    // The size of the buffer to be copied.
    unsigned Size() const
    {
        assert((m_layout != nullptr) || OperIs(GT_STORE_DYN_BLK));
        return (m_layout != nullptr) ? m_layout->GetSize() : 0;
    }

    // Instruction selection: during codegen time, what code sequence we will be using
    // to encode this operation.
    enum
    {
        BlkOpKindInvalid,
#ifndef TARGET_X86
        BlkOpKindHelper,
#endif
#ifdef TARGET_XARCH
        BlkOpKindRepInstr,
#endif
        BlkOpKindUnroll,
    } gtBlkOpKind;

#ifndef JIT32_GCENCODER
    bool gtBlkOpGcUnsafe;
#endif

#ifdef TARGET_XARCH
    bool IsOnHeapAndContainsReferences()
    {
        return (m_layout != nullptr) && m_layout->HasGCPtr() && !Addr()->OperIsLocalAddr();
    }
#endif

    GenTreeBlk(genTreeOps oper, var_types type, GenTree* addr, ClassLayout* layout)
        : GenTreeIndir(oper, type, addr, nullptr)
        , m_layout(layout)
        , gtBlkOpKind(BlkOpKindInvalid)
#ifndef JIT32_GCENCODER
        , gtBlkOpGcUnsafe(false)
#endif
    {
        assert(OperIsBlk(oper));
        assert((layout != nullptr) || OperIs(GT_STORE_DYN_BLK));
        gtFlags |= (addr->gtFlags & GTF_ALL_EFFECT);
    }

    GenTreeBlk(genTreeOps oper, var_types type, GenTree* addr, GenTree* data, ClassLayout* layout)
        : GenTreeIndir(oper, type, addr, data)
        , m_layout(layout)
        , gtBlkOpKind(BlkOpKindInvalid)
#ifndef JIT32_GCENCODER
        , gtBlkOpGcUnsafe(false)
#endif
    {
        assert(OperIsBlk(oper));
        assert((layout != nullptr) || OperIs(GT_STORE_DYN_BLK));
        gtFlags |= (addr->gtFlags & GTF_ALL_EFFECT);
        gtFlags |= (data->gtFlags & GTF_ALL_EFFECT);
    }

#if DEBUGGABLE_GENTREE
protected:
    friend GenTree;
    GenTreeBlk() : GenTreeIndir()
    {
    }
#endif // DEBUGGABLE_GENTREE
};

// gtObj  -- 'object' (GT_OBJ).
//
// This node is used for block values that may have GC pointers.

struct GenTreeObj : public GenTreeBlk
{
    void Init()
    {
        // By default, an OBJ is assumed to be a global reference, unless it is local.
        GenTreeLclVarCommon* lcl = Addr()->IsLocalAddrExpr();
        if ((lcl == nullptr) || ((lcl->gtFlags & GTF_GLOB_EFFECT) != 0))
        {
            gtFlags |= GTF_GLOB_REF;
        }
        noway_assert(GetLayout()->GetClassHandle() != NO_CLASS_HANDLE);
    }

    GenTreeObj(var_types type, GenTree* addr, ClassLayout* layout) : GenTreeBlk(GT_OBJ, type, addr, layout)
    {
        Init();
    }

    GenTreeObj(var_types type, GenTree* addr, GenTree* data, ClassLayout* layout)
        : GenTreeBlk(GT_STORE_OBJ, type, addr, data, layout)
    {
        Init();
    }

#if DEBUGGABLE_GENTREE
    GenTreeObj() : GenTreeBlk()
    {
    }
#endif
};

// GenTreeStoreDynBlk  -- 'dynamic block store' (GT_STORE_DYN_BLK).
//
// This node is used to represent stores that have a dynamic size - the "cpblk" and "initblk"
// IL instructions are implemented with it. Note that such stores assume the input has no GC
// pointers in it, and as such do not ever use write barriers.
//
// The "Data()" member of this node will either be a "dummy" IND(struct) node, for "cpblk", or
// the zero constant/INIT_VAL for "initblk".
//
struct GenTreeStoreDynBlk : public GenTreeBlk
{
public:
    GenTree* gtDynamicSize;

    GenTreeStoreDynBlk(GenTree* dstAddr, GenTree* data, GenTree* dynamicSize)
        : GenTreeBlk(GT_STORE_DYN_BLK, TYP_VOID, dstAddr, data, nullptr), gtDynamicSize(dynamicSize)
    {
        // Conservatively the 'dstAddr' could be null or point into the global heap.
        // Likewise, this is a store and so must be marked with the GTF_ASG flag.
        gtFlags |= (GTF_ASG | GTF_EXCEPT | GTF_GLOB_REF);
        gtFlags |= (dynamicSize->gtFlags & GTF_ALL_EFFECT);
    }

#if DEBUGGABLE_GENTREE
protected:
    friend GenTree;
    GenTreeStoreDynBlk() : GenTreeBlk()
    {
    }
#endif // DEBUGGABLE_GENTREE
};

// Read-modify-write status of a RMW memory op rooted at a storeInd
enum RMWStatus
{
    STOREIND_RMW_STATUS_UNKNOWN, // RMW status of storeInd unknown
                                 // Default status unless modified by IsRMWMemOpRootedAtStoreInd()

    // One of these denote storeind is a RMW memory operation.
    STOREIND_RMW_DST_IS_OP1, // StoreInd is known to be a RMW memory op and dst candidate is op1
    STOREIND_RMW_DST_IS_OP2, // StoreInd is known to be a RMW memory op and dst candidate is op2

    // One of these denote the reason for storeind is marked as non-RMW operation
    STOREIND_RMW_UNSUPPORTED_ADDR, // Addr mode is not yet supported for RMW memory
    STOREIND_RMW_UNSUPPORTED_OPER, // Operation is not supported for RMW memory
    STOREIND_RMW_UNSUPPORTED_TYPE, // Type is not supported for RMW memory
    STOREIND_RMW_INDIR_UNEQUAL     // Indir to read value is not equivalent to indir that writes the value
};

#ifdef DEBUG
inline const char* RMWStatusDescription(RMWStatus status)
{
    switch (status)
    {
        case STOREIND_RMW_STATUS_UNKNOWN:
            return "RMW status unknown";
        case STOREIND_RMW_DST_IS_OP1:
            return "dst candidate is op1";
        case STOREIND_RMW_DST_IS_OP2:
            return "dst candidate is op2";
        case STOREIND_RMW_UNSUPPORTED_ADDR:
            return "address mode is not supported";
        case STOREIND_RMW_UNSUPPORTED_OPER:
            return "oper is not supported";
        case STOREIND_RMW_UNSUPPORTED_TYPE:
            return "type is not supported";
        case STOREIND_RMW_INDIR_UNEQUAL:
            return "read indir is not equivalent to write indir";
        default:
            unreached();
    }
}
#endif

// StoreInd is just a BinOp, with additional RMW status
struct GenTreeStoreInd : public GenTreeIndir
{
#if !CPU_LOAD_STORE_ARCH
    // The below flag is set and used during lowering
    RMWStatus gtRMWStatus;

    bool IsRMWStatusUnknown()
    {
        return gtRMWStatus == STOREIND_RMW_STATUS_UNKNOWN;
    }
    bool IsNonRMWMemoryOp()
    {
        return gtRMWStatus == STOREIND_RMW_UNSUPPORTED_ADDR || gtRMWStatus == STOREIND_RMW_UNSUPPORTED_OPER ||
               gtRMWStatus == STOREIND_RMW_UNSUPPORTED_TYPE || gtRMWStatus == STOREIND_RMW_INDIR_UNEQUAL;
    }
    bool IsRMWMemoryOp()
    {
        return gtRMWStatus == STOREIND_RMW_DST_IS_OP1 || gtRMWStatus == STOREIND_RMW_DST_IS_OP2;
    }
    bool IsRMWDstOp1()
    {
        return gtRMWStatus == STOREIND_RMW_DST_IS_OP1;
    }
    bool IsRMWDstOp2()
    {
        return gtRMWStatus == STOREIND_RMW_DST_IS_OP2;
    }
#endif //! CPU_LOAD_STORE_ARCH

    RMWStatus GetRMWStatus()
    {
#if !CPU_LOAD_STORE_ARCH
        return gtRMWStatus;
#else
        return STOREIND_RMW_STATUS_UNKNOWN;
#endif
    }

    void SetRMWStatusDefault()
    {
#if !CPU_LOAD_STORE_ARCH
        gtRMWStatus = STOREIND_RMW_STATUS_UNKNOWN;
#endif
    }

    void SetRMWStatus(RMWStatus status)
    {
#if !CPU_LOAD_STORE_ARCH
        gtRMWStatus = status;
#endif
    }

    GenTree*& Data()
    {
        return gtOp2;
    }

    GenTreeStoreInd(var_types type, GenTree* destPtr, GenTree* data) : GenTreeIndir(GT_STOREIND, type, destPtr, data)
    {
        SetRMWStatusDefault();
    }

#if DEBUGGABLE_GENTREE
protected:
    friend GenTree;
    // Used only for GenTree::GetVtableForOper()
    GenTreeStoreInd() : GenTreeIndir()
    {
        SetRMWStatusDefault();
    }
#endif
};

/* gtRetExp -- Place holder for the return expression from an inline candidate (GT_RET_EXPR) */

struct GenTreeRetExpr : public GenTree
{
    GenTree* gtInlineCandidate;

    BasicBlockFlags bbFlags;

    CORINFO_CLASS_HANDLE gtRetClsHnd;

    GenTreeRetExpr(var_types type) : GenTree(GT_RET_EXPR, type)
    {
    }
#if DEBUGGABLE_GENTREE
    GenTreeRetExpr() : GenTree()
    {
    }
#endif
};

// In LIR there are no longer statements so debug information is inserted linearly using these nodes.
struct GenTreeILOffset : public GenTree
{
    DebugInfo gtStmtDI; // debug info
#ifdef DEBUG
    IL_OFFSET gtStmtLastILoffs; // instr offset at end of stmt
#endif

    GenTreeILOffset(const DebugInfo& di DEBUGARG(IL_OFFSET lastOffset = BAD_IL_OFFSET))
        : GenTree(GT_IL_OFFSET, TYP_VOID)
        , gtStmtDI(di)
#ifdef DEBUG
        , gtStmtLastILoffs(lastOffset)
#endif
    {
    }

#if DEBUGGABLE_GENTREE
    GenTreeILOffset() : GenTree(GT_IL_OFFSET, TYP_VOID)
    {
    }
#endif
};

// GenTreeList: adapter class for forward iteration of the execution order GenTree linked list
// using range-based `for`, normally used via Statement::TreeList(), e.g.:
//    for (GenTree* const tree : stmt->TreeList()) ...
//
class GenTreeList
{
    GenTree* m_trees;

    // Forward iterator for the execution order GenTree linked list (using `gtNext` pointer).
    //
    class iterator
    {
        GenTree* m_tree;

    public:
        iterator(GenTree* tree) : m_tree(tree)
        {
        }

        GenTree* operator*() const
        {
            return m_tree;
        }

        iterator& operator++()
        {
            m_tree = m_tree->gtNext;
            return *this;
        }

        bool operator!=(const iterator& i) const
        {
            return m_tree != i.m_tree;
        }
    };

public:
    GenTreeList(GenTree* trees) : m_trees(trees)
    {
    }

    iterator begin() const
    {
        return iterator(m_trees);
    }

    iterator end() const
    {
        return iterator(nullptr);
    }
};

// We use the following format when printing the Statement number: Statement->GetID()
// This define is used with string concatenation to put this in printf format strings  (Note that %u means unsigned int)
#define FMT_STMT "STMT%05u"

struct Statement
{
public:
    Statement(GenTree* expr DEBUGARG(unsigned stmtID))
        : m_rootNode(expr)
        , m_treeList(nullptr)
        , m_next(nullptr)
        , m_prev(nullptr)
#ifdef DEBUG
        , m_lastILOffset(BAD_IL_OFFSET)
        , m_stmtID(stmtID)
#endif
    {
    }

    GenTree* GetRootNode() const
    {
        return m_rootNode;
    }

    GenTree** GetRootNodePointer()
    {
        return &m_rootNode;
    }

    void SetRootNode(GenTree* treeRoot)
    {
        m_rootNode = treeRoot;
    }

    GenTree* GetTreeList() const
    {
        return m_treeList;
    }

    void SetTreeList(GenTree* treeHead)
    {
        m_treeList = treeHead;
    }

    // TreeList: convenience method for enabling range-based `for` iteration over the
    // execution order of the GenTree linked list, e.g.:
    //    for (GenTree* const tree : stmt->TreeList()) ...
    //
    GenTreeList TreeList() const
    {
        return GenTreeList(GetTreeList());
    }

    const DebugInfo& GetDebugInfo() const
    {
        return m_debugInfo;
    }

    void SetDebugInfo(const DebugInfo& di)
    {
        m_debugInfo = di;
        di.Validate();
    }

#ifdef DEBUG

    IL_OFFSET GetLastILOffset() const
    {
        return m_lastILOffset;
    }

    void SetLastILOffset(IL_OFFSET lastILOffset)
    {
        m_lastILOffset = lastILOffset;
    }

    unsigned GetID() const
    {
        return m_stmtID;
    }
#endif // DEBUG

    Statement* GetNextStmt() const
    {
        return m_next;
    }

    void SetNextStmt(Statement* nextStmt)
    {
        m_next = nextStmt;
    }

    Statement* GetPrevStmt() const
    {
        return m_prev;
    }

    void SetPrevStmt(Statement* prevStmt)
    {
        m_prev = prevStmt;
    }

    bool IsPhiDefnStmt() const
    {
        return m_rootNode->IsPhiDefn();
    }

    unsigned char GetCostSz() const
    {
        return m_rootNode->GetCostSz();
    }

    unsigned char GetCostEx() const
    {
        return m_rootNode->GetCostEx();
    }

private:
    // The root of the expression tree.
    // Note: It will be the last node in evaluation order.
    GenTree* m_rootNode;

    // The tree list head (for forward walks in evaluation order).
    // The value is `nullptr` until we have set the sequencing of the nodes.
    GenTree* m_treeList;

    // The statement nodes are doubly-linked. The first statement node in a block points
    // to the last node in the block via its `m_prev` link. Note that the last statement node
    // does not point to the first: it has `m_next == nullptr`; that is, the list is not fully circular.
    Statement* m_next;
    Statement* m_prev;

    DebugInfo m_debugInfo;

#ifdef DEBUG
    IL_OFFSET m_lastILOffset; // The instr offset at the end of this statement.
    unsigned  m_stmtID;
#endif
};

// StatementList: adapter class for forward iteration of the statement linked list using range-based `for`,
// normally used via BasicBlock::Statements(), e.g.:
//    for (Statement* const stmt : block->Statements()) ...
// or:
//    for (Statement* const stmt : block->NonPhiStatements()) ...
//
class StatementList
{
    Statement* m_stmts;

    // Forward iterator for the statement linked list.
    //
    class iterator
    {
        Statement* m_stmt;

    public:
        iterator(Statement* stmt) : m_stmt(stmt)
        {
        }

        Statement* operator*() const
        {
            return m_stmt;
        }

        iterator& operator++()
        {
            m_stmt = m_stmt->GetNextStmt();
            return *this;
        }

        bool operator!=(const iterator& i) const
        {
            return m_stmt != i.m_stmt;
        }
    };

public:
    StatementList(Statement* stmts) : m_stmts(stmts)
    {
    }

    iterator begin() const
    {
        return iterator(m_stmts);
    }

    iterator end() const
    {
        return iterator(nullptr);
    }
};

/*  NOTE: Any tree nodes that are larger than 8 bytes (two ints or
    pointers) must be flagged as 'large' in GenTree::InitNodeSize().
 */

// GenTreeClsVar: data address node (GT_CLS_VAR_ADDR).
//
struct GenTreeClsVar : public GenTree
{
    CORINFO_FIELD_HANDLE gtClsVarHnd;

    GenTreeClsVar(var_types type, CORINFO_FIELD_HANDLE clsVarHnd)
        : GenTree(GT_CLS_VAR_ADDR, type), gtClsVarHnd(clsVarHnd)
    {
    }

#if DEBUGGABLE_GENTREE
    GenTreeClsVar() : GenTree()
    {
    }
#endif
};

/* gtPhiArg -- phi node rhs argument, var = phi(phiarg, phiarg, phiarg...); GT_PHI_ARG */
struct GenTreePhiArg : public GenTreeLclVarCommon
{
    BasicBlock* gtPredBB;

    GenTreePhiArg(var_types type, unsigned lclNum, unsigned ssaNum, BasicBlock* block)
        : GenTreeLclVarCommon(GT_PHI_ARG, type, lclNum), gtPredBB(block)
    {
        SetSsaNum(ssaNum);
    }

#if DEBUGGABLE_GENTREE
    GenTreePhiArg() : GenTreeLclVarCommon()
    {
    }
#endif
};

/* gtPutArgStk -- Argument passed on stack (GT_PUTARG_STK) */

struct GenTreePutArgStk : public GenTreeUnOp
{
private:
    unsigned m_byteOffset;
#ifdef FEATURE_PUT_STRUCT_ARG_STK
    unsigned m_byteSize; // The number of bytes that this argument is occupying on the stack with padding.
#endif

public:
#if defined(UNIX_X86_ABI)
    unsigned gtPadAlign; // Number of padding slots for stack alignment
#endif
#if defined(DEBUG) || defined(UNIX_X86_ABI)
    GenTreeCall* gtCall; // the call node to which this argument belongs
#endif

#if FEATURE_FASTTAILCALL

    bool gtPutInIncomingArgArea; // Whether this arg needs to be placed in incoming arg area.
                                 // By default this is false and will be placed in out-going arg area.
                                 // Fast tail calls set this to true.
                                 // In future if we need to add more such bool fields consider bit fields.
#endif

#ifdef FEATURE_PUT_STRUCT_ARG_STK
    // Instruction selection: during codegen time, what code sequence we will be using
    // to encode this operation.
    // TODO-Throughput: The following information should be obtained from the child
    // block node.

    enum class Kind : __int8{
        Invalid, RepInstr, PartialRepInstr, Unroll, Push,
    };
    Kind gtPutArgStkKind;
#endif

    GenTreePutArgStk(genTreeOps oper,
                     var_types  type,
                     GenTree*   op1,
                     unsigned   stackByteOffset,
#if defined(FEATURE_PUT_STRUCT_ARG_STK)
                     unsigned stackByteSize,
#endif
                     GenTreeCall* callNode,
                     bool         putInIncomingArgArea)
        : GenTreeUnOp(oper, type, op1 DEBUGARG(/*largeNode*/ false))
        , m_byteOffset(stackByteOffset)
#if defined(FEATURE_PUT_STRUCT_ARG_STK)
        , m_byteSize(stackByteSize)
#endif
#if defined(UNIX_X86_ABI)
        , gtPadAlign(0)
#endif
#if defined(DEBUG) || defined(UNIX_X86_ABI)
        , gtCall(callNode)
#endif
#if FEATURE_FASTTAILCALL
        , gtPutInIncomingArgArea(putInIncomingArgArea)
#endif // FEATURE_FASTTAILCALL
#if defined(FEATURE_PUT_STRUCT_ARG_STK)
        , gtPutArgStkKind(Kind::Invalid)
#endif
    {
    }

    GenTree*& Data()
    {
        return gtOp1;
    }

#if FEATURE_FASTTAILCALL
    bool putInIncomingArgArea() const
    {
        return gtPutInIncomingArgArea;
    }

#else // !FEATURE_FASTTAILCALL

    bool putInIncomingArgArea() const
    {
        return false;
    }

#endif // !FEATURE_FASTTAILCALL

    unsigned getArgOffset() const
    {
        return m_byteOffset;
    }

#if defined(UNIX_X86_ABI)
    unsigned getArgPadding() const
    {
        return gtPadAlign;
    }

    void setArgPadding(unsigned padAlign)
    {
        gtPadAlign = padAlign;
    }
#endif

#ifdef FEATURE_PUT_STRUCT_ARG_STK
    unsigned GetStackByteSize() const
    {
        return m_byteSize;
    }

    // Return true if this is a PutArgStk of a SIMD12 struct.
    // This is needed because such values are re-typed to SIMD16, and the type of PutArgStk is VOID.
    unsigned isSIMD12() const
    {
        return (varTypeIsSIMD(gtOp1) && (GetStackByteSize() == 12));
    }

    bool isPushKind() const
    {
        return gtPutArgStkKind == Kind::Push;
    }
#else  // !FEATURE_PUT_STRUCT_ARG_STK
    unsigned GetStackByteSize() const;
#endif // !FEATURE_PUT_STRUCT_ARG_STK

#if DEBUGGABLE_GENTREE
    GenTreePutArgStk() : GenTreeUnOp()
    {
    }
#endif
};

#if FEATURE_ARG_SPLIT
// Represent the struct argument: split value in register(s) and stack
struct GenTreePutArgSplit : public GenTreePutArgStk
{
    unsigned gtNumRegs;

    GenTreePutArgSplit(GenTree* op1,
                       unsigned stackByteOffset,
#if defined(FEATURE_PUT_STRUCT_ARG_STK)
                       unsigned stackByteSize,
#endif
                       unsigned     numRegs,
                       GenTreeCall* callNode,
                       bool         putIncomingArgArea)
        : GenTreePutArgStk(GT_PUTARG_SPLIT,
                           TYP_STRUCT,
                           op1,
                           stackByteOffset,
#if defined(FEATURE_PUT_STRUCT_ARG_STK)
                           stackByteSize,
#endif
                           callNode,
                           putIncomingArgArea)
        , gtNumRegs(numRegs)
    {
        ClearOtherRegs();
        ClearOtherRegFlags();
    }

    // Type required to support multi-reg struct arg.
    var_types m_regType[MAX_REG_ARG];

    // First reg of struct is always given by GetRegNum().
    // gtOtherRegs holds the other reg numbers of struct.
    regNumberSmall gtOtherRegs[MAX_REG_ARG - 1];

    MultiRegSpillFlags gtSpillFlags;

    //---------------------------------------------------------------------------
    // GetRegNumByIdx: get i'th register allocated to this struct argument.
    //
    // Arguments:
    //     idx   -   index of the struct
    //
    // Return Value:
    //     Return regNumber of i'th register of this struct argument
    //
    regNumber GetRegNumByIdx(unsigned idx) const
    {
        assert(idx < MAX_REG_ARG);

        if (idx == 0)
        {
            return GetRegNum();
        }

        return (regNumber)gtOtherRegs[idx - 1];
    }

    //----------------------------------------------------------------------
    // SetRegNumByIdx: set i'th register of this struct argument
    //
    // Arguments:
    //    reg    -   reg number
    //    idx    -   index of the struct
    //
    // Return Value:
    //    None
    //
    void SetRegNumByIdx(regNumber reg, unsigned idx)
    {
        assert(idx < MAX_REG_ARG);
        if (idx == 0)
        {
            SetRegNum(reg);
        }
        else
        {
            gtOtherRegs[idx - 1] = (regNumberSmall)reg;
            assert(gtOtherRegs[idx - 1] == reg);
        }
    }

    //----------------------------------------------------------------------------
    // ClearOtherRegs: clear multi-reg state to indicate no regs are allocated
    //
    // Arguments:
    //    None
    //
    // Return Value:
    //    None
    //
    void ClearOtherRegs()
    {
        for (unsigned i = 0; i < MAX_REG_ARG - 1; ++i)
        {
            gtOtherRegs[i] = REG_NA;
        }
    }

    GenTreeFlags GetRegSpillFlagByIdx(unsigned idx) const
    {
        return GetMultiRegSpillFlagsByIdx(gtSpillFlags, idx);
    }

    void SetRegSpillFlagByIdx(GenTreeFlags flags, unsigned idx)
    {
#if FEATURE_MULTIREG_RET
        gtSpillFlags = SetMultiRegSpillFlagsByIdx(gtSpillFlags, flags, idx);
#endif
    }

    //--------------------------------------------------------------------------
    // GetRegType:  Get var_type of the register specified by index.
    //
    // Arguments:
    //    index - Index of the register.
    //            First register will have an index 0 and so on.
    //
    // Return Value:
    //    var_type of the register specified by its index.

    var_types GetRegType(unsigned index) const
    {
        assert(index < gtNumRegs);
        var_types result = m_regType[index];
        return result;
    }

    //-------------------------------------------------------------------
    // clearOtherRegFlags: clear GTF_* flags associated with gtOtherRegs
    //
    // Arguments:
    //     None
    //
    // Return Value:
    //     None
    //
    void ClearOtherRegFlags()
    {
        gtSpillFlags = 0;
    }

#if DEBUGGABLE_GENTREE
    GenTreePutArgSplit() : GenTreePutArgStk()
    {
    }
#endif
};
#endif // FEATURE_ARG_SPLIT

// Represents GT_COPY or GT_RELOAD node
//
// As it turns out, these are only needed on targets that happen to have multi-reg returns.
// However, they are actually needed on any target that has any multi-reg ops. It is just
// coincidence that those are the same (and there isn't a FEATURE_MULTIREG_OPS).
//
struct GenTreeCopyOrReload : public GenTreeUnOp
{
#if FEATURE_MULTIREG_RET
    // State required to support copy/reload of a multi-reg call node.
    // The first register is always given by GetRegNum().
    //
    regNumberSmall gtOtherRegs[MAX_RET_REG_COUNT - 1];
#endif

    //----------------------------------------------------------
    // ClearOtherRegs: set gtOtherRegs to REG_NA.
    //
    // Arguments:
    //    None
    //
    // Return Value:
    //    None
    //
    void ClearOtherRegs()
    {
#if FEATURE_MULTIREG_RET
        for (unsigned i = 0; i < MAX_RET_REG_COUNT - 1; ++i)
        {
            gtOtherRegs[i] = REG_NA;
        }
#endif
    }

    //-----------------------------------------------------------
    // GetRegNumByIdx: Get regNumber of i'th position.
    //
    // Arguments:
    //    idx   -   register position.
    //
    // Return Value:
    //    Returns regNumber assigned to i'th position.
    //
    regNumber GetRegNumByIdx(unsigned idx) const
    {
        assert(idx < MAX_RET_REG_COUNT);

        if (idx == 0)
        {
            return GetRegNum();
        }

#if FEATURE_MULTIREG_RET
        return (regNumber)gtOtherRegs[idx - 1];
#else
        return REG_NA;
#endif
    }

    //-----------------------------------------------------------
    // SetRegNumByIdx: Set the regNumber for i'th position.
    //
    // Arguments:
    //    reg   -   reg number
    //    idx   -   register position.
    //
    // Return Value:
    //    None.
    //
    void SetRegNumByIdx(regNumber reg, unsigned idx)
    {
        assert(idx < MAX_RET_REG_COUNT);

        if (idx == 0)
        {
            SetRegNum(reg);
        }
#if FEATURE_MULTIREG_RET
        else
        {
            gtOtherRegs[idx - 1] = (regNumberSmall)reg;
            assert(gtOtherRegs[idx - 1] == reg);
        }
#else
        else
        {
            unreached();
        }
#endif
    }

    //----------------------------------------------------------------------------
    // CopyOtherRegs: copy multi-reg state from the given copy/reload node to this
    // node.
    //
    // Arguments:
    //    from  -  GenTree node from which to copy multi-reg state
    //
    // Return Value:
    //    None
    //
    // TODO-ARM: Implement this routine for Arm64 and Arm32
    // TODO-X86: Implement this routine for x86
    void CopyOtherRegs(GenTreeCopyOrReload* from)
    {
        assert(OperGet() == from->OperGet());

#ifdef UNIX_AMD64_ABI
        for (unsigned i = 0; i < MAX_RET_REG_COUNT - 1; ++i)
        {
            gtOtherRegs[i] = from->gtOtherRegs[i];
        }
#endif
    }

    unsigned GetRegCount() const
    {
#if FEATURE_MULTIREG_RET
        // We need to return the highest index for which we have a valid register.
        // Note that the gtOtherRegs array is off by one (the 0th register is GetRegNum()).
        // If there's no valid register in gtOtherRegs, GetRegNum() must be valid.
        // Note that for most nodes, the set of valid registers must be contiguous,
        // but for COPY or RELOAD there is only a valid register for the register positions
        // that must be copied or reloaded.
        //
        for (unsigned i = MAX_RET_REG_COUNT; i > 1; i--)
        {
            if (gtOtherRegs[i - 2] != REG_NA)
            {
                return i;
            }
        }
#endif
        // We should never have a COPY or RELOAD with no valid registers.
        assert(GetRegNum() != REG_NA);
        return 1;
    }

    GenTreeCopyOrReload(genTreeOps oper, var_types type, GenTree* op1) : GenTreeUnOp(oper, type, op1)
    {
        assert(type != TYP_STRUCT || op1->IsMultiRegNode());
        SetRegNum(REG_NA);
        ClearOtherRegs();
    }

#if DEBUGGABLE_GENTREE
    GenTreeCopyOrReload() : GenTreeUnOp()
    {
    }
#endif
};

// Represents GT_ALLOCOBJ node

struct GenTreeAllocObj final : public GenTreeUnOp
{
    unsigned int         gtNewHelper; // Value returned by ICorJitInfo::getNewHelper
    bool                 gtHelperHasSideEffects;
    CORINFO_CLASS_HANDLE gtAllocObjClsHnd;
#ifdef FEATURE_READYTORUN
    CORINFO_CONST_LOOKUP gtEntryPoint;
#endif

    GenTreeAllocObj(
        var_types type, unsigned int helper, bool helperHasSideEffects, CORINFO_CLASS_HANDLE clsHnd, GenTree* op)
        : GenTreeUnOp(GT_ALLOCOBJ, type, op DEBUGARG(/*largeNode*/ TRUE))
        , // This node in most cases will be changed to a call node
        gtNewHelper(helper)
        , gtHelperHasSideEffects(helperHasSideEffects)
        , gtAllocObjClsHnd(clsHnd)
    {
#ifdef FEATURE_READYTORUN
        gtEntryPoint.addr = nullptr;
#endif
    }
#if DEBUGGABLE_GENTREE
    GenTreeAllocObj() : GenTreeUnOp()
    {
    }
#endif
};

// Represents GT_RUNTIMELOOKUP node

struct GenTreeRuntimeLookup final : public GenTreeUnOp
{
    CORINFO_GENERIC_HANDLE   gtHnd;
    CorInfoGenericHandleType gtHndType;

    GenTreeRuntimeLookup(CORINFO_GENERIC_HANDLE hnd, CorInfoGenericHandleType hndTyp, GenTree* tree)
        : GenTreeUnOp(GT_RUNTIMELOOKUP, tree->gtType, tree DEBUGARG(/*largeNode*/ FALSE)), gtHnd(hnd), gtHndType(hndTyp)
    {
        assert(hnd != nullptr);
    }
#if DEBUGGABLE_GENTREE
    GenTreeRuntimeLookup() : GenTreeUnOp()
    {
    }
#endif

    // Return reference to the actual tree that does the lookup
    GenTree*& Lookup()
    {
        return gtOp1;
    }

    bool IsClassHandle() const
    {
        return gtHndType == CORINFO_HANDLETYPE_CLASS;
    }
    bool IsMethodHandle() const
    {
        return gtHndType == CORINFO_HANDLETYPE_METHOD;
    }
    bool IsFieldHandle() const
    {
        return gtHndType == CORINFO_HANDLETYPE_FIELD;
    }

    // Note these operations describe the handle that is input to the
    // lookup, not the handle produced by the lookup.
    CORINFO_CLASS_HANDLE GetClassHandle() const
    {
        assert(IsClassHandle());
        return (CORINFO_CLASS_HANDLE)gtHnd;
    }
    CORINFO_METHOD_HANDLE GetMethodHandle() const
    {
        assert(IsMethodHandle());
        return (CORINFO_METHOD_HANDLE)gtHnd;
    }
    CORINFO_FIELD_HANDLE GetFieldHandle() const
    {
        assert(IsMethodHandle());
        return (CORINFO_FIELD_HANDLE)gtHnd;
    }
};

// Represents the condition of a GT_JCC or GT_SETCC node.

struct GenCondition
{
    // clang-format off
    enum Code : unsigned char
    {
        OperMask  = 7,
        Unsigned  = 8,
        Unordered = Unsigned,
        Float     = 16,

        // 0 would be the encoding of "signed EQ" but since equality is sign insensitive
        // we'll use 0 as invalid/uninitialized condition code. This will also leave 1
        // as a spare code.
        NONE = 0,

        SLT  = 2,
        SLE  = 3,
        SGE  = 4,
        SGT  = 5,
        S    = 6,
        NS   = 7,

        EQ   = Unsigned | 0,    // = 8
        NE   = Unsigned | 1,    // = 9
        ULT  = Unsigned | SLT,  // = 10
        ULE  = Unsigned | SLE,  // = 11
        UGE  = Unsigned | SGE,  // = 12
        UGT  = Unsigned | SGT,  // = 13
        C    = Unsigned | S,    // = 14
        NC   = Unsigned | NS,   // = 15

        FEQ  = Float | 0,       // = 16
        FNE  = Float | 1,       // = 17
        FLT  = Float | SLT,     // = 18
        FLE  = Float | SLE,     // = 19
        FGE  = Float | SGE,     // = 20
        FGT  = Float | SGT,     // = 21
        O    = Float | S,       // = 22
        NO   = Float | NS,      // = 23

        FEQU = Unordered | FEQ, // = 24
        FNEU = Unordered | FNE, // = 25
        FLTU = Unordered | FLT, // = 26
        FLEU = Unordered | FLE, // = 27
        FGEU = Unordered | FGE, // = 28
        FGTU = Unordered | FGT, // = 29
        P    = Unordered | O,   // = 30
        NP   = Unordered | NO,  // = 31
    };
    // clang-format on

private:
    Code m_code;

public:
    Code GetCode() const
    {
        return m_code;
    }

    bool IsFlag() const
    {
        return (m_code & OperMask) >= S;
    }

    bool IsUnsigned() const
    {
        return (ULT <= m_code) && (m_code <= UGT);
    }

    bool IsFloat() const
    {
        return !IsFlag() && (m_code & Float) != 0;
    }

    bool IsUnordered() const
    {
        return !IsFlag() && (m_code & (Float | Unordered)) == (Float | Unordered);
    }

    bool Is(Code cond) const
    {
        return m_code == cond;
    }

    template <typename... TRest>
    bool Is(Code c, TRest... rest) const
    {
        return Is(c) || Is(rest...);
    }

    // Indicate whether the condition should be swapped in order to avoid generating
    // multiple branches. This happens for certain floating point conditions on XARCH,
    // see GenConditionDesc and its associated mapping table for more details.
    bool PreferSwap() const
    {
#ifdef TARGET_XARCH
        return Is(GenCondition::FLT, GenCondition::FLE, GenCondition::FGTU, GenCondition::FGEU);
#else
        return false;
#endif
    }

    const char* Name() const
    {
        // clang-format off
        static const char* names[]
        {
            "NONE", "???",  "SLT",  "SLE",  "SGE",  "SGT",  "S", "NS",
            "UEQ",  "UNE",  "ULT",  "ULE",  "UGE",  "UGT",  "C", "NC",
            "FEQ",  "FNE",  "FLT",  "FLE",  "FGE",  "FGT",  "O", "NO",
            "FEQU", "FNEU", "FLTU", "FLEU", "FGEU", "FGTU", "P", "NP"
        };
        // clang-format on

        assert(m_code < ArrLen(names));
        return names[m_code];
    }

    GenCondition() : m_code()
    {
    }

    GenCondition(Code cond) : m_code(cond)
    {
    }

    static_assert((GT_NE - GT_EQ) == (NE & ~Unsigned), "bad relop");
    static_assert((GT_LT - GT_EQ) == SLT, "bad relop");
    static_assert((GT_LE - GT_EQ) == SLE, "bad relop");
    static_assert((GT_GE - GT_EQ) == SGE, "bad relop");
    static_assert((GT_GT - GT_EQ) == SGT, "bad relop");
    static_assert((GT_TEST_NE - GT_TEST_EQ) == (NE & ~Unsigned), "bad relop");

    static GenCondition FromRelop(GenTree* relop)
    {
        assert(relop->OperIsCompare());

        if (varTypeIsFloating(relop->gtGetOp1()))
        {
            return FromFloatRelop(relop);
        }
        else
        {
            return FromIntegralRelop(relop);
        }
    }

    static GenCondition FromFloatRelop(GenTree* relop)
    {
        assert(varTypeIsFloating(relop->gtGetOp1()) && varTypeIsFloating(relop->gtGetOp2()));

        return FromFloatRelop(relop->OperGet(), (relop->gtFlags & GTF_RELOP_NAN_UN) != 0);
    }

    static GenCondition FromFloatRelop(genTreeOps oper, bool isUnordered)
    {
        assert(GenTree::OperIsCompare(oper));

        unsigned code = oper - GT_EQ;
        assert(code <= SGT);
        code |= Float;

        if (isUnordered)
        {
            code |= Unordered;
        }

        return GenCondition(static_cast<Code>(code));
    }

    static GenCondition FromIntegralRelop(GenTree* relop)
    {
        assert(!varTypeIsFloating(relop->gtGetOp1()) && !varTypeIsFloating(relop->gtGetOp2()));

        return FromIntegralRelop(relop->OperGet(), relop->IsUnsigned());
    }

    static GenCondition FromIntegralRelop(genTreeOps oper, bool isUnsigned)
    {
        assert(GenTree::OperIsCompare(oper));

        // GT_TEST_EQ/NE are special, they need to be mapped as GT_EQ/NE
        unsigned code = oper - ((oper >= GT_TEST_EQ) ? GT_TEST_EQ : GT_EQ);

        if (isUnsigned || (code <= 1)) // EQ/NE are treated as unsigned
        {
            code |= Unsigned;
        }

        return GenCondition(static_cast<Code>(code));
    }

    static GenCondition Reverse(GenCondition condition)
    {
        // clang-format off
        static const Code reverse[]
        {
        //  EQ    NE    LT    LE    GE    GT    F   NF
            NONE, NONE, SGE,  SGT,  SLT,  SLE,  NS, S,
            NE,   EQ,   UGE,  UGT,  ULT,  ULE,  NC, C,
            FNEU, FEQU, FGEU, FGTU, FLTU, FLEU, NO, O,
            FNE,  FEQ,  FGE,  FGT,  FLT,  FGT,  NP, P
        };
        // clang-format on

        assert(condition.m_code < ArrLen(reverse));
        return GenCondition(reverse[condition.m_code]);
    }

    static GenCondition Swap(GenCondition condition)
    {
        // clang-format off
        static const Code swap[]
        {
        //  EQ    NE    LT    LE    GE    GT    F  NF
            NONE, NONE, SGT,  SGE,  SLE,  SLT,  S, NS,
            EQ,   NE,   UGT,  UGE,  ULE,  ULT,  C, NC,
            FEQ,  FNE,  FGT,  FGE,  FLE,  FLT,  O, NO,
            FEQU, FNEU, FGTU, FGEU, FLEU, FLTU, P, NP
        };
        // clang-format on

        assert(condition.m_code < ArrLen(swap));
        return GenCondition(swap[condition.m_code]);
    }
};

// Represents a GT_JCC or GT_SETCC node.

struct GenTreeCC final : public GenTree
{
    GenCondition gtCondition;

    GenTreeCC(genTreeOps oper, GenCondition condition, var_types type = TYP_VOID)
        : GenTree(oper, type DEBUGARG(/*largeNode*/ FALSE)), gtCondition(condition)
    {
        assert(OperIs(GT_JCC, GT_SETCC));
    }

#if DEBUGGABLE_GENTREE
    GenTreeCC() : GenTree()
    {
    }
#endif // DEBUGGABLE_GENTREE
};

//------------------------------------------------------------------------
// Deferred inline functions of GenTree -- these need the subtypes above to
// be defined already.
//------------------------------------------------------------------------

inline bool GenTree::OperIsBlkOp()
{
    return ((gtOper == GT_ASG) && varTypeIsStruct(AsOp()->gtOp1)) || OperIsStoreBlk();
}

inline bool GenTree::OperIsInitBlkOp()
{
    if (!OperIsBlkOp())
    {
        return false;
    }
    GenTree* src;
    if (gtOper == GT_ASG)
    {
        src = gtGetOp2();
    }
    else
    {
        src = AsBlk()->Data()->gtSkipReloadOrCopy();
    }
    return src->OperIsInitVal() || src->IsIntegralConst();
}

inline bool GenTree::OperIsCopyBlkOp()
{
    return OperIsBlkOp() && !OperIsInitBlkOp();
}

//------------------------------------------------------------------------
// IsIntegralConst: Checks whether this is a constant node with the given value
//
// Arguments:
//    constVal - the value of interest
//
// Return Value:
//    Returns true iff the tree is an integral constant opcode, with
//    the given value.
//
// Notes:
//    Like gtIconVal, the argument is of ssize_t, so cannot check for
//    long constants in a target-independent way.

inline bool GenTree::IsIntegralConst(ssize_t constVal) const

{
    if ((gtOper == GT_CNS_INT) && (AsIntConCommon()->IconValue() == constVal))
    {
        return true;
    }

    if ((gtOper == GT_CNS_LNG) && (AsIntConCommon()->LngValue() == constVal))
    {
        return true;
    }

    return false;
}

//-------------------------------------------------------------------
<<<<<<< HEAD
// IsIntegralConstVector: returns true if this is an SIMD vector
// with all its elements equal to an integral constant.
//
// Arguments:
//     constVal  -  const value of vector element
//
// Returns:
//     True if this represents an integral const SIMD vector.
//
inline bool GenTree::IsIntegralConstVector(ssize_t constVal) const
{
#ifdef FEATURE_SIMD
    // SIMDIntrinsicInit intrinsic with a const value as initializer
    // represents a const vector.
    if ((gtOper == GT_SIMD) && (AsSIMD()->GetSIMDIntrinsicId() == SIMDIntrinsicInit) &&
        AsSIMD()->Op(1)->IsIntegralConst(constVal))
    {
        assert(varTypeIsIntegral(AsSIMD()->GetSimdBaseType()));
        assert(AsSIMD()->GetOperandCount() == 1);
        return true;
    }
#endif // FEATURE_SIMD

#ifdef FEATURE_HW_INTRINSICS
    if (gtOper == GT_HWINTRINSIC)
    {
        const GenTreeHWIntrinsic* node = AsHWIntrinsic();

        if (!varTypeIsIntegral(node->GetSimdBaseType()))
        {
            // Can't be an integral constant
            return false;
        }

        NamedIntrinsic intrinsicId = node->GetHWIntrinsicId();

        if ((node->GetOperandCount() == 0) && (constVal == 0))
        {
#if defined(TARGET_XARCH)
            return (intrinsicId == NI_Vector128_get_Zero) || (intrinsicId == NI_Vector256_get_Zero);
#elif defined(TARGET_ARM64)
            return (intrinsicId == NI_Vector64_get_Zero) || (intrinsicId == NI_Vector128_get_Zero);
#endif // !TARGET_XARCH && !TARGET_ARM64
        }
        else if ((node->GetOperandCount() == 1) && node->Op(1)->IsIntegralConst(constVal))
        {
#if defined(TARGET_XARCH)
            return (intrinsicId == NI_Vector128_Create) || (intrinsicId == NI_Vector256_Create);
#elif defined(TARGET_ARM64)
            return (intrinsicId == NI_Vector64_Create) || (intrinsicId == NI_Vector128_Create);
#endif // !TARGET_XARCH && !TARGET_ARM64
        }
    }
#endif // FEATURE_HW_INTRINSICS

    return false;
}

//-------------------------------------------------------------------
// IsSIMDZero: returns true if this is an SIMD vector with all its
// elements equal to zero.
//
// Returns:
//     True if this represents an integral const SIMD vector.
//
inline bool GenTree::IsSIMDZero() const
{
#ifdef FEATURE_SIMD
    if ((gtOper == GT_SIMD) && (AsSIMD()->GetSIMDIntrinsicId() == SIMDIntrinsicInit))
    {
        return (AsSIMD()->Op(1)->IsIntegralConst(0) || AsSIMD()->Op(1)->IsFPZero());
    }
#endif

    return false;
}

//-------------------------------------------------------------------
// IsFloatNaN: returns true if this is exactly a const float value of NaN
//
// Returns:
//     True if this represents a const floating-point value of NaN.
//     Will return false otherwise.
//
inline bool GenTree::IsFloatNaN() const
{
    if (IsCnsFltOrDbl())
    {
        double constValue = AsDblCon()->gtDconVal;
        return FloatingPointUtils::isNaN(constValue);
    }

    return false;
}

//-------------------------------------------------------------------
// IsFloatPositiveZero: returns true if this is exactly a const float value of negative zero (-0.0)
//
// Returns:
//     True if this represents a const floating-point value of exactly negative zero (-0.0).
//     Will return false if the value is negative zero (+0.0).
//
inline bool GenTree::IsFloatNegativeZero() const
{
    if (IsCnsFltOrDbl())
    {
        double constValue = AsDblCon()->gtDconVal;
        return FloatingPointUtils::isNegativeZero(constValue);
    }

    return false;
}

//-------------------------------------------------------------------
=======
>>>>>>> 1b4a9c47
// IsFloatPositiveZero: returns true if this is exactly a const float value of postive zero (+0.0)
//
// Returns:
//     True if this represents a const floating-point value of exactly positive zero (+0.0).
//     Will return false if the value is negative zero (-0.0).
//
inline bool GenTree::IsFloatPositiveZero() const
{
    if (IsCnsFltOrDbl())
    {
        // This implementation is almost identical to IsCnsNonZeroFltOrDbl
        // but it is easier to parse out
        // rather than using !IsCnsNonZeroFltOrDbl.
        double constValue = AsDblCon()->gtDconVal;
        return *(__int64*)&constValue == 0;
    }

    return false;
}

//-------------------------------------------------------------------
// IsVectorZero: returns true if this node is a vector constant with all bits zero.
//
// Returns:
//     True if this node is a vector constant with all bits zero
//
inline bool GenTree::IsVectorZero() const
{
    return IsCnsVec() && AsVecCon()->IsZero();
}

//-------------------------------------------------------------------
// IsVectorAllBitsSet: returns true if this node is a vector constant with all bits set.
//
// Returns:
//     True if this node is a vector constant with all bits set
//
inline bool GenTree::IsVectorAllBitsSet() const
{
#ifdef FEATURE_SIMD
    if (OperIs(GT_CNS_VEC))
    {
        return AsVecCon()->IsAllBitsSet();
    }
#endif // FEATURE_SIMD

    return false;
}

//-------------------------------------------------------------------
// IsVectorConst: returns true if this node is a HWIntrinsic that represents a constant.
//
// Returns:
//     True if this represents a HWIntrinsic node that represents a constant.
//
inline bool GenTree::IsVectorConst()
{
#ifdef FEATURE_SIMD
    if (OperIs(GT_CNS_VEC))
    {
        return true;
    }
#endif // FEATURE_SIMD

    return false;
}

//-------------------------------------------------------------------
// GetIntegralVectorConstElement: Gets the value of a given element in an integral vector constant
//
// Returns:
//     The value of a given element in an integral vector constant
//
inline uint64_t GenTree::GetIntegralVectorConstElement(size_t index, var_types simdBaseType)
{
#ifdef FEATURE_HW_INTRINSICS
    if (IsCnsVec())
    {
        const GenTreeVecCon* node = AsVecCon();

        switch (simdBaseType)
        {
            case TYP_BYTE:
            {
                return node->gtSimd32Val.i8[index];
            }

            case TYP_UBYTE:
            {
                return node->gtSimd32Val.u8[index];
            }

            case TYP_SHORT:
            {
                return node->gtSimd32Val.i16[index];
            }

            case TYP_USHORT:
            {
                return node->gtSimd32Val.u16[index];
            }

            case TYP_INT:
            case TYP_FLOAT:
            {
                return node->gtSimd32Val.i32[index];
            }

            case TYP_UINT:
            {
                return node->gtSimd32Val.u32[index];
            }

            case TYP_LONG:
            case TYP_DOUBLE:
            {
                return node->gtSimd32Val.i64[index];
            }

            case TYP_ULONG:
            {
                return node->gtSimd32Val.u64[index];
            }

            default:
            {
                unreached();
            }
        }
    }
#endif // FEATURE_HW_INTRINSICS

    return false;
}

inline bool GenTree::IsBoxedValue()
{
    assert(gtOper != GT_BOX || AsBox()->BoxOp() != nullptr);
    return (gtOper == GT_BOX) && (gtFlags & GTF_BOX_VALUE);
}

#ifdef DEBUG
//------------------------------------------------------------------------
// IsValidCallArgument: Given an GenTree node that represents an argument
//                      enforce (or don't enforce) the following invariant.
//
// Arguments:
//    instance method for a GenTree node
//
// Return values:
//    true:      the GenTree node is accepted as a valid argument
//    false:     the GenTree node is not accepted as a valid argumeny
//
// Notes:
//    For targets that don't support arguments as a list of fields, we do not support GT_FIELD_LIST.
//
//    Currently for AMD64 UNIX we allow a limited case where a GT_FIELD_LIST is
//    allowed but every element must be a GT_LCL_FLD.
//
//    For the future targets that allow for Multireg args (and this includes the current ARM64 target),
//    or that allow for passing promoted structs, we allow a GT_FIELD_LIST of arbitrary nodes.
//    These would typically start out as GT_LCL_VARs or GT_LCL_FLDS or GT_INDs,
//    but could be changed into constants or GT_COMMA trees by the later
//    optimization phases.

inline bool GenTree::IsValidCallArgument()
{
    if (OperIs(GT_FIELD_LIST))
    {
#if !FEATURE_MULTIREG_ARGS && !FEATURE_PUT_STRUCT_ARG_STK

        return false;

#else // FEATURE_MULTIREG_ARGS or FEATURE_PUT_STRUCT_ARG_STK

        // We allow this GT_FIELD_LIST as an argument
        return true;

#endif // FEATURE_MULTIREG_ARGS or FEATURE_PUT_STRUCT_ARG_STK
    }
    // We don't have either kind of list, so it satisfies the invariant.
    return true;
}
#endif // DEBUG

inline GenTree* GenTree::gtGetOp1() const
{
    return AsOp()->gtOp1;
}

#ifdef DEBUG
/* static */ inline bool GenTree::RequiresNonNullOp2(genTreeOps oper)
{
    switch (oper)
    {
        case GT_ADD:
        case GT_SUB:
        case GT_MUL:
        case GT_DIV:
        case GT_MOD:
        case GT_UDIV:
        case GT_UMOD:
        case GT_OR:
        case GT_XOR:
        case GT_AND:
        case GT_LSH:
        case GT_RSH:
        case GT_RSZ:
        case GT_ROL:
        case GT_ROR:
        case GT_INDEX:
        case GT_ASG:
        case GT_EQ:
        case GT_NE:
        case GT_LT:
        case GT_LE:
        case GT_GE:
        case GT_GT:
        case GT_COMMA:
        case GT_QMARK:
        case GT_COLON:
        case GT_MKREFANY:
            return true;
        default:
            return false;
    }
}

#endif // DEBUG
inline GenTree* GenTree::gtGetOp2() const
{
    assert(OperIsBinary());

    GenTree* op2 = AsOp()->gtOp2;

    // Only allow null op2 if the node type allows it, e.g. GT_LEA.
    assert((op2 != nullptr) || !RequiresNonNullOp2(gtOper));

    return op2;
}

inline GenTree* GenTree::gtGetOp2IfPresent() const
{
    /* AsOp()->gtOp2 is only valid for GTK_BINOP nodes. */

    GenTree* op2 = OperIsBinary() ? AsOp()->gtOp2 : nullptr;

    // This documents the genTreeOps for which AsOp()->gtOp2 cannot be nullptr.
    // This helps prefix in its analysis of code which calls gtGetOp2()

    assert((op2 != nullptr) || !RequiresNonNullOp2(gtOper));

    return op2;
}

inline GenTree* GenTree::gtEffectiveVal(bool commaOnly /* = false */)
{
    GenTree* effectiveVal = this;
    while (true)
    {
        if (effectiveVal->gtOper == GT_COMMA)
        {
            effectiveVal = effectiveVal->AsOp()->gtGetOp2();
        }
        else if (!commaOnly && (effectiveVal->gtOper == GT_NOP) && (effectiveVal->AsOp()->gtOp1 != nullptr))
        {
            effectiveVal = effectiveVal->AsOp()->gtOp1;
        }
        else
        {
            return effectiveVal;
        }
    }
}

//-------------------------------------------------------------------------
// gtCommaAssignVal - find value being assigned to a comma wrapped assigment
//
// Returns:
//    tree representing value being assigned if this tree represents a
//    comma-wrapped local definition and use.
//
//    original tree, of not.
//
inline GenTree* GenTree::gtCommaAssignVal()
{
    GenTree* result = this;

    if (OperIs(GT_COMMA))
    {
        GenTree* commaOp1 = AsOp()->gtOp1;
        GenTree* commaOp2 = AsOp()->gtOp2;

        if (commaOp2->OperIs(GT_LCL_VAR) && commaOp1->OperIs(GT_ASG))
        {
            GenTree* asgOp1 = commaOp1->AsOp()->gtOp1;
            GenTree* asgOp2 = commaOp1->AsOp()->gtOp2;

            if (asgOp1->OperIs(GT_LCL_VAR) && (asgOp1->AsLclVar()->GetLclNum() == commaOp2->AsLclVar()->GetLclNum()))
            {
                result = asgOp2;
            }
        }
    }

    return result;
}

inline GenTree* GenTree::gtSkipReloadOrCopy()
{
    // There can be only one reload or copy (we can't have a reload/copy of a reload/copy)
    if (gtOper == GT_RELOAD || gtOper == GT_COPY)
    {
        assert(gtGetOp1()->OperGet() != GT_RELOAD && gtGetOp1()->OperGet() != GT_COPY);
        return gtGetOp1();
    }
    return this;
}

//-----------------------------------------------------------------------------------
// IsMultiRegCall: whether a call node returns its value in more than one register
//
// Arguments:
//     None
//
// Return Value:
//     Returns true if this GenTree is a multi register returning call
//
inline bool GenTree::IsMultiRegCall() const
{
    if (this->IsCall())
    {
        return AsCall()->HasMultiRegRetVal();
    }

    return false;
}

//-----------------------------------------------------------------------------------
// IsMultiRegLclVar: whether a local var node defines multiple registers
//
// Arguments:
//     None
//
// Return Value:
//     Returns true if this GenTree is a multi register defining local var
//
inline bool GenTree::IsMultiRegLclVar() const
{
    if (OperIsScalarLocal())
    {
        return AsLclVar()->IsMultiReg();
    }
    return false;
}

//-----------------------------------------------------------------------------------
// GetRegByIndex: Get a specific register, based on regIndex, that is produced by this node.
//
// Arguments:
//     regIndex - which register to return (must be 0 for non-multireg nodes)
//
// Return Value:
//     The register, if any, assigned to this index for this node.
//
// Notes:
//     All targets that support multi-reg ops of any kind also support multi-reg return
//     values for calls. Should that change with a future target, this method will need
//     to change accordingly.
//
inline regNumber GenTree::GetRegByIndex(int regIndex) const
{
    if (regIndex == 0)
    {
        return GetRegNum();
    }

#if FEATURE_MULTIREG_RET

    if (IsMultiRegCall())
    {
        return AsCall()->GetRegNumByIdx(regIndex);
    }

#if FEATURE_ARG_SPLIT
    if (OperIsPutArgSplit())
    {
        return AsPutArgSplit()->GetRegNumByIdx(regIndex);
    }
#endif

#if !defined(TARGET_64BIT)
    if (OperIsMultiRegOp())
    {
        return AsMultiRegOp()->GetRegNumByIdx(regIndex);
    }
#endif

    if (OperIs(GT_COPY, GT_RELOAD))
    {
        return AsCopyOrReload()->GetRegNumByIdx(regIndex);
    }
#endif // FEATURE_MULTIREG_RET

#ifdef FEATURE_HW_INTRINSICS
    if (OperIs(GT_HWINTRINSIC))
    {
        assert(regIndex == 1);
        // TODO-ARM64-NYI: Support hardware intrinsics operating on multiple contiguous registers.
        return AsHWIntrinsic()->GetOtherReg();
    }
#endif // FEATURE_HW_INTRINSICS

    if (OperIsScalarLocal())
    {
        return AsLclVar()->GetRegNumByIdx(regIndex);
    }

    assert(!"Invalid regIndex for GetRegFromMultiRegNode");
    return REG_NA;
}

//-----------------------------------------------------------------------------------
// GetRegTypeByIndex: Get a specific register's type, based on regIndex, that is produced
//                    by this multi-reg node.
//
// Arguments:
//     regIndex - index of register whose type will be returned
//
// Return Value:
//     The register type assigned to this index for this node.
//
// Notes:
//     This must be a multireg node that is *not* a copy or reload (which must retrieve the
//     type from its source), and 'regIndex' must be a valid index for this node.
//
//     All targets that support multi-reg ops of any kind also support multi-reg return
//     values for calls. Should that change with a future target, this method will need
//     to change accordingly.
//
inline var_types GenTree::GetRegTypeByIndex(int regIndex) const
{
#if FEATURE_MULTIREG_RET
    if (IsMultiRegCall())
    {
        return AsCall()->AsCall()->GetReturnTypeDesc()->GetReturnRegType(regIndex);
    }

#if FEATURE_ARG_SPLIT
    if (OperIsPutArgSplit())
    {
        return AsPutArgSplit()->GetRegType(regIndex);
    }
#endif // FEATURE_ARG_SPLIT

#if !defined(TARGET_64BIT)
    if (OperIsMultiRegOp())
    {
        return AsMultiRegOp()->GetRegType(regIndex);
    }
#endif // !defined(TARGET_64BIT)
#endif // FEATURE_MULTIREG_RET

    if (OperIsHWIntrinsic())
    {
        assert(TypeGet() == TYP_STRUCT);
#ifdef TARGET_ARM64
        if (AsHWIntrinsic()->GetSimdSize() == 16)
        {
            return TYP_SIMD16;
        }
        else
        {
            assert(AsHWIntrinsic()->GetSimdSize() == 8);
            return TYP_SIMD8;
        }
#elif defined(TARGET_XARCH)
        // At this time, the only multi-reg HW intrinsics all return the type of their
        // arguments. If this changes, we will need a way to record or determine this.
        return gtGetOp1()->TypeGet();
#endif
    }

    if (OperIsScalarLocal())
    {
        if (TypeGet() == TYP_LONG)
        {
            return TYP_INT;
        }
        assert(TypeGet() == TYP_STRUCT);
        assert((gtFlags & GTF_VAR_MULTIREG) != 0);
        // The register type for a multireg lclVar requires looking at the LclVarDsc,
        // which requires a Compiler instance. The caller must use the GetFieldTypeByIndex
        // on GenTreeLclVar.
        assert(!"GetRegTypeByIndex for LclVar");
    }

    assert(!"Invalid node type for GetRegTypeByIndex");
    return TYP_UNDEF;
}

//-----------------------------------------------------------------------------------
// GetRegSpillFlagByIdx: Get a specific register's spill flags, based on regIndex,
//                       for this multi-reg node.
//
// Arguments:
//     regIndex - which register's spill flags to return
//
// Return Value:
//     The spill flags (GTF_SPILL GTF_SPILLED) for this register.
//
// Notes:
//     This must be a multireg node and 'regIndex' must be a valid index for this node.
//     This method returns the GTF "equivalent" flags based on the packed flags on the multireg node.
//
inline GenTreeFlags GenTree::GetRegSpillFlagByIdx(int regIndex) const
{
#if FEATURE_MULTIREG_RET
    if (IsMultiRegCall())
    {
        return AsCall()->GetRegSpillFlagByIdx(regIndex);
    }

#if FEATURE_ARG_SPLIT
    if (OperIsPutArgSplit())
    {
        return AsPutArgSplit()->GetRegSpillFlagByIdx(regIndex);
    }
#endif // FEATURE_ARG_SPLIT

#if !defined(TARGET_64BIT)
    if (OperIsMultiRegOp())
    {
        return AsMultiRegOp()->GetRegSpillFlagByIdx(regIndex);
    }
#endif // !defined(TARGET_64BIT)
#endif // FEATURE_MULTIREG_RET

    if (OperIsScalarLocal())
    {
        return AsLclVar()->GetRegSpillFlagByIdx(regIndex);
    }

    assert(!"Invalid node type for GetRegSpillFlagByIdx");
    return GTF_EMPTY;
}

//-----------------------------------------------------------------------------------
// GetLastUseBit: Get the last use bit for regIndex
//
// Arguments:
//     regIndex - the register index
//
// Return Value:
//     The bit to set, clear or query for the last-use of the regIndex'th value.
//
// Notes:
//     This must be a GenTreeLclVar or GenTreeCopyOrReload node.
//
inline GenTreeFlags GenTree::GetLastUseBit(int regIndex) const
{
    assert(regIndex < 4);
    assert(OperIs(GT_LCL_VAR, GT_STORE_LCL_VAR, GT_COPY, GT_RELOAD));
    static_assert_no_msg((1 << MULTIREG_LAST_USE_SHIFT) == GTF_VAR_MULTIREG_DEATH0);
    return (GenTreeFlags)(1 << (MULTIREG_LAST_USE_SHIFT + regIndex));
}

//-----------------------------------------------------------------------------------
// IsLastUse: Determine whether this node is a last use of the regIndex'th value
//
// Arguments:
//     regIndex - the register index
//
// Return Value:
//     true iff this is a last use.
//
// Notes:
//     This must be a GenTreeLclVar or GenTreeCopyOrReload node.
//
inline bool GenTree::IsLastUse(int regIndex) const
{
    assert(OperIs(GT_LCL_VAR, GT_STORE_LCL_VAR, GT_COPY, GT_RELOAD));
    return (gtFlags & GetLastUseBit(regIndex)) != 0;
}

//-----------------------------------------------------------------------------------
// IsLastUse: Determine whether this node is a last use of any value
//
// Return Value:
//     true iff this has any last uses (i.e. at any index).
//
// Notes:
//     This must be a GenTreeLclVar or GenTreeCopyOrReload node.
//
inline bool GenTree::HasLastUse() const
{
    return (gtFlags & (GTF_VAR_DEATH_MASK)) != 0;
}

//-----------------------------------------------------------------------------------
// SetLastUse: Set the last use bit for the given index
//
// Arguments:
//     regIndex - the register index
//
// Notes:
//     This must be a GenTreeLclVar or GenTreeCopyOrReload node.
//
inline void GenTree::SetLastUse(int regIndex)
{
    gtFlags |= GetLastUseBit(regIndex);
}

//-----------------------------------------------------------------------------------
// ClearLastUse: Clear the last use bit for the given index
//
// Arguments:
//     regIndex - the register index
//
// Notes:
//     This must be a GenTreeLclVar or GenTreeCopyOrReload node.
//
inline void GenTree::ClearLastUse(int regIndex)
{
    gtFlags &= ~GetLastUseBit(regIndex);
}

//-------------------------------------------------------------------------
// IsCopyOrReload: whether this is a GT_COPY or GT_RELOAD node.
//
// Arguments:
//     None
//
// Return Value:
//     Returns true if this GenTree is a copy or reload node.
//
inline bool GenTree::IsCopyOrReload() const
{
    return (gtOper == GT_COPY || gtOper == GT_RELOAD);
}

//-----------------------------------------------------------------------------------
// IsCopyOrReloadOfMultiRegCall: whether this is a GT_COPY or GT_RELOAD of a multi-reg
// call node.
//
// Arguments:
//     None
//
// Return Value:
//     Returns true if this GenTree is a copy or reload of multi-reg call node.
//
inline bool GenTree::IsCopyOrReloadOfMultiRegCall() const
{
    if (IsCopyOrReload())
    {
        return gtGetOp1()->IsMultiRegCall();
    }

    return false;
}

inline bool GenTree::IsCnsIntOrI() const
{
    return (gtOper == GT_CNS_INT);
}

inline bool GenTree::IsIntegralConst() const
{
#ifdef TARGET_64BIT
    return IsCnsIntOrI();
#else  // !TARGET_64BIT
    return ((gtOper == GT_CNS_INT) || (gtOper == GT_CNS_LNG));
#endif // !TARGET_64BIT
}

//-------------------------------------------------------------------------
// IsIntegralConstPow2: Determines whether an integral constant is
//                      the power of 2.
//
// Return Value:
//     Returns true if the GenTree's integral constant
//     is the power of 2.
//
inline bool GenTree::IsIntegralConstPow2() const
{
    if (IsIntegralConst())
    {
        return isPow2(AsIntConCommon()->IntegralValue());
    }

    return false;
}

//-------------------------------------------------------------------------
// IsIntegralConstUnsignedPow2: Determines whether the unsigned value of
//                              an integral constant is the power of 2.
//
// Return Value:
//     Returns true if the unsigned value of a GenTree's integral constant
//     is the power of 2.
//
// Notes:
//     Integral constant nodes store its value in signed form.
//     This should handle cases where an unsigned-int was logically used in
//     user code.
//
inline bool GenTree::IsIntegralConstUnsignedPow2() const
{
    if (IsIntegralConst())
    {
        return isPow2((UINT64)AsIntConCommon()->IntegralValue());
    }

    return false;
}

//-------------------------------------------------------------------------
// IsIntegralConstAbsPow2: Determines whether the absolute value of
//                         an integral constant is the power of 2.
//
// Return Value:
//     Returns true if the absolute value of a GenTree's integral constant
//     is the power of 2.
//
inline bool GenTree::IsIntegralConstAbsPow2() const
{
    if (IsIntegralConst())
    {
        INT64  svalue = AsIntConCommon()->IntegralValue();
        size_t value  = (svalue == SSIZE_T_MIN) ? static_cast<size_t>(svalue) : static_cast<size_t>(abs(svalue));
        return isPow2(value);
    }

    return false;
}

// Is this node an integer constant that fits in a 32-bit signed integer (INT32)
inline bool GenTree::IsIntCnsFitsInI32()
{
#ifdef TARGET_64BIT
    return IsCnsIntOrI() && AsIntCon()->FitsInI32();
#else  // !TARGET_64BIT
    return IsCnsIntOrI();
#endif // !TARGET_64BIT
}

inline bool GenTree::IsCnsFltOrDbl() const
{
    return OperIs(GT_CNS_DBL);
}

inline bool GenTree::IsCnsNonZeroFltOrDbl() const
{
    if (IsCnsFltOrDbl())
    {
        double constValue = AsDblCon()->gtDconVal;
        return *(__int64*)&constValue != 0;
    }

    return false;
}

inline bool GenTree::IsCnsVec() const
{
    return OperIs(GT_CNS_VEC);
}

inline bool GenTree::IsHelperCall()
{
    return OperGet() == GT_CALL && AsCall()->gtCallType == CT_HELPER;
}

inline var_types GenTree::CastFromType()
{
    return this->AsCast()->CastOp()->TypeGet();
}
inline var_types& GenTree::CastToType()
{
    return this->AsCast()->gtCastType;
}

inline bool GenTree::isUsedFromSpillTemp() const
{
    // If spilled and no reg at use, then it is used from the spill temp location rather than being reloaded.
    if (((gtFlags & GTF_SPILLED) != 0) && ((gtFlags & GTF_NOREG_AT_USE) != 0))
    {
        return true;
    }

    return false;
}

/*****************************************************************************/

#ifndef HOST_64BIT
#include <poppack.h>
#endif

/*****************************************************************************/

const size_t TREE_NODE_SZ_SMALL = sizeof(GenTreeLclFld);
const size_t TREE_NODE_SZ_LARGE = sizeof(GenTreeCall);

enum varRefKinds
{
    VR_INVARIANT = 0x00, // an invariant value
    VR_NONE      = 0x00,
    VR_IND_REF   = 0x01, // an object reference
    VR_IND_SCL   = 0x02, // a non-object reference
    VR_GLB_VAR   = 0x04, // a global (clsVar)
};

/*****************************************************************************/
#endif // !GENTREE_H
/*****************************************************************************/<|MERGE_RESOLUTION|>--- conflicted
+++ resolved
@@ -1732,12 +1732,7 @@
 #endif // DEBUG
 
     inline bool IsIntegralConst(ssize_t constVal) const;
-<<<<<<< HEAD
-    inline bool IsIntegralConstVector(ssize_t constVal) const;
-    inline bool IsSIMDZero() const;
     inline bool IsFloatNaN() const;
-=======
->>>>>>> 1b4a9c47
     inline bool IsFloatPositiveZero() const;
     inline bool IsFloatNegativeZero() const;
     inline bool IsVectorZero() const;
@@ -8306,85 +8301,6 @@
 }
 
 //-------------------------------------------------------------------
-<<<<<<< HEAD
-// IsIntegralConstVector: returns true if this is an SIMD vector
-// with all its elements equal to an integral constant.
-//
-// Arguments:
-//     constVal  -  const value of vector element
-//
-// Returns:
-//     True if this represents an integral const SIMD vector.
-//
-inline bool GenTree::IsIntegralConstVector(ssize_t constVal) const
-{
-#ifdef FEATURE_SIMD
-    // SIMDIntrinsicInit intrinsic with a const value as initializer
-    // represents a const vector.
-    if ((gtOper == GT_SIMD) && (AsSIMD()->GetSIMDIntrinsicId() == SIMDIntrinsicInit) &&
-        AsSIMD()->Op(1)->IsIntegralConst(constVal))
-    {
-        assert(varTypeIsIntegral(AsSIMD()->GetSimdBaseType()));
-        assert(AsSIMD()->GetOperandCount() == 1);
-        return true;
-    }
-#endif // FEATURE_SIMD
-
-#ifdef FEATURE_HW_INTRINSICS
-    if (gtOper == GT_HWINTRINSIC)
-    {
-        const GenTreeHWIntrinsic* node = AsHWIntrinsic();
-
-        if (!varTypeIsIntegral(node->GetSimdBaseType()))
-        {
-            // Can't be an integral constant
-            return false;
-        }
-
-        NamedIntrinsic intrinsicId = node->GetHWIntrinsicId();
-
-        if ((node->GetOperandCount() == 0) && (constVal == 0))
-        {
-#if defined(TARGET_XARCH)
-            return (intrinsicId == NI_Vector128_get_Zero) || (intrinsicId == NI_Vector256_get_Zero);
-#elif defined(TARGET_ARM64)
-            return (intrinsicId == NI_Vector64_get_Zero) || (intrinsicId == NI_Vector128_get_Zero);
-#endif // !TARGET_XARCH && !TARGET_ARM64
-        }
-        else if ((node->GetOperandCount() == 1) && node->Op(1)->IsIntegralConst(constVal))
-        {
-#if defined(TARGET_XARCH)
-            return (intrinsicId == NI_Vector128_Create) || (intrinsicId == NI_Vector256_Create);
-#elif defined(TARGET_ARM64)
-            return (intrinsicId == NI_Vector64_Create) || (intrinsicId == NI_Vector128_Create);
-#endif // !TARGET_XARCH && !TARGET_ARM64
-        }
-    }
-#endif // FEATURE_HW_INTRINSICS
-
-    return false;
-}
-
-//-------------------------------------------------------------------
-// IsSIMDZero: returns true if this is an SIMD vector with all its
-// elements equal to zero.
-//
-// Returns:
-//     True if this represents an integral const SIMD vector.
-//
-inline bool GenTree::IsSIMDZero() const
-{
-#ifdef FEATURE_SIMD
-    if ((gtOper == GT_SIMD) && (AsSIMD()->GetSIMDIntrinsicId() == SIMDIntrinsicInit))
-    {
-        return (AsSIMD()->Op(1)->IsIntegralConst(0) || AsSIMD()->Op(1)->IsFPZero());
-    }
-#endif
-
-    return false;
-}
-
-//-------------------------------------------------------------------
 // IsFloatNaN: returns true if this is exactly a const float value of NaN
 //
 // Returns:
@@ -8421,8 +8337,6 @@
 }
 
 //-------------------------------------------------------------------
-=======
->>>>>>> 1b4a9c47
 // IsFloatPositiveZero: returns true if this is exactly a const float value of postive zero (+0.0)
 //
 // Returns:
