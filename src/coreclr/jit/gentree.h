--- conflicted
+++ resolved
@@ -404,18 +404,6 @@
                                   // With operators: the specified node is an unsigned operator
     GTF_SPILL       = 0x00020000, // Needs to be spilled here
 
-<<<<<<< HEAD
-=======
-// The extra flag GTF_IS_IN_CSE is used to tell the consumer of the side effect flags
-// that we are calling in the context of performing a CSE, thus we
-// should allow the run-once side effects of running a class constructor.
-//
-// The only requirement of this flag is that it not overlap any of the
-// side-effect flags. The actual bit used is otherwise arbitrary.
-
-    GTF_IS_IN_CSE   = 0x00004000,
-
->>>>>>> 7f881716
     GTF_COMMON_MASK = 0x0003FFFF, // mask of all the flags above
 
     GTF_REUSE_REG_VAL = 0x00800000, // This is set by the register allocator on nodes whose value already exists in the
