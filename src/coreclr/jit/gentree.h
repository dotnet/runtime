--- conflicted
+++ resolved
@@ -9596,19 +9596,7 @@
 #ifdef TARGET_ARM64
     if (IsCnsMsk())
     {
-<<<<<<< HEAD
-        NamedIntrinsic id = AsHWIntrinsic()->GetHWIntrinsicId();
-        if (id == NI_Sve_ConvertMaskToVector)
-        {
-            GenTree* op1 = AsHWIntrinsic()->Op(1);
-            assert(op1->OperIsHWIntrinsic());
-            id = op1->AsHWIntrinsic()->GetHWIntrinsicId();
-        }
-        return ((id == NI_Sve_CreateFalseMaskAll) ||
-                (id >= NI_Sve_CreateFalseMaskByte) && (id <= NI_Sve_CreateFalseMaskUInt64));
-=======
         return AsMskCon()->IsZero();
->>>>>>> 81cff29b
     }
 #endif
 
