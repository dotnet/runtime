--- conflicted
+++ resolved
@@ -6622,7 +6622,6 @@
 
     static bool Equals(GenTreeHWIntrinsic* op1, GenTreeHWIntrinsic* op2);
 
-<<<<<<< HEAD
     // static NamedIntrinsic GetScalableHWIntrinsicId(unsigned simdSize, NamedIntrinsic id);
     static NamedIntrinsic GetScalableHWIntrinsicId(var_types simdType, var_types simdBaseType, NamedIntrinsic id);
 
@@ -6648,42 +6647,17 @@
                                                    GenTree*      op2,
                                                    var_types     simdBaseType,
                                                    unsigned      simdSize,
-                                                   bool isScalar ARM64_ARG(bool isScalable));
+                                                   bool isScalar,
+                                                   bool       reverseCond = false
+                                                    ARM64_ARG(bool isScalable));
 
     static var_types GetLookupTypeForCmpOp(Compiler*         comp,
                                            genTreeOps        oper,
                                            var_types         type,
                                            var_types         simdBaseType,
-                                           unsigned simdSize ARM64_ARG(bool isScalable));
-=======
-    static NamedIntrinsic GetHWIntrinsicIdForUnOp(
-        Compiler* comp, genTreeOps oper, GenTree* op1, var_types simdBaseType, unsigned simdSize, bool isScalar);
-
-    static NamedIntrinsic GetHWIntrinsicIdForBinOp(Compiler*  comp,
-                                                   genTreeOps oper,
-                                                   GenTree*   op1,
-                                                   GenTree*   op2,
-                                                   var_types  simdBaseType,
-                                                   unsigned   simdSize,
-                                                   bool       isScalar);
-
-    static NamedIntrinsic GetHWIntrinsicIdForCmpOp(Compiler*  comp,
-                                                   genTreeOps oper,
-                                                   var_types  type,
-                                                   GenTree*   op1,
-                                                   GenTree*   op2,
-                                                   var_types  simdBaseType,
-                                                   unsigned   simdSize,
-                                                   bool       isScalar,
-                                                   bool       reverseCond = false);
-
-    static var_types GetLookupTypeForCmpOp(Compiler*  comp,
-                                           genTreeOps oper,
-                                           var_types  type,
-                                           var_types  simdBaseType,
-                                           unsigned   simdSize,
-                                           bool       reverseCond = false);
->>>>>>> 102c597e
+                                           unsigned simdSize,
+                                           bool       reverseCond = false
+                                            ARM64_ARG(bool isScalable));
 
     static genTreeOps GetOperForHWIntrinsicId(NamedIntrinsic id, var_types simdBaseType, bool* isScalar);
 
