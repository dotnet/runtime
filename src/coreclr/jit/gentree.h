// Licensed to the .NET Foundation under one or more agreements.
// The .NET Foundation licenses this file to you under the MIT license.

/*XXXXXXXXXXXXXXXXXXXXXXXXXXXXXXXXXXXXXXXXXXXXXXXXXXXXXXXXXXXXXXXXXXXXXXXXXXXXX
XXXXXXXXXXXXXXXXXXXXXXXXXXXXXXXXXXXXXXXXXXXXXXXXXXXXXXXXXXXXXXXXXXXXXXXXXXXXXXX
XX                                                                           XX
XX                          GenTree                                          XX
XX                                                                           XX
XX  This is the node in the semantic tree graph. It represents the operation XX
XX  corresponding to the node, and other information during code-gen.        XX
XX                                                                           XX
XXXXXXXXXXXXXXXXXXXXXXXXXXXXXXXXXXXXXXXXXXXXXXXXXXXXXXXXXXXXXXXXXXXXXXXXXXXXXXX
XXXXXXXXXXXXXXXXXXXXXXXXXXXXXXXXXXXXXXXXXXXXXXXXXXXXXXXXXXXXXXXXXXXXXXXXXXXXXXX
*/

/*****************************************************************************/
#ifndef _GENTREE_H_
#define _GENTREE_H_
/*****************************************************************************/

#include "vartype.h"   // For "var_types"
#include "target.h"    // For "regNumber"
#include "ssaconfig.h" // For "SsaConfig::RESERVED_SSA_NUM"
#include "valuenumtype.h"
#include "jitstd.h"
#include "jithashtable.h"
#include "simd.h"
#include "namedintrinsiclist.h"
#include "layout.h"
#include "debuginfo.h"

// Debugging GenTree is much easier if we add a magic virtual function to make the debugger able to figure out what type
// it's got. This is enabled by default in DEBUG. To enable it in RET builds (temporarily!), you need to change the
// build to define DEBUGGABLE_GENTREE=1, as well as pass /OPT:NOICF to the linker (or else all the vtables get merged,
// making the debugging value supplied by them useless).
#ifndef DEBUGGABLE_GENTREE
#ifdef DEBUG
#define DEBUGGABLE_GENTREE 1
#else // !DEBUG
#define DEBUGGABLE_GENTREE 0
#endif // !DEBUG
#endif // !DEBUGGABLE_GENTREE

// The SpecialCodeKind enum is used to indicate the type of special (unique)
// target block that will be targeted by an instruction.
// These are used by:
//   GenTreeBoundsChk nodes (SCK_RNGCHK_FAIL, SCK_ARG_EXCPN, SCK_ARG_RNG_EXCPN)
//     - these nodes have a field (gtThrowKind) to indicate which kind
//   GenTreeOps nodes, for which codegen will generate the branch
//     - it will use the appropriate kind based on the opcode, though it's not
//       clear why SCK_OVERFLOW == SCK_ARITH_EXCPN
//
enum SpecialCodeKind
{
    SCK_NONE,
    SCK_RNGCHK_FAIL,                // target when range check fails
    SCK_DIV_BY_ZERO,                // target for divide by zero (Not used on X86/X64)
    SCK_ARITH_EXCPN,                // target on arithmetic exception
    SCK_OVERFLOW = SCK_ARITH_EXCPN, // target on overflow
    SCK_ARG_EXCPN,                  // target on ArgumentException (currently used only for SIMD intrinsics)
    SCK_ARG_RNG_EXCPN,              // target on ArgumentOutOfRangeException (currently used only for SIMD intrinsics)
    SCK_COUNT
};

/*****************************************************************************/

enum genTreeOps : BYTE
{
#define GTNODE(en, st, cm, ok) GT_##en,
#include "gtlist.h"

    GT_COUNT,

#ifdef TARGET_64BIT
    // GT_CNS_NATIVELONG is the gtOper symbol for GT_CNS_LNG or GT_CNS_INT, depending on the target.
    // For the 64-bit targets we will only use GT_CNS_INT as it used to represent all the possible sizes
    GT_CNS_NATIVELONG = GT_CNS_INT,
#else
    // For the 32-bit targets we use a GT_CNS_LNG to hold a 64-bit integer constant and GT_CNS_INT for all others.
    // In the future when we retarget the JIT for x86 we should consider eliminating GT_CNS_LNG
    GT_CNS_NATIVELONG = GT_CNS_LNG,
#endif
};

// The following enum defines a set of bit flags that can be used
// to classify expression tree nodes.
//
enum GenTreeOperKind
{
    GTK_SPECIAL = 0x00, // special operator
    GTK_LEAF    = 0x01, // leaf    operator
    GTK_UNOP    = 0x02, // unary   operator
    GTK_BINOP   = 0x04, // binary  operator

    GTK_KINDMASK = (GTK_SPECIAL | GTK_LEAF | GTK_UNOP | GTK_BINOP), // operator kind mask
    GTK_SMPOP    = (GTK_UNOP | GTK_BINOP),

    GTK_COMMUTE = 0x08, // commutative  operator
    GTK_EXOP    = 0x10, // Indicates that an oper for a node type that extends GenTreeOp (or GenTreeUnOp)
                        // by adding non-node fields to unary or binary operator.
    GTK_NOVALUE = 0x20, // node does not produce a value

    GTK_MASK = 0xFF
};

// The following enum defines a set of bit flags that describe opers for the purposes
// of DEBUG-only checks. This is separate from the above "GenTreeOperKind"s to avoid
// making the table for those larger in Release builds. However, it resides in the same
// "namespace" and so all values here must be distinct from those in "GenTreeOperKind".
//
enum GenTreeDebugOperKind
{
    DBK_FIRST_FLAG = GTK_MASK + 1,

    DBK_NOTHIR    = DBK_FIRST_FLAG,      // This oper is not supported in HIR (before rationalization).
    DBK_NOTLIR    = DBK_FIRST_FLAG << 1, // This oper is not supported in LIR (after rationalization).
    DBK_NOCONTAIN = DBK_FIRST_FLAG << 2, // This oper produces a value, but may not be contained.

    DBK_MASK = ~GTK_MASK
};

/*****************************************************************************/

enum gtCallTypes : BYTE
{
    CT_USER_FUNC, // User function
    CT_HELPER,    // Jit-helper
    CT_INDIRECT,  // Indirect call

    CT_COUNT // fake entry (must be last)
};

#ifdef DEBUG
/*****************************************************************************
*
*  TargetHandleTypes are used to determine the type of handle present inside GenTreeIntCon node.
*  The values are such that they don't overlap with helper's or user function's handle.
*/
enum TargetHandleType : BYTE
{
    THT_Unknown                  = 2,
    THT_GSCookieCheck            = 4,
    THT_SetGSCookie              = 6,
    THT_IntializeArrayIntrinsics = 8
};
#endif
/*****************************************************************************/

struct BasicBlock;
enum BasicBlockFlags : unsigned __int64;
struct InlineCandidateInfo;
struct GuardedDevirtualizationCandidateInfo;
struct ClassProfileCandidateInfo;
struct LateDevirtualizationInfo;

typedef unsigned short AssertionIndex;

static const AssertionIndex NO_ASSERTION_INDEX = 0;

//------------------------------------------------------------------------
// GetAssertionIndex: return 1-based AssertionIndex from 0-based int index.
//
// Arguments:
//    index - 0-based index
// Return Value:
//    1-based AssertionIndex.
inline AssertionIndex GetAssertionIndex(unsigned index)
{
    return (AssertionIndex)(index + 1);
}

class AssertionInfo
{
    // true if the assertion holds on the bbNext edge instead of the bbJumpDest edge (for GT_JTRUE nodes)
    unsigned short m_isNextEdgeAssertion : 1;
    // 1-based index of the assertion
    unsigned short m_assertionIndex : 15;

    AssertionInfo(bool isNextEdgeAssertion, AssertionIndex assertionIndex)
        : m_isNextEdgeAssertion(isNextEdgeAssertion), m_assertionIndex(assertionIndex)
    {
        assert(m_assertionIndex == assertionIndex);
    }

public:
    AssertionInfo() : AssertionInfo(false, 0)
    {
    }

    AssertionInfo(AssertionIndex assertionIndex) : AssertionInfo(false, assertionIndex)
    {
    }

    static AssertionInfo ForNextEdge(AssertionIndex assertionIndex)
    {
        // Ignore the edge information if there's no assertion
        bool isNextEdge = (assertionIndex != NO_ASSERTION_INDEX);
        return AssertionInfo(isNextEdge, assertionIndex);
    }

    void Clear()
    {
        m_isNextEdgeAssertion = 0;
        m_assertionIndex      = NO_ASSERTION_INDEX;
    }

    bool HasAssertion() const
    {
        return m_assertionIndex != NO_ASSERTION_INDEX;
    }

    AssertionIndex GetAssertionIndex() const
    {
        return m_assertionIndex;
    }

    bool IsNextEdgeAssertion() const
    {
        return m_isNextEdgeAssertion;
    }
};

/*****************************************************************************/

// GT_FIELD nodes will be lowered into more "code-gen-able" representations, like
// GT_IND's of addresses, or GT_LCL_FLD nodes.  We'd like to preserve the more abstract
// information, and will therefore annotate such lowered nodes with FieldSeq's.  A FieldSeq
// represents a (possibly) empty sequence of fields.  The fields are in the order
// in which they are dereferenced.  The first field may be an object field or a struct field;
// all subsequent fields must be struct fields.
struct FieldSeqNode
{
    CORINFO_FIELD_HANDLE m_fieldHnd;
    FieldSeqNode*        m_next;

    FieldSeqNode(CORINFO_FIELD_HANDLE fieldHnd, FieldSeqNode* next) : m_fieldHnd(fieldHnd), m_next(next)
    {
    }

    // returns true when this is the pseudo #FirstElem field sequence
    bool IsFirstElemFieldSeq();

    // returns true when this is the pseudo #ConstantIndex field sequence
    bool IsConstantIndexFieldSeq();

    // returns true when this is the the pseudo #FirstElem field sequence or the pseudo #ConstantIndex field sequence
    bool IsPseudoField() const;

    CORINFO_FIELD_HANDLE GetFieldHandle() const
    {
        assert(!IsPseudoField() && (m_fieldHnd != nullptr));
        return m_fieldHnd;
    }

    FieldSeqNode* GetTail()
    {
        FieldSeqNode* tail = this;
        while (tail->m_next != nullptr)
        {
            tail = tail->m_next;
        }
        return tail;
    }

    // Make sure this provides methods that allow it to be used as a KeyFuncs type in SimplerHash.
    static int GetHashCode(FieldSeqNode fsn)
    {
        return static_cast<int>(reinterpret_cast<intptr_t>(fsn.m_fieldHnd)) ^
               static_cast<int>(reinterpret_cast<intptr_t>(fsn.m_next));
    }

    static bool Equals(const FieldSeqNode& fsn1, const FieldSeqNode& fsn2)
    {
        return fsn1.m_fieldHnd == fsn2.m_fieldHnd && fsn1.m_next == fsn2.m_next;
    }
};

// This class canonicalizes field sequences.
class FieldSeqStore
{
    typedef JitHashTable<FieldSeqNode, /*KeyFuncs*/ FieldSeqNode, FieldSeqNode*> FieldSeqNodeCanonMap;

    CompAllocator         m_alloc;
    FieldSeqNodeCanonMap* m_canonMap;

    static FieldSeqNode s_notAField; // No value, just exists to provide an address.

    // Dummy variables to provide the addresses for the "pseudo field handle" statics below.
    static int FirstElemPseudoFieldStruct;
    static int ConstantIndexPseudoFieldStruct;

public:
    FieldSeqStore(CompAllocator alloc);

    // Returns the (canonical in the store) singleton field sequence for the given handle.
    FieldSeqNode* CreateSingleton(CORINFO_FIELD_HANDLE fieldHnd);

    // This is a special distinguished FieldSeqNode indicating that a constant does *not*
    // represent a valid field sequence.  This is "infectious", in the sense that appending it
    // (on either side) to any field sequence yields the "NotAField()" sequence.
    static FieldSeqNode* NotAField()
    {
        return &s_notAField;
    }

    // Returns the (canonical in the store) field sequence representing the concatenation of
    // the sequences represented by "a" and "b".  Assumes that "a" and "b" are canonical; that is,
    // they are the results of CreateSingleton, NotAField, or Append calls.  If either of the arguments
    // are the "NotAField" value, so is the result.
    FieldSeqNode* Append(FieldSeqNode* a, FieldSeqNode* b);

    // We have a few "pseudo" field handles:

    // This treats the constant offset of the first element of something as if it were a field.
    // Works for method table offsets of boxed structs, or first elem offset of arrays/strings.
    static CORINFO_FIELD_HANDLE FirstElemPseudoField;

    // If there is a constant index, we make a psuedo field to correspond to the constant added to
    // offset of the indexed field.  This keeps the field sequence structure "normalized", especially in the
    // case where the element type is a struct, so we might add a further struct field offset.
    static CORINFO_FIELD_HANDLE ConstantIndexPseudoField;

    static bool IsPseudoField(CORINFO_FIELD_HANDLE hnd)
    {
        return hnd == FirstElemPseudoField || hnd == ConstantIndexPseudoField;
    }
};

class GenTreeUseEdgeIterator;
class GenTreeOperandIterator;

struct Statement;

/*****************************************************************************/

// Forward declarations of the subtypes
#define GTSTRUCT_0(fn, en) struct GenTree##fn;
#define GTSTRUCT_1(fn, en) struct GenTree##fn;
#define GTSTRUCT_2(fn, en, en2) struct GenTree##fn;
#define GTSTRUCT_3(fn, en, en2, en3) struct GenTree##fn;
#define GTSTRUCT_4(fn, en, en2, en3, en4) struct GenTree##fn;
#define GTSTRUCT_N(fn, ...) struct GenTree##fn;
#define GTSTRUCT_2_SPECIAL(fn, en, en2) GTSTRUCT_2(fn, en, en2)
#define GTSTRUCT_3_SPECIAL(fn, en, en2, en3) GTSTRUCT_3(fn, en, en2, en3)
#include "gtstructs.h"

/*****************************************************************************/

// Don't format the GenTreeFlags declaration
// clang-format off

//------------------------------------------------------------------------
// GenTreeFlags: a bitmask of flags for GenTree stored in gtFlags
//
enum GenTreeFlags : unsigned int
{
    GTF_EMPTY         = 0,

//---------------------------------------------------------------------
//  The first set of flags can be used with a large set of nodes, and
//  thus they must all have distinct values. That is, one can test any
//  expression node for one of these flags.
//---------------------------------------------------------------------

    GTF_ASG           = 0x00000001, // sub-expression contains an assignment
    GTF_CALL          = 0x00000002, // sub-expression contains a  func. call
    GTF_EXCEPT        = 0x00000004, // sub-expression might throw an exception
    GTF_GLOB_REF      = 0x00000008, // sub-expression uses global variable(s)
    GTF_ORDER_SIDEEFF = 0x00000010, // sub-expression has a re-ordering side effect

// If you set these flags, make sure that code:gtExtractSideEffList knows how to find the tree,
// otherwise the C# (run csc /o-) code:
//     var v = side_eff_operation
// with no use of `v` will drop your tree on the floor.

    GTF_PERSISTENT_SIDE_EFFECTS = GTF_ASG | GTF_CALL,
    GTF_SIDE_EFFECT             = GTF_PERSISTENT_SIDE_EFFECTS | GTF_EXCEPT,
    GTF_GLOB_EFFECT             = GTF_SIDE_EFFECT | GTF_GLOB_REF,
    GTF_ALL_EFFECT              = GTF_GLOB_EFFECT | GTF_ORDER_SIDEEFF,

    GTF_REVERSE_OPS = 0x00000020, // operand op2 should be evaluated before op1 (normally, op1 is evaluated first and op2 is evaluated second)
    GTF_CONTAINED   = 0x00000040, // This node is contained (executed as part of its parent)
    GTF_SPILLED     = 0x00000080, // the value has been spilled

    GTF_NOREG_AT_USE = 0x00000100, // tree node is in memory at the point of use

    GTF_SET_FLAGS   = 0x00000200, // Requires that codegen for this node set the flags. Use gtSetFlags() to check this flag.
    GTF_USE_FLAGS   = 0x00000400, // Indicates that this node uses the flags bits.

    GTF_MAKE_CSE    = 0x00000800, // Hoisted expression: try hard to make this into CSE (see optPerformHoistExpr)
    GTF_DONT_CSE    = 0x00001000, // Don't bother CSE'ing this expr
    GTF_COLON_COND  = 0x00002000, // This node is conditionally executed (part of ? :)

    GTF_NODE_MASK   = GTF_COLON_COND,

    GTF_BOOLEAN     = 0x00004000, // value is known to be 0/1

    GTF_UNSIGNED    = 0x00008000, // With GT_CAST:   the source operand is an unsigned type
                                  // With operators: the specified node is an unsigned operator
    GTF_LATE_ARG    = 0x00010000, // The specified node is evaluated to a temp in the arg list, and this temp is added to gtCallLateArgs.
    GTF_SPILL       = 0x00020000, // Needs to be spilled here

// The extra flag GTF_IS_IN_CSE is used to tell the consumer of the side effect flags
// that we are calling in the context of performing a CSE, thus we
// should allow the run-once side effects of running a class constructor.
//
// The only requirement of this flag is that it not overlap any of the
// side-effect flags. The actual bit used is otherwise arbitrary.

    GTF_IS_IN_CSE   = GTF_BOOLEAN,

    GTF_COMMON_MASK = 0x0003FFFF, // mask of all the flags above

    GTF_REUSE_REG_VAL = 0x00800000, // This is set by the register allocator on nodes whose value already exists in the
                                    // register assigned to this node, so the code generator does not have to generate
                                    // code to produce the value. It is currently used only on constant nodes.
                                    // It CANNOT be set on var (GT_LCL*) nodes, or on indir (GT_IND or GT_STOREIND) nodes, since
                                    // it is not needed for lclVars and is highly unlikely to be useful for indir nodes.

//---------------------------------------------------------------------
//  The following flags can be used only with a small set of nodes, and
//  thus their values need not be distinct (other than within the set
//  that goes with a particular node/nodes, of course). That is, one can
//  only test for one of these flags if the 'gtOper' value is tested as
//  well to make sure it's the right operator for the particular flag.
//---------------------------------------------------------------------

// NB: GTF_VAR_* and GTF_REG_* share the same namespace of flags.
// These flags are also used by GT_LCL_FLD, and the last-use (DEATH) flags are also used by GenTreeCopyOrReload.

    GTF_VAR_DEF             = 0x80000000, // GT_LCL_VAR -- this is a definition
    GTF_VAR_USEASG          = 0x40000000, // GT_LCL_VAR -- this is a partial definition, a use of the previous definition is implied
                                          // A partial definition usually occurs when a struct field is assigned to (s.f = ...) or
                                          // when a scalar typed variable is assigned to via a narrow store (*((byte*)&i) = ...).

// Last-use bits.
// Note that a node marked GTF_VAR_MULTIREG can only be a pure definition of all the fields, or a pure use of all the fields,
// so we don't need the equivalent of GTF_VAR_USEASG.

    GTF_VAR_MULTIREG_DEATH0 = 0x04000000, // GT_LCL_VAR -- The last-use bit for a lclVar (the first register if it is multireg).
    GTF_VAR_DEATH           = GTF_VAR_MULTIREG_DEATH0,
    GTF_VAR_MULTIREG_DEATH1 = 0x08000000, // GT_LCL_VAR -- The last-use bit for the second register of a multireg lclVar.
    GTF_VAR_MULTIREG_DEATH2 = 0x10000000, // GT_LCL_VAR -- The last-use bit for the third register of a multireg lclVar.
    GTF_VAR_MULTIREG_DEATH3 = 0x20000000, // GT_LCL_VAR -- The last-use bit for the fourth register of a multireg lclVar.
    GTF_VAR_DEATH_MASK      = GTF_VAR_MULTIREG_DEATH0 | GTF_VAR_MULTIREG_DEATH1 | GTF_VAR_MULTIREG_DEATH2 | GTF_VAR_MULTIREG_DEATH3,

// This is the amount we have to shift, plus the regIndex, to get the last use bit we want.
#define MULTIREG_LAST_USE_SHIFT 26

    GTF_VAR_MULTIREG        = 0x02000000, // This is a struct or (on 32-bit platforms) long variable that is used or defined
                                          // to/from a multireg source or destination (e.g. a call arg or return, or an op
                                          // that returns its result in multiple registers such as a long multiply).

    GTF_LIVENESS_MASK   = GTF_VAR_DEF | GTF_VAR_USEASG | GTF_VAR_DEATH_MASK,

    GTF_VAR_CAST        = 0x01000000, // GT_LCL_VAR -- has been explictly cast (variable node may not be type of local)
    GTF_VAR_ITERATOR    = 0x00800000, // GT_LCL_VAR -- this is a iterator reference in the loop condition
    GTF_VAR_CLONED      = 0x00400000, // GT_LCL_VAR -- this node has been cloned or is a clone
    GTF_VAR_CONTEXT     = 0x00200000, // GT_LCL_VAR -- this node is part of a runtime lookup
    GTF_VAR_FOLDED_IND  = 0x00100000, // GT_LCL_VAR -- this node was folded from *(typ*)&lclVar expression tree in fgMorphSmpOp()
                                      // where 'typ' is a small type and 'lclVar' corresponds to a normalized-on-store local variable.
                                      // This flag identifies such nodes in order to make sure that fgDoNormalizeOnStore() is called
                                      // on their parents in post-order morph.
                                      // Relevant for inlining optimizations (see fgInlinePrependStatements)

    GTF_VAR_ARR_INDEX   = 0x00000020, // The variable is part of (the index portion of) an array index expression.
                                      // Shares a value with GTF_REVERSE_OPS, which is meaningless for local var.

    // For additional flags for GT_CALL node see GTF_CALL_M_*

    GTF_CALL_UNMANAGED          = 0x80000000, // GT_CALL -- direct call to unmanaged code
    GTF_CALL_INLINE_CANDIDATE   = 0x40000000, // GT_CALL -- this call has been marked as an inline candidate

    GTF_CALL_VIRT_KIND_MASK     = 0x30000000, // GT_CALL -- mask of the below call kinds
    GTF_CALL_NONVIRT            = 0x00000000, // GT_CALL -- a non virtual call
    GTF_CALL_VIRT_STUB          = 0x10000000, // GT_CALL -- a stub-dispatch virtual call
    GTF_CALL_VIRT_VTABLE        = 0x20000000, // GT_CALL -- a  vtable-based virtual call

    GTF_CALL_NULLCHECK          = 0x08000000, // GT_CALL -- must check instance pointer for null
    GTF_CALL_POP_ARGS           = 0x04000000, // GT_CALL -- caller pop arguments?
    GTF_CALL_HOISTABLE          = 0x02000000, // GT_CALL -- call is hoistable

    GTF_MEMORYBARRIER_LOAD      = 0x40000000, // GT_MEMORYBARRIER -- Load barrier

    GTF_FLD_VOLATILE            = 0x40000000, // GT_FIELD/GT_CLS_VAR -- same as GTF_IND_VOLATILE
    GTF_FLD_INITCLASS           = 0x20000000, // GT_FIELD/GT_CLS_VAR -- field access requires preceding class/static init helper

    GTF_INX_RNGCHK              = 0x80000000, // GT_INDEX/GT_INDEX_ADDR -- the array reference should be range-checked.
    GTF_INX_STRING_LAYOUT       = 0x40000000, // GT_INDEX -- this uses the special string array layout
    GTF_INX_NOFAULT             = 0x20000000, // GT_INDEX -- the INDEX does not throw an exception (morph to GTF_IND_NONFAULTING)

    GTF_IND_TGT_NOT_HEAP        = 0x80000000, // GT_IND   -- the target is not on the heap
    GTF_IND_VOLATILE            = 0x40000000, // GT_IND   -- the load or store must use volatile sematics (this is a nop on X86)
    GTF_IND_NONFAULTING         = 0x20000000, // Operations for which OperIsIndir() is true  -- An indir that cannot fault.
                                              // Same as GTF_ARRLEN_NONFAULTING.
    GTF_IND_TGTANYWHERE         = 0x10000000, // GT_IND   -- the target could be anywhere
    GTF_IND_TLS_REF             = 0x08000000, // GT_IND   -- the target is accessed via TLS
    GTF_IND_ASG_LHS             = 0x04000000, // GT_IND   -- this GT_IND node is (the effective val) of the LHS of an
                                              //             assignment; don't evaluate it independently.
    GTF_IND_REQ_ADDR_IN_REG     = GTF_IND_ASG_LHS, // GT_IND  -- requires its addr operand to be evaluated
                                              // into a register. This flag is useful in cases where it
                                              // is required to generate register indirect addressing mode.
                                              // One such case is virtual stub calls on xarch.  This is only
                                              // valid in the backend, where GTF_IND_ASG_LHS is not necessary
                                              // (all such indirections will be lowered to GT_STOREIND).
    GTF_IND_UNALIGNED           = 0x02000000, // GT_IND   -- the load or store is unaligned (we assume worst case
                                              //             alignment of 1 byte)
    GTF_IND_INVARIANT           = 0x01000000, // GT_IND   -- the target is invariant (a prejit indirection)
    GTF_IND_ARR_INDEX           = 0x00800000, // GT_IND   -- the indirection represents an (SZ) array index
    GTF_IND_NONNULL             = 0x00400000, // GT_IND   -- the indirection never returns null (zero)

    GTF_IND_FLAGS = GTF_IND_VOLATILE | GTF_IND_TGTANYWHERE | GTF_IND_NONFAULTING | GTF_IND_TLS_REF | \
                    GTF_IND_UNALIGNED | GTF_IND_INVARIANT | GTF_IND_NONNULL | GTF_IND_ARR_INDEX | GTF_IND_TGT_NOT_HEAP,

    GTF_CLS_VAR_VOLATILE        = 0x40000000, // GT_FIELD/GT_CLS_VAR -- same as GTF_IND_VOLATILE
    GTF_CLS_VAR_INITCLASS       = 0x20000000, // GT_FIELD/GT_CLS_VAR -- same as GTF_FLD_INITCLASS
    GTF_CLS_VAR_ASG_LHS         = 0x04000000, // GT_CLS_VAR   -- this GT_CLS_VAR node is (the effective val) of the LHS
                                              //                 of an assignment; don't evaluate it independently.

    GTF_ADDRMODE_NO_CSE         = 0x80000000, // GT_ADD/GT_MUL/GT_LSH -- Do not CSE this node only, forms complex
                                              //                         addressing mode

    GTF_MUL_64RSLT              = 0x40000000, // GT_MUL     -- produce 64-bit result

    GTF_RELOP_NAN_UN            = 0x80000000, // GT_<relop> -- Is branch taken if ops are NaN?
    GTF_RELOP_JMP_USED          = 0x40000000, // GT_<relop> -- result of compare used for jump or ?:
    GTF_RELOP_ZTT               = 0x08000000, // GT_<relop> -- Loop test cloned for converting while-loops into do-while
                                              //               with explicit "loop test" in the header block.
    GTF_RELOP_SJUMP_OPT         = 0x04000000, // GT_<relop> -- Swap signed jl/jge with js/jns during emitter, reuses flags
                                              //               from previous instruction.

    GTF_JCMP_EQ                 = 0x80000000, // GTF_JCMP_EQ  -- Branch on equal rather than not equal
    GTF_JCMP_TST                = 0x40000000, // GTF_JCMP_TST -- Use bit test instruction rather than compare against zero instruction

    GTF_RET_MERGED              = 0x80000000, // GT_RETURN -- This is a return generated during epilog merging.

    GTF_QMARK_CAST_INSTOF       = 0x80000000, // GT_QMARK -- Is this a top (not nested) level qmark created for
                                              //             castclass or instanceof?

    GTF_BOX_VALUE               = 0x80000000, // GT_BOX -- "box" is on a value type

    GTF_ICON_HDL_MASK           = 0xFF000000, // Bits used by handle types below
    GTF_ICON_SCOPE_HDL          = 0x01000000, // GT_CNS_INT -- constant is a scope handle
    GTF_ICON_CLASS_HDL          = 0x02000000, // GT_CNS_INT -- constant is a class handle
    GTF_ICON_METHOD_HDL         = 0x03000000, // GT_CNS_INT -- constant is a method handle
    GTF_ICON_FIELD_HDL          = 0x04000000, // GT_CNS_INT -- constant is a field handle
    GTF_ICON_STATIC_HDL         = 0x05000000, // GT_CNS_INT -- constant is a handle to static data
    GTF_ICON_STR_HDL            = 0x06000000, // GT_CNS_INT -- constant is a string handle
    GTF_ICON_CONST_PTR          = 0x07000000, // GT_CNS_INT -- constant is a pointer to immutable data, (e.g. IAT_PPVALUE)
    GTF_ICON_GLOBAL_PTR         = 0x08000000, // GT_CNS_INT -- constant is a pointer to mutable data (e.g. from the VM state)
    GTF_ICON_VARG_HDL           = 0x09000000, // GT_CNS_INT -- constant is a var arg cookie handle
    GTF_ICON_PINVKI_HDL         = 0x0A000000, // GT_CNS_INT -- constant is a pinvoke calli handle
    GTF_ICON_TOKEN_HDL          = 0x0B000000, // GT_CNS_INT -- constant is a token handle (other than class, method or field)
    GTF_ICON_TLS_HDL            = 0x0C000000, // GT_CNS_INT -- constant is a TLS ref with offset
    GTF_ICON_FTN_ADDR           = 0x0D000000, // GT_CNS_INT -- constant is a function address
    GTF_ICON_CIDMID_HDL         = 0x0E000000, // GT_CNS_INT -- constant is a class ID or a module ID
    GTF_ICON_BBC_PTR            = 0x0F000000, // GT_CNS_INT -- constant is a basic block count pointer
    GTF_ICON_STATIC_BOX_PTR     = 0x10000000, // GT_CNS_INT -- constant is an address of the box for a STATIC_IN_HEAP field

 // GTF_ICON_REUSE_REG_VAL      = 0x00800000  // GT_CNS_INT -- GTF_REUSE_REG_VAL, defined above
    GTF_ICON_FIELD_OFF          = 0x00400000, // GT_CNS_INT -- constant is a field offset
    GTF_ICON_SIMD_COUNT         = 0x00200000, // GT_CNS_INT -- constant is Vector<T>.Count
    GTF_ICON_INITCLASS          = 0x00100000, // GT_CNS_INT -- Constant is used to access a static that requires preceding
                                              //               class/static init helper.  In some cases, the constant is
                                              //               the address of the static field itself, and in other cases
                                              //               there's an extra layer of indirection and it is the address
                                              //               of the cell that the runtime will fill in with the address
                                              //               of the static field; in both of those cases, the constant
                                              //               is what gets flagged.

    GTF_BLK_VOLATILE            = GTF_IND_VOLATILE,  // GT_ASG, GT_STORE_BLK, GT_STORE_OBJ, GT_STORE_DYNBLK -- is a volatile block operation
    GTF_BLK_UNALIGNED           = GTF_IND_UNALIGNED, // GT_ASG, GT_STORE_BLK, GT_STORE_OBJ, GT_STORE_DYNBLK -- is an unaligned block operation

    GTF_OVERFLOW                = 0x10000000, // Supported for: GT_ADD, GT_SUB, GT_MUL and GT_CAST.
                                              // Requires an overflow check. Use gtOverflow(Ex)() to check this flag.

    GTF_DIV_BY_CNS_OPT          = 0x80000000, // GT_DIV -- Uses the division by constant optimization to compute this division

    GTF_CHK_INDEX_INBND         = 0x80000000, // GT_BOUNDS_CHECK -- have proved this check is always in-bounds

    GTF_ARRLEN_ARR_IDX          = 0x80000000, // GT_ARR_LENGTH -- Length which feeds into an array index expression
    GTF_ARRLEN_NONFAULTING      = 0x20000000, // GT_ARR_LENGTH  -- An array length operation that cannot fault. Same as GT_IND_NONFAULTING.

    GTF_SIMDASHW_OP             = 0x80000000, // GT_HWINTRINSIC -- Indicates that the structHandle should be gotten from gtGetStructHandleForSIMD
                                              //                   rather than from gtGetStructHandleForHWSIMD.

    // Flag used by assertion prop to indicate that a type is a TYP_LONG
#ifdef TARGET_64BIT
    GTF_ASSERTION_PROP_LONG     = 0x00000001,
#endif // TARGET_64BIT
};

inline constexpr GenTreeFlags operator ~(GenTreeFlags a)
{
    return (GenTreeFlags)(~(unsigned int)a);
}

inline constexpr GenTreeFlags operator |(GenTreeFlags a, GenTreeFlags b)
{
    return (GenTreeFlags)((unsigned int)a | (unsigned int)b);
}

inline constexpr GenTreeFlags operator &(GenTreeFlags a, GenTreeFlags b)
{
    return (GenTreeFlags)((unsigned int)a & (unsigned int)b);
}

inline GenTreeFlags& operator |=(GenTreeFlags& a, GenTreeFlags b)
{
    return a = (GenTreeFlags)((unsigned int)a | (unsigned int)b);
}

inline GenTreeFlags& operator &=(GenTreeFlags& a, GenTreeFlags b)
{
    return a = (GenTreeFlags)((unsigned int)a & (unsigned int)b);
}

inline GenTreeFlags& operator ^=(GenTreeFlags& a, GenTreeFlags b)
{
    return a = (GenTreeFlags)((unsigned int)a ^ (unsigned int)b);
}

// Can any side-effects be observed externally, say by a caller method?
// For assignments, only assignments to global memory can be observed
// externally, whereas simple assignments to local variables can not.
//
// Be careful when using this inside a "try" protected region as the
// order of assignments to local variables would need to be preserved
// wrt side effects if the variables are alive on entry to the
// "catch/finally" region. In such cases, even assignments to locals
// will have to be restricted.
#define GTF_GLOBALLY_VISIBLE_SIDE_EFFECTS(flags) \
    (((flags) & (GTF_CALL | GTF_EXCEPT)) || (((flags) & (GTF_ASG | GTF_GLOB_REF)) == (GTF_ASG | GTF_GLOB_REF)))

#if defined(DEBUG)

//------------------------------------------------------------------------
// GenTreeDebugFlags: a bitmask of debug-only flags for GenTree stored in gtDebugFlags
//
enum GenTreeDebugFlags : unsigned int
{
    GTF_DEBUG_NONE              = 0x00000000, // No debug flags.

    GTF_DEBUG_NODE_MORPHED      = 0x00000001, // the node has been morphed (in the global morphing phase)
    GTF_DEBUG_NODE_SMALL        = 0x00000002,
    GTF_DEBUG_NODE_LARGE        = 0x00000004,
    GTF_DEBUG_NODE_CG_PRODUCED  = 0x00000008, // genProduceReg has been called on this node
    GTF_DEBUG_NODE_CG_CONSUMED  = 0x00000010, // genConsumeReg has been called on this node
    GTF_DEBUG_NODE_LSRA_ADDED   = 0x00000020, // This node was added by LSRA

    GTF_DEBUG_NODE_MASK         = 0x0000003F, // These flags are all node (rather than operation) properties.

    GTF_DEBUG_VAR_CSE_REF       = 0x00800000, // GT_LCL_VAR -- This is a CSE LCL_VAR node
};

inline constexpr GenTreeDebugFlags operator ~(GenTreeDebugFlags a)
{
    return (GenTreeDebugFlags)(~(unsigned int)a);
}

inline constexpr GenTreeDebugFlags operator |(GenTreeDebugFlags a, GenTreeDebugFlags b)
{
    return (GenTreeDebugFlags)((unsigned int)a | (unsigned int)b);
}

inline constexpr GenTreeDebugFlags operator &(GenTreeDebugFlags a, GenTreeDebugFlags b)
{
    return (GenTreeDebugFlags)((unsigned int)a & (unsigned int)b);
}

inline GenTreeDebugFlags& operator |=(GenTreeDebugFlags& a, GenTreeDebugFlags b)
{
    return a = (GenTreeDebugFlags)((unsigned int)a | (unsigned int)b);
}

inline GenTreeDebugFlags& operator &=(GenTreeDebugFlags& a, GenTreeDebugFlags b)
{
    return a = (GenTreeDebugFlags)((unsigned int)a & (unsigned int)b);
}

#endif // defined(DEBUG)

// clang-format on

constexpr bool OpersAreContiguous(genTreeOps firstOper, genTreeOps secondOper)
{
    return (firstOper + 1) == secondOper;
}

template <typename... Opers>
constexpr bool OpersAreContiguous(genTreeOps firstOper, genTreeOps secondOper, Opers... otherOpers)
{
    return OpersAreContiguous(firstOper, secondOper) && OpersAreContiguous(secondOper, otherOpers...);
}

#ifndef HOST_64BIT
#include <pshpack4.h>
#endif

struct GenTree
{
// We use GT_STRUCT_0 only for the category of simple ops.
#define GTSTRUCT_0(fn, en)                                                                                             \
    GenTree##fn* As##fn()                                                                                              \
    {                                                                                                                  \
        assert(OperIsSimple());                                                                                        \
        return reinterpret_cast<GenTree##fn*>(this);                                                                   \
    }                                                                                                                  \
    const GenTree##fn* As##fn() const                                                                                  \
    {                                                                                                                  \
        assert(OperIsSimple());                                                                                        \
        return reinterpret_cast<const GenTree##fn*>(this);                                                             \
    }                                                                                                                  \
    GenTree##fn& As##fn##Ref()                                                                                         \
    {                                                                                                                  \
        return *As##fn();                                                                                              \
    }

#define GTSTRUCT_N(fn, ...)                                                                                            \
    GenTree##fn* As##fn()                                                                                              \
    {                                                                                                                  \
        assert(OperIs(__VA_ARGS__));                                                                                   \
        return reinterpret_cast<GenTree##fn*>(this);                                                                   \
    }                                                                                                                  \
    const GenTree##fn* As##fn() const                                                                                  \
    {                                                                                                                  \
        assert(OperIs(__VA_ARGS__));                                                                                   \
        return reinterpret_cast<const GenTree##fn*>(this);                                                             \
    }                                                                                                                  \
    GenTree##fn& As##fn##Ref()                                                                                         \
    {                                                                                                                  \
        return *As##fn();                                                                                              \
    }

#define GTSTRUCT_1(fn, en) GTSTRUCT_N(fn, en)
#define GTSTRUCT_2(fn, en, en2) GTSTRUCT_N(fn, en, en2)
#define GTSTRUCT_3(fn, en, en2, en3) GTSTRUCT_N(fn, en, en2, en3)
#define GTSTRUCT_4(fn, en, en2, en3, en4) GTSTRUCT_N(fn, en, en2, en3, en4)
#define GTSTRUCT_2_SPECIAL(fn, en, en2) GTSTRUCT_2(fn, en, en2)
#define GTSTRUCT_3_SPECIAL(fn, en, en2, en3) GTSTRUCT_3(fn, en, en2, en3)

#include "gtstructs.h"

    genTreeOps gtOper; // enum subtype BYTE
    var_types  gtType; // enum subtype BYTE

    genTreeOps OperGet() const
    {
        return gtOper;
    }
    var_types TypeGet() const
    {
        return gtType;
    }

#ifdef DEBUG
    genTreeOps gtOperSave; // Only used to save gtOper when we destroy a node, to aid debugging.
#endif

#define NO_CSE (0)

#define IS_CSE_INDEX(x) ((x) != 0)
#define IS_CSE_USE(x) ((x) > 0)
#define IS_CSE_DEF(x) ((x) < 0)
#define GET_CSE_INDEX(x) (((x) > 0) ? x : -(x))
#define TO_CSE_DEF(x) (-(x))

    signed char gtCSEnum; // 0 or the CSE index (negated if def)
                          // valid only for CSE expressions

    unsigned char gtLIRFlags; // Used for nodes that are in LIR. See LIR::Flags in lir.h for the various flags.

    AssertionInfo gtAssertionInfo;

    bool GeneratesAssertion() const
    {
        return gtAssertionInfo.HasAssertion();
    }

    void ClearAssertion()
    {
        gtAssertionInfo.Clear();
    }

    AssertionInfo GetAssertionInfo() const
    {
        return gtAssertionInfo;
    }

    void SetAssertionInfo(AssertionInfo info)
    {
        gtAssertionInfo = info;
    }

    //
    // Cost metrics on the node. Don't allow direct access to the variable for setting.
    //

public:
#ifdef DEBUG
    // You are not allowed to read the cost values before they have been set in gtSetEvalOrder().
    // Keep track of whether the costs have been initialized, and assert if they are read before being initialized.
    // Obviously, this information does need to be initialized when a node is created.
    // This is public so the dumpers can see it.

    bool gtCostsInitialized;
#endif // DEBUG

#define MAX_COST UCHAR_MAX
#define IND_COST_EX 3 // execution cost for an indirection

    unsigned char GetCostEx() const
    {
        assert(gtCostsInitialized);
        return _gtCostEx;
    }
    unsigned char GetCostSz() const
    {
        assert(gtCostsInitialized);
        return _gtCostSz;
    }

    // Set the costs. They are always both set at the same time.
    // Don't use the "put" property: force calling this function, to make it more obvious in the few places
    // that set the values.
    // Note that costs are only set in gtSetEvalOrder() and its callees.
    void SetCosts(unsigned costEx, unsigned costSz)
    {
        assert(costEx != (unsigned)-1); // looks bogus
        assert(costSz != (unsigned)-1); // looks bogus
        INDEBUG(gtCostsInitialized = true;)

        _gtCostEx = (costEx > MAX_COST) ? MAX_COST : (unsigned char)costEx;
        _gtCostSz = (costSz > MAX_COST) ? MAX_COST : (unsigned char)costSz;
    }

    // Opimized copy function, to avoid the SetCosts() function comparisons, and make it more clear that a node copy is
    // happening.
    void CopyCosts(const GenTree* const tree)
    {
        // If the 'tree' costs aren't initialized, we'll hit an assert below.
        INDEBUG(gtCostsInitialized = tree->gtCostsInitialized;)
        _gtCostEx = tree->GetCostEx();
        _gtCostSz = tree->GetCostSz();
    }

    // Same as CopyCosts, but avoids asserts if the costs we are copying have not been initialized.
    // This is because the importer, for example, clones nodes, before these costs have been initialized.
    // Note that we directly access the 'tree' costs, not going through the accessor functions (either
    // directly or through the properties).
    void CopyRawCosts(const GenTree* const tree)
    {
        INDEBUG(gtCostsInitialized = tree->gtCostsInitialized;)
        _gtCostEx = tree->_gtCostEx;
        _gtCostSz = tree->_gtCostSz;
    }

private:
    unsigned char _gtCostEx; // estimate of expression execution cost
    unsigned char _gtCostSz; // estimate of expression code size cost

    //
    // Register or register pair number of the node.
    //
    CLANG_FORMAT_COMMENT_ANCHOR;

#ifdef DEBUG

public:
    enum genRegTag
    {
        GT_REGTAG_NONE, // Nothing has been assigned to _gtRegNum
        GT_REGTAG_REG   // _gtRegNum has been assigned
    };
    genRegTag GetRegTag() const
    {
        assert(gtRegTag == GT_REGTAG_NONE || gtRegTag == GT_REGTAG_REG);
        return gtRegTag;
    }

private:
    genRegTag gtRegTag; // What is in _gtRegNum?

#endif // DEBUG

private:
    // This stores the register assigned to the node. If a register is not assigned, _gtRegNum is set to REG_NA.
    regNumberSmall _gtRegNum;

    // Count of operands. Used *only* by GenTreeMultiOp, exists solely due to padding constraints.
    friend struct GenTreeMultiOp;
    uint8_t m_operandCount;

public:
    // The register number is stored in a small format (8 bits), but the getters return and the setters take
    // a full-size (unsigned) format, to localize the casts here.
    CLANG_FORMAT_COMMENT_ANCHOR;

#ifdef DEBUG
    bool canBeContained() const;
#endif

    // for codegen purposes, is this node a subnode of its parent
    bool isContained() const;

    bool isContainedIndir() const;

    bool isIndirAddrMode();

    // This returns true only for GT_IND and GT_STOREIND, and is used in contexts where a "true"
    // indirection is expected (i.e. either a load to or a store from a single register).
    // OperIsIndir() returns true also for indirection nodes such as GT_BLK, etc. as well as GT_NULLCHECK.
    bool isIndir() const;

    bool isContainedIntOrIImmed() const
    {
        return isContained() && IsCnsIntOrI() && !isUsedFromSpillTemp();
    }

    bool isContainedFltOrDblImmed() const
    {
        return isContained() && (OperGet() == GT_CNS_DBL);
    }

    bool isLclField() const
    {
        return OperGet() == GT_LCL_FLD || OperGet() == GT_STORE_LCL_FLD;
    }

    bool isUsedFromSpillTemp() const;

    // Indicates whether it is a memory op.
    // Right now it includes Indir and LclField ops.
    bool isMemoryOp() const
    {
        return isIndir() || isLclField();
    }

    bool isUsedFromMemory() const
    {
        return ((isContained() && (isMemoryOp() || (OperGet() == GT_LCL_VAR) || (OperGet() == GT_CNS_DBL))) ||
                isUsedFromSpillTemp());
    }

    bool isLclVarUsedFromMemory() const
    {
        return (OperGet() == GT_LCL_VAR) && (isContained() || isUsedFromSpillTemp());
    }

    bool isLclFldUsedFromMemory() const
    {
        return isLclField() && (isContained() || isUsedFromSpillTemp());
    }

    bool isUsedFromReg() const
    {
        return !isContained() && !isUsedFromSpillTemp();
    }

    regNumber GetRegNum() const
    {
        assert((gtRegTag == GT_REGTAG_REG) || (gtRegTag == GT_REGTAG_NONE)); // TODO-Cleanup: get rid of the NONE case,
                                                                             // and fix everyplace that reads undefined
                                                                             // values
        regNumber reg = (regNumber)_gtRegNum;
        assert((gtRegTag == GT_REGTAG_NONE) || // TODO-Cleanup: get rid of the NONE case, and fix everyplace that reads
                                               // undefined values
               (reg >= REG_FIRST && reg <= REG_COUNT));
        return reg;
    }

    void SetRegNum(regNumber reg)
    {
        assert(reg >= REG_FIRST && reg <= REG_COUNT);
        _gtRegNum = (regNumberSmall)reg;
        INDEBUG(gtRegTag = GT_REGTAG_REG;)
        assert(_gtRegNum == reg);
    }

    void ClearRegNum()
    {
        _gtRegNum = REG_NA;
        INDEBUG(gtRegTag = GT_REGTAG_NONE;)
    }

    // Copy the _gtRegNum/gtRegTag fields
    void CopyReg(GenTree* from);
    bool gtHasReg() const;

    int GetRegisterDstCount(Compiler* compiler) const;

    regMaskTP gtGetRegMask() const;

    GenTreeFlags gtFlags;

#if defined(DEBUG)
    GenTreeDebugFlags gtDebugFlags;
#endif // defined(DEBUG)

    ValueNumPair gtVNPair;

    regMaskSmall gtRsvdRegs; // set of fixed trashed  registers

    unsigned AvailableTempRegCount(regMaskTP mask = (regMaskTP)-1) const;
    regNumber GetSingleTempReg(regMaskTP mask = (regMaskTP)-1);
    regNumber ExtractTempReg(regMaskTP mask = (regMaskTP)-1);

    void SetVNsFromNode(GenTree* tree)
    {
        gtVNPair = tree->gtVNPair;
    }

    ValueNum GetVN(ValueNumKind vnk) const
    {
        if (vnk == VNK_Liberal)
        {
            return gtVNPair.GetLiberal();
        }
        else
        {
            assert(vnk == VNK_Conservative);
            return gtVNPair.GetConservative();
        }
    }
    void SetVN(ValueNumKind vnk, ValueNum vn)
    {
        if (vnk == VNK_Liberal)
        {
            return gtVNPair.SetLiberal(vn);
        }
        else
        {
            assert(vnk == VNK_Conservative);
            return gtVNPair.SetConservative(vn);
        }
    }
    void SetVNs(ValueNumPair vnp)
    {
        gtVNPair = vnp;
    }
    void ClearVN()
    {
        gtVNPair = ValueNumPair(); // Initializes both elements to "NoVN".
    }

    GenTree* gtNext;
    GenTree* gtPrev;

#ifdef DEBUG
    unsigned gtTreeID;
    unsigned gtSeqNum; // liveness traversal order within the current statement

    int gtUseNum; // use-ordered traversal within the function
#endif

    static const unsigned char gtOperKindTable[];

    static unsigned OperKind(unsigned gtOper)
    {
        assert(gtOper < GT_COUNT);

        return gtOperKindTable[gtOper];
    }

    unsigned OperKind() const
    {
        assert(gtOper < GT_COUNT);

        return gtOperKindTable[gtOper];
    }

    static bool IsExOp(unsigned opKind)
    {
        return (opKind & GTK_EXOP) != 0;
    }

    bool IsValue() const
    {
        if ((OperKind(gtOper) & GTK_NOVALUE) != 0)
        {
            return false;
        }

        if (gtType == TYP_VOID)
        {
            // These are the only operators which can produce either VOID or non-VOID results.
            assert(OperIs(GT_NOP, GT_CALL, GT_COMMA) || OperIsCompare() || OperIsLong() || OperIsSIMD() ||
                   OperIsHWIntrinsic());
            return false;
        }

        return true;
    }

    // LIR flags
    //   These helper methods, along with the flag values they manipulate, are defined in lir.h
    //
    // UnusedValue indicates that, although this node produces a value, it is unused.
    inline void SetUnusedValue();
    inline void ClearUnusedValue();
    inline bool IsUnusedValue() const;
    // RegOptional indicates that codegen can still generate code even if it isn't allocated a register.
    inline bool IsRegOptional() const;
    inline void SetRegOptional();
    inline void ClearRegOptional();
#ifdef DEBUG
    void dumpLIRFlags();
#endif

    bool TypeIs(var_types type) const
    {
        return gtType == type;
    }

    template <typename... T>
    bool TypeIs(var_types type, T... rest) const
    {
        return TypeIs(type) || TypeIs(rest...);
    }

    static bool StaticOperIs(genTreeOps operCompare, genTreeOps oper)
    {
        return operCompare == oper;
    }

    template <typename... T>
    static bool StaticOperIs(genTreeOps operCompare, genTreeOps oper, T... rest)
    {
        return StaticOperIs(operCompare, oper) || StaticOperIs(operCompare, rest...);
    }

    bool OperIs(genTreeOps oper) const
    {
        return OperGet() == oper;
    }

    template <typename... T>
    bool OperIs(genTreeOps oper, T... rest) const
    {
        return OperIs(oper) || OperIs(rest...);
    }

    static bool OperIsConst(genTreeOps gtOper)
    {
        static_assert_no_msg(OpersAreContiguous(GT_CNS_INT, GT_CNS_LNG, GT_CNS_DBL, GT_CNS_STR));
        return (GT_CNS_INT <= gtOper) && (gtOper <= GT_CNS_STR);
    }

    bool OperIsConst() const
    {
        return OperIsConst(gtOper);
    }

    static bool OperIsLeaf(genTreeOps gtOper)
    {
        return (OperKind(gtOper) & GTK_LEAF) != 0;
    }

    bool OperIsLeaf() const
    {
        return (OperKind(gtOper) & GTK_LEAF) != 0;
    }

    static bool OperIsLocal(genTreeOps gtOper)
    {
        static_assert_no_msg(
            OpersAreContiguous(GT_PHI_ARG, GT_LCL_VAR, GT_LCL_FLD, GT_STORE_LCL_VAR, GT_STORE_LCL_FLD));
        return (GT_PHI_ARG <= gtOper) && (gtOper <= GT_STORE_LCL_FLD);
    }

    static bool OperIsLocalAddr(genTreeOps gtOper)
    {
        return (gtOper == GT_LCL_VAR_ADDR || gtOper == GT_LCL_FLD_ADDR);
    }

    static bool OperIsLocalField(genTreeOps gtOper)
    {
        return (gtOper == GT_LCL_FLD || gtOper == GT_LCL_FLD_ADDR || gtOper == GT_STORE_LCL_FLD);
    }

    inline bool OperIsLocalField() const
    {
        return OperIsLocalField(gtOper);
    }

    static bool OperIsScalarLocal(genTreeOps gtOper)
    {
        return (gtOper == GT_LCL_VAR || gtOper == GT_STORE_LCL_VAR);
    }

    static bool OperIsNonPhiLocal(genTreeOps gtOper)
    {
        return OperIsLocal(gtOper) && (gtOper != GT_PHI_ARG);
    }

    static bool OperIsLocalRead(genTreeOps gtOper)
    {
        return (OperIsLocal(gtOper) && !OperIsLocalStore(gtOper));
    }

    static bool OperIsLocalStore(genTreeOps gtOper)
    {
        return (gtOper == GT_STORE_LCL_VAR || gtOper == GT_STORE_LCL_FLD);
    }

    static bool OperIsAddrMode(genTreeOps gtOper)
    {
        return (gtOper == GT_LEA);
    }

    static bool OperIsInitVal(genTreeOps gtOper)
    {
        return (gtOper == GT_INIT_VAL);
    }

    bool OperIsInitVal() const
    {
        return OperIsInitVal(OperGet());
    }

    bool IsConstInitVal() const
    {
        return (gtOper == GT_CNS_INT) || (OperIsInitVal() && (gtGetOp1()->gtOper == GT_CNS_INT));
    }

    bool OperIsBlkOp();
    bool OperIsCopyBlkOp();
    bool OperIsInitBlkOp();

    static bool OperIsBlk(genTreeOps gtOper)
    {
        return (gtOper == GT_BLK) || (gtOper == GT_OBJ) || OperIsStoreBlk(gtOper);
    }

    bool OperIsBlk() const
    {
        return OperIsBlk(OperGet());
    }

    static bool OperIsStoreBlk(genTreeOps gtOper)
    {
        return StaticOperIs(gtOper, GT_STORE_BLK, GT_STORE_OBJ, GT_STORE_DYN_BLK);
    }

    bool OperIsStoreBlk() const
    {
        return OperIsStoreBlk(OperGet());
    }

    bool OperIsPutArgSplit() const
    {
#if FEATURE_ARG_SPLIT
        assert((gtOper != GT_PUTARG_SPLIT) || compFeatureArgSplit());
        return gtOper == GT_PUTARG_SPLIT;
#else // !FEATURE_ARG_SPLIT
        return false;
#endif
    }

    bool OperIsPutArgStk() const
    {
        return gtOper == GT_PUTARG_STK;
    }

    bool OperIsPutArgStkOrSplit() const
    {
        return OperIsPutArgStk() || OperIsPutArgSplit();
    }

    bool OperIsPutArgReg() const
    {
        return gtOper == GT_PUTARG_REG;
    }

    bool OperIsPutArg() const
    {
        return OperIsPutArgStk() || OperIsPutArgReg() || OperIsPutArgSplit();
    }

    bool OperIsFieldList() const
    {
        return OperIs(GT_FIELD_LIST);
    }

    bool OperIsMultiRegOp() const
    {
#if !defined(TARGET_64BIT)
        if (OperIs(GT_MUL_LONG))
        {
            return true;
        }
#if defined(TARGET_ARM)
        if (OperIs(GT_PUTARG_REG, GT_BITCAST))
        {
            return true;
        }
#endif // TARGET_ARM
#endif // TARGET_64BIT
        return false;
    }

    bool OperIsAddrMode() const
    {
        return OperIsAddrMode(OperGet());
    }

    bool OperIsLocal() const
    {
        return OperIsLocal(OperGet());
    }

    bool OperIsLocalAddr() const
    {
        return OperIsLocalAddr(OperGet());
    }

    bool OperIsScalarLocal() const
    {
        return OperIsScalarLocal(OperGet());
    }

    bool OperIsNonPhiLocal() const
    {
        return OperIsNonPhiLocal(OperGet());
    }

    bool OperIsLocalStore() const
    {
        return OperIsLocalStore(OperGet());
    }

    bool OperIsLocalRead() const
    {
        return OperIsLocalRead(OperGet());
    }

    static bool OperIsCompare(genTreeOps gtOper)
    {
        static_assert_no_msg(OpersAreContiguous(GT_EQ, GT_NE, GT_LT, GT_LE, GT_GE, GT_GT, GT_TEST_EQ, GT_TEST_NE));
        return (GT_EQ <= gtOper) && (gtOper <= GT_TEST_NE);
    }

    bool OperIsCompare() const
    {
        return OperIsCompare(OperGet());
    }

    static bool OperIsShift(genTreeOps gtOper)
    {
        return (gtOper == GT_LSH) || (gtOper == GT_RSH) || (gtOper == GT_RSZ);
    }

    bool OperIsShift() const
    {
        return OperIsShift(OperGet());
    }

    static bool OperIsShiftLong(genTreeOps gtOper)
    {
#ifdef TARGET_64BIT
        return false;
#else
        return (gtOper == GT_LSH_HI) || (gtOper == GT_RSH_LO);
#endif
    }

    bool OperIsShiftLong() const
    {
        return OperIsShiftLong(OperGet());
    }

    static bool OperIsRotate(genTreeOps gtOper)
    {
        return (gtOper == GT_ROL) || (gtOper == GT_ROR);
    }

    bool OperIsRotate() const
    {
        return OperIsRotate(OperGet());
    }

    static bool OperIsShiftOrRotate(genTreeOps gtOper)
    {
        return OperIsShift(gtOper) || OperIsRotate(gtOper) || OperIsShiftLong(gtOper);
    }

    bool OperIsShiftOrRotate() const
    {
        return OperIsShiftOrRotate(OperGet());
    }

    static bool OperIsMul(genTreeOps gtOper)
    {
        return (gtOper == GT_MUL) || (gtOper == GT_MULHI)
#if !defined(TARGET_64BIT) || defined(TARGET_ARM64)
               || (gtOper == GT_MUL_LONG)
#endif
            ;
    }

    bool OperIsMul() const
    {
        return OperIsMul(gtOper);
    }

    bool OperIsArithmetic() const
    {
        genTreeOps op = OperGet();
        return op == GT_ADD || op == GT_SUB || op == GT_MUL || op == GT_DIV || op == GT_MOD

               || op == GT_UDIV || op == GT_UMOD

               || op == GT_OR || op == GT_XOR || op == GT_AND

               || OperIsShiftOrRotate(op);
    }

#ifdef TARGET_XARCH
    static bool OperIsRMWMemOp(genTreeOps gtOper)
    {
        // Return if binary op is one of the supported operations for RMW of memory.
        return (gtOper == GT_ADD || gtOper == GT_SUB || gtOper == GT_AND || gtOper == GT_OR || gtOper == GT_XOR ||
                gtOper == GT_NOT || gtOper == GT_NEG || OperIsShiftOrRotate(gtOper));
    }
    bool OperIsRMWMemOp() const
    {
        // Return if binary op is one of the supported operations for RMW of memory.
        return OperIsRMWMemOp(gtOper);
    }
#endif // TARGET_XARCH

    static bool OperIsUnary(genTreeOps gtOper)
    {
        return (OperKind(gtOper) & GTK_UNOP) != 0;
    }

    bool OperIsUnary() const
    {
        return OperIsUnary(gtOper);
    }

    static bool OperIsBinary(genTreeOps gtOper)
    {
        return (OperKind(gtOper) & GTK_BINOP) != 0;
    }

    bool OperIsBinary() const
    {
        return OperIsBinary(gtOper);
    }

    static bool OperIsSimple(genTreeOps gtOper)
    {
        return (OperKind(gtOper) & GTK_SMPOP) != 0;
    }

    static bool OperIsSpecial(genTreeOps gtOper)
    {
        return ((OperKind(gtOper) & GTK_KINDMASK) == GTK_SPECIAL);
    }

    bool OperIsSimple() const
    {
        return OperIsSimple(gtOper);
    }

#ifdef FEATURE_SIMD
    bool isCommutativeSIMDIntrinsic();
#else  // !
    bool isCommutativeSIMDIntrinsic()
    {
        return false;
    }
#endif // FEATURE_SIMD

#ifdef FEATURE_HW_INTRINSICS
    bool isCommutativeHWIntrinsic() const;
    bool isContainableHWIntrinsic() const;
    bool isRMWHWIntrinsic(Compiler* comp);
#else
    bool isCommutativeHWIntrinsic() const
    {
        return false;
    }

    bool isContainableHWIntrinsic() const
    {
        return false;
    }

    bool isRMWHWIntrinsic(Compiler* comp)
    {
        return false;
    }
#endif // FEATURE_HW_INTRINSICS

    static bool OperIsCommutative(genTreeOps gtOper)
    {
        return (OperKind(gtOper) & GTK_COMMUTE) != 0;
    }

    bool OperIsCommutative()
    {
        return OperIsCommutative(gtOper) || (OperIsSIMD(gtOper) && isCommutativeSIMDIntrinsic()) ||
               (OperIsHWIntrinsic(gtOper) && isCommutativeHWIntrinsic());
    }

    static bool OperMayOverflow(genTreeOps gtOper)
    {
        return ((gtOper == GT_ADD) || (gtOper == GT_SUB) || (gtOper == GT_MUL) || (gtOper == GT_CAST)
#if !defined(TARGET_64BIT)
                || (gtOper == GT_ADD_HI) || (gtOper == GT_SUB_HI)
#endif
                    );
    }

    bool OperMayOverflow() const
    {
        return OperMayOverflow(gtOper);
    }

    // This returns true only for GT_IND and GT_STOREIND, and is used in contexts where a "true"
    // indirection is expected (i.e. either a load to or a store from a single register).
    // OperIsIndir() returns true also for indirection nodes such as GT_BLK, etc. as well as GT_NULLCHECK.
    static bool OperIsIndir(genTreeOps gtOper)
    {
        return gtOper == GT_IND || gtOper == GT_STOREIND || gtOper == GT_NULLCHECK || OperIsBlk(gtOper);
    }

    static bool OperIsIndirOrArrLength(genTreeOps gtOper)
    {
        return OperIsIndir(gtOper) || (gtOper == GT_ARR_LENGTH);
    }

    bool OperIsIndir() const
    {
        return OperIsIndir(gtOper);
    }

    bool OperIsIndirOrArrLength() const
    {
        return OperIsIndirOrArrLength(gtOper);
    }

    bool OperIsImplicitIndir() const;

    static bool OperIsAtomicOp(genTreeOps gtOper)
    {
        switch (gtOper)
        {
            case GT_XADD:
            case GT_XORR:
            case GT_XAND:
            case GT_XCHG:
            case GT_LOCKADD:
            case GT_CMPXCHG:
                return true;
            default:
                return false;
        }
    }

    bool OperIsAtomicOp() const
    {
        return OperIsAtomicOp(gtOper);
    }

    bool OperIsStore() const
    {
        return OperIsStore(gtOper);
    }

    static bool OperIsStore(genTreeOps gtOper)
    {
        return (gtOper == GT_STOREIND || gtOper == GT_STORE_LCL_VAR || gtOper == GT_STORE_LCL_FLD ||
                OperIsStoreBlk(gtOper) || OperIsAtomicOp(gtOper));
    }

    static bool OperIsMultiOp(genTreeOps gtOper)
    {
        return OperIsSIMD(gtOper) || OperIsHWIntrinsic(gtOper);
    }

    bool OperIsMultiOp() const
    {
        return OperIsMultiOp(OperGet());
    }

    // This is here for cleaner FEATURE_SIMD #ifdefs.
    static bool OperIsSIMD(genTreeOps gtOper)
    {
#ifdef FEATURE_SIMD
        return gtOper == GT_SIMD;
#else  // !FEATURE_SIMD
        return false;
#endif // !FEATURE_SIMD
    }

    bool OperIsSIMD() const
    {
        return OperIsSIMD(gtOper);
    }

    static bool OperIsHWIntrinsic(genTreeOps gtOper)
    {
#ifdef FEATURE_HW_INTRINSICS
        return gtOper == GT_HWINTRINSIC;
#else
        return false;
#endif // FEATURE_HW_INTRINSICS
    }

    bool OperIsHWIntrinsic() const
    {
        return OperIsHWIntrinsic(gtOper);
    }

    bool OperIsSimdOrHWintrinsic() const
    {
        return OperIsSIMD() || OperIsHWIntrinsic();
    }

    // This is here for cleaner GT_LONG #ifdefs.
    static bool OperIsLong(genTreeOps gtOper)
    {
#if defined(TARGET_64BIT)
        return false;
#else
        return gtOper == GT_LONG;
#endif
    }

    bool OperIsLong() const
    {
        return OperIsLong(gtOper);
    }

    bool OperIsConditionalJump() const
    {
        return (gtOper == GT_JTRUE) || (gtOper == GT_JCMP) || (gtOper == GT_JCC);
    }

#ifdef DEBUG
    static const GenTreeDebugOperKind gtDebugOperKindTable[];

    static GenTreeDebugOperKind DebugOperKind(genTreeOps oper)
    {
        assert(oper < GT_COUNT);

        return gtDebugOperKindTable[oper];
    }

    GenTreeDebugOperKind DebugOperKind() const
    {
        return DebugOperKind(OperGet());
    }

    bool NullOp1Legal() const
    {
        assert(OperIsSimple());
        switch (gtOper)
        {
            case GT_LEA:
            case GT_RETFILT:
            case GT_NOP:
            case GT_FIELD:
                return true;
            case GT_RETURN:
                return gtType == TYP_VOID;
            default:
                return false;
        }
    }

    bool NullOp2Legal() const
    {
        assert(OperIsSimple(gtOper) || OperIsBlk(gtOper));
        if (!OperIsBinary(gtOper))
        {
            return true;
        }
        switch (gtOper)
        {
            case GT_INTRINSIC:
            case GT_LEA:
#if defined(TARGET_ARM)
            case GT_PUTARG_REG:
#endif // defined(TARGET_ARM)

                return true;
            default:
                return false;
        }
    }

    bool OperIsLIR() const
    {
        if (OperIs(GT_NOP))
        {
            // NOPs may only be present in LIR if they do not produce a value.
            return IsNothingNode();
        }

        return (DebugOperKind() & DBK_NOTLIR) == 0;
    }

    bool        OperSupportsReverseOps() const;
    static bool RequiresNonNullOp2(genTreeOps oper);
    bool IsValidCallArgument();
#endif // DEBUG

    inline bool IsFPZero() const;
    inline bool IsIntegralConst(ssize_t constVal) const;
    inline bool IsIntegralConstVector(ssize_t constVal) const;
    inline bool IsSIMDZero() const;
    inline bool IsFloatPositiveZero() const;
    inline bool IsVectorZero() const;

    inline bool IsBoxedValue();

    inline GenTree* gtGetOp1() const;

    // Directly return op2. Asserts the node is binary. Might return nullptr if the binary node allows
    // a nullptr op2, such as GT_LEA. This is more efficient than gtGetOp2IfPresent() if you know what
    // node type you have.
    inline GenTree* gtGetOp2() const;

    // The returned pointer might be nullptr if the node is not binary, or if non-null op2 is not required.
    inline GenTree* gtGetOp2IfPresent() const;

    bool TryGetUse(GenTree* operand, GenTree*** pUse);

    bool TryGetUse(GenTree* operand)
    {
        GenTree** unusedUse = nullptr;
        return TryGetUse(operand, &unusedUse);
    }

private:
    bool TryGetUseBinOp(GenTree* operand, GenTree*** pUse);

public:
    GenTree* gtGetParent(GenTree*** pUse);

    void ReplaceOperand(GenTree** useEdge, GenTree* replacement);

    inline GenTree* gtEffectiveVal(bool commaOnly = false);

    inline GenTree* gtCommaAssignVal();

    // Tunnel through any GT_RET_EXPRs
    GenTree* gtRetExprVal(BasicBlockFlags* pbbFlags = nullptr);

    inline GenTree* gtSkipPutArgType();

    // Return the child of this node if it is a GT_RELOAD or GT_COPY; otherwise simply return the node itself
    inline GenTree* gtSkipReloadOrCopy();

    // Returns true if it is a call node returning its value in more than one register
    inline bool IsMultiRegCall() const;

    // Returns true if it is a struct lclVar node residing in multiple registers.
    inline bool IsMultiRegLclVar() const;

    // Returns true if it is a node returning its value in more than one register
    bool IsMultiRegNode() const;

    // Returns the number of registers defined by a multireg node.
    unsigned GetMultiRegCount() const;

    // Returns the regIndex'th register defined by a possibly-multireg node.
    regNumber GetRegByIndex(int regIndex);

    // Returns the type of the regIndex'th register defined by a multi-reg node.
    var_types GetRegTypeByIndex(int regIndex);

    // Returns the GTF flag equivalent for the regIndex'th register of a multi-reg node.
    GenTreeFlags GetRegSpillFlagByIdx(int regIndex) const;

    // Last-use information for either GenTreeLclVar or GenTreeCopyOrReload nodes.
private:
    GenTreeFlags GetLastUseBit(int regIndex);

public:
    bool IsLastUse(int regIndex);
    bool HasLastUse();
    void SetLastUse(int regIndex);
    void ClearLastUse(int regIndex);

    // Returns true if it is a GT_COPY or GT_RELOAD node
    inline bool IsCopyOrReload() const;

    // Returns true if it is a GT_COPY or GT_RELOAD of a multi-reg call node
    inline bool IsCopyOrReloadOfMultiRegCall() const;

    bool OperRequiresAsgFlag();

    bool OperRequiresCallFlag(Compiler* comp);

    bool OperMayThrow(Compiler* comp);

    unsigned GetScaleIndexMul();
    unsigned GetScaleIndexShf();
    unsigned GetScaledIndex();

public:
    static unsigned char s_gtNodeSizes[];
#if NODEBASH_STATS || MEASURE_NODE_SIZE || COUNT_AST_OPERS
    static unsigned char s_gtTrueSizes[];
#endif
#if COUNT_AST_OPERS
    static unsigned s_gtNodeCounts[];
#endif

    static void InitNodeSize();

    size_t GetNodeSize() const;

    bool IsNodeProperlySized() const;

    void ReplaceWith(GenTree* src, Compiler* comp);

    static genTreeOps ReverseRelop(genTreeOps relop);

    static genTreeOps SwapRelop(genTreeOps relop);

    //---------------------------------------------------------------------

    static bool Compare(GenTree* op1, GenTree* op2, bool swapOK = false);

//---------------------------------------------------------------------

#if defined(DEBUG) || NODEBASH_STATS || MEASURE_NODE_SIZE || COUNT_AST_OPERS || DUMP_FLOWGRAPHS
    static const char* OpName(genTreeOps op);
#endif

#if MEASURE_NODE_SIZE
    static const char* OpStructName(genTreeOps op);
#endif

    //---------------------------------------------------------------------

    bool IsNothingNode() const;
    void gtBashToNOP();

    // Value number update action enumeration
    enum ValueNumberUpdate
    {
        CLEAR_VN,   // Clear value number
        PRESERVE_VN // Preserve value number
    };

    void SetOper(genTreeOps oper, ValueNumberUpdate vnUpdate = CLEAR_VN); // set gtOper
    void SetOperResetFlags(genTreeOps oper);                              // set gtOper and reset flags

    // set gtOper and only keep GTF_COMMON_MASK flags
    void ChangeOper(genTreeOps oper, ValueNumberUpdate vnUpdate = CLEAR_VN);
    void ChangeOperUnchecked(genTreeOps oper);
    void SetOperRaw(genTreeOps oper);

    void ChangeType(var_types newType)
    {
        var_types oldType = gtType;
        gtType            = newType;
        GenTree* node     = this;
        while (node->gtOper == GT_COMMA)
        {
            node = node->gtGetOp2();
            if (node->gtType != newType)
            {
                assert(node->gtType == oldType);
                node->gtType = newType;
            }
        }
    }

    template <typename T>
    void BashToConst(T value, var_types type = TYP_UNDEF);

    void BashToZeroConst(var_types type);

#if NODEBASH_STATS
    static void RecordOperBashing(genTreeOps operOld, genTreeOps operNew);
    static void ReportOperBashing(FILE* fp);
#else
    static void RecordOperBashing(genTreeOps operOld, genTreeOps operNew)
    { /* do nothing */
    }
    static void ReportOperBashing(FILE* fp)
    { /* do nothing */
    }
#endif

    bool IsLocal() const
    {
        return OperIsLocal(OperGet());
    }

    // Returns "true" iff 'this' is a GT_LCL_FLD or GT_STORE_LCL_FLD on which the type
    // is not the same size as the type of the GT_LCL_VAR.
    bool IsPartialLclFld(Compiler* comp);

    // Returns "true" iff "this" defines a local variable.  Requires "comp" to be the
    // current compilation.  If returns "true", sets "*pLclVarTree" to the
    // tree for the local that is defined, and, if "pIsEntire" is non-null, sets "*pIsEntire" to
    // true or false, depending on whether the assignment writes to the entirety of the local
    // variable, or just a portion of it.
    bool DefinesLocal(Compiler* comp, GenTreeLclVarCommon** pLclVarTree, bool* pIsEntire = nullptr);

    bool IsLocalAddrExpr(Compiler*             comp,
                         GenTreeLclVarCommon** pLclVarTree,
                         FieldSeqNode**        pFldSeq,
                         ssize_t*              pOffset = nullptr);

    // Simpler variant of the above which just returns the local node if this is an expression that
    // yields an address into a local
    GenTreeLclVarCommon* IsLocalAddrExpr();

    // Determine if this tree represents the value of an entire implicit byref parameter,
    // and if so return the tree for the parameter.
    GenTreeLclVar* IsImplicitByrefParameterValue(Compiler* compiler);

    // Determine if this is a LclVarCommon node and return some additional info about it in the
    // two out parameters.
    bool IsLocalExpr(Compiler* comp, GenTreeLclVarCommon** pLclVarTree, FieldSeqNode** pFldSeq);

    // Determine whether this is an assignment tree of the form X = X (op) Y,
    // where Y is an arbitrary tree, and X is a lclVar.
    unsigned IsLclVarUpdateTree(GenTree** otherTree, genTreeOps* updateOper);

    bool IsFieldAddr(Compiler* comp, GenTree** pBaseAddr, FieldSeqNode** pFldSeq);

    // Requires "this" to be the address of an array (the child of a GT_IND labeled with GTF_IND_ARR_INDEX).
    // Sets "pArr" to the node representing the array (either an array object pointer, or perhaps a byref to the some
    // element).
    // Sets "*pArrayType" to the class handle for the array type.
    // Sets "*inxVN" to the value number inferred for the array index.
    // Sets "*pFldSeq" to the sequence, if any, of struct fields used to index into the array element.
    void ParseArrayAddress(
        Compiler* comp, struct ArrayInfo* arrayInfo, GenTree** pArr, ValueNum* pInxVN, FieldSeqNode** pFldSeq);

    // Helper method for the above.
    void ParseArrayAddressWork(Compiler*       comp,
                               target_ssize_t  inputMul,
                               GenTree**       pArr,
                               ValueNum*       pInxVN,
                               target_ssize_t* pOffset,
                               FieldSeqNode**  pFldSeq);

    // Requires "this" to be a GT_IND.  Requires the outermost caller to set "*pFldSeq" to nullptr.
    // Returns true if it is an array index expression, or access to a (sequence of) struct field(s)
    // within a struct array element.  If it returns true, sets *arrayInfo to the array information, and sets *pFldSeq
    // to the sequence of struct field accesses.
    bool ParseArrayElemForm(Compiler* comp, ArrayInfo* arrayInfo, FieldSeqNode** pFldSeq);

    // Requires "this" to be the address of a (possible) array element (or struct field within that).
    // If it is, sets "*arrayInfo" to the array access info, "*pFldSeq" to the sequence of struct fields
    // accessed within the array element, and returns true.  If not, returns "false".
    bool ParseArrayElemAddrForm(Compiler* comp, ArrayInfo* arrayInfo, FieldSeqNode** pFldSeq);

    // Requires "this" to be an int expression.  If it is a sequence of one or more integer constants added together,
    // returns true and sets "*pFldSeq" to the sequence of fields with which those constants are annotated.
    bool ParseOffsetForm(Compiler* comp, FieldSeqNode** pFldSeq);

    // Labels "*this" as an array index expression: label all constants and variables that could contribute, as part of
    // an affine expression, to the value of the of the index.
    void LabelIndex(Compiler* comp, bool isConst = true);

    // Assumes that "this" occurs in a context where it is being dereferenced as the LHS of an assignment-like
    // statement (assignment, initblk, or copyblk).  The "width" should be the number of bytes copied by the
    // operation.  Returns "true" if "this" is an address of (or within)
    // a local variable; sets "*pLclVarTree" to that local variable instance; and, if "pIsEntire" is non-null,
    // sets "*pIsEntire" to true if this assignment writes the full width of the local.
    bool DefinesLocalAddr(Compiler* comp, unsigned width, GenTreeLclVarCommon** pLclVarTree, bool* pIsEntire);

    // These are only used for dumping.
    // The GetRegNum() is only valid in LIR, but the dumping methods are not easily
    // modified to check this.
    CLANG_FORMAT_COMMENT_ANCHOR;

#ifdef DEBUG
    bool InReg() const
    {
        return (GetRegTag() != GT_REGTAG_NONE) ? true : false;
    }
    regNumber GetReg() const
    {
        return (GetRegTag() != GT_REGTAG_NONE) ? GetRegNum() : REG_NA;
    }
#endif

    static bool IsContained(unsigned flags)
    {
        return ((flags & GTF_CONTAINED) != 0);
    }

    void SetContained()
    {
        assert(IsValue());
        gtFlags |= GTF_CONTAINED;
        assert(isContained());
    }

    void ClearContained()
    {
        assert(IsValue());
        gtFlags &= ~GTF_CONTAINED;
        ClearRegOptional();
    }

    bool CanCSE() const
    {
        return ((gtFlags & GTF_DONT_CSE) == 0);
    }

    void SetDoNotCSE()
    {
        gtFlags |= GTF_DONT_CSE;
    }

    void ClearDoNotCSE()
    {
        gtFlags &= ~GTF_DONT_CSE;
    }

    bool IsReverseOp() const
    {
        return (gtFlags & GTF_REVERSE_OPS) ? true : false;
    }

    void SetReverseOp()
    {
        gtFlags |= GTF_REVERSE_OPS;
    }

    void ClearReverseOp()
    {
        gtFlags &= ~GTF_REVERSE_OPS;
    }

    bool IsUnsigned() const
    {
        return ((gtFlags & GTF_UNSIGNED) != 0);
    }

    void SetUnsigned()
    {
        assert(OperIs(GT_ADD, GT_SUB, GT_CAST) || OperIsMul());
        gtFlags |= GTF_UNSIGNED;
    }

    void ClearUnsigned()
    {
        assert(OperIs(GT_ADD, GT_SUB, GT_CAST) || OperIsMul());
        gtFlags &= ~GTF_UNSIGNED;
    }

    void SetOverflow()
    {
        assert(OperMayOverflow());
        gtFlags |= GTF_OVERFLOW;
    }

    void ClearOverflow()
    {
        assert(OperMayOverflow());
        gtFlags &= ~GTF_OVERFLOW;
    }

    bool Is64RsltMul() const
    {
        return (gtFlags & GTF_MUL_64RSLT) != 0;
    }

    void Set64RsltMul()
    {
        gtFlags |= GTF_MUL_64RSLT;
    }

    void Clear64RsltMul()
    {
        gtFlags &= ~GTF_MUL_64RSLT;
    }

    void SetAllEffectsFlags(GenTree* source)
    {
        SetAllEffectsFlags(source->gtFlags & GTF_ALL_EFFECT);
    }

    void SetAllEffectsFlags(GenTree* firstSource, GenTree* secondSource)
    {
        SetAllEffectsFlags((firstSource->gtFlags | secondSource->gtFlags) & GTF_ALL_EFFECT);
    }

    void SetAllEffectsFlags(GenTree* firstSource, GenTree* secondSource, GenTree* thirdSouce)
    {
        SetAllEffectsFlags((firstSource->gtFlags | secondSource->gtFlags | thirdSouce->gtFlags) & GTF_ALL_EFFECT);
    }

    void SetAllEffectsFlags(GenTreeFlags sourceFlags)
    {
        assert((sourceFlags & ~GTF_ALL_EFFECT) == 0);

        gtFlags &= ~GTF_ALL_EFFECT;
        gtFlags |= sourceFlags;
    }

    inline bool IsCnsIntOrI() const;

    inline bool IsIntegralConst() const;

    inline bool IsIntCnsFitsInI32(); // Constant fits in INT32

    inline bool IsCnsFltOrDbl() const;

    inline bool IsCnsNonZeroFltOrDbl() const;

    bool IsIconHandle() const
    {
        assert(gtOper == GT_CNS_INT);
        return (gtFlags & GTF_ICON_HDL_MASK) ? true : false;
    }

    bool IsIconHandle(GenTreeFlags handleType) const
    {
        assert(gtOper == GT_CNS_INT);
        assert((handleType & GTF_ICON_HDL_MASK) != 0); // check that handleType is one of the valid GTF_ICON_* values
        assert((handleType & ~GTF_ICON_HDL_MASK) == 0);
        return (gtFlags & GTF_ICON_HDL_MASK) == handleType;
    }

    // Return just the part of the flags corresponding to the GTF_ICON_*_HDL flag. For example,
    // GTF_ICON_SCOPE_HDL. The tree node must be a const int, but it might not be a handle, in which
    // case we'll return zero.
    GenTreeFlags GetIconHandleFlag() const
    {
        assert(gtOper == GT_CNS_INT);
        return (gtFlags & GTF_ICON_HDL_MASK);
    }

    // Mark this node as no longer being a handle; clear its GTF_ICON_*_HDL bits.
    void ClearIconHandleMask()
    {
        assert(gtOper == GT_CNS_INT);
        gtFlags &= ~GTF_ICON_HDL_MASK;
    }

    // Return true if the two GT_CNS_INT trees have the same handle flag (GTF_ICON_*_HDL).
    static bool SameIconHandleFlag(GenTree* t1, GenTree* t2)
    {
        return t1->GetIconHandleFlag() == t2->GetIconHandleFlag();
    }

    bool IsArgPlaceHolderNode() const
    {
        return OperGet() == GT_ARGPLACE;
    }
    bool IsCall() const
    {
        return OperGet() == GT_CALL;
    }
    inline bool IsHelperCall();

    bool gtOverflow() const;
    bool gtOverflowEx() const;
    bool gtSetFlags() const;
    bool gtRequestSetFlags();

#ifdef DEBUG
    static int gtDispFlags(GenTreeFlags flags, GenTreeDebugFlags debugFlags);
#endif

    // cast operations
    inline var_types  CastFromType();
    inline var_types& CastToType();

    // Returns "true" iff "this" is a phi-related node (i.e. a GT_PHI_ARG, GT_PHI, or a PhiDefn).
    bool IsPhiNode();

    // Returns "true" iff "*this" is an assignment (GT_ASG) tree that defines an SSA name (lcl = phi(...));
    bool IsPhiDefn();

    // Returns "true" iff "*this" is a statement containing an assignment that defines an SSA name (lcl = phi(...));

    // Because of the fact that we hid the assignment operator of "BitSet" (in DEBUG),
    // we can't synthesize an assignment operator.
    // TODO-Cleanup: Could change this w/o liveset on tree nodes
    // (This is also necessary for the VTable trick.)
    GenTree()
    {
    }

    // Returns an iterator that will produce the use edge to each operand of this node. Differs
    // from the sequence of nodes produced by a loop over `GetChild` in its handling of call, phi,
    // and block op nodes.
    GenTreeUseEdgeIterator UseEdgesBegin();
    GenTreeUseEdgeIterator UseEdgesEnd();

    IteratorPair<GenTreeUseEdgeIterator> UseEdges();

    // Returns an iterator that will produce each operand of this node, in execution order.
    GenTreeOperandIterator OperandsBegin();
    GenTreeOperandIterator OperandsEnd();

    // Returns a range that will produce the operands of this node in execution order.
    IteratorPair<GenTreeOperandIterator> Operands();

    enum class VisitResult
    {
        Abort    = false,
        Continue = true
    };

    // Visits each operand of this node. The operand must be either a lambda, function, or functor with the signature
    // `GenTree::VisitResult VisitorFunction(GenTree* operand)`. Here is a simple example:
    //
    //     unsigned operandCount = 0;
    //     node->VisitOperands([&](GenTree* operand) -> GenTree::VisitResult)
    //     {
    //         operandCount++;
    //         return GenTree::VisitResult::Continue;
    //     });
    //
    // This function is generally more efficient that the operand iterator and should be preferred over that API for
    // hot code, as it affords better opportunities for inlining and acheives shorter dynamic path lengths when
    // deciding how operands need to be accessed.
    //
    // Note that this function does not respect `GTF_REVERSE_OPS`. This is always safe in LIR, but may be dangerous
    // in HIR if for some reason you need to visit operands in the order in which they will execute.
    template <typename TVisitor>
    void VisitOperands(TVisitor visitor);

private:
    template <typename TVisitor>
    void VisitBinOpOperands(TVisitor visitor);

public:
    bool Precedes(GenTree* other);

    bool IsInvariant() const;

    bool IsNeverNegative(Compiler* comp) const;

    bool IsReuseRegVal() const
    {
        // This can be extended to non-constant nodes, but not to local or indir nodes.
        if (IsInvariant() && ((gtFlags & GTF_REUSE_REG_VAL) != 0))
        {
            return true;
        }
        return false;
    }
    void SetReuseRegVal()
    {
        assert(IsInvariant());
        gtFlags |= GTF_REUSE_REG_VAL;
    }
    void ResetReuseRegVal()
    {
        assert(IsInvariant());
        gtFlags &= ~GTF_REUSE_REG_VAL;
    }

    void SetIndirExceptionFlags(Compiler* comp);

#if MEASURE_NODE_SIZE
    static void DumpNodeSizes(FILE* fp);
#endif

#ifdef DEBUG

private:
    GenTree& operator=(const GenTree& gt)
    {
        assert(!"Don't copy");
        return *this;
    }
#endif // DEBUG

#if DEBUGGABLE_GENTREE
    // In DEBUG builds, add a dummy virtual method, to give the debugger run-time type information.
    virtual void DummyVirt()
    {
    }

    typedef void* VtablePtr;

    VtablePtr GetVtableForOper(genTreeOps oper);
    void SetVtableForOper(genTreeOps oper);

    static VtablePtr s_vtablesForOpers[GT_COUNT];
    static VtablePtr s_vtableForOp;
#endif // DEBUGGABLE_GENTREE

public:
    inline void* operator new(size_t sz, class Compiler*, genTreeOps oper);

    inline GenTree(genTreeOps oper, var_types type DEBUGARG(bool largeNode = false));
};

// Represents a GT_PHI node - a variable sized list of GT_PHI_ARG nodes.
// All PHI_ARG nodes must represent uses of the same local variable and
// the PHI node's type must be the same as the local variable's type.
//
// The PHI node does not represent a definition by itself, it is always
// the RHS of a GT_ASG node. The LHS of the ASG node is always a GT_LCL_VAR
// node, that is a definition for the same local variable referenced by
// all the used PHI_ARG nodes:
//
//   ASG(LCL_VAR(lcl7), PHI(PHI_ARG(lcl7), PHI_ARG(lcl7), PHI_ARG(lcl7)))
//
// PHI nodes are also present in LIR, where GT_STORE_LCL_VAR replaces the
// ASG node.
//
// The order of the PHI_ARG uses is not currently relevant and it may be
// the same or not as the order of the predecessor blocks.
//
struct GenTreePhi final : public GenTree
{
    class Use
    {
        GenTree* m_node;
        Use*     m_next;

    public:
        Use(GenTree* node, Use* next = nullptr) : m_node(node), m_next(next)
        {
            assert(node->OperIs(GT_PHI_ARG));
        }

        GenTree*& NodeRef()
        {
            return m_node;
        }

        GenTree* GetNode() const
        {
            assert(m_node->OperIs(GT_PHI_ARG));
            return m_node;
        }

        void SetNode(GenTree* node)
        {
            assert(node->OperIs(GT_PHI_ARG));
            m_node = node;
        }

        Use*& NextRef()
        {
            return m_next;
        }

        Use* GetNext() const
        {
            return m_next;
        }
    };

    class UseIterator
    {
        Use* m_use;

    public:
        UseIterator(Use* use) : m_use(use)
        {
        }

        Use& operator*() const
        {
            return *m_use;
        }

        Use* operator->() const
        {
            return m_use;
        }

        UseIterator& operator++()
        {
            m_use = m_use->GetNext();
            return *this;
        }

        bool operator==(const UseIterator& i) const
        {
            return m_use == i.m_use;
        }

        bool operator!=(const UseIterator& i) const
        {
            return m_use != i.m_use;
        }
    };

    class UseList
    {
        Use* m_uses;

    public:
        UseList(Use* uses) : m_uses(uses)
        {
        }

        UseIterator begin() const
        {
            return UseIterator(m_uses);
        }

        UseIterator end() const
        {
            return UseIterator(nullptr);
        }
    };

    Use* gtUses;

    GenTreePhi(var_types type) : GenTree(GT_PHI, type), gtUses(nullptr)
    {
    }

    UseList Uses()
    {
        return UseList(gtUses);
    }

    //--------------------------------------------------------------------------
    // Equals: Checks if 2 PHI nodes are equal.
    //
    // Arguments:
    //    phi1 - The first PHI node
    //    phi2 - The second PHI node
    //
    // Return Value:
    //    true if the 2 PHI nodes have the same type, number of uses, and the
    //    uses are equal.
    //
    // Notes:
    //    The order of uses must be the same for equality, even if the
    //    order is not usually relevant and is not guaranteed to reflect
    //    a particular order of the predecessor blocks.
    //
    static bool Equals(GenTreePhi* phi1, GenTreePhi* phi2)
    {
        if (phi1->TypeGet() != phi2->TypeGet())
        {
            return false;
        }

        GenTreePhi::UseIterator i1   = phi1->Uses().begin();
        GenTreePhi::UseIterator end1 = phi1->Uses().end();
        GenTreePhi::UseIterator i2   = phi2->Uses().begin();
        GenTreePhi::UseIterator end2 = phi2->Uses().end();

        for (; (i1 != end1) && (i2 != end2); ++i1, ++i2)
        {
            if (!Compare(i1->GetNode(), i2->GetNode()))
            {
                return false;
            }
        }

        return (i1 == end1) && (i2 == end2);
    }

#if DEBUGGABLE_GENTREE
    GenTreePhi() : GenTree()
    {
    }
#endif
};

// Represents a list of fields constituting a struct, when it is passed as an argument.
//
struct GenTreeFieldList : public GenTree
{
    class Use
    {
        GenTree*  m_node;
        Use*      m_next;
        uint16_t  m_offset;
        var_types m_type;

    public:
        Use(GenTree* node, unsigned offset, var_types type)
            : m_node(node), m_next(nullptr), m_offset(static_cast<uint16_t>(offset)), m_type(type)
        {
            // We can save space on 32 bit hosts by storing the offset as uint16_t. Struct promotion
            // only accepts structs which are much smaller than that - 128 bytes = max 4 fields * max
            // SIMD vector size (32 bytes).
            assert(offset <= UINT16_MAX);
        }

        GenTree*& NodeRef()
        {
            return m_node;
        }

        GenTree* GetNode() const
        {
            return m_node;
        }

        void SetNode(GenTree* node)
        {
            assert(node != nullptr);
            m_node = node;
        }

        Use*& NextRef()
        {
            return m_next;
        }

        Use* GetNext() const
        {
            return m_next;
        }

        void SetNext(Use* next)
        {
            m_next = next;
        }

        unsigned GetOffset() const
        {
            return m_offset;
        }

        var_types GetType() const
        {
            return m_type;
        }

        void SetType(var_types type)
        {
            m_type = type;
        }
    };

    class UseIterator
    {
        Use* use;

    public:
        UseIterator(Use* use) : use(use)
        {
        }

        Use& operator*()
        {
            return *use;
        }

        Use* operator->()
        {
            return use;
        }

        void operator++()
        {
            use = use->GetNext();
        }

        bool operator==(const UseIterator& other)
        {
            return use == other.use;
        }

        bool operator!=(const UseIterator& other)
        {
            return use != other.use;
        }
    };

    class UseList
    {
        Use* m_head;
        Use* m_tail;

    public:
        UseList() : m_head(nullptr), m_tail(nullptr)
        {
        }

        Use* GetHead() const
        {
            return m_head;
        }

        UseIterator begin() const
        {
            return m_head;
        }

        UseIterator end() const
        {
            return nullptr;
        }

        void AddUse(Use* newUse)
        {
            assert(newUse->GetNext() == nullptr);

            if (m_head == nullptr)
            {
                m_head = newUse;
            }
            else
            {
                m_tail->SetNext(newUse);
            }

            m_tail = newUse;
        }

        void InsertUse(Use* insertAfter, Use* newUse)
        {
            assert(newUse->GetNext() == nullptr);

            newUse->SetNext(insertAfter->GetNext());
            insertAfter->SetNext(newUse);

            if (m_tail == insertAfter)
            {
                m_tail = newUse;
            }
        }

        void Reverse()
        {
            m_tail = m_head;
            m_head = nullptr;

            for (Use *next, *use = m_tail; use != nullptr; use = next)
            {
                next = use->GetNext();
                use->SetNext(m_head);
                m_head = use;
            }
        }

        bool IsSorted() const
        {
            unsigned offset = 0;
            for (GenTreeFieldList::Use& use : *this)
            {
                if (use.GetOffset() < offset)
                {
                    return false;
                }
                offset = use.GetOffset();
            }
            return true;
        }
    };

private:
    UseList m_uses;

public:
    GenTreeFieldList() : GenTree(GT_FIELD_LIST, TYP_STRUCT)
    {
        SetContained();
    }

    UseList& Uses()
    {
        return m_uses;
    }

    // Add a new field use to the end of the use list and update side effect flags.
    void AddField(Compiler* compiler, GenTree* node, unsigned offset, var_types type);
    // Add a new field use to the end of the use list without updating side effect flags.
    void AddFieldLIR(Compiler* compiler, GenTree* node, unsigned offset, var_types type);
    // Insert a new field use after the specified use and update side effect flags.
    void InsertField(Compiler* compiler, Use* insertAfter, GenTree* node, unsigned offset, var_types type);
    // Insert a new field use after the specified use without updating side effect flags.
    void InsertFieldLIR(Compiler* compiler, Use* insertAfter, GenTree* node, unsigned offset, var_types type);

    //--------------------------------------------------------------------------
    // Equals: Check if 2 FIELD_LIST nodes are equal.
    //
    // Arguments:
    //    list1 - The first FIELD_LIST node
    //    list2 - The second FIELD_LIST node
    //
    // Return Value:
    //    true if the 2 FIELD_LIST nodes have the same type, number of uses, and the
    //    uses are equal.
    //
    static bool Equals(GenTreeFieldList* list1, GenTreeFieldList* list2)
    {
        assert(list1->TypeGet() == TYP_STRUCT);
        assert(list2->TypeGet() == TYP_STRUCT);

        UseIterator i1   = list1->Uses().begin();
        UseIterator end1 = list1->Uses().end();
        UseIterator i2   = list2->Uses().begin();
        UseIterator end2 = list2->Uses().end();

        for (; (i1 != end1) && (i2 != end2); ++i1, ++i2)
        {
            if (!Compare(i1->GetNode(), i2->GetNode()) || (i1->GetOffset() != i2->GetOffset()) ||
                (i1->GetType() != i2->GetType()))
            {
                return false;
            }
        }

        return (i1 == end1) && (i2 == end2);
    }
};

//------------------------------------------------------------------------
// GenTreeUseEdgeIterator: an iterator that will produce each use edge of a GenTree node in the order in which
//                         they are used.
//
// Operand iteration is common enough in the back end of the compiler that the implementation of this type has
// traded some simplicity for speed:
// - As much work as is reasonable is done in the constructor rather than during operand iteration
// - Node-specific functionality is handled by a small class of "advance" functions called by operator++
//   rather than making operator++ itself handle all nodes
// - Some specialization has been performed for specific node types/shapes (e.g. the advance function for
//   binary nodes is specialized based on whether or not the node has the GTF_REVERSE_OPS flag set)
//
// Valid values of this type may be obtained by calling `GenTree::UseEdgesBegin` and `GenTree::UseEdgesEnd`.
//
class GenTreeUseEdgeIterator final
{
    friend class GenTreeOperandIterator;
    friend GenTreeUseEdgeIterator GenTree::UseEdgesBegin();
    friend GenTreeUseEdgeIterator GenTree::UseEdgesEnd();

    enum
    {
        CALL_INSTANCE     = 0,
        CALL_ARGS         = 1,
        CALL_LATE_ARGS    = 2,
        CALL_CONTROL_EXPR = 3,
        CALL_COOKIE       = 4,
        CALL_ADDRESS      = 5,
        CALL_TERMINAL     = 6,
    };

    typedef void (GenTreeUseEdgeIterator::*AdvanceFn)();

    AdvanceFn m_advance;
    GenTree*  m_node;
    GenTree** m_edge;
    // Pointer sized state storage, GenTreePhi::Use* or GenTreeCall::Use*
    // or the exclusive end/beginning of GenTreeMultiOp's operand array.
    void* m_statePtr;
    // Integer sized state storage, usually the operand index for non-list based nodes.
    int m_state;

    GenTreeUseEdgeIterator(GenTree* node);

    // Advance functions for special nodes
    void AdvanceCmpXchg();
    void AdvanceArrElem();
    void AdvanceArrOffset();
    void AdvanceStoreDynBlk();
    void AdvanceFieldList();
    void AdvancePhi();

    template <bool ReverseOperands>
    void           AdvanceBinOp();
    void           SetEntryStateForBinOp();

    // The advance function for call nodes
    template <int state>
    void          AdvanceCall();

#if defined(FEATURE_SIMD) || defined(FEATURE_HW_INTRINSICS)
    void AdvanceMultiOp();
    void AdvanceReversedMultiOp();
    void SetEntryStateForMultiOp();
#endif

    void Terminate();

public:
    GenTreeUseEdgeIterator();

    inline GenTree** operator*()
    {
        assert(m_state != -1);
        return m_edge;
    }

    inline GenTree** operator->()
    {
        assert(m_state != -1);
        return m_edge;
    }

    inline bool operator==(const GenTreeUseEdgeIterator& other) const
    {
        if (m_state == -1 || other.m_state == -1)
        {
            return m_state == other.m_state;
        }

        return (m_node == other.m_node) && (m_edge == other.m_edge) && (m_statePtr == other.m_statePtr) &&
               (m_state == other.m_state);
    }

    inline bool operator!=(const GenTreeUseEdgeIterator& other) const
    {
        return !(operator==(other));
    }

    GenTreeUseEdgeIterator& operator++();
};

//------------------------------------------------------------------------
// GenTreeOperandIterator: an iterator that will produce each operand of a
//                         GenTree node in the order in which they are
//                         used. This uses `GenTreeUseEdgeIterator` under
//                         the covers.
//
// Note: valid values of this type may be obtained by calling
// `GenTree::OperandsBegin` and `GenTree::OperandsEnd`.
class GenTreeOperandIterator final
{
    friend GenTreeOperandIterator GenTree::OperandsBegin();
    friend GenTreeOperandIterator GenTree::OperandsEnd();

    GenTreeUseEdgeIterator m_useEdges;

    GenTreeOperandIterator(GenTree* node) : m_useEdges(node)
    {
    }

public:
    GenTreeOperandIterator() : m_useEdges()
    {
    }

    inline GenTree* operator*()
    {
        return *(*m_useEdges);
    }

    inline GenTree* operator->()
    {
        return *(*m_useEdges);
    }

    inline bool operator==(const GenTreeOperandIterator& other) const
    {
        return m_useEdges == other.m_useEdges;
    }

    inline bool operator!=(const GenTreeOperandIterator& other) const
    {
        return !(operator==(other));
    }

    inline GenTreeOperandIterator& operator++()
    {
        ++m_useEdges;
        return *this;
    }
};

/*****************************************************************************/
// In the current design, we never instantiate GenTreeUnOp: it exists only to be
// used as a base class.  For unary operators, we instantiate GenTreeOp, with a NULL second
// argument.  We check that this is true dynamically.  We could tighten this and get static
// checking, but that would entail accessing the first child of a unary operator via something
// like gtUnOp.gtOp1 instead of AsOp()->gtOp1.
struct GenTreeUnOp : public GenTree
{
    GenTree* gtOp1;

protected:
    GenTreeUnOp(genTreeOps oper, var_types type DEBUGARG(bool largeNode = false))
        : GenTree(oper, type DEBUGARG(largeNode)), gtOp1(nullptr)
    {
    }

    GenTreeUnOp(genTreeOps oper, var_types type, GenTree* op1 DEBUGARG(bool largeNode = false))
        : GenTree(oper, type DEBUGARG(largeNode)), gtOp1(op1)
    {
        assert(op1 != nullptr || NullOp1Legal());
        if (op1 != nullptr)
        { // Propagate effects flags from child.
            gtFlags |= op1->gtFlags & GTF_ALL_EFFECT;
        }
    }

#if DEBUGGABLE_GENTREE
    GenTreeUnOp() : GenTree(), gtOp1(nullptr)
    {
    }
#endif
};

struct GenTreeOp : public GenTreeUnOp
{
    GenTree* gtOp2;

    GenTreeOp(genTreeOps oper, var_types type, GenTree* op1, GenTree* op2 DEBUGARG(bool largeNode = false))
        : GenTreeUnOp(oper, type, op1 DEBUGARG(largeNode)), gtOp2(op2)
    {
        // comparisons are always integral types
        assert(!GenTree::OperIsCompare(oper) || varTypeIsIntegral(type));
        // Binary operators, with a few exceptions, require a non-nullptr
        // second argument.
        assert(op2 != nullptr || NullOp2Legal());
        // Unary operators, on the other hand, require a null second argument.
        assert(!OperIsUnary(oper) || op2 == nullptr);
        // Propagate effects flags from child.  (UnOp handled this for first child.)
        if (op2 != nullptr)
        {
            gtFlags |= op2->gtFlags & GTF_ALL_EFFECT;
        }
    }

    // A small set of types are unary operators with optional arguments.  We use
    // this constructor to build those.
    GenTreeOp(genTreeOps oper, var_types type DEBUGARG(bool largeNode = false))
        : GenTreeUnOp(oper, type DEBUGARG(largeNode)), gtOp2(nullptr)
    {
        // Unary operators with optional arguments:
        assert(oper == GT_NOP || oper == GT_RETURN || oper == GT_RETFILT || OperIsBlk(oper));
    }

    // returns true if we will use the division by constant optimization for this node.
    bool UsesDivideByConstOptimized(Compiler* comp);

    // checks if we will use the division by constant optimization this node
    // then sets the flag GTF_DIV_BY_CNS_OPT and GTF_DONT_CSE on the constant
    void CheckDivideByConstOptimized(Compiler* comp);

    // True if this node is marked as using the division by constant optimization
    bool MarkedDivideByConstOptimized() const
    {
        return (gtFlags & GTF_DIV_BY_CNS_OPT) != 0;
    }

#if !defined(TARGET_64BIT) || defined(TARGET_ARM64)
    bool IsValidLongMul();
#endif

#if !defined(TARGET_64BIT) && defined(DEBUG)
    void DebugCheckLongMul();
#endif

#if DEBUGGABLE_GENTREE
    GenTreeOp() : GenTreeUnOp(), gtOp2(nullptr)
    {
    }
#endif

    // True if this relop is marked for a transform during the emitter
    // phase, e.g., jge => jns
    bool MarkedForSignJumpOpt() const
    {
        return (gtFlags & GTF_RELOP_SJUMP_OPT) != 0;
    }
};

struct GenTreeVal : public GenTree
{
    size_t gtVal1;

    GenTreeVal(genTreeOps oper, var_types type, ssize_t val) : GenTree(oper, type), gtVal1(val)
    {
    }
#if DEBUGGABLE_GENTREE
    GenTreeVal() : GenTree()
    {
    }
#endif
};

struct GenTreeIntConCommon : public GenTree
{
    inline INT64 LngValue() const;
    inline void SetLngValue(INT64 val);
    inline ssize_t IconValue() const;
    inline void SetIconValue(ssize_t val);
    inline INT64 IntegralValue() const;
    inline void SetIntegralValue(int64_t value);

    template <typename T>
    inline void SetValueTruncating(T value);

    GenTreeIntConCommon(genTreeOps oper, var_types type DEBUGARG(bool largeNode = false))
        : GenTree(oper, type DEBUGARG(largeNode))
    {
    }

    bool FitsInI8() // IconValue() fits into 8-bit signed storage
    {
        return FitsInI8(IconValue());
    }

    static bool FitsInI8(ssize_t val) // Constant fits into 8-bit signed storage
    {
        return (int8_t)val == val;
    }

    bool FitsInI32() // IconValue() fits into 32-bit signed storage
    {
        return FitsInI32(IconValue());
    }

    static bool FitsInI32(ssize_t val) // Constant fits into 32-bit signed storage
    {
#ifdef TARGET_64BIT
        return (int32_t)val == val;
#else
        return true;
#endif
    }

    bool ImmedValNeedsReloc(Compiler* comp);
    bool ImmedValCanBeFolded(Compiler* comp, genTreeOps op);

#ifdef TARGET_XARCH
    bool FitsInAddrBase(Compiler* comp);
    bool AddrNeedsReloc(Compiler* comp);
#endif

#if DEBUGGABLE_GENTREE
    GenTreeIntConCommon() : GenTree()
    {
    }
#endif
};

// node representing a read from a physical register
struct GenTreePhysReg : public GenTree
{
    // physregs need a field beyond GetRegNum() because
    // GetRegNum() indicates the destination (and can be changed)
    // whereas reg indicates the source
    regNumber gtSrcReg;
    GenTreePhysReg(regNumber r, var_types type = TYP_I_IMPL) : GenTree(GT_PHYSREG, type), gtSrcReg(r)
    {
    }
#if DEBUGGABLE_GENTREE
    GenTreePhysReg() : GenTree()
    {
    }
#endif
};

/* gtIntCon -- integer constant (GT_CNS_INT) */
struct GenTreeIntCon : public GenTreeIntConCommon
{
    /*
     * This is the GT_CNS_INT struct definition.
     * It's used to hold for both int constants and pointer handle constants.
     * For the 64-bit targets we will only use GT_CNS_INT as it used to represent all the possible sizes
     * For the 32-bit targets we use a GT_CNS_LNG to hold a 64-bit integer constant and GT_CNS_INT for all others.
     * In the future when we retarget the JIT for x86 we should consider eliminating GT_CNS_LNG
     */
    ssize_t gtIconVal; // Must overlap and have the same offset with the gtIconVal field in GenTreeLngCon below.

    /* The InitializeArray intrinsic needs to go back to the newarray statement
       to find the class handle of the array so that we can get its size.  However,
       in ngen mode, the handle in that statement does not correspond to the compile
       time handle (rather it lets you get a handle at run-time).  In that case, we also
       need to store a compile time handle, which goes in this gtCompileTimeHandle field.
    */
    ssize_t gtCompileTimeHandle;

    // TODO-Cleanup: It's not clear what characterizes the cases where the field
    // above is used.  It may be that its uses and those of the "gtFieldSeq" field below
    // are mutually exclusive, and they could be put in a union.  Or else we should separate
    // this type into three subtypes.

    // If this constant represents the offset of one or more fields, "gtFieldSeq" represents that
    // sequence of fields.
    FieldSeqNode* gtFieldSeq;

#ifdef DEBUG
    // If the value represents target address, holds the method handle to that target which is used
    // to fetch target method name and display in the disassembled code.
    size_t gtTargetHandle = 0;
#endif

    GenTreeIntCon(var_types type, ssize_t value DEBUGARG(bool largeNode = false))
        : GenTreeIntConCommon(GT_CNS_INT, type DEBUGARG(largeNode))
        , gtIconVal(value)
        , gtCompileTimeHandle(0)
        , gtFieldSeq(FieldSeqStore::NotAField())
    {
    }

    GenTreeIntCon(var_types type, ssize_t value, FieldSeqNode* fields DEBUGARG(bool largeNode = false))
        : GenTreeIntConCommon(GT_CNS_INT, type DEBUGARG(largeNode))
        , gtIconVal(value)
        , gtCompileTimeHandle(0)
        , gtFieldSeq(fields)
    {
        assert(fields != nullptr);
    }

    void FixupInitBlkValue(var_types asgType);

#if DEBUGGABLE_GENTREE
    GenTreeIntCon() : GenTreeIntConCommon()
    {
    }
#endif
};

/* gtLngCon -- long    constant (GT_CNS_LNG) */

struct GenTreeLngCon : public GenTreeIntConCommon
{
    INT64 gtLconVal; // Must overlap and have the same offset with the gtIconVal field in GenTreeIntCon above.
    INT32 LoVal()
    {
        return (INT32)(gtLconVal & 0xffffffff);
    }

    INT32 HiVal()
    {
        return (INT32)(gtLconVal >> 32);
    }

    GenTreeLngCon(INT64 val) : GenTreeIntConCommon(GT_CNS_NATIVELONG, TYP_LONG)
    {
        SetLngValue(val);
    }
#if DEBUGGABLE_GENTREE
    GenTreeLngCon() : GenTreeIntConCommon()
    {
    }
#endif
};

inline INT64 GenTreeIntConCommon::LngValue() const
{
#ifndef TARGET_64BIT
    assert(gtOper == GT_CNS_LNG);
    return AsLngCon()->gtLconVal;
#else
    return IconValue();
#endif
}

inline void GenTreeIntConCommon::SetLngValue(INT64 val)
{
#ifndef TARGET_64BIT
    assert(gtOper == GT_CNS_LNG);
    AsLngCon()->gtLconVal = val;
#else
    // Compile time asserts that these two fields overlap and have the same offsets:  gtIconVal and gtLconVal
    C_ASSERT(offsetof(GenTreeLngCon, gtLconVal) == offsetof(GenTreeIntCon, gtIconVal));
    C_ASSERT(sizeof(AsLngCon()->gtLconVal) == sizeof(AsIntCon()->gtIconVal));

    SetIconValue(ssize_t(val));
#endif
}

inline ssize_t GenTreeIntConCommon::IconValue() const
{
    assert(gtOper == GT_CNS_INT); //  We should never see a GT_CNS_LNG for a 64-bit target!
    return AsIntCon()->gtIconVal;
}

inline void GenTreeIntConCommon::SetIconValue(ssize_t val)
{
    assert(gtOper == GT_CNS_INT); //  We should never see a GT_CNS_LNG for a 64-bit target!
    AsIntCon()->gtIconVal = val;
}

inline INT64 GenTreeIntConCommon::IntegralValue() const
{
#ifdef TARGET_64BIT
    return LngValue();
#else
    return gtOper == GT_CNS_LNG ? LngValue() : (INT64)IconValue();
#endif // TARGET_64BIT
}

inline void GenTreeIntConCommon::SetIntegralValue(int64_t value)
{
#ifdef TARGET_64BIT
    SetIconValue(value);
#else
    if (OperIs(GT_CNS_LNG))
    {
        SetLngValue(value);
    }
    else
    {
        assert(FitsIn<int32_t>(value));
        SetIconValue(static_cast<int32_t>(value));
    }
#endif // TARGET_64BIT
}

//------------------------------------------------------------------------
// SetValueTruncating: Set the value, truncating to TYP_INT if necessary.
//
// The function will truncate the supplied value to a 32 bit signed
// integer if the node's type is not TYP_LONG, otherwise setting it
// as-is. Note that this function intentionally does not check for
// small types (such nodes are created in lowering) for TP reasons.
//
// This function is intended to be used where its truncating behavior is
// desirable. One example is folding of ADD(CNS_INT, CNS_INT) performed in
// wider integers, which is typical when compiling on 64 bit hosts, as
// most aritmetic is done in ssize_t's aka int64_t's in that case, while
// the node itself can be of a narrower type.
//
// Arguments:
//    value - Value to set, truncating to TYP_INT if the node is not of TYP_LONG
//
// Notes:
//    This function is templated so that it works well with compiler warnings of
//    the form "Operation may overflow before being assigned to a wider type", in
//    case "value" is of type ssize_t, which is common.
//
template <typename T>
inline void GenTreeIntConCommon::SetValueTruncating(T value)
{
    static_assert_no_msg((std::is_same<T, int32_t>::value || std::is_same<T, int64_t>::value));

    if (TypeIs(TYP_LONG))
    {
        SetLngValue(value);
    }
    else
    {
        SetIconValue(static_cast<int32_t>(value));
    }
}

/* gtDblCon -- double  constant (GT_CNS_DBL) */

struct GenTreeDblCon : public GenTree
{
    double gtDconVal;

    bool isBitwiseEqual(GenTreeDblCon* other)
    {
        unsigned __int64 bits      = *(unsigned __int64*)(&gtDconVal);
        unsigned __int64 otherBits = *(unsigned __int64*)(&(other->gtDconVal));
        return (bits == otherBits);
    }

    GenTreeDblCon(double val, var_types type = TYP_DOUBLE) : GenTree(GT_CNS_DBL, type), gtDconVal(val)
    {
        assert(varTypeIsFloating(type));
    }
#if DEBUGGABLE_GENTREE
    GenTreeDblCon() : GenTree()
    {
    }
#endif
};

/* gtStrCon -- string  constant (GT_CNS_STR) */

#define EMPTY_STRING_SCON (unsigned)-1

struct GenTreeStrCon : public GenTree
{
    unsigned              gtSconCPX;
    CORINFO_MODULE_HANDLE gtScpHnd;

    // Returns true if this GT_CNS_STR was imported for String.Empty field
    bool IsStringEmptyField()
    {
        return gtSconCPX == EMPTY_STRING_SCON && gtScpHnd == nullptr;
    }

    // Because this node can come from an inlined method we need to
    // have the scope handle, since it will become a helper call.
    GenTreeStrCon(unsigned sconCPX, CORINFO_MODULE_HANDLE mod DEBUGARG(bool largeNode = false))
        : GenTree(GT_CNS_STR, TYP_REF DEBUGARG(largeNode)), gtSconCPX(sconCPX), gtScpHnd(mod)
    {
    }
#if DEBUGGABLE_GENTREE
    GenTreeStrCon() : GenTree()
    {
    }
#endif
};

// Common supertype of LCL_VAR, LCL_FLD, REG_VAR, PHI_ARG
// This inherits from UnOp because lclvar stores are Unops
struct GenTreeLclVarCommon : public GenTreeUnOp
{
private:
    unsigned _gtLclNum; // The local number. An index into the Compiler::lvaTable array.
    unsigned _gtSsaNum; // The SSA number.

public:
    GenTreeLclVarCommon(genTreeOps oper, var_types type, unsigned lclNum DEBUGARG(bool largeNode = false))
        : GenTreeUnOp(oper, type DEBUGARG(largeNode))
    {
        SetLclNum(lclNum);
    }

    unsigned GetLclNum() const
    {
        return _gtLclNum;
    }

    void SetLclNum(unsigned lclNum)
    {
        _gtLclNum = lclNum;
        _gtSsaNum = SsaConfig::RESERVED_SSA_NUM;
    }

    uint16_t GetLclOffs() const;

    unsigned GetSsaNum() const
    {
        return _gtSsaNum;
    }

    void SetSsaNum(unsigned ssaNum)
    {
        _gtSsaNum = ssaNum;
    }

    bool HasSsaName()
    {
        return (GetSsaNum() != SsaConfig::RESERVED_SSA_NUM);
    }

#if DEBUGGABLE_GENTREE
    GenTreeLclVarCommon() : GenTreeUnOp()
    {
    }
#endif
};

//------------------------------------------------------------------------
// MultiRegSpillFlags
//
// GTF_SPILL or GTF_SPILLED flag on a multi-reg node indicates that one or
// more of its result regs are in that state.  The spill flags of each register
// are stored here. We only need 2 bits per returned register,
// so this is treated as a 2-bit array. No architecture needs more than 8 bits.
//
typedef unsigned char MultiRegSpillFlags;
static const unsigned PACKED_GTF_SPILL   = 1;
static const unsigned PACKED_GTF_SPILLED = 2;

//----------------------------------------------------------------------
// GetMultiRegSpillFlagsByIdx: get spill flag associated with the return register
// specified by its index.
//
// Arguments:
//    idx  -  Position or index of the return register
//
// Return Value:
//    Returns GTF_* flags associated with the register. Only GTF_SPILL and GTF_SPILLED are considered.
//
inline GenTreeFlags GetMultiRegSpillFlagsByIdx(MultiRegSpillFlags flags, unsigned idx)
{
    static_assert_no_msg(MAX_RET_REG_COUNT * 2 <= sizeof(unsigned char) * BITS_PER_BYTE);
    assert(idx < MAX_RET_REG_COUNT);

    unsigned     bits       = flags >> (idx * 2); // It doesn't matter that we possibly leave other high bits here.
    GenTreeFlags spillFlags = GTF_EMPTY;
    if (bits & PACKED_GTF_SPILL)
    {
        spillFlags |= GTF_SPILL;
    }
    if (bits & PACKED_GTF_SPILLED)
    {
        spillFlags |= GTF_SPILLED;
    }
    return spillFlags;
}

//----------------------------------------------------------------------
// SetMultiRegSpillFlagsByIdx: set spill flags for the register specified by its index.
//
// Arguments:
//    oldFlags   - The current value of the MultiRegSpillFlags for a node.
//    flagsToSet - GTF_* flags. Only GTF_SPILL and GTF_SPILLED are allowed.
//                 Note that these are the flags used on non-multireg nodes,
//                 and this method adds the appropriate flags to the
//                 incoming MultiRegSpillFlags and returns it.
//    idx    -     Position or index of the register
//
// Return Value:
//    The new value for the node's MultiRegSpillFlags.
//
inline MultiRegSpillFlags SetMultiRegSpillFlagsByIdx(MultiRegSpillFlags oldFlags, GenTreeFlags flagsToSet, unsigned idx)
{
    static_assert_no_msg(MAX_RET_REG_COUNT * 2 <= sizeof(unsigned char) * BITS_PER_BYTE);
    assert(idx < MAX_RET_REG_COUNT);

    MultiRegSpillFlags newFlags = oldFlags;
    unsigned           bits     = 0;
    if (flagsToSet & GTF_SPILL)
    {
        bits |= PACKED_GTF_SPILL;
    }
    if (flagsToSet & GTF_SPILLED)
    {
        bits |= PACKED_GTF_SPILLED;
    }

    const unsigned char packedFlags = PACKED_GTF_SPILL | PACKED_GTF_SPILLED;

    // Clear anything that was already there by masking out the bits before 'or'ing in what we want there.
    newFlags = (unsigned char)((newFlags & ~(packedFlags << (idx * 2))) | (bits << (idx * 2)));
    return newFlags;
}

// gtLclVar -- load/store/addr of local variable

struct GenTreeLclVar : public GenTreeLclVarCommon
{
private:
    regNumberSmall     gtOtherReg[MAX_MULTIREG_COUNT - 1];
    MultiRegSpillFlags gtSpillFlags;

public:
    INDEBUG(IL_OFFSET gtLclILoffs;) // instr offset of ref (only for JIT dumps)

    // Multireg support
    bool IsMultiReg() const
    {
        return ((gtFlags & GTF_VAR_MULTIREG) != 0);
    }
    void ClearMultiReg()
    {
        gtFlags &= ~GTF_VAR_MULTIREG;
    }
    void SetMultiReg()
    {
        gtFlags |= GTF_VAR_MULTIREG;
        ClearOtherRegFlags();
    }

    regNumber GetRegNumByIdx(int regIndex)
    {
        assert(regIndex < MAX_MULTIREG_COUNT);
        return (regIndex == 0) ? GetRegNum() : (regNumber)gtOtherReg[regIndex - 1];
    }

    void SetRegNumByIdx(regNumber reg, int regIndex)
    {
        assert(regIndex < MAX_MULTIREG_COUNT);
        if (regIndex == 0)
        {
            SetRegNum(reg);
        }
        else
        {
            gtOtherReg[regIndex - 1] = regNumberSmall(reg);
        }
    }

    GenTreeFlags GetRegSpillFlagByIdx(unsigned idx) const
    {
        return GetMultiRegSpillFlagsByIdx(gtSpillFlags, idx);
    }

    void SetRegSpillFlagByIdx(GenTreeFlags flags, unsigned idx)
    {
        gtSpillFlags = SetMultiRegSpillFlagsByIdx(gtSpillFlags, flags, idx);
    }

    unsigned int GetFieldCount(Compiler* compiler) const;
    var_types GetFieldTypeByIndex(Compiler* compiler, unsigned idx);

    //-------------------------------------------------------------------
    // clearOtherRegFlags: clear GTF_* flags associated with gtOtherRegs
    //
    // Arguments:
    //     None
    //
    // Return Value:
    //     None
    void ClearOtherRegFlags()
    {
        gtSpillFlags = 0;
    }

    //-------------------------------------------------------------------------
    // CopyOtherRegFlags: copy GTF_* flags associated with gtOtherRegs from
    // the given LclVar node.
    //
    // Arguments:
    //    fromCall  -  GenTreeLclVar node from which to copy
    //
    // Return Value:
    //    None
    //
    void CopyOtherRegFlags(GenTreeLclVar* from)
    {
        this->gtSpillFlags = from->gtSpillFlags;
    }

    GenTreeLclVar(genTreeOps oper,
                  var_types  type,
                  unsigned lclNum DEBUGARG(IL_OFFSET ilOffs = BAD_IL_OFFSET) DEBUGARG(bool largeNode = false))
        : GenTreeLclVarCommon(oper, type, lclNum DEBUGARG(largeNode)) DEBUGARG(gtLclILoffs(ilOffs))
    {
        assert(OperIsLocal(oper) || OperIsLocalAddr(oper));
    }

#if DEBUGGABLE_GENTREE
    GenTreeLclVar() : GenTreeLclVarCommon()
    {
    }
#endif
};

// gtLclFld -- load/store/addr of local variable field

struct GenTreeLclFld : public GenTreeLclVarCommon
{
private:
    uint16_t      m_lclOffs;  // offset into the variable to access
    FieldSeqNode* m_fieldSeq; // This LclFld node represents some sequences of accesses.

public:
    GenTreeLclFld(genTreeOps oper, var_types type, unsigned lclNum, unsigned lclOffs)
        : GenTreeLclVarCommon(oper, type, lclNum), m_lclOffs(static_cast<uint16_t>(lclOffs)), m_fieldSeq(nullptr)
    {
        assert(lclOffs <= UINT16_MAX);
    }

    uint16_t GetLclOffs() const
    {
        return m_lclOffs;
    }

    void SetLclOffs(unsigned lclOffs)
    {
        assert(lclOffs <= UINT16_MAX);
        m_lclOffs = static_cast<uint16_t>(lclOffs);
    }

    FieldSeqNode* GetFieldSeq() const
    {
        return m_fieldSeq;
    }

    void SetFieldSeq(FieldSeqNode* fieldSeq)
    {
        m_fieldSeq = fieldSeq;
    }

#ifdef TARGET_ARM
    bool IsOffsetMisaligned() const;
#endif // TARGET_ARM

#if DEBUGGABLE_GENTREE
    GenTreeLclFld() : GenTreeLclVarCommon()
    {
    }
#endif
};

/* gtCast -- conversion to a different type  (GT_CAST) */

struct GenTreeCast : public GenTreeOp
{
    GenTree*& CastOp()
    {
        return gtOp1;
    }
    var_types gtCastType;

    GenTreeCast(var_types type, GenTree* op, bool fromUnsigned, var_types castType DEBUGARG(bool largeNode = false))
        : GenTreeOp(GT_CAST, type, op, nullptr DEBUGARG(largeNode)), gtCastType(castType)
    {
        // We do not allow casts from floating point types to be treated as from
        // unsigned to avoid bugs related to wrong GTF_UNSIGNED in case the
        // CastOp's type changes.
        assert(!varTypeIsFloating(op) || !fromUnsigned);

        gtFlags |= fromUnsigned ? GTF_UNSIGNED : GTF_EMPTY;
    }
#if DEBUGGABLE_GENTREE
    GenTreeCast() : GenTreeOp()
    {
    }
#endif
};

// GT_BOX nodes are place markers for boxed values.  The "real" tree
// for most purposes is in gtBoxOp.
struct GenTreeBox : public GenTreeUnOp
{
    // An expanded helper call to implement the "box" if we don't get
    // rid of it any other way.  Must be in same position as op1.

    GenTree*& BoxOp()
    {
        return gtOp1;
    }
    // This is the statement that contains the assignment tree when the node is an inlined GT_BOX on a value
    // type
    Statement* gtAsgStmtWhenInlinedBoxValue;
    // And this is the statement that copies from the value being boxed to the box payload
    Statement* gtCopyStmtWhenInlinedBoxValue;

    GenTreeBox(var_types  type,
               GenTree*   boxOp,
               Statement* asgStmtWhenInlinedBoxValue,
               Statement* copyStmtWhenInlinedBoxValue)
        : GenTreeUnOp(GT_BOX, type, boxOp)
        , gtAsgStmtWhenInlinedBoxValue(asgStmtWhenInlinedBoxValue)
        , gtCopyStmtWhenInlinedBoxValue(copyStmtWhenInlinedBoxValue)
    {
    }
#if DEBUGGABLE_GENTREE
    GenTreeBox() : GenTreeUnOp()
    {
    }
#endif
};

// GenTreeField -- data member ref (GT_FIELD)
struct GenTreeField : public GenTreeUnOp
{
    CORINFO_FIELD_HANDLE gtFldHnd;
    DWORD                gtFldOffset;
    bool                 gtFldMayOverlap;
#ifdef FEATURE_READYTORUN
    CORINFO_CONST_LOOKUP gtFieldLookup;
#endif

    GenTreeField(var_types type, GenTree* obj, CORINFO_FIELD_HANDLE fldHnd, DWORD offs)
        : GenTreeUnOp(GT_FIELD, type, obj), gtFldHnd(fldHnd), gtFldOffset(offs), gtFldMayOverlap(false)
    {
#ifdef FEATURE_READYTORUN
        gtFieldLookup.addr = nullptr;
#endif
    }

#if DEBUGGABLE_GENTREE
    GenTreeField() : GenTreeUnOp()
    {
    }
#endif

    // The object this field belongs to. Will be "nullptr" for static fields.
    // Note that this is an address, i. e. for struct fields it will be ADDR(STRUCT).
    GenTree* GetFldObj() const
    {
        return gtOp1;
    }

    // True if this field is a volatile memory operation.
    bool IsVolatile() const
    {
        return (gtFlags & GTF_FLD_VOLATILE) != 0;
    }
};

// There was quite a bit of confusion in the code base about which of gtOp1 and gtOp2 was the
// 'then' and 'else' clause of a colon node.  Adding these accessors, while not enforcing anything,
// at least *allows* the programmer to be obviously correct.
// However, these conventions seem backward.
// TODO-Cleanup: If we could get these accessors used everywhere, then we could switch them.
struct GenTreeColon : public GenTreeOp
{
    GenTree*& ThenNode()
    {
        return gtOp2;
    }
    GenTree*& ElseNode()
    {
        return gtOp1;
    }

#if DEBUGGABLE_GENTREE
    GenTreeColon() : GenTreeOp()
    {
    }
#endif

    GenTreeColon(var_types typ, GenTree* thenNode, GenTree* elseNode) : GenTreeOp(GT_COLON, typ, elseNode, thenNode)
    {
    }
};

// gtCall   -- method call      (GT_CALL)
enum class InlineObservation;

//------------------------------------------------------------------------
// GenTreeCallFlags: a bitmask of flags for GenTreeCall stored in gtCallMoreFlags.
//
// clang-format off
enum GenTreeCallFlags : unsigned int
{
    GTF_CALL_M_EMPTY                   = 0,

    GTF_CALL_M_EXPLICIT_TAILCALL       = 0x00000001, // the call is "tail" prefixed and importer has performed tail call checks
    GTF_CALL_M_TAILCALL                = 0x00000002, // the call is a tailcall
    GTF_CALL_M_VARARGS                 = 0x00000004, // the call uses varargs ABI
    GTF_CALL_M_RETBUFFARG              = 0x00000008, // call has a return buffer argument
    GTF_CALL_M_DELEGATE_INV            = 0x00000010, // call to Delegate.Invoke
    GTF_CALL_M_NOGCCHECK               = 0x00000020, // not a call for computing full interruptability and therefore no GC check is required.
    GTF_CALL_M_SPECIAL_INTRINSIC       = 0x00000040, // function that could be optimized as an intrinsic
                                                     // in special cases. Used to optimize fast way out in morphing
    GTF_CALL_M_UNMGD_THISCALL          = 0x00000080, // "this" pointer (first argument) should be enregistered (only for GTF_CALL_UNMANAGED)
    GTF_CALL_M_VIRTSTUB_REL_INDIRECT   = 0x00000080, // the virtstub is indirected through a relative address (only for GTF_CALL_VIRT_STUB)
    GTF_CALL_M_NONVIRT_SAME_THIS       = 0x00000080, // callee "this" pointer is equal to caller this pointer (only for GTF_CALL_NONVIRT)
    GTF_CALL_M_FRAME_VAR_DEATH         = 0x00000100, // the compLvFrameListRoot variable dies here (last use)
    GTF_CALL_M_TAILCALL_VIA_JIT_HELPER = 0x00000200, // call is a tail call dispatched via tail call JIT helper.

#if FEATURE_TAILCALL_OPT
    GTF_CALL_M_IMPLICIT_TAILCALL       = 0x00000400, // call is an opportunistic tail call and importer has performed tail call checks
    GTF_CALL_M_TAILCALL_TO_LOOP        = 0x00000800, // call is a fast recursive tail call that can be converted into a loop
#endif

    GTF_CALL_M_PINVOKE                 = 0x00001000, // call is a pinvoke.  This mirrors VM flag CORINFO_FLG_PINVOKE.
                                                     // A call marked as Pinvoke is not necessarily a GT_CALL_UNMANAGED. For e.g.
                                                     // an IL Stub dynamically generated for a PInvoke declaration is flagged as
                                                     // a Pinvoke but not as an unmanaged call. See impCheckForPInvokeCall() to
                                                     // know when these flags are set.

    GTF_CALL_M_R2R_REL_INDIRECT        = 0x00002000, // ready to run call is indirected through a relative address
    GTF_CALL_M_DOES_NOT_RETURN         = 0x00004000, // call does not return
    GTF_CALL_M_WRAPPER_DELEGATE_INV    = 0x00008000, // call is in wrapper delegate
    GTF_CALL_M_FAT_POINTER_CHECK       = 0x00010000, // CoreRT managed calli needs transformation, that checks
                                                     // special bit in calli address. If it is set, then it is necessary
                                                     // to restore real function address and load hidden argument
                                                     // as the first argument for calli. It is CoreRT replacement for instantiating
                                                     // stubs, because executable code cannot be generated at runtime.
    GTF_CALL_M_HELPER_SPECIAL_DCE      = 0x00020000, // this helper call can be removed if it is part of a comma and
                                                     // the comma result is unused.
    GTF_CALL_M_DEVIRTUALIZED           = 0x00040000, // this call was devirtualized
    GTF_CALL_M_UNBOXED                 = 0x00080000, // this call was optimized to use the unboxed entry point
    GTF_CALL_M_GUARDED_DEVIRT          = 0x00100000, // this call is a candidate for guarded devirtualization
    GTF_CALL_M_GUARDED_DEVIRT_CHAIN    = 0x00200000, // this call is a candidate for chained guarded devirtualization
    GTF_CALL_M_GUARDED                 = 0x00400000, // this call was transformed by guarded devirtualization
    GTF_CALL_M_ALLOC_SIDE_EFFECTS      = 0x00800000, // this is a call to an allocator with side effects
    GTF_CALL_M_SUPPRESS_GC_TRANSITION  = 0x01000000, // suppress the GC transition (i.e. during a pinvoke) but a separate GC safe point is required.
    GTF_CALL_M_EXP_RUNTIME_LOOKUP      = 0x02000000, // this call needs to be tranformed into CFG for the dynamic dictionary expansion feature.
    GTF_CALL_M_STRESS_TAILCALL         = 0x04000000, // the call is NOT "tail" prefixed but GTF_CALL_M_EXPLICIT_TAILCALL was added because of tail call stress mode
    GTF_CALL_M_EXPANDED_EARLY          = 0x08000000, // the Virtual Call target address is expanded and placed in gtControlExpr in Morph rather than in Lower
    GTF_CALL_M_LATE_DEVIRT             = 0x10000000, // this call has late devirtualzation info
};

inline constexpr GenTreeCallFlags operator ~(GenTreeCallFlags a)
{
    return (GenTreeCallFlags)(~(unsigned int)a);
}

inline constexpr GenTreeCallFlags operator |(GenTreeCallFlags a, GenTreeCallFlags b)
{
    return (GenTreeCallFlags)((unsigned int)a | (unsigned int)b);
}

inline constexpr GenTreeCallFlags operator &(GenTreeCallFlags a, GenTreeCallFlags b)
{
    return (GenTreeCallFlags)((unsigned int)a & (unsigned int)b);
}

inline GenTreeCallFlags& operator |=(GenTreeCallFlags& a, GenTreeCallFlags b)
{
    return a = (GenTreeCallFlags)((unsigned int)a | (unsigned int)b);
}

inline GenTreeCallFlags& operator &=(GenTreeCallFlags& a, GenTreeCallFlags b)
{
    return a = (GenTreeCallFlags)((unsigned int)a & (unsigned int)b);
}

// clang-format on

// Return type descriptor of a GT_CALL node.
// x64 Unix, Arm64, Arm32 and x86 allow a value to be returned in multiple
// registers. For such calls this struct provides the following info
// on their return type
//    - type of value returned in each return register
//    - ABI return register numbers in which the value is returned
//    - count of return registers in which the value is returned
//
// TODO-ARM: Update this to meet the needs of Arm64 and Arm32
//
// TODO-AllArch: Right now it is used for describing multi-reg returned types.
// Eventually we would want to use it for describing even single-reg
// returned types (e.g. structs returned in single register x64/arm).
// This would allow us not to lie or normalize single struct return
// values in importer/morph.
struct ReturnTypeDesc
{
private:
    var_types m_regType[MAX_RET_REG_COUNT];
    bool      m_isEnclosingType;

#ifdef DEBUG
    bool m_inited;
#endif

public:
    ReturnTypeDesc()
    {
        Reset();
    }

    // Initialize the Return Type Descriptor for a method that returns a struct type
    void InitializeStructReturnType(Compiler* comp, CORINFO_CLASS_HANDLE retClsHnd, CorInfoCallConvExtension callConv);

    // Initialize the Return Type Descriptor for a method that returns a TYP_LONG
    // Only needed for X86 and arm32.
    void InitializeLongReturnType();

    // Reset type descriptor to defaults
    void Reset()
    {
        for (unsigned i = 0; i < MAX_RET_REG_COUNT; ++i)
        {
            m_regType[i] = TYP_UNKNOWN;
        }
        m_isEnclosingType = false;
#ifdef DEBUG
        m_inited = false;
#endif
    }

#ifdef DEBUG
    // NOTE: we only use this function when writing out IR dumps. These dumps may take place before the ReturnTypeDesc
    // has been initialized.
    unsigned TryGetReturnRegCount() const
    {
        return m_inited ? GetReturnRegCount() : 0;
    }
#endif // DEBUG

    //--------------------------------------------------------------------------------------------
    // GetReturnRegCount:  Get the count of return registers in which the return value is returned.
    //
    // Arguments:
    //    None
    //
    // Return Value:
    //   Count of return registers.
    //   Returns 0 if the return type is not returned in registers.
    unsigned GetReturnRegCount() const
    {
        assert(m_inited);

        int regCount = 0;
        for (unsigned i = 0; i < MAX_RET_REG_COUNT; ++i)
        {
            if (m_regType[i] == TYP_UNKNOWN)
            {
                break;
            }
            // otherwise
            regCount++;
        }

#ifdef DEBUG
        // Any remaining elements in m_regTypes[] should also be TYP_UNKNOWN
        for (unsigned i = regCount + 1; i < MAX_RET_REG_COUNT; ++i)
        {
            assert(m_regType[i] == TYP_UNKNOWN);
        }
#endif

        return regCount;
    }

    //-----------------------------------------------------------------------
    // IsMultiRegRetType: check whether the type is returned in multiple
    // return registers.
    //
    // Arguments:
    //    None
    //
    // Return Value:
    //    Returns true if the type is returned in multiple return registers.
    //    False otherwise.
    // Note that we only have to examine the first two values to determine this
    //
    bool IsMultiRegRetType() const
    {
        if (MAX_RET_REG_COUNT < 2)
        {
            return false;
        }
        else
        {
            assert(m_inited);
            return ((m_regType[0] != TYP_UNKNOWN) && (m_regType[1] != TYP_UNKNOWN));
        }
    }

    //--------------------------------------------------------------------------
    // GetReturnRegType:  Get var_type of the return register specified by index.
    //
    // Arguments:
    //    index - Index of the return register.
    //            First return register will have an index 0 and so on.
    //
    // Return Value:
    //    var_type of the return register specified by its index.
    //    asserts if the index does not have a valid register return type.

    var_types GetReturnRegType(unsigned index) const
    {
        var_types result = m_regType[index];
        assert(result != TYP_UNKNOWN);

        return result;
    }

    // True if this value is returned in integer register
    // that is larger than the type itself.
    bool IsEnclosingType() const
    {
        return m_isEnclosingType;
    }

    // Get ith ABI return register
    regNumber GetABIReturnReg(unsigned idx) const;

    // Get reg mask of ABI return registers
    regMaskTP GetABIReturnRegs() const;
};

class TailCallSiteInfo
{
    bool                   m_isCallvirt : 1;
    bool                   m_isCalli : 1;
    CORINFO_SIG_INFO       m_sig;
    CORINFO_RESOLVED_TOKEN m_token;

public:
    // Is the tailcall a callvirt instruction?
    bool IsCallvirt()
    {
        return m_isCallvirt;
    }

    // Is the tailcall a calli instruction?
    bool IsCalli()
    {
        return m_isCalli;
    }

    // Get the token of the callee
    CORINFO_RESOLVED_TOKEN* GetToken()
    {
        assert(!IsCalli());
        return &m_token;
    }

    // Get the signature of the callee
    CORINFO_SIG_INFO* GetSig()
    {
        return &m_sig;
    }

    // Mark the tailcall as a calli with the given signature
    void SetCalli(CORINFO_SIG_INFO* sig)
    {
        m_isCallvirt = false;
        m_isCalli    = true;
        m_sig        = *sig;
    }

    // Mark the tailcall as a callvirt with the given signature and token
    void SetCallvirt(CORINFO_SIG_INFO* sig, CORINFO_RESOLVED_TOKEN* token)
    {
        m_isCallvirt = true;
        m_isCalli    = false;
        m_sig        = *sig;
        m_token      = *token;
    }

    // Mark the tailcall as a call with the given signature and token
    void SetCall(CORINFO_SIG_INFO* sig, CORINFO_RESOLVED_TOKEN* token)
    {
        m_isCallvirt = false;
        m_isCalli    = false;
        m_sig        = *sig;
        m_token      = *token;
    }
};

class fgArgInfo;

enum class NonStandardArgKind : unsigned
{
    None,
    PInvokeFrame,
    PInvokeTarget,
    PInvokeCookie,
    WrapperDelegateCell,
    ShiftLow,
    ShiftHigh,
    FixedRetBuffer,
    VirtualStubCell,
    R2RIndirectionCell,
    ValidateIndirectCallTarget,

    // If changing this enum also change getNonStandardArgKindName and isNonStandardArgAddedLate in fgArgInfo
};

#ifdef DEBUG
const char* getNonStandardArgKindName(NonStandardArgKind kind);
#endif

enum class CFGCallKind
{
    ValidateAndCall,
    Dispatch,
};

struct GenTreeCall final : public GenTree
{
    class Use
    {
        GenTree* m_node;
        Use*     m_next;

    public:
        Use(GenTree* node, Use* next = nullptr) : m_node(node), m_next(next)
        {
            assert(node != nullptr);
        }

        GenTree*& NodeRef()
        {
            return m_node;
        }

        GenTree* GetNode() const
        {
            assert(m_node != nullptr);
            return m_node;
        }

        void SetNode(GenTree* node)
        {
            assert(node != nullptr);
            m_node = node;
        }

        Use*& NextRef()
        {
            return m_next;
        }

        Use* GetNext() const
        {
            return m_next;
        }

        void SetNext(Use* next)
        {
            m_next = next;
        }
    };

    class UseIterator
    {
        Use* m_use;

    public:
        UseIterator(Use* use) : m_use(use)
        {
        }

        Use& operator*() const
        {
            return *m_use;
        }

        Use* operator->() const
        {
            return m_use;
        }

        Use* GetUse() const
        {
            return m_use;
        }

        UseIterator& operator++()
        {
            m_use = m_use->GetNext();
            return *this;
        }

        bool operator==(const UseIterator& i) const
        {
            return m_use == i.m_use;
        }

        bool operator!=(const UseIterator& i) const
        {
            return m_use != i.m_use;
        }
    };

    class UseList
    {
        Use* m_uses;

    public:
        UseList(Use* uses) : m_uses(uses)
        {
        }

        UseIterator begin() const
        {
            return UseIterator(m_uses);
        }

        UseIterator end() const
        {
            return UseIterator(nullptr);
        }
    };

    Use* gtCallThisArg;  // The instance argument ('this' pointer)
    Use* gtCallArgs;     // The list of arguments in original evaluation order
    Use* gtCallLateArgs; // On x86:     The register arguments in an optimal order
                         // On ARM/x64: - also includes any outgoing arg space arguments
                         //             - that were evaluated into a temp LclVar
    fgArgInfo* fgArgInfo;

    UseList Args()
    {
        return UseList(gtCallArgs);
    }

    UseList LateArgs()
    {
        return UseList(gtCallLateArgs);
    }

#ifdef DEBUG
    // Used to register callsites with the EE
    CORINFO_SIG_INFO* callSig;
#endif

    union {
        TailCallSiteInfo* tailCallInfo;
        // Only used for unmanaged calls, which cannot be tail-called
        CorInfoCallConvExtension unmgdCallConv;
    };

#if FEATURE_MULTIREG_RET

    // State required to support multi-reg returning call nodes.
    //
    // TODO-AllArch: enable for all call nodes to unify single-reg and multi-reg returns.
    ReturnTypeDesc gtReturnTypeDesc;

    // GetRegNum() would always be the first return reg.
    // The following array holds the other reg numbers of multi-reg return.
    regNumberSmall gtOtherRegs[MAX_RET_REG_COUNT - 1];

    MultiRegSpillFlags gtSpillFlags;

#endif // FEATURE_MULTIREG_RET

    //-----------------------------------------------------------------------
    // GetReturnTypeDesc: get the type descriptor of return value of the call
    //
    // Arguments:
    //    None
    //
    // Returns
    //    Type descriptor of the value returned by call
    //
    // TODO-AllArch: enable for all call nodes to unify single-reg and multi-reg returns.
    const ReturnTypeDesc* GetReturnTypeDesc() const
    {
#if FEATURE_MULTIREG_RET
        return &gtReturnTypeDesc;
#else
        return nullptr;
#endif
    }

    void InitializeLongReturnType()
    {
#if FEATURE_MULTIREG_RET
        gtReturnTypeDesc.InitializeLongReturnType();
#endif
    }

    void InitializeStructReturnType(Compiler* comp, CORINFO_CLASS_HANDLE retClsHnd, CorInfoCallConvExtension callConv)
    {
#if FEATURE_MULTIREG_RET
        gtReturnTypeDesc.InitializeStructReturnType(comp, retClsHnd, callConv);
#endif
    }

    void ResetReturnType()
    {
#if FEATURE_MULTIREG_RET
        gtReturnTypeDesc.Reset();
#endif
    }

    //---------------------------------------------------------------------------
    // GetRegNumByIdx: get ith return register allocated to this call node.
    //
    // Arguments:
    //     idx   -   index of the return register
    //
    // Return Value:
    //     Return regNumber of ith return register of call node.
    //     Returns REG_NA if there is no valid return register for the given index.
    //
    regNumber GetRegNumByIdx(unsigned idx) const
    {
        assert(idx < MAX_RET_REG_COUNT);

        if (idx == 0)
        {
            return GetRegNum();
        }

#if FEATURE_MULTIREG_RET
        return (regNumber)gtOtherRegs[idx - 1];
#else
        return REG_NA;
#endif
    }

    //----------------------------------------------------------------------
    // SetRegNumByIdx: set ith return register of this call node
    //
    // Arguments:
    //    reg    -   reg number
    //    idx    -   index of the return register
    //
    // Return Value:
    //    None
    //
    void SetRegNumByIdx(regNumber reg, unsigned idx)
    {
        assert(idx < MAX_RET_REG_COUNT);

        if (idx == 0)
        {
            SetRegNum(reg);
        }
#if FEATURE_MULTIREG_RET
        else
        {
            gtOtherRegs[idx - 1] = (regNumberSmall)reg;
            assert(gtOtherRegs[idx - 1] == reg);
        }
#else
        unreached();
#endif
    }

    //----------------------------------------------------------------------------
    // ClearOtherRegs: clear multi-reg state to indicate no regs are allocated
    //
    // Arguments:
    //    None
    //
    // Return Value:
    //    None
    //
    void ClearOtherRegs()
    {
#if FEATURE_MULTIREG_RET
        for (unsigned i = 0; i < MAX_RET_REG_COUNT - 1; ++i)
        {
            gtOtherRegs[i] = REG_NA;
        }
#endif
    }

    //----------------------------------------------------------------------------
    // CopyOtherRegs: copy multi-reg state from the given call node to this node
    //
    // Arguments:
    //    fromCall  -  GenTreeCall node from which to copy multi-reg state
    //
    // Return Value:
    //    None
    //
    void CopyOtherRegs(GenTreeCall* fromCall)
    {
#if FEATURE_MULTIREG_RET
        for (unsigned i = 0; i < MAX_RET_REG_COUNT - 1; ++i)
        {
            this->gtOtherRegs[i] = fromCall->gtOtherRegs[i];
        }
#endif
    }

    // Get reg mask of all the valid registers of gtOtherRegs array
    regMaskTP GetOtherRegMask() const;

    GenTreeFlags GetRegSpillFlagByIdx(unsigned idx) const
    {
#if FEATURE_MULTIREG_RET
        return GetMultiRegSpillFlagsByIdx(gtSpillFlags, idx);
#else
        assert(!"unreached");
        return GTF_EMPTY;
#endif
    }

    void SetRegSpillFlagByIdx(GenTreeFlags flags, unsigned idx)
    {
#if FEATURE_MULTIREG_RET
        gtSpillFlags = SetMultiRegSpillFlagsByIdx(gtSpillFlags, flags, idx);
#endif
    }

    //-------------------------------------------------------------------
    // clearOtherRegFlags: clear GTF_* flags associated with gtOtherRegs
    //
    // Arguments:
    //     None
    //
    // Return Value:
    //     None
    void ClearOtherRegFlags()
    {
#if FEATURE_MULTIREG_RET
        gtSpillFlags = 0;
#endif
    }

    //-------------------------------------------------------------------------
    // CopyOtherRegFlags: copy GTF_* flags associated with gtOtherRegs from
    // the given call node.
    //
    // Arguments:
    //    fromCall  -  GenTreeCall node from which to copy
    //
    // Return Value:
    //    None
    //
    void CopyOtherRegFlags(GenTreeCall* fromCall)
    {
#if FEATURE_MULTIREG_RET
        this->gtSpillFlags = fromCall->gtSpillFlags;
#endif
    }

    bool IsUnmanaged() const
    {
        return (gtFlags & GTF_CALL_UNMANAGED) != 0;
    }
    bool NeedsNullCheck() const
    {
        return (gtFlags & GTF_CALL_NULLCHECK) != 0;
    }
    bool CallerPop() const
    {
        return (gtFlags & GTF_CALL_POP_ARGS) != 0;
    }
    bool IsVirtual() const
    {
        return (gtFlags & GTF_CALL_VIRT_KIND_MASK) != GTF_CALL_NONVIRT;
    }
    bool IsVirtualStub() const
    {
        return (gtFlags & GTF_CALL_VIRT_KIND_MASK) == GTF_CALL_VIRT_STUB;
    }
    bool IsVirtualVtable() const
    {
        return (gtFlags & GTF_CALL_VIRT_KIND_MASK) == GTF_CALL_VIRT_VTABLE;
    }
    bool IsInlineCandidate() const
    {
        return (gtFlags & GTF_CALL_INLINE_CANDIDATE) != 0;
    }

    bool IsR2ROrVirtualStubRelativeIndir()
    {
#if defined(FEATURE_READYTORUN)
        if (IsR2RRelativeIndir())
        {
            return true;
        }
#endif

        return IsVirtualStubRelativeIndir();
    }

    bool HasNonStandardAddedArgs(Compiler* compiler) const;
    int GetNonStandardAddedArgCount(Compiler* compiler) const;

    // Returns true if this call uses a retBuf argument and its calling convention
    bool HasRetBufArg() const
    {
        return (gtCallMoreFlags & GTF_CALL_M_RETBUFFARG) != 0;
    }

    //-------------------------------------------------------------------------
    // TreatAsHasRetBufArg:
    //
    // Arguments:
    //     compiler, the compiler instance so that we can call eeGetHelperNum
    //
    // Return Value:
    //     Returns true if we treat the call as if it has a retBuf argument
    //     This method may actually have a retBuf argument
    //     or it could be a JIT helper that we are still transforming during
    //     the importer phase.
    //
    // Notes:
    //     On ARM64 marking the method with the GTF_CALL_M_RETBUFFARG flag
    //     will make HasRetBufArg() return true, but will also force the
    //     use of register x8 to pass the RetBuf argument.
    //
    bool TreatAsHasRetBufArg(Compiler* compiler) const;

    bool HasFixedRetBufArg() const
    {
        if (!(hasFixedRetBuffReg() && HasRetBufArg()))
        {
            return false;
        }
#if !defined(TARGET_ARM)
        return !TargetOS::IsWindows || !callConvIsInstanceMethodCallConv(GetUnmanagedCallConv());
#else
        return true;
#endif
    }

    //-----------------------------------------------------------------------------------------
    // HasMultiRegRetVal: whether the call node returns its value in multiple return registers.
    //
    // Arguments:
    //     None
    //
    // Return Value:
    //     True if the call is returning a multi-reg return value. False otherwise.
    //
    bool HasMultiRegRetVal() const
    {
#ifdef FEATURE_MULTIREG_RET
#if defined(TARGET_X86) || defined(TARGET_ARM)
        if (varTypeIsLong(gtType))
        {
            return true;
        }
#endif

        if (!varTypeIsStruct(gtType) || HasRetBufArg())
        {
            return false;
        }
        // Now it is a struct that is returned in registers.
        return GetReturnTypeDesc()->IsMultiRegRetType();
#else  // !FEATURE_MULTIREG_RET
        return false;
#endif // !FEATURE_MULTIREG_RET
    }

    // Returns true if VM has flagged this method as CORINFO_FLG_PINVOKE.
    bool IsPInvoke() const
    {
        return (gtCallMoreFlags & GTF_CALL_M_PINVOKE) != 0;
    }

    // Note that the distinction of whether tail prefixed or an implicit tail call
    // is maintained on a call node till fgMorphCall() after which it will be
    // either a tail call (i.e. IsTailCall() is true) or a non-tail call.
    bool IsTailPrefixedCall() const
    {
        return (gtCallMoreFlags & GTF_CALL_M_EXPLICIT_TAILCALL) != 0;
    }

    // Returns true if this call didn't have an explicit tail. prefix in the IL
    // but was marked as an explicit tail call because of tail call stress mode.
    bool IsStressTailCall() const
    {
        return (gtCallMoreFlags & GTF_CALL_M_STRESS_TAILCALL) != 0;
    }

    // This method returning "true" implies that tail call flowgraph morhphing has
    // performed final checks and committed to making a tail call.
    bool IsTailCall() const
    {
        return (gtCallMoreFlags & GTF_CALL_M_TAILCALL) != 0;
    }

    // This method returning "true" implies that importer has performed tail call checks
    // and providing a hint that this can be converted to a tail call.
    bool CanTailCall() const
    {
        return IsTailPrefixedCall() || IsImplicitTailCall();
    }

    // Check whether this is a tailcall dispatched via JIT helper. We only use
    // this mechanism on x86 as it is faster than our other more general
    // tailcall mechanism.
    bool IsTailCallViaJitHelper() const
    {
#ifdef TARGET_X86
        return IsTailCall() && (gtCallMoreFlags & GTF_CALL_M_TAILCALL_VIA_JIT_HELPER);
#else
        return false;
#endif
    }

#if FEATURE_FASTTAILCALL
    bool IsFastTailCall() const
    {
#ifdef TARGET_X86
        return IsTailCall() && !(gtCallMoreFlags & GTF_CALL_M_TAILCALL_VIA_JIT_HELPER);
#else
        return IsTailCall();
#endif
    }
#else  // !FEATURE_FASTTAILCALL
    bool IsFastTailCall() const
    {
        return false;
    }
#endif // !FEATURE_FASTTAILCALL

#if FEATURE_TAILCALL_OPT
    // Returns true if this is marked for opportunistic tail calling.
    // That is, can be tail called though not explicitly prefixed with "tail" prefix.
    bool IsImplicitTailCall() const
    {
        return (gtCallMoreFlags & GTF_CALL_M_IMPLICIT_TAILCALL) != 0;
    }
    bool IsTailCallConvertibleToLoop() const
    {
        return (gtCallMoreFlags & GTF_CALL_M_TAILCALL_TO_LOOP) != 0;
    }
#else  // !FEATURE_TAILCALL_OPT
    bool IsImplicitTailCall() const
    {
        return false;
    }
    bool IsTailCallConvertibleToLoop() const
    {
        return false;
    }
#endif // !FEATURE_TAILCALL_OPT

    bool NormalizesSmallTypesOnReturn()
    {
        return GetUnmanagedCallConv() == CorInfoCallConvExtension::Managed;
    }

    bool IsSameThis() const
    {
        return (gtCallMoreFlags & GTF_CALL_M_NONVIRT_SAME_THIS) != 0;
    }
    bool IsDelegateInvoke() const
    {
        return (gtCallMoreFlags & GTF_CALL_M_DELEGATE_INV) != 0;
    }
    bool IsVirtualStubRelativeIndir() const
    {
        return IsVirtualStub() && (gtCallMoreFlags & GTF_CALL_M_VIRTSTUB_REL_INDIRECT) != 0;
    }

    bool IsR2RRelativeIndir() const
    {
#ifdef FEATURE_READYTORUN
        return (gtCallMoreFlags & GTF_CALL_M_R2R_REL_INDIRECT) != 0;
#else
        return false;
#endif
    }
#ifdef FEATURE_READYTORUN
    void setEntryPoint(const CORINFO_CONST_LOOKUP& entryPoint)
    {
        gtEntryPoint = entryPoint;
        if (gtEntryPoint.accessType == IAT_PVALUE)
        {
            gtCallMoreFlags |= GTF_CALL_M_R2R_REL_INDIRECT;
        }
    }
#endif // FEATURE_READYTORUN

    bool IsVarargs() const
    {
        return (gtCallMoreFlags & GTF_CALL_M_VARARGS) != 0;
    }

    bool IsNoReturn() const
    {
        return (gtCallMoreFlags & GTF_CALL_M_DOES_NOT_RETURN) != 0;
    }

    bool IsFatPointerCandidate() const
    {
        return (gtCallMoreFlags & GTF_CALL_M_FAT_POINTER_CHECK) != 0;
    }

    bool IsGuardedDevirtualizationCandidate() const
    {
        return (gtCallMoreFlags & GTF_CALL_M_GUARDED_DEVIRT) != 0;
    }

    bool IsPure(Compiler* compiler) const;

    bool HasSideEffects(Compiler* compiler, bool ignoreExceptions = false, bool ignoreCctors = false) const;

    void ClearFatPointerCandidate()
    {
        gtCallMoreFlags &= ~GTF_CALL_M_FAT_POINTER_CHECK;
    }

    void SetFatPointerCandidate()
    {
        gtCallMoreFlags |= GTF_CALL_M_FAT_POINTER_CHECK;
    }

    bool IsDevirtualized() const
    {
        return (gtCallMoreFlags & GTF_CALL_M_DEVIRTUALIZED) != 0;
    }

    bool IsGuarded() const
    {
        return (gtCallMoreFlags & GTF_CALL_M_GUARDED) != 0;
    }

    bool IsUnboxed() const
    {
        return (gtCallMoreFlags & GTF_CALL_M_UNBOXED) != 0;
    }

    bool IsSuppressGCTransition() const
    {
        return (gtCallMoreFlags & GTF_CALL_M_SUPPRESS_GC_TRANSITION) != 0;
    }

    void ClearGuardedDevirtualizationCandidate()
    {
        gtCallMoreFlags &= ~GTF_CALL_M_GUARDED_DEVIRT;
    }

    void SetGuardedDevirtualizationCandidate()
    {
        gtCallMoreFlags |= GTF_CALL_M_GUARDED_DEVIRT;
    }

    void SetIsGuarded()
    {
        gtCallMoreFlags |= GTF_CALL_M_GUARDED;
    }

    void SetExpRuntimeLookup()
    {
        gtCallMoreFlags |= GTF_CALL_M_EXP_RUNTIME_LOOKUP;
    }

    void ClearExpRuntimeLookup()
    {
        gtCallMoreFlags &= ~GTF_CALL_M_EXP_RUNTIME_LOOKUP;
    }

    bool IsExpRuntimeLookup() const
    {
        return (gtCallMoreFlags & GTF_CALL_M_EXP_RUNTIME_LOOKUP) != 0;
    }

    void SetExpandedEarly()
    {
        gtCallMoreFlags |= GTF_CALL_M_EXPANDED_EARLY;
    }

    void ClearExpandedEarly()
    {
        gtCallMoreFlags &= ~GTF_CALL_M_EXPANDED_EARLY;
    }

    bool IsExpandedEarly() const
    {
        return (gtCallMoreFlags & GTF_CALL_M_EXPANDED_EARLY) != 0;
    }

    //-----------------------------------------------------------------------------------------
    // GetIndirectionCellArgKind: Get the kind of indirection cell used by this call.
    //
    // Arguments:
    //     None
    //
    // Return Value:
    //     The kind (either R2RIndirectionCell or VirtualStubCell),
    //     or NonStandardArgKind::None if this call does not have an indirection cell.
    //
    NonStandardArgKind GetIndirectionCellArgKind() const
    {
        if (IsVirtualStub())
        {
            return NonStandardArgKind::VirtualStubCell;
        }

#if defined(TARGET_ARMARCH)
        // For ARM architectures, we always use an indirection cell for R2R calls.
        if (IsR2RRelativeIndir())
        {
            return NonStandardArgKind::R2RIndirectionCell;
        }
#elif defined(TARGET_XARCH)
        // On XARCH we disassemble it from callsite except for tailcalls that need indirection cell.
        if (IsR2RRelativeIndir() && IsFastTailCall())
        {
            return NonStandardArgKind::R2RIndirectionCell;
        }
#endif

        return NonStandardArgKind::None;
    }

    CFGCallKind GetCFGCallKind()
    {
#if defined(TARGET_AMD64)
        // On x64 the dispatcher is more performant, but we cannot use it when
        // we need to pass indirection cells as those go into registers that
        // are clobbered by the dispatch helper.
        bool mayUseDispatcher    = GetIndirectionCellArgKind() == NonStandardArgKind::None;
        bool shouldUseDispatcher = true;
#elif defined(TARGET_ARM64)
        bool mayUseDispatcher = true;
        // Branch predictors on ARM64 generally do not handle the dispatcher as
        // well as on x64 hardware, so only use the validator by default.
        bool       shouldUseDispatcher = false;
#else
        // Other platforms do not even support the dispatcher.
        bool mayUseDispatcher    = false;
        bool shouldUseDispatcher = false;
#endif

#ifdef DEBUG
        switch (JitConfig.JitCFGUseDispatcher())
        {
            case 0:
                shouldUseDispatcher = false;
                break;
            case 1:
                shouldUseDispatcher = true;
                break;
            default:
                break;
        }
#endif

        return mayUseDispatcher && shouldUseDispatcher ? CFGCallKind::Dispatch : CFGCallKind::ValidateAndCall;
    }

    void ResetArgInfo();

    GenTreeCallFlags     gtCallMoreFlags;    // in addition to gtFlags
    gtCallTypes          gtCallType : 3;     // value from the gtCallTypes enumeration
    var_types            gtReturnType : 5;   // exact return type
    CORINFO_CLASS_HANDLE gtRetClsHnd;        // The return type handle of the call if it is a struct; always available
    void*                gtStubCallStubAddr; // GTF_CALL_VIRT_STUB - these are never inlined

    union {
        // only used for CALLI unmanaged calls (CT_INDIRECT)
        GenTree* gtCallCookie;
        // gtInlineCandidateInfo is only used when inlining methods
        InlineCandidateInfo*                  gtInlineCandidateInfo;
        GuardedDevirtualizationCandidateInfo* gtGuardedDevirtualizationCandidateInfo;
        ClassProfileCandidateInfo*            gtClassProfileCandidateInfo;
        LateDevirtualizationInfo*             gtLateDevirtualizationInfo;
        CORINFO_GENERIC_HANDLE compileTimeHelperArgumentHandle; // Used to track type handle argument of dynamic helpers
        void*                  gtDirectCallAddress; // Used to pass direct call address between lower and codegen
    };

    // expression evaluated after args are placed which determines the control target
    GenTree* gtControlExpr;

    union {
        CORINFO_METHOD_HANDLE gtCallMethHnd; // CT_USER_FUNC or CT_HELPER
        GenTree*              gtCallAddr;    // CT_INDIRECT
    };

#ifdef FEATURE_READYTORUN
    // Call target lookup info for method call from a Ready To Run module
    CORINFO_CONST_LOOKUP gtEntryPoint;
#endif

#if defined(DEBUG) || defined(INLINE_DATA)
    // For non-inline candidates, track the first observation
    // that blocks candidacy.
    InlineObservation gtInlineObservation;

    // IL offset of the call wrt its parent method.
    IL_OFFSET gtRawILOffset;

    // In DEBUG we report even non inline candidates in the inline tree in
    // fgNoteNonInlineCandidate. We need to keep around the inline context for
    // this as normally it's part of the candidate info.
    class InlineContext* gtInlineContext;
#endif // defined(DEBUG) || defined(INLINE_DATA)

    bool IsHelperCall() const
    {
        return gtCallType == CT_HELPER;
    }

    bool IsHelperCall(CORINFO_METHOD_HANDLE callMethHnd) const
    {
        return IsHelperCall() && (callMethHnd == gtCallMethHnd);
    }

    bool IsHelperCall(Compiler* compiler, unsigned helper) const;

    void ReplaceCallOperand(GenTree** operandUseEdge, GenTree* replacement);

    bool AreArgsComplete() const;

    CorInfoCallConvExtension GetUnmanagedCallConv() const
    {
        return IsUnmanaged() ? unmgdCallConv : CorInfoCallConvExtension::Managed;
    }

    static bool Equals(GenTreeCall* c1, GenTreeCall* c2);

    GenTreeCall(var_types type) : GenTree(GT_CALL, type)
    {
        fgArgInfo = nullptr;
    }
#if DEBUGGABLE_GENTREE
    GenTreeCall() : GenTree()
    {
    }
#endif
};

struct GenTreeCmpXchg : public GenTree
{
    GenTree* gtOpLocation;
    GenTree* gtOpValue;
    GenTree* gtOpComparand;

    GenTreeCmpXchg(var_types type, GenTree* loc, GenTree* val, GenTree* comparand)
        : GenTree(GT_CMPXCHG, type), gtOpLocation(loc), gtOpValue(val), gtOpComparand(comparand)
    {
        // There's no reason to do a compare-exchange on a local location, so we'll assume that all of these
        // have global effects.
        gtFlags |= (GTF_GLOB_REF | GTF_ASG);

        // Merge in flags from operands
        gtFlags |= gtOpLocation->gtFlags & GTF_ALL_EFFECT;
        gtFlags |= gtOpValue->gtFlags & GTF_ALL_EFFECT;
        gtFlags |= gtOpComparand->gtFlags & GTF_ALL_EFFECT;
    }
#if DEBUGGABLE_GENTREE
    GenTreeCmpXchg() : GenTree()
    {
    }
#endif
};

#if !defined(TARGET_64BIT)
struct GenTreeMultiRegOp : public GenTreeOp
{
    regNumber gtOtherReg;

    // GTF_SPILL or GTF_SPILLED flag on a multi-reg node indicates that one or
    // more of its result regs are in that state.  The spill flag of each of the
    // return register is stored here. We only need 2 bits per returned register,
    // so this is treated as a 2-bit array. No architecture needs more than 8 bits.

    MultiRegSpillFlags gtSpillFlags;

    GenTreeMultiRegOp(genTreeOps oper, var_types type, GenTree* op1, GenTree* op2)
        : GenTreeOp(oper, type, op1, op2), gtOtherReg(REG_NA)
    {
        ClearOtherRegFlags();
    }

    unsigned GetRegCount() const
    {
        return (TypeGet() == TYP_LONG) ? 2 : 1;
    }

    //---------------------------------------------------------------------------
    // GetRegNumByIdx: get ith register allocated to this struct argument.
    //
    // Arguments:
    //     idx   -   index of the register
    //
    // Return Value:
    //     Return regNumber of ith register of this register argument
    //
    regNumber GetRegNumByIdx(unsigned idx) const
    {
        assert(idx < 2);

        if (idx == 0)
        {
            return GetRegNum();
        }

        return gtOtherReg;
    }

    GenTreeFlags GetRegSpillFlagByIdx(unsigned idx) const
    {
        return GetMultiRegSpillFlagsByIdx(gtSpillFlags, idx);
    }

    void SetRegSpillFlagByIdx(GenTreeFlags flags, unsigned idx)
    {
#if FEATURE_MULTIREG_RET
        gtSpillFlags = SetMultiRegSpillFlagsByIdx(gtSpillFlags, flags, idx);
#endif
    }

    //--------------------------------------------------------------------------
    // GetRegType:  Get var_type of the register specified by index.
    //
    // Arguments:
    //    index - Index of the register.
    //            First register will have an index 0 and so on.
    //
    // Return Value:
    //    var_type of the register specified by its index.

    var_types GetRegType(unsigned index)
    {
        assert(index < 2);
        // The type of register is usually the same as GenTree type, since GenTreeMultiRegOp usually defines a single
        // reg.
        // The special case is when we have TYP_LONG, which may be a MUL_LONG, or a DOUBLE arg passed as LONG,
        // in which case we need to separate them into int for each index.
        var_types result = TypeGet();
        if (result == TYP_LONG)
        {
            result = TYP_INT;
        }
        return result;
    }

    //-------------------------------------------------------------------
    // clearOtherRegFlags: clear GTF_* flags associated with gtOtherRegs
    //
    // Arguments:
    //     None
    //
    // Return Value:
    //     None
    //
    void ClearOtherRegFlags()
    {
        gtSpillFlags = 0;
    }

#if DEBUGGABLE_GENTREE
    GenTreeMultiRegOp() : GenTreeOp()
    {
    }
#endif
};
#endif // !defined(TARGET_64BIT)

struct GenTreeFptrVal : public GenTree
{
    CORINFO_METHOD_HANDLE gtFptrMethod;

    bool gtFptrDelegateTarget;

#ifdef FEATURE_READYTORUN
    CORINFO_CONST_LOOKUP gtEntryPoint;
#endif

    GenTreeFptrVal(var_types type, CORINFO_METHOD_HANDLE meth)
        : GenTree(GT_FTN_ADDR, type), gtFptrMethod(meth), gtFptrDelegateTarget(false)
    {
#ifdef FEATURE_READYTORUN
        gtEntryPoint.addr       = nullptr;
        gtEntryPoint.accessType = IAT_VALUE;
#endif
    }
#if DEBUGGABLE_GENTREE
    GenTreeFptrVal() : GenTree()
    {
    }
#endif
};

/* gtQmark */
struct GenTreeQmark : public GenTreeOp
{
    GenTreeQmark(var_types type, GenTree* cond, GenTreeColon* colon) : GenTreeOp(GT_QMARK, type, cond, colon)
    {
        // These must follow a specific form.
        assert((cond != nullptr) && cond->TypeIs(TYP_INT));
        assert((colon != nullptr) && colon->OperIs(GT_COLON));
    }

#if DEBUGGABLE_GENTREE
    GenTreeQmark() : GenTreeOp()
    {
    }
#endif
};

/* gtIntrinsic   -- intrinsic   (possibly-binary op [NULL op2 is allowed] with an additional field) */

struct GenTreeIntrinsic : public GenTreeOp
{
    NamedIntrinsic        gtIntrinsicName;
    CORINFO_METHOD_HANDLE gtMethodHandle; // Method handle of the method which is treated as an intrinsic.

#ifdef FEATURE_READYTORUN
    // Call target lookup info for method call from a Ready To Run module
    CORINFO_CONST_LOOKUP gtEntryPoint;
#endif

    GenTreeIntrinsic(var_types type, GenTree* op1, NamedIntrinsic intrinsicName, CORINFO_METHOD_HANDLE methodHandle)
        : GenTreeOp(GT_INTRINSIC, type, op1, nullptr), gtIntrinsicName(intrinsicName), gtMethodHandle(methodHandle)
    {
        assert(intrinsicName != NI_Illegal);
    }

    GenTreeIntrinsic(
        var_types type, GenTree* op1, GenTree* op2, NamedIntrinsic intrinsicName, CORINFO_METHOD_HANDLE methodHandle)
        : GenTreeOp(GT_INTRINSIC, type, op1, op2), gtIntrinsicName(intrinsicName), gtMethodHandle(methodHandle)
    {
        assert(intrinsicName != NI_Illegal);
    }

#if DEBUGGABLE_GENTREE
    GenTreeIntrinsic() : GenTreeOp()
    {
    }
#endif
};

// GenTreeMultiOp - a node with a flexible count of operands stored in an array.
// The array can be an inline one, or a dynamic one, or both, with switching
// between them supported. See GenTreeJitIntrinsic for an example of a node
// utilizing GenTreeMultiOp. GTF_REVERSE_OPS is supported for GenTreeMultiOp's
// with two operands.
//
struct GenTreeMultiOp : public GenTree
{
public:
    class Iterator
    {
    protected:
        GenTree** m_use;

        Iterator(GenTree** use) : m_use(use)
        {
        }

    public:
        Iterator& operator++()
        {
            m_use++;
            return *this;
        }

        bool operator==(const Iterator& other) const
        {
            return m_use == other.m_use;
        }

        bool operator!=(const Iterator& other) const
        {
            return m_use != other.m_use;
        }
    };

    class OperandsIterator final : public Iterator
    {
    public:
        OperandsIterator(GenTree** use) : Iterator(use)
        {
        }

        GenTree* operator*()
        {
            return *m_use;
        }
    };

    class UseEdgesIterator final : public Iterator
    {
    public:
        UseEdgesIterator(GenTree** use) : Iterator(use)
        {
        }

        GenTree** operator*()
        {
            return m_use;
        }
    };

private:
    GenTree** m_operands;

protected:
    template <unsigned InlineOperandCount, typename... Operands>
    GenTreeMultiOp(genTreeOps    oper,
                   var_types     type,
                   CompAllocator allocator,
                   GenTree* (&inlineOperands)[InlineOperandCount] DEBUGARG(bool largeNode),
                   Operands... operands)
        : GenTree(oper, type DEBUGARG(largeNode))
    {
        const size_t OperandCount = sizeof...(Operands);

        m_operands = (OperandCount <= InlineOperandCount) ? inlineOperands : allocator.allocate<GenTree*>(OperandCount);

        // "OperandCount + 1" so that it works well when OperandCount is 0.
        GenTree* operandsArray[OperandCount + 1]{operands...};
        InitializeOperands(operandsArray, OperandCount);
    }

    // Note that this constructor takes the owndership of the "operands" array.
    template <unsigned InlineOperandCount>
    GenTreeMultiOp(genTreeOps oper,
                   var_types  type,
                   GenTree**  operands,
                   size_t     operandCount,
                   GenTree* (&inlineOperands)[InlineOperandCount] DEBUGARG(bool largeNode))
        : GenTree(oper, type DEBUGARG(largeNode))
    {
        m_operands = (operandCount <= InlineOperandCount) ? inlineOperands : operands;

        InitializeOperands(operands, operandCount);
    }

public:
#if DEBUGGABLE_GENTREE
    GenTreeMultiOp() : GenTree()
    {
    }
#endif

    GenTree*& Op(size_t index)
    {
        size_t actualIndex = index - 1;
        assert(actualIndex < m_operandCount);
        assert(m_operands[actualIndex] != nullptr);

        return m_operands[actualIndex];
    }

    GenTree* Op(size_t index) const
    {
        return const_cast<GenTreeMultiOp*>(this)->Op(index);
    }

    // Note that unlike the general "Operands" iterator, this specialized version does not respect GTF_REVERSE_OPS.
    IteratorPair<OperandsIterator> Operands()
    {
        return MakeIteratorPair(OperandsIterator(GetOperandArray()),
                                OperandsIterator(GetOperandArray() + GetOperandCount()));
    }

    // Note that unlike the general "UseEdges" iterator, this specialized version does not respect GTF_REVERSE_OPS.
    IteratorPair<UseEdgesIterator> UseEdges()
    {
        return MakeIteratorPair(UseEdgesIterator(GetOperandArray()),
                                UseEdgesIterator(GetOperandArray() + GetOperandCount()));
    }

    size_t GetOperandCount() const
    {
        return m_operandCount;
    }

    GenTree** GetOperandArray(size_t startIndex = 0) const
    {
        return m_operands + startIndex;
    }

protected:
    // Reconfigures the operand array, leaving it in a "dirty" state.
    void ResetOperandArray(size_t    newOperandCount,
                           Compiler* compiler,
                           GenTree** inlineOperands,
                           size_t    inlineOperandCount);

    static bool OperandsAreEqual(GenTreeMultiOp* op1, GenTreeMultiOp* op2);

private:
    void InitializeOperands(GenTree** operands, size_t operandCount);

    void SetOperandCount(size_t newOperandCount)
    {
        assert(FitsIn<uint8_t>(newOperandCount));
        m_operandCount = static_cast<uint8_t>(newOperandCount);
    }
};

// Helper class used to implement the constructor of GenTreeJitIntrinsic which
// transfers the ownership of the passed-in array to the underlying MultiOp node.
class IntrinsicNodeBuilder final
{
    friend struct GenTreeJitIntrinsic;

    GenTree** m_operands;
    size_t    m_operandCount;
    GenTree*  m_inlineOperands[2];

public:
    IntrinsicNodeBuilder(CompAllocator allocator, size_t operandCount) : m_operandCount(operandCount)
    {
        m_operands =
            (operandCount <= ArrLen(m_inlineOperands)) ? m_inlineOperands : allocator.allocate<GenTree*>(operandCount);
#ifdef DEBUG
        for (size_t i = 0; i < operandCount; i++)
        {
            m_operands[i] = nullptr;
        }
#endif // DEBUG
    }

    IntrinsicNodeBuilder(CompAllocator allocator, GenTreeMultiOp* source) : m_operandCount(source->GetOperandCount())
    {
        m_operands = (m_operandCount <= ArrLen(m_inlineOperands)) ? m_inlineOperands
                                                                  : allocator.allocate<GenTree*>(m_operandCount);
        for (size_t i = 0; i < m_operandCount; i++)
        {
            m_operands[i] = source->Op(i + 1);
        }
    }

    void AddOperand(size_t index, GenTree* operand)
    {
        assert(index < m_operandCount);
        assert(m_operands[index] == nullptr);
        m_operands[index] = operand;
    }

    GenTree* GetOperand(size_t index) const
    {
        assert(index < m_operandCount);
        assert(m_operands[index] != nullptr);
        return m_operands[index];
    }

    size_t GetOperandCount() const
    {
        return m_operandCount;
    }

private:
    GenTree** GetBuiltOperands()
    {
#ifdef DEBUG
        for (size_t i = 0; i < m_operandCount; i++)
        {
            assert(m_operands[i] != nullptr);
        }
#endif // DEBUG

        return m_operands;
    }
};

struct GenTreeJitIntrinsic : public GenTreeMultiOp
{
protected:
    GenTree*       gtInlineOperands[2];
    uint16_t       gtLayoutNum;
    unsigned char  gtAuxiliaryJitType; // For intrinsics than need another type (e.g. Avx2.Gather* or SIMD (by element))
    regNumberSmall gtOtherReg;         // For intrinsics that return 2 registers
    unsigned char  gtSimdBaseJitType;  // SIMD vector base JIT type
    unsigned char  gtSimdSize;         // SIMD vector size in bytes, use 0 for scalar intrinsics

#if defined(FEATURE_SIMD)
    union {
        SIMDIntrinsicID gtSIMDIntrinsicID; // operation Id
        NamedIntrinsic  gtHWIntrinsicId;
    };
#else
    NamedIntrinsic gtHWIntrinsicId;
#endif

public:
    unsigned GetLayoutNum() const
    {
        return gtLayoutNum;
    }

    void SetLayoutNum(unsigned layoutNum)
    {
        assert(FitsIn<uint16_t>(layoutNum));
        gtLayoutNum = static_cast<uint16_t>(layoutNum);
    }

    regNumber GetOtherReg() const
    {
        return (regNumber)gtOtherReg;
    }

    void SetOtherReg(regNumber reg)
    {
        gtOtherReg = (regNumberSmall)reg;
        assert(gtOtherReg == reg);
    }

    CorInfoType GetAuxiliaryJitType() const
    {
        return (CorInfoType)gtAuxiliaryJitType;
    }

    void SetAuxiliaryJitType(CorInfoType auxiliaryJitType)
    {
        gtAuxiliaryJitType = (unsigned char)auxiliaryJitType;
        assert(gtAuxiliaryJitType == auxiliaryJitType);
    }

    var_types GetAuxiliaryType() const;

    CorInfoType GetSimdBaseJitType() const
    {
        return (CorInfoType)gtSimdBaseJitType;
    }

    CorInfoType GetNormalizedSimdBaseJitType() const
    {
        CorInfoType simdBaseJitType = GetSimdBaseJitType();
        switch (simdBaseJitType)
        {
            case CORINFO_TYPE_NATIVEINT:
            {
#ifdef TARGET_64BIT
                return CORINFO_TYPE_LONG;
#else
                return CORINFO_TYPE_INT;
#endif
            }

            case CORINFO_TYPE_NATIVEUINT:
            {
#ifdef TARGET_64BIT
                return CORINFO_TYPE_ULONG;
#else
                return CORINFO_TYPE_UINT;
#endif
            }

            default:
                return simdBaseJitType;
        }
    }

    void SetSimdBaseJitType(CorInfoType simdBaseJitType)
    {
        gtSimdBaseJitType = (unsigned char)simdBaseJitType;
        assert(gtSimdBaseJitType == simdBaseJitType);
    }

    var_types GetSimdBaseType() const;

    unsigned char GetSimdSize() const
    {
        return gtSimdSize;
    }

    void SetSimdSize(unsigned simdSize)
    {
        gtSimdSize = (unsigned char)simdSize;
        assert(gtSimdSize == simdSize);
    }

    template <typename... Operands>
    GenTreeJitIntrinsic(genTreeOps    oper,
                        var_types     type,
                        CompAllocator allocator,
                        CorInfoType   simdBaseJitType,
                        unsigned      simdSize,
                        Operands... operands)
        : GenTreeMultiOp(oper, type, allocator, gtInlineOperands DEBUGARG(false), operands...)
        , gtLayoutNum(0)
        , gtAuxiliaryJitType(CORINFO_TYPE_UNDEF)
        , gtOtherReg(REG_NA)
        , gtSimdBaseJitType((unsigned char)simdBaseJitType)
        , gtSimdSize((unsigned char)simdSize)
        , gtHWIntrinsicId(NI_Illegal)
    {
        assert(gtSimdBaseJitType == simdBaseJitType);
        assert(gtSimdSize == simdSize);
    }

#if DEBUGGABLE_GENTREE
    GenTreeJitIntrinsic() : GenTreeMultiOp()
    {
    }
#endif

protected:
    GenTreeJitIntrinsic(genTreeOps             oper,
                        var_types              type,
                        IntrinsicNodeBuilder&& nodeBuilder,
                        CorInfoType            simdBaseJitType,
                        unsigned               simdSize)
        : GenTreeMultiOp(oper,
                         type,
                         nodeBuilder.GetBuiltOperands(),
                         nodeBuilder.GetOperandCount(),
                         gtInlineOperands DEBUGARG(false))
        , gtLayoutNum(0)
        , gtAuxiliaryJitType(CORINFO_TYPE_UNDEF)
        , gtOtherReg(REG_NA)
        , gtSimdBaseJitType((unsigned char)simdBaseJitType)
        , gtSimdSize((unsigned char)simdSize)
        , gtHWIntrinsicId(NI_Illegal)
    {
        assert(gtSimdBaseJitType == simdBaseJitType);
        assert(gtSimdSize == simdSize);
    }

public:
    bool isSIMD() const
    {
        return gtSimdSize != 0;
    }
};

#ifdef FEATURE_SIMD

/* gtSIMD   -- SIMD intrinsic   (possibly-binary op [NULL op2 is allowed] with additional fields) */
struct GenTreeSIMD : public GenTreeJitIntrinsic
{
    GenTreeSIMD(var_types              type,
                IntrinsicNodeBuilder&& nodeBuilder,
                SIMDIntrinsicID        simdIntrinsicID,
                CorInfoType            simdBaseJitType,
                unsigned               simdSize)
        : GenTreeJitIntrinsic(GT_SIMD, type, std::move(nodeBuilder), simdBaseJitType, simdSize)
    {
        gtSIMDIntrinsicID = simdIntrinsicID;
    }

    GenTreeSIMD(var_types       type,
                CompAllocator   allocator,
                GenTree*        op1,
                SIMDIntrinsicID simdIntrinsicID,
                CorInfoType     simdBaseJitType,
                unsigned        simdSize)
        : GenTreeJitIntrinsic(GT_SIMD, type, allocator, simdBaseJitType, simdSize, op1)
    {
        gtSIMDIntrinsicID = simdIntrinsicID;
    }

    GenTreeSIMD(var_types       type,
                CompAllocator   allocator,
                GenTree*        op1,
                GenTree*        op2,
                SIMDIntrinsicID simdIntrinsicID,
                CorInfoType     simdBaseJitType,
                unsigned        simdSize)
        : GenTreeJitIntrinsic(GT_SIMD, type, allocator, simdBaseJitType, simdSize, op1, op2)
    {
        gtSIMDIntrinsicID = simdIntrinsicID;
    }

#if DEBUGGABLE_GENTREE
    GenTreeSIMD() : GenTreeJitIntrinsic()
    {
    }
#endif

    bool OperIsMemoryLoad() const; // Returns true for the SIMD Intrinsic instructions that have MemoryLoad semantics,
                                   // false otherwise

    SIMDIntrinsicID GetSIMDIntrinsicId() const
    {
        return gtSIMDIntrinsicID;
    }

    static bool Equals(GenTreeSIMD* op1, GenTreeSIMD* op2);
};
#endif // FEATURE_SIMD

#ifdef FEATURE_HW_INTRINSICS
struct GenTreeHWIntrinsic : public GenTreeJitIntrinsic
{
    GenTreeHWIntrinsic(var_types              type,
                       IntrinsicNodeBuilder&& nodeBuilder,
                       NamedIntrinsic         hwIntrinsicID,
                       CorInfoType            simdBaseJitType,
                       unsigned               simdSize,
                       bool                   isSimdAsHWIntrinsic)
        : GenTreeJitIntrinsic(GT_HWINTRINSIC, type, std::move(nodeBuilder), simdBaseJitType, simdSize)
    {
        SetHWIntrinsicId(hwIntrinsicID);

        if (OperIsMemoryStore())
        {
            gtFlags |= (GTF_GLOB_REF | GTF_ASG);
        }

        if (isSimdAsHWIntrinsic)
        {
            gtFlags |= GTF_SIMDASHW_OP;
        }
    }

    template <typename... Operands>
    GenTreeHWIntrinsic(var_types      type,
                       CompAllocator  allocator,
                       NamedIntrinsic hwIntrinsicID,
                       CorInfoType    simdBaseJitType,
                       unsigned       simdSize,
                       bool           isSimdAsHWIntrinsic,
                       Operands... operands)
        : GenTreeJitIntrinsic(GT_HWINTRINSIC, type, allocator, simdBaseJitType, simdSize, operands...)
    {
        SetHWIntrinsicId(hwIntrinsicID);

        if ((sizeof...(Operands) > 0) && OperIsMemoryStore())
        {
            gtFlags |= (GTF_GLOB_REF | GTF_ASG);
        }

        if (isSimdAsHWIntrinsic)
        {
            gtFlags |= GTF_SIMDASHW_OP;
        }
    }

#if DEBUGGABLE_GENTREE
    GenTreeHWIntrinsic() : GenTreeJitIntrinsic()
    {
    }
#endif

    bool OperIsMemoryLoad() const;  // Returns true for the HW Intrinsic instructions that have MemoryLoad semantics,
                                    // false otherwise
    bool OperIsMemoryStore() const; // Returns true for the HW Intrinsic instructions that have MemoryStore semantics,
                                    // false otherwise
    bool OperIsMemoryLoadOrStore() const; // Returns true for the HW Intrinsic instructions that have MemoryLoad or
                                          // MemoryStore semantics, false otherwise
    bool IsSimdAsHWIntrinsic() const
    {
        return (gtFlags & GTF_SIMDASHW_OP) != 0;
    }
    unsigned GetResultOpNumForFMA(GenTree* use, GenTree* op1, GenTree* op2, GenTree* op3);

    NamedIntrinsic GetHWIntrinsicId() const;

    //---------------------------------------------------------------------------------------
    // ChangeHWIntrinsicId: Change the intrinsic id for this node.
    //
    // This method just sets the intrinsic id, asserting that the new intrinsic
    // has the same number of operands as the old one, optionally setting some of
    // the new operands. Intrinsics with an unknown number of operands are exempt
    // from the "do I have the same number of operands" check however, so this method must
    // be used with care. Use "ResetHWIntrinsicId" if you need to fully reconfigure
    // the node for a different intrinsic, with a possibly different number of operands.
    //
    // Arguments:
    //    intrinsicId - the new intrinsic id for the node
    //    operands    - optional operands to set while changing the id
    //
    // Notes:
    //    It is the caller's responsibility to update side effect flags.
    //
    template <typename... Operands>
    void ChangeHWIntrinsicId(NamedIntrinsic intrinsicId, Operands... operands)
    {
        const size_t OperandCount = sizeof...(Operands);
        assert(OperandCount <= GetOperandCount());

        SetHWIntrinsicId(intrinsicId);

        GenTree*  operandsArray[OperandCount + 1]{operands...};
        GenTree** operandsStore = GetOperandArray();

        for (size_t i = 0; i < OperandCount; i++)
        {
            operandsStore[i] = operandsArray[i];
        }
    }

    //---------------------------------------------------------------------------------------
    // ResetHWIntrinsicId: Reset the intrinsic id for this node.
    //
    // This method resets the intrinsic id, fully reconfiguring the node. It must
    // be supplied with all the operands the new node needs, and can allocate a
    // new dynamic array if the operands do not fit into in an inline one, in which
    // case a compiler argument is used to get the memory allocator.
    //
    // This method is similar to "ChangeHWIntrinsicId" but is more versatile and
    // thus more expensive. Use it when you need to bash to an intrinsic id with
    // a different number of operands than what the original node had, or, which
    // is equivalent, when you do not know the original number of operands.
    //
    // Arguments:
    //    intrinsicId - the new intrinsic id for the node
    //    compiler    - compiler to allocate memory with, can be "nullptr" if the
    //                  number of new operands does not exceed the length of the
    //                  inline array (so, there are 2 or fewer of them)
    //    operands    - *all* operands for the new node
    //
    // Notes:
    //    It is the caller's responsibility to update side effect flags.
    //
    template <typename... Operands>
    void ResetHWIntrinsicId(NamedIntrinsic intrinsicId, Compiler* compiler, Operands... operands)
    {
        const size_t NewOperandCount = sizeof...(Operands);
        assert((compiler != nullptr) || (NewOperandCount <= ArrLen(gtInlineOperands)));

        ResetOperandArray(NewOperandCount, compiler, gtInlineOperands, ArrLen(gtInlineOperands));
        ChangeHWIntrinsicId(intrinsicId, operands...);
    }

    void ResetHWIntrinsicId(NamedIntrinsic intrinsicId, GenTree* op1, GenTree* op2)
    {
        ResetHWIntrinsicId(intrinsicId, static_cast<Compiler*>(nullptr), op1, op2);
    }

    void ResetHWIntrinsicId(NamedIntrinsic intrinsicId, GenTree* op1)
    {
        ResetHWIntrinsicId(intrinsicId, static_cast<Compiler*>(nullptr), op1);
    }

    void ResetHWIntrinsicId(NamedIntrinsic intrinsicId)
    {
        ResetHWIntrinsicId(intrinsicId, static_cast<Compiler*>(nullptr));
    }

    static bool Equals(GenTreeHWIntrinsic* op1, GenTreeHWIntrinsic* op2);

private:
    void SetHWIntrinsicId(NamedIntrinsic intrinsicId);
};
#endif // FEATURE_HW_INTRINSICS

/* gtIndex -- array access */

struct GenTreeIndex : public GenTreeOp
{
    GenTree*& Arr()
    {
        return gtOp1;
    }
    GenTree*& Index()
    {
        return gtOp2;
    }

    unsigned             gtIndElemSize;     // size of elements in the array
    CORINFO_CLASS_HANDLE gtStructElemClass; // If the element type is a struct, this is the struct type.

    GenTreeIndex(var_types type, GenTree* arr, GenTree* ind, unsigned indElemSize)
        : GenTreeOp(GT_INDEX, type, arr, ind)
        , gtIndElemSize(indElemSize)
        , gtStructElemClass(nullptr) // We always initialize this after construction.
    {
#ifdef DEBUG
        if (JitConfig.JitSkipArrayBoundCheck() == 1)
        {
            // Skip bounds check
        }
        else
#endif
        {
            // Do bounds check
            gtFlags |= GTF_INX_RNGCHK;
        }

        gtFlags |= GTF_EXCEPT | GTF_GLOB_REF;
    }
#if DEBUGGABLE_GENTREE
    GenTreeIndex() : GenTreeOp()
    {
    }
#endif
};

// gtIndexAddr: given an array object and an index, checks that the index is within the bounds of the array if
//              necessary and produces the address of the value at that index of the array.
struct GenTreeIndexAddr : public GenTreeOp
{
    GenTree*& Arr()
    {
        return gtOp1;
    }
    GenTree*& Index()
    {
        return gtOp2;
    }

    CORINFO_CLASS_HANDLE gtStructElemClass; // If the element type is a struct, this is the struct type.

    BasicBlock* gtIndRngFailBB; // Basic block to jump to for array-index-out-of-range

    var_types gtElemType;   // The element type of the array.
    unsigned  gtElemSize;   // size of elements in the array
    unsigned  gtLenOffset;  // The offset from the array's base address to its length.
    unsigned  gtElemOffset; // The offset from the array's base address to its first element.

    GenTreeIndexAddr(GenTree*             arr,
                     GenTree*             ind,
                     var_types            elemType,
                     CORINFO_CLASS_HANDLE structElemClass,
                     unsigned             elemSize,
                     unsigned             lenOffset,
                     unsigned             elemOffset)
        : GenTreeOp(GT_INDEX_ADDR, TYP_BYREF, arr, ind)
        , gtStructElemClass(structElemClass)
        , gtIndRngFailBB(nullptr)
        , gtElemType(elemType)
        , gtElemSize(elemSize)
        , gtLenOffset(lenOffset)
        , gtElemOffset(elemOffset)
    {
#ifdef DEBUG
        if (JitConfig.JitSkipArrayBoundCheck() == 1)
        {
            // Skip bounds check
        }
        else
#endif
        {
            // Do bounds check
            gtFlags |= GTF_INX_RNGCHK;
        }

        gtFlags |= GTF_EXCEPT | GTF_GLOB_REF;
    }

#if DEBUGGABLE_GENTREE
    GenTreeIndexAddr() : GenTreeOp()
    {
    }
#endif
};

/* gtArrLen -- array length (GT_ARR_LENGTH)
   GT_ARR_LENGTH is used for "arr.length" */

struct GenTreeArrLen : public GenTreeUnOp
{
    GenTree*& ArrRef()
    {
        return gtOp1;
    } // the array address node
private:
    int gtArrLenOffset; // constant to add to "gtArrRef" to get the address of the array length.

public:
    inline int ArrLenOffset()
    {
        return gtArrLenOffset;
    }

    GenTreeArrLen(var_types type, GenTree* arrRef, int lenOffset)
        : GenTreeUnOp(GT_ARR_LENGTH, type, arrRef), gtArrLenOffset(lenOffset)
    {
    }

#if DEBUGGABLE_GENTREE
    GenTreeArrLen() : GenTreeUnOp()
    {
    }
#endif
};

// This takes:
// - a length value
// - an index value, and
// - the label to jump to if the index is out of range.
// - the "kind" of the throw block to branch to on failure
// It generates no result.
//
struct GenTreeBoundsChk : public GenTreeOp
{
    BasicBlock*     gtIndRngFailBB; // Basic block to jump to for index-out-of-range
    SpecialCodeKind gtThrowKind;    // Kind of throw block to branch to on failure

    GenTreeBoundsChk(GenTree* index, GenTree* length, SpecialCodeKind kind)
        : GenTreeOp(GT_BOUNDS_CHECK, TYP_VOID, index, length), gtIndRngFailBB(nullptr), gtThrowKind(kind)
    {
        gtFlags |= GTF_EXCEPT;
    }
#if DEBUGGABLE_GENTREE
    GenTreeBoundsChk() : GenTreeOp()
    {
    }
#endif

    // If this check is against GT_ARR_LENGTH, returns array reference, else "NULL".
    GenTree* GetArray() const
    {
        return GetArrayLength()->OperIs(GT_ARR_LENGTH) ? GetArrayLength()->AsArrLen()->ArrRef() : nullptr;
    }

    // The index expression.
    GenTree* GetIndex() const
    {
        return gtOp1;
    }

    // An expression for the length.
    GenTree* GetArrayLength() const
    {
        return gtOp2;
    }
};

// GenTreeArrElem - bounds checked address (byref) of a general array element,
//    for multidimensional arrays, or 1-d arrays with non-zero lower bounds.
//
struct GenTreeArrElem : public GenTree
{
    GenTree* gtArrObj;

#define GT_ARR_MAX_RANK 3
    GenTree*      gtArrInds[GT_ARR_MAX_RANK]; // Indices
    unsigned char gtArrRank;                  // Rank of the array

    unsigned char gtArrElemSize; // !!! Caution, this is an "unsigned char", it is used only
                                 // on the optimization path of array intrisics.
                                 // It stores the size of array elements WHEN it can fit
                                 // into an "unsigned char".
                                 // This has caused VSW 571394.
    var_types gtArrElemType;     // The array element type

    // Requires that "inds" is a pointer to an array of "rank" nodes for the indices.
    GenTreeArrElem(
        var_types type, GenTree* arr, unsigned char rank, unsigned char elemSize, var_types elemType, GenTree** inds)
        : GenTree(GT_ARR_ELEM, type), gtArrObj(arr), gtArrRank(rank), gtArrElemSize(elemSize), gtArrElemType(elemType)
    {
        gtFlags |= (arr->gtFlags & GTF_ALL_EFFECT);
        for (unsigned char i = 0; i < rank; i++)
        {
            gtArrInds[i] = inds[i];
            gtFlags |= (inds[i]->gtFlags & GTF_ALL_EFFECT);
        }
        gtFlags |= GTF_EXCEPT;
    }
#if DEBUGGABLE_GENTREE
    GenTreeArrElem() : GenTree()
    {
    }
#endif
};

//--------------------------------------------
//
// GenTreeArrIndex (gtArrIndex): Expression to bounds-check the index for one dimension of a
//    multi-dimensional or non-zero-based array., and compute the effective index
//    (i.e. subtracting the lower bound).
//
// Notes:
//    This node is similar in some ways to GenTreeBoundsChk, which ONLY performs the check.
//    The reason that this node incorporates the check into the effective index computation is
//    to avoid duplicating the codegen, as the effective index is required to compute the
//    offset anyway.
//    TODO-CQ: Enable optimization of the lower bound and length by replacing this:
//                /--*  <arrObj>
//                +--*  <index0>
//             +--* ArrIndex[i, ]
//    with something like:
//                   /--*  <arrObj>
//                /--*  ArrLowerBound[i, ]
//                |  /--*  <arrObj>
//                +--*  ArrLen[i, ]    (either generalize GT_ARR_LENGTH or add a new node)
//                +--*  <index0>
//             +--* ArrIndex[i, ]
//    Which could, for example, be optimized to the following when known to be within bounds:
//                /--*  TempForLowerBoundDim0
//                +--*  <index0>
//             +--* - (GT_SUB)
//
struct GenTreeArrIndex : public GenTreeOp
{
    // The array object - may be any expression producing an Array reference, but is likely to be a lclVar.
    GenTree*& ArrObj()
    {
        return gtOp1;
    }
    // The index expression - may be any integral expression.
    GenTree*& IndexExpr()
    {
        return gtOp2;
    }
    unsigned char gtCurrDim;     // The current dimension
    unsigned char gtArrRank;     // Rank of the array
    var_types     gtArrElemType; // The array element type

    GenTreeArrIndex(var_types     type,
                    GenTree*      arrObj,
                    GenTree*      indexExpr,
                    unsigned char currDim,
                    unsigned char arrRank,
                    var_types     elemType)
        : GenTreeOp(GT_ARR_INDEX, type, arrObj, indexExpr)
        , gtCurrDim(currDim)
        , gtArrRank(arrRank)
        , gtArrElemType(elemType)
    {
        gtFlags |= GTF_EXCEPT;
    }
#if DEBUGGABLE_GENTREE
protected:
    friend GenTree;
    // Used only for GenTree::GetVtableForOper()
    GenTreeArrIndex() : GenTreeOp()
    {
    }
#endif
};

//--------------------------------------------
//
// GenTreeArrOffset (gtArrOffset): Expression to compute the accumulated offset for the address
//    of an element of a multi-dimensional or non-zero-based array.
//
// Notes:
//    The result of this expression is (gtOffset * dimSize) + gtIndex
//    where dimSize is the length/stride/size of the dimension, and is obtained from gtArrObj.
//    This node is generated in conjunction with the GenTreeArrIndex node, which computes the
//    effective index for a single dimension.  The sub-trees can be separately optimized, e.g.
//    within a loop body where the expression for the 0th dimension may be invariant.
//
//    Here is an example of how the tree might look for a two-dimension array reference:
//                /--*  const 0
//                |  /--* <arrObj>
//                |  +--* <index0>
//                +--* ArrIndex[i, ]
//                +--*  <arrObj>
//             /--| arrOffs[i, ]
//             |  +--*  <arrObj>
//             |  +--*  <index1>
//             +--* ArrIndex[*,j]
//             +--*  <arrObj>
//          /--| arrOffs[*,j]
//    TODO-CQ: see comment on GenTreeArrIndex for how its representation may change.  When that
//    is done, we will also want to replace the <arrObj> argument to arrOffs with the
//    ArrLen as for GenTreeArrIndex.
//
struct GenTreeArrOffs : public GenTree
{
    GenTree* gtOffset;           // The accumulated offset for lower dimensions - must be TYP_I_IMPL, and
                                 // will either be a CSE temp, the constant 0, or another GenTreeArrOffs node.
    GenTree* gtIndex;            // The effective index for the current dimension - must be non-negative
                                 // and can be any expression (though it is likely to be either a GenTreeArrIndex,
                                 // node, a lclVar, or a constant).
    GenTree* gtArrObj;           // The array object - may be any expression producing an Array reference,
                                 // but is likely to be a lclVar.
    unsigned char gtCurrDim;     // The current dimension
    unsigned char gtArrRank;     // Rank of the array
    var_types     gtArrElemType; // The array element type

    GenTreeArrOffs(var_types     type,
                   GenTree*      offset,
                   GenTree*      index,
                   GenTree*      arrObj,
                   unsigned char currDim,
                   unsigned char rank,
                   var_types     elemType)
        : GenTree(GT_ARR_OFFSET, type)
        , gtOffset(offset)
        , gtIndex(index)
        , gtArrObj(arrObj)
        , gtCurrDim(currDim)
        , gtArrRank(rank)
        , gtArrElemType(elemType)
    {
        assert(index->gtFlags & GTF_EXCEPT);
        gtFlags |= GTF_EXCEPT;
    }
#if DEBUGGABLE_GENTREE
    GenTreeArrOffs() : GenTree()
    {
    }
#endif
};

/* gtAddrMode -- Target-specific canonicalized addressing expression (GT_LEA) */

struct GenTreeAddrMode : public GenTreeOp
{
    // Address is Base + Index*Scale + Offset.
    // These are the legal patterns:
    //
    //      Base                                // Base != nullptr && Index == nullptr && Scale == 0 && Offset == 0
    //      Base + Index*Scale                  // Base != nullptr && Index != nullptr && Scale != 0 && Offset == 0
    //      Base + Offset                       // Base != nullptr && Index == nullptr && Scale == 0 && Offset != 0
    //      Base + Index*Scale + Offset         // Base != nullptr && Index != nullptr && Scale != 0 && Offset != 0
    //             Index*Scale                  // Base == nullptr && Index != nullptr && Scale >  1 && Offset == 0
    //             Index*Scale + Offset         // Base == nullptr && Index != nullptr && Scale >  1 && Offset != 0
    //                           Offset         // Base == nullptr && Index == nullptr && Scale == 0 && Offset != 0
    //
    // So, for example:
    //      1. Base + Index is legal with Scale==1
    //      2. If Index is null, Scale should be zero (or unintialized / unused)
    //      3. If Scale==1, then we should have "Base" instead of "Index*Scale", and "Base + Offset" instead of
    //         "Index*Scale + Offset".

    // First operand is base address/pointer
    bool HasBase() const
    {
        return gtOp1 != nullptr;
    }
    GenTree*& Base()
    {
        return gtOp1;
    }

    void SetBase(GenTree* base)
    {
        gtOp1 = base;
    }

    // Second operand is scaled index value
    bool HasIndex() const
    {
        return gtOp2 != nullptr;
    }
    GenTree*& Index()
    {
        return gtOp2;
    }

    void SetIndex(GenTree* index)
    {
        gtOp2 = index;
    }

    unsigned GetScale() const
    {
        return gtScale;
    }

    void SetScale(unsigned scale)
    {
        gtScale = scale;
    }

    int Offset()
    {
        return static_cast<int>(gtOffset);
    }

    void SetOffset(int offset)
    {
        gtOffset = offset;
    }

    unsigned gtScale; // The scale factor

private:
    ssize_t gtOffset; // The offset to add

public:
    GenTreeAddrMode(var_types type, GenTree* base, GenTree* index, unsigned scale, ssize_t offset)
        : GenTreeOp(GT_LEA, type, base, index)
    {
        assert(base != nullptr || index != nullptr);
        gtScale  = scale;
        gtOffset = offset;
    }
#if DEBUGGABLE_GENTREE
protected:
    friend GenTree;
    // Used only for GenTree::GetVtableForOper()
    GenTreeAddrMode() : GenTreeOp()
    {
    }
#endif
};

// Indir is just an op, no additional data, but some additional abstractions
struct GenTreeIndir : public GenTreeOp
{
    // The address for the indirection.
    GenTree*& Addr()
    {
        return gtOp1;
    }

    void SetAddr(GenTree* addr)
    {
        assert(addr != nullptr);
        assert(addr->TypeIs(TYP_I_IMPL, TYP_BYREF));
        gtOp1 = addr;
    }

    // these methods provide an interface to the indirection node which
    bool     HasBase();
    bool     HasIndex();
    GenTree* Base();
    GenTree* Index();
    unsigned Scale();
    ssize_t  Offset();

    GenTreeIndir(genTreeOps oper, var_types type, GenTree* addr, GenTree* data) : GenTreeOp(oper, type, addr, data)
    {
    }

    // True if this indirection is a volatile memory operation.
    bool IsVolatile() const
    {
        return (gtFlags & GTF_IND_VOLATILE) != 0;
    }

    // True if this indirection is an unaligned memory operation.
    bool IsUnaligned() const
    {
        return (gtFlags & GTF_IND_UNALIGNED) != 0;
    }

#if DEBUGGABLE_GENTREE
protected:
    friend GenTree;
    // Used only for GenTree::GetVtableForOper()
    GenTreeIndir() : GenTreeOp()
    {
    }
#endif
};

// gtBlk  -- 'block' (GT_BLK, GT_STORE_BLK).
//
// This is the base type for all of the nodes that represent block or struct
// values.
// Since it can be a store, it includes gtBlkOpKind to specify the type of
// code generation that will be used for the block operation.

struct GenTreeBlk : public GenTreeIndir
{
private:
    ClassLayout* m_layout;

public:
    ClassLayout* GetLayout() const
    {
        return m_layout;
    }

    void SetLayout(ClassLayout* layout)
    {
        assert((layout != nullptr) || OperIs(GT_STORE_DYN_BLK));
        m_layout = layout;
    }

    // The data to be stored (null for GT_BLK)
    GenTree*& Data()
    {
        return gtOp2;
    }
    void SetData(GenTree* dataNode)
    {
        gtOp2 = dataNode;
    }

    // The size of the buffer to be copied.
    unsigned Size() const
    {
        assert((m_layout != nullptr) || OperIs(GT_STORE_DYN_BLK));
        return (m_layout != nullptr) ? m_layout->GetSize() : 0;
    }

    // Instruction selection: during codegen time, what code sequence we will be using
    // to encode this operation.
    enum
    {
        BlkOpKindInvalid,
#ifndef TARGET_X86
        BlkOpKindHelper,
#endif
#ifdef TARGET_XARCH
        BlkOpKindRepInstr,
#endif
        BlkOpKindUnroll,
    } gtBlkOpKind;

#ifndef JIT32_GCENCODER
    bool gtBlkOpGcUnsafe;
#endif

#ifdef TARGET_XARCH
    bool IsOnHeapAndContainsReferences()
    {
        return (m_layout != nullptr) && m_layout->HasGCPtr() && !Addr()->OperIsLocalAddr();
    }
#endif

    GenTreeBlk(genTreeOps oper, var_types type, GenTree* addr, ClassLayout* layout)
        : GenTreeIndir(oper, type, addr, nullptr)
        , m_layout(layout)
        , gtBlkOpKind(BlkOpKindInvalid)
#ifndef JIT32_GCENCODER
        , gtBlkOpGcUnsafe(false)
#endif
    {
        assert(OperIsBlk(oper));
        assert((layout != nullptr) || OperIs(GT_STORE_DYN_BLK));
        gtFlags |= (addr->gtFlags & GTF_ALL_EFFECT);
    }

    GenTreeBlk(genTreeOps oper, var_types type, GenTree* addr, GenTree* data, ClassLayout* layout)
        : GenTreeIndir(oper, type, addr, data)
        , m_layout(layout)
        , gtBlkOpKind(BlkOpKindInvalid)
#ifndef JIT32_GCENCODER
        , gtBlkOpGcUnsafe(false)
#endif
    {
        assert(OperIsBlk(oper));
        assert((layout != nullptr) || OperIs(GT_STORE_DYN_BLK));
        gtFlags |= (addr->gtFlags & GTF_ALL_EFFECT);
        gtFlags |= (data->gtFlags & GTF_ALL_EFFECT);
    }

#if DEBUGGABLE_GENTREE
protected:
    friend GenTree;
    GenTreeBlk() : GenTreeIndir()
    {
    }
#endif // DEBUGGABLE_GENTREE
};

// gtObj  -- 'object' (GT_OBJ).
//
// This node is used for block values that may have GC pointers.

struct GenTreeObj : public GenTreeBlk
{
    void Init()
    {
        // By default, an OBJ is assumed to be a global reference, unless it is local.
        GenTreeLclVarCommon* lcl = Addr()->IsLocalAddrExpr();
        if ((lcl == nullptr) || ((lcl->gtFlags & GTF_GLOB_EFFECT) != 0))
        {
            gtFlags |= GTF_GLOB_REF;
        }
        noway_assert(GetLayout()->GetClassHandle() != NO_CLASS_HANDLE);
    }

    GenTreeObj(var_types type, GenTree* addr, ClassLayout* layout) : GenTreeBlk(GT_OBJ, type, addr, layout)
    {
        Init();
    }

    GenTreeObj(var_types type, GenTree* addr, GenTree* data, ClassLayout* layout)
        : GenTreeBlk(GT_STORE_OBJ, type, addr, data, layout)
    {
        Init();
    }

#if DEBUGGABLE_GENTREE
    GenTreeObj() : GenTreeBlk()
    {
    }
#endif
};

// GenTreeStoreDynBlk  -- 'dynamic block store' (GT_STORE_DYN_BLK).
//
// This node is used to represent stores that have a dynamic size - the "cpblk" and "initblk"
// IL instructions are implemented with it. Note that such stores assume the input has no GC
// pointers in it, and as such do not ever use write barriers.
//
// The "Data()" member of this node will either be a "dummy" IND(struct) node, for "cpblk", or
// the zero constant/INIT_VAL for "initblk".
//
struct GenTreeStoreDynBlk : public GenTreeBlk
{
public:
    GenTree* gtDynamicSize;

    GenTreeStoreDynBlk(GenTree* dstAddr, GenTree* data, GenTree* dynamicSize)
        : GenTreeBlk(GT_STORE_DYN_BLK, TYP_VOID, dstAddr, data, nullptr), gtDynamicSize(dynamicSize)
    {
        // Conservatively the 'dstAddr' could be null or point into the global heap.
        // Likewise, this is a store and so must be marked with the GTF_ASG flag.
        gtFlags |= (GTF_ASG | GTF_EXCEPT | GTF_GLOB_REF);
        gtFlags |= (dynamicSize->gtFlags & GTF_ALL_EFFECT);
    }

#if DEBUGGABLE_GENTREE
protected:
    friend GenTree;
    GenTreeStoreDynBlk() : GenTreeBlk()
    {
    }
#endif // DEBUGGABLE_GENTREE
};

// Read-modify-write status of a RMW memory op rooted at a storeInd
enum RMWStatus
{
    STOREIND_RMW_STATUS_UNKNOWN, // RMW status of storeInd unknown
                                 // Default status unless modified by IsRMWMemOpRootedAtStoreInd()

    // One of these denote storeind is a RMW memory operation.
    STOREIND_RMW_DST_IS_OP1, // StoreInd is known to be a RMW memory op and dst candidate is op1
    STOREIND_RMW_DST_IS_OP2, // StoreInd is known to be a RMW memory op and dst candidate is op2

    // One of these denote the reason for storeind is marked as non-RMW operation
    STOREIND_RMW_UNSUPPORTED_ADDR, // Addr mode is not yet supported for RMW memory
    STOREIND_RMW_UNSUPPORTED_OPER, // Operation is not supported for RMW memory
    STOREIND_RMW_UNSUPPORTED_TYPE, // Type is not supported for RMW memory
    STOREIND_RMW_INDIR_UNEQUAL     // Indir to read value is not equivalent to indir that writes the value
};

#ifdef DEBUG
inline const char* RMWStatusDescription(RMWStatus status)
{
    switch (status)
    {
        case STOREIND_RMW_STATUS_UNKNOWN:
            return "RMW status unknown";
        case STOREIND_RMW_DST_IS_OP1:
            return "dst candidate is op1";
        case STOREIND_RMW_DST_IS_OP2:
            return "dst candidate is op2";
        case STOREIND_RMW_UNSUPPORTED_ADDR:
            return "address mode is not supported";
        case STOREIND_RMW_UNSUPPORTED_OPER:
            return "oper is not supported";
        case STOREIND_RMW_UNSUPPORTED_TYPE:
            return "type is not supported";
        case STOREIND_RMW_INDIR_UNEQUAL:
            return "read indir is not equivalent to write indir";
        default:
            unreached();
    }
}
#endif

// StoreInd is just a BinOp, with additional RMW status
struct GenTreeStoreInd : public GenTreeIndir
{
#if !CPU_LOAD_STORE_ARCH
    // The below flag is set and used during lowering
    RMWStatus gtRMWStatus;

    bool IsRMWStatusUnknown()
    {
        return gtRMWStatus == STOREIND_RMW_STATUS_UNKNOWN;
    }
    bool IsNonRMWMemoryOp()
    {
        return gtRMWStatus == STOREIND_RMW_UNSUPPORTED_ADDR || gtRMWStatus == STOREIND_RMW_UNSUPPORTED_OPER ||
               gtRMWStatus == STOREIND_RMW_UNSUPPORTED_TYPE || gtRMWStatus == STOREIND_RMW_INDIR_UNEQUAL;
    }
    bool IsRMWMemoryOp()
    {
        return gtRMWStatus == STOREIND_RMW_DST_IS_OP1 || gtRMWStatus == STOREIND_RMW_DST_IS_OP2;
    }
    bool IsRMWDstOp1()
    {
        return gtRMWStatus == STOREIND_RMW_DST_IS_OP1;
    }
    bool IsRMWDstOp2()
    {
        return gtRMWStatus == STOREIND_RMW_DST_IS_OP2;
    }
#endif //! CPU_LOAD_STORE_ARCH

    RMWStatus GetRMWStatus()
    {
#if !CPU_LOAD_STORE_ARCH
        return gtRMWStatus;
#else
        return STOREIND_RMW_STATUS_UNKNOWN;
#endif
    }

    void SetRMWStatusDefault()
    {
#if !CPU_LOAD_STORE_ARCH
        gtRMWStatus = STOREIND_RMW_STATUS_UNKNOWN;
#endif
    }

    void SetRMWStatus(RMWStatus status)
    {
#if !CPU_LOAD_STORE_ARCH
        gtRMWStatus = status;
#endif
    }

    GenTree*& Data()
    {
        return gtOp2;
    }

    GenTreeStoreInd(var_types type, GenTree* destPtr, GenTree* data) : GenTreeIndir(GT_STOREIND, type, destPtr, data)
    {
        SetRMWStatusDefault();
    }

#if DEBUGGABLE_GENTREE
protected:
    friend GenTree;
    // Used only for GenTree::GetVtableForOper()
    GenTreeStoreInd() : GenTreeIndir()
    {
        SetRMWStatusDefault();
    }
#endif
};

/* gtRetExp -- Place holder for the return expression from an inline candidate (GT_RET_EXPR) */

struct GenTreeRetExpr : public GenTree
{
    GenTree* gtInlineCandidate;

    BasicBlockFlags bbFlags;

    CORINFO_CLASS_HANDLE gtRetClsHnd;

    GenTreeRetExpr(var_types type) : GenTree(GT_RET_EXPR, type)
    {
    }
#if DEBUGGABLE_GENTREE
    GenTreeRetExpr() : GenTree()
    {
    }
#endif
};

// In LIR there are no longer statements so debug information is inserted linearly using these nodes.
struct GenTreeILOffset : public GenTree
{
    DebugInfo gtStmtDI; // debug info
#ifdef DEBUG
    IL_OFFSET gtStmtLastILoffs; // instr offset at end of stmt
#endif

    GenTreeILOffset(const DebugInfo& di DEBUGARG(IL_OFFSET lastOffset = BAD_IL_OFFSET))
        : GenTree(GT_IL_OFFSET, TYP_VOID)
        , gtStmtDI(di)
#ifdef DEBUG
        , gtStmtLastILoffs(lastOffset)
#endif
    {
    }

#if DEBUGGABLE_GENTREE
    GenTreeILOffset() : GenTree(GT_IL_OFFSET, TYP_VOID)
    {
    }
#endif
};

// GenTreeList: adapter class for forward iteration of the execution order GenTree linked list
// using range-based `for`, normally used via Statement::TreeList(), e.g.:
//    for (GenTree* const tree : stmt->TreeList()) ...
//
class GenTreeList
{
    GenTree* m_trees;

    // Forward iterator for the execution order GenTree linked list (using `gtNext` pointer).
    //
    class iterator
    {
        GenTree* m_tree;

    public:
        iterator(GenTree* tree) : m_tree(tree)
        {
        }

        GenTree* operator*() const
        {
            return m_tree;
        }

        iterator& operator++()
        {
            m_tree = m_tree->gtNext;
            return *this;
        }

        bool operator!=(const iterator& i) const
        {
            return m_tree != i.m_tree;
        }
    };

public:
    GenTreeList(GenTree* trees) : m_trees(trees)
    {
    }

    iterator begin() const
    {
        return iterator(m_trees);
    }

    iterator end() const
    {
        return iterator(nullptr);
    }
};

// We use the following format when printing the Statement number: Statement->GetID()
// This define is used with string concatenation to put this in printf format strings  (Note that %u means unsigned int)
#define FMT_STMT "STMT%05u"

struct Statement
{
public:
    Statement(GenTree* expr DEBUGARG(unsigned stmtID))
        : m_rootNode(expr)
        , m_treeList(nullptr)
        , m_next(nullptr)
        , m_prev(nullptr)
#ifdef DEBUG
        , m_lastILOffset(BAD_IL_OFFSET)
        , m_stmtID(stmtID)
#endif
    {
    }

    GenTree* GetRootNode() const
    {
        return m_rootNode;
    }

    GenTree** GetRootNodePointer()
    {
        return &m_rootNode;
    }

    void SetRootNode(GenTree* treeRoot)
    {
        m_rootNode = treeRoot;
    }

    GenTree* GetTreeList() const
    {
        return m_treeList;
    }

    void SetTreeList(GenTree* treeHead)
    {
        m_treeList = treeHead;
    }

    // TreeList: convenience method for enabling range-based `for` iteration over the
    // execution order of the GenTree linked list, e.g.:
    //    for (GenTree* const tree : stmt->TreeList()) ...
    //
    GenTreeList TreeList() const
    {
        return GenTreeList(GetTreeList());
    }

    const DebugInfo& GetDebugInfo() const
    {
        return m_debugInfo;
    }

    void SetDebugInfo(const DebugInfo& di)
    {
        m_debugInfo = di;
        di.Validate();
    }

#ifdef DEBUG

    IL_OFFSET GetLastILOffset() const
    {
        return m_lastILOffset;
    }

    void SetLastILOffset(IL_OFFSET lastILOffset)
    {
        m_lastILOffset = lastILOffset;
    }

    unsigned GetID() const
    {
        return m_stmtID;
    }
#endif // DEBUG

    Statement* GetNextStmt() const
    {
        return m_next;
    }

    void SetNextStmt(Statement* nextStmt)
    {
        m_next = nextStmt;
    }

    Statement* GetPrevStmt() const
    {
        return m_prev;
    }

    void SetPrevStmt(Statement* prevStmt)
    {
        m_prev = prevStmt;
    }

    bool IsPhiDefnStmt() const
    {
        return m_rootNode->IsPhiDefn();
    }

    unsigned char GetCostSz() const
    {
        return m_rootNode->GetCostSz();
    }

    unsigned char GetCostEx() const
    {
        return m_rootNode->GetCostEx();
    }

private:
    // The root of the expression tree.
    // Note: It will be the last node in evaluation order.
    GenTree* m_rootNode;

    // The tree list head (for forward walks in evaluation order).
    // The value is `nullptr` until we have set the sequencing of the nodes.
    GenTree* m_treeList;

    // The statement nodes are doubly-linked. The first statement node in a block points
    // to the last node in the block via its `m_prev` link. Note that the last statement node
    // does not point to the first: it has `m_next == nullptr`; that is, the list is not fully circular.
    Statement* m_next;
    Statement* m_prev;

    DebugInfo m_debugInfo;

#ifdef DEBUG
    IL_OFFSET m_lastILOffset; // The instr offset at the end of this statement.
    unsigned  m_stmtID;
#endif
};

// StatementList: adapter class for forward iteration of the statement linked list using range-based `for`,
// normally used via BasicBlock::Statements(), e.g.:
//    for (Statement* const stmt : block->Statements()) ...
// or:
//    for (Statement* const stmt : block->NonPhiStatements()) ...
//
class StatementList
{
    Statement* m_stmts;

    // Forward iterator for the statement linked list.
    //
    class iterator
    {
        Statement* m_stmt;

    public:
        iterator(Statement* stmt) : m_stmt(stmt)
        {
        }

        Statement* operator*() const
        {
            return m_stmt;
        }

        iterator& operator++()
        {
            m_stmt = m_stmt->GetNextStmt();
            return *this;
        }

        bool operator!=(const iterator& i) const
        {
            return m_stmt != i.m_stmt;
        }
    };

public:
    StatementList(Statement* stmts) : m_stmts(stmts)
    {
    }

    iterator begin() const
    {
        return iterator(m_stmts);
    }

    iterator end() const
    {
        return iterator(nullptr);
    }
};

/*  NOTE: Any tree nodes that are larger than 8 bytes (two ints or
    pointers) must be flagged as 'large' in GenTree::InitNodeSize().
 */

/* AsClsVar() -- 'static data member' (GT_CLS_VAR) */

struct GenTreeClsVar : public GenTree
{
    CORINFO_FIELD_HANDLE gtClsVarHnd;
    FieldSeqNode*        gtFieldSeq;

    GenTreeClsVar(var_types type, CORINFO_FIELD_HANDLE clsVarHnd, FieldSeqNode* fldSeq)
        : GenTree(GT_CLS_VAR, type), gtClsVarHnd(clsVarHnd), gtFieldSeq(fldSeq)
    {
        gtFlags |= GTF_GLOB_REF;
    }

    GenTreeClsVar(genTreeOps oper, var_types type, CORINFO_FIELD_HANDLE clsVarHnd, FieldSeqNode* fldSeq)
        : GenTree(oper, type), gtClsVarHnd(clsVarHnd), gtFieldSeq(fldSeq)
    {
        assert((oper == GT_CLS_VAR) || (oper == GT_CLS_VAR_ADDR));
        gtFlags |= GTF_GLOB_REF;
    }

#if DEBUGGABLE_GENTREE
    GenTreeClsVar() : GenTree()
    {
    }
#endif
};

/* gtArgPlace -- 'register argument placeholder' (GT_ARGPLACE) */

struct GenTreeArgPlace : public GenTree
{
    CORINFO_CLASS_HANDLE gtArgPlaceClsHnd; // Needed when we have a TYP_STRUCT argument

    GenTreeArgPlace(var_types type, CORINFO_CLASS_HANDLE clsHnd) : GenTree(GT_ARGPLACE, type), gtArgPlaceClsHnd(clsHnd)
    {
    }
#if DEBUGGABLE_GENTREE
    GenTreeArgPlace() : GenTree()
    {
    }
#endif
};

/* gtPhiArg -- phi node rhs argument, var = phi(phiarg, phiarg, phiarg...); GT_PHI_ARG */
struct GenTreePhiArg : public GenTreeLclVarCommon
{
    BasicBlock* gtPredBB;

    GenTreePhiArg(var_types type, unsigned lclNum, unsigned ssaNum, BasicBlock* block)
        : GenTreeLclVarCommon(GT_PHI_ARG, type, lclNum), gtPredBB(block)
    {
        SetSsaNum(ssaNum);
    }

#if DEBUGGABLE_GENTREE
    GenTreePhiArg() : GenTreeLclVarCommon()
    {
    }
#endif
};

/* gtPutArgStk -- Argument passed on stack (GT_PUTARG_STK) */

struct GenTreePutArgStk : public GenTreeUnOp
{
private:
    unsigned m_byteOffset;
#ifdef FEATURE_PUT_STRUCT_ARG_STK
    unsigned m_byteSize; // The number of bytes that this argument is occupying on the stack with padding.
#endif

public:
#if defined(DEBUG_ARG_SLOTS)
    unsigned gtSlotNum; // Slot number of the argument to be passed on stack
#if defined(FEATURE_PUT_STRUCT_ARG_STK)
    unsigned gtNumSlots; // Number of slots for the argument to be passed on stack
#endif
#endif

#if defined(UNIX_X86_ABI)
    unsigned gtPadAlign; // Number of padding slots for stack alignment
#endif
#if defined(DEBUG) || defined(UNIX_X86_ABI)
    GenTreeCall* gtCall; // the call node to which this argument belongs
#endif

#if FEATURE_FASTTAILCALL

    bool gtPutInIncomingArgArea; // Whether this arg needs to be placed in incoming arg area.
                                 // By default this is false and will be placed in out-going arg area.
                                 // Fast tail calls set this to true.
                                 // In future if we need to add more such bool fields consider bit fields.
#endif

#ifdef FEATURE_PUT_STRUCT_ARG_STK
    // Instruction selection: during codegen time, what code sequence we will be using
    // to encode this operation.
    // TODO-Throughput: The following information should be obtained from the child
    // block node.

    enum class Kind : __int8{
        Invalid, RepInstr, Unroll, Push, PushAllSlots,
    };
    Kind gtPutArgStkKind;
#endif

    GenTreePutArgStk(genTreeOps oper,
                     var_types  type,
                     GenTree*   op1,
                     unsigned   stackByteOffset,
#if defined(FEATURE_PUT_STRUCT_ARG_STK)
                     unsigned stackByteSize,
#endif
#if defined(DEBUG_ARG_SLOTS)
                     unsigned slotNum,
#if defined(FEATURE_PUT_STRUCT_ARG_STK)
                     unsigned numSlots,
#endif
#endif
                     GenTreeCall* callNode,
                     bool         putInIncomingArgArea)
        : GenTreeUnOp(oper, type, op1 DEBUGARG(/*largeNode*/ false))
        , m_byteOffset(stackByteOffset)
#if defined(FEATURE_PUT_STRUCT_ARG_STK)
        , m_byteSize(stackByteSize)
#endif
#if defined(DEBUG_ARG_SLOTS)
        , gtSlotNum(slotNum)
#if defined(FEATURE_PUT_STRUCT_ARG_STK)
        , gtNumSlots(numSlots)
#endif
#endif
#if defined(UNIX_X86_ABI)
        , gtPadAlign(0)
#endif
#if defined(DEBUG) || defined(UNIX_X86_ABI)
        , gtCall(callNode)
#endif
#if FEATURE_FASTTAILCALL
        , gtPutInIncomingArgArea(putInIncomingArgArea)
#endif // FEATURE_FASTTAILCALL
#if defined(FEATURE_PUT_STRUCT_ARG_STK)
        , gtPutArgStkKind(Kind::Invalid)
#endif
    {
        DEBUG_ARG_SLOTS_ASSERT(m_byteOffset == slotNum * TARGET_POINTER_SIZE);
#if defined(FEATURE_PUT_STRUCT_ARG_STK)
        DEBUG_ARG_SLOTS_ASSERT(m_byteSize == gtNumSlots * TARGET_POINTER_SIZE);
#endif
    }

#if FEATURE_FASTTAILCALL
    bool putInIncomingArgArea() const
    {
        return gtPutInIncomingArgArea;
    }

#else // !FEATURE_FASTTAILCALL

    bool putInIncomingArgArea() const
    {
        return false;
    }

#endif // !FEATURE_FASTTAILCALL

    unsigned getArgOffset() const
    {
        DEBUG_ARG_SLOTS_ASSERT(m_byteOffset / TARGET_POINTER_SIZE == gtSlotNum);
        DEBUG_ARG_SLOTS_ASSERT(m_byteOffset % TARGET_POINTER_SIZE == 0);
        return m_byteOffset;
    }

#if defined(UNIX_X86_ABI)
    unsigned getArgPadding() const
    {
        return gtPadAlign;
    }

    void setArgPadding(unsigned padAlign)
    {
        gtPadAlign = padAlign;
    }
#endif

#ifdef FEATURE_PUT_STRUCT_ARG_STK
    unsigned GetStackByteSize() const
    {
        return m_byteSize;
    }

    // Return true if this is a PutArgStk of a SIMD12 struct.
    // This is needed because such values are re-typed to SIMD16, and the type of PutArgStk is VOID.
    unsigned isSIMD12() const
    {
        return (varTypeIsSIMD(gtOp1) && (GetStackByteSize() == 12));
    }

    bool isPushKind() const
    {
        return (gtPutArgStkKind == Kind::Push) || (gtPutArgStkKind == Kind::PushAllSlots);
    }
#else  // !FEATURE_PUT_STRUCT_ARG_STK
    unsigned GetStackByteSize() const;
#endif // !FEATURE_PUT_STRUCT_ARG_STK

#if DEBUGGABLE_GENTREE
    GenTreePutArgStk() : GenTreeUnOp()
    {
    }
#endif
};

#if FEATURE_ARG_SPLIT
// Represent the struct argument: split value in register(s) and stack
struct GenTreePutArgSplit : public GenTreePutArgStk
{
    unsigned gtNumRegs;

    GenTreePutArgSplit(GenTree* op1,
                       unsigned stackByteOffset,
#if defined(FEATURE_PUT_STRUCT_ARG_STK)
                       unsigned stackByteSize,
#endif
#if defined(DEBUG_ARG_SLOTS)
                       unsigned slotNum,
#if defined(FEATURE_PUT_STRUCT_ARG_STK)
                       unsigned numSlots,
#endif
#endif
                       unsigned     numRegs,
                       GenTreeCall* callNode,
                       bool         putIncomingArgArea)
        : GenTreePutArgStk(GT_PUTARG_SPLIT,
                           TYP_STRUCT,
                           op1,
                           stackByteOffset,
#if defined(FEATURE_PUT_STRUCT_ARG_STK)
                           stackByteSize,
#endif
#if defined(DEBUG_ARG_SLOTS)
                           slotNum,
#if defined(FEATURE_PUT_STRUCT_ARG_STK)
                           numSlots,
#endif
#endif
                           callNode,
                           putIncomingArgArea)
        , gtNumRegs(numRegs)
    {
        ClearOtherRegs();
        ClearOtherRegFlags();
    }

    // Type required to support multi-reg struct arg.
    var_types m_regType[MAX_REG_ARG];

    // First reg of struct is always given by GetRegNum().
    // gtOtherRegs holds the other reg numbers of struct.
    regNumberSmall gtOtherRegs[MAX_REG_ARG - 1];

    MultiRegSpillFlags gtSpillFlags;

    //---------------------------------------------------------------------------
    // GetRegNumByIdx: get ith register allocated to this struct argument.
    //
    // Arguments:
    //     idx   -   index of the struct
    //
    // Return Value:
    //     Return regNumber of ith register of this struct argument
    //
    regNumber GetRegNumByIdx(unsigned idx) const
    {
        assert(idx < MAX_REG_ARG);

        if (idx == 0)
        {
            return GetRegNum();
        }

        return (regNumber)gtOtherRegs[idx - 1];
    }

    //----------------------------------------------------------------------
    // SetRegNumByIdx: set ith register of this struct argument
    //
    // Arguments:
    //    reg    -   reg number
    //    idx    -   index of the struct
    //
    // Return Value:
    //    None
    //
    void SetRegNumByIdx(regNumber reg, unsigned idx)
    {
        assert(idx < MAX_REG_ARG);
        if (idx == 0)
        {
            SetRegNum(reg);
        }
        else
        {
            gtOtherRegs[idx - 1] = (regNumberSmall)reg;
            assert(gtOtherRegs[idx - 1] == reg);
        }
    }

    //----------------------------------------------------------------------------
    // ClearOtherRegs: clear multi-reg state to indicate no regs are allocated
    //
    // Arguments:
    //    None
    //
    // Return Value:
    //    None
    //
    void ClearOtherRegs()
    {
        for (unsigned i = 0; i < MAX_REG_ARG - 1; ++i)
        {
            gtOtherRegs[i] = REG_NA;
        }
    }

    GenTreeFlags GetRegSpillFlagByIdx(unsigned idx) const
    {
        return GetMultiRegSpillFlagsByIdx(gtSpillFlags, idx);
    }

    void SetRegSpillFlagByIdx(GenTreeFlags flags, unsigned idx)
    {
#if FEATURE_MULTIREG_RET
        gtSpillFlags = SetMultiRegSpillFlagsByIdx(gtSpillFlags, flags, idx);
#endif
    }

    //--------------------------------------------------------------------------
    // GetRegType:  Get var_type of the register specified by index.
    //
    // Arguments:
    //    index - Index of the register.
    //            First register will have an index 0 and so on.
    //
    // Return Value:
    //    var_type of the register specified by its index.

    var_types GetRegType(unsigned index) const
    {
        assert(index < gtNumRegs);
        var_types result = m_regType[index];
        return result;
    }

    //-------------------------------------------------------------------
    // clearOtherRegFlags: clear GTF_* flags associated with gtOtherRegs
    //
    // Arguments:
    //     None
    //
    // Return Value:
    //     None
    //
    void ClearOtherRegFlags()
    {
        gtSpillFlags = 0;
    }

#if DEBUGGABLE_GENTREE
    GenTreePutArgSplit() : GenTreePutArgStk()
    {
    }
#endif
};
#endif // FEATURE_ARG_SPLIT

// Represents GT_COPY or GT_RELOAD node
//
// As it turns out, these are only needed on targets that happen to have multi-reg returns.
// However, they are actually needed on any target that has any multi-reg ops. It is just
// coincidence that those are the same (and there isn't a FEATURE_MULTIREG_OPS).
//
struct GenTreeCopyOrReload : public GenTreeUnOp
{
#if FEATURE_MULTIREG_RET
    // State required to support copy/reload of a multi-reg call node.
    // The first register is always given by GetRegNum().
    //
    regNumberSmall gtOtherRegs[MAX_RET_REG_COUNT - 1];
#endif

    //----------------------------------------------------------
    // ClearOtherRegs: set gtOtherRegs to REG_NA.
    //
    // Arguments:
    //    None
    //
    // Return Value:
    //    None
    //
    void ClearOtherRegs()
    {
#if FEATURE_MULTIREG_RET
        for (unsigned i = 0; i < MAX_RET_REG_COUNT - 1; ++i)
        {
            gtOtherRegs[i] = REG_NA;
        }
#endif
    }

    //-----------------------------------------------------------
    // GetRegNumByIdx: Get regNumber of ith position.
    //
    // Arguments:
    //    idx   -   register position.
    //
    // Return Value:
    //    Returns regNumber assigned to ith position.
    //
    regNumber GetRegNumByIdx(unsigned idx) const
    {
        assert(idx < MAX_RET_REG_COUNT);

        if (idx == 0)
        {
            return GetRegNum();
        }

#if FEATURE_MULTIREG_RET
        return (regNumber)gtOtherRegs[idx - 1];
#else
        return REG_NA;
#endif
    }

    //-----------------------------------------------------------
    // SetRegNumByIdx: Set the regNumber for ith position.
    //
    // Arguments:
    //    reg   -   reg number
    //    idx   -   register position.
    //
    // Return Value:
    //    None.
    //
    void SetRegNumByIdx(regNumber reg, unsigned idx)
    {
        assert(idx < MAX_RET_REG_COUNT);

        if (idx == 0)
        {
            SetRegNum(reg);
        }
#if FEATURE_MULTIREG_RET
        else
        {
            gtOtherRegs[idx - 1] = (regNumberSmall)reg;
            assert(gtOtherRegs[idx - 1] == reg);
        }
#else
        else
        {
            unreached();
        }
#endif
    }

    //----------------------------------------------------------------------------
    // CopyOtherRegs: copy multi-reg state from the given copy/reload node to this
    // node.
    //
    // Arguments:
    //    from  -  GenTree node from which to copy multi-reg state
    //
    // Return Value:
    //    None
    //
    // TODO-ARM: Implement this routine for Arm64 and Arm32
    // TODO-X86: Implement this routine for x86
    void CopyOtherRegs(GenTreeCopyOrReload* from)
    {
        assert(OperGet() == from->OperGet());

#ifdef UNIX_AMD64_ABI
        for (unsigned i = 0; i < MAX_RET_REG_COUNT - 1; ++i)
        {
            gtOtherRegs[i] = from->gtOtherRegs[i];
        }
#endif
    }

    unsigned GetRegCount() const
    {
#if FEATURE_MULTIREG_RET
        // We need to return the highest index for which we have a valid register.
        // Note that the gtOtherRegs array is off by one (the 0th register is GetRegNum()).
        // If there's no valid register in gtOtherRegs, GetRegNum() must be valid.
        // Note that for most nodes, the set of valid registers must be contiguous,
        // but for COPY or RELOAD there is only a valid register for the register positions
        // that must be copied or reloaded.
        //
        for (unsigned i = MAX_RET_REG_COUNT; i > 1; i--)
        {
            if (gtOtherRegs[i - 2] != REG_NA)
            {
                return i;
            }
        }
#endif
        // We should never have a COPY or RELOAD with no valid registers.
        assert(GetRegNum() != REG_NA);
        return 1;
    }

    GenTreeCopyOrReload(genTreeOps oper, var_types type, GenTree* op1) : GenTreeUnOp(oper, type, op1)
    {
        assert(type != TYP_STRUCT || op1->IsMultiRegNode());
        SetRegNum(REG_NA);
        ClearOtherRegs();
    }

#if DEBUGGABLE_GENTREE
    GenTreeCopyOrReload() : GenTreeUnOp()
    {
    }
#endif
};

// Represents GT_ALLOCOBJ node

struct GenTreeAllocObj final : public GenTreeUnOp
{
    unsigned int         gtNewHelper; // Value returned by ICorJitInfo::getNewHelper
    bool                 gtHelperHasSideEffects;
    CORINFO_CLASS_HANDLE gtAllocObjClsHnd;
#ifdef FEATURE_READYTORUN
    CORINFO_CONST_LOOKUP gtEntryPoint;
#endif

    GenTreeAllocObj(
        var_types type, unsigned int helper, bool helperHasSideEffects, CORINFO_CLASS_HANDLE clsHnd, GenTree* op)
        : GenTreeUnOp(GT_ALLOCOBJ, type, op DEBUGARG(/*largeNode*/ TRUE))
        , // This node in most cases will be changed to a call node
        gtNewHelper(helper)
        , gtHelperHasSideEffects(helperHasSideEffects)
        , gtAllocObjClsHnd(clsHnd)
    {
#ifdef FEATURE_READYTORUN
        gtEntryPoint.addr = nullptr;
#endif
    }
#if DEBUGGABLE_GENTREE
    GenTreeAllocObj() : GenTreeUnOp()
    {
    }
#endif
};

// Represents GT_RUNTIMELOOKUP node

struct GenTreeRuntimeLookup final : public GenTreeUnOp
{
    CORINFO_GENERIC_HANDLE   gtHnd;
    CorInfoGenericHandleType gtHndType;

    GenTreeRuntimeLookup(CORINFO_GENERIC_HANDLE hnd, CorInfoGenericHandleType hndTyp, GenTree* tree)
        : GenTreeUnOp(GT_RUNTIMELOOKUP, tree->gtType, tree DEBUGARG(/*largeNode*/ FALSE)), gtHnd(hnd), gtHndType(hndTyp)
    {
        assert(hnd != nullptr);
    }
#if DEBUGGABLE_GENTREE
    GenTreeRuntimeLookup() : GenTreeUnOp()
    {
    }
#endif

    // Return reference to the actual tree that does the lookup
    GenTree*& Lookup()
    {
        return gtOp1;
    }

    bool IsClassHandle() const
    {
        return gtHndType == CORINFO_HANDLETYPE_CLASS;
    }
    bool IsMethodHandle() const
    {
        return gtHndType == CORINFO_HANDLETYPE_METHOD;
    }
    bool IsFieldHandle() const
    {
        return gtHndType == CORINFO_HANDLETYPE_FIELD;
    }

    // Note these operations describe the handle that is input to the
    // lookup, not the handle produced by the lookup.
    CORINFO_CLASS_HANDLE GetClassHandle() const
    {
        assert(IsClassHandle());
        return (CORINFO_CLASS_HANDLE)gtHnd;
    }
    CORINFO_METHOD_HANDLE GetMethodHandle() const
    {
        assert(IsMethodHandle());
        return (CORINFO_METHOD_HANDLE)gtHnd;
    }
    CORINFO_FIELD_HANDLE GetFieldHandle() const
    {
        assert(IsMethodHandle());
        return (CORINFO_FIELD_HANDLE)gtHnd;
    }
};

// Represents the condition of a GT_JCC or GT_SETCC node.

struct GenCondition
{
    // clang-format off
    enum Code : unsigned char
    {
        OperMask  = 7,
        Unsigned  = 8,
        Unordered = Unsigned,
        Float     = 16,

        // 0 would be the encoding of "signed EQ" but since equality is sign insensitive
        // we'll use 0 as invalid/uninitialized condition code. This will also leave 1
        // as a spare code.
        NONE = 0,

        SLT  = 2,
        SLE  = 3,
        SGE  = 4,
        SGT  = 5,
        S    = 6,
        NS   = 7,

        EQ   = Unsigned | 0,    // = 8
        NE   = Unsigned | 1,    // = 9
        ULT  = Unsigned | SLT,  // = 10
        ULE  = Unsigned | SLE,  // = 11
        UGE  = Unsigned | SGE,  // = 12
        UGT  = Unsigned | SGT,  // = 13
        C    = Unsigned | S,    // = 14
        NC   = Unsigned | NS,   // = 15

        FEQ  = Float | 0,       // = 16
        FNE  = Float | 1,       // = 17
        FLT  = Float | SLT,     // = 18
        FLE  = Float | SLE,     // = 19
        FGE  = Float | SGE,     // = 20
        FGT  = Float | SGT,     // = 21
        O    = Float | S,       // = 22
        NO   = Float | NS,      // = 23

        FEQU = Unordered | FEQ, // = 24
        FNEU = Unordered | FNE, // = 25
        FLTU = Unordered | FLT, // = 26
        FLEU = Unordered | FLE, // = 27
        FGEU = Unordered | FGE, // = 28
        FGTU = Unordered | FGT, // = 29
        P    = Unordered | O,   // = 30
        NP   = Unordered | NO,  // = 31
    };
    // clang-format on

private:
    Code m_code;

public:
    Code GetCode() const
    {
        return m_code;
    }

    bool IsFlag() const
    {
        return (m_code & OperMask) >= S;
    }

    bool IsUnsigned() const
    {
        return (ULT <= m_code) && (m_code <= UGT);
    }

    bool IsFloat() const
    {
        return !IsFlag() && (m_code & Float) != 0;
    }

    bool IsUnordered() const
    {
        return !IsFlag() && (m_code & (Float | Unordered)) == (Float | Unordered);
    }

    bool Is(Code cond) const
    {
        return m_code == cond;
    }

    template <typename... TRest>
    bool Is(Code c, TRest... rest) const
    {
        return Is(c) || Is(rest...);
    }

    // Indicate whether the condition should be swapped in order to avoid generating
    // multiple branches. This happens for certain floating point conditions on XARCH,
    // see GenConditionDesc and its associated mapping table for more details.
    bool PreferSwap() const
    {
#ifdef TARGET_XARCH
        return Is(GenCondition::FLT, GenCondition::FLE, GenCondition::FGTU, GenCondition::FGEU);
#else
        return false;
#endif
    }

    const char* Name() const
    {
        // clang-format off
        static const char* names[]
        {
            "NONE", "???",  "SLT",  "SLE",  "SGE",  "SGT",  "S", "NS",
            "UEQ",  "UNE",  "ULT",  "ULE",  "UGE",  "UGT",  "C", "NC",
            "FEQ",  "FNE",  "FLT",  "FLE",  "FGE",  "FGT",  "O", "NO",
            "FEQU", "FNEU", "FLTU", "FLEU", "FGEU", "FGTU", "P", "NP"
        };
        // clang-format on

        assert(m_code < ArrLen(names));
        return names[m_code];
    }

    GenCondition() : m_code()
    {
    }

    GenCondition(Code cond) : m_code(cond)
    {
    }

    static_assert((GT_NE - GT_EQ) == (NE & ~Unsigned), "bad relop");
    static_assert((GT_LT - GT_EQ) == SLT, "bad relop");
    static_assert((GT_LE - GT_EQ) == SLE, "bad relop");
    static_assert((GT_GE - GT_EQ) == SGE, "bad relop");
    static_assert((GT_GT - GT_EQ) == SGT, "bad relop");
    static_assert((GT_TEST_NE - GT_TEST_EQ) == (NE & ~Unsigned), "bad relop");

    static GenCondition FromRelop(GenTree* relop)
    {
        assert(relop->OperIsCompare());

        if (varTypeIsFloating(relop->gtGetOp1()))
        {
            return FromFloatRelop(relop);
        }
        else
        {
            return FromIntegralRelop(relop);
        }
    }

    static GenCondition FromFloatRelop(GenTree* relop)
    {
        assert(varTypeIsFloating(relop->gtGetOp1()) && varTypeIsFloating(relop->gtGetOp2()));

        return FromFloatRelop(relop->OperGet(), (relop->gtFlags & GTF_RELOP_NAN_UN) != 0);
    }

    static GenCondition FromFloatRelop(genTreeOps oper, bool isUnordered)
    {
        assert(GenTree::OperIsCompare(oper));

        unsigned code = oper - GT_EQ;
        assert(code <= SGT);
        code |= Float;

        if (isUnordered)
        {
            code |= Unordered;
        }

        return GenCondition(static_cast<Code>(code));
    }

    static GenCondition FromIntegralRelop(GenTree* relop)
    {
        assert(!varTypeIsFloating(relop->gtGetOp1()) && !varTypeIsFloating(relop->gtGetOp2()));

        return FromIntegralRelop(relop->OperGet(), relop->IsUnsigned());
    }

    static GenCondition FromIntegralRelop(genTreeOps oper, bool isUnsigned)
    {
        assert(GenTree::OperIsCompare(oper));

        // GT_TEST_EQ/NE are special, they need to be mapped as GT_EQ/NE
        unsigned code = oper - ((oper >= GT_TEST_EQ) ? GT_TEST_EQ : GT_EQ);

        if (isUnsigned || (code <= 1)) // EQ/NE are treated as unsigned
        {
            code |= Unsigned;
        }

        return GenCondition(static_cast<Code>(code));
    }

    static GenCondition Reverse(GenCondition condition)
    {
        // clang-format off
        static const Code reverse[]
        {
        //  EQ    NE    LT    LE    GE    GT    F   NF
            NONE, NONE, SGE,  SGT,  SLT,  SLE,  NS, S,
            NE,   EQ,   UGE,  UGT,  ULT,  ULE,  NC, C,
            FNEU, FEQU, FGEU, FGTU, FLTU, FLEU, NO, O,
            FNE,  FEQ,  FGE,  FGT,  FLT,  FGT,  NP, P
        };
        // clang-format on

        assert(condition.m_code < ArrLen(reverse));
        return GenCondition(reverse[condition.m_code]);
    }

    static GenCondition Swap(GenCondition condition)
    {
        // clang-format off
        static const Code swap[]
        {
        //  EQ    NE    LT    LE    GE    GT    F  NF
            NONE, NONE, SGT,  SGE,  SLE,  SLT,  S, NS,
            EQ,   NE,   UGT,  UGE,  ULE,  ULT,  C, NC,
            FEQ,  FNE,  FGT,  FGE,  FLE,  FLT,  O, NO,
            FEQU, FNEU, FGTU, FGEU, FLEU, FLTU, P, NP
        };
        // clang-format on

        assert(condition.m_code < ArrLen(swap));
        return GenCondition(swap[condition.m_code]);
    }
};

// Represents a GT_JCC or GT_SETCC node.

struct GenTreeCC final : public GenTree
{
    GenCondition gtCondition;

    GenTreeCC(genTreeOps oper, GenCondition condition, var_types type = TYP_VOID)
        : GenTree(oper, type DEBUGARG(/*largeNode*/ FALSE)), gtCondition(condition)
    {
        assert(OperIs(GT_JCC, GT_SETCC));
    }

#if DEBUGGABLE_GENTREE
    GenTreeCC() : GenTree()
    {
    }
#endif // DEBUGGABLE_GENTREE
};

//------------------------------------------------------------------------
// Deferred inline functions of GenTree -- these need the subtypes above to
// be defined already.
//------------------------------------------------------------------------

inline bool GenTree::OperIsBlkOp()
{
    return ((gtOper == GT_ASG) && varTypeIsStruct(AsOp()->gtOp1)) || OperIsStoreBlk();
}

inline bool GenTree::OperIsInitBlkOp()
{
    if (!OperIsBlkOp())
    {
        return false;
    }
    GenTree* src;
    if (gtOper == GT_ASG)
    {
        src = gtGetOp2();
    }
    else
    {
        src = AsBlk()->Data()->gtSkipReloadOrCopy();
    }
    return src->OperIsInitVal() || src->OperIsConst();
}

inline bool GenTree::OperIsCopyBlkOp()
{
    return OperIsBlkOp() && !OperIsInitBlkOp();
}

//------------------------------------------------------------------------
// IsFPZero: Checks whether this is a floating point constant with value 0.0
//
// Return Value:
//    Returns true iff the tree is an GT_CNS_DBL, with value of 0.0.

inline bool GenTree::IsFPZero() const
{
    if ((gtOper == GT_CNS_DBL) && (AsDblCon()->gtDconVal == 0.0))
    {
        return true;
    }
    return false;
}

//------------------------------------------------------------------------
// IsIntegralConst: Checks whether this is a constant node with the given value
//
// Arguments:
//    constVal - the value of interest
//
// Return Value:
//    Returns true iff the tree is an integral constant opcode, with
//    the given value.
//
// Notes:
//    Like gtIconVal, the argument is of ssize_t, so cannot check for
//    long constants in a target-independent way.

inline bool GenTree::IsIntegralConst(ssize_t constVal) const

{
    if ((gtOper == GT_CNS_INT) && (AsIntConCommon()->IconValue() == constVal))
    {
        return true;
    }

    if ((gtOper == GT_CNS_LNG) && (AsIntConCommon()->LngValue() == constVal))
    {
        return true;
    }

    return false;
}

//-------------------------------------------------------------------
// IsIntegralConstVector: returns true if this this is a SIMD vector
// with all its elements equal to an integral constant.
//
// Arguments:
//     constVal  -  const value of vector element
//
// Returns:
//     True if this represents an integral const SIMD vector.
//
inline bool GenTree::IsIntegralConstVector(ssize_t constVal) const
{
#ifdef FEATURE_SIMD
    // SIMDIntrinsicInit intrinsic with a const value as initializer
    // represents a const vector.
    if ((gtOper == GT_SIMD) && (AsSIMD()->GetSIMDIntrinsicId() == SIMDIntrinsicInit) &&
        AsSIMD()->Op(1)->IsIntegralConst(constVal))
    {
        assert(varTypeIsIntegral(AsSIMD()->GetSimdBaseType()));
        assert(AsSIMD()->GetOperandCount() == 1);
        return true;
    }
#endif // FEATURE_SIMD

#ifdef FEATURE_HW_INTRINSICS
    if (gtOper == GT_HWINTRINSIC)
    {
        const GenTreeHWIntrinsic* node = AsHWIntrinsic();

        if (!varTypeIsIntegral(node->GetSimdBaseType()))
        {
            // Can't be an integral constant
            return false;
        }

        NamedIntrinsic intrinsicId = node->GetHWIntrinsicId();

        if ((node->GetOperandCount() == 0) && (constVal == 0))
        {
#if defined(TARGET_XARCH)
            return (intrinsicId == NI_Vector128_get_Zero) || (intrinsicId == NI_Vector256_get_Zero);
#elif defined(TARGET_ARM64)
            return (intrinsicId == NI_Vector64_get_Zero) || (intrinsicId == NI_Vector128_get_Zero);
#endif // !TARGET_XARCH && !TARGET_ARM64
        }
        else if ((node->GetOperandCount() == 1) && node->Op(1)->IsIntegralConst(constVal))
        {
#if defined(TARGET_XARCH)
            return (intrinsicId == NI_Vector128_Create) || (intrinsicId == NI_Vector256_Create);
#elif defined(TARGET_ARM64)
            return (intrinsicId == NI_Vector64_Create) || (intrinsicId == NI_Vector128_Create);
#endif // !TARGET_XARCH && !TARGET_ARM64
        }
    }
#endif // FEATURE_HW_INTRINSICS

    return false;
}

//-------------------------------------------------------------------
// IsSIMDZero: returns true if this this is a SIMD vector
// with all its elements equal to zero.
//
// Returns:
//     True if this represents an integral const SIMD vector.
//
inline bool GenTree::IsSIMDZero() const
{
#ifdef FEATURE_SIMD
    if ((gtOper == GT_SIMD) && (AsSIMD()->GetSIMDIntrinsicId() == SIMDIntrinsicInit))
    {
        return (AsSIMD()->Op(1)->IsIntegralConst(0) || AsSIMD()->Op(1)->IsFPZero());
    }
#endif

    return false;
}

//-------------------------------------------------------------------
// IsFloatPositiveZero: returns true if this is exactly a const float value of postive zero (+0.0)
//
// Returns:
//     True if this represents a const floating-point value of exactly positive zero (+0.0).
//     Will return false if the value is negative zero (-0.0).
//
inline bool GenTree::IsFloatPositiveZero() const
{
    if (IsCnsFltOrDbl())
    {
<<<<<<< HEAD
=======
        // This implementation is almost identical to IsCnsNonZeroFltOrDbl
        // but it is easier to parse out
        // rather than using !IsCnsNonZeroFltOrDbl.
>>>>>>> 4c0f7684
        double constValue = AsDblCon()->gtDconVal;
        return *(__int64*)&constValue == 0;
    }

    return false;
}

//-------------------------------------------------------------------
// IsVectorZero: returns true if this node is a HWIntrinsic that is Vector*_get_Zero.
//
// Returns:
//     True if this represents a HWIntrinsic node that is Vector*_get_Zero.
//
// TODO: We already have IsSIMDZero() and IsIntegralConstVector(0),
//       however, IsSIMDZero() does not cover hardware intrinsics, and IsIntegralConstVector(0) does not cover floating
//       point. In order to not risk adverse behaviour by modifying those, this function 'IsVectorZero' was introduced.
//       At some point, it makes sense to normalize this logic to be a single function call rather than have several
//       separate ones; preferably this one.
inline bool GenTree::IsVectorZero() const
{
#ifdef FEATURE_HW_INTRINSICS
    if (gtOper == GT_HWINTRINSIC)
    {
        const GenTreeHWIntrinsic* node        = AsHWIntrinsic();
        const NamedIntrinsic      intrinsicId = node->GetHWIntrinsicId();

<<<<<<< HEAD
        if (node->GetOperandCount() == 0)
        {
#if defined(TARGET_XARCH)
            return (intrinsicId == NI_Vector128_get_Zero) || (intrinsicId == NI_Vector256_get_Zero);
#elif defined(TARGET_ARM64)
            return (intrinsicId == NI_Vector64_get_Zero) || (intrinsicId == NI_Vector128_get_Zero);
#endif // !TARGET_XARCH && !TARGET_ARM64
        }
=======
#if defined(TARGET_XARCH)
        return (intrinsicId == NI_Vector128_get_Zero) || (intrinsicId == NI_Vector256_get_Zero);
#elif defined(TARGET_ARM64)
        return (intrinsicId == NI_Vector64_get_Zero) || (intrinsicId == NI_Vector128_get_Zero);
#endif // !TARGET_XARCH && !TARGET_ARM64
>>>>>>> 4c0f7684
    }
#endif // FEATURE_HW_INTRINSICS

    return false;
}

inline bool GenTree::IsBoxedValue()
{
    assert(gtOper != GT_BOX || AsBox()->BoxOp() != nullptr);
    return (gtOper == GT_BOX) && (gtFlags & GTF_BOX_VALUE);
}

#ifdef DEBUG
//------------------------------------------------------------------------
// IsValidCallArgument: Given an GenTree node that represents an argument
//                      enforce (or don't enforce) the following invariant.
//
// Arguments:
//    instance method for a GenTree node
//
// Return values:
//    true:      the GenTree node is accepted as a valid argument
//    false:     the GenTree node is not accepted as a valid argumeny
//
// Notes:
//    For targets that don't support arguments as a list of fields, we do not support GT_FIELD_LIST.
//
//    Currently for AMD64 UNIX we allow a limited case where a GT_FIELD_LIST is
//    allowed but every element must be a GT_LCL_FLD.
//
//    For the future targets that allow for Multireg args (and this includes the current ARM64 target),
//    or that allow for passing promoted structs, we allow a GT_FIELD_LIST of arbitrary nodes.
//    These would typically start out as GT_LCL_VARs or GT_LCL_FLDS or GT_INDs,
//    but could be changed into constants or GT_COMMA trees by the later
//    optimization phases.

inline bool GenTree::IsValidCallArgument()
{
    if (OperIs(GT_FIELD_LIST))
    {
#if !FEATURE_MULTIREG_ARGS && !FEATURE_PUT_STRUCT_ARG_STK

        return false;

#else // FEATURE_MULTIREG_ARGS or FEATURE_PUT_STRUCT_ARG_STK

        // We allow this GT_FIELD_LIST as an argument
        return true;

#endif // FEATURE_MULTIREG_ARGS or FEATURE_PUT_STRUCT_ARG_STK
    }
    // We don't have either kind of list, so it satisfies the invariant.
    return true;
}
#endif // DEBUG

inline GenTree* GenTree::gtGetOp1() const
{
    return AsOp()->gtOp1;
}

#ifdef DEBUG
/* static */ inline bool GenTree::RequiresNonNullOp2(genTreeOps oper)
{
    switch (oper)
    {
        case GT_ADD:
        case GT_SUB:
        case GT_MUL:
        case GT_DIV:
        case GT_MOD:
        case GT_UDIV:
        case GT_UMOD:
        case GT_OR:
        case GT_XOR:
        case GT_AND:
        case GT_LSH:
        case GT_RSH:
        case GT_RSZ:
        case GT_ROL:
        case GT_ROR:
        case GT_INDEX:
        case GT_ASG:
        case GT_EQ:
        case GT_NE:
        case GT_LT:
        case GT_LE:
        case GT_GE:
        case GT_GT:
        case GT_COMMA:
        case GT_QMARK:
        case GT_COLON:
        case GT_MKREFANY:
            return true;
        default:
            return false;
    }
}

inline bool GenTree::OperSupportsReverseOps() const
{
    if (OperIsBinary() && !OperIs(GT_COMMA, GT_INTRINSIC, GT_BOUNDS_CHECK))
    {
        return (AsOp()->gtGetOp1() != nullptr) && (AsOp()->gtGetOp2() != nullptr);
    }
#if defined(FEATURE_SIMD) || defined(FEATURE_HW_INTRINSICS)
    if (OperIsMultiOp())
    {
        return AsMultiOp()->GetOperandCount() == 2;
    }
#endif // FEATURE_SIMD || FEATURE_HW_INTRINSICS
    return false;
}
#endif // DEBUG

inline GenTree* GenTree::gtGetOp2() const
{
    assert(OperIsBinary());

    GenTree* op2 = AsOp()->gtOp2;

    // Only allow null op2 if the node type allows it, e.g. GT_LEA.
    assert((op2 != nullptr) || !RequiresNonNullOp2(gtOper));

    return op2;
}

inline GenTree* GenTree::gtGetOp2IfPresent() const
{
    /* AsOp()->gtOp2 is only valid for GTK_BINOP nodes. */

    GenTree* op2 = OperIsBinary() ? AsOp()->gtOp2 : nullptr;

    // This documents the genTreeOps for which AsOp()->gtOp2 cannot be nullptr.
    // This helps prefix in its analysis of code which calls gtGetOp2()

    assert((op2 != nullptr) || !RequiresNonNullOp2(gtOper));

    return op2;
}

inline GenTree* GenTree::gtEffectiveVal(bool commaOnly /* = false */)
{
    GenTree* effectiveVal = this;
    for (;;)
    {
        assert(!effectiveVal->OperIs(GT_PUTARG_TYPE));
        if (effectiveVal->gtOper == GT_COMMA)
        {
            effectiveVal = effectiveVal->AsOp()->gtGetOp2();
        }
        else if (!commaOnly && (effectiveVal->gtOper == GT_NOP) && (effectiveVal->AsOp()->gtOp1 != nullptr))
        {
            effectiveVal = effectiveVal->AsOp()->gtOp1;
        }
        else
        {
            return effectiveVal;
        }
    }
}

//-------------------------------------------------------------------------
// gtCommaAssignVal - find value being assigned to a comma wrapped assigment
//
// Returns:
//    tree representing value being assigned if this tree represents a
//    comma-wrapped local definition and use.
//
//    original tree, of not.
//
inline GenTree* GenTree::gtCommaAssignVal()
{
    GenTree* result = this;

    if (OperIs(GT_COMMA))
    {
        GenTree* commaOp1 = AsOp()->gtOp1;
        GenTree* commaOp2 = AsOp()->gtOp2;

        if (commaOp2->OperIs(GT_LCL_VAR) && commaOp1->OperIs(GT_ASG))
        {
            GenTree* asgOp1 = commaOp1->AsOp()->gtOp1;
            GenTree* asgOp2 = commaOp1->AsOp()->gtOp2;

            if (asgOp1->OperIs(GT_LCL_VAR) && (asgOp1->AsLclVar()->GetLclNum() == commaOp2->AsLclVar()->GetLclNum()))
            {
                result = asgOp2;
            }
        }
    }

    return result;
}

//-------------------------------------------------------------------------
// gtSkipPutArgType - skip PUTARG_TYPE if it is presented.
//
// Returns:
//    the original tree or its child if it was a PUTARG_TYPE.
//
// Notes:
//   PUTARG_TYPE should be skipped when we are doing transformations
//   that are not affected by ABI, for example: inlining, implicit byref morphing.
//
inline GenTree* GenTree::gtSkipPutArgType()
{
    if (OperIs(GT_PUTARG_TYPE))
    {
        GenTree* res = AsUnOp()->gtGetOp1();
        assert(!res->OperIs(GT_PUTARG_TYPE));
        return res;
    }
    return this;
}

inline GenTree* GenTree::gtSkipReloadOrCopy()
{
    // There can be only one reload or copy (we can't have a reload/copy of a reload/copy)
    if (gtOper == GT_RELOAD || gtOper == GT_COPY)
    {
        assert(gtGetOp1()->OperGet() != GT_RELOAD && gtGetOp1()->OperGet() != GT_COPY);
        return gtGetOp1();
    }
    return this;
}

//-----------------------------------------------------------------------------------
// IsMultiRegCall: whether a call node returning its value in more than one register
//
// Arguments:
//     None
//
// Return Value:
//     Returns true if this GenTree is a multi register returning call
inline bool GenTree::IsMultiRegCall() const
{
    if (this->IsCall())
    {
        return AsCall()->HasMultiRegRetVal();
    }

    return false;
}

inline bool GenTree::IsMultiRegLclVar() const
{
    if (OperIs(GT_LCL_VAR, GT_STORE_LCL_VAR))
    {
        return AsLclVar()->IsMultiReg();
    }
    return false;
}

//-----------------------------------------------------------------------------------
// GetRegByIndex: Get a specific register, based on regIndex, that is produced
//                by this node.
//
// Arguments:
//     regIndex - which register to return (must be 0 for non-multireg nodes)
//
// Return Value:
//     The register, if any, assigned to this index for this node.
//
// Notes:
//     All targets that support multi-reg ops of any kind also support multi-reg return
//     values for calls. Should that change with a future target, this method will need
//     to change accordingly.
//
inline regNumber GenTree::GetRegByIndex(int regIndex)
{
    if (regIndex == 0)
    {
        return GetRegNum();
    }

#if FEATURE_MULTIREG_RET

    if (IsMultiRegCall())
    {
        return AsCall()->GetRegNumByIdx(regIndex);
    }

#if FEATURE_ARG_SPLIT
    if (OperIsPutArgSplit())
    {
        return AsPutArgSplit()->GetRegNumByIdx(regIndex);
    }
#endif
#if !defined(TARGET_64BIT)
    if (OperIsMultiRegOp())
    {
        return AsMultiRegOp()->GetRegNumByIdx(regIndex);
    }
#endif

    if (OperIs(GT_COPY, GT_RELOAD))
    {
        return AsCopyOrReload()->GetRegNumByIdx(regIndex);
    }
#endif // FEATURE_MULTIREG_RET
#ifdef FEATURE_HW_INTRINSICS
    if (OperIs(GT_HWINTRINSIC))
    {
        assert(regIndex == 1);
        // TODO-ARM64-NYI: Support hardware intrinsics operating on multiple contiguous registers.
        return AsHWIntrinsic()->GetOtherReg();
    }
#endif // FEATURE_HW_INTRINSICS
    if (OperIs(GT_LCL_VAR, GT_STORE_LCL_VAR))
    {
        return AsLclVar()->GetRegNumByIdx(regIndex);
    }

    assert(!"Invalid regIndex for GetRegFromMultiRegNode");
    return REG_NA;
}

//-----------------------------------------------------------------------------------
// GetRegTypeByIndex: Get a specific register's type, based on regIndex, that is produced
//                    by this multi-reg node.
//
// Arguments:
//     regIndex - which register type to return
//
// Return Value:
//     The register type assigned to this index for this node.
//
// Notes:
//     This must be a multireg node that is *not* a copy or reload (which must retrieve the
//     type from its source), and 'regIndex' must be a valid index for this node.
//
//     All targets that support multi-reg ops of any kind also support multi-reg return
//     values for calls. Should that change with a future target, this method will need
//     to change accordingly.
//
inline var_types GenTree::GetRegTypeByIndex(int regIndex)
{
#if FEATURE_MULTIREG_RET
    if (IsMultiRegCall())
    {
        return AsCall()->AsCall()->GetReturnTypeDesc()->GetReturnRegType(regIndex);
    }

#if FEATURE_ARG_SPLIT
    if (OperIsPutArgSplit())
    {
        return AsPutArgSplit()->GetRegType(regIndex);
    }
#endif
#if !defined(TARGET_64BIT)
    if (OperIsMultiRegOp())
    {
        return AsMultiRegOp()->GetRegType(regIndex);
    }
#endif

#endif // FEATURE_MULTIREG_RET

    if (OperIsHWIntrinsic())
    {
        assert(TypeGet() == TYP_STRUCT);
#ifdef TARGET_ARM64
        if (AsHWIntrinsic()->GetSimdSize() == 16)
        {
            return TYP_SIMD16;
        }
        else
        {
            assert(AsHWIntrinsic()->GetSimdSize() == 8);
            return TYP_SIMD8;
        }
#elif defined(TARGET_XARCH)
        // At this time, the only multi-reg HW intrinsics all return the type of their
        // arguments. If this changes, we will need a way to record or determine this.
        return gtGetOp1()->TypeGet();
#endif
    }

    if (OperIs(GT_LCL_VAR, GT_STORE_LCL_VAR))
    {
        if (TypeGet() == TYP_LONG)
        {
            return TYP_INT;
        }
        assert(TypeGet() == TYP_STRUCT);
        assert((gtFlags & GTF_VAR_MULTIREG) != 0);
        // The register type for a multireg lclVar requires looking at the LclVarDsc,
        // which requires a Compiler instance. The caller must use the GetFieldTypeByIndex
        // on GenTreeLclVar.
        assert(!"GetRegTypeByIndex for LclVar");
    }

    assert(!"Invalid node type for GetRegTypeByIndex");
    return TYP_UNDEF;
}

//-----------------------------------------------------------------------------------
// GetRegSpillFlagByIdx: Get a specific register's spill flags, based on regIndex,
//                       for this multi-reg node.
//
// Arguments:
//     regIndex - which register's spill flags to return
//
// Return Value:
//     The spill flags (GTF_SPILL GTF_SPILLED) for this register.
//
// Notes:
//     This must be a multireg node and 'regIndex' must be a valid index for this node.
//     This method returns the GTF "equivalent" flags based on the packed flags on the multireg node.
//
inline GenTreeFlags GenTree::GetRegSpillFlagByIdx(int regIndex) const
{
#if FEATURE_MULTIREG_RET
    if (IsMultiRegCall())
    {
        return AsCall()->GetRegSpillFlagByIdx(regIndex);
    }

#if FEATURE_ARG_SPLIT
    if (OperIsPutArgSplit())
    {
        return AsPutArgSplit()->GetRegSpillFlagByIdx(regIndex);
    }
#endif

#if !defined(TARGET_64BIT)
    if (OperIsMultiRegOp())
    {
        return AsMultiRegOp()->GetRegSpillFlagByIdx(regIndex);
    }
#endif

#endif // FEATURE_MULTIREG_RET

    if (OperIs(GT_LCL_VAR, GT_STORE_LCL_VAR))
    {
        return AsLclVar()->GetRegSpillFlagByIdx(regIndex);
    }

    assert(!"Invalid node type for GetRegSpillFlagByIdx");
    return GTF_EMPTY;
}

//-----------------------------------------------------------------------------------
// GetLastUseBit: Get the last use bit for regIndex
//
// Arguments:
//     regIndex - the register index
//
// Return Value:
//     The bit to set, clear or query for the last-use of the regIndex'th value.
//
// Notes:
//     This must be a GenTreeLclVar or GenTreeCopyOrReload node.
//
inline GenTreeFlags GenTree::GetLastUseBit(int regIndex)
{
    assert(regIndex < 4);
    assert(OperIs(GT_LCL_VAR, GT_STORE_LCL_VAR, GT_COPY, GT_RELOAD));
    static_assert_no_msg((1 << MULTIREG_LAST_USE_SHIFT) == GTF_VAR_MULTIREG_DEATH0);
    return (GenTreeFlags)(1 << (MULTIREG_LAST_USE_SHIFT + regIndex));
}

//-----------------------------------------------------------------------------------
// IsLastUse: Determine whether this node is a last use of the regIndex'th value
//
// Arguments:
//     regIndex - the register index
//
// Return Value:
//     true iff this is a last use.
//
// Notes:
//     This must be a GenTreeLclVar or GenTreeCopyOrReload node.
//
inline bool GenTree::IsLastUse(int regIndex)
{
    assert(OperIs(GT_LCL_VAR, GT_STORE_LCL_VAR, GT_COPY, GT_RELOAD));
    return (gtFlags & GetLastUseBit(regIndex)) != 0;
}

//-----------------------------------------------------------------------------------
// IsLastUse: Determine whether this node is a last use of any value
//
// Return Value:
//     true iff this has any last uses (i.e. at any index).
//
// Notes:
//     This must be a GenTreeLclVar or GenTreeCopyOrReload node.
//
inline bool GenTree::HasLastUse()
{
    return (gtFlags & (GTF_VAR_DEATH_MASK)) != 0;
}

//-----------------------------------------------------------------------------------
// SetLastUse: Set the last use bit for the given index
//
// Arguments:
//     regIndex - the register index
//
// Notes:
//     This must be a GenTreeLclVar or GenTreeCopyOrReload node.
//
inline void GenTree::SetLastUse(int regIndex)
{
    gtFlags |= GetLastUseBit(regIndex);
}

//-----------------------------------------------------------------------------------
// ClearLastUse: Clear the last use bit for the given index
//
// Arguments:
//     regIndex - the register index
//
// Notes:
//     This must be a GenTreeLclVar or GenTreeCopyOrReload node.
//
inline void GenTree::ClearLastUse(int regIndex)
{
    gtFlags &= ~GetLastUseBit(regIndex);
}

//-------------------------------------------------------------------------
// IsCopyOrReload: whether this is a GT_COPY or GT_RELOAD node.
//
// Arguments:
//     None
//
// Return Value:
//     Returns true if this GenTree is a copy or reload node.
inline bool GenTree::IsCopyOrReload() const
{
    return (gtOper == GT_COPY || gtOper == GT_RELOAD);
}

//-----------------------------------------------------------------------------------
// IsCopyOrReloadOfMultiRegCall: whether this is a GT_COPY or GT_RELOAD of a multi-reg
// call node.
//
// Arguments:
//     None
//
// Return Value:
//     Returns true if this GenTree is a copy or reload of multi-reg call node.
inline bool GenTree::IsCopyOrReloadOfMultiRegCall() const
{
    if (IsCopyOrReload())
    {
        return gtGetOp1()->IsMultiRegCall();
    }

    return false;
}

inline bool GenTree::IsCnsIntOrI() const
{
    return (gtOper == GT_CNS_INT);
}

inline bool GenTree::IsIntegralConst() const
{
#ifdef TARGET_64BIT
    return IsCnsIntOrI();
#else  // !TARGET_64BIT
    return ((gtOper == GT_CNS_INT) || (gtOper == GT_CNS_LNG));
#endif // !TARGET_64BIT
}

// Is this node an integer constant that fits in a 32-bit signed integer (INT32)
inline bool GenTree::IsIntCnsFitsInI32()
{
#ifdef TARGET_64BIT
    return IsCnsIntOrI() && AsIntCon()->FitsInI32();
#else  // !TARGET_64BIT
    return IsCnsIntOrI();
#endif // !TARGET_64BIT
}

inline bool GenTree::IsCnsFltOrDbl() const
{
    return OperGet() == GT_CNS_DBL;
}

inline bool GenTree::IsCnsNonZeroFltOrDbl() const
{
    if (OperGet() == GT_CNS_DBL)
    {
        double constValue = AsDblCon()->gtDconVal;
        return *(__int64*)&constValue != 0;
    }

    return false;
}

inline bool GenTree::IsHelperCall()
{
    return OperGet() == GT_CALL && AsCall()->gtCallType == CT_HELPER;
}

inline var_types GenTree::CastFromType()
{
    return this->AsCast()->CastOp()->TypeGet();
}
inline var_types& GenTree::CastToType()
{
    return this->AsCast()->gtCastType;
}

inline bool GenTree::isUsedFromSpillTemp() const
{
    // If spilled and no reg at use, then it is used from the spill temp location rather than being reloaded.
    if (((gtFlags & GTF_SPILLED) != 0) && ((gtFlags & GTF_NOREG_AT_USE) != 0))
    {
        return true;
    }

    return false;
}

/*****************************************************************************/

#ifndef HOST_64BIT
#include <poppack.h>
#endif

/*****************************************************************************/

const size_t TREE_NODE_SZ_SMALL = sizeof(GenTreeLclFld);
const size_t TREE_NODE_SZ_LARGE = sizeof(GenTreeCall);

enum varRefKinds
{
    VR_INVARIANT = 0x00, // an invariant value
    VR_NONE      = 0x00,
    VR_IND_REF   = 0x01, // an object reference
    VR_IND_SCL   = 0x02, // a non-object reference
    VR_GLB_VAR   = 0x04, // a global (clsVar)
};

/*****************************************************************************/
#endif // !GENTREE_H
/*****************************************************************************/<|MERGE_RESOLUTION|>--- conflicted
+++ resolved
@@ -7732,12 +7732,9 @@
 {
     if (IsCnsFltOrDbl())
     {
-<<<<<<< HEAD
-=======
         // This implementation is almost identical to IsCnsNonZeroFltOrDbl
         // but it is easier to parse out
         // rather than using !IsCnsNonZeroFltOrDbl.
->>>>>>> 4c0f7684
         double constValue = AsDblCon()->gtDconVal;
         return *(__int64*)&constValue == 0;
     }
@@ -7764,22 +7761,11 @@
         const GenTreeHWIntrinsic* node        = AsHWIntrinsic();
         const NamedIntrinsic      intrinsicId = node->GetHWIntrinsicId();
 
-<<<<<<< HEAD
-        if (node->GetOperandCount() == 0)
-        {
-#if defined(TARGET_XARCH)
-            return (intrinsicId == NI_Vector128_get_Zero) || (intrinsicId == NI_Vector256_get_Zero);
-#elif defined(TARGET_ARM64)
-            return (intrinsicId == NI_Vector64_get_Zero) || (intrinsicId == NI_Vector128_get_Zero);
-#endif // !TARGET_XARCH && !TARGET_ARM64
-        }
-=======
 #if defined(TARGET_XARCH)
         return (intrinsicId == NI_Vector128_get_Zero) || (intrinsicId == NI_Vector256_get_Zero);
 #elif defined(TARGET_ARM64)
         return (intrinsicId == NI_Vector64_get_Zero) || (intrinsicId == NI_Vector128_get_Zero);
 #endif // !TARGET_XARCH && !TARGET_ARM64
->>>>>>> 4c0f7684
     }
 #endif // FEATURE_HW_INTRINSICS
 
