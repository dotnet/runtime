--- conflicted
+++ resolved
@@ -962,15 +962,9 @@
 
     regMaskOnlyOne gtRsvdRegs; // set of fixed trashed  registers
 
-<<<<<<< HEAD
     unsigned  AvailableTempRegCount(regMaskOnlyOne mask = (regMaskOnlyOne)-1) const;
     regNumber GetSingleTempReg(regMaskOnlyOne mask = (regMaskOnlyOne)-1);
     regNumber ExtractTempReg(regMaskOnlyOne mask = (regMaskOnlyOne)-1);
-=======
-    unsigned  AvailableTempRegCount(regMaskTP mask = (regMaskTP)-1) const;
-    regNumber GetSingleTempReg(regMaskTP mask = (regMaskTP)-1);
-    regNumber ExtractTempReg(regMaskTP mask = (regMaskTP)-1);
->>>>>>> 48aa85fa
 
     void SetVNsFromNode(GenTree* tree)
     {
