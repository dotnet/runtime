// Licensed to the .NET Foundation under one or more agreements.
// The .NET Foundation licenses this file to you under the MIT license.

/*****************************************************************************/

#include "jitpch.h"
#ifdef _MSC_VER
#pragma hdrstop
#endif

#if defined(TARGET_RISCV64)

#include "target.h"

const char*            Target::g_tgtCPUName           = "riscv64";
const Target::ArgOrder Target::g_tgtArgOrder          = ARG_ORDER_R2L;
const Target::ArgOrder Target::g_tgtUnmanagedArgOrder = ARG_ORDER_R2L;

// clang-format off
const regNumber intArgRegs [] = {REG_A0, REG_A1, REG_A2, REG_A3, REG_A4, REG_A5, REG_A6, REG_A7};
const regMaskTP intArgMasks[] = {RBM_A0, RBM_A1, RBM_A2, RBM_A3, RBM_A4, RBM_A5, RBM_A6, RBM_A7};

const regNumber fltArgRegs [] = {REG_FLTARG_0, REG_FLTARG_1, REG_FLTARG_2, REG_FLTARG_3, REG_FLTARG_4, REG_FLTARG_5, REG_FLTARG_6, REG_FLTARG_7 };
const regMaskTP fltArgMasks[] = {RBM_FLTARG_0, RBM_FLTARG_1, RBM_FLTARG_2, RBM_FLTARG_3, RBM_FLTARG_4, RBM_FLTARG_5, RBM_FLTARG_6, RBM_FLTARG_7 };
// clang-format on

//-----------------------------------------------------------------------------
// RiscV64Classifier:
//   Construct a new instance of the RISC-V 64 ABI classifier.
//
// Parameters:
//   info - Info about the method being classified.
//
RiscV64Classifier::RiscV64Classifier(const ClassifierInfo& info)
    : m_info(info)
    , m_intRegs(intArgRegs, ArrLen(intArgRegs))
    , m_floatRegs(fltArgRegs, ArrLen(fltArgRegs))
{
    assert(!m_info.IsVarArgs); // TODO: varargs currently not supported on RISC-V
}

//-----------------------------------------------------------------------------
// Classify:
//   Classify a parameter for the RISC-V 64 ABI.
//
// Parameters:
//   comp           - Compiler instance
//   type           - The type of the parameter
//   structLayout   - The layout of the struct. Expected to be non-null if
//                    varTypeIsStruct(type) is true.
//   wellKnownParam - Well known type of the parameter (if it may affect its ABI classification)
//
// Returns:
//   Classification information for the parameter.
//
ABIPassingInformation RiscV64Classifier::Classify(Compiler*    comp,
                                                  var_types    type,
                                                  ClassLayout* structLayout,
                                                  WellKnownArg /*wellKnownParam*/)
{
    FpStructInRegistersInfo info      = {};
    unsigned                intFields = 0, floatFields = 0;
    unsigned                passedSize;

    using namespace FpStruct;
    if (varTypeIsStruct(type))
    {
        passedSize = structLayout->GetSize();
        if (!structLayout->IsBlockLayout())
        {
            info = comp->info.compCompHnd->getRiscV64PassFpStructInRegistersInfo(structLayout->GetClassHandle());

            if ((info.flags & OnlyOne) != 0)
            {
                floatFields = 1;
            }
            else if ((info.flags & BothFloat) != 0)
            {
                floatFields = 2;
            }
            else if (info.flags != UseIntCallConv)
            {
                assert((info.flags & (Float1st | Float2nd)) != 0);
                floatFields = 1;
                intFields   = 1;
            }
        }
    }
    else
    {
        passedSize = genTypeSize(type);
        assert(passedSize <= TARGET_POINTER_SIZE);
        floatFields = varTypeIsFloating(type) ? 1 : 0;
    }

    assert((floatFields > 0) || (intFields == 0));

    if ((floatFields > 0) && (m_floatRegs.Count() >= floatFields) && (m_intRegs.Count() >= intFields))
    {
        // Hardware floating-point calling convention
        if ((floatFields == 1) && (intFields == 0))
        {
            unsigned offset = 0;
            if (info.flags == UseIntCallConv)
            {
                assert(varTypeIsFloating(type)); // standalone floating-point real
            }
            else
            {
                assert((info.flags & OnlyOne) != 0); // struct containing just one FP real
                passedSize = info.GetSize1st();
                offset     = info.offset1st;
            }

            return ABIPassingInformation::FromSegment(comp, ABIPassingSegment::InRegister(m_floatRegs.Dequeue(), offset,
                                                                                          passedSize));
        }
        else
        {
            assert(varTypeIsStruct(type));
            assert((floatFields + intFields) == 2);
            assert(info.flags != UseIntCallConv);
            assert((info.flags & OnlyOne) == 0);

            bool isFirstFloat  = (info.flags & (BothFloat | Float1st)) != 0;
            bool isSecondFloat = (info.flags & (BothFloat | Float2nd)) != 0;
            assert(isFirstFloat || isSecondFloat);

            regNumber firstReg  = (isFirstFloat ? m_floatRegs : m_intRegs).Dequeue();
            regNumber secondReg = (isSecondFloat ? m_floatRegs : m_intRegs).Dequeue();

            ABIPassingSegment seg1st = ABIPassingSegment::InRegister(firstReg, info.offset1st, info.GetSize1st());
            ABIPassingSegment seg2nd = ABIPassingSegment::InRegister(secondReg, info.offset2nd, info.GetSize2nd());
            return {2, new (comp, CMK_ABI) ABIPassingSegment[]{seg1st, seg2nd}};
        }
    }
    else
    {
        // Integer calling convention
        auto passOnStack = [this](unsigned offset, unsigned size) -> ABIPassingSegment {
            assert(size > 0);
            assert(size <= 2 * TARGET_POINTER_SIZE);
            assert((m_stackArgSize % TARGET_POINTER_SIZE) == 0);
            ABIPassingSegment seg = ABIPassingSegment::OnStack(m_stackArgSize, offset, size);
            m_stackArgSize += (size > TARGET_POINTER_SIZE) ? (2 * TARGET_POINTER_SIZE) : TARGET_POINTER_SIZE;
            return seg;
        };

        if (m_intRegs.Count() > 0)
        {
            if (passedSize <= TARGET_POINTER_SIZE)
            {
                ABIPassingSegment seg = ABIPassingSegment::InRegister(m_intRegs.Dequeue(), 0, passedSize);
                return ABIPassingInformation::FromSegment(comp, seg);
            }
            else
            {
                assert(varTypeIsStruct(type));
                unsigned int tailSize = passedSize - TARGET_POINTER_SIZE;

                ABIPassingSegment head = ABIPassingSegment::InRegister(m_intRegs.Dequeue(), 0, TARGET_POINTER_SIZE);
                ABIPassingSegment tail =
                    (m_intRegs.Count() > 0)
                        ? ABIPassingSegment::InRegister(m_intRegs.Dequeue(), TARGET_POINTER_SIZE, tailSize)
                        : passOnStack(TARGET_POINTER_SIZE, tailSize);
                return {2, new (comp, CMK_ABI) ABIPassingSegment[2]{head, tail}};
            }
<<<<<<< HEAD
        };

        if (passedSize > MAX_PASS_MULTIREG_BYTES)
            passedSize = TARGET_POINTER_SIZE; // pass by implicit reference

        if (passedSize <= TARGET_POINTER_SIZE)
        {
            return ABIPassingInformation::FromSegment(comp, passSlot(0, passedSize));
=======
>>>>>>> aa0a7e97
        }
        else
        {
            return ABIPassingInformation::FromSegment(comp, passOnStack(0, passedSize));
        }
    }
}

#endif // TARGET_RISCV64<|MERGE_RESOLUTION|>--- conflicted
+++ resolved
@@ -146,6 +146,9 @@
             return seg;
         };
 
+        if (passedSize > MAX_PASS_MULTIREG_BYTES)
+            passedSize = TARGET_POINTER_SIZE; // pass by implicit reference
+
         if (m_intRegs.Count() > 0)
         {
             if (passedSize <= TARGET_POINTER_SIZE)
@@ -165,17 +168,6 @@
                         : passOnStack(TARGET_POINTER_SIZE, tailSize);
                 return {2, new (comp, CMK_ABI) ABIPassingSegment[2]{head, tail}};
             }
-<<<<<<< HEAD
-        };
-
-        if (passedSize > MAX_PASS_MULTIREG_BYTES)
-            passedSize = TARGET_POINTER_SIZE; // pass by implicit reference
-
-        if (passedSize <= TARGET_POINTER_SIZE)
-        {
-            return ABIPassingInformation::FromSegment(comp, passSlot(0, passedSize));
-=======
->>>>>>> aa0a7e97
         }
         else
         {
