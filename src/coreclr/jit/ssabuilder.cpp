// Licensed to the .NET Foundation under one or more agreements.
// The .NET Foundation licenses this file to you under the MIT license.

#include "jitpch.h"
#include "ssaconfig.h"
#include "ssarenamestate.h"
#include "ssabuilder.h"

namespace
{
/**
 * Method that finds a common IDom parent, much like least common ancestor.
 *
 * @param finger1 A basic block that might share IDom ancestor with finger2.
 * @param finger2 A basic block that might share IDom ancestor with finger1.
 *
 * @see "A simple, fast dominance algorithm" by Keith D. Cooper, Timothy J. Harvey, Ken Kennedy.
 *
 * @return A basic block whose IDom is the dominator for finger1 and finger2,
 * or else NULL.  This may be called while immediate dominators are being
 * computed, and if the input values are members of the same loop (each reachable from the other),
 * then one may not yet have its immediate dominator computed when we are attempting
 * to find the immediate dominator of the other.  So a NULL return value means that the
 * the two inputs are in a cycle, not that they don't have a common dominator ancestor.
 */
static inline BasicBlock* IntersectDom(BasicBlock* finger1, BasicBlock* finger2)
{
    while (finger1 != finger2)
    {
        if (finger1 == nullptr || finger2 == nullptr)
        {
            return nullptr;
        }
        while (finger1 != nullptr && finger1->bbPostorderNum < finger2->bbPostorderNum)
        {
            finger1 = finger1->bbIDom;
        }
        if (finger1 == nullptr)
        {
            return nullptr;
        }
        while (finger2 != nullptr && finger2->bbPostorderNum < finger1->bbPostorderNum)
        {
            finger2 = finger2->bbIDom;
        }
    }
    return finger1;
}

} // end of anonymous namespace.

// =================================================================================
//                                      SSA
// =================================================================================

PhaseStatus Compiler::fgSsaBuild()
{
    // If this is not the first invocation, reset data structures for SSA.
    if (fgSsaPassesCompleted > 0)
    {
        fgResetForSsa();
    }

    SsaBuilder builder(this);
    builder.Build();
    fgSsaPassesCompleted++;
    fgSsaValid = true;
#ifdef DEBUG
    JitTestCheckSSA();
#endif // DEBUG

    fgSSAPostOrder = builder.GetPostOrder(&fgSSAPostOrderCount);

    return PhaseStatus::MODIFIED_EVERYTHING;
}

void Compiler::fgResetForSsa()
{
    for (unsigned i = 0; i < lvaCount; ++i)
    {
        lvaTable[i].lvPerSsaData.Reset();
    }
    lvMemoryPerSsaData.Reset();
    for (MemoryKind memoryKind : allMemoryKinds())
    {
        m_memorySsaMap[memoryKind] = nullptr;
    }

    if (m_outlinedCompositeSsaNums != nullptr)
    {
        m_outlinedCompositeSsaNums->Reset();
    }

    for (BasicBlock* const blk : Blocks())
    {
        // Eliminate phis.
        for (MemoryKind memoryKind : allMemoryKinds())
        {
            blk->bbMemorySsaPhiFunc[memoryKind] = nullptr;
        }
        if (blk->bbStmtList != nullptr)
        {
            Statement* last = blk->lastStmt();
            blk->bbStmtList = blk->FirstNonPhiDef();
            if (blk->bbStmtList != nullptr)
            {
                blk->bbStmtList->SetPrevStmt(last);
            }
        }

        for (Statement* const stmt : blk->Statements())
        {
            for (GenTree* const tree : stmt->TreeList())
            {
                if (tree->IsAnyLocal())
                {
                    tree->AsLclVarCommon()->SetSsaNum(SsaConfig::RESERVED_SSA_NUM);
                }
            }
        }
    }
}

/**
 *  Constructor for the SSA builder.
 *
 *  @param pCompiler Current compiler instance.
 *
 *  @remarks Initializes the class and member pointers/objects that use constructors.
 */
SsaBuilder::SsaBuilder(Compiler* pCompiler)
    : m_pCompiler(pCompiler)
    , m_allocator(pCompiler->getAllocator(CMK_SSA))
    , m_visitedTraits(0, pCompiler) // at this point we do not know the size, SetupBBRoot can add a block
    , m_renameStack(m_allocator, pCompiler->lvaCount)
{
}

//------------------------------------------------------------------------
//  TopologicalSort: Topologically sort the graph and return the number of nodes visited.
//
//  Arguments:
//     postOrder - The array in which the arranged basic blocks have to be returned.
//     count - The size of the postOrder array.
//
//  Return Value:
//     The number of nodes visited while performing DFS on the graph.
//
unsigned SsaBuilder::TopologicalSort(BasicBlock** postOrder, int count)
{
    Compiler* comp = m_pCompiler;

    // TopologicalSort is called first so m_visited should already be empty
    assert(BitVecOps::IsEmpty(&m_visitedTraits, m_visited));

    // Display basic blocks.
    DBEXEC(VERBOSE, comp->fgDispBasicBlocks());
    DBEXEC(VERBOSE, comp->fgDispHandlerTab());

    auto DumpBlockAndSuccessors = [](Compiler* comp, BasicBlock* block) {
#ifdef DEBUG
        if (comp->verboseSsa)
        {
            printf("[SsaBuilder::TopologicalSort] Pushing " FMT_BB ": [", block->bbNum);
            AllSuccessorEnumerator successors(comp, block);
            unsigned               index = 0;
            while (true)
            {
                BasicBlock* succ = successors.NextSuccessor(comp);

                if (succ == nullptr)
                {
                    break;
                }

                printf("%s" FMT_BB, (index++ ? ", " : ""), succ->bbNum);
            }
            printf("]\n");
        }
#endif
    };

    // Compute order.
    unsigned    postIndex = 0;
    BasicBlock* block     = comp->fgFirstBB;
    BitVecOps::AddElemD(&m_visitedTraits, m_visited, block->bbNum);

    ArrayStack<AllSuccessorEnumerator> blocks(m_allocator);
    blocks.Emplace(comp, block);
    DumpBlockAndSuccessors(comp, block);

    while (!blocks.Empty())
    {
        BasicBlock* block = blocks.TopRef().Block();
        BasicBlock* succ  = blocks.TopRef().NextSuccessor(comp);

        if (succ != nullptr)
        {
            // if the block on TOS still has unreached successors, visit them
            if (BitVecOps::TryAddElemD(&m_visitedTraits, m_visited, succ->bbNum))
            {
                blocks.Emplace(comp, succ);
                DumpBlockAndSuccessors(comp, succ);
            }
        }
        else
        {
            // all successors have been visited
            blocks.Pop();

            DBG_SSA_JITDUMP("[SsaBuilder::TopologicalSort] postOrder[%u] = " FMT_BB "\n", postIndex, block->bbNum);
            postOrder[postIndex]  = block;
            block->bbPostorderNum = postIndex;
            postIndex++;
        }
    }

    return postIndex;
}

/**
 * Computes the immediate dominator IDom for each block iteratively.
 *
 * @param postOrder The array of basic blocks arranged in postOrder.
 * @param count The size of valid elements in the postOrder array.
 *
 * @see "A simple, fast dominance algorithm." paper.
 */
void SsaBuilder::ComputeImmediateDom(BasicBlock** postOrder, int count)
{
    JITDUMP("[SsaBuilder::ComputeImmediateDom]\n");

    // Add entry point to visited as its IDom is NULL.
    assert(postOrder[count - 1] == m_pCompiler->fgFirstBB);

    unsigned numIters = 0;
    bool     changed  = true;
    while (changed)
    {
        changed = false;

        // In reverse post order, except for the entry block (count - 1 is entry BB).
        for (int i = count - 2; i >= 0; --i)
        {
            BasicBlock* block = postOrder[i];

            DBG_SSA_JITDUMP("Visiting in reverse post order: " FMT_BB ".\n", block->bbNum);

            // Intersect DOM, if computed, for all predecessors.
            BasicBlock* bbIDom = nullptr;
            for (FlowEdge* pred = m_pCompiler->BlockDominancePreds(block); pred; pred = pred->getNextPredEdge())
            {
                BasicBlock* domPred = pred->getSourceBlock();
                if ((domPred->bbPostorderNum >= (unsigned)count) || (postOrder[domPred->bbPostorderNum] != domPred))
                {
                    continue; // Unreachable pred
                }

                if ((numIters <= 0) && (domPred->bbPostorderNum <= (unsigned)i))
                {
                    continue; // Pred not yet visited
                }

                if (bbIDom == nullptr)
                {
                    bbIDom = domPred;
                }
                else
                {
                    bbIDom = IntersectDom(bbIDom, domPred);
                }
            }

            // Did we change the bbIDom value?  If so, we go around the outer loop again.
            if (block->bbIDom != bbIDom)
            {
                changed = true;

                // IDom has changed, update it.
                DBG_SSA_JITDUMP("bbIDom of " FMT_BB " becomes " FMT_BB ".\n", block->bbNum, bbIDom ? bbIDom->bbNum : 0);
                block->bbIDom = bbIDom;
            }

            DBG_SSA_JITDUMP("Marking block " FMT_BB " as processed.\n", block->bbNum);
        }

        numIters++;
    }
}

//------------------------------------------------------------------------
// ComputeDominanceFrontiers: Compute flow graph dominance frontiers
//
// Arguments:
//    postOrder - an array containing all flow graph blocks
//    count     - the number of blocks in the postOrder array
//    mapDF     - a caller provided hashtable that will be populated
//                with blocks and their dominance frontiers (only those
//                blocks that have non-empty frontiers will be included)
//
// Notes:
//     Recall that the dominance frontier of a block B is the set of blocks
//     B3 such that there exists some B2 s.t. B3 is a successor of B2, and
//     B dominates B2. Note that this dominance need not be strict -- B2
//     and B may be the same node.
//     See "A simple, fast dominance algorithm", by Cooper, Harvey, and Kennedy.
//
void SsaBuilder::ComputeDominanceFrontiers(BasicBlock** postOrder, int count, BlkToBlkVectorMap* mapDF)
{
    DBG_SSA_JITDUMP("Computing DF:\n");

    for (int i = 0; i < count; ++i)
    {
        BasicBlock* block = postOrder[i];

        DBG_SSA_JITDUMP("Considering block " FMT_BB ".\n", block->bbNum);

        // Recall that B3 is in the dom frontier of B1 if there exists a B2
        // such that B1 dom B2, !(B1 dom B3), and B3 is an immediate successor
        // of B2.  (Note that B1 might be the same block as B2.)
        // In that definition, we're considering "block" to be B3, and trying
        // to find B1's.  To do so, first we consider the predecessors of "block",
        // searching for candidate B2's -- "block" is obviously an immediate successor
        // of its immediate predecessors.  If there are zero or one preds, then there
        // is no pred, or else the single pred dominates "block", so no B2 exists.

        FlowEdge* blockPreds = m_pCompiler->BlockPredsWithEH(block);

        // If block has 0/1 predecessor, skip, apart from handler entry blocks
        // that are always in the dominance frontier of its enclosed blocks.
        if (!m_pCompiler->bbIsHandlerBeg(block) &&
            ((blockPreds == nullptr) || (blockPreds->getNextPredEdge() == nullptr)))
        {
            DBG_SSA_JITDUMP("   Has %d preds; skipping.\n", blockPreds == nullptr ? 0 : 1);
            continue;
        }

        // Otherwise, there are > 1 preds.  Each is a candidate B2 in the definition --
        // *unless* it dominates "block"/B3.

        for (FlowEdge* pred = blockPreds; pred != nullptr; pred = pred->getNextPredEdge())
        {
            DBG_SSA_JITDUMP("   Considering predecessor " FMT_BB ".\n", pred->getSourceBlock()->bbNum);

            // If we've found a B2, then consider the possible B1's.  We start with
            // B2, since a block dominates itself, then traverse upwards in the dominator
            // tree, stopping when we reach the root, or the immediate dominator of "block"/B3.
            // (Note that we are guaranteed to encounter this immediate dominator of "block"/B3:
            // a predecessor must be dominated by B3's immediate dominator.)
            // Along this way, make "block"/B3 part of the dom frontier of the B1.
            // When we reach this immediate dominator, the definition no longer applies, since this
            // potential B1 *does* dominate "block"/B3, so we stop.
            for (BasicBlock* b1 = pred->getSourceBlock(); (b1 != nullptr) && (b1 != block->bbIDom); // !root && !loop
                 b1             = b1->bbIDom)
            {
                DBG_SSA_JITDUMP("      Adding " FMT_BB " to dom frontier of pred dom " FMT_BB ".\n", block->bbNum,
                                b1->bbNum);

                BlkVector& b1DF = *mapDF->Emplace(b1, m_allocator);
                // It's possible to encounter the same DF multiple times, ensure that we don't add duplicates.
                if (b1DF.empty() || (b1DF.back() != block))
                {
                    b1DF.push_back(block);
                }
            }
        }
    }

#ifdef DEBUG
    if (m_pCompiler->verboseSsa)
    {
        printf("\nComputed DF:\n");
        for (int i = 0; i < count; ++i)
        {
            BasicBlock* b = postOrder[i];
            printf("Block " FMT_BB " := {", b->bbNum);

            BlkVector* bDF = mapDF->LookupPointer(b);
            if (bDF != nullptr)
            {
                int index = 0;
                for (BasicBlock* f : *bDF)
                {
                    printf("%s" FMT_BB, (index++ == 0) ? "" : ",", f->bbNum);
                }
            }
            printf("}\n");
        }
    }
#endif
}

//------------------------------------------------------------------------
// ComputeIteratedDominanceFrontier: Compute the iterated dominance frontier
// for the specified block.
//
// Arguments:
//    b     - the block to computed the frontier for
//    mapDF - a map containing the dominance frontiers of all blocks
//    bIDF  - a caller provided vector where the IDF is to be stored
//
// Notes:
//    The iterated dominance frontier is formed by a closure operation:
//    the IDF of B is the smallest set that includes B's dominance frontier,
//    and also includes the dominance frontier of all elements of the set.
//
void SsaBuilder::ComputeIteratedDominanceFrontier(BasicBlock* b, const BlkToBlkVectorMap* mapDF, BlkVector* bIDF)
{
    assert(bIDF->empty());

    BlkVector* bDF = mapDF->LookupPointer(b);

    if (bDF != nullptr)
    {
        // Compute IDF(b) - start by adding DF(b) to IDF(b).
        bIDF->reserve(bDF->size());
        BitVecOps::ClearD(&m_visitedTraits, m_visited);

        for (BasicBlock* f : *bDF)
        {
            BitVecOps::AddElemD(&m_visitedTraits, m_visited, f->bbNum);
            bIDF->push_back(f);
        }

        // Now for each block f from IDF(b) add DF(f) to IDF(b). This may result in new
        // blocks being added to IDF(b) and the process repeats until no more new blocks
        // are added. Note that since we keep adding to bIDF we can't use iterators as
        // they may get invalidated. This happens to be a convenient way to avoid having
        // to track newly added blocks in a separate set.
        for (size_t newIndex = 0; newIndex < bIDF->size(); newIndex++)
        {
            BasicBlock* f   = (*bIDF)[newIndex];
            BlkVector*  fDF = mapDF->LookupPointer(f);

            if (fDF != nullptr)
            {
                for (BasicBlock* ff : *fDF)
                {
                    if (BitVecOps::TryAddElemD(&m_visitedTraits, m_visited, ff->bbNum))
                    {
                        bIDF->push_back(ff);
                    }
                }
            }
        }
    }

#ifdef DEBUG
    if (m_pCompiler->verboseSsa)
    {
        printf("IDF(" FMT_BB ") := {", b->bbNum);
        int index = 0;
        for (BasicBlock* f : *bIDF)
        {
            printf("%s" FMT_BB, (index++ == 0) ? "" : ",", f->bbNum);
        }
        printf("}\n");
    }
#endif
}

/**
 * Returns the phi GT_PHI node if the variable already has a phi node.
 *
 * @param block The block for which the existence of a phi node needs to be checked.
 * @param lclNum The lclNum for which the occurrence of a phi node needs to be checked.
 *
 * @return If there is a phi node for the lclNum, returns the GT_PHI tree, else NULL.
 */
static GenTree* GetPhiNode(BasicBlock* block, unsigned lclNum)
{
    // Walk the statements for phi nodes.
    for (Statement* const stmt : block->Statements())
    {
        // A prefix of the statements of the block are phi definition nodes. If we complete processing
        // that prefix, exit.
        if (!stmt->IsPhiDefnStmt())
        {
            break;
        }

        GenTree* tree = stmt->GetRootNode();
        if (tree->AsLclVar()->GetLclNum() == lclNum)
        {
            return tree->AsLclVar()->Data();
        }
    }

    return nullptr;
}

//------------------------------------------------------------------------
// InsertPhi: Insert a new GT_PHI statement.
//
// Arguments:
//    block  - The block where to insert the statement
//    lclNum - The variable number
//
void SsaBuilder::InsertPhi(BasicBlock* block, unsigned lclNum)
{
    var_types type = m_pCompiler->lvaGetDesc(lclNum)->TypeGet();

    // PHIs and all the associated nodes do not generate any code so the costs are always 0
    GenTree* phi = new (m_pCompiler, GT_PHI) GenTreePhi(type);
    phi->SetCosts(0, 0);
    GenTree* store = m_pCompiler->gtNewStoreLclVarNode(lclNum, phi);
    store->SetCosts(0, 0);
    store->gtType = type; // TODO-ASG-Cleanup: delete. This quirk avoided diffs from costing-induced tail dup.

    // Create the statement and chain everything in linear order - PHI, STORE_LCL_VAR.
    Statement* stmt = m_pCompiler->gtNewStmt(store);
    stmt->SetTreeList(phi);
    phi->gtNext   = store;
    store->gtPrev = phi;

#ifdef DEBUG
    unsigned seqNum = 1;
    for (GenTree* const node : stmt->TreeList())
    {
        node->gtSeqNum = seqNum++;
    }
#endif // DEBUG

    m_pCompiler->fgInsertStmtAtBeg(block, stmt);

    JITDUMP("Added PHI definition for V%02u at start of " FMT_BB ".\n", lclNum, block->bbNum);
}

//------------------------------------------------------------------------
// AddPhiArg: Ensure an existing GT_PHI node contains an appropriate PhiArg
//    for an ssa def arriving via pred
//
// Arguments:
//    block  - The block that contains the statement
//    stmt   - The statement that contains the GT_PHI node
//    lclNum - The variable number
//    ssaNum - The SSA number
//    pred   - The predecessor block
//
void SsaBuilder::AddPhiArg(
    BasicBlock* block, Statement* stmt, GenTreePhi* phi, unsigned lclNum, unsigned ssaNum, BasicBlock* pred)
{
    // If there's already a phi arg for this pred, it had better have
    // matching ssaNum, unless this block is a handler entry.
    //
    const bool isHandlerEntry = m_pCompiler->bbIsHandlerBeg(block);

    for (GenTreePhi::Use& use : phi->Uses())
    {
        GenTreePhiArg* const phiArg = use.GetNode()->AsPhiArg();

        if (phiArg->gtPredBB == pred)
        {
            if (phiArg->GetSsaNum() == ssaNum)
            {
                // We already have this (pred, ssaNum) phiArg
                return;
            }

            // Add another ssaNum for this pred?
            // Should only be possible at handler entries.
            //
            noway_assert(isHandlerEntry);
        }
    }

    // Didn't find a match, add a new phi arg
    //
    var_types type = m_pCompiler->lvaGetDesc(lclNum)->TypeGet();

    GenTree* phiArg = new (m_pCompiler, GT_PHI_ARG) GenTreePhiArg(type, lclNum, ssaNum, pred);
    // Costs are not relevant for PHI args.
    phiArg->SetCosts(0, 0);
    // The argument order doesn't matter so just insert at the front of the list because
    // it's easier. It's also easier to insert in linear order since the first argument
    // will be first in linear order as well.
    phi->gtUses = new (m_pCompiler, CMK_ASTNode) GenTreePhi::Use(phiArg, phi->gtUses);

    GenTree* head = stmt->GetTreeList();
    assert(head->OperIs(GT_PHI, GT_PHI_ARG));
    stmt->SetTreeList(phiArg);
    phiArg->gtNext = head;
    head->gtPrev   = phiArg;

    LclVarDsc* const    varDsc  = m_pCompiler->lvaGetDesc(lclNum);
    LclSsaVarDsc* const ssaDesc = varDsc->GetPerSsaData(ssaNum);
    ssaDesc->AddPhiUse(block);

#ifdef DEBUG
    unsigned seqNum = 1;
    for (GenTree* const node : stmt->TreeList())
    {
        node->gtSeqNum = seqNum++;
    }
#endif // DEBUG

    DBG_SSA_JITDUMP("Added PHI arg u:%d for V%02u from " FMT_BB " in " FMT_BB ".\n", ssaNum, lclNum, pred->bbNum,
                    block->bbNum);
}

/**
 * Inserts phi functions at DF(b) for variables v that are live after the phi
 * insertion point i.e., v in live-in(b).
 *
 * To do so, the function computes liveness, dominance frontier and inserts a phi node,
 * if we have var v in def(b) and live-in(l) and l is in DF(b).
 *
 * @param postOrder The array of basic blocks arranged in postOrder.
 * @param count The size of valid elements in the postOrder array.
 */
void SsaBuilder::InsertPhiFunctions(BasicBlock** postOrder, int count)
{
    JITDUMP("*************** In SsaBuilder::InsertPhiFunctions()\n");

    // Compute dominance frontier.
    BlkToBlkVectorMap mapDF(m_allocator);
    ComputeDominanceFrontiers(postOrder, count, &mapDF);
    EndPhase(PHASE_BUILD_SSA_DF);

    // Use the same IDF vector for all blocks to avoid unnecessary memory allocations
    BlkVector blockIDF(m_allocator);

    JITDUMP("Inserting phi functions:\n");

    for (int i = 0; i < count; ++i)
    {
        BasicBlock* block = postOrder[i];
        DBG_SSA_JITDUMP("Considering dominance frontier of block " FMT_BB ":\n", block->bbNum);

        blockIDF.clear();
        ComputeIteratedDominanceFrontier(block, &mapDF, &blockIDF);

        if (blockIDF.empty())
        {
            continue;
        }

        // For each local var number "lclNum" that "block" assigns to...
        VarSetOps::Iter defVars(m_pCompiler, block->bbVarDef);
        unsigned        varIndex = 0;
        while (defVars.NextElem(&varIndex))
        {
            unsigned lclNum = m_pCompiler->lvaTrackedIndexToLclNum(varIndex);
            DBG_SSA_JITDUMP("  Considering local var V%02u:\n", lclNum);

            if (!m_pCompiler->lvaInSsa(lclNum))
            {
                DBG_SSA_JITDUMP("  Skipping because it is excluded.\n");
                continue;
            }

            // For each block "bbInDomFront" that is in the dominance frontier of "block"...
            for (BasicBlock* bbInDomFront : blockIDF)
            {
                DBG_SSA_JITDUMP("     Considering " FMT_BB " in dom frontier of " FMT_BB ":\n", bbInDomFront->bbNum,
                                block->bbNum);

                // Check if variable "lclNum" is live in block "*iterBlk".
                if (!VarSetOps::IsMember(m_pCompiler, bbInDomFront->bbLiveIn, varIndex))
                {
                    continue;
                }

                // Check if we've already inserted a phi node.
                if (GetPhiNode(bbInDomFront, lclNum) == nullptr)
                {
                    // We have a variable i that is defined in block j and live at l, and l belongs to dom frontier of
                    // j. So insert a phi node at l.
                    InsertPhi(bbInDomFront, lclNum);
                }
            }
        }

        // Now make a similar phi definition if the block defines memory.
        if (block->bbMemoryDef != 0)
        {
            // For each block "bbInDomFront" that is in the dominance frontier of "block".
            for (BasicBlock* bbInDomFront : blockIDF)
            {
                DBG_SSA_JITDUMP("     Considering " FMT_BB " in dom frontier of " FMT_BB " for Memory phis:\n",
                                bbInDomFront->bbNum, block->bbNum);

                for (MemoryKind memoryKind : allMemoryKinds())
                {
                    if ((memoryKind == GcHeap) && m_pCompiler->byrefStatesMatchGcHeapStates)
                    {
                        // Share the PhiFunc with ByrefExposed.
                        assert(memoryKind > ByrefExposed);
                        bbInDomFront->bbMemorySsaPhiFunc[memoryKind] = bbInDomFront->bbMemorySsaPhiFunc[ByrefExposed];
                        continue;
                    }

                    // Check if this memoryKind is defined in this block.
                    if ((block->bbMemoryDef & memoryKindSet(memoryKind)) == 0)
                    {
                        continue;
                    }

                    // Check if memoryKind is live into block "*iterBlk".
                    if ((bbInDomFront->bbMemoryLiveIn & memoryKindSet(memoryKind)) == 0)
                    {
                        continue;
                    }

                    // Check if we've already inserted a phi node.
                    if (bbInDomFront->bbMemorySsaPhiFunc[memoryKind] == nullptr)
                    {
                        // We have a variable i that is defined in block j and live at l, and l belongs to dom frontier
                        // of
                        // j. So insert a phi node at l.
                        JITDUMP("Inserting phi definition for %s at start of " FMT_BB ".\n",
                                memoryKindNames[memoryKind], bbInDomFront->bbNum);
                        bbInDomFront->bbMemorySsaPhiFunc[memoryKind] = BasicBlock::EmptyMemoryPhiDef;
                    }
                }
            }
        }
    }
    EndPhase(PHASE_BUILD_SSA_INSERT_PHIS);
}

//------------------------------------------------------------------------
// RenameDef: Rename a local or memory definition generated by a store/GT_CALL node.
//
// Arguments:
//    defNode - The store/GT_CALL node that generates the definition
//    block   - The basic block that contains `defNode`
//
void SsaBuilder::RenameDef(GenTree* defNode, BasicBlock* block)
{
    assert(defNode->OperIsStore() || defNode->OperIs(GT_CALL));

    GenTreeLclVarCommon* lclNode;
    bool                 isFullDef = false;
    ssize_t              offset    = 0;
    unsigned             storeSize = 0;
    bool                 isLocal   = defNode->DefinesLocal(m_pCompiler, &lclNode, &isFullDef, &offset, &storeSize);

    if (isLocal)
    {
        // This should have been marked as definition.
        assert(((lclNode->gtFlags & GTF_VAR_DEF) != 0) && (((lclNode->gtFlags & GTF_VAR_USEASG) != 0) == !isFullDef));

        unsigned   lclNum = lclNode->GetLclNum();
        LclVarDsc* varDsc = m_pCompiler->lvaGetDesc(lclNum);

        if (m_pCompiler->lvaInSsa(lclNum))
        {
            lclNode->SetSsaNum(RenamePushDef(defNode, block, lclNum, isFullDef));
            assert(!varDsc->IsAddressExposed()); // Cannot define SSA memory.
            return;
        }

        if (varDsc->lvPromoted)
        {
            for (unsigned index = 0; index < varDsc->lvFieldCnt; index++)
            {
                unsigned   fieldLclNum = varDsc->lvFieldLclStart + index;
                LclVarDsc* fieldVarDsc = m_pCompiler->lvaGetDesc(fieldLclNum);
                if (m_pCompiler->lvaInSsa(fieldLclNum))
                {
                    ssize_t  fieldStoreOffset;
                    unsigned fieldStoreSize;
                    unsigned ssaNum = SsaConfig::RESERVED_SSA_NUM;

                    // Fast-path the common case of an "entire" store.
                    if (isFullDef)
                    {
                        ssaNum = RenamePushDef(defNode, block, fieldLclNum, /* defIsFull */ true);
                    }
                    else if (m_pCompiler->gtStoreDefinesField(fieldVarDsc, offset, storeSize, &fieldStoreOffset,
                                                              &fieldStoreSize))
                    {
                        ssaNum = RenamePushDef(defNode, block, fieldLclNum,
                                               ValueNumStore::LoadStoreIsEntire(genTypeSize(fieldVarDsc),
                                                                                fieldStoreOffset, fieldStoreSize));
                    }

                    if (ssaNum != SsaConfig::RESERVED_SSA_NUM)
                    {
                        lclNode->SetSsaNum(m_pCompiler, index, ssaNum);
                    }
                }
            }
        }
    }
    else if (defNode->OperIs(GT_CALL))
    {
        // If the current def is a call we either know the call is pure or else has arbitrary memory definitions,
        // the memory effect of the call is captured by the live out state from the block and doesn't need special
        // handling here. If we ever change liveness to more carefully model call effects (from interprecedural
        // information) we might need to revisit this.
        return;
    }

    // Figure out if "defNode" may make a new GC heap state (if we care for this block).
    if (((block->bbMemoryHavoc & memoryKindSet(GcHeap)) == 0) && m_pCompiler->ehBlockHasExnFlowDsc(block))
    {
        bool isAddrExposedLocal = isLocal && m_pCompiler->lvaVarAddrExposed(lclNode->GetLclNum());
        bool hasByrefHavoc      = ((block->bbMemoryHavoc & memoryKindSet(ByrefExposed)) != 0);
        if (!isLocal || (isAddrExposedLocal && !hasByrefHavoc))
        {
            // It *may* define byref memory in a non-havoc way.  Make a new SSA # -- associate with this node.
            unsigned ssaNum = m_pCompiler->lvMemoryPerSsaData.AllocSsaNum(m_allocator);
            if (!hasByrefHavoc)
            {
                m_renameStack.PushMemory(ByrefExposed, block, ssaNum);
                m_pCompiler->GetMemorySsaMap(ByrefExposed)->Set(defNode, ssaNum);
#ifdef DEBUG
                if (m_pCompiler->verboseSsa)
                {
                    printf("Node ");
                    Compiler::printTreeID(defNode);
                    printf(" (in try block) may define memory; ssa # = %d.\n", ssaNum);
                }
#endif // DEBUG

                // Now add this SSA # to all phis of the reachable catch blocks.
                AddMemoryDefToEHSuccessorPhis(ByrefExposed, block, ssaNum);
            }

            if (!isLocal)
            {
                // Add a new def for GcHeap as well
                if (m_pCompiler->byrefStatesMatchGcHeapStates)
                {
                    // GcHeap and ByrefExposed share the same stacks, SsaMap, and phis
                    assert(!hasByrefHavoc);
                    assert(*m_pCompiler->GetMemorySsaMap(GcHeap)->LookupPointer(defNode) == ssaNum);
                    assert(block->bbMemorySsaPhiFunc[GcHeap] == block->bbMemorySsaPhiFunc[ByrefExposed]);
                }
                else
                {
                    if (!hasByrefHavoc)
                    {
                        // Allocate a distinct defnum for the GC Heap
                        ssaNum = m_pCompiler->lvMemoryPerSsaData.AllocSsaNum(m_allocator);
                    }

                    m_renameStack.PushMemory(GcHeap, block, ssaNum);
                    m_pCompiler->GetMemorySsaMap(GcHeap)->Set(defNode, ssaNum);
                    AddMemoryDefToEHSuccessorPhis(GcHeap, block, ssaNum);
                }
            }
        }
    }
}

//------------------------------------------------------------------------
// RenamePushDef: Create and push a new definition on the renaming stack.
//
// Arguments:
//    defNode   - The store node for the definition
//    block     - The block in which it occurs
//    lclNum    - Number of the local being defined
//    isFullDef - Whether the def is "entire"
//
// Return Value:
//    The pushed SSA number.
//
unsigned SsaBuilder::RenamePushDef(GenTree* defNode, BasicBlock* block, unsigned lclNum, bool isFullDef)
{
    // Promoted variables are not in SSA, only their fields are.
    assert(m_pCompiler->lvaInSsa(lclNum) && !m_pCompiler->lvaGetDesc(lclNum)->lvPromoted);

    LclVarDsc* const varDsc = m_pCompiler->lvaGetDesc(lclNum);
    unsigned const   ssaNum =
        varDsc->lvPerSsaData.AllocSsaNum(m_allocator, block, !defNode->IsCall() ? defNode->AsLclVarCommon() : nullptr);

    if (!isFullDef)
    {
        // This is a partial definition of a variable. The node records only the SSA number
        // of the def. The SSA number of the old definition (the "use" portion) will be
        // recorded in the SSA descriptor.
        LclSsaVarDsc* const ssaDesc   = varDsc->GetPerSsaData(ssaNum);
        unsigned const      useSsaNum = m_renameStack.Top(lclNum);
        ssaDesc->SetUseDefSsaNum(useSsaNum);

        LclSsaVarDsc* const useSsaDesc = varDsc->GetPerSsaData(useSsaNum);
        useSsaDesc->AddUse(block);
    }

    m_renameStack.Push(block, lclNum, ssaNum);

    // If necessary, add SSA name to the arg list of a phi def in any handlers for try
    // blocks that "block" is within. (But only do this for "real" definitions, not phis.)
    if (!defNode->IsPhiDefn() && block->HasPotentialEHSuccs(m_pCompiler))
    {
        AddDefToEHSuccessorPhis(block, lclNum, ssaNum);
    }

    return ssaNum;
}

//------------------------------------------------------------------------
// RenameLclUse: Rename a use of a local variable.
//
// Arguments:
//    lclNode - A GT_LCL_VAR or GT_LCL_FLD node that is not a definition
//      block - basic block containing the use
//
void SsaBuilder::RenameLclUse(GenTreeLclVarCommon* lclNode, BasicBlock* block)
{
    assert((lclNode->gtFlags & GTF_VAR_DEF) == 0);

    unsigned const   lclNum = lclNode->GetLclNum();
    LclVarDsc* const lclVar = m_pCompiler->lvaGetDesc(lclNum);
    unsigned         ssaNum;

    if (!m_pCompiler->lvaInSsa(lclNum))
    {
        ssaNum = SsaConfig::RESERVED_SSA_NUM;
    }
    else
    {
        // Promoted variables are not in SSA, only their fields are.
        assert(!lclVar->lvPromoted);
        ssaNum                      = m_renameStack.Top(lclNum);
        LclSsaVarDsc* const ssaDesc = lclVar->GetPerSsaData(ssaNum);
        ssaDesc->AddUse(block);
    }

    lclNode->SetSsaNum(ssaNum);
}

void SsaBuilder::AddDefToEHSuccessorPhis(BasicBlock* block, unsigned lclNum, unsigned ssaNum)
{
    assert(block->HasPotentialEHSuccs(m_pCompiler));
    assert(m_pCompiler->lvaTable[lclNum].lvTracked);

    DBG_SSA_JITDUMP("Definition of local V%02u/d:%d in block " FMT_BB
                    " has potential EH successors; adding as phi arg to EH successors\n",
                    lclNum, ssaNum, block->bbNum);

    unsigned lclIndex = m_pCompiler->lvaTable[lclNum].lvVarIndex;

    block->VisitEHSuccs(m_pCompiler, [=](BasicBlock* succ) {
        // Is "lclNum" live on entry to the handler?
        if (!VarSetOps::IsMember(m_pCompiler, succ->bbLiveIn, lclIndex))
        {
            return BasicBlockVisit::Continue;
        }

#ifdef DEBUG
        bool phiFound = false;
#endif
        // A prefix of blocks statements will be SSA definitions.  Search those for "lclNum".
        for (Statement* const stmt : succ->Statements())
        {
            // If the tree is not an SSA def, break out of the loop: we're done.
            if (!stmt->IsPhiDefnStmt())
            {
                break;
            }

            GenTreeLclVar* phiDef = stmt->GetRootNode()->AsLclVar();
            assert(phiDef->IsPhiDefn());

            if (phiDef->GetLclNum() == lclNum)
            {
                // It's the definition for the right local.  Add "ssaNum" to the RHS.
                AddPhiArg(succ, stmt, phiDef->Data()->AsPhi(), lclNum, ssaNum, block);
#ifdef DEBUG
                phiFound = true;
#endif
                break;
            }
        }
        assert(phiFound);

        return BasicBlockVisit::Continue;

    });
}

void SsaBuilder::AddMemoryDefToEHSuccessorPhis(MemoryKind memoryKind, BasicBlock* block, unsigned ssaNum)
{
    assert(block->HasPotentialEHSuccs(m_pCompiler));

    // Don't do anything for a compiler-inserted BBJ_ALWAYS that is a "leave helper".
    if ((block->bbFlags & BBF_INTERNAL) && block->isBBCallAlwaysPairTail())
    {
<<<<<<< HEAD
        // Don't do anything for a compiler-inserted BBJ_ALWAYS that is a "leave helper".
        if (block->HasFlag(BBF_INTERNAL) && block->isBBCallAlwaysPairTail())
        {
            return;
        }
=======
        return;
    }

    // Otherwise...
    DBG_SSA_JITDUMP("Definition of %s/d:%d in block " FMT_BB
                    " has potential EH successors; adding as phi arg to EH successors.\n",
                    memoryKindNames[memoryKind], ssaNum, block->bbNum);
>>>>>>> 5382edd6

    block->VisitEHSuccs(m_pCompiler, [=](BasicBlock* succ) {
        // Is memoryKind live on entry to the handler?
        if ((succ->bbMemoryLiveIn & memoryKindSet(memoryKind)) == 0)
        {
            return BasicBlockVisit::Continue;
        }

        // Add "ssaNum" to the phi args of memoryKind.
        BasicBlock::MemoryPhiArg*& handlerMemoryPhi = succ->bbMemorySsaPhiFunc[memoryKind];

#if DEBUG
        if (m_pCompiler->byrefStatesMatchGcHeapStates)
        {
            // When sharing phis for GcHeap and ByrefExposed, callers should ask to add phis
            // for ByrefExposed only.
            assert(memoryKind != GcHeap);
            if (memoryKind == ByrefExposed)
            {
                // The GcHeap and ByrefExposed phi funcs should always be in sync.
                assert(handlerMemoryPhi == succ->bbMemorySsaPhiFunc[GcHeap]);
            }
        }
#endif

        if (handlerMemoryPhi == BasicBlock::EmptyMemoryPhiDef)
        {
            handlerMemoryPhi = new (m_pCompiler) BasicBlock::MemoryPhiArg(ssaNum);
        }
        else
        {
#ifdef DEBUG
            BasicBlock::MemoryPhiArg* curArg = succ->bbMemorySsaPhiFunc[memoryKind];
            while (curArg != nullptr)
            {
                assert(curArg->GetSsaNum() != ssaNum);
                curArg = curArg->m_nextArg;
            }
#endif // DEBUG
            handlerMemoryPhi = new (m_pCompiler) BasicBlock::MemoryPhiArg(ssaNum, handlerMemoryPhi);
        }

        DBG_SSA_JITDUMP("   Added phi arg u:%d for %s to phi defn in handler block " FMT_BB ".\n", ssaNum,
                        memoryKindNames[memoryKind], memoryKind, succ->bbNum);

        if ((memoryKind == ByrefExposed) && m_pCompiler->byrefStatesMatchGcHeapStates)
        {
            // Share the phi between GcHeap and ByrefExposed.
            succ->bbMemorySsaPhiFunc[GcHeap] = handlerMemoryPhi;
        }

        return BasicBlockVisit::Continue;
    });
}

//------------------------------------------------------------------------
// BlockRenameVariables: Rename all definitions and uses within a block.
//
// Arguments:
//    block - The block
//
void SsaBuilder::BlockRenameVariables(BasicBlock* block)
{
    // First handle the incoming memory states.
    for (MemoryKind memoryKind : allMemoryKinds())
    {
        if ((memoryKind == GcHeap) && m_pCompiler->byrefStatesMatchGcHeapStates)
        {
            // ByrefExposed and GcHeap share any phi this block may have,
            assert(block->bbMemorySsaPhiFunc[memoryKind] == block->bbMemorySsaPhiFunc[ByrefExposed]);
            // so we will have already allocated a defnum for it if needed.
            assert(memoryKind > ByrefExposed);

            block->bbMemorySsaNumIn[memoryKind] = m_renameStack.TopMemory(ByrefExposed);
        }
        else
        {
            // Is there an Phi definition for memoryKind at the start of this block?
            if (block->bbMemorySsaPhiFunc[memoryKind] != nullptr)
            {
                unsigned ssaNum = m_pCompiler->lvMemoryPerSsaData.AllocSsaNum(m_allocator);
                m_renameStack.PushMemory(memoryKind, block, ssaNum);

                DBG_SSA_JITDUMP("Ssa # for %s phi on entry to " FMT_BB " is %d.\n", memoryKindNames[memoryKind],
                                block->bbNum, ssaNum);

                block->bbMemorySsaNumIn[memoryKind] = ssaNum;
            }
            else
            {
                block->bbMemorySsaNumIn[memoryKind] = m_renameStack.TopMemory(memoryKind);
            }
        }
    }

    // Walk the statements of the block and rename definitions and uses.
    for (Statement* const stmt : block->Statements())
    {
        for (GenTree* const tree : stmt->TreeList())
        {
            if (tree->OperIsStore() || tree->OperIs(GT_CALL))
            {
                RenameDef(tree, block);
            }
            // PHI_ARG nodes already have SSA numbers so we only need to check LCL_VAR and LCL_FLD nodes.
            else if (tree->OperIs(GT_LCL_VAR, GT_LCL_FLD))
            {
                RenameLclUse(tree->AsLclVarCommon(), block);
            }
        }
    }

    // Now handle the final memory states.
    for (MemoryKind memoryKind : allMemoryKinds())
    {
        MemoryKindSet memorySet = memoryKindSet(memoryKind);

        // If the block defines memory, allocate an SSA variable for the final memory state in the block.
        // (This may be redundant with the last SSA var explicitly created, but there's no harm in that.)
        if ((memoryKind == GcHeap) && m_pCompiler->byrefStatesMatchGcHeapStates)
        {
            // We've already allocated the SSA num and propagated it to shared phis, if needed,
            // when processing ByrefExposed.
            assert(memoryKind > ByrefExposed);
            assert(((block->bbMemoryDef & memorySet) != 0) ==
                   ((block->bbMemoryDef & memoryKindSet(ByrefExposed)) != 0));

            block->bbMemorySsaNumOut[memoryKind] = m_renameStack.TopMemory(ByrefExposed);
        }
        else
        {
            if ((block->bbMemoryDef & memorySet) != 0)
            {
                unsigned ssaNum = m_pCompiler->lvMemoryPerSsaData.AllocSsaNum(m_allocator);
                m_renameStack.PushMemory(memoryKind, block, ssaNum);
                if (block->HasPotentialEHSuccs(m_pCompiler))
                {
                    AddMemoryDefToEHSuccessorPhis(memoryKind, block, ssaNum);
                }

                block->bbMemorySsaNumOut[memoryKind] = ssaNum;
            }
            else
            {
                block->bbMemorySsaNumOut[memoryKind] = m_renameStack.TopMemory(memoryKind);
            }
        }

        DBG_SSA_JITDUMP("Ssa # for %s on entry to " FMT_BB " is %d; on exit is %d.\n", memoryKindNames[memoryKind],
                        block->bbNum, block->bbMemorySsaNumIn[memoryKind], block->bbMemorySsaNumOut[memoryKind]);
    }
}

//------------------------------------------------------------------------
// AddPhiArgsToSuccessors: Add GT_PHI_ARG nodes to the GT_PHI nodes within block's successors.
//
// Arguments:
//    block - The block
//
void SsaBuilder::AddPhiArgsToSuccessors(BasicBlock* block)
{
    block->VisitAllSuccs(m_pCompiler, [this, block](BasicBlock* succ) {
        // Walk the statements for phi nodes.
        for (Statement* const stmt : succ->Statements())
        {
            // A prefix of the statements of the block are phi definition nodes. If we complete processing
            // that prefix, exit.
            if (!stmt->IsPhiDefnStmt())
            {
                break;
            }

            GenTreeLclVar* store  = stmt->GetRootNode()->AsLclVar();
            GenTreePhi*    phi    = store->Data()->AsPhi();
            unsigned       lclNum = store->GetLclNum();
            unsigned       ssaNum = m_renameStack.Top(lclNum);

            AddPhiArg(succ, stmt, phi, lclNum, ssaNum, block);
        }

        // Now handle memory.
        for (MemoryKind memoryKind : allMemoryKinds())
        {
            BasicBlock::MemoryPhiArg*& succMemoryPhi = succ->bbMemorySsaPhiFunc[memoryKind];
            if (succMemoryPhi != nullptr)
            {
                if ((memoryKind == GcHeap) && m_pCompiler->byrefStatesMatchGcHeapStates)
                {
                    // We've already propagated the "out" number to the phi shared with ByrefExposed,
                    // but still need to update bbMemorySsaPhiFunc to be in sync between GcHeap and ByrefExposed.
                    assert(memoryKind > ByrefExposed);
                    assert(block->bbMemorySsaNumOut[memoryKind] == block->bbMemorySsaNumOut[ByrefExposed]);
                    assert((succ->bbMemorySsaPhiFunc[ByrefExposed] == succMemoryPhi) ||
                           (succ->bbMemorySsaPhiFunc[ByrefExposed]->m_nextArg ==
                            (succMemoryPhi == BasicBlock::EmptyMemoryPhiDef ? nullptr : succMemoryPhi)));
                    succMemoryPhi = succ->bbMemorySsaPhiFunc[ByrefExposed];

                    continue;
                }

                if (succMemoryPhi == BasicBlock::EmptyMemoryPhiDef)
                {
                    succMemoryPhi = new (m_pCompiler) BasicBlock::MemoryPhiArg(block->bbMemorySsaNumOut[memoryKind]);
                }
                else
                {
                    BasicBlock::MemoryPhiArg* curArg = succMemoryPhi;
                    unsigned                  ssaNum = block->bbMemorySsaNumOut[memoryKind];
                    bool                      found  = false;
                    // This is a quadratic algorithm.  We might need to consider some switch over to a hash table
                    // representation for the arguments of a phi node, to make this linear.
                    while (curArg != nullptr)
                    {
                        if (curArg->m_ssaNum == ssaNum)
                        {
                            found = true;
                            break;
                        }
                        curArg = curArg->m_nextArg;
                    }
                    if (!found)
                    {
                        succMemoryPhi = new (m_pCompiler) BasicBlock::MemoryPhiArg(ssaNum, succMemoryPhi);
                    }
                }
                DBG_SSA_JITDUMP("  Added phi arg for %s u:%d from " FMT_BB " in " FMT_BB ".\n",
                                memoryKindNames[memoryKind], block->bbMemorySsaNumOut[memoryKind], block->bbNum,
                                succ->bbNum);
            }
        }

        // If "succ" is the first block of a try block (and "block" is not also in that try block)
        // then we must look at the vars that have phi defs in the corresponding handler;
        // the current SSA name for such vars must be included as an argument to that phi.
        if (m_pCompiler->bbIsTryBeg(succ))
        {
            assert(succ->hasTryIndex());
            unsigned tryInd = succ->getTryIndex();

            while (tryInd != EHblkDsc::NO_ENCLOSING_INDEX)
            {
                // Check if the predecessor "block" is within the same try block.
                if (block->hasTryIndex())
                {
                    for (unsigned blockTryInd = block->getTryIndex(); blockTryInd != EHblkDsc::NO_ENCLOSING_INDEX;
                         blockTryInd          = m_pCompiler->ehGetEnclosingTryIndex(blockTryInd))
                    {
                        if (blockTryInd == tryInd)
                        {
                            // It is; don't execute the loop below.
                            tryInd = EHblkDsc::NO_ENCLOSING_INDEX;
                            break;
                        }
                    }

                    // The loop just above found that the predecessor "block" is within the same
                    // try block as "succ."  So we don't need to process this try, or any
                    // further outer try blocks here, since they would also contain both "succ"
                    // and "block".
                    if (tryInd == EHblkDsc::NO_ENCLOSING_INDEX)
                    {
                        break;
                    }
                }

                EHblkDsc* succTry = m_pCompiler->ehGetDsc(tryInd);
                // This is necessarily true on the first iteration, but not
                // necessarily on the second and subsequent.
                if (succTry->ebdTryBeg != succ)
                {
                    break;
                }

                if (succTry->HasFilter())
                {
                    AddPhiArgsToNewlyEnteredHandler(block, succ, succTry->ebdFilter);
                }

                AddPhiArgsToNewlyEnteredHandler(block, succ, succTry->ebdHndBeg);

                tryInd = succTry->ebdEnclosingTryIndex;
            }
        }

        return BasicBlockVisit::Continue;
    });
}

//------------------------------------------------------------------------
// AddPhiArgsToNewlyEnteredHandler: As part of entering a new try-region, add
// initial values of locals that are live into the handler.
//
// Arguments:
//    predEnterBlock - Predecessor of block in the new try region
//    enterBlock     - Block in the new try region
//    handlerStart   - Handler block of the new try region
//
void SsaBuilder::AddPhiArgsToNewlyEnteredHandler(BasicBlock* predEnterBlock,
                                                 BasicBlock* enterBlock,
                                                 BasicBlock* handlerStart)
{
    for (Statement* const stmt : handlerStart->Statements())
    {
        GenTree* tree = stmt->GetRootNode();

        // Check if the first n of the statements are phi nodes. If not, exit.
        if (!tree->IsPhiDefn())
        {
            break;
        }

        // If the variable is live-out of "blk", and is therefore live on entry to the try-block-start
        // "succ", then we make sure the current SSA name for the var is one of the args of the phi node.
        // If not, go on.
        const unsigned   lclNum    = tree->AsLclVar()->GetLclNum();
        const LclVarDsc* lclVarDsc = m_pCompiler->lvaGetDesc(lclNum);
        if (!lclVarDsc->lvTracked ||
            !VarSetOps::IsMember(m_pCompiler, predEnterBlock->bbLiveOut, lclVarDsc->lvVarIndex))
        {
            continue;
        }

        GenTreePhi* phi    = tree->AsLclVar()->Data()->AsPhi();
        unsigned    ssaNum = m_renameStack.Top(lclNum);

        AddPhiArg(handlerStart, stmt, phi, lclNum, ssaNum, enterBlock);
    }

    // Now handle memory.
    for (MemoryKind memoryKind : allMemoryKinds())
    {
        BasicBlock::MemoryPhiArg*& handlerMemoryPhi = handlerStart->bbMemorySsaPhiFunc[memoryKind];
        if (handlerMemoryPhi != nullptr)
        {
            if ((memoryKind == GcHeap) && m_pCompiler->byrefStatesMatchGcHeapStates)
            {
                // We've already added the arg to the phi shared with ByrefExposed if needed,
                // but still need to update bbMemorySsaPhiFunc to stay in sync.
                assert(memoryKind > ByrefExposed);
                assert(predEnterBlock->bbMemorySsaNumOut[memoryKind] ==
                       predEnterBlock->bbMemorySsaNumOut[ByrefExposed]);
                assert(handlerStart->bbMemorySsaPhiFunc[ByrefExposed]->m_ssaNum ==
                       predEnterBlock->bbMemorySsaNumOut[memoryKind]);
                handlerMemoryPhi = handlerStart->bbMemorySsaPhiFunc[ByrefExposed];

                continue;
            }

            if (handlerMemoryPhi == BasicBlock::EmptyMemoryPhiDef)
            {
                handlerMemoryPhi =
                    new (m_pCompiler) BasicBlock::MemoryPhiArg(predEnterBlock->bbMemorySsaNumOut[memoryKind]);
            }
            else
            {
                // This path has a potential to introduce redundant phi args, due to multiple
                // preds of the same try-begin block having the same live-out memory def, and/or
                // due to nested try-begins each having preds with the same live-out memory def.
                // Avoid doing quadratic processing on handler phis, and instead live with the
                // occasional redundancy.
                handlerMemoryPhi = new (m_pCompiler)
                    BasicBlock::MemoryPhiArg(predEnterBlock->bbMemorySsaNumOut[memoryKind], handlerMemoryPhi);
            }
            DBG_SSA_JITDUMP("  Added phi arg for %s u:%d from " FMT_BB " in " FMT_BB ".\n", memoryKindNames[memoryKind],
                            predEnterBlock->bbMemorySsaNumOut[memoryKind], predEnterBlock->bbNum, handlerStart->bbNum);
        }
    }
}

//------------------------------------------------------------------------
// RenameVariables: Rename all definitions and uses within the compiled method.
//
// Notes:
//    See Briggs, Cooper, Harvey and Simpson "Practical Improvements to the Construction
//    and Destruction of Static Single Assignment Form."
//
void SsaBuilder::RenameVariables()
{
    JITDUMP("*************** In SsaBuilder::RenameVariables()\n");

    // The first thing we do is treat parameters and must-init variables as if they have a
    // virtual definition before entry -- they start out at SSA name 1.
    for (unsigned lclNum = 0; lclNum < m_pCompiler->lvaCount; lclNum++)
    {
        if (!m_pCompiler->lvaInSsa(lclNum))
        {
            continue;
        }

        LclVarDsc* varDsc = m_pCompiler->lvaGetDesc(lclNum);
        assert(varDsc->lvTracked);

        if (varDsc->lvIsParam || m_pCompiler->info.compInitMem || varDsc->lvMustInit ||
            VarSetOps::IsMember(m_pCompiler, m_pCompiler->fgFirstBB->bbLiveIn, varDsc->lvVarIndex))
        {
            unsigned ssaNum = varDsc->lvPerSsaData.AllocSsaNum(m_allocator);

            // In ValueNum we'd assume un-inited variables get FIRST_SSA_NUM.
            assert(ssaNum == SsaConfig::FIRST_SSA_NUM);

            m_renameStack.Push(m_pCompiler->fgFirstBB, lclNum, ssaNum);
        }
    }

    // In ValueNum we'd assume un-inited memory gets FIRST_SSA_NUM.
    // The memory is a parameter.  Use FIRST_SSA_NUM as first SSA name.
    unsigned initMemorySsaNum = m_pCompiler->lvMemoryPerSsaData.AllocSsaNum(m_allocator);
    assert(initMemorySsaNum == SsaConfig::FIRST_SSA_NUM);
    for (MemoryKind memoryKind : allMemoryKinds())
    {
        if ((memoryKind == GcHeap) && m_pCompiler->byrefStatesMatchGcHeapStates)
        {
            // GcHeap shares its stack with ByrefExposed; don't re-push.
            continue;
        }
        m_renameStack.PushMemory(memoryKind, m_pCompiler->fgFirstBB, initMemorySsaNum);
    }

    // Initialize the memory ssa numbers for unreachable blocks. ValueNum expects
    // memory ssa numbers to have some initial value.
    for (BasicBlock* const block : m_pCompiler->Blocks())
    {
        if (block->bbIDom == nullptr)
        {
            for (MemoryKind memoryKind : allMemoryKinds())
            {
                block->bbMemorySsaNumIn[memoryKind]  = initMemorySsaNum;
                block->bbMemorySsaNumOut[memoryKind] = initMemorySsaNum;
            }
        }
    }

    class SsaRenameDomTreeVisitor : public DomTreeVisitor<SsaRenameDomTreeVisitor>
    {
        SsaBuilder*     m_builder;
        SsaRenameState* m_renameStack;

    public:
        SsaRenameDomTreeVisitor(Compiler* compiler, SsaBuilder* builder, SsaRenameState* renameStack)
            : DomTreeVisitor(compiler, compiler->fgSsaDomTree), m_builder(builder), m_renameStack(renameStack)
        {
        }

        void PreOrderVisit(BasicBlock* block)
        {
            // TODO-Cleanup: Move these functions from SsaBuilder to this class.
            m_builder->BlockRenameVariables(block);
            m_builder->AddPhiArgsToSuccessors(block);
        }

        void PostOrderVisit(BasicBlock* block)
        {
            m_renameStack->PopBlockStacks(block);
        }
    };

    SsaRenameDomTreeVisitor visitor(m_pCompiler, this, &m_renameStack);
    visitor.WalkTree();
}

//------------------------------------------------------------------------
// Build: Build SSA form
//
// Notes:
//
// Sorts the graph topologically.
//   - Collects them in postOrder array.
//
// Identifies each block's immediate dominator.
//   - Computes this in bbIDom of each BasicBlock.
//
// Computes DOM tree relation.
//   - Computes domTree as block -> set of blocks.
//   - Computes pre/post order traversal of the DOM tree.
//
// Inserts phi nodes.
//   - Computes dominance frontier as block -> set of blocks.
//   - Allocates block use/def/livein/liveout and computes it.
//   - Inserts phi nodes with only rhs at the beginning of the blocks.
//
// Renames variables.
//   - Walks blocks in evaluation order and gives uses and defs names.
//   - Gives empty phi nodes their rhs arguments as they become known while renaming.
//
// @see "A simple, fast dominance algorithm" by Keith D. Cooper, Timothy J. Harvey, Ken Kennedy.
// @see Briggs, Cooper, Harvey and Simpson "Practical Improvements to the Construction
//      and Destruction of Static Single Assignment Form."
//
void SsaBuilder::Build()
{
#ifdef DEBUG
    if (m_pCompiler->verbose)
    {
        printf("*************** In SsaBuilder::Build()\n");
    }
#endif

    // Ensure that there's a first block outside a try, so that the dominator tree has a unique root.
    SetupBBRoot();

    // Just to keep block no. & index same add 1.
    int blockCount = m_pCompiler->fgBBNumMax + 1;

    JITDUMP("[SsaBuilder] Max block count is %d.\n", blockCount);

    // Allocate the postOrder array for the graph.

    m_postOrder = new (m_allocator) BasicBlock*[blockCount];

    m_visitedTraits = BitVecTraits(blockCount, m_pCompiler);
    m_visited       = BitVecOps::MakeEmpty(&m_visitedTraits);

    // TODO-Cleanup: We currently have two dominance computations happening.  We should unify them; for
    // now, at least forget the results of the first. Note that this does not clear fgDomTreePreOrder
    // and fgDomTreePostOrder nor does the subsequent code call fgNumberDomTree once the new dominator
    // tree is built. The pre/post order numbers that were generated previously and used for loop
    // recognition are still being used by optPerformHoistExpr via fgCreateLoopPreHeader. That's rather
    // odd, considering that SetupBBRoot may have added a new block.
    for (BasicBlock* const block : m_pCompiler->Blocks())
    {
        block->bbIDom         = nullptr;
        block->bbPostorderNum = 0;
    }

    // Topologically sort the graph.
    m_postOrderCount = TopologicalSort(m_postOrder, blockCount);
    JITDUMP("[SsaBuilder] Topologically sorted the graph.\n");
    EndPhase(PHASE_BUILD_SSA_TOPOSORT);

    // Compute IDom(b).
    ComputeImmediateDom(m_postOrder, m_postOrderCount);

    m_pCompiler->fgSsaDomTree = m_pCompiler->fgBuildDomTree();
    EndPhase(PHASE_BUILD_SSA_DOMS);

    // Compute liveness on the graph.
    m_pCompiler->fgLocalVarLiveness();
    EndPhase(PHASE_BUILD_SSA_LIVENESS);

    m_pCompiler->optRemoveRedundantZeroInits();
    EndPhase(PHASE_ZERO_INITS);

    // Mark all variables that will be tracked by SSA
    for (unsigned lclNum = 0; lclNum < m_pCompiler->lvaCount; lclNum++)
    {
        m_pCompiler->lvaTable[lclNum].lvInSsa = m_pCompiler->lvaGetDesc(lclNum)->lvTracked;
    }

    // Insert phi functions.
    InsertPhiFunctions(m_postOrder, m_postOrderCount);

    // Rename local variables and collect UD information for each ssa var.
    RenameVariables();
    EndPhase(PHASE_BUILD_SSA_RENAME);

    JITDUMPEXEC(m_pCompiler->DumpSsaSummary());
}

void SsaBuilder::SetupBBRoot()
{
    assert(m_pCompiler->fgPredsComputed);

    // Allocate a bbroot, if necessary.
    // We need a unique block to be the root of the dominator tree.
    // This can be violated if the first block is in a try, or if it is the first block of
    // a loop (which would necessarily be an infinite loop) -- i.e., it has a predecessor.

    // If neither condition holds, no reason to make a new block.
    if (!m_pCompiler->fgFirstBB->hasTryIndex() && m_pCompiler->fgFirstBB->bbPreds == nullptr)
    {
        return;
    }

    BasicBlock* bbRoot = BasicBlock::bbNewBasicBlock(m_pCompiler, BBJ_NONE);
    bbRoot->SetFlag(BBF_INTERNAL);

    // May need to fix up preds list, so remember the old first block.
    BasicBlock* oldFirst = m_pCompiler->fgFirstBB;

    // Copy the liveness information from the first basic block.
    if (m_pCompiler->fgLocalVarLivenessDone)
    {
        VarSetOps::Assign(m_pCompiler, bbRoot->bbLiveIn, oldFirst->bbLiveIn);
        VarSetOps::Assign(m_pCompiler, bbRoot->bbLiveOut, oldFirst->bbLiveIn);
    }

    // Copy the bbWeight.  (This is technically wrong, if the first block is a loop head, but
    // it shouldn't matter...)
    bbRoot->inheritWeight(oldFirst);

    // There's an artificial incoming reference count for the first BB.  We're about to make it no longer
    // the first BB, so decrement that.
    assert(oldFirst->bbRefs > 0);
    oldFirst->bbRefs--;

    m_pCompiler->fgInsertBBbefore(m_pCompiler->fgFirstBB, bbRoot);

    assert(m_pCompiler->fgFirstBB == bbRoot);
    m_pCompiler->fgAddRefPred(oldFirst, bbRoot);
}

#ifdef DEBUG

//------------------------------------------------------------------------
// DumpSsaSummary: dump info about each SSA lifetime
//
void Compiler::DumpSsaSummary()
{
    for (unsigned lclNum = 0; lclNum < lvaCount; lclNum++)
    {
        LclVarDsc* const varDsc = lvaGetDesc(lclNum);

        if (!varDsc->lvInSsa)
        {
            continue;
        }

        const SsaDefArray<LclSsaVarDsc>& ssaDefs = varDsc->lvPerSsaData;
        unsigned const                   numDefs = ssaDefs.GetCount();

        if (numDefs == 0)
        {
            printf("V%02u: in SSA but no defs\n", lclNum);
        }
        else
        {
            for (unsigned i = 0; i < numDefs; i++)
            {
                // Dump BB00 for def with no block.
                //
                LclSsaVarDsc* const ssaVarDsc = ssaDefs.GetSsaDefByIndex(i);
                const unsigned      ssaNum    = ssaDefs.GetSsaNum(ssaVarDsc);
                BasicBlock* const   block     = ssaVarDsc->GetBlock();
                const unsigned      blockNum  = block != nullptr ? block->bbNum : 0;

                printf("V%02u.%u: defined in " FMT_BB " %u uses (%s)%s\n", lclNum, ssaNum, blockNum,
                       ssaVarDsc->GetNumUses(), ssaVarDsc->HasGlobalUse() ? "global" : "local",
                       ssaVarDsc->HasPhiUse() ? ", has phi uses" : "");
            }
        }
    }
}

// This method asserts that SSA name constraints specified are satisfied.
void Compiler::JitTestCheckSSA()
{
    struct SSAName
    {
        unsigned m_lvNum;
        unsigned m_ssaNum;

        static unsigned GetHashCode(SSAName ssaNm)
        {
            return ssaNm.m_lvNum << 16 | ssaNm.m_ssaNum;
        }

        static bool Equals(SSAName ssaNm1, SSAName ssaNm2)
        {
            return ssaNm1.m_lvNum == ssaNm2.m_lvNum && ssaNm1.m_ssaNum == ssaNm2.m_ssaNum;
        }
    };

    typedef JitHashTable<ssize_t, JitSmallPrimitiveKeyFuncs<ssize_t>, SSAName> LabelToSSANameMap;
    typedef JitHashTable<SSAName, SSAName, ssize_t>                            SSANameToLabelMap;

    // If we have no test data, early out.
    if (m_nodeTestData == nullptr)
    {
        return;
    }

    NodeToTestDataMap* testData = GetNodeTestData();

    // First we have to know which nodes in the tree are reachable.
    NodeToIntMap* reachable = FindReachableNodesInNodeTestData();

    LabelToSSANameMap* labelToSSA = new (getAllocatorDebugOnly()) LabelToSSANameMap(getAllocatorDebugOnly());
    SSANameToLabelMap* ssaToLabel = new (getAllocatorDebugOnly()) SSANameToLabelMap(getAllocatorDebugOnly());

    if (verbose)
    {
        printf("\nJit Testing: SSA names.\n");
    }
    for (GenTree* const node : NodeToTestDataMap::KeyIteration(testData))
    {
        TestLabelAndNum tlAndN;
        bool            nodeExists = testData->Lookup(node, &tlAndN);
        assert(nodeExists);
        if (tlAndN.m_tl == TL_SsaName)
        {
            if (node->OperGet() != GT_LCL_VAR)
            {
                printf("SSAName constraint put on non-lcl-var expression ");
                printTreeID(node);
                printf(" (of type %s).\n", varTypeName(node->TypeGet()));
                unreached();
            }
            GenTreeLclVarCommon* lcl = node->AsLclVarCommon();

            int dummy;
            if (!reachable->Lookup(lcl, &dummy))
            {
                printf("Node ");
                printTreeID(lcl);
                printf(" had a test constraint declared, but has become unreachable at the time the constraint is "
                       "tested.\n"
                       "(This is probably as a result of some optimization -- \n"
                       "you may need to modify the test case to defeat this opt.)\n");
                unreached();
            }

            if (verbose)
            {
                printf("  Node: ");
                printTreeID(lcl);
                printf(", SSA name = <%d, %d> -- SSA name class %d.\n", lcl->GetLclNum(), lcl->GetSsaNum(),
                       tlAndN.m_num);
            }
            SSAName ssaNm;
            if (labelToSSA->Lookup(tlAndN.m_num, &ssaNm))
            {
                if (verbose)
                {
                    printf("      Already in hash tables.\n");
                }
                // The mapping(s) must be one-to-one: if the label has a mapping, then the ssaNm must, as well.
                ssize_t num2;
                bool    ssaExists = ssaToLabel->Lookup(ssaNm, &num2);
                assert(ssaExists);
                // And the mappings must be the same.
                if (tlAndN.m_num != num2)
                {
                    printf("Node: ");
                    printTreeID(lcl);
                    printf(", SSA name = <%d, %d> was declared in SSA name class %d,\n", lcl->GetLclNum(),
                           lcl->GetSsaNum(), tlAndN.m_num);
                    printf(
                        "but this SSA name <%d,%d> has already been associated with a different SSA name class: %d.\n",
                        ssaNm.m_lvNum, ssaNm.m_ssaNum, num2);
                    unreached();
                }
                // And the current node must be of the specified SSA family.
                if (!(lcl->GetLclNum() == ssaNm.m_lvNum && lcl->GetSsaNum() == ssaNm.m_ssaNum))
                {
                    printf("Node: ");
                    printTreeID(lcl);
                    printf(", SSA name = <%d, %d> was declared in SSA name class %d,\n", lcl->GetLclNum(),
                           lcl->GetSsaNum(), tlAndN.m_num);
                    printf("but that name class was previously bound to a different SSA name: <%d,%d>.\n",
                           ssaNm.m_lvNum, ssaNm.m_ssaNum);
                    unreached();
                }
            }
            else
            {
                ssaNm.m_lvNum  = lcl->GetLclNum();
                ssaNm.m_ssaNum = lcl->GetSsaNum();
                ssize_t num;
                // The mapping(s) must be one-to-one: if the label has no mapping, then the ssaNm may not, either.
                if (ssaToLabel->Lookup(ssaNm, &num))
                {
                    printf("Node: ");
                    printTreeID(lcl);
                    printf(", SSA name = <%d, %d> was declared in SSA name class %d,\n", lcl->GetLclNum(),
                           lcl->GetSsaNum(), tlAndN.m_num);
                    printf("but this SSA name has already been associated with a different name class: %d.\n", num);
                    unreached();
                }
                // Add to both mappings.
                labelToSSA->Set(tlAndN.m_num, ssaNm);
                ssaToLabel->Set(ssaNm, tlAndN.m_num);
                if (verbose)
                {
                    printf("      added to hash tables.\n");
                }
            }
        }
    }
}
#endif // DEBUG<|MERGE_RESOLUTION|>--- conflicted
+++ resolved
@@ -978,15 +978,8 @@
     assert(block->HasPotentialEHSuccs(m_pCompiler));
 
     // Don't do anything for a compiler-inserted BBJ_ALWAYS that is a "leave helper".
-    if ((block->bbFlags & BBF_INTERNAL) && block->isBBCallAlwaysPairTail())
-    {
-<<<<<<< HEAD
-        // Don't do anything for a compiler-inserted BBJ_ALWAYS that is a "leave helper".
-        if (block->HasFlag(BBF_INTERNAL) && block->isBBCallAlwaysPairTail())
-        {
-            return;
-        }
-=======
+    if (block->HasFlag(BBF_INTERNAL) && block->isBBCallAlwaysPairTail())
+    {
         return;
     }
 
@@ -994,7 +987,6 @@
     DBG_SSA_JITDUMP("Definition of %s/d:%d in block " FMT_BB
                     " has potential EH successors; adding as phi arg to EH successors.\n",
                     memoryKindNames[memoryKind], ssaNum, block->bbNum);
->>>>>>> 5382edd6
 
     block->VisitEHSuccs(m_pCompiler, [=](BasicBlock* succ) {
         // Is memoryKind live on entry to the handler?
