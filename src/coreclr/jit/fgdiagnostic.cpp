--- conflicted
+++ resolved
@@ -1955,10 +1955,6 @@
         }
         else
         {
-<<<<<<< HEAD
-            _snprintf_s(buffer, ArrLen(buffer), ArrLen(buffer), FMT_BB, b->bbNum);
-            printedBlockWidth += 2 /* BB */ + max(CountDigits(b->bbNum), 2u);
-=======
             written = _snprintf_s(buffer, sizeOfBuffer, sizeOfBuffer, FMT_BB, b->bbNum);
             printedBlockWidth += written;
         }
@@ -1971,7 +1967,6 @@
                                       "(" FMT_WT_NARROW ")", e->getLikelihood());
                 printedBlockWidth += written;
             }
->>>>>>> f529d5d2
         }
 
         return buffer;
