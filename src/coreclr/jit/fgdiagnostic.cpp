// Licensed to the .NET Foundation under one or more agreements.
// The .NET Foundation licenses this file to you under the MIT license.

#include "jitpch.h"

#ifdef _MSC_VER
#pragma hdrstop
#endif

#include "allocacheck.h" // for alloca
#include "jitstd/algorithm.h"

// Flowgraph Check and Dump Support

#ifdef DEBUG
void Compiler::fgPrintEdgeWeights()
{
    // Print out all of the edge weights
    for (BasicBlock* const bDst : Blocks())
    {
        if (bDst->bbPreds != nullptr)
        {
            printf("    Edge weights into " FMT_BB " :", bDst->bbNum);
            for (FlowEdge* const edge : bDst->PredEdges())
            {
                BasicBlock* bSrc = edge->getSourceBlock();
                // This is the control flow edge (bSrc -> bDst)

                printf(FMT_BB " ", bSrc->bbNum);

                if (edge->edgeWeightMin() < BB_MAX_WEIGHT)
                {
                    printf("(%f", edge->edgeWeightMin());
                }
                else
                {
                    printf("(MAX");
                }
                if (edge->edgeWeightMin() != edge->edgeWeightMax())
                {
                    if (edge->edgeWeightMax() < BB_MAX_WEIGHT)
                    {
                        printf("..%f", edge->edgeWeightMax());
                    }
                    else
                    {
                        printf("..MAX");
                    }
                }
                printf(")");
                if (edge->getNextPredEdge() != nullptr)
                {
                    printf(", ");
                }
            }
            printf("\n");
        }
    }
}
#endif // DEBUG

/*****************************************************************************
 *  Check that the flow graph is really updated
 */

#ifdef DEBUG

void Compiler::fgDebugCheckUpdate()
{
    if (!compStressCompile(STRESS_CHK_FLOW_UPDATE, 30))
    {
        return;
    }

    /* We check for these conditions:
     * no unreachable blocks  -> no blocks have countOfInEdges() = 0
     * no empty blocks        -> !block->isEmpty(), unless non-removable or multiple in-edges
     * no un-imported blocks  -> no blocks have BBF_IMPORTED not set (this is
     *                           kind of redundand with the above, but to make sure)
     * no un-compacted blocks -> BBJ_ALWAYS with jump to block with no other jumps to it (countOfInEdges() = 1)
     */

    BasicBlock* prev;
    BasicBlock* block;
    for (prev = nullptr, block = fgFirstBB; block != nullptr; prev = block, block = block->Next())
    {
        /* no unreachable blocks */

<<<<<<< HEAD
        if ((block->countOfInEdges() == 0) && !block->HasFlag(BBF_DONT_REMOVE)
#if defined(FEATURE_EH_FUNCLETS) && defined(TARGET_ARM)
            // With funclets, we never get rid of the BBJ_ALWAYS part of a BBJ_CALLFINALLY/BBJ_ALWAYS pair,
            // even if we can prove that the finally block never returns.
            && !block->isBBCallAlwaysPairTail()
#endif // FEATURE_EH_FUNCLETS
                )
=======
        if ((block->countOfInEdges() == 0) && !(block->bbFlags & BBF_DONT_REMOVE))
>>>>>>> d2172989
        {
            noway_assert(!"Unreachable block not removed!");
        }

        /* no empty blocks */

        if (block->isEmpty() && !block->HasFlag(BBF_DONT_REMOVE))
        {
            switch (block->GetJumpKind())
            {
                case BBJ_CALLFINALLY:
                case BBJ_EHFINALLYRET:
                case BBJ_EHFAULTRET:
                case BBJ_EHFILTERRET:
                case BBJ_RETURN:
                /* for BBJ_ALWAYS is probably just a GOTO, but will have to be treated */
                case BBJ_ALWAYS:
                case BBJ_EHCATCHRET:
                    /* These jump kinds are allowed to have empty tree lists */
                    break;

                default:
                    /* it may be the case that the block had more than one reference to it
                     * so we couldn't remove it */

                    if (block->countOfInEdges() == 0)
                    {
                        noway_assert(!"Empty block not removed!");
                    }
                    break;
            }
        }

        /* no un-imported blocks */

        if (!block->HasFlag(BBF_IMPORTED))
        {
            /* internal blocks do not count */

            if (!block->HasFlag(BBF_INTERNAL))
            {
                noway_assert(!"Non IMPORTED block not removed!");
            }
        }

        bool prevIsCallAlwaysPair = block->isBBCallAlwaysPairTail();

        // Check for an unnecessary jumps to the next block
        bool doAssertOnJumpToNextBlock = false; // unless we have a BBJ_COND or BBJ_ALWAYS we can not assert

        if (block->KindIs(BBJ_COND))
        {
            // A conditional branch should never jump to the next block
            // as it can be folded into a BBJ_ALWAYS;
            doAssertOnJumpToNextBlock = true;
<<<<<<< HEAD

            // If the BBF_KEEP_BBJ_ALWAYS flag is set we allow it to jump to the next block
            if (block->HasFlag(BBF_KEEP_BBJ_ALWAYS))
            {
                doAssertOnJumpToNextBlock = false;
            }

            // A call/always pair is also allowed to jump to the next block
            if (prevIsCallAlwaysPair)
            {
                doAssertOnJumpToNextBlock = false;
            }

            // We are allowed to have a branch from a hot 'block' to a cold 'bbNext'
            //
            if (!block->IsLast() && fgInDifferentRegions(block, block->Next()))
            {
                doAssertOnJumpToNextBlock = false;
            }
=======
>>>>>>> d2172989
        }

        if (doAssertOnJumpToNextBlock)
        {
            if (block->JumpsToNext())
            {
                noway_assert(!"Unnecessary jump to the next block!");
            }
        }

        /* Make sure BBF_KEEP_BBJ_ALWAYS is set correctly */

        if (block->KindIs(BBJ_ALWAYS) && prevIsCallAlwaysPair)
        {
            noway_assert(block->HasFlag(BBF_KEEP_BBJ_ALWAYS));
        }

        /* For a BBJ_CALLFINALLY block we make sure that we are followed by */
        /* an BBJ_ALWAYS block with BBF_INTERNAL set */
        /* or that it's a BBF_RETLESS_CALL */
        if (block->KindIs(BBJ_CALLFINALLY))
        {
            assert(block->HasFlag(BBF_RETLESS_CALL) || block->isBBCallAlwaysPair());
        }

        /* no un-compacted blocks */

        if (fgCanCompactBlocks(block, block->Next()))
        {
            noway_assert(!"Found un-compacted blocks!");
        }
    }
}

#endif // DEBUG

#if DUMP_FLOWGRAPHS

struct escapeMapping_t
{
    char        ch;
    const char* sub;
};

// clang-format off
static escapeMapping_t s_EscapeFileMapping[] =
{
    {' ', "_"},
    {':', "_"},
    {',', "_"},
    {'<', "~lt~"},
    {'>', "~gt~"},
    {';', "~semi~"},
    {'|', "~bar~"},
    {'&', "~amp~"},
    {'"', "~quot~"},
    {'*', "~star~"},
    {0, nullptr}
};

static escapeMapping_t s_EscapeMapping[] =
{
    {'<', "&lt;"},
    {'>', "&gt;"},
    {'&', "&amp;"},
    {'"', "&quot;"},
    {0, nullptr}
};
// clang-format on

const char* Compiler::fgProcessEscapes(const char* nameIn, escapeMapping_t* map)
{
    const char* nameOut = nameIn;
    unsigned    lengthOut;
    unsigned    index;
    bool        match;
    bool        substitutionRequired;
    const char* pChar;

    lengthOut            = 1;
    substitutionRequired = false;
    pChar                = nameIn;
    while (*pChar != '\0')
    {
        match = false;
        index = 0;
        while (map[index].ch != 0)
        {
            if (*pChar == map[index].ch)
            {
                match = true;
                break;
            }
            index++;
        }
        if (match)
        {
            substitutionRequired = true;
            lengthOut += (unsigned)strlen(map[index].sub);
        }
        else
        {
            lengthOut += 1;
        }
        pChar++;
    }

    if (substitutionRequired)
    {
        char* newName = getAllocator(CMK_DebugOnly).allocate<char>(lengthOut);
        char* pDest;
        pDest = newName;
        pChar = nameIn;
        while (*pChar != '\0')
        {
            match = false;
            index = 0;
            while (map[index].ch != 0)
            {
                if (*pChar == map[index].ch)
                {
                    match = true;
                    break;
                }
                index++;
            }
            if (match)
            {
                strcpy(pDest, map[index].sub);
                pDest += strlen(map[index].sub);
            }
            else
            {
                *pDest++ = *pChar;
            }
            pChar++;
        }
        *pDest++ = '\0';
        nameOut  = (const char*)newName;
    }

    return nameOut;
}

static void fprintfDouble(FILE* fgxFile, double value)
{
    assert(value >= 0.0);

    if ((value >= 0.010) || (value == 0.0))
    {
        fprintf(fgxFile, "\"%7.3f\"", value);
    }
    else if (value >= 0.00010)
    {
        fprintf(fgxFile, "\"%7.5f\"", value);
    }
    else
    {
        fprintf(fgxFile, "\"%7E\"", value);
    }
}

//------------------------------------------------------------------------
// fgDumpTree: Dump a tree into the DOT file. Used to provide a very short, one-line,
// visualization of a BBJ_COND block.
//
// Arguments:
//    fgxFile - The file we are writing to.
//    tree    - The operand to dump.
//
// static
void Compiler::fgDumpTree(FILE* fgxFile, GenTree* const tree)
{
    if (tree->OperIsCompare())
    {
        // Want to generate something like:
        //   V01 <= 7
        //   V01 > V02

        const char* opName = GenTree::OpName(tree->OperGet());
        // Make it look nicer if we can
        switch (tree->OperGet())
        {
            case GT_EQ:
                opName = "==";
                break;
            case GT_NE:
                opName = "!=";
                break;
            case GT_LT:
                opName = "<";
                break;
            case GT_LE:
                opName = "<=";
                break;
            case GT_GE:
                opName = ">=";
                break;
            case GT_GT:
                opName = ">";
                break;
            default:
                break;
        }

        GenTree* const lhs = tree->AsOp()->gtOp1;
        GenTree* const rhs = tree->AsOp()->gtOp2;

        fgDumpTree(fgxFile, lhs);
        fprintf(fgxFile, " %s ", opName);
        fgDumpTree(fgxFile, rhs);
    }
    else if (tree->IsCnsIntOrI())
    {
        fprintf(fgxFile, "%d", tree->AsIntCon()->gtIconVal);
    }
    else if (tree->IsCnsFltOrDbl())
    {
        fprintf(fgxFile, "%g", tree->AsDblCon()->DconValue());
    }
    else if (tree->IsLocal())
    {
        fprintf(fgxFile, "V%02u", tree->AsLclVarCommon()->GetLclNum());
    }
    else if (tree->OperIs(GT_ARR_LENGTH))
    {
        GenTreeArrLen* arrLen = tree->AsArrLen();
        GenTree*       arr    = arrLen->ArrRef();
        fgDumpTree(fgxFile, arr);
        fprintf(fgxFile, ".Length");
    }
    else if (tree->OperIs(GT_MDARR_LENGTH))
    {
        GenTreeMDArr* arrOp = tree->AsMDArr();
        GenTree*      arr   = arrOp->ArrRef();
        unsigned      dim   = arrOp->Dim();
        fgDumpTree(fgxFile, arr);
        fprintf(fgxFile, ".GetLength(%u)", dim);
    }
    else if (tree->OperIs(GT_MDARR_LOWER_BOUND))
    {
        GenTreeMDArr* arrOp = tree->AsMDArr();
        GenTree*      arr   = arrOp->ArrRef();
        unsigned      dim   = arrOp->Dim();
        fgDumpTree(fgxFile, arr);
        fprintf(fgxFile, ".GetLowerBound(%u)", dim);
    }
    else
    {
        fprintf(fgxFile, "[%s]", GenTree::OpName(tree->OperGet()));
    }
}

#ifdef DEBUG
namespace
{
const char* ConvertToUtf8(LPCWSTR wideString, CompAllocator& allocator)
{
    int utf8Len = WszWideCharToMultiByte(CP_UTF8, 0, wideString, -1, nullptr, 0, nullptr, nullptr);
    if (utf8Len == 0)
        return nullptr;

    char* alloc = (char*)allocator.allocate<char>(utf8Len);
    if (0 == WszWideCharToMultiByte(CP_UTF8, 0, wideString, -1, alloc, utf8Len, nullptr, nullptr))
        return nullptr;

    return alloc;
}
}
#endif

//------------------------------------------------------------------------
// fgOpenFlowGraphFile: Open a file to dump either the xml or dot format flow graph
//
// Arguments:
//    wbDontClose - A boolean out argument that indicates whether the caller should close the file
//    phase       - A phase identifier to indicate which phase is associated with the dump
//    pos         - Are we being called to dump the flow graph pre-phase or post-phase?
//    type        - A (wide) string indicating the type of dump, "dot" or "xml"
//
// Notes:
// The filename to use to write the data comes from the DOTNET_JitDumpFgFile or DOTNET_NgenDumpFgFile
// configuration. If unset, use "default". The "type" argument is used as a filename extension,
// e.g., "default.dot".
//
// There are several "special" filenames recognized:
// "profiled" -- only create graphs for methods with profile info, one file per method.
// "hot" -- only create graphs for the hot region, one file per method.
// "cold" -- only create graphs for the cold region, one file per method.
// "jit" -- only create graphs for JITing, one file per method.
// "all" -- create graphs for all regions, one file per method.
// "stdout" -- output to stdout, not a file.
// "stderr" -- output to stderr, not a file.
//
// Return Value:
//    Opens a file to which a flowgraph can be dumped, whose name is based on the current
//    config vales.
//
FILE* Compiler::fgOpenFlowGraphFile(bool* wbDontClose, Phases phase, PhasePosition pos, const char* type)
{
    FILE*       fgxFile;
    const char* prePhasePattern  = nullptr; // pre-phase:  default (used in Release) is no pre-phase dump
    const char* postPhasePattern = "*";     // post-phase: default (used in Release) is dump all phases
    bool        dumpFunction     = true;    // default (used in Release) is always dump
    const char* filename         = nullptr;
    const char* pathname         = nullptr;
    const char* escapedString;

    if (fgBBcount <= 1)
    {
        return nullptr;
    }

#ifdef DEBUG
    dumpFunction = JitConfig.JitDumpFg().contains(info.compMethodHnd, info.compClassHnd, &info.compMethodInfo->args);

    CompAllocator allocator = getAllocatorDebugOnly();
    filename                = ConvertToUtf8(JitConfig.JitDumpFgFile(), allocator);
    pathname                = ConvertToUtf8(JitConfig.JitDumpFgDir(), allocator);
    prePhasePattern         = ConvertToUtf8(JitConfig.JitDumpFgPrePhase(), allocator);
    postPhasePattern        = ConvertToUtf8(JitConfig.JitDumpFgPhase(), allocator);
#endif // DEBUG

    if (!dumpFunction)
    {
        return nullptr;
    }

    const char* phaseName = PhaseEnums[phase] + strlen("PHASE_");

    if (pos == PhasePosition::PrePhase)
    {
        if (prePhasePattern == nullptr)
        {
            // If pre-phase pattern is not specified, then don't dump for any pre-phase.
            return nullptr;
        }
        else if (*prePhasePattern != '*')
        {
            if (strstr(prePhasePattern, phaseName) == nullptr)
            {
                return nullptr;
            }
        }
    }
    else
    {
        assert(pos == PhasePosition::PostPhase);
        if (postPhasePattern == nullptr)
        {
            // There's no post-phase pattern specified. If there is a pre-phase pattern specified, then that will
            // be the only set of phases dumped. If neither are specified, then post-phase dump after
            // PHASE_DETERMINE_FIRST_COLD_BLOCK.
            if (prePhasePattern != nullptr)
            {
                return nullptr;
            }
            if (phase != PHASE_DETERMINE_FIRST_COLD_BLOCK)
            {
                return nullptr;
            }
        }
        else if (*postPhasePattern != '*')
        {
            if (strstr(postPhasePattern, phaseName) == nullptr)
            {
                return nullptr;
            }
        }
    }

    if (filename == nullptr)
    {
        filename = "default";
    }

    if (strcmp(filename, "profiled") == 0)
    {
        if (fgFirstBB->hasProfileWeight())
        {
            goto ONE_FILE_PER_METHOD;
        }
        else
        {
            return nullptr;
        }
    }
    if (strcmp(filename, "hot") == 0)
    {
        if (info.compMethodInfo->regionKind == CORINFO_REGION_HOT)
        {
            goto ONE_FILE_PER_METHOD;
        }
        else
        {
            return nullptr;
        }
    }
    else if (strcmp(filename, "cold") == 0)
    {
        if (info.compMethodInfo->regionKind == CORINFO_REGION_COLD)
        {
            goto ONE_FILE_PER_METHOD;
        }
        else
        {
            return nullptr;
        }
    }
    else if (strcmp(filename, "jit") == 0)
    {
        if (info.compMethodInfo->regionKind == CORINFO_REGION_JIT)
        {
            goto ONE_FILE_PER_METHOD;
        }
        else
        {
            return nullptr;
        }
    }
    else if (strcmp(filename, "all") == 0)
    {

    ONE_FILE_PER_METHOD:;

#define FILENAME_PATTERN "%s-%s-%s-%s.%s"
#define FILENAME_PATTERN_WITH_NUMBER "%s-%s-%s-%s~%d.%s"

        const size_t MaxFileNameLength = MAX_PATH_FNAME - 20 /* give us some extra buffer */;

        escapedString           = fgProcessEscapes(info.compFullName, s_EscapeFileMapping);
        size_t escapedStringLen = strlen(escapedString);

        static const char* phasePositionStrings[] = {"pre", "post"};
        assert((unsigned)pos < ArrLen(phasePositionStrings));
        const char*  phasePositionString    = phasePositionStrings[(unsigned)pos];
        const size_t phasePositionStringLen = strlen(phasePositionString);
        const char*  tierName               = compGetTieringName(true);
        size_t       charCount = escapedStringLen + 1 + strlen(phasePositionString) + 1 + strlen(phaseName) + 1 +
                           strlen(tierName) + strlen("~999") + 1 + strlen(type) + 1;

        if (charCount > MaxFileNameLength)
        {
            // Crop the escapedString.
            charCount -= escapedStringLen;
            size_t newEscapedStringLen = MaxFileNameLength - charCount;
            char*  newEscapedString    = getAllocator(CMK_DebugOnly).allocate<char>(newEscapedStringLen + 1);
            strncpy_s(newEscapedString, newEscapedStringLen + 1, escapedString, newEscapedStringLen);
            newEscapedString[newEscapedStringLen] = '\0';
            escapedString                         = newEscapedString;
            escapedStringLen                      = newEscapedStringLen;
            charCount += escapedStringLen;
        }

        if (pathname != nullptr)
        {
            charCount += strlen(pathname) + 1;
        }
        filename = (const char*)_alloca(charCount * sizeof(char));

        if (pathname != nullptr)
        {
            sprintf_s((char*)filename, charCount, "%s\\" FILENAME_PATTERN, pathname, escapedString, phasePositionString,
                      phaseName, tierName, type);
        }
        else
        {
            sprintf_s((char*)filename, charCount, FILENAME_PATTERN, escapedString, phasePositionString, phaseName,
                      tierName, type);
        }
        fgxFile = fopen(filename, "wx"); // Open the file for writing only only if it doesn't already exist
        if (fgxFile == nullptr)
        {
            // This filename already exists, so create a different one by appending ~2, ~3, etc...
            for (int i = 2; i < 1000; i++)
            {
                if (pathname != nullptr)
                {
                    sprintf_s((char*)filename, charCount, "%s\\" FILENAME_PATTERN_WITH_NUMBER, pathname, escapedString,
                              phasePositionString, phaseName, tierName, i, type);
                }
                else
                {
                    sprintf_s((char*)filename, charCount, FILENAME_PATTERN_WITH_NUMBER, escapedString,
                              phasePositionString, phaseName, tierName, i, type);
                }
                fgxFile = fopen(filename, "wx"); // Open the file for writing only only if it doesn't already exist
                if (fgxFile != nullptr)
                {
                    break;
                }
            }
            // If we have already created 1000 files with this name then just fail
            if (fgxFile == nullptr)
            {
                return nullptr;
            }
        }
        *wbDontClose = false;
    }
    else if (strcmp(filename, "stdout") == 0)
    {
        fgxFile      = jitstdout();
        *wbDontClose = true;
    }
    else if (strcmp(filename, "stderr") == 0)
    {
        fgxFile      = stderr;
        *wbDontClose = true;
    }
    else
    {
        const char* origFilename = filename;
        size_t      charCount    = strlen(origFilename) + strlen(type) + 2;
        if (pathname != nullptr)
        {
            charCount += strlen(pathname) + 1;
        }
        filename = (char*)_alloca(charCount * sizeof(char));
        if (pathname != nullptr)
        {
            sprintf_s((char*)filename, charCount, "%s\\%s.%s", pathname, origFilename, type);
        }
        else
        {
            sprintf_s((char*)filename, charCount, "%s.%s", origFilename, type);
        }
        fgxFile      = fopen(filename, "a+");
        *wbDontClose = false;
    }

    return fgxFile;
}

//------------------------------------------------------------------------
// fgDumpFlowGraph: Dump the xml or dot format flow graph, if enabled for this phase.
//
// Arguments:
//    phase       - A phase identifier to indicate which phase is associated with the dump,
//                  i.e. which phase has just completed.
//    pos         - Are we being called to dump the flow graph pre-phase or post-phase?
//
// Return Value:
//    True iff a flowgraph has been dumped.
//
// Notes:
//    The xml dumps are the historical mechanism for dumping the flowgraph.
//    The dot format can be viewed by:
//    - https://sketchviz.com/
//    - Graphviz (http://www.graphviz.org/)
//      - The command:
//           "C:\Program Files (x86)\Graphviz2.38\bin\dot.exe" -Tsvg -oFoo.svg -Kdot Foo.dot
//        will produce a Foo.svg file that can be opened with any svg-capable browser.
//    - http://rise4fun.com/Agl/
//      - Cut and paste the graph from your .dot file, replacing the digraph on the page, and then click the play
//        button.
//      - It will show a rotating '/' and then render the graph in the browser.
//    MSAGL has also been open-sourced to https://github.com/Microsoft/automatic-graph-layout.
//
//    Here are the config values that control it:
//      DOTNET_JitDumpFg              A string (ala the DOTNET_JitDump string) indicating what methods to dump
//                                     flowgraphs for.
//      DOTNET_JitDumpFgDir           A path to a directory into which the flowgraphs will be dumped.
//      DOTNET_JitDumpFgFile          The filename to use. The default is "default.[xml|dot]".
//                                     Note that the new graphs will be appended to this file if it already exists.
//      DOTNET_JitDumpFgPhase         Phase(s) after which to dump the flowgraph.
//                                     Set to the short name of a phase to see the flowgraph after that phase.
//                                     Leave unset to dump after COLD-BLK (determine first cold block) or set to *
//                                     for all phases.
//      DOTNET_JitDumpFgPrePhase      Phase(s) before which to dump the flowgraph.
//      DOTNET_JitDumpFgDot           0 for xml format, non-zero for dot format. (Default is dot format.)
//      DOTNET_JitDumpFgEH            (dot only) 0 for no exception-handling information; non-zero to include
//                                     exception-handling regions.
//      DOTNET_JitDumpFgLoops         (dot only) 0 for no loop information; non-zero to include loop regions.
//      DOTNET_JitDumpFgConstrained   (dot only) 0 == don't constrain to mostly linear layout; non-zero == force
//                                     mostly lexical block linear layout.
//      DOTNET_JitDumpFgBlockId       Display blocks with block ID, not just bbNum.
//
// Example:
//
// If you want to dump just before and after a single phase, say loop cloning, use:
//      set DOTNET_JitDumpFgPhase=LP-CLONE
//      set DOTNET_JitDumpFgPrePhase=LP-CLONE
//
bool Compiler::fgDumpFlowGraph(Phases phase, PhasePosition pos)
{
    bool result    = false;
    bool dontClose = false;

#ifdef DEBUG
    const bool createDotFile = JitConfig.JitDumpFgDot() != 0;
    const bool includeEH     = (JitConfig.JitDumpFgEH() != 0) && !compIsForInlining();
    // The loop table is not well maintained after the optimization phases, but there is no single point at which
    // it is declared invalid. For now, refuse to add loop information starting at the rationalize phase, to
    // avoid asserts.
    const bool includeLoops = (JitConfig.JitDumpFgLoops() != 0) && !compIsForInlining() && (phase < PHASE_RATIONALIZE);
    const bool constrained  = JitConfig.JitDumpFgConstrained() != 0;
    const bool useBlockId   = JitConfig.JitDumpFgBlockID() != 0;
    const bool displayBlockFlags = JitConfig.JitDumpFgBlockFlags() != 0;
#else  // !DEBUG
    const bool             createDotFile     = true;
    const bool             includeEH         = false;
    const bool             includeLoops      = false;
    const bool             constrained       = true;
    const bool             useBlockId        = false;
    const bool             displayBlockFlags = false;
#endif // !DEBUG

    FILE* fgxFile = fgOpenFlowGraphFile(&dontClose, phase, pos, createDotFile ? "dot" : "fgx");
    if (fgxFile == nullptr)
    {
        return false;
    }

    JITDUMP("Writing out flow graph %s phase %s\n", (pos == PhasePosition::PrePhase) ? "before" : "after",
            PhaseNames[phase]);

    bool        validWeights  = fgHaveValidEdgeWeights;
    double      weightDivisor = (double)BasicBlock::getCalledCount(this);
    const char* escapedString;
    const char* regionString = "NONE";

    if (info.compMethodInfo->regionKind == CORINFO_REGION_HOT)
    {
        regionString = "HOT";
    }
    else if (info.compMethodInfo->regionKind == CORINFO_REGION_COLD)
    {
        regionString = "COLD";
    }
    else if (info.compMethodInfo->regionKind == CORINFO_REGION_JIT)
    {
        regionString = "JIT";
    }

    if (createDotFile)
    {
        fprintf(fgxFile, "digraph FlowGraph {\n");
        fprintf(fgxFile, "    graph [label = \"%s%s\\n%s\\n%s\"];\n", info.compMethodName,
                compIsForInlining() ? "\\n(inlinee)" : "", (pos == PhasePosition::PrePhase) ? "before" : "after",
                PhaseNames[phase]);
        fprintf(fgxFile, "    node [shape = \"Box\"];\n");
    }
    else
    {
        fprintf(fgxFile, "<method");

        escapedString = fgProcessEscapes(info.compFullName, s_EscapeMapping);
        fprintf(fgxFile, "\n    name=\"%s\"", escapedString);

        escapedString = fgProcessEscapes(info.compClassName, s_EscapeMapping);
        fprintf(fgxFile, "\n    className=\"%s\"", escapedString);

        escapedString = fgProcessEscapes(info.compMethodName, s_EscapeMapping);
        fprintf(fgxFile, "\n    methodName=\"%s\"", escapedString);
        fprintf(fgxFile, "\n    ngenRegion=\"%s\"", regionString);

        fprintf(fgxFile, "\n    bytesOfIL=\"%d\"", info.compILCodeSize);
        fprintf(fgxFile, "\n    localVarCount=\"%d\"", lvaCount);

        if (fgHaveProfileWeights())
        {
            fprintf(fgxFile, "\n    calledCount=\"%f\"", fgCalledCount);
            fprintf(fgxFile, "\n    profileData=\"true\"");
        }
        if (compHndBBtabCount > 0)
        {
            fprintf(fgxFile, "\n    hasEHRegions=\"true\"");
        }
        if (fgHasLoops)
        {
            fprintf(fgxFile, "\n    hasLoops=\"true\"");
        }
        if (validWeights)
        {
            fprintf(fgxFile, "\n    validEdgeWeights=\"true\"");
            if (!fgSlopUsedInEdgeWeights && !fgRangeUsedInEdgeWeights)
            {
                fprintf(fgxFile, "\n    exactEdgeWeights=\"true\"");
            }
        }
        if (fgFirstColdBlock != nullptr)
        {
            fprintf(fgxFile, "\n    firstColdBlock=\"%d\"", fgFirstColdBlock->bbNum);
        }

        fprintf(fgxFile, ">");

        fprintf(fgxFile, "\n    <blocks");
        fprintf(fgxFile, "\n        blockCount=\"%d\"", fgBBcount);
        fprintf(fgxFile, ">");
    }

    // In some cases, we want to change the display based on whether an edge is lexically backwards, forwards,
    // or lexical successor. Also, for the region tree, using the lexical order is useful for determining where
    // to insert in the tree, to determine nesting. We'd like to use the bbNum to do this. However, we don't
    // want to renumber the blocks. So, create a mapping of bbNum to ordinal, and compare block order by
    // comparing the mapped ordinals instead.
    //
    // For inlinees, the max block number of the inliner is used, so we need to allocate the block map based on
    // that size, even though it means allocating a block map possibly much bigger than what's required for just
    // the inlinee blocks.

    unsigned  blkMapSize   = 1 + fgBBNumMax;
    unsigned  blockOrdinal = 1;
    unsigned* blkMap       = new (this, CMK_DebugOnly) unsigned[blkMapSize];
    memset(blkMap, 0, sizeof(unsigned) * blkMapSize);
    for (BasicBlock* const block : Blocks())
    {
        assert(block->bbNum < blkMapSize);
        blkMap[block->bbNum] = blockOrdinal++;
    }

    static const char* kindImage[] = {"EHFINALLYRET", "EHFILTERRET", "EHCATCHRET",  "THROW", "RETURN", "NONE",
                                      "ALWAYS",       "LEAVE",       "CALLFINALLY", "COND",  "SWITCH"};

    BasicBlock* block;
    for (block = fgFirstBB, blockOrdinal = 1; block != nullptr; block = block->Next(), blockOrdinal++)
    {
        if (createDotFile)
        {
            fprintf(fgxFile, "    " FMT_BB " [label = \"", block->bbNum);

            if (useBlockId)
            {
                fprintf(fgxFile, "%s", block->dspToString());
            }
            else
            {
                fprintf(fgxFile, FMT_BB, block->bbNum);
            }

            if (displayBlockFlags)
            {
                // Don't display the `[` `]` unless we're going to display something.
                const bool isTryEntryBlock = bbIsTryBeg(block);

                if (isTryEntryBlock ||
                    block->HasAnyFlag(BBF_FUNCLET_BEG | BBF_RUN_RARELY | BBF_LOOP_HEAD | BBF_LOOP_PREHEADER |
                                      BBF_LOOP_ALIGN))
                {
                    // Display a very few, useful, block flags
                    fprintf(fgxFile, " [");
                    if (isTryEntryBlock)
                    {
                        fprintf(fgxFile, "T");
                    }
                    if (block->HasFlag(BBF_FUNCLET_BEG))
                    {
                        fprintf(fgxFile, "F");
                    }
                    if (block->HasFlag(BBF_RUN_RARELY))
                    {
                        fprintf(fgxFile, "R");
                    }
                    if (block->HasFlag(BBF_LOOP_HEAD))
                    {
                        fprintf(fgxFile, "L");
                    }
                    if (block->HasFlag(BBF_LOOP_PREHEADER))
                    {
                        fprintf(fgxFile, "P");
                    }
                    if (block->HasFlag(BBF_LOOP_ALIGN))
                    {
                        fprintf(fgxFile, "A");
                    }
                    fprintf(fgxFile, "]");
                }
            }

            // Optionally show GC Heap Mem SSA state and Memory Phis
            //
            if ((JitConfig.JitDumpFgMemorySsa() != 0) && (fgSsaPassesCompleted > 0))
            {
                fprintf(fgxFile, "\\n");

                MemoryKind     k      = MemoryKind::GcHeap;
                const unsigned ssaIn  = block->bbMemorySsaNumIn[k];
                const unsigned ssaOut = block->bbMemorySsaNumOut[k];

                if (ssaIn != SsaConfig::RESERVED_SSA_NUM)
                {
                    ValueNum                  vnIn   = GetMemoryPerSsaData(ssaIn)->m_vnPair.GetLiberal();
                    BasicBlock::MemoryPhiArg* memPhi = block->bbMemorySsaPhiFunc[k];
                    if ((memPhi != nullptr) && (memPhi != BasicBlock::EmptyMemoryPhiDef))
                    {
                        fprintf(fgxFile, "MI %d " FMT_VN " = PHI(", ssaIn, vnIn);
                        bool first = true;
                        for (; memPhi != nullptr; memPhi = memPhi->m_nextArg)
                        {
                            ValueNum phiVN = GetMemoryPerSsaData(memPhi->GetSsaNum())->m_vnPair.GetLiberal();
                            fprintf(fgxFile, "%s%d " FMT_VN, first ? "" : ",", memPhi->m_ssaNum, phiVN);
                            first = false;
                        }
                        fprintf(fgxFile, ")");
                    }
                    else
                    {
                        ValueNum vn = GetMemoryPerSsaData(block->bbMemorySsaNumIn[k])->m_vnPair.GetLiberal();
                        fprintf(fgxFile, "MI %d " FMT_VN, block->bbMemorySsaNumIn[k], vn);
                    }
                    fprintf(fgxFile, "\\n");

                    if (block->bbMemoryHavoc != 0)
                    {
                        fprintf(fgxFile, "** HAVOC **\\n");
                    }

                    ValueNum vnOut = GetMemoryPerSsaData(ssaOut)->m_vnPair.GetLiberal();
                    fprintf(fgxFile, "MO %d " FMT_VN, ssaOut, vnOut);
                }
            }

            if (block->KindIs(BBJ_COND))
            {
                fprintf(fgxFile, "\\n");

                // Include a line with the basics of the branch condition, if possible.
                // Find the loop termination test at the bottom of the loop.
                Statement* condStmt = block->lastStmt();
                if (condStmt != nullptr)
                {
                    GenTree* const condTree = condStmt->GetRootNode();
                    noway_assert(condTree->gtOper == GT_JTRUE);
                    GenTree* const compareTree = condTree->AsOp()->gtOp1;
                    fgDumpTree(fgxFile, compareTree);
                }
            }

            // "Raw" Profile weight
            if (block->hasProfileWeight() || (JitConfig.JitSynthesizeCounts() > 0))
            {
                fprintf(fgxFile, "\\n\\n%7.2f", ((double)block->getBBWeight(this)) / BB_UNITY_WEIGHT);
            }

            // end of block label
            fprintf(fgxFile, "\"");

            // other node attributes
            //
            if (block == fgFirstBB)
            {
                fprintf(fgxFile, ", shape = \"house\"");
            }
            else if (block->KindIs(BBJ_RETURN))
            {
                fprintf(fgxFile, ", shape = \"invhouse\"");
            }
            else if (block->KindIs(BBJ_THROW))
            {
                fprintf(fgxFile, ", shape = \"trapezium\"");
            }
            else if (block->HasFlag(BBF_INTERNAL))
            {
                fprintf(fgxFile, ", shape = \"note\"");
            }

            fprintf(fgxFile, "];\n");
        }
        else
        {
            fprintf(fgxFile, "\n        <block");
            fprintf(fgxFile, "\n            id=\"%d\"", block->bbNum);
            fprintf(fgxFile, "\n            ordinal=\"%d\"", blockOrdinal);
            fprintf(fgxFile, "\n            jumpKind=\"%s\"", kindImage[block->GetJumpKind()]);
            if (block->hasTryIndex())
            {
                fprintf(fgxFile, "\n            inTry=\"%s\"", "true");
            }
            if (block->hasHndIndex())
            {
                fprintf(fgxFile, "\n            inHandler=\"%s\"", "true");
            }
            if ((fgFirstBB->hasProfileWeight()) && !block->HasFlag(BBF_COLD))
            {
                fprintf(fgxFile, "\n            hot=\"true\"");
            }
            if (block->HasFlag(BBF_HAS_NEWOBJ))
            {
                fprintf(fgxFile, "\n            callsNew=\"true\"");
            }
            if (block->HasFlag(BBF_LOOP_HEAD))
            {
                fprintf(fgxFile, "\n            loopHead=\"true\"");
            }

            const char* rootTreeOpName = "n/a";
            if (block->IsLIR() || (block->lastStmt() != nullptr))
            {
                if (block->lastNode() != nullptr)
                {
                    rootTreeOpName = GenTree::OpName(block->lastNode()->OperGet());
                }
            }

            fprintf(fgxFile, "\n            weight=");
            fprintfDouble(fgxFile, ((double)block->bbWeight) / weightDivisor);
            // fgGetCodeEstimate() will assert if the costs have not yet been initialized.
            // fprintf(fgxFile, "\n            codeEstimate=\"%d\"", fgGetCodeEstimate(block));
            fprintf(fgxFile, "\n            startOffset=\"%d\"", block->bbCodeOffs);
            fprintf(fgxFile, "\n            rootTreeOp=\"%s\"", rootTreeOpName);
            fprintf(fgxFile, "\n            endOffset=\"%d\"", block->bbCodeOffsEnd);
            fprintf(fgxFile, ">");
            fprintf(fgxFile, "\n        </block>");
        }
    }

    if (!createDotFile)
    {
        fprintf(fgxFile, "\n    </blocks>");

        fprintf(fgxFile, "\n    <edges");
        fprintf(fgxFile, "\n        edgeCount=\"%d\"", fgEdgeCount);
        fprintf(fgxFile, ">");
    }

    if (fgPredsComputed)
    {
        unsigned    edgeNum = 1;
        BasicBlock* bTarget;
        for (bTarget = fgFirstBB; bTarget != nullptr; bTarget = bTarget->Next())
        {
            double targetWeightDivisor;
            if (bTarget->bbWeight == BB_ZERO_WEIGHT)
            {
                targetWeightDivisor = 1.0;
            }
            else
            {
                targetWeightDivisor = (double)bTarget->bbWeight;
            }

            for (FlowEdge* const edge : bTarget->PredEdges())
            {
                BasicBlock* bSource = edge->getSourceBlock();
                double      sourceWeightDivisor;
                if (bSource->bbWeight == BB_ZERO_WEIGHT)
                {
                    sourceWeightDivisor = 1.0;
                }
                else
                {
                    sourceWeightDivisor = (double)bSource->bbWeight;
                }
                if (createDotFile)
                {
                    fprintf(fgxFile, "    " FMT_BB " -> " FMT_BB, bSource->bbNum, bTarget->bbNum);

                    const char* sep = "";

                    if (blkMap[bSource->bbNum] > blkMap[bTarget->bbNum])
                    {
                        // Lexical backedge
                        fprintf(fgxFile, " [color=green");
                        sep = ", ";
                    }
                    else if ((blkMap[bSource->bbNum] + 1) == blkMap[bTarget->bbNum])
                    {
                        // Lexical successor
                        fprintf(fgxFile, " [color=blue, weight=20");
                        sep = ", ";
                    }
                    else
                    {
                        fprintf(fgxFile, " [");
                    }

                    if (validWeights)
                    {
                        weight_t edgeWeight = (edge->edgeWeightMin() + edge->edgeWeightMax()) / 2;
                        fprintf(fgxFile, "%slabel=\"%7.2f\"", sep, (double)edgeWeight / weightDivisor);
                    }

                    fprintf(fgxFile, "];\n");
                }
                else
                {
                    fprintf(fgxFile, "\n        <edge");
                    fprintf(fgxFile, "\n            id=\"%d\"", edgeNum);
                    fprintf(fgxFile, "\n            source=\"%d\"", bSource->bbNum);
                    fprintf(fgxFile, "\n            target=\"%d\"", bTarget->bbNum);
                    if (bSource->KindIs(BBJ_SWITCH))
                    {
                        if (edge->getDupCount() >= 2)
                        {
                            fprintf(fgxFile, "\n            switchCases=\"%d\"", edge->getDupCount());
                        }
                        if (bSource->GetJumpSwt()->getDefault() == bTarget)
                        {
                            fprintf(fgxFile, "\n            switchDefault=\"true\"");
                        }
                    }
                    if (validWeights)
                    {
                        weight_t edgeWeight = (edge->edgeWeightMin() + edge->edgeWeightMax()) / 2;
                        fprintf(fgxFile, "\n            weight=");
                        fprintfDouble(fgxFile, ((double)edgeWeight) / weightDivisor);

                        if (edge->edgeWeightMin() != edge->edgeWeightMax())
                        {
                            fprintf(fgxFile, "\n            minWeight=");
                            fprintfDouble(fgxFile, ((double)edge->edgeWeightMin()) / weightDivisor);
                            fprintf(fgxFile, "\n            maxWeight=");
                            fprintfDouble(fgxFile, ((double)edge->edgeWeightMax()) / weightDivisor);
                        }

                        if (edgeWeight > 0)
                        {
                            if (edgeWeight < bSource->bbWeight)
                            {
                                fprintf(fgxFile, "\n            out=");
                                fprintfDouble(fgxFile, ((double)edgeWeight) / sourceWeightDivisor);
                            }
                            if (edgeWeight < bTarget->bbWeight)
                            {
                                fprintf(fgxFile, "\n            in=");
                                fprintfDouble(fgxFile, ((double)edgeWeight) / targetWeightDivisor);
                            }
                        }
                    }
                }
                if (!createDotFile)
                {
                    fprintf(fgxFile, ">");
                    fprintf(fgxFile, "\n        </edge>");
                }

                ++edgeNum;
            }
        }
    }

    // For dot, show edges w/o pred lists, and add invisible bbNext links.
    // Also, add EH and/or loop regions as "cluster" subgraphs, if requested.
    //
    if (createDotFile)
    {
        for (BasicBlock* const bSource : Blocks())
        {
            if (constrained)
            {
                // Invisible edge for bbNext chain
                //
                if (!bSource->IsLast())
                {
                    fprintf(fgxFile, "    " FMT_BB " -> " FMT_BB " [style=\"invis\", weight=25];\n", bSource->bbNum,
                            bSource->Next()->bbNum);
                }
            }

            if (fgPredsComputed)
            {
                // Already emitted pred edges above.
                //
                continue;
            }

            // Emit successor edges
            //
            for (BasicBlock* const bTarget : bSource->Succs())
            {
                fprintf(fgxFile, "    " FMT_BB " -> " FMT_BB, bSource->bbNum, bTarget->bbNum);
                if (blkMap[bSource->bbNum] > blkMap[bTarget->bbNum])
                {
                    // Lexical backedge
                    fprintf(fgxFile, " [color=green]\n");
                }
                else if ((blkMap[bSource->bbNum] + 1) == blkMap[bTarget->bbNum])
                {
                    // Lexical successor
                    fprintf(fgxFile, " [color=blue]\n");
                }
                else
                {
                    fprintf(fgxFile, ";\n");
                }
            }
        }

        if ((includeEH && (compHndBBtabCount > 0)) || (includeLoops && (optLoopCount > 0)))
        {
            // Generate something like:
            //    subgraph cluster_0 {
            //      label = "xxx";
            //      color = yyy;
            //      bb; bb;
            //      subgraph {
            //        label = "aaa";
            //        color = bbb;
            //        bb; bb...
            //      }
            //      ...
            //    }
            //
            // Thus, the subgraphs need to be nested to show the region nesting.
            //
            // The EH table is in order, top-to-bottom, most nested to least nested where
            // there is a parent/child relationship. The loop table the opposite: it is
            // in order from the least nested to most nested.
            //
            // Build a region tree, collecting all the regions we want to display,
            // and then walk it to emit the regions.

            // RegionGraph: represent non-overlapping, possibly nested, block ranges in the flow graph.
            class RegionGraph
            {
            public:
                enum class RegionType
                {
                    Root,
                    EH,
                    Loop
                };

            private:
                struct Region
                {
                    Region(RegionType rgnType, const char* rgnName, BasicBlock* bbStart, BasicBlock* bbEnd)
                        : m_rgnNext(nullptr)
                        , m_rgnChild(nullptr)
                        , m_rgnType(rgnType)
                        , m_bbStart(bbStart)
                        , m_bbEnd(bbEnd)
                    {
                        strcpy_s(m_rgnName, sizeof(m_rgnName), rgnName);
                    }

                    Region*     m_rgnNext;
                    Region*     m_rgnChild;
                    RegionType  m_rgnType;
                    char        m_rgnName[30];
                    BasicBlock* m_bbStart;
                    BasicBlock* m_bbEnd;
                };

            public:
                RegionGraph(Compiler* comp, unsigned* blkMap, unsigned blkMapSize)
                    : m_comp(comp), m_rgnRoot(nullptr), m_blkMap(blkMap), m_blkMapSize(blkMapSize)
                {
                    // Create a root region that encompasses the whole function.
                    m_rgnRoot =
                        new (m_comp, CMK_DebugOnly) Region(RegionType::Root, "Root", comp->fgFirstBB, comp->fgLastBB);
                }

                //------------------------------------------------------------------------
                // Insert: Insert a region [start..end] (inclusive) into the graph.
                //
                // Arguments:
                //    name    - the textual label to use for the region
                //    rgnType - the region type
                //    start   - start block of the region
                //    end     - last block of the region
                //
                void Insert(const char* name, RegionType rgnType, BasicBlock* start, BasicBlock* end)
                {
                    JITDUMP("Insert region: %s, type: %s, start: " FMT_BB ", end: " FMT_BB "\n", name,
                            GetRegionType(rgnType), start->bbNum, end->bbNum);

                    assert(start != nullptr);
                    assert(end != nullptr);

                    Region*  newRgn          = new (m_comp, CMK_DebugOnly) Region(rgnType, name, start, end);
                    unsigned newStartOrdinal = m_blkMap[start->bbNum];
                    unsigned newEndOrdinal   = m_blkMap[end->bbNum];

                    Region*  curRgn          = m_rgnRoot;
                    unsigned curStartOrdinal = m_blkMap[curRgn->m_bbStart->bbNum];
                    unsigned curEndOrdinal   = m_blkMap[curRgn->m_bbEnd->bbNum];

                    // A range can be a single block, but there can be no overlap between ranges.
                    assert(newStartOrdinal <= newEndOrdinal);
                    assert(curStartOrdinal <= curEndOrdinal);
                    assert(newStartOrdinal >= curStartOrdinal);
                    assert(newEndOrdinal <= curEndOrdinal);

                    // We know the new region will be part of the current region. Should it be a direct
                    // child, or put within one of the existing children?
                    Region** lastChildPtr = &curRgn->m_rgnChild;
                    Region*  child        = curRgn->m_rgnChild;
                    while (child != nullptr)
                    {
                        unsigned childStartOrdinal = m_blkMap[child->m_bbStart->bbNum];
                        unsigned childEndOrdinal   = m_blkMap[child->m_bbEnd->bbNum];

                        // Consider the following cases, where each "x" is a block in the range:
                        //    xxxxxxx      // current 'child' range; we're comparing against this
                        //    xxxxxxx      // (1) same range; could be considered child or parent
                        //  xxxxxxxxx      // (2) parent range, shares last block
                        //    xxxxxxxxx    // (3) parent range, shares first block
                        //  xxxxxxxxxxx    // (4) fully overlapping parent range
                        // xx              // (5) non-overlapping preceding sibling range
                        //            xx   // (6) non-overlapping following sibling range
                        //      xxx        // (7) child range
                        //    xxx          // (8) child range, shares same start block
                        //    x            // (9) single-block child range, shares same start block
                        //        xxx      // (10) child range, shares same end block
                        //          x      // (11) single-block child range, shares same end block
                        //  xxxxxxx        // illegal: overlapping ranges
                        //  xxx            // illegal: overlapping ranges (shared child start block and new end block)
                        //      xxxxxxx    // illegal: overlapping ranges
                        //          xxx    // illegal: overlapping ranges (shared child end block and new start block)

                        // Assert the child is properly nested within the parent.
                        // Note that if regions have the same start and end, you can't tell which is nested within the
                        // other, though it shouldn't matter.
                        assert(childStartOrdinal <= childEndOrdinal);
                        assert(curStartOrdinal <= childStartOrdinal);
                        assert(childEndOrdinal <= curEndOrdinal);

                        // Should the new region be before this child?
                        // Case (5).
                        if (newEndOrdinal < childStartOrdinal)
                        {
                            // Insert before this child.
                            newRgn->m_rgnNext = child;
                            *lastChildPtr     = newRgn;
                            break;
                        }
                        else if ((newStartOrdinal >= childStartOrdinal) && (newEndOrdinal <= childEndOrdinal))
                        {
                            // Insert as a child of this child.
                            // Need to recurse to walk the child's children list to see where it belongs.
                            // Case (1), (7), (8), (9), (10), (11).

                            curStartOrdinal = m_blkMap[child->m_bbStart->bbNum];
                            curEndOrdinal   = m_blkMap[child->m_bbEnd->bbNum];

                            lastChildPtr = &child->m_rgnChild;
                            child        = child->m_rgnChild;

                            continue;
                        }
                        else if (newStartOrdinal <= childStartOrdinal)
                        {
                            // The new region is a parent of one or more of the existing children.
                            // Case (2), (3), (4).

                            // Find all the children it encompasses.
                            Region** lastEndChildPtr = &child->m_rgnNext;
                            Region*  endChild        = child->m_rgnNext;
                            while (endChild != nullptr)
                            {
                                unsigned endChildStartOrdinal = m_blkMap[endChild->m_bbStart->bbNum];
                                unsigned endChildEndOrdinal   = m_blkMap[endChild->m_bbEnd->bbNum];
                                assert(endChildStartOrdinal <= endChildEndOrdinal);

                                if (newEndOrdinal < endChildStartOrdinal)
                                {
                                    // Found the range
                                    break;
                                }

                                lastEndChildPtr = &endChild->m_rgnNext;
                                endChild        = endChild->m_rgnNext;
                            }

                            // The range is [child..endChild previous]. If endChild is nullptr, then
                            // the range is to the end of the parent. Move these all to be
                            // children of newRgn, and put newRgn in where `child` is.
                            newRgn->m_rgnNext = endChild;
                            *lastChildPtr     = newRgn;

                            newRgn->m_rgnChild = child;
                            *lastEndChildPtr   = nullptr;

                            break;
                        }

                        // Else, look for next child.
                        // Case (6).

                        lastChildPtr = &child->m_rgnNext;
                        child        = child->m_rgnNext;
                    }

                    if (child == nullptr)
                    {
                        // Insert as the last child (could be the only child).
                        *lastChildPtr = newRgn;
                    }
                }

#ifdef DEBUG

                const unsigned dumpIndentIncrement = 2; // How much to indent each nested level.

                //------------------------------------------------------------------------
                // GetRegionType: get a textual name for the region type, to be used in dumps.
                //
                // Arguments:
                //    rgnType - the region type
                //
                static const char* GetRegionType(RegionType rgnType)
                {
                    switch (rgnType)
                    {
                        case RegionType::Root:
                            return "Root";
                        case RegionType::EH:
                            return "EH";
                        case RegionType::Loop:
                            return "Loop";
                        default:
                            return "UNKNOWN";
                    }
                }

                //------------------------------------------------------------------------
                // DumpRegionNode: Region graph dump helper to dump a region node at the given indent,
                // and recursive dump its children.
                //
                // Arguments:
                //    rgn    - the region to dump
                //    indent - number of leading characters to indent all output
                //
                void DumpRegionNode(Region* rgn, unsigned indent) const
                {
                    printf("%*s======\n", indent, "");
                    printf("%*sType: %s\n", indent, "", GetRegionType(rgn->m_rgnType));
                    printf("%*sName: %s\n", indent, "", rgn->m_rgnName);
                    printf("%*sRange: " FMT_BB ".." FMT_BB "\n", indent, "", rgn->m_bbStart->bbNum,
                           rgn->m_bbEnd->bbNum);

                    for (Region* child = rgn->m_rgnChild; child != nullptr; child = child->m_rgnNext)
                    {
                        DumpRegionNode(child, indent + dumpIndentIncrement);
                    }
                }

                //------------------------------------------------------------------------
                // Dump: dump the entire region graph
                //
                void Dump()
                {
                    printf("Region graph:\n");
                    DumpRegionNode(m_rgnRoot, 0);
                    printf("\n");
                }

                //------------------------------------------------------------------------
                // VerifyNode: verify the region graph rooted at `rgn`.
                //
                // Arguments:
                //    rgn  - the node (and its children) to check.
                //
                void Verify(Region* rgn)
                {
                    // The region needs to be a non-overlapping parent to all its children.
                    // The children need to be non-overlapping, and in increasing order.

                    unsigned rgnStartOrdinal = m_blkMap[rgn->m_bbStart->bbNum];
                    unsigned rgnEndOrdinal   = m_blkMap[rgn->m_bbEnd->bbNum];
                    assert(rgnStartOrdinal <= rgnEndOrdinal);

                    Region* child     = rgn->m_rgnChild;
                    Region* lastChild = nullptr;
                    if (child != nullptr)
                    {
                        unsigned childStartOrdinal = m_blkMap[child->m_bbStart->bbNum];
                        unsigned childEndOrdinal   = m_blkMap[child->m_bbEnd->bbNum];
                        assert(childStartOrdinal <= childEndOrdinal);
                        assert(rgnStartOrdinal <= childStartOrdinal);

                        while (true)
                        {
                            Verify(child);

                            lastChild                      = child;
                            unsigned lastChildStartOrdinal = childStartOrdinal;
                            unsigned lastChildEndOrdinal   = childEndOrdinal;

                            child = child->m_rgnNext;
                            if (child == nullptr)
                            {
                                break;
                            }

                            childStartOrdinal = m_blkMap[child->m_bbStart->bbNum];
                            childEndOrdinal   = m_blkMap[child->m_bbEnd->bbNum];
                            assert(childStartOrdinal <= childEndOrdinal);

                            // The children can't overlap; they can't share any blocks.
                            assert(lastChildEndOrdinal < childStartOrdinal);
                        }

                        // The parent region must fully include the last child.
                        assert(childEndOrdinal <= rgnEndOrdinal);
                    }
                }

                //------------------------------------------------------------------------
                // Verify: verify the region graph satisfies proper nesting, and other legality rules.
                //
                void Verify()
                {
                    assert(m_comp != nullptr);
                    assert(m_blkMap != nullptr);
                    for (unsigned i = 0; i < m_blkMapSize; i++)
                    {
                        assert(m_blkMap[i] < m_blkMapSize);
                    }

                    // The root region has no siblings.
                    assert(m_rgnRoot != nullptr);
                    assert(m_rgnRoot->m_rgnNext == nullptr);
                    Verify(m_rgnRoot);
                }

#endif // DEBUG

                //------------------------------------------------------------------------
                // Output: output the region graph to the .dot file
                //
                // Arguments:
                //    file - the file to write output to.
                //
                void Output(FILE* file)
                {
                    unsigned clusterNum = 0;

                    // Output the regions; don't output the top (root) region that represents the whole function.
                    for (Region* child = m_rgnRoot->m_rgnChild; child != nullptr; child = child->m_rgnNext)
                    {
                        OutputRegion(file, clusterNum, child, 4);
                    }
                    fprintf(file, "\n");
                }

            private:
                //------------------------------------------------------------------------
                // GetColorForRegion: get a color name to use for a region
                //
                // Arguments:
                //    rgn - the region for which we need a color
                //
                static const char* GetColorForRegion(Region* rgn)
                {
                    RegionType rgnType = rgn->m_rgnType;
                    switch (rgnType)
                    {
                        case RegionType::EH:
                            return "red";
                        case RegionType::Loop:
                            return "blue";
                        default:
                            return "black";
                    }
                }

                //------------------------------------------------------------------------
                // OutputRegion: helper function to output a region and its nested children
                // to the .dot file.
                //
                // Arguments:
                //    file       - the file to write output to.
                //    clusterNum - the number of this dot "cluster". This is updated as we
                //                 create new clusters.
                //    rgn        - the region to output.
                //    indent     - the current indent level, in characters.
                //
                void OutputRegion(FILE* file, unsigned& clusterNum, Region* rgn, unsigned indent)
                {
                    fprintf(file, "%*ssubgraph cluster_%u {\n", indent, "", clusterNum);
                    indent += 4;
                    fprintf(file, "%*slabel = \"%s\";\n", indent, "", rgn->m_rgnName);
                    fprintf(file, "%*scolor = %s;\n", indent, "", GetColorForRegion(rgn));
                    clusterNum++;

                    bool        needIndent = true;
                    BasicBlock* bbCur      = rgn->m_bbStart;
                    BasicBlock* bbEnd      = rgn->m_bbEnd->Next();
                    Region*     child      = rgn->m_rgnChild;
                    BasicBlock* childCurBB = (child == nullptr) ? nullptr : child->m_bbStart;

                    // Count the children and assert we output all of them.
                    unsigned totalChildren = 0;
                    unsigned childCount    = 0;
                    for (Region* tmpChild = child; tmpChild != nullptr; tmpChild = tmpChild->m_rgnNext)
                    {
                        totalChildren++;
                    }

                    while (bbCur != bbEnd)
                    {
                        // Output from bbCur to current child first block.
                        while ((bbCur != childCurBB) && (bbCur != bbEnd))
                        {
                            fprintf(file, "%*s" FMT_BB ";", needIndent ? indent : 0, "", bbCur->bbNum);
                            needIndent = false;
                            bbCur      = bbCur->Next();
                        }

                        if (bbCur == bbEnd)
                        {
                            // We're done at this level.
                            break;
                        }
                        else
                        {
                            assert(bbCur != nullptr); // Or else we should also have `bbCur == bbEnd`
                            assert(child != nullptr);

                            // If there is a child, output that child.
                            if (!needIndent)
                            {
                                // We've printed some basic blocks, so put the subgraph on a new line.
                                fprintf(file, "\n");
                            }
                            OutputRegion(file, clusterNum, child, indent);
                            needIndent = true;

                            childCount++;

                            bbCur      = child->m_bbEnd->Next(); // Next, output blocks after this child.
                            child      = child->m_rgnNext;       // Move to the next child, if any.
                            childCurBB = (child == nullptr) ? nullptr : child->m_bbStart;
                        }
                    }

                    // Put the end brace on its own line and leave the cursor at the beginning of the line for the
                    // parent.
                    indent -= 4;
                    fprintf(file, "\n%*s}\n", indent, "");

                    assert(childCount == totalChildren);
                }

                Compiler* m_comp;
                Region*   m_rgnRoot;
                unsigned* m_blkMap;
                unsigned  m_blkMapSize;
            };

            // Define the region graph object. We'll add regions to this, then output the graph.

            RegionGraph rgnGraph(this, blkMap, blkMapSize);

            // Add the EH regions to the region graph. An EH region consists of a region for the
            // `try`, a region for the handler, and, for filter/filter-handlers, a region for the
            // `filter` as well.

            if (includeEH)
            {
                char      name[30];
                unsigned  XTnum;
                EHblkDsc* ehDsc;
                for (XTnum = 0, ehDsc = compHndBBtab; XTnum < compHndBBtabCount; XTnum++, ehDsc++)
                {
                    sprintf_s(name, sizeof(name), "EH#%u try", XTnum);
                    rgnGraph.Insert(name, RegionGraph::RegionType::EH, ehDsc->ebdTryBeg, ehDsc->ebdTryLast);
                    const char* handlerType = "";
                    switch (ehDsc->ebdHandlerType)
                    {
                        case EH_HANDLER_CATCH:
                            handlerType = "catch";
                            break;
                        case EH_HANDLER_FILTER:
                            handlerType = "filter-hnd";
                            break;
                        case EH_HANDLER_FAULT:
                            handlerType = "fault";
                            break;
                        case EH_HANDLER_FINALLY:
                            handlerType = "finally";
                            break;
                        case EH_HANDLER_FAULT_WAS_FINALLY:
                            handlerType = "fault-was-finally";
                            break;
                    }
                    sprintf_s(name, sizeof(name), "EH#%u %s", XTnum, handlerType);
                    rgnGraph.Insert(name, RegionGraph::RegionType::EH, ehDsc->ebdHndBeg, ehDsc->ebdHndLast);
                    if (ehDsc->HasFilter())
                    {
                        sprintf_s(name, sizeof(name), "EH#%u filter", XTnum);
                        rgnGraph.Insert(name, RegionGraph::RegionType::EH, ehDsc->ebdFilter, ehDsc->ebdHndBeg->Prev());
                    }
                }
            }

            // Add regions for the loops. Note that loops are assumed to be contiguous from `lpTop` to `lpBottom`.

            if (includeLoops)
            {
#ifdef DEBUG
                const bool displayLoopFlags = JitConfig.JitDumpFgLoopFlags() != 0;
#else  // !DEBUG
                const bool displayLoopFlags  = false;
#endif // !DEBUG

                char name[30];
                for (unsigned loopNum = 0; loopNum < optLoopCount; loopNum++)
                {
                    const LoopDsc& loop = optLoopTable[loopNum];
                    if (loop.lpIsRemoved())
                    {
                        continue;
                    }

                    sprintf_s(name, sizeof(name), FMT_LP, loopNum);

                    if (displayLoopFlags)
                    {
                        // Display a very few, useful, loop flags
                        strcat_s(name, sizeof(name), " [");
                        if (loop.lpFlags & LoopFlags::LPFLG_ITER)
                        {
                            strcat_s(name, sizeof(name), "I");
                        }
                        if (loop.lpFlags & LoopFlags::LPFLG_HAS_PREHEAD)
                        {
                            strcat_s(name, sizeof(name), "P");
                        }
                        strcat_s(name, sizeof(name), "]");
                    }

                    rgnGraph.Insert(name, RegionGraph::RegionType::Loop, loop.lpTop, loop.lpBottom);
                }
            }

            // All the regions have been added. Now, output them.
            DBEXEC(verbose, rgnGraph.Dump());
            INDEBUG(rgnGraph.Verify());
            rgnGraph.Output(fgxFile);
        }
    }

    if (createDotFile)
    {
        fprintf(fgxFile, "}\n");
    }
    else
    {
        fprintf(fgxFile, "\n    </edges>");
        fprintf(fgxFile, "\n</method>\n");
    }

    if (dontClose)
    {
        // fgxFile is jitstdout or stderr
        fprintf(fgxFile, "\n");
    }
    else
    {
        fclose(fgxFile);
    }

    return result;
}

#endif // DUMP_FLOWGRAPHS

/*****************************************************************************/
#ifdef DEBUG

void Compiler::fgDispReach()
{
    printf("------------------------------------------------\n");
    printf("BBnum  Reachable by \n");
    printf("------------------------------------------------\n");

    for (BasicBlock* const block : Blocks())
    {
        printf(FMT_BB " : ", block->bbNum);
        BlockSetOps::Iter iter(this, block->bbReach);
        unsigned          bbNum = 0;
        while (iter.NextElem(&bbNum))
        {
            printf(FMT_BB " ", bbNum);
        }
        printf("\n");
    }
}

void Compiler::fgDispDoms()
{
    // Don't bother printing this when we have a large number of BasicBlocks in the method
    if (fgBBcount > 256)
    {
        return;
    }

    printf("------------------------------------------------\n");
    printf("BBnum  Dominated by\n");
    printf("------------------------------------------------\n");

    for (unsigned i = 1; i <= fgBBNumMax; ++i)
    {
        BasicBlock* current = fgBBReversePostorder[i];
        printf(FMT_BB ":  ", current->bbNum);
        while (current != current->bbIDom)
        {
            printf(FMT_BB " ", current->bbNum);
            current = current->bbIDom;
        }
        printf("\n");
    }
}

/*****************************************************************************/

void Compiler::fgTableDispBasicBlock(BasicBlock* block, int ibcColWidth /* = 0 */)
{
    const unsigned __int64 flags            = block->GetFlagsRaw();
    unsigned               bbNumMax         = fgBBNumMax;
    int                    maxBlockNumWidth = CountDigits(bbNumMax);
    maxBlockNumWidth                        = max(maxBlockNumWidth, 2);
    int blockNumWidth                       = CountDigits(block->bbNum);
    blockNumWidth                           = max(blockNumWidth, 2);
    int blockNumPadding                     = maxBlockNumWidth - blockNumWidth;

    printf("%s %2u", block->dspToString(blockNumPadding), block->bbRefs);

    //
    // Display EH 'try' region index
    //

    if (block->hasTryIndex())
    {
        printf(" %2u", block->getTryIndex());
    }
    else
    {
        printf("   ");
    }

    //
    // Display EH handler region index
    //

    if (block->hasHndIndex())
    {
        printf(" %2u", block->getHndIndex());
    }
    else
    {
        printf("   ");
    }

    printf(" ");

    //
    // Display block predecessor list
    //

    unsigned charCnt = block->dspPreds();

    if (charCnt < 19)
    {
        printf("%*s", 19 - charCnt, "");
    }

    printf(" ");

    //
    // Display block weight
    //

    if (block->isMaxBBWeight())
    {
        printf(" MAX  ");
    }
    else
    {
        weight_t weight = block->getBBWeight(this);

        if (weight > 99999) // Is it going to be more than 6 characters?
        {
            if (weight <= 99999 * BB_UNITY_WEIGHT)
            {
                // print weight in this format ddddd.
                printf("%5u.", (unsigned)FloatingPointUtils::round(weight / BB_UNITY_WEIGHT));
            }
            else // print weight in terms of k (i.e. 156k )
            {
                // print weight in this format dddddk
                weight_t weightK = weight / 1000;
                printf("%5uk", (unsigned)FloatingPointUtils::round(weightK / BB_UNITY_WEIGHT));
            }
        }
        else // print weight in this format ddd.dd
        {
            printf("%6s", refCntWtd2str(weight, /* padForDecimalPlaces */ true));
        }
    }

    //
    // Display optional IBC weight column.
    // Note that iColWidth includes one character for a leading space, if there is an IBC column.
    //

    if (ibcColWidth > 0)
    {
        if (block->hasProfileWeight())
        {
            printf("%*u", ibcColWidth, (unsigned)FloatingPointUtils::round(block->bbWeight));
        }
        else
        {
            // No IBC data. Just print spaces to align the column.
            printf("%*s", ibcColWidth, "");
        }
    }

    printf(" ");

    //
    // Display natural loop number
    //
    if (block->bbNatLoopNum == BasicBlock::NOT_IN_LOOP)
    {
        printf("   ");
    }
    else
    {
        printf("%2d ", block->bbNatLoopNum);
    }

    //
    // Display block IL range
    //

    block->dspBlockILRange();

    //
    // Display block branch target
    //

    if (flags & BBF_REMOVED)
    {
        printf("[removed]       ");
    }
    else
    {
        switch (block->GetJumpKind())
        {
            case BBJ_COND:
                printf("-> " FMT_BB "%*s ( cond )", block->GetJumpDest()->bbNum,
                       maxBlockNumWidth - max(CountDigits(block->GetJumpDest()->bbNum), 2), "");
                break;

            case BBJ_CALLFINALLY:
                printf("-> " FMT_BB "%*s (callf )", block->GetJumpDest()->bbNum,
                       maxBlockNumWidth - max(CountDigits(block->GetJumpDest()->bbNum), 2), "");
                break;

            case BBJ_ALWAYS:
                if (flags & BBF_KEEP_BBJ_ALWAYS)
                {
                    printf("-> " FMT_BB "%*s (ALWAYS)", block->GetJumpDest()->bbNum,
                           maxBlockNumWidth - max(CountDigits(block->GetJumpDest()->bbNum), 2), "");
                }
                else
                {
                    printf("-> " FMT_BB "%*s (always)", block->GetJumpDest()->bbNum,
                           maxBlockNumWidth - max(CountDigits(block->GetJumpDest()->bbNum), 2), "");
                }
                break;

            case BBJ_LEAVE:
                printf("-> " FMT_BB "%*s (leave )", block->GetJumpDest()->bbNum,
                       maxBlockNumWidth - max(CountDigits(block->GetJumpDest()->bbNum), 2), "");
                break;

            case BBJ_EHFINALLYRET:
            {
                printf("->");

                int                    ehfWidth = 0;
                const BBehfDesc* const ehfDesc  = block->GetJumpEhf();
                if (ehfDesc == nullptr)
                {
                    printf(" ????");
                    ehfWidth = 5;
                }
                else
                {
                    // Very early in compilation, we won't have fixed up the BBJ_EHFINALLYRET successors yet.

                    const unsigned     jumpCnt = ehfDesc->bbeCount;
                    BasicBlock** const jumpTab = ehfDesc->bbeSuccs;

                    for (unsigned i = 0; i < jumpCnt; i++)
                    {
                        printf("%c" FMT_BB, (i == 0) ? ' ' : ',', jumpTab[i]->bbNum);
                        ehfWidth += 1 /* space/comma */ + 2 /* BB */ + max(CountDigits(jumpTab[i]->bbNum), 2);
                    }
                }

                int singleBlockWidth = 1 /* space */ + 2 /* BB */ + maxBlockNumWidth;
                if (ehfWidth < singleBlockWidth)
                {
                    // only if we didn't display anything or we displayeda small numbered block
                    printf("%*s", singleBlockWidth - ehfWidth, "");
                }

                printf(" (finret)");
                break;
            }

            case BBJ_EHFAULTRET:
                printf("%*s        (falret)", maxBlockNumWidth - 2, "");
                break;

            case BBJ_EHFILTERRET:
                printf("-> " FMT_BB "%*s (fltret)", block->GetJumpDest()->bbNum,
                       maxBlockNumWidth - max(CountDigits(block->GetJumpDest()->bbNum), 2), "");
                break;

            case BBJ_EHCATCHRET:
                printf("-> " FMT_BB "%*s ( cret )", block->GetJumpDest()->bbNum,
                       maxBlockNumWidth - max(CountDigits(block->GetJumpDest()->bbNum), 2), "");
                break;

            case BBJ_THROW:
                printf("%*s        (throw )", maxBlockNumWidth - 2, "");
                break;

            case BBJ_RETURN:
                printf("%*s        (return)", maxBlockNumWidth - 2, "");
                break;

            default:
                printf("%*s                ", maxBlockNumWidth - 2, "");
                break;

            case BBJ_SWITCH:
            {
                printf("->");

                const BBswtDesc* const jumpSwt     = block->GetJumpSwt();
                const unsigned         jumpCnt     = jumpSwt->bbsCount;
                BasicBlock** const     jumpTab     = jumpSwt->bbsDstTab;
                int                    switchWidth = 0;

                for (unsigned i = 0; i < jumpCnt; i++)
                {
                    printf("%c" FMT_BB, (i == 0) ? ' ' : ',', jumpTab[i]->bbNum);
                    switchWidth += 1 /* space/comma */ + 2 /* BB */ + max(CountDigits(jumpTab[i]->bbNum), 2);

                    const bool isDefault = jumpSwt->bbsHasDefault && (i == jumpCnt - 1);
                    if (isDefault)
                    {
                        printf("[def]");
                        switchWidth += 5;
                    }

                    const bool isDominant = jumpSwt->bbsHasDominantCase && (i == jumpSwt->bbsDominantCase);
                    if (isDominant)
                    {
                        printf("[dom(" FMT_WT ")]", jumpSwt->bbsDominantFraction);
                        switchWidth += 10;
                    }
                }

                if (switchWidth < 7)
                {
                    printf("%*s", 8 - switchWidth, "");
                }

                printf(" (switch)");
            }
            break;
        }
    }

    printf(" ");

    //
    // Display block EH region and type, including nesting indicator
    //

    if (block->hasTryIndex())
    {
        printf("T%d ", block->getTryIndex());
    }
    else
    {
        printf("   ");
    }

    if (block->hasHndIndex())
    {
        printf("H%d ", block->getHndIndex());
    }
    else
    {
        printf("   ");
    }

    if (flags & BBF_FUNCLET_BEG)
    {
        printf("F ");
    }
    else
    {
        printf("  ");
    }

    int cnt = 0;

    switch (block->bbCatchTyp)
    {
        case BBCT_NONE:
            break;
        case BBCT_FAULT:
            printf("fault ");
            cnt += 6;
            break;
        case BBCT_FINALLY:
            printf("finally ");
            cnt += 8;
            break;
        case BBCT_FILTER:
            printf("filter ");
            cnt += 7;
            break;
        case BBCT_FILTER_HANDLER:
            printf("filtHnd ");
            cnt += 8;
            break;
        default:
            printf("catch ");
            cnt += 6;
            break;
    }

    if (block->bbCatchTyp != BBCT_NONE)
    {
        cnt += 2;
        printf("{ ");
        /* brace matching editor workaround to compensate for the preceding line: } */
    }

    if (bbIsTryBeg(block))
    {
        // Output a brace for every try region that this block opens

        for (EHblkDsc* const HBtab : EHClauses(this))
        {
            if (HBtab->ebdTryBeg == block)
            {
                cnt += 6;
                printf("try { ");
                /* brace matching editor workaround to compensate for the preceding line: } */
            }
        }
    }

    for (EHblkDsc* const HBtab : EHClauses(this))
    {
        if (HBtab->ebdTryLast == block)
        {
            cnt += 2;
            /* brace matching editor workaround to compensate for the following line: { */
            printf("} ");
        }
        if (HBtab->ebdHndLast == block)
        {
            cnt += 2;
            /* brace matching editor workaround to compensate for the following line: { */
            printf("} ");
        }
        if (HBtab->HasFilter() && block->NextIs(HBtab->ebdHndBeg))
        {
            cnt += 2;
            /* brace matching editor workaround to compensate for the following line: { */
            printf("} ");
        }
    }

    while (cnt < 12)
    {
        cnt++;
        printf(" ");
    }

    //
    // Display block flags
    //

    block->dspFlags();

    // Display OSR info
    //
    if (opts.IsOSR())
    {
        if (block == fgEntryBB)
        {
            printf(" original-entry");
        }
        if (block == fgOSREntryBB)
        {
            printf(" osr-entry");
        }
    }

    printf("\n");
}

/****************************************************************************
    Dump blocks from firstBlock to lastBlock.
*/

void Compiler::fgDispBasicBlocks(BasicBlock* firstBlock, BasicBlock* lastBlock, bool dumpTrees)
{
    // Build vector of blocks in order.
    //
    if (fgBBOrder == nullptr)
    {
        CompAllocator allocator = getAllocator(CMK_DebugOnly);
        fgBBOrder               = new (allocator) jitstd::vector<BasicBlock*>(allocator);
    }

    fgBBOrder->reserve(fgBBcount);
    fgBBOrder->clear();

    int ibcColWidth = 0;

    for (BasicBlock* block = firstBlock; block != nullptr; block = block->Next())
    {
        if (block->hasProfileWeight())
        {
            int thisIbcWidth = CountDigits(block->bbWeight);
            ibcColWidth      = max(ibcColWidth, thisIbcWidth);
        }

        fgBBOrder->push_back(block);

        if (block == lastBlock)
        {
            break;
        }
    }

    bool inDefaultOrder = true;

    struct fgBBNumCmp
    {
        bool operator()(const BasicBlock* bb1, const BasicBlock* bb2)
        {
            return bb1->bbNum < bb2->bbNum;
        }
    };

    struct fgBBIDCmp
    {
        bool operator()(const BasicBlock* bb1, const BasicBlock* bb2)
        {
            return bb1->bbID < bb2->bbID;
        }
    };

    // Optionally sort
    //
    if (JitConfig.JitDumpFgBlockOrder() == 1)
    {
        jitstd::sort(fgBBOrder->begin(), fgBBOrder->end(), fgBBNumCmp());
        inDefaultOrder = false;
    }
    else if (JitConfig.JitDumpFgBlockOrder() == 2)
    {

        jitstd::sort(fgBBOrder->begin(), fgBBOrder->end(), fgBBIDCmp());
        inDefaultOrder = false;
    }

    if (ibcColWidth > 0)
    {
        ibcColWidth = max(ibcColWidth, 3) + 1; // + 1 for the leading space
    }

    unsigned bbNumMax         = fgBBNumMax;
    int      maxBlockNumWidth = CountDigits(bbNumMax);
    maxBlockNumWidth          = max(maxBlockNumWidth, 2);
    int padWidth              = maxBlockNumWidth - 2; // Account for functions with a large number of blocks.

    // clang-format off

    printf("\n");
    printf("------%*s-------------------------------------%*s--------------------------%*s----------------------------------------\n",
        padWidth, "------------",
        ibcColWidth, "------------",
        maxBlockNumWidth, "----");
    printf("BBnum %*sBBid ref try hnd %s     weight  %*s%s  lp [IL range]     [jump]%*s    [EH region]         [flags]\n",
        padWidth, "",
        (fgPredsComputed    ? "preds      "
                                : "           "),
        ((ibcColWidth > 0) ? ibcColWidth - 3 : 0), "",  // Subtract 3 for the width of "IBC", printed next.
        ((ibcColWidth > 0)      ? "IBC"
                                : ""),
        maxBlockNumWidth, ""
        );
    printf("------%*s-------------------------------------%*s--------------------------%*s----------------------------------------\n",
        padWidth, "------------",
        ibcColWidth, "------------",
        maxBlockNumWidth, "----");

    // clang-format on

    for (BasicBlock* block : *fgBBOrder)
    {
        // First, do some checking on the bbPrev links
        if (!block->IsFirst())
        {
            if (!block->Prev()->NextIs(block))
            {
                printf("bad prev link\n");
            }
        }
        else if (block != fgFirstBB)
        {
            printf("bad prev link!\n");
        }

        if (inDefaultOrder && (block->IsFirstColdBlock(this)))
        {
            printf(
                "~~~~~~%*s~~~~~~~~~~~~~~~~~~~~~~~~~~~~~~~~~~~~~%*s~~~~~~~~~~~~~~~~~~~~~~~~~~%*s~~~~~~~~~~~~~~~~~~~~~~~~"
                "~~~~~~~~~~~~~~~~\n",
                padWidth, "~~~~~~~~~~~~", ibcColWidth, "~~~~~~~~~~~~", maxBlockNumWidth, "~~~~");
        }

#if defined(FEATURE_EH_FUNCLETS)
        if (inDefaultOrder && (block == fgFirstFuncletBB))
        {
            printf(
                "++++++%*s+++++++++++++++++++++++++++++++++++++%*s++++++++++++++++++++++++++%*s++++++++++++++++++++++++"
                "++++++++++++++++ funclets follow\n",
                padWidth, "++++++++++++", ibcColWidth, "++++++++++++", maxBlockNumWidth, "++++");
        }
#endif // FEATURE_EH_FUNCLETS

        fgTableDispBasicBlock(block, ibcColWidth);

        if (block == lastBlock)
        {
            break;
        }
    }

    printf(
        "------%*s-------------------------------------%*s--------------------------%*s--------------------------------"
        "--------\n",
        padWidth, "------------", ibcColWidth, "------------", maxBlockNumWidth, "----");

    if (dumpTrees)
    {
        for (BasicBlock* block : *fgBBOrder)
        {
            fgDumpBlock(block);
        }
        printf("\n-----------------------------------------------------------------------------------------------------"
               "----"
               "----------\n");
    }
}

/*****************************************************************************/

void Compiler::fgDispBasicBlocks(bool dumpTrees)
{
    fgDispBasicBlocks(fgFirstBB, nullptr, dumpTrees);
}

//------------------------------------------------------------------------
// fgDumpStmtTree: dump the statement and the basic block number.
//
// Arguments:
//    stmt  - the statement to dump;
//    bbNum - the basic block number to dump.
//
void Compiler::fgDumpStmtTree(Statement* stmt, unsigned bbNum)
{
    printf("\n***** " FMT_BB "\n", bbNum);
    gtDispStmt(stmt);
}

//------------------------------------------------------------------------
// Compiler::fgDumpBlock: dumps the contents of the given block to stdout.
//
// Arguments:
//    block - The block to dump.
//
void Compiler::fgDumpBlock(BasicBlock* block)
{
    printf("\n------------ ");
    block->dspBlockHeader(this);

    if (fgSsaValid)
    {
        fgDumpBlockMemorySsaIn(block);
    }

    if (!block->IsLIR())
    {
        for (Statement* const stmt : block->Statements())
        {
            fgDumpStmtTree(stmt, block->bbNum);
        }
    }
    else
    {
        gtDispRange(LIR::AsRange(block));
    }

    if (fgSsaValid)
    {
        printf("\n");
        fgDumpBlockMemorySsaOut(block);
    }
}

//------------------------------------------------------------------------
// fgDumpTrees: dumps the trees for every block in a range of blocks.
//
// Arguments:
//    firstBlock - The first block to dump.
//    lastBlock  - The last block to dump.
//
void Compiler::fgDumpTrees(BasicBlock* firstBlock, BasicBlock* lastBlock)
{
    // Note that typically we have already called fgDispBasicBlocks()
    // so we don't need to print the preds and succs again here.
    for (BasicBlock* block = firstBlock; block != nullptr; block = block->Next())
    {
        fgDumpBlock(block);

        if (block == lastBlock)
        {
            break;
        }
    }
    printf("\n---------------------------------------------------------------------------------------------------------"
           "----------\n");
}

//------------------------------------------------------------------------
// fgDumpBlockMemorySsaIn: Dump memory state SSAs incoming to a block.
//
// Arguments:
//    block - The block
//
void Compiler::fgDumpBlockMemorySsaIn(BasicBlock* block)
{
    for (MemoryKind memoryKind : allMemoryKinds())
    {
        if (byrefStatesMatchGcHeapStates)
        {
            printf("SSA MEM: %s, %s", memoryKindNames[ByrefExposed], memoryKindNames[GcHeap]);
        }
        else
        {
            printf("SSA MEM: %s", memoryKindNames[memoryKind]);
        }

        if (block->bbMemorySsaPhiFunc[memoryKind] == nullptr)
        {
            printf(" = m:%u\n", block->bbMemorySsaNumIn[memoryKind]);
        }
        else
        {
            printf(" = phi(");
            BasicBlock::MemoryPhiArg* phiArgs = block->bbMemorySsaPhiFunc[memoryKind];
            const char*               sep     = "";
            for (BasicBlock::MemoryPhiArg* arg = block->bbMemorySsaPhiFunc[memoryKind]; arg != nullptr;
                 arg                           = arg->m_nextArg)
            {
                printf("%sm:%u", sep, arg->GetSsaNum());
                sep = ", ";
            }
            printf(")\n");
        }

        if (byrefStatesMatchGcHeapStates)
        {
            break;
        }
    }
}

//------------------------------------------------------------------------
// fgDumpBlockMemorySsaOut: Dump memory state SSAs outgoing from a block.
//
// Arguments:
//    block - The block
//
void Compiler::fgDumpBlockMemorySsaOut(BasicBlock* block)
{
    for (MemoryKind memoryKind : allMemoryKinds())
    {
        if (byrefStatesMatchGcHeapStates)
        {
            printf("SSA MEM: %s, %s", memoryKindNames[ByrefExposed], memoryKindNames[GcHeap]);
        }
        else
        {
            printf("SSA MEM: %s", memoryKindNames[memoryKind]);
        }

        printf(" = m:%u\n", block->bbMemorySsaNumOut[memoryKind]);

        if (byrefStatesMatchGcHeapStates)
        {
            break;
        }
    }
}

/*****************************************************************************
 * Try to create as many candidates for GTF_MUL_64RSLT as possible.
 * We convert 'intOp1*intOp2' into 'int(long(nop(intOp1))*long(intOp2))'.
 */

/* static */
Compiler::fgWalkResult Compiler::fgStress64RsltMulCB(GenTree** pTree, fgWalkData* data)
{
    GenTree*  tree  = *pTree;
    Compiler* pComp = data->compiler;

    if (tree->gtOper != GT_MUL || tree->gtType != TYP_INT || (tree->gtOverflow()))
    {
        return WALK_CONTINUE;
    }

    JITDUMP("STRESS_64RSLT_MUL before:\n");
    DISPTREE(tree);

    // To ensure optNarrowTree() doesn't fold back to the original tree.
    tree->AsOp()->gtOp1 = pComp->gtNewCastNode(TYP_LONG, tree->AsOp()->gtOp1, false, TYP_LONG);
    tree->AsOp()->gtOp1 = pComp->gtNewOperNode(GT_NOP, TYP_LONG, tree->AsOp()->gtOp1);
    tree->AsOp()->gtOp1 = pComp->gtNewCastNode(TYP_LONG, tree->AsOp()->gtOp1, false, TYP_LONG);
    tree->AsOp()->gtOp2 = pComp->gtNewCastNode(TYP_LONG, tree->AsOp()->gtOp2, false, TYP_LONG);
    tree->gtType        = TYP_LONG;
    *pTree              = pComp->gtNewCastNode(TYP_INT, tree, false, TYP_INT);

    JITDUMP("STRESS_64RSLT_MUL after:\n");
    DISPTREE(*pTree);

    return WALK_SKIP_SUBTREES;
}

void Compiler::fgStress64RsltMul()
{
    if (!compStressCompile(STRESS_64RSLT_MUL, 20))
    {
        return;
    }

    fgWalkAllTreesPre(fgStress64RsltMulCB, (void*)this);
}

// BBPredsChecker checks jumps from the block's predecessors to the block.
class BBPredsChecker
{
public:
    BBPredsChecker(Compiler* compiler) : comp(compiler)
    {
    }

    unsigned CheckBBPreds(BasicBlock* block, unsigned curTraversalStamp);

private:
    bool CheckEhTryDsc(BasicBlock* block, BasicBlock* blockPred, EHblkDsc* ehTryDsc);
    bool CheckEhHndDsc(BasicBlock* block, BasicBlock* blockPred, EHblkDsc* ehHndlDsc);
    bool CheckJump(BasicBlock* blockPred, BasicBlock* block);
    bool CheckEHFinallyRet(BasicBlock* blockPred, BasicBlock* block);

private:
    Compiler* comp;
};

//------------------------------------------------------------------------
// CheckBBPreds: Check basic block predecessors list.
//
// Notes:
//   This DEBUG routine checks that all predecessors have the correct traversal stamp
//   and have correct jumps to the block.
//   It calculates the number of incoming edges from the internal block,
//   i.e. it does not count the global incoming edge for the first block.
//
// Arguments:
//   block - the block to process;
//   curTraversalStamp - current traversal stamp to distinguish different iterations.
//
// Return value:
//   the number of incoming edges for the block.
unsigned BBPredsChecker::CheckBBPreds(BasicBlock* block, unsigned curTraversalStamp)
{
    if (!comp->fgPredsComputed)
    {
        assert(block->bbPreds == nullptr);
        return 0;
    }

    unsigned blockRefs = 0;
    for (FlowEdge* const pred : block->PredEdges())
    {
        blockRefs += pred->getDupCount();

        BasicBlock* blockPred = pred->getSourceBlock();

        // Make sure this pred is part of the BB list.
        assert(blockPred->bbTraversalStamp == curTraversalStamp);

        EHblkDsc* ehTryDsc = comp->ehGetBlockTryDsc(block);
        if (ehTryDsc != nullptr)
        {
            assert(CheckEhTryDsc(block, blockPred, ehTryDsc));
        }

        EHblkDsc* ehHndDsc = comp->ehGetBlockHndDsc(block);
        if (ehHndDsc != nullptr)
        {
            assert(CheckEhHndDsc(block, blockPred, ehHndDsc));
        }

        assert(CheckJump(blockPred, block));
    }

    // Make sure preds are in increasing BBnum order
    //
    assert(block->checkPredListOrder());

    return blockRefs;
}

bool BBPredsChecker::CheckEhTryDsc(BasicBlock* block, BasicBlock* blockPred, EHblkDsc* ehTryDsc)
{
    // You can jump to the start of a try
    if (ehTryDsc->ebdTryBeg == block)
    {
        return true;
    }

    // You can jump within the same try region
    if (comp->bbInTryRegions(block->getTryIndex(), blockPred))
    {
        return true;
    }

    // The catch block can jump back into the middle of the try
    if (comp->bbInCatchHandlerRegions(block, blockPred))
    {
        return true;
    }

    // The end of a finally region is a BBJ_EHFINALLYRET block (during importing, BBJ_LEAVE) which
    // is marked as "returning" to the BBJ_ALWAYS block following the BBJ_CALLFINALLY
    // block that does a local call to the finally. This BBJ_ALWAYS is within
    // the try region protected by the finally (for x86, ARM), but that's ok.
    BasicBlock* prevBlock = block->Prev();
    if (prevBlock->KindIs(BBJ_CALLFINALLY) && block->KindIs(BBJ_ALWAYS) && blockPred->KindIs(BBJ_EHFINALLYRET))
    {
        return true;
    }

    // If this is an OSR method and we haven't run post-importation cleanup, we may see a branch
    // from fgFirstBB to the middle of a try. Those get fixed during cleanup. Tolerate.
    //
    if (comp->opts.IsOSR() && !comp->compPostImportationCleanupDone && (blockPred == comp->fgFirstBB))
    {
        return true;
    }

    printf("Jump into the middle of try region: " FMT_BB " branches to " FMT_BB "\n", blockPred->bbNum, block->bbNum);
    assert(!"Jump into middle of try region");
    return false;
}

bool BBPredsChecker::CheckEhHndDsc(BasicBlock* block, BasicBlock* blockPred, EHblkDsc* ehHndlDsc)
{
    // You can do a BBJ_EHFINALLYRET or BBJ_EHFILTERRET into a handler region
    if (blockPred->KindIs(BBJ_EHFINALLYRET, BBJ_EHFILTERRET))
    {
        return true;
    }

    // Our try block can call our finally block
    if ((block->bbCatchTyp == BBCT_FINALLY) && blockPred->KindIs(BBJ_CALLFINALLY) &&
        comp->ehCallFinallyInCorrectRegion(blockPred, block->getHndIndex()))
    {
        return true;
    }

    // You can jump within the same handler region
    if (comp->bbInHandlerRegions(block->getHndIndex(), blockPred))
    {
        return true;
    }

    // A filter can jump to the start of the filter handler
    if (ehHndlDsc->HasFilter())
    {
        return true;
    }

    printf("Jump into the middle of handler region: " FMT_BB " branches to " FMT_BB "\n", blockPred->bbNum,
           block->bbNum);
    assert(!"Jump into the middle of handler region");
    return false;
}

bool BBPredsChecker::CheckJump(BasicBlock* blockPred, BasicBlock* block)
{
    switch (blockPred->GetJumpKind())
    {
        case BBJ_COND:
            assert(blockPred->NextIs(block) || blockPred->HasJumpTo(block));
            return true;

        case BBJ_ALWAYS:
        case BBJ_CALLFINALLY:
        case BBJ_EHCATCHRET:
        case BBJ_EHFILTERRET:
            assert(blockPred->HasJumpTo(block));
            return true;

        case BBJ_EHFINALLYRET:
            assert(CheckEHFinallyRet(blockPred, block));
            return true;

        case BBJ_EHFAULTRET:
        case BBJ_THROW:
        case BBJ_RETURN:
            assert(!"EHFAULTRET, THROW, and RETURN block cannot be in the predecessor list!");
            break;

        case BBJ_SWITCH:
            for (BasicBlock* const bTarget : blockPred->SwitchTargets())
            {
                if (block == bTarget)
                {
                    return true;
                }
            }
            assert(!"SWITCH in the predecessor list with no jump label to BLOCK!");
            break;

        case BBJ_LEAVE:
            // We may see BBJ_LEAVE preds if we haven't done cleanup yet.
            if (!comp->compPostImportationCleanupDone)
            {
                return true;
            }
            assert(!"Unexpected BBJ_LEAVE predecessor");
            break;

        default:
            assert(!"Unexpected bbJumpKind");
            break;
    }
    return false;
}

bool BBPredsChecker::CheckEHFinallyRet(BasicBlock* blockPred, BasicBlock* block)
{
    // If the current block is a successor to a BBJ_EHFINALLYRET (return from finally),
    // then the lexically previous block should be a call to the same finally.
    // Also, `block` should be in the explicit successors list of `blockPred`.
    // Verify all of that.

    bool found = false;
    for (BasicBlock* const succ : blockPred->EHFinallyRetSuccs())
    {
        if (block == succ)
        {
            assert(!found); // we should only find it once
            found = true;
        }
    }
    assert(found && "BBJ_EHFINALLYRET successor not found");

    unsigned    hndIndex = blockPred->getHndIndex();
    EHblkDsc*   ehDsc    = comp->ehGetDsc(hndIndex);
    BasicBlock* finBeg   = ehDsc->ebdHndBeg;

    BasicBlock* firstBlock;
    BasicBlock* lastBlock;
    comp->ehGetCallFinallyBlockRange(hndIndex, &firstBlock, &lastBlock);

    found = false;
    for (BasicBlock* const bcall : comp->Blocks(firstBlock, lastBlock))
    {
        if (bcall->KindIs(BBJ_CALLFINALLY) && bcall->HasJumpTo(finBeg) && bcall->NextIs(block))
        {
            found = true;
            break;
        }
    }

#if defined(FEATURE_EH_FUNCLETS)

    if (!found && comp->fgFuncletsCreated)
    {
        // There is no easy way to search just the funclets that were pulled out of
        // the corresponding try body, so instead we search all the funclets, and if
        // we find a potential 'hit' we check if the funclet we're looking at is
        // from the correct try region.

        for (BasicBlock* const bcall : comp->Blocks(comp->fgFirstFuncletBB))
        {
            if (bcall->KindIs(BBJ_CALLFINALLY) && bcall->HasJumpTo(finBeg) && bcall->NextIs(block) &&
                comp->ehCallFinallyInCorrectRegion(bcall, hndIndex))
            {
                found = true;
                break;
            }
        }
    }

#endif // FEATURE_EH_FUNCLETS

    assert(found && "BBJ_EHFINALLYRET predecessor of block that doesn't follow a BBJ_CALLFINALLY!");
    return found;
}

//------------------------------------------------------------------------------
// fgDebugCheckBBNumIncreasing: Check that the block list bbNum are in increasing order in the bbNext
// traversal. Given a block B1 and its bbNext successor B2, this means `B1->bbNum < B2->bbNum`, but not
// that `B1->bbNum + 1 == B2->bbNum` (which is true after renumbering). This can be used as a precondition
// to a phase that expects this ordering to compare block numbers (say, to look for backwards branches)
// and doesn't want to call fgRenumberBlocks(), to avoid that potential expense.
//
void Compiler::fgDebugCheckBBNumIncreasing()
{
    for (BasicBlock* const block : Blocks())
    {
        assert(block->IsLast() || (block->bbNum < block->Next()->bbNum));
    }
}

// This variable is used to generate "traversal labels": one-time constants with which
// we label basic blocks that are members of the basic block list, in order to have a
// fast, high-probability test for membership in that list.  Type is "volatile" because
// it's incremented with an atomic operation, which wants a volatile type; "long" so that
// wrap-around to 0 (which I think has the highest probability of accidental collision) is
// postponed a *long* time.
static volatile int bbTraverseLabel = 1;

/*****************************************************************************
 *
 * A DEBUG routine to check the consistency of the flowgraph,
 * i.e. bbNum, bbRefs, bbPreds have to be up to date.
 *
 *****************************************************************************/

void Compiler::fgDebugCheckBBlist(bool checkBBNum /* = false */, bool checkBBRefs /* = true  */)
{
    if (verbose)
    {
        JITDUMP("*************** In fgDebugCheckBBlist\n");
    }

    // Don't bother checking a failed inlinee; we may have bailed
    // out in the middle of importation.
    //
    if (compIsForInlining() && compInlineResult->IsFailure())
    {
        JITDUMP("... failed inline attempt, no checking needed\n");
        return;
    }

    fgDebugCheckBlockLinks();
    fgFirstBBisScratch();

    if (fgBBcount > 10000 && expensiveDebugCheckLevel < 1)
    {
        // The basic block checks are too expensive if there are too many blocks,
        // so give up unless we've been told to try hard.
        return;
    }

#if defined(FEATURE_EH_FUNCLETS)
    bool reachedFirstFunclet = false;
    if (fgFuncletsCreated)
    {
        //
        // Make sure that fgFirstFuncletBB is accurate.
        // It should be the first basic block in a handler region.
        //
        if (fgFirstFuncletBB != nullptr)
        {
            assert(fgFirstFuncletBB->hasHndIndex() == true);
            assert(fgFirstFuncletBB->HasFlag(BBF_FUNCLET_BEG));
        }
    }
#endif // FEATURE_EH_FUNCLETS

    /* Check bbNum, bbRefs and bbPreds */
    // First, pick a traversal stamp, and label all the blocks with it.
    unsigned curTraversalStamp = unsigned(InterlockedIncrement((LONG*)&bbTraverseLabel));
    for (BasicBlock* const block : Blocks())
    {
        block->bbTraversalStamp = curTraversalStamp;
    }

    bool allNodesLinked = (fgNodeThreading == NodeThreading::AllTrees) || (fgNodeThreading == NodeThreading::LIR);

    unsigned numBlocks = 0;
    unsigned maxBBNum  = 0;

    for (BasicBlock* const block : Blocks())
    {
        numBlocks++;

        if (checkBBNum)
        {
            // Check that bbNum is sequential
            assert(block->IsLast() || (block->bbNum + 1 == block->Next()->bbNum));
        }

        maxBBNum = max(maxBBNum, block->bbNum);

        // Check that all the successors have the current traversal stamp. Use the 'Compiler*' version of the
        // iterator, but not for BBJ_SWITCH: we don't want to end up calling GetDescriptorForSwitch(), which will
        // dynamically create the unique switch list.
        if (block->KindIs(BBJ_SWITCH))
        {
            for (BasicBlock* const succBlock : block->Succs())
            {
                assert(succBlock->bbTraversalStamp == curTraversalStamp);
            }

            // Also check the unique successor set, if it exists. Make sure to NOT allocate it if it doesn't exist!
            BlockToSwitchDescMap* switchMap = GetSwitchDescMap(/* createIfNull */ false);
            if (switchMap != nullptr)
            {
                SwitchUniqueSuccSet sd;
                if (switchMap->Lookup(block, &sd))
                {
                    for (unsigned i = 0; i < sd.numDistinctSuccs; i++)
                    {
                        const BasicBlock* const nonDuplicateSucc = sd.nonDuplicates[i];
                        assert(nonDuplicateSucc != nullptr);
                        assert(nonDuplicateSucc->bbTraversalStamp == curTraversalStamp);
                    }
                }
            }
        }
        else
        {
            for (BasicBlock* const succBlock : block->Succs(this))
            {
                assert(succBlock->bbTraversalStamp == curTraversalStamp);
            }
        }

        // If the block is a BBJ_COND, a BBJ_SWITCH or a
        // lowered GT_SWITCH_TABLE node then make sure it
        // ends with a conditional jump or a GT_SWITCH
        //
        // This may not be true for unimported blocks, if
        // we haven't run post-importation cleanup yet.
        //
        if (compPostImportationCleanupDone || block->HasFlag(BBF_IMPORTED))
        {
            if (block->KindIs(BBJ_COND))
            {
                assert((!allNodesLinked || (block->lastNode()->gtNext == nullptr)) &&
                       block->lastNode()->OperIsConditionalJump());
            }
            else if (block->KindIs(BBJ_SWITCH))
            {
                assert((!allNodesLinked || (block->lastNode()->gtNext == nullptr)) &&
                       (block->lastNode()->gtOper == GT_SWITCH || block->lastNode()->gtOper == GT_SWITCH_TABLE));
            }
        }

        if (block->bbCatchTyp == BBCT_FILTER)
        {
            // A filter has no predecessors
            assert(block->bbPreds == nullptr);
        }

#if defined(FEATURE_EH_FUNCLETS)
        if (fgFuncletsCreated)
        {
            //
            // There should be no handler blocks until
            // we get to the fgFirstFuncletBB block,
            // then every block should be a handler block
            //
            if (!reachedFirstFunclet)
            {
                if (block == fgFirstFuncletBB)
                {
                    assert(block->hasHndIndex() == true);
                    reachedFirstFunclet = true;
                }
                else
                {
                    assert(block->hasHndIndex() == false);
                }
            }
            else // reachedFirstFunclet
            {
                assert(block->hasHndIndex() == true);
            }
        }
#endif // FEATURE_EH_FUNCLETS

        if (checkBBRefs)
        {
            assert(fgPredsComputed);
        }

        BBPredsChecker checker(this);
        unsigned       blockRefs = checker.CheckBBPreds(block, curTraversalStamp);

        // First basic block has an additional global incoming edge.
        if (block == fgFirstBB)
        {
            blockRefs += 1;
        }

        // Under OSR, if we also are keeping the original method entry around
        // via artifical ref counts, account for those.
        //
        if (opts.IsOSR() && (block == fgEntryBB))
        {
            blockRefs += fgEntryBBExtraRefs;
        }

        /* Check the bbRefs */
        if (checkBBRefs)
        {
            if (block->bbRefs != blockRefs)
            {
                // Check to see if this block is the beginning of a filter or a handler and adjust the ref count
                // appropriately.
                for (EHblkDsc* const HBtab : EHClauses(this))
                {
                    if (HBtab->ebdHndBeg == block)
                    {
                        blockRefs++;
                    }
                    if (HBtab->HasFilter() && (HBtab->ebdFilter == block))
                    {
                        blockRefs++;
                    }
                }
            }

            assert(block->bbRefs == blockRefs);
        }

        /* Check that BBF_HAS_HANDLER is valid bbTryIndex */
        if (block->hasTryIndex())
        {
            assert(block->getTryIndex() < compHndBBtabCount);
        }

        // Blocks with these jump kinds must have non-null jump targets
        if (block->HasJumpDest())
        {
            assert(block->HasInitializedJumpDest());
        }

        // A branch or fall-through to a BBJ_CALLFINALLY block must come from the `try` region associated
        // with the finally block the BBJ_CALLFINALLY is targeting. There is one special case: if the
        // BBJ_CALLFINALLY is the first block of a `try`, then its predecessor can be outside the `try`:
        // either a branch or fall-through to the first block.
        //
        // Note that this IR condition is a choice. It naturally occurs when importing EH constructs.
        // This condition prevents flow optimizations from skipping blocks in a `try` and branching
        // directly to the BBJ_CALLFINALLY. Relaxing this constraint would require careful thinking about
        // the implications, such as data flow optimizations.
        //
        // Don't depend on predecessors list for the check.
        for (BasicBlock* const succBlock : block->Succs())
        {
            if (succBlock->KindIs(BBJ_CALLFINALLY))
            {
                BasicBlock* finallyBlock = succBlock->GetJumpDest();
                assert(finallyBlock->hasHndIndex());
                unsigned finallyIndex = finallyBlock->getHndIndex();

                // Now make sure the block branching to the BBJ_CALLFINALLY is in the correct region. The branch
                // to the BBJ_CALLFINALLY can come from the try region of the finally block, or from a more nested
                // try region, e.g.:
                //    try {
                //        try {
                //            LEAVE L_OUTER; // this becomes a branch to a BBJ_CALLFINALLY in an outer try region
                //                           // (in the FEATURE_EH_CALLFINALLY_THUNKS case)
                //        } catch {
                //        }
                //    } finally {
                //    }
                //    L_OUTER:
                //
                EHblkDsc* ehDsc = ehGetDsc(finallyIndex);
                if (ehDsc->ebdTryBeg == succBlock)
                {
                    // The BBJ_CALLFINALLY is the first block of it's `try` region. Don't check the predecessor.
                    // Note that this case won't occur in the FEATURE_EH_CALLFINALLY_THUNKS case, since the
                    // BBJ_CALLFINALLY in that case won't exist in the `try` region of the `finallyIndex`.
                }
                else
                {
                    assert(bbInTryRegions(finallyIndex, block));
                }
            }
        }

        /* Check if BBF_RUN_RARELY is set that we have bbWeight of zero */
        if (block->isRunRarely())
        {
            assert(block->bbWeight == BB_ZERO_WEIGHT);
        }
        else
        {
            assert(block->bbWeight > BB_ZERO_WEIGHT);
        }
    }

    assert(fgBBcount == numBlocks);
    assert(fgBBNumMax >= maxBBNum);

    // Make sure the one return BB is not changed.
    if (genReturnBB != nullptr)
    {
        assert(genReturnBB->GetFirstLIRNode() != nullptr || genReturnBB->bbStmtList != nullptr);
    }

    // If this is an inlinee, we're done checking.
    if (compIsForInlining())
    {
        return;
    }

    // The general encoder/decoder (currently) only reports "this" as a generics context as a stack location,
    // so we mark info.compThisArg as lvAddrTaken to ensure that it is not enregistered. Otherwise, it should
    // not be address-taken.  This variable determines if the address-taken-ness of "thisArg" is "OK".
    bool copiedForGenericsCtxt;
#ifndef JIT32_GCENCODER
    copiedForGenericsCtxt = ((info.compMethodInfo->options & CORINFO_GENERICS_CTXT_FROM_THIS) != 0);
#else  // JIT32_GCENCODER
    copiedForGenericsCtxt                    = false;
#endif // JIT32_GCENCODER

    // This if only in support of the noway_asserts it contains.
    if (info.compIsStatic)
    {
        // For static method, should have never grabbed the temp.
        assert(lvaArg0Var == BAD_VAR_NUM);
    }
    else
    {
        // For instance method:
        assert(info.compThisArg != BAD_VAR_NUM);
        bool compThisArgAddrExposedOK = !lvaTable[info.compThisArg].IsAddressExposed();

#ifndef JIT32_GCENCODER
        compThisArgAddrExposedOK = compThisArgAddrExposedOK || copiedForGenericsCtxt;
#endif // !JIT32_GCENCODER

        // Should never expose the address of arg 0 or write to arg 0.
        // In addition, lvArg0Var should remain 0 if arg0 is not
        // written to or address-exposed.
        assert(compThisArgAddrExposedOK && !lvaTable[info.compThisArg].lvHasILStoreOp &&
               (lvaArg0Var == info.compThisArg ||
                (lvaArg0Var != info.compThisArg && (lvaTable[lvaArg0Var].IsAddressExposed() ||
                                                    lvaTable[lvaArg0Var].lvHasILStoreOp || copiedForGenericsCtxt))));
    }
}

//------------------------------------------------------------------------
// fgDebugCheckTypes: Validate node types used in the given tree
//
// Arguments:
//    tree - the tree to (recursively) check types for
//
void Compiler::fgDebugCheckTypes(GenTree* tree)
{
    struct NodeTypeValidator : GenTreeVisitor<NodeTypeValidator>
    {
        enum
        {
            DoPostOrder = true,
        };

        NodeTypeValidator(Compiler* comp) : GenTreeVisitor(comp)
        {
        }

        fgWalkResult PostOrderVisit(GenTree** use, GenTree* user) const
        {
            GenTree* node = *use;

            // Validate types of nodes in the IR:
            //
            // * TYP_ULONG and TYP_UINT are not legal.
            // * Small types are only legal for the following nodes:
            //    * All kinds of indirections including GT_NULLCHECK
            //    * All kinds of locals
            //    * GT_COMMA wrapped around any of the above.
            //
            if (node->TypeIs(TYP_ULONG, TYP_UINT))
            {
                m_compiler->gtDispTree(node);
                assert(!"TYP_ULONG and TYP_UINT are not legal in IR");
            }

            if (varTypeIsSmall(node))
            {
                if (node->OperIs(GT_COMMA))
                {
                    // TODO: it's only allowed if its underlying effective node is also a small type.
                    return WALK_CONTINUE;
                }

                if (node->OperIsIndir() || node->OperIs(GT_NULLCHECK) || node->IsPhiNode() || node->IsAnyLocal())
                {
                    return WALK_CONTINUE;
                }

                m_compiler->gtDispTree(node);
                assert(!"Unexpected small type in IR");
            }

            // TODO: validate types in GT_CAST nodes.
            // Validate mismatched types in binopt's arguments, etc.
            //
            return WALK_CONTINUE;
        }
    };

    NodeTypeValidator walker(this);
    walker.WalkTree(&tree, nullptr);
}

//------------------------------------------------------------------------
// fgDebugCheckFlags: Validate various invariants related to the propagation
//                    and setting of tree, block, and method flags
//
// Arguments:
//    tree - the tree to (recursively) check the flags for
//    block - basic block containing the tree
//
void Compiler::fgDebugCheckFlags(GenTree* tree, BasicBlock* block)
{
    GenTreeFlags actualFlags   = tree->gtFlags & GTF_ALL_EFFECT;
    GenTreeFlags expectedFlags = GTF_EMPTY;

    if (tree->OperMayThrow(this))
    {
        expectedFlags |= GTF_EXCEPT;
    }

    if (tree->OperRequiresAsgFlag())
    {
        expectedFlags |= GTF_ASG;
    }

    if (tree->OperRequiresCallFlag(this))
    {
        expectedFlags |= GTF_CALL;
    }

    if ((tree->gtFlags & GTF_REVERSE_OPS) != 0)
    {
        assert(tree->OperSupportsReverseOpEvalOrder(this));
    }

    GenTree* op1 = tree->OperIsSimple() ? tree->gtGetOp1() : nullptr;

    switch (tree->OperGet())
    {
        case GT_STORE_LCL_VAR:
        case GT_STORE_LCL_FLD:
            assert((tree->gtFlags & GTF_VAR_DEF) != 0);
            assert(((tree->gtFlags & GTF_VAR_USEASG) != 0) == tree->IsPartialLclFld(this));
            break;

        case GT_CATCH_ARG:
            expectedFlags |= GTF_ORDER_SIDEEFF;
            break;

        case GT_MEMORYBARRIER:
            expectedFlags |= (GTF_GLOB_REF | GTF_ASG);
            break;

        case GT_QMARK:
            assert(!op1->CanCSE());
            assert(op1->OperIsCompare() || op1->IsIntegralConst(0) || op1->IsIntegralConst(1));
            break;

        case GT_IND:
            // Do we have a constant integer address as op1 that is also a handle?
            if (op1->IsIconHandle())
            {
                if ((tree->gtFlags & GTF_IND_INVARIANT) != 0)
                {
                    actualFlags |= GTF_IND_INVARIANT;
                }
                if ((tree->gtFlags & GTF_IND_NONFAULTING) != 0)
                {
                    actualFlags |= GTF_IND_NONFAULTING;
                }

                GenTreeFlags handleKind = op1->GetIconHandleFlag();

                // Some of these aren't handles to invariant data...
                if ((handleKind == GTF_ICON_STATIC_HDL) || // Pointer to a mutable class Static variable
                    (handleKind == GTF_ICON_BBC_PTR) ||    // Pointer to a mutable basic block count value
                    (handleKind == GTF_ICON_FTN_ADDR) ||   // Pointer to a potentially mutable VM slot
                    (handleKind == GTF_ICON_GLOBAL_PTR))   // Pointer to mutable data from the VM state
                {
                    // For statics, we expect the GTF_GLOB_REF to be set. However, we currently
                    // fail to set it in a number of situations, and so this check is disabled.
                    // TODO: enable checking of GTF_GLOB_REF.
                    // expectedFlags |= GTF_GLOB_REF;
                }
                else // All the other handle indirections are considered invariant
                {
                    expectedFlags |= GTF_IND_INVARIANT;
                }

                // Currently we expect all indirections with constant addresses to be nonfaulting.
                expectedFlags |= GTF_IND_NONFAULTING;
            }

            assert(((tree->gtFlags & GTF_IND_TGT_NOT_HEAP) == 0) || ((tree->gtFlags & GTF_IND_TGT_HEAP) == 0));
            break;

        case GT_CALL:
        {
            GenTreeCall* const call = tree->AsCall();

            // Before global morph, if there are recursive tail calls, we should have
            // set the associated block and method flags.
            //
            if (!fgGlobalMorphDone && call->CanTailCall() && gtIsRecursiveCall(call))
            {
                assert(doesMethodHaveRecursiveTailcall());
                assert(block->HasFlag(BBF_RECURSIVE_TAILCALL));
            }

            for (CallArg& arg : call->gtArgs.Args())
            {
                // TODO-Cleanup: this is a patch for a violation in our GTF_ASG propagation.
                // see https://github.com/dotnet/runtime/issues/13758
                if (arg.GetEarlyNode() != nullptr)
                {
                    actualFlags |= arg.GetEarlyNode()->gtFlags & GTF_ASG;
                }

                if (arg.GetLateNode() != nullptr)
                {
                    actualFlags |= arg.GetLateNode()->gtFlags & GTF_ASG;
                }
            }
        }
        break;

        case GT_CMPXCHG:
            expectedFlags |= (GTF_GLOB_REF | GTF_ASG);
            break;

#if defined(FEATURE_HW_INTRINSICS)
        case GT_HWINTRINSIC:
        {
            GenTreeHWIntrinsic* hwintrinsic = tree->AsHWIntrinsic();
            NamedIntrinsic      intrinsicId = hwintrinsic->GetHWIntrinsicId();

            if (hwintrinsic->OperIsMemoryLoad())
            {
                assert(tree->OperMayThrow(this));
                expectedFlags |= GTF_GLOB_REF;
            }
            else if (hwintrinsic->OperIsMemoryStore())
            {
                assert(tree->OperRequiresAsgFlag());
                assert(tree->OperMayThrow(this));
                expectedFlags |= GTF_GLOB_REF;
            }
            else if (HWIntrinsicInfo::HasSpecialSideEffect(intrinsicId))
            {
                switch (intrinsicId)
                {
#if defined(TARGET_XARCH)
                    case NI_SSE_StoreFence:
                    case NI_SSE2_LoadFence:
                    case NI_SSE2_MemoryFence:
                    case NI_X86Serialize_Serialize:
                    {
                        assert(tree->OperRequiresAsgFlag());
                        expectedFlags |= GTF_GLOB_REF;
                        break;
                    }

                    case NI_X86Base_Pause:
                    case NI_SSE_Prefetch0:
                    case NI_SSE_Prefetch1:
                    case NI_SSE_Prefetch2:
                    case NI_SSE_PrefetchNonTemporal:
                    {
                        assert(tree->OperRequiresCallFlag(this));
                        expectedFlags |= GTF_GLOB_REF;
                        break;
                    }
#endif // TARGET_XARCH

#if defined(TARGET_ARM64)
                    case NI_ArmBase_Yield:
                    {
                        assert(tree->OperRequiresCallFlag(this));
                        expectedFlags |= GTF_GLOB_REF;
                        break;
                    }
#endif // TARGET_ARM64

                    default:
                    {
                        assert(!"Unhandled HWIntrinsic with special side effect");
                        break;
                    }
                }
            }

            break;
        }
#endif // FEATURE_HW_INTRINSICS

        default:
            break;
    }

    tree->VisitOperands([&](GenTree* operand) -> GenTree::VisitResult {
        fgDebugCheckFlags(operand, block);
        expectedFlags |= (operand->gtFlags & GTF_ALL_EFFECT);

        return GenTree::VisitResult::Continue;
    });

    fgDebugCheckFlagsHelper(tree, actualFlags, expectedFlags);
}

//------------------------------------------------------------------------------
// fgDebugCheckDispFlags: Wrapper function that displays GTF_IND_ flags
// and then calls gtDispFlags to display the rest.
//
// Arguments:
//    tree       - Tree whose flags are being checked
//    dispFlags  - the first argument for gtDispFlags (flags to display),
//                 including GTF_IND_INVARIANT, GTF_IND_NONFAULTING, GTF_IND_NONNULL
//    debugFlags - the second argument to gtDispFlags
//
void Compiler::fgDebugCheckDispFlags(GenTree* tree, GenTreeFlags dispFlags, GenTreeDebugFlags debugFlags)
{
    if (tree->OperGet() == GT_IND)
    {
        printf("%c", (dispFlags & GTF_IND_INVARIANT) ? '#' : '-');
        printf("%c", (dispFlags & GTF_IND_NONFAULTING) ? 'n' : '-');
        printf("%c", (dispFlags & GTF_IND_NONNULL) ? '@' : '-');
    }
    GenTree::gtDispFlags(dispFlags, debugFlags);
}

//------------------------------------------------------------------------------
// fgDebugCheckFlagsHelper : Check if all bits that are set in chkFlags are also set in treeFlags.
//
// Arguments:
//    tree          - Tree whose flags are being checked
//    actualFlags   - Actual flags on the tree
//    expectedFlags - Expected flags
//
void Compiler::fgDebugCheckFlagsHelper(GenTree* tree, GenTreeFlags actualFlags, GenTreeFlags expectedFlags)
{
    if (expectedFlags & ~actualFlags)
    {
        // Print the tree so we can see it in the log.
        printf("Missing flags on tree [%06d]: ", dspTreeID(tree));
        Compiler::fgDebugCheckDispFlags(tree, expectedFlags & ~actualFlags, GTF_DEBUG_NONE);
        printf("\n");
        gtDispTree(tree);

        noway_assert(!"Missing flags on tree");

        // Print the tree again so we can see it right after we hook up the debugger.
        printf("Missing flags on tree [%06d]: ", dspTreeID(tree));
        Compiler::fgDebugCheckDispFlags(tree, expectedFlags & ~actualFlags, GTF_DEBUG_NONE);
        printf("\n");
        gtDispTree(tree);
    }
    else if (actualFlags & ~expectedFlags)
    {
        // We can't/don't consider these flags (GTF_GLOB_REF or GTF_ORDER_SIDEEFF) as being "extra" flags
        //
        GenTreeFlags flagsToCheck = ~GTF_GLOB_REF & ~GTF_ORDER_SIDEEFF;

        if (tree->isIndir() && tree->AsIndir()->Addr()->IsIconHandle(GTF_ICON_FTN_ADDR))
        {
            // IND(ICON_FTN_ADDR) may or may not have GTF_IND_INVARIANT flag.
            flagsToCheck &= ~GTF_IND_INVARIANT;
        }

        if ((actualFlags & ~expectedFlags & flagsToCheck) != 0)
        {
            // Print the tree so we can see it in the log.
            printf("Extra flags on tree [%06d]: ", dspTreeID(tree));
            Compiler::fgDebugCheckDispFlags(tree, actualFlags & ~expectedFlags, GTF_DEBUG_NONE);
            printf("\n");
            gtDispTree(tree);

            noway_assert(!"Extra flags on tree");

            // Print the tree again so we can see it right after we hook up the debugger.
            printf("Extra flags on tree [%06d]: ", dspTreeID(tree));
            Compiler::fgDebugCheckDispFlags(tree, actualFlags & ~expectedFlags, GTF_DEBUG_NONE);
            printf("\n");
            gtDispTree(tree);
        }
    }
}

// DEBUG routine to check correctness of the internal gtNext, gtPrev threading of a statement.
// This threading is only valid when fgStmtListThreaded is true.
// This calls an alternate method for FGOrderLinear.
void Compiler::fgDebugCheckNodeLinks(BasicBlock* block, Statement* stmt)
{
    // LIR blocks are checked using BasicBlock::CheckLIR().
    if (block->IsLIR())
    {
        LIR::AsRange(block).CheckLIR(this);
        // TODO: return?
    }

    assert(fgNodeThreading != NodeThreading::None);

    noway_assert(stmt->GetTreeList());

    // The first node's gtPrev must be nullptr (the gtPrev list is not circular).
    // The last node's gtNext must be nullptr (the gtNext list is not circular). This is tested if the loop below
    // terminates.
    assert(stmt->GetTreeList()->gtPrev == nullptr);

    for (GenTree* tree = stmt->GetTreeList(); tree != nullptr; tree = tree->gtNext)
    {
        if (tree->gtPrev)
        {
            noway_assert(tree->gtPrev->gtNext == tree);
        }
        else
        {
            noway_assert(tree == stmt->GetTreeList());
        }

        if (tree->gtNext)
        {
            noway_assert(tree->gtNext->gtPrev == tree);
        }
        else
        {
            noway_assert(tree == stmt->GetRootNode());
        }

        /* Cross-check gtPrev,gtNext with GetOp() for simple trees */

        GenTree* expectedPrevTree = nullptr;

        if (tree->OperIsLeaf())
        {
            if (tree->gtOper == GT_CATCH_ARG)
            {
                // The GT_CATCH_ARG should always have GTF_ORDER_SIDEEFF set
                noway_assert(tree->gtFlags & GTF_ORDER_SIDEEFF);
                // The GT_CATCH_ARG has to be the first thing evaluated
                noway_assert(stmt == block->FirstNonPhiDef());
                noway_assert(stmt->GetTreeList()->gtOper == GT_CATCH_ARG);
                // The root of the tree should have GTF_ORDER_SIDEEFF set
                noway_assert(stmt->GetRootNode()->gtFlags & GTF_ORDER_SIDEEFF);
            }
        }

        if (tree->OperIsUnary() && tree->AsOp()->gtOp1)
        {
            expectedPrevTree = tree->AsOp()->gtOp1;
        }
        else if (tree->OperIsBinary() && tree->AsOp()->gtOp1)
        {
            switch (tree->gtOper)
            {
                case GT_QMARK:
                    // "then" operand of the GT_COLON (generated second).
                    expectedPrevTree = tree->AsOp()->gtOp2->AsColon()->ThenNode();
                    break;

                case GT_COLON:
                    expectedPrevTree = tree->AsColon()->ElseNode(); // "else" branch result (generated first).
                    break;

                default:
                    if (tree->AsOp()->gtOp2)
                    {
                        if (tree->gtFlags & GTF_REVERSE_OPS)
                        {
                            expectedPrevTree = tree->AsOp()->gtOp1;
                        }
                        else
                        {
                            expectedPrevTree = tree->AsOp()->gtOp2;
                        }
                    }
                    else
                    {
                        expectedPrevTree = tree->AsOp()->gtOp1;
                    }
                    break;
            }
        }

        noway_assert(expectedPrevTree == nullptr ||     // No expectations about the prev node
                     tree->gtPrev == expectedPrevTree); // The "normal" case
    }
}

//------------------------------------------------------------------------------
// fgDebugCheckLinkedLocals: Check the linked list of locals.
//
void Compiler::fgDebugCheckLinkedLocals()
{
    if (fgNodeThreading != NodeThreading::AllLocals)
    {
        return;
    }

    class DebugLocalSequencer : public GenTreeVisitor<DebugLocalSequencer>
    {
        ArrayStack<GenTree*> m_locals;

        bool ShouldLink(GenTree* node)
        {
            return node->OperIsAnyLocal();
        }

    public:
        enum
        {
            DoPostOrder       = true,
            UseExecutionOrder = true,
        };

        DebugLocalSequencer(Compiler* comp) : GenTreeVisitor(comp), m_locals(comp->getAllocator(CMK_DebugOnly))
        {
        }

        void Sequence(Statement* stmt)
        {
            m_locals.Reset();
            WalkTree(stmt->GetRootNodePointer(), nullptr);
        }

        ArrayStack<GenTree*>* GetSequence()
        {
            return &m_locals;
        }

        fgWalkResult PostOrderVisit(GenTree** use, GenTree* user)
        {
            GenTree* node = *use;
            if (ShouldLink(node))
            {
                if ((user != nullptr) && user->IsCall() &&
                    (node == m_compiler->gtCallGetDefinedRetBufLclAddr(user->AsCall())))
                {
                }
                else
                {
                    m_locals.Push(node);
                }
            }

            if (node->IsCall())
            {
                GenTree* defined = m_compiler->gtCallGetDefinedRetBufLclAddr(node->AsCall());
                if (defined != nullptr)
                {
                    assert(ShouldLink(defined));
                    m_locals.Push(defined);
                }
            }

            return WALK_CONTINUE;
        }
    };

    DebugLocalSequencer seq(this);
    for (BasicBlock* block : Blocks())
    {
        for (Statement* stmt : block->Statements())
        {
            GenTree* first = stmt->GetTreeList();
            CheckDoublyLinkedList<GenTree, &GenTree::gtPrev, &GenTree::gtNext>(first);

            seq.Sequence(stmt);

            ArrayStack<GenTree*>* expected = seq.GetSequence();

            bool success = true;

            if (expected->Height() > 0)
            {
                success &= (stmt->GetTreeList() == expected->Bottom(0)) && (stmt->GetTreeListEnd() == expected->Top(0));
            }
            else
            {
                success &= (stmt->GetTreeList() == nullptr) && (stmt->GetTreeListEnd() == nullptr);
            }

            int nodeIndex = 0;
            for (GenTree* cur = first; cur != nullptr; cur = cur->gtNext)
            {
                success &= cur->OperIsAnyLocal();
                success &= (nodeIndex < expected->Height()) && (cur == expected->Bottom(nodeIndex));
                nodeIndex++;
            }

            success &= nodeIndex == expected->Height();

            if (!success && verbose)
            {
                printf("Locals are improperly linked in the following statement:\n");
                DISPSTMT(stmt);

                printf("\nExpected:\n");
                const char* pref = "  ";
                for (int i = 0; i < expected->Height(); i++)
                {
                    printf("%s[%06u]", pref, dspTreeID(expected->Bottom(i)));
                    pref = " -> ";
                }

                printf("\n\nActual:\n");
                pref = "  ";
                for (GenTree* cur = first; cur != nullptr; cur = cur->gtNext)
                {
                    printf("%s[%06u]", pref, dspTreeID(cur));
                    pref = " -> ";
                }

                printf("\n");
            }

            assert(success && "Locals are improperly linked!");
        }
    }
}

/*****************************************************************************
 *
 * A DEBUG routine to check the correctness of the links between statements
 * and ordinary nodes within a statement.
 *
 ****************************************************************************/

void Compiler::fgDebugCheckLinks(bool morphTrees)
{
    // This used to be only on for stress, and there was a comment stating that
    // it was "quite an expensive operation" but I did not find that to be true.
    // Set DO_SANITY_DEBUG_CHECKS to false to revert to that behavior.
    const bool DO_SANITY_DEBUG_CHECKS = true;

    if (!DO_SANITY_DEBUG_CHECKS && !compStressCompile(STRESS_CHK_FLOW_UPDATE, 30))
    {
        return;
    }

    fgDebugCheckBlockLinks();

    // For each block check the links between the trees.
    for (BasicBlock* const block : Blocks())
    {
        if (block->IsLIR())
        {
            LIR::AsRange(block).CheckLIR(this);
        }
        else
        {
            fgDebugCheckStmtsList(block, morphTrees);
        }
    }

    fgDebugCheckNodesUniqueness();
    fgDebugCheckSsa();
}

//------------------------------------------------------------------------------
// fgDebugCheckStmtsList : Perfoms the set of checks:
//    - all statements in the block are linked correctly
//    - check statements flags
//    - check nodes gtNext and gtPrev values, if the node list is threaded
//
// Arguments:
//    block  - the block to check statements in
//    morphTrees - try to morph trees in the checker
//
// Note:
//    Checking that all bits that are set in treeFlags are also set in chkFlags is currently disabled.

void Compiler::fgDebugCheckStmtsList(BasicBlock* block, bool morphTrees)
{
    for (Statement* const stmt : block->Statements())
    {
        // Verify that bbStmtList is threaded correctly.
        // Note that for the statements list, the GetPrevStmt() list is circular.
        // The GetNextStmt() list is not: GetNextStmt() of the last statement in a block is nullptr.

        noway_assert(stmt->GetPrevStmt() != nullptr);

        if (stmt == block->bbStmtList)
        {
            noway_assert(stmt->GetPrevStmt()->GetNextStmt() == nullptr);
        }
        else
        {
            noway_assert(stmt->GetPrevStmt()->GetNextStmt() == stmt);
        }

        if (stmt->GetNextStmt() != nullptr)
        {
            noway_assert(stmt->GetNextStmt()->GetPrevStmt() == stmt);
        }
        else
        {
            noway_assert(block->lastStmt() == stmt);
        }

        /* For each statement check that the exception flags are properly set */

        noway_assert(stmt->GetRootNode());

        if (verbose && 0)
        {
            gtDispTree(stmt->GetRootNode());
        }

        fgDebugCheckFlags(stmt->GetRootNode(), block);
        fgDebugCheckTypes(stmt->GetRootNode());

        // Not only will this stress fgMorphBlockStmt(), but we also get all the checks
        // done by fgMorphTree()

        if (morphTrees)
        {
            // If 'stmt' is removed from the block, start a new check for the current block,
            // break the current check.
            if (fgMorphBlockStmt(block, stmt DEBUGARG("test morphing")))
            {
                fgDebugCheckStmtsList(block, morphTrees);
                break;
            }
        }

        // For each statement check that the nodes are threaded correctly - m_treeList.
        if (fgNodeThreading != NodeThreading::None)
        {
            fgDebugCheckNodeLinks(block, stmt);
        }
    }
}

// ensure that bbNext and bbPrev are consistent
void Compiler::fgDebugCheckBlockLinks()
{
    assert(fgFirstBB->IsFirst());

    for (BasicBlock* const block : Blocks())
    {
        if (block->IsLast())
        {
            assert(block == fgLastBB);
        }
        else
        {
            assert(block->Next()->PrevIs(block));
        }

        if (block->IsFirst())
        {
            assert(block == fgFirstBB);
        }
        else
        {
            assert(block->Prev()->NextIs(block));
        }

        // If this is a switch, check that the tables are consistent.
        // Note that we don't call GetSwitchDescMap(), because it has the side-effect
        // of allocating it if it is not present.
        if (block->KindIs(BBJ_SWITCH) && m_switchDescMap != nullptr)
        {
            SwitchUniqueSuccSet uniqueSuccSet;
            if (m_switchDescMap->Lookup(block, &uniqueSuccSet))
            {
                // Create a set with all the successors. Don't use BlockSet, so we don't need to worry
                // about the BlockSet epoch.
                BitVecTraits bitVecTraits(fgBBNumMax + 1, this);
                BitVec       succBlocks(BitVecOps::MakeEmpty(&bitVecTraits));
                for (BasicBlock* const bTarget : block->SwitchTargets())
                {
                    BitVecOps::AddElemD(&bitVecTraits, succBlocks, bTarget->bbNum);
                }
                // Now we should have a set of unique successors that matches what's in the switchMap.
                // First, check the number of entries, then make sure all the blocks in uniqueSuccSet
                // are in the BlockSet.
                unsigned count = BitVecOps::Count(&bitVecTraits, succBlocks);
                assert(uniqueSuccSet.numDistinctSuccs == count);
                for (unsigned i = 0; i < uniqueSuccSet.numDistinctSuccs; i++)
                {
                    assert(BitVecOps::IsMember(&bitVecTraits, succBlocks, uniqueSuccSet.nonDuplicates[i]->bbNum));
                }
            }
        }
    }
}

// UniquenessCheckWalker keeps data that is necessary to check
// that each tree has it is own unique id and they do not repeat.
class UniquenessCheckWalker
{
public:
    UniquenessCheckWalker(Compiler* comp)
        : comp(comp), nodesVecTraits(comp->compGenTreeID, comp), uniqueNodes(BitVecOps::MakeEmpty(&nodesVecTraits))
    {
    }

    //------------------------------------------------------------------------
    // fgMarkTreeId: Visit all subtrees in the tree and check gtTreeIDs.
    //
    // Arguments:
    //    pTree     - Pointer to the tree to walk
    //    fgWalkPre - the UniquenessCheckWalker instance
    //
    static Compiler::fgWalkResult MarkTreeId(GenTree** pTree, Compiler::fgWalkData* fgWalkPre)
    {
        UniquenessCheckWalker* walker   = static_cast<UniquenessCheckWalker*>(fgWalkPre->pCallbackData);
        unsigned               gtTreeID = (*pTree)->gtTreeID;
        walker->CheckTreeId(gtTreeID);
        return Compiler::WALK_CONTINUE;
    }

    //------------------------------------------------------------------------
    // CheckTreeId: Check that this tree was not visited before and memorize it as visited.
    //
    // Arguments:
    //    gtTreeID - identificator of GenTree.
    //
    // Note:
    //    This method causes an assert failure when we find a duplicated node in our tree
    //
    void CheckTreeId(unsigned gtTreeID)
    {
        if (BitVecOps::IsMember(&nodesVecTraits, uniqueNodes, gtTreeID))
        {
            if (comp->verbose)
            {
                printf("Duplicate gtTreeID was found: %d\n", gtTreeID);
            }
            assert(!"Duplicate gtTreeID was found");
        }
        else
        {
            BitVecOps::AddElemD(&nodesVecTraits, uniqueNodes, gtTreeID);
        }
    }

private:
    Compiler*    comp;
    BitVecTraits nodesVecTraits;
    BitVec       uniqueNodes;
};

//------------------------------------------------------------------------------
// fgDebugCheckNodesUniqueness: Check that each tree in the method has its own unique gtTreeId.
//
void Compiler::fgDebugCheckNodesUniqueness()
{
    UniquenessCheckWalker walker(this);

    for (BasicBlock* const block : Blocks())
    {
        if (block->IsLIR())
        {
            for (GenTree* i : LIR::AsRange(block))
            {
                walker.CheckTreeId(i->gtTreeID);
            }
        }
        else
        {
            for (Statement* const stmt : block->Statements())
            {
                GenTree* root = stmt->GetRootNode();
                fgWalkTreePre(&root, UniquenessCheckWalker::MarkTreeId, &walker);
            }
        }
    }
}

//------------------------------------------------------------------------------
// SsaCheckVisitor: build and maintain state about SSA uses in the IR
//
// Expects to be invoked on each root expression in each basic block that
// SSA renames (note SSA will not rename defs and uses in unreachable blocks)
// and all blocks created after SSA was built (identified by bbID).
//
// Maintains a hash table keyed by (lclNum, ssaNum) that tracks information
// about that SSA lifetime. This information is updated by each SSA use and
// def seen in the trees via ProcessUses and ProcessDefs.
//
// We can spot certain errors during collection, if local occurrences either
// unexpectedy lack or have SSA numbers.
//
// Once collection is done, DoChecks() verifies that the collected information
// is soundly approximated by the data stored in the LclSsaVarDsc entries.
//
// In particular the properties claimed for an SSA lifetime via its
// LclSsaVarDsc must be accurate or an over-estimate. We tolerate over-estimates
// as there is no good mechanism in the jit for keeping track when bits of IR
// are deleted, so over time the number and kind of uses indicated in the
// LclSsaVarDsc may show more uses and more different kinds of uses then actually
// remain in the IR.
//
// One important caveat is that for promoted locals there may be implicit uses
// (via the parent var) that do not get numbered by SSA. Neither the LclSsaVarDsc
// nor the IR will track these implicit uses. So the checking done below will
// only catch anomalies in the defs or in the explicit uses.
//
class SsaCheckVisitor : public GenTreeVisitor<SsaCheckVisitor>
{
private:
    // Hash key for tracking per-SSA lifetime info
    //
    struct SsaKey
    {
    private:
        unsigned m_lclNum;
        unsigned m_ssaNum;

    public:
        SsaKey() : m_lclNum(BAD_VAR_NUM), m_ssaNum(SsaConfig::RESERVED_SSA_NUM)
        {
        }

        SsaKey(unsigned lclNum, unsigned ssaNum) : m_lclNum(lclNum), m_ssaNum(ssaNum)
        {
        }

        static bool Equals(const SsaKey& x, const SsaKey& y)
        {
            return (x.m_lclNum == y.m_lclNum) && (x.m_ssaNum == y.m_ssaNum);
        }

        static unsigned GetHashCode(const SsaKey& x)
        {
            return (x.m_lclNum << 16) ^ x.m_ssaNum;
        }

        unsigned GetLclNum() const
        {
            return m_lclNum;
        }
        unsigned GetSsaNum() const
        {
            return m_ssaNum;
        }
    };

    // Per-SSA lifetime info
    //
    struct SsaInfo
    {
    private:
        BasicBlock* m_defBlock;
        BasicBlock* m_useBlock;
        unsigned    m_useCount;
        bool        m_hasPhiUse;
        bool        m_hasGlobalUse;
        bool        m_hasMultipleDef;

    public:
        SsaInfo()
            : m_defBlock(nullptr)
            , m_useBlock(nullptr)
            , m_useCount(0)
            , m_hasPhiUse(false)
            , m_hasGlobalUse(false)
            , m_hasMultipleDef(false)
        {
        }

        void AddUse(BasicBlock* block, const SsaKey& key)
        {
            // We may see uses before defs. If so, record the first use block we see.
            // And if we see multiple uses before/without seeing a def, use that to decide
            // if the uses are global.
            //
            if (m_defBlock == nullptr)
            {
                if (m_useBlock == nullptr)
                {
                    // Use before we've seen a def
                    //
                    m_useBlock = block;
                }
                else if (m_useBlock != block)
                {
                    // Another use, before def, see if global
                    //
                    m_hasGlobalUse = true;
                }
            }
            else if (m_defBlock != block)
            {
                m_hasGlobalUse = true;
            }

            m_useCount++;
        }

        void AddPhiUse(BasicBlock* block, const SsaKey& key)
        {
            m_hasPhiUse = true;
            AddUse(block, key);
        }

        void AddDef(BasicBlock* block, const SsaKey& key)
        {
            if (m_defBlock == nullptr)
            {
                // If we already saw a use, it might have been a global use.
                //
                if ((m_useBlock != nullptr) && (m_useBlock != block))
                {
                    m_hasGlobalUse = true;
                }

                m_defBlock = block;
            }
            else
            {
                m_hasMultipleDef = true;
            }
        }

        BasicBlock* GetDefBlock() const
        {
            return m_defBlock;
        }

        unsigned GetNumUses() const
        {
            // The ssa table use count saturates at USHRT_MAX.
            //
            if (m_useCount > USHRT_MAX)
            {
                return USHRT_MAX;
            }
            return m_useCount;
        }

        bool HasPhiUse() const
        {
            return m_hasPhiUse;
        }

        bool HasGlobalUse() const
        {
            return m_hasGlobalUse;
        }

        bool HasMultipleDef() const
        {
            return m_hasMultipleDef;
        }
    };

    typedef JitHashTable<SsaKey, SsaKey, SsaInfo*> SsaInfoMap;

    Compiler* const m_compiler;
    BasicBlock*     m_block;
    SsaInfoMap      m_infoMap;
    bool            m_hasErrors;

public:
    enum
    {
        DoPreOrder = true
    };

    SsaCheckVisitor(Compiler* compiler)
        : GenTreeVisitor<SsaCheckVisitor>(compiler)
        , m_compiler(compiler)
        , m_block(nullptr)
        , m_infoMap(compiler->getAllocator(CMK_DebugOnly))
        , m_hasErrors(false)
    {
    }

    void ProcessDef(GenTree* tree, unsigned lclNum, unsigned ssaNum)
    {
        // If the var is not in ssa, the local should not have an ssa num.
        //
        if (!m_compiler->lvaInSsa(lclNum))
        {
            if (ssaNum != SsaConfig::RESERVED_SSA_NUM)
            {
                SetHasErrors();
                JITDUMP("[error] Unexpected SSA number on def [%06u] (V%02u)\n", m_compiler->dspTreeID(tree), lclNum);
            }
            return;
        }

        // All defs of ssa vars should have valid ssa nums.
        //
        if (ssaNum == SsaConfig::RESERVED_SSA_NUM)
        {
            SetHasErrors();
            JITDUMP("[error] Missing SSA number on def [%06u] (V%02u)\n", m_compiler->dspTreeID(tree), lclNum);
            return;
        }

        SsaKey   key(lclNum, ssaNum);
        SsaInfo* ssaInfo = nullptr;
        if (!m_infoMap.Lookup(key, &ssaInfo))
        {
            ssaInfo = new (m_compiler->getAllocator(CMK_DebugOnly)) SsaInfo;
            m_infoMap.Set(key, ssaInfo);
        }

        ssaInfo->AddDef(m_block, key);
    }

    void ProcessDefs(GenTree* tree)
    {
        GenTreeLclVarCommon* lclNode;
        bool                 isFullDef    = false;
        ssize_t              offset       = 0;
        unsigned             storeSize    = 0;
        bool                 definesLocal = tree->DefinesLocal(m_compiler, &lclNode, &isFullDef, &offset, &storeSize);

        if (!definesLocal)
        {
            return;
        }

        const bool       isUse  = (lclNode->gtFlags & GTF_VAR_USEASG) != 0;
        unsigned const   lclNum = lclNode->GetLclNum();
        LclVarDsc* const varDsc = m_compiler->lvaGetDesc(lclNum);

        assert(!(isFullDef && isUse));

        if (lclNode->HasCompositeSsaName())
        {
            for (unsigned index = 0; index < varDsc->lvFieldCnt; index++)
            {
                unsigned const   fieldLclNum = varDsc->lvFieldLclStart + index;
                LclVarDsc* const fieldVarDsc = m_compiler->lvaGetDesc(fieldLclNum);
                unsigned const   fieldSsaNum = lclNode->GetSsaNum(m_compiler, index);

                ssize_t  fieldStoreOffset;
                unsigned fieldStoreSize;
                if (m_compiler->gtStoreDefinesField(fieldVarDsc, offset, storeSize, &fieldStoreOffset, &fieldStoreSize))
                {
                    ProcessDef(lclNode, fieldLclNum, fieldSsaNum);

                    if (!ValueNumStore::LoadStoreIsEntire(genTypeSize(fieldVarDsc), fieldStoreOffset, fieldStoreSize))
                    {
                        assert(isUse);
                        unsigned const fieldUseSsaNum = fieldVarDsc->GetPerSsaData(fieldSsaNum)->GetUseDefSsaNum();
                        ProcessUse(lclNode, fieldLclNum, fieldUseSsaNum);
                    }
                }
            }
        }
        else
        {
            unsigned const ssaNum = lclNode->GetSsaNum();
            ProcessDef(lclNode, lclNum, ssaNum);

            if (isUse)
            {
                unsigned useSsaNum = SsaConfig::RESERVED_SSA_NUM;
                if (ssaNum != SsaConfig::RESERVED_SSA_NUM)
                {
                    useSsaNum = varDsc->GetPerSsaData(ssaNum)->GetUseDefSsaNum();
                }
                ProcessUse(lclNode, lclNum, useSsaNum);
            }
        }
    }

    void ProcessUse(GenTreeLclVarCommon* tree, unsigned lclNum, unsigned ssaNum)
    {
        // If the var is not in ssa, the tree should not have an ssa num.
        //
        if (!m_compiler->lvaInSsa(lclNum))
        {
            if (ssaNum != SsaConfig::RESERVED_SSA_NUM)
            {
                SetHasErrors();
                JITDUMP("[error] Unexpected SSA number on [%06u] (V%02u)\n", m_compiler->dspTreeID(tree), lclNum);
            }
            return;
        }

        // All uses of ssa vars should have valid ssa nums, unless there are no defs.
        //
        if (ssaNum == SsaConfig::RESERVED_SSA_NUM)
        {
            LclVarDsc* const varDsc = m_compiler->lvaGetDesc(lclNum);

            if (varDsc->lvPerSsaData.GetCount() > 0)
            {
                SetHasErrors();
                JITDUMP("[error] Missing SSA number on use [%06u] (V%02u)\n", m_compiler->dspTreeID(tree), lclNum);
            }
            return;
        }

        SsaKey   key(lclNum, ssaNum);
        SsaInfo* ssaInfo = nullptr;

        if (!m_infoMap.Lookup(key, &ssaInfo))
        {
            ssaInfo = new (m_compiler->getAllocator(CMK_DebugOnly)) SsaInfo;
            m_infoMap.Set(key, ssaInfo);
        }

        if (tree->OperIs(GT_PHI_ARG))
        {
            ssaInfo->AddPhiUse(m_block, key);
        }
        else
        {
            ssaInfo->AddUse(m_block, key);
        }
    }

    void ProcessUses(GenTreeLclVarCommon* tree)
    {
        unsigned const lclNum = tree->GetLclNum();
        unsigned const ssaNum = tree->GetSsaNum();

        // We currently should not see composite SSA numbers for uses.
        //
        if (tree->HasCompositeSsaName())
        {
            SetHasErrors();
            JITDUMP("[error] Composite SSA number on use [%06u] (V%02u)\n", m_compiler->dspTreeID(tree), lclNum);
            return;
        }

        ProcessUse(tree, lclNum, ssaNum);
    }

    Compiler::fgWalkResult PreOrderVisit(GenTree** use, GenTree* user)
    {
        GenTree* const tree = *use;

        if (tree->OperIsSsaDef())
        {
            ProcessDefs(tree);
        }
        else if (tree->OperIs(GT_LCL_VAR, GT_LCL_FLD, GT_PHI_ARG))
        {
            ProcessUses(tree->AsLclVarCommon());
        }

        return fgWalkResult::WALK_CONTINUE;
    }

    void SetHasErrors()
    {
        if (!m_hasErrors)
        {
            JITDUMP("fgDebugCheckSsa: errors found\n");
            m_hasErrors = true;
        }
    }

    bool HasErrors() const
    {
        return m_hasErrors;
    }

    void SetBlock(BasicBlock* block)
    {
        m_block = block;
        CheckPhis(block);
    }

    void CheckPhis(BasicBlock* block)
    {
        Statement* nonPhiStmt = nullptr;
        for (Statement* const stmt : block->Statements())
        {
            // All PhiDefs should appear before any other statements
            //
            if (!stmt->IsPhiDefnStmt())
            {
                if (nonPhiStmt == nullptr)
                {
                    nonPhiStmt = stmt;
                }
                continue;
            }

            if (nonPhiStmt != nullptr)
            {
                SetHasErrors();
                JITDUMP("[error] " FMT_BB " PhiDef " FMT_STMT " appears after non-PhiDef " FMT_STMT "\n", block->bbNum,
                        stmt->GetID(), nonPhiStmt->GetID());
            }

            GenTreeLclVar* const phiDefNode = stmt->GetRootNode()->AsLclVar();
            GenTreePhi* const    phi        = phiDefNode->Data()->AsPhi();
            assert(phiDefNode->IsPhiDefn());

            // Verify each GT_PHI_ARG is the right local.
            //
            // If block does not begin a handler, verify GT_PHI_ARG blocks are unique
            // (that is, each pred supplies at most one ssa def).
            //
            BitVecTraits bitVecTraits(m_compiler->fgBBNumMax + 1, m_compiler);
            BitVec       phiPreds(BitVecOps::MakeEmpty(&bitVecTraits));

            for (GenTreePhi::Use& use : phi->Uses())
            {
                GenTreePhiArg* const phiArgNode = use.GetNode()->AsPhiArg();
                if (phiArgNode->GetLclNum() != phiDefNode->GetLclNum())
                {
                    SetHasErrors();
                    JITDUMP("[error] Wrong local V%02u in PhiArg [%06u] -- expected V%02u\n", phiArgNode->GetLclNum(),
                            m_compiler->dspTreeID(phiArgNode), phiDefNode->GetLclNum());
                }

                // Handlers can have multiple PhiArgs from the same block and implicit preds.
                // So we can't easily check their PhiArgs.
                //
                if (m_compiler->bbIsHandlerBeg(block))
                {
                    continue;
                }

                BasicBlock* const phiArgBlock = phiArgNode->gtPredBB;

                if (phiArgBlock != nullptr)
                {
                    if (BitVecOps::IsMember(&bitVecTraits, phiPreds, phiArgBlock->bbNum))
                    {
                        SetHasErrors();
                        JITDUMP("[error] " FMT_BB " [%06u]: multiple PhiArgs for predBlock " FMT_BB "\n", block->bbNum,
                                m_compiler->dspTreeID(phi), phiArgBlock->bbNum);
                    }

                    BitVecOps::AddElemD(&bitVecTraits, phiPreds, phiArgBlock->bbNum);

                    // If phiArgBlock is not a pred of block we either have messed up when building
                    // SSA or made modifications after building SSA and possibly should have pruned
                    // out or updated this PhiArg.
                    //
                    FlowEdge* const edge = m_compiler->fgGetPredForBlock(block, phiArgBlock);

                    if (edge == nullptr)
                    {
                        JITDUMP("[info] " FMT_BB " [%06u]: stale PhiArg [%06u] pred block " FMT_BB "\n", block->bbNum,
                                m_compiler->dspTreeID(phi), m_compiler->dspTreeID(phiArgNode), phiArgBlock->bbNum);
                    }
                }
            }
        }
    }

    void DoChecks()
    {
        for (unsigned lclNum = 0; lclNum < m_compiler->lvaCount; lclNum++)
        {
            // Check each local in SSA
            //
            LclVarDsc* const varDsc = m_compiler->lvaGetDesc(lclNum);

            if (!varDsc->lvInSsa)
            {
                continue;
            }

            // Check each SSA lifetime of that local
            //
            const SsaDefArray<LclSsaVarDsc>& ssaDefs = varDsc->lvPerSsaData;

            for (unsigned i = 0; i < ssaDefs.GetCount(); i++)
            {
                LclSsaVarDsc* const ssaVarDsc = ssaDefs.GetSsaDefByIndex(i);
                const unsigned      ssaNum    = ssaDefs.GetSsaNum(ssaVarDsc);

                // Find the SSA info we gathered for this lifetime via the IR walk
                //
                SsaKey   key(lclNum, ssaNum);
                SsaInfo* ssaInfo = nullptr;

                if (!m_infoMap.Lookup(key, &ssaInfo))
                {
                    // IR has no information about this lifetime.
                    // Possibly there are no more references.
                    //
                    continue;
                }

                // Now cross-check the gathered ssaInfo vs the LclSsaVarDsc.
                // LclSsaVarDsc should have the correct def block
                //
                BasicBlock* const ssaInfoDefBlock   = ssaInfo->GetDefBlock();
                BasicBlock* const ssaVarDscDefBlock = ssaVarDsc->GetBlock();

                if (ssaInfoDefBlock != ssaVarDscDefBlock)
                {
                    // We are inconsistent in tracking where the initial values of params
                    // and uninit locals come from. Tolerate.
                    //
                    const bool initialValOfParamOrLocal =
                        (lclNum < m_compiler->lvaCount) && (ssaNum == SsaConfig::FIRST_SSA_NUM);
                    const bool noDefBlockOrFirstBB =
                        (ssaInfoDefBlock == nullptr) && (ssaVarDscDefBlock == m_compiler->fgFirstBB);
                    if (!(initialValOfParamOrLocal && noDefBlockOrFirstBB))
                    {
                        JITDUMP("[error] Wrong def block for V%02u.%u : IR " FMT_BB " SSA " FMT_BB "\n", lclNum, ssaNum,
                                ssaInfoDefBlock == nullptr ? 0 : ssaInfoDefBlock->bbNum,
                                ssaVarDscDefBlock == nullptr ? 0 : ssaVarDscDefBlock->bbNum);

                        SetHasErrors();
                    }
                }

                unsigned const ssaInfoUses   = ssaInfo->GetNumUses();
                unsigned const ssaVarDscUses = ssaVarDsc->GetNumUses();

                // LclSsaVarDsc use count must be accurate or an over-estimate
                //
                if (ssaInfoUses > ssaVarDscUses)
                {
                    // If this assert fires, it's possible some optimization did not call optRecordSsaUse.
                    //
                    JITDUMP("[error] NumUses underestimated for V%02u.%u: IR %u SSA %u\n", lclNum, ssaNum, ssaInfoUses,
                            ssaVarDscUses);
                    SetHasErrors();
                }
                else if (ssaInfoUses < ssaVarDscUses)
                {
                    JITDUMP("[info] NumUses overestimated for V%02u.%u: IR %u SSA %u\n", lclNum, ssaNum, ssaInfoUses,
                            ssaVarDscUses);
                }

                // LclSsaVarDsc HasPhiUse use must be accurate or an over-estimate
                //
                if (ssaInfo->HasPhiUse() && !ssaVarDsc->HasPhiUse())
                {
                    JITDUMP("[error] HasPhiUse underestimated for V%02u.%u\n", lclNum, ssaNum);
                    SetHasErrors();
                }
                else if (!ssaInfo->HasPhiUse() && ssaVarDsc->HasPhiUse())
                {
                    JITDUMP("[info] HasPhiUse overestimated for V%02u.%u\n", lclNum, ssaNum);
                }

                // LclSsaVarDsc HasGlobalUse use must be accurate or an over-estimate
                //
                if (ssaInfo->HasGlobalUse() && !ssaVarDsc->HasGlobalUse())
                {
                    JITDUMP("[error] HasGlobalUse underestimated for V%02u.%u\n", lclNum, ssaNum);
                    SetHasErrors();
                }
                else if (!ssaInfo->HasGlobalUse() && ssaVarDsc->HasGlobalUse())
                {
                    JITDUMP("[info] HasGlobalUse overestimated for V%02u.%u\n", lclNum, ssaNum);
                }

                // There should be at most one def.
                //
                if (ssaInfo->HasMultipleDef())
                {
                    JITDUMP("[error] HasMultipleDef for V%02u.%u\n", lclNum, ssaNum);
                    SetHasErrors();
                }
            }
        }
    }
};

//------------------------------------------------------------------------------
// fgDebugCheckSsa: Check that certain SSA invariants hold.
//
// Currently verifies:
// * There is at most one SSA def for a given SSA num, and it is in the expected block.
// * Operands that should have SSA numbers have them
// * Operands that should not have SSA numbers do not have them
// * GetNumUses is accurate or an over-estimate
// * HasGlobalUse is properly set or an over-estimate
// * HasPhiUse is properly set or an over-estimate
//
// Todo:
// * Try and sanity check PHIs
// * Verify VNs on uses match the VN on the def
//
void Compiler::fgDebugCheckSsa()
{
    if (!fgSsaValid)
    {
        return;
    }

    assert(fgSsaPassesCompleted > 0);
    assert(fgDomsComputed);

    // This class visits the flow graph the same way the SSA builder does.
    // In particular it may skip over blocks that SSA did not rename.
    //
    class SsaCheckDomTreeVisitor : public DomTreeVisitor<SsaCheckDomTreeVisitor>
    {
        SsaCheckVisitor& m_checkVisitor;

    public:
        SsaCheckDomTreeVisitor(Compiler* compiler, SsaCheckVisitor& checkVisitor)
            : DomTreeVisitor(compiler, compiler->fgSsaDomTree), m_checkVisitor(checkVisitor)
        {
        }

        void PreOrderVisit(BasicBlock* block)
        {
            m_checkVisitor.SetBlock(block);

            for (Statement* const stmt : block->Statements())
            {
                m_checkVisitor.WalkTree(stmt->GetRootNodePointer(), nullptr);
            }
        }
    };

    // Visit the blocks that SSA initially renamed
    //
    SsaCheckVisitor        scv(this);
    SsaCheckDomTreeVisitor visitor(this, scv);
    visitor.WalkTree();

    // Also visit any blocks added after SSA was built
    //
    for (BasicBlock* const block : Blocks())
    {
        if (block->bbNum > fgDomBBcount)
        {
            visitor.PreOrderVisit(block);
        }
    }

    // Cross-check the information gathered from IR against the info
    // in the LclSsaVarDscs.
    //
    scv.DoChecks();

    if (scv.HasErrors())
    {
        assert(!"SSA check failures");
    }
    else
    {
        JITDUMP("SSA checks completed successfully\n");
    }
}

//------------------------------------------------------------------------------
// fgDebugCheckLoopTable: checks that the loop table is valid.
//    - If the method has natural loops, the loop table is not null
//    - Loop `top` must come before `bottom`.
//    - Loop `entry` must be between `top` and `bottom`.
//    - Children loops of a loop are disjoint.
//    - All basic blocks with loop numbers set have a corresponding loop in the table
//    - All basic blocks without a loop number are not in a loop
//    - All parents of the loop with the block contain that block
//    - If optLoopsRequirePreHeaders is true, the loop has a pre-header
//    - If the loop has a pre-header, it is valid
//    - The loop flags are valid
//    - no loop shares `top` with any of its children
//    - no loop shares `bottom` with the header of any of its siblings
//    - no top-entry loop has a predecessor that comes from outside the loop other than from lpHead
//
void Compiler::fgDebugCheckLoopTable()
{
#ifdef DEBUG
    if (!optLoopTableValid)
    {
        JITDUMP("*************** In fgDebugCheckLoopTable: loop table not valid\n");
        return;
    }
    JITDUMP("*************** In fgDebugCheckLoopTable\n");
#endif // DEBUG

    if (optLoopCount > 0)
    {
        assert(optLoopTable != nullptr);
    }

    // Build a mapping from existing block list number (bbNum) to the block number it would be after the
    // blocks are renumbered. This allows making asserts about the relative ordering of blocks using block number
    // without actually renumbering the blocks, which would affect non-DEBUG code paths. Note that there may be
    // `blockNumMap[bbNum] == 0` if the `bbNum` block was deleted and blocks haven't been renumbered since
    // the deletion.

    unsigned bbNumMax = fgBBNumMax;

    // blockNumMap[old block number] => new block number
    size_t    blockNumBytes = (bbNumMax + 1) * sizeof(unsigned);
    unsigned* blockNumMap   = (unsigned*)_alloca(blockNumBytes);
    memset(blockNumMap, 0, blockNumBytes);

    unsigned newBBnum = 1;
    for (BasicBlock* const block : Blocks())
    {
        if (!block->HasFlag(BBF_REMOVED))
        {
            assert(1 <= block->bbNum && block->bbNum <= bbNumMax);
            assert(blockNumMap[block->bbNum] == 0); // If this fails, we have two blocks with the same block number.
            blockNumMap[block->bbNum] = newBBnum++;
        }
    }

    struct MappedChecks
    {
        static bool lpWellFormed(const unsigned* blockNumMap, const LoopDsc* loop)
        {
            return (blockNumMap[loop->lpTop->bbNum] <= blockNumMap[loop->lpEntry->bbNum]) &&
                   (blockNumMap[loop->lpEntry->bbNum] <= blockNumMap[loop->lpBottom->bbNum]) &&
                   ((blockNumMap[loop->lpHead->bbNum] < blockNumMap[loop->lpTop->bbNum]) ||
                    (blockNumMap[loop->lpHead->bbNum] > blockNumMap[loop->lpBottom->bbNum]));
        }

        static bool lpContains(const unsigned* blockNumMap, const LoopDsc* loop, const BasicBlock* blk)
        {
            return (blockNumMap[loop->lpTop->bbNum] <= blockNumMap[blk->bbNum]) &&
                   (blockNumMap[blk->bbNum] <= blockNumMap[loop->lpBottom->bbNum]);
        }
        static bool lpContains(const unsigned*   blockNumMap,
                               const LoopDsc*    loop,
                               const BasicBlock* top,
                               const BasicBlock* bottom)
        {
            return (blockNumMap[loop->lpTop->bbNum] <= blockNumMap[top->bbNum]) &&
                   (blockNumMap[bottom->bbNum] < blockNumMap[loop->lpBottom->bbNum]);
        }
        static bool lpContains(const unsigned* blockNumMap, const LoopDsc* loop, const LoopDsc& lp2)
        {
            return lpContains(blockNumMap, loop, lp2.lpTop, lp2.lpBottom);
        }

        static bool lpContainedBy(const unsigned*   blockNumMap,
                                  const LoopDsc*    loop,
                                  const BasicBlock* top,
                                  const BasicBlock* bottom)
        {
            return (blockNumMap[top->bbNum] <= blockNumMap[loop->lpTop->bbNum]) &&
                   (blockNumMap[loop->lpBottom->bbNum] < blockNumMap[bottom->bbNum]);
        }
        static bool lpContainedBy(const unsigned* blockNumMap, const LoopDsc* loop, const LoopDsc& lp2)
        {
            return lpContainedBy(blockNumMap, loop, lp2.lpTop, lp2.lpBottom);
        }

        static bool lpDisjoint(const unsigned*   blockNumMap,
                               const LoopDsc*    loop,
                               const BasicBlock* top,
                               const BasicBlock* bottom)
        {
            return (blockNumMap[bottom->bbNum] < blockNumMap[loop->lpTop->bbNum]) ||
                   (blockNumMap[loop->lpBottom->bbNum] < blockNumMap[top->bbNum]);
        }
        static bool lpDisjoint(const unsigned* blockNumMap, const LoopDsc* loop, const LoopDsc& lp2)
        {
            return lpDisjoint(blockNumMap, loop, lp2.lpTop, lp2.lpBottom);
        }

        // Like Disjoint, but also checks lpHead
        //
        static bool lpFullyDisjoint(const unsigned* blockNumMap, const LoopDsc* loop, const LoopDsc& lp2)
        {
            return lpDisjoint(blockNumMap, loop, lp2.lpTop, lp2.lpBottom) &&
                   !lpContains(blockNumMap, loop, lp2.lpHead) && !lpContains(blockNumMap, &lp2, loop->lpHead);
        }

        // If a top-entry loop, lpHead must be only non-loop pred of lpTop
        static bool lpHasWellFormedBackedges(const unsigned* blockNumMap, const LoopDsc* loop)
        {
            if (loop->lpTop != loop->lpEntry)
            {
                // not top-entry, assume ok for now
                return true;
            }

            bool foundHead = false;
            for (BasicBlock* const pred : loop->lpTop->PredBlocks())
            {
                if (pred == loop->lpHead)
                {
                    foundHead = true;
                    continue;
                }

                if (!lpContains(blockNumMap, loop, pred))
                {
                    return false;
                }
            }

            return foundHead;
        }
    };

    // Check the loop table itself.

    int preHeaderCount = 0;

    for (unsigned i = 0; i < optLoopCount; i++)
    {
        const LoopDsc& loop = optLoopTable[i];

        // Ignore removed loops
        if (loop.lpIsRemoved())
        {
            continue;
        }

        assert(loop.lpHead != nullptr);
        assert(loop.lpTop != nullptr);
        assert(loop.lpEntry != nullptr);
        assert(loop.lpBottom != nullptr);

        assert(MappedChecks::lpWellFormed(blockNumMap, &loop));
        assert(MappedChecks::lpHasWellFormedBackedges(blockNumMap, &loop));

        if (loop.lpExitCnt == 1)
        {
            assert(loop.lpExit != nullptr);
            assert(MappedChecks::lpContains(blockNumMap, &loop, loop.lpExit));
        }
        else
        {
            assert(loop.lpExit == nullptr);
        }

        if (loop.lpParent == BasicBlock::NOT_IN_LOOP)
        {
            // This is a top-level loop.

            // Verify all top-level loops are fully disjoint. We don't have a list of just these (such as a
            // top-level pseudo-loop entry with a list of all top-level lists), so we have to iterate
            // over the entire loop table.
            for (unsigned j = 0; j < optLoopCount; j++)
            {
                if (i == j)
                {
                    // Don't compare against ourselves.
                    continue;
                }
                const LoopDsc& otherLoop = optLoopTable[j];
                if (otherLoop.lpIsRemoved())
                {
                    continue;
                }
                if (otherLoop.lpParent != BasicBlock::NOT_IN_LOOP)
                {
                    // Only consider top-level loops
                    continue;
                }
                assert(MappedChecks::lpFullyDisjoint(blockNumMap, &loop, otherLoop));
            }
        }
        else
        {
            // This is not a top-level loop

            assert(loop.lpParent != BasicBlock::NOT_IN_LOOP);
            assert(loop.lpParent < optLoopCount);
            assert(loop.lpParent < i); // outer loops come before inner loops in the table

            const LoopDsc& parentLoop = optLoopTable[loop.lpParent];
            assert(!parentLoop.lpIsRemoved()); // don't allow removed parent loop?

            // Either there is no sibling or it should not be marked REMOVED.
            assert((loop.lpSibling == BasicBlock::NOT_IN_LOOP) || !optLoopTable[loop.lpSibling].lpIsRemoved());

            // Either there is no child or it should not be marked REMOVED.
            assert((loop.lpChild == BasicBlock::NOT_IN_LOOP) || !optLoopTable[loop.lpChild].lpIsRemoved());

            assert(MappedChecks::lpContainedBy(blockNumMap, &loop, optLoopTable[loop.lpParent]));
        }

        if (loop.lpChild != BasicBlock::NOT_IN_LOOP)
        {
            // Verify all child loops are contained in the parent loop.
            for (unsigned child = loop.lpChild;    //
                 child != BasicBlock::NOT_IN_LOOP; //
                 child = optLoopTable[child].lpSibling)
            {
                assert(child < optLoopCount);
                assert(i < child); // outer loops come before inner loops in the table
                const LoopDsc& childLoop = optLoopTable[child];
                assert(!childLoop.lpIsRemoved());
                assert(MappedChecks::lpContains(blockNumMap, &loop, childLoop));
                assert(childLoop.lpParent == i);
            }

            // Verify all child loops are fully disjoint.
            for (unsigned child = loop.lpChild;    //
                 child != BasicBlock::NOT_IN_LOOP; //
                 child = optLoopTable[child].lpSibling)
            {
                const LoopDsc& childLoop = optLoopTable[child];
                assert(!childLoop.lpIsRemoved());
                for (unsigned child2 = optLoopTable[child].lpSibling; //
                     child2 != BasicBlock::NOT_IN_LOOP;               //
                     child2 = optLoopTable[child2].lpSibling)
                {
                    const LoopDsc& child2Loop = optLoopTable[child2];
                    assert(!child2Loop.lpIsRemoved());
                    assert(MappedChecks::lpFullyDisjoint(blockNumMap, &childLoop, child2Loop));
                }
            }

            // Verify no child shares lpTop with its parent.
            for (unsigned child = loop.lpChild;    //
                 child != BasicBlock::NOT_IN_LOOP; //
                 child = optLoopTable[child].lpSibling)
            {
                const LoopDsc& childLoop = optLoopTable[child];
                assert(!childLoop.lpIsRemoved());
                assert(loop.lpTop != childLoop.lpTop);
            }
        }

        if (optLoopsRequirePreHeaders)
        {
            assert((loop.lpFlags & LPFLG_HAS_PREHEAD) != 0);
        }

        // If the loop has a pre-header, ensure the pre-header form is correct.
        if ((loop.lpFlags & LPFLG_HAS_PREHEAD) != 0)
        {
            ++preHeaderCount;

            BasicBlock* h = loop.lpHead;
            assert(h->HasFlag(BBF_LOOP_PREHEADER));

            // The pre-header can only be BBJ_ALWAYS and must enter the loop.
            BasicBlock* e = loop.lpEntry;
            assert(h->KindIs(BBJ_ALWAYS));
            assert(h->HasJumpTo(e));

            // The entry block has a single non-loop predecessor, and it is the pre-header.
            for (BasicBlock* const predBlock : e->PredBlocks())
            {
                if (predBlock != h)
                {
                    assert(MappedChecks::lpContains(blockNumMap, &loop, predBlock));
                }
            }

            loop.lpValidatePreHeader();
        }

        // Check the flags.
        // Note that the various limit flags are only used when LPFLG_ITER is set, but they are set first,
        // separately, and only if everything works out is LPFLG_ITER set. If LPFLG_ITER is NOT set, the
        // individual flags are not un-set (arguably, they should be).

        // Only one of the `limit` flags can be set. (Note that LPFLG_SIMD_LIMIT is a "sub-flag" that can be
        // set when LPFLG_CONST_LIMIT is set.)
        assert(genCountBits((unsigned)(loop.lpFlags & (LPFLG_VAR_LIMIT | LPFLG_CONST_LIMIT | LPFLG_ARRLEN_LIMIT))) <=
               1);

        // LPFLG_SIMD_LIMIT can only be set if LPFLG_CONST_LIMIT is set.
        if (loop.lpFlags & LPFLG_SIMD_LIMIT)
        {
            assert(loop.lpFlags & LPFLG_CONST_LIMIT);
        }

        if (loop.lpFlags & LPFLG_CONST_INIT)
        {
            assert(loop.lpInitBlock != nullptr);
        }

        if (loop.lpFlags & LPFLG_ITER)
        {
            loop.VERIFY_lpIterTree();
            loop.VERIFY_lpTestTree();
        }

        // If we have dominators, we check more things:
        // 1. The pre-header dominates the entry (if pre-headers are required).
        // 2. The entry dominates the exit.
        // 3. The IDom tree from the exit reaches the entry.
        if (fgDomsComputed)
        {
            if (optLoopsRequirePreHeaders)
            {
                assert(fgDominate(loop.lpHead, loop.lpEntry));
            }

            if (loop.lpExitCnt == 1)
            {
                assert(loop.lpExit != nullptr);
                assert(fgDominate(loop.lpEntry, loop.lpExit));

                BasicBlock* cur = loop.lpExit;
                while ((cur != nullptr) && (cur != loop.lpEntry))
                {
                    assert(fgDominate(cur, loop.lpExit));
                    cur = cur->bbIDom;
                }
                assert(cur == loop.lpEntry); // We must be able to reach the entry from the exit via the IDom tree.
            }
        }
    }

    // Check basic blocks for loop annotations.

    for (BasicBlock* const block : Blocks())
    {
        if (optLoopCount == 0)
        {
            assert(block->bbNatLoopNum == BasicBlock::NOT_IN_LOOP);
            continue;
        }

        // Walk the loop table and find the first loop that contains our block.
        // It should be the innermost one.
        int loopNum = BasicBlock::NOT_IN_LOOP;
        for (int i = optLoopCount - 1; i >= 0; i--)
        {
            // Ignore removed loops
            if (optLoopTable[i].lpIsRemoved())
            {
                continue;
            }
            // Does this loop contain our block?
            if (MappedChecks::lpContains(blockNumMap, &optLoopTable[i], block))
            {
                loopNum = i;
                break;
            }
        }

        // If there is at least one loop that contains this block...
        if (loopNum != BasicBlock::NOT_IN_LOOP)
        {
            // ...it must be the one pointed to by bbNatLoopNum.
            assert(block->bbNatLoopNum == loopNum);

            // TODO: We might want the following assert, but there are cases where we don't move all
            //       return blocks out of the loop.
            // Return blocks are not allowed inside a loop; they should have been moved elsewhere.
            // assert(!block->KindIs(BBJ_RETURN));
        }
        else
        {
            // Otherwise, this block should not point to a loop.
            assert(block->bbNatLoopNum == BasicBlock::NOT_IN_LOOP);
        }

        // All loops that contain the innermost loop with this block must also contain this block.
        while (loopNum != BasicBlock::NOT_IN_LOOP)
        {
            assert(MappedChecks::lpContains(blockNumMap, &optLoopTable[loopNum], block));
            loopNum = optLoopTable[loopNum].lpParent;
        }

        if (block->HasFlag(BBF_LOOP_PREHEADER))
        {
            // Note that the bbNatLoopNum will not point to the loop where this is a pre-header, since bbNatLoopNum
            // is only set on the blocks from `top` to `bottom`, and `head` is outside that.
            --preHeaderCount;
        }
    }

    // Verify that the number of loops marked as having pre-headers is the same as the number of blocks
    // with the pre-header flag set.
    assert(preHeaderCount == 0);
}

/*****************************************************************************/
#endif // DEBUG<|MERGE_RESOLUTION|>--- conflicted
+++ resolved
@@ -86,24 +86,14 @@
     {
         /* no unreachable blocks */
 
-<<<<<<< HEAD
-        if ((block->countOfInEdges() == 0) && !block->HasFlag(BBF_DONT_REMOVE)
-#if defined(FEATURE_EH_FUNCLETS) && defined(TARGET_ARM)
-            // With funclets, we never get rid of the BBJ_ALWAYS part of a BBJ_CALLFINALLY/BBJ_ALWAYS pair,
-            // even if we can prove that the finally block never returns.
-            && !block->isBBCallAlwaysPairTail()
-#endif // FEATURE_EH_FUNCLETS
-                )
-=======
-        if ((block->countOfInEdges() == 0) && !(block->bbFlags & BBF_DONT_REMOVE))
->>>>>>> d2172989
+        if ((block->countOfInEdges() == 0) && !block->CheckFlag(BBF_DONT_REMOVE))
         {
             noway_assert(!"Unreachable block not removed!");
         }
 
         /* no empty blocks */
 
-        if (block->isEmpty() && !block->HasFlag(BBF_DONT_REMOVE))
+        if (block->isEmpty() && !block->CheckFlag(BBF_DONT_REMOVE))
         {
             switch (block->GetJumpKind())
             {
@@ -132,11 +122,11 @@
 
         /* no un-imported blocks */
 
-        if (!block->HasFlag(BBF_IMPORTED))
+        if (!block->CheckFlag(BBF_IMPORTED))
         {
             /* internal blocks do not count */
 
-            if (!block->HasFlag(BBF_INTERNAL))
+            if (!block->CheckFlag(BBF_INTERNAL))
             {
                 noway_assert(!"Non IMPORTED block not removed!");
             }
@@ -152,28 +142,6 @@
             // A conditional branch should never jump to the next block
             // as it can be folded into a BBJ_ALWAYS;
             doAssertOnJumpToNextBlock = true;
-<<<<<<< HEAD
-
-            // If the BBF_KEEP_BBJ_ALWAYS flag is set we allow it to jump to the next block
-            if (block->HasFlag(BBF_KEEP_BBJ_ALWAYS))
-            {
-                doAssertOnJumpToNextBlock = false;
-            }
-
-            // A call/always pair is also allowed to jump to the next block
-            if (prevIsCallAlwaysPair)
-            {
-                doAssertOnJumpToNextBlock = false;
-            }
-
-            // We are allowed to have a branch from a hot 'block' to a cold 'bbNext'
-            //
-            if (!block->IsLast() && fgInDifferentRegions(block, block->Next()))
-            {
-                doAssertOnJumpToNextBlock = false;
-            }
-=======
->>>>>>> d2172989
         }
 
         if (doAssertOnJumpToNextBlock)
@@ -188,7 +156,7 @@
 
         if (block->KindIs(BBJ_ALWAYS) && prevIsCallAlwaysPair)
         {
-            noway_assert(block->HasFlag(BBF_KEEP_BBJ_ALWAYS));
+            noway_assert(block->CheckFlag(BBF_KEEP_BBJ_ALWAYS));
         }
 
         /* For a BBJ_CALLFINALLY block we make sure that we are followed by */
@@ -196,7 +164,7 @@
         /* or that it's a BBF_RETLESS_CALL */
         if (block->KindIs(BBJ_CALLFINALLY))
         {
-            assert(block->HasFlag(BBF_RETLESS_CALL) || block->isBBCallAlwaysPair());
+            assert(block->CheckFlag(BBF_RETLESS_CALL) || block->isBBCallAlwaysPair());
         }
 
         /* no un-compacted blocks */
@@ -912,7 +880,7 @@
                 const bool isTryEntryBlock = bbIsTryBeg(block);
 
                 if (isTryEntryBlock ||
-                    block->HasAnyFlag(BBF_FUNCLET_BEG | BBF_RUN_RARELY | BBF_LOOP_HEAD | BBF_LOOP_PREHEADER |
+                    block->CheckFlags(BBF_FUNCLET_BEG | BBF_RUN_RARELY | BBF_LOOP_HEAD | BBF_LOOP_PREHEADER |
                                       BBF_LOOP_ALIGN))
                 {
                     // Display a very few, useful, block flags
@@ -921,23 +889,23 @@
                     {
                         fprintf(fgxFile, "T");
                     }
-                    if (block->HasFlag(BBF_FUNCLET_BEG))
+                    if (block->CheckFlag(BBF_FUNCLET_BEG))
                     {
                         fprintf(fgxFile, "F");
                     }
-                    if (block->HasFlag(BBF_RUN_RARELY))
+                    if (block->CheckFlag(BBF_RUN_RARELY))
                     {
                         fprintf(fgxFile, "R");
                     }
-                    if (block->HasFlag(BBF_LOOP_HEAD))
+                    if (block->CheckFlag(BBF_LOOP_HEAD))
                     {
                         fprintf(fgxFile, "L");
                     }
-                    if (block->HasFlag(BBF_LOOP_PREHEADER))
+                    if (block->CheckFlag(BBF_LOOP_PREHEADER))
                     {
                         fprintf(fgxFile, "P");
                     }
-                    if (block->HasFlag(BBF_LOOP_ALIGN))
+                    if (block->CheckFlag(BBF_LOOP_ALIGN))
                     {
                         fprintf(fgxFile, "A");
                     }
@@ -1027,7 +995,7 @@
             {
                 fprintf(fgxFile, ", shape = \"trapezium\"");
             }
-            else if (block->HasFlag(BBF_INTERNAL))
+            else if (block->CheckFlag(BBF_INTERNAL))
             {
                 fprintf(fgxFile, ", shape = \"note\"");
             }
@@ -1048,15 +1016,15 @@
             {
                 fprintf(fgxFile, "\n            inHandler=\"%s\"", "true");
             }
-            if ((fgFirstBB->hasProfileWeight()) && !block->HasFlag(BBF_COLD))
+            if ((fgFirstBB->hasProfileWeight()) && !block->CheckFlag(BBF_COLD))
             {
                 fprintf(fgxFile, "\n            hot=\"true\"");
             }
-            if (block->HasFlag(BBF_HAS_NEWOBJ))
+            if (block->CheckFlag(BBF_HAS_NEWOBJ))
             {
                 fprintf(fgxFile, "\n            callsNew=\"true\"");
             }
-            if (block->HasFlag(BBF_LOOP_HEAD))
+            if (block->CheckFlag(BBF_LOOP_HEAD))
             {
                 fprintf(fgxFile, "\n            loopHead=\"true\"");
             }
@@ -2958,7 +2926,7 @@
         if (fgFirstFuncletBB != nullptr)
         {
             assert(fgFirstFuncletBB->hasHndIndex() == true);
-            assert(fgFirstFuncletBB->HasFlag(BBF_FUNCLET_BEG));
+            assert(fgFirstFuncletBB->CheckFlag(BBF_FUNCLET_BEG));
         }
     }
 #endif // FEATURE_EH_FUNCLETS
@@ -3029,7 +2997,7 @@
         // This may not be true for unimported blocks, if
         // we haven't run post-importation cleanup yet.
         //
-        if (compPostImportationCleanupDone || block->HasFlag(BBF_IMPORTED))
+        if (compPostImportationCleanupDone || block->CheckFlag(BBF_IMPORTED))
         {
             if (block->KindIs(BBJ_COND))
             {
@@ -3410,7 +3378,7 @@
             if (!fgGlobalMorphDone && call->CanTailCall() && gtIsRecursiveCall(call))
             {
                 assert(doesMethodHaveRecursiveTailcall());
-                assert(block->HasFlag(BBF_RECURSIVE_TAILCALL));
+                assert(block->CheckFlag(BBF_RECURSIVE_TAILCALL));
             }
 
             for (CallArg& arg : call->gtArgs.Args())
@@ -4793,7 +4761,7 @@
     unsigned newBBnum = 1;
     for (BasicBlock* const block : Blocks())
     {
-        if (!block->HasFlag(BBF_REMOVED))
+        if (!block->CheckFlag(BBF_REMOVED))
         {
             assert(1 <= block->bbNum && block->bbNum <= bbNumMax);
             assert(blockNumMap[block->bbNum] == 0); // If this fails, we have two blocks with the same block number.
@@ -5024,7 +4992,7 @@
             ++preHeaderCount;
 
             BasicBlock* h = loop.lpHead;
-            assert(h->HasFlag(BBF_LOOP_PREHEADER));
+            assert(h->CheckFlag(BBF_LOOP_PREHEADER));
 
             // The pre-header can only be BBJ_ALWAYS and must enter the loop.
             BasicBlock* e = loop.lpEntry;
@@ -5149,7 +5117,7 @@
             loopNum = optLoopTable[loopNum].lpParent;
         }
 
-        if (block->HasFlag(BBF_LOOP_PREHEADER))
+        if (block->CheckFlag(BBF_LOOP_PREHEADER))
         {
             // Note that the bbNatLoopNum will not point to the loop where this is a pre-header, since bbNatLoopNum
             // is only set on the blocks from `top` to `bottom`, and `head` is outside that.
