// Licensed to the .NET Foundation under one or more agreements.
// The .NET Foundation licenses this file to you under the MIT license.

#include "jitpch.h"

#ifdef _MSC_VER
#pragma hdrstop
#endif

#include "allocacheck.h" // for alloca
#include "jitstd/algorithm.h"

// Flowgraph Check and Dump Support

#ifdef DEBUG
void Compiler::fgPrintEdgeWeights()
{
    // Print out all of the edge weights
    for (BasicBlock* const bDst : Blocks())
    {
        if (bDst->bbPreds != nullptr)
        {
            printf("    Edge weights into " FMT_BB " :", bDst->bbNum);
            for (FlowEdge* const edge : bDst->PredEdges())
            {
                BasicBlock* bSrc = edge->getSourceBlock();
                // This is the control flow edge (bSrc -> bDst)

                printf(FMT_BB " ", bSrc->bbNum);

                const weight_t weight = edge->getLikelyWeight();

                if (weight < BB_MAX_WEIGHT)
                {
                    printf("(%f)", weight);
                }
                else
                {
                    printf("(MAX)");
                }

                if (edge->getNextPredEdge() != nullptr)
                {
                    printf(", ");
                }
            }
            printf("\n");
        }
    }
}
#endif // DEBUG

/*****************************************************************************
 *  Check that the flow graph is really updated
 */

#ifdef DEBUG

void Compiler::fgDebugCheckUpdate(const bool doAggressiveCompaction)
{
    if (!compStressCompile(STRESS_CHK_FLOW_UPDATE, 30))
    {
        return;
    }

    /* We check for these conditions:
     * no unreachable blocks  -> no blocks have countOfInEdges() = 0
     * no empty blocks        -> !block->isEmpty(), unless non-removable or multiple in-edges
     * no un-imported blocks  -> no blocks have BBF_IMPORTED not set (this is
     *                           kind of redundant with the above, but to make sure)
     * no un-compacted blocks -> BBJ_ALWAYS with jump to block with no other jumps to it (countOfInEdges() = 1)
     */

    BasicBlock* prev;
    BasicBlock* block;
    for (prev = nullptr, block = fgFirstBB; block != nullptr; prev = block, block = block->Next())
    {
        /* no unreachable blocks */

        if ((block->countOfInEdges() == 0) && !block->HasFlag(BBF_DONT_REMOVE))
        {
            noway_assert(!"Unreachable block not removed!");
        }

        /* no empty blocks */

        if (block->isEmpty() && !block->HasFlag(BBF_DONT_REMOVE))
        {
            switch (block->GetKind())
            {
                case BBJ_CALLFINALLY:
                case BBJ_EHFINALLYRET:
                case BBJ_EHFAULTRET:
                case BBJ_EHFILTERRET:
                case BBJ_RETURN:
                /* for BBJ_ALWAYS is probably just a GOTO, but will have to be treated */
                case BBJ_ALWAYS:
                case BBJ_EHCATCHRET:
                    /* These jump kinds are allowed to have empty tree lists */
                    break;

                default:
                    /* it may be the case that the block had more than one reference to it
                     * so we couldn't remove it */

                    if (block->countOfInEdges() == 0)
                    {
                        noway_assert(!"Empty block not removed!");
                    }
                    break;
            }
        }

        /* no un-imported blocks */

        if (!block->HasFlag(BBF_IMPORTED))
        {
            /* internal blocks do not count */

            if (!block->HasFlag(BBF_INTERNAL))
            {
                noway_assert(!"Non IMPORTED block not removed!");
            }
        }

        // Check for an unnecessary jumps to the next block.
        // A conditional branch should never jump to the next block as it can be folded into a BBJ_ALWAYS.
        if (block->KindIs(BBJ_COND) && block->TrueEdgeIs(block->GetFalseEdge()))
        {
            noway_assert(!"Unnecessary jump to the next block!");
        }

        // For a BBJ_CALLFINALLY block we make sure that we are followed by a BBJ_CALLFINALLYRET block
        // or that it's a BBF_RETLESS_CALL.
        if (block->KindIs(BBJ_CALLFINALLY))
        {
            assert(block->HasFlag(BBF_RETLESS_CALL) || block->isBBCallFinallyPair());
        }

        /* no un-compacted blocks */

        if (fgCanCompactBlock(block) && (doAggressiveCompaction || block->JumpsToNext()))
        {
            noway_assert(!"Found un-compacted blocks!");
        }
    }
}

#endif // DEBUG

#if DUMP_FLOWGRAPHS

struct escapeMapping_t
{
    char        ch;
    const char* sub;
};

// clang-format off
static escapeMapping_t s_EscapeFileMapping[] =
{
    {' ', "_"},
    {':', "_"},
    {',', "_"},
    {'<', "~lt~"},
    {'>', "~gt~"},
    {';', "~semi~"},
    {'|', "~bar~"},
    {'&', "~amp~"},
    {'"', "~quot~"},
    {'*', "~star~"},
    {0, nullptr}
};

static escapeMapping_t s_EscapeMapping[] =
{
    {'<', "&lt;"},
    {'>', "&gt;"},
    {'&', "&amp;"},
    {'"', "&quot;"},
    {0, nullptr}
};
// clang-format on

const char* Compiler::fgProcessEscapes(const char* nameIn, escapeMapping_t* map)
{
    const char* nameOut = nameIn;
    unsigned    lengthOut;
    unsigned    index;
    bool        match;
    bool        substitutionRequired;
    const char* pChar;

    lengthOut            = 1;
    substitutionRequired = false;
    pChar                = nameIn;
    while (*pChar != '\0')
    {
        match = false;
        index = 0;
        while (map[index].ch != 0)
        {
            if (*pChar == map[index].ch)
            {
                match = true;
                break;
            }
            index++;
        }
        if (match)
        {
            substitutionRequired = true;
            lengthOut += (unsigned)strlen(map[index].sub);
        }
        else
        {
            lengthOut += 1;
        }
        pChar++;
    }

    if (substitutionRequired)
    {
        char* newName = getAllocator(CMK_DebugOnly).allocate<char>(lengthOut);
        char* pDest;
        pDest = newName;
        pChar = nameIn;
        while (*pChar != '\0')
        {
            match = false;
            index = 0;
            while (map[index].ch != 0)
            {
                if (*pChar == map[index].ch)
                {
                    match = true;
                    break;
                }
                index++;
            }
            if (match)
            {
                strcpy(pDest, map[index].sub);
                pDest += strlen(map[index].sub);
            }
            else
            {
                *pDest++ = *pChar;
            }
            pChar++;
        }
        *pDest++ = '\0';
        nameOut  = (const char*)newName;
    }

    return nameOut;
}

static void fprintfDouble(FILE* fgxFile, double value)
{
    assert(value >= 0.0);

    if ((value >= 0.010) || (value == 0.0))
    {
        fprintf(fgxFile, "\"%7.3f\"", value);
    }
    else if (value >= 0.00010)
    {
        fprintf(fgxFile, "\"%7.5f\"", value);
    }
    else
    {
        fprintf(fgxFile, "\"%7E\"", value);
    }
}

//------------------------------------------------------------------------
// fgDumpTree: Dump a tree into the DOT file. Used to provide a very short, one-line,
// visualization of a BBJ_COND block.
//
// Arguments:
//    fgxFile - The file we are writing to.
//    tree    - The operand to dump.
//
// static
void Compiler::fgDumpTree(FILE* fgxFile, GenTree* const tree)
{
    if (tree->OperIsCompare())
    {
        // Want to generate something like:
        //   V01 <= 7
        //   V01 > V02

        const char* opName = GenTree::OpName(tree->OperGet());
        // Make it look nicer if we can
        switch (tree->OperGet())
        {
            case GT_EQ:
                opName = "==";
                break;
            case GT_NE:
                opName = "!=";
                break;
            case GT_LT:
                opName = "<";
                break;
            case GT_LE:
                opName = "<=";
                break;
            case GT_GE:
                opName = ">=";
                break;
            case GT_GT:
                opName = ">";
                break;
            default:
                break;
        }

        GenTree* const lhs = tree->AsOp()->gtOp1;
        GenTree* const rhs = tree->AsOp()->gtOp2;

        fgDumpTree(fgxFile, lhs);
        fprintf(fgxFile, " %s ", opName);
        fgDumpTree(fgxFile, rhs);
    }
    else if (tree->IsCnsIntOrI())
    {
        fprintf(fgxFile, "%d", tree->AsIntCon()->gtIconVal);
    }
    else if (tree->IsCnsFltOrDbl())
    {
        fprintf(fgxFile, "%g", tree->AsDblCon()->DconValue());
    }
    else if (tree->IsLocal())
    {
        fprintf(fgxFile, "V%02u", tree->AsLclVarCommon()->GetLclNum());
    }
    else if (tree->OperIs(GT_ARR_LENGTH))
    {
        GenTreeArrLen* arrLen = tree->AsArrLen();
        GenTree*       arr    = arrLen->ArrRef();
        fgDumpTree(fgxFile, arr);
        fprintf(fgxFile, ".Length");
    }
    else if (tree->OperIs(GT_MDARR_LENGTH))
    {
        GenTreeMDArr* arrOp = tree->AsMDArr();
        GenTree*      arr   = arrOp->ArrRef();
        unsigned      dim   = arrOp->Dim();
        fgDumpTree(fgxFile, arr);
        fprintf(fgxFile, ".GetLength(%u)", dim);
    }
    else if (tree->OperIs(GT_MDARR_LOWER_BOUND))
    {
        GenTreeMDArr* arrOp = tree->AsMDArr();
        GenTree*      arr   = arrOp->ArrRef();
        unsigned      dim   = arrOp->Dim();
        fgDumpTree(fgxFile, arr);
        fprintf(fgxFile, ".GetLowerBound(%u)", dim);
    }
    else
    {
        fprintf(fgxFile, "[%s]", GenTree::OpName(tree->OperGet()));
    }
}

#ifdef DEBUG
namespace
{
const char* ConvertToUtf8(LPCWSTR wideString, CompAllocator& allocator)
{
    int utf8Len = WideCharToMultiByte(CP_UTF8, 0, wideString, -1, nullptr, 0, nullptr, nullptr);
    if (utf8Len == 0)
        return nullptr;

    char* alloc = (char*)allocator.allocate<char>(utf8Len);
    if (0 == WideCharToMultiByte(CP_UTF8, 0, wideString, -1, alloc, utf8Len, nullptr, nullptr))
        return nullptr;

    return alloc;
}
} // namespace
#endif

//------------------------------------------------------------------------
// fgOpenFlowGraphFile: Open a file to dump either the xml or dot format flow graph
//
// Arguments:
//    wbDontClose - A boolean out argument that indicates whether the caller should close the file
//    phase       - A phase identifier to indicate which phase is associated with the dump
//    pos         - Are we being called to dump the flow graph pre-phase or post-phase?
//    type        - A (wide) string indicating the type of dump, "dot" or "xml"
//
// Notes:
// The filename to use to write the data comes from the DOTNET_JitDumpFgFile or DOTNET_NgenDumpFgFile
// configuration. If unset, use "default". The "type" argument is used as a filename extension,
// e.g., "default.dot".
//
// There are several "special" filenames recognized:
// "profiled" -- only create graphs for methods with profile info, one file per method.
// "hot" -- only create graphs for the hot region, one file per method.
// "cold" -- only create graphs for the cold region, one file per method.
// "jit" -- only create graphs for JITing, one file per method.
// "all" -- create graphs for all regions, one file per method.
// "stdout" -- output to stdout, not a file.
// "stderr" -- output to stderr, not a file.
//
// Return Value:
//    Opens a file to which a flowgraph can be dumped, whose name is based on the current
//    config vales.
//
FILE* Compiler::fgOpenFlowGraphFile(bool* wbDontClose, Phases phase, PhasePosition pos, const char* type)
{
    FILE*       fgxFile;
    const char* prePhasePattern  = nullptr; // pre-phase:  default (used in Release) is no pre-phase dump
    const char* postPhasePattern = "*";     // post-phase: default (used in Release) is dump all phases
    bool        dumpFunction     = true;    // default (used in Release) is always dump
    const char* filename         = nullptr;
    const char* pathname         = nullptr;
    const char* escapedString;

    if (fgBBcount <= 1)
    {
        return nullptr;
    }

#ifdef DEBUG
    dumpFunction = JitConfig.JitDumpFg().contains(info.compMethodHnd, info.compClassHnd, &info.compMethodInfo->args);

    CompAllocator allocator = getAllocatorDebugOnly();
    filename                = ConvertToUtf8(JitConfig.JitDumpFgFile(), allocator);
    pathname                = ConvertToUtf8(JitConfig.JitDumpFgDir(), allocator);
    prePhasePattern         = ConvertToUtf8(JitConfig.JitDumpFgPrePhase(), allocator);
    postPhasePattern        = ConvertToUtf8(JitConfig.JitDumpFgPhase(), allocator);
#endif // DEBUG

    if (!dumpFunction)
    {
        return nullptr;
    }

    const char* phaseName = PhaseEnums[phase] + strlen("PHASE_");

    if (pos == PhasePosition::PrePhase)
    {
        if (prePhasePattern == nullptr)
        {
            // If pre-phase pattern is not specified, then don't dump for any pre-phase.
            return nullptr;
        }
        else if (*prePhasePattern != '*')
        {
            if (strstr(prePhasePattern, phaseName) == nullptr)
            {
                return nullptr;
            }
        }
    }
    else
    {
        assert(pos == PhasePosition::PostPhase);
        if (postPhasePattern == nullptr)
        {
            // There's no post-phase pattern specified. If there is a pre-phase pattern specified, then that will
            // be the only set of phases dumped. If neither are specified, then post-phase dump after
            // PHASE_DETERMINE_FIRST_COLD_BLOCK.
            if (prePhasePattern != nullptr)
            {
                return nullptr;
            }
            if (phase != PHASE_DETERMINE_FIRST_COLD_BLOCK)
            {
                return nullptr;
            }
        }
        else if (*postPhasePattern != '*')
        {
            if (strstr(postPhasePattern, phaseName) == nullptr)
            {
                return nullptr;
            }
        }
    }

    if (filename == nullptr)
    {
        filename = "default";
    }

    if (strcmp(filename, "profiled") == 0)
    {
        if (fgFirstBB->hasProfileWeight())
        {
            goto ONE_FILE_PER_METHOD;
        }
        else
        {
            return nullptr;
        }
    }
    if (strcmp(filename, "hot") == 0)
    {
        if (info.compMethodInfo->regionKind == CORINFO_REGION_HOT)
        {
            goto ONE_FILE_PER_METHOD;
        }
        else
        {
            return nullptr;
        }
    }
    else if (strcmp(filename, "cold") == 0)
    {
        if (info.compMethodInfo->regionKind == CORINFO_REGION_COLD)
        {
            goto ONE_FILE_PER_METHOD;
        }
        else
        {
            return nullptr;
        }
    }
    else if (strcmp(filename, "jit") == 0)
    {
        if (info.compMethodInfo->regionKind == CORINFO_REGION_JIT)
        {
            goto ONE_FILE_PER_METHOD;
        }
        else
        {
            return nullptr;
        }
    }
    else if (strcmp(filename, "all") == 0)
    {

    ONE_FILE_PER_METHOD:;

#define FILENAME_PATTERN             "%s-%s-%s-%s.%s"
#define FILENAME_PATTERN_WITH_NUMBER "%s-%s-%s-%s~%d.%s"

        const size_t MaxFileNameLength = MAX_PATH_FNAME - 20 /* give us some extra buffer */;

        escapedString           = fgProcessEscapes(info.compFullName, s_EscapeFileMapping);
        size_t escapedStringLen = strlen(escapedString);

        static const char* phasePositionStrings[] = {"pre", "post"};
        assert((unsigned)pos < ArrLen(phasePositionStrings));
        const char*  phasePositionString    = phasePositionStrings[(unsigned)pos];
        const size_t phasePositionStringLen = strlen(phasePositionString);
        const char*  tierName               = compGetTieringName(true);
        size_t       charCount = escapedStringLen + 1 + strlen(phasePositionString) + 1 + strlen(phaseName) + 1 +
                           strlen(tierName) + strlen("~999") + 1 + strlen(type) + 1;

        if (charCount > MaxFileNameLength)
        {
            // Crop the escapedString.
            charCount -= escapedStringLen;
            size_t newEscapedStringLen = MaxFileNameLength - charCount;
            char*  newEscapedString    = getAllocator(CMK_DebugOnly).allocate<char>(newEscapedStringLen + 1);
            strncpy_s(newEscapedString, newEscapedStringLen + 1, escapedString, newEscapedStringLen);
            newEscapedString[newEscapedStringLen] = '\0';
            escapedString                         = newEscapedString;
            escapedStringLen                      = newEscapedStringLen;
            charCount += escapedStringLen;
        }

        if (pathname != nullptr)
        {
            charCount += strlen(pathname) + 1;
        }
        filename = (const char*)_alloca(charCount * sizeof(char));

        if (pathname != nullptr)
        {
            sprintf_s((char*)filename, charCount, "%s\\" FILENAME_PATTERN, pathname, escapedString, phasePositionString,
                      phaseName, tierName, type);
        }
        else
        {
            sprintf_s((char*)filename, charCount, FILENAME_PATTERN, escapedString, phasePositionString, phaseName,
                      tierName, type);
        }
        fgxFile = fopen(filename, "wx"); // Open the file for writing only only if it doesn't already exist
        if (fgxFile == nullptr)
        {
            // This filename already exists, so create a different one by appending ~2, ~3, etc...
            for (int i = 2; i < 1000; i++)
            {
                if (pathname != nullptr)
                {
                    sprintf_s((char*)filename, charCount, "%s\\" FILENAME_PATTERN_WITH_NUMBER, pathname, escapedString,
                              phasePositionString, phaseName, tierName, i, type);
                }
                else
                {
                    sprintf_s((char*)filename, charCount, FILENAME_PATTERN_WITH_NUMBER, escapedString,
                              phasePositionString, phaseName, tierName, i, type);
                }
                fgxFile = fopen(filename, "wx"); // Open the file for writing only only if it doesn't already exist
                if (fgxFile != nullptr)
                {
                    break;
                }
            }
            // If we have already created 1000 files with this name then just fail
            if (fgxFile == nullptr)
            {
                return nullptr;
            }
        }
        *wbDontClose = false;
    }
    else if (strcmp(filename, "stdout") == 0)
    {
        fgxFile      = jitstdout();
        *wbDontClose = true;
    }
    else if (strcmp(filename, "stderr") == 0)
    {
        fgxFile      = stderr;
        *wbDontClose = true;
    }
    else
    {
        const char* origFilename = filename;
        size_t      charCount    = strlen(origFilename) + strlen(type) + 2;
        if (pathname != nullptr)
        {
            charCount += strlen(pathname) + 1;
        }
        filename = (char*)_alloca(charCount * sizeof(char));
        if (pathname != nullptr)
        {
            sprintf_s((char*)filename, charCount, "%s\\%s.%s", pathname, origFilename, type);
        }
        else
        {
            sprintf_s((char*)filename, charCount, "%s.%s", origFilename, type);
        }
        fgxFile      = fopen(filename, "a+");
        *wbDontClose = false;
    }

    return fgxFile;
}

//------------------------------------------------------------------------
// fgDumpFlowGraph: Dump the xml or dot format flow graph, if enabled for this phase.
//
// Arguments:
//    phase       - A phase identifier to indicate which phase is associated with the dump,
//                  i.e. which phase has just completed.
//    pos         - Are we being called to dump the flow graph pre-phase or post-phase?
//
// Return Value:
//    True iff a flowgraph has been dumped.
//
// Notes:
//    The xml dumps are the historical mechanism for dumping the flowgraph.
//    The dot format can be viewed by:
//    - https://sketchviz.com/
//    - Graphviz (http://www.graphviz.org/)
//      - The command:
//           "C:\Program Files (x86)\Graphviz2.38\bin\dot.exe" -Tsvg -oFoo.svg -Kdot Foo.dot
//        will produce a Foo.svg file that can be opened with any svg-capable browser.
//    - http://rise4fun.com/Agl/
//      - Cut and paste the graph from your .dot file, replacing the digraph on the page, and then click the play
//        button.
//      - It will show a rotating '/' and then render the graph in the browser.
//    MSAGL has also been open-sourced to https://github.com/Microsoft/automatic-graph-layout.
//
//    Here are the config values that control it:
//      DOTNET_JitDumpFg              A string (ala the DOTNET_JitDump string) indicating what methods to dump
//                                     flowgraphs for.
//      DOTNET_JitDumpFgDir           A path to a directory into which the flowgraphs will be dumped.
//      DOTNET_JitDumpFgFile          The filename to use. The default is "default.[xml|dot]".
//                                     Note that the new graphs will be appended to this file if it already exists.
//      DOTNET_JitDumpFgPhase         Phase(s) after which to dump the flowgraph.
//                                     Set to the short name of a phase to see the flowgraph after that phase.
//                                     Leave unset to dump after COLD-BLK (determine first cold block) or set to *
//                                     for all phases.
//      DOTNET_JitDumpFgPrePhase      Phase(s) before which to dump the flowgraph.
//      DOTNET_JitDumpFgDot           0 for xml format, non-zero for dot format. (Default is dot format.)
//      DOTNET_JitDumpFgEH            (dot only) 0 for no exception-handling information; non-zero to include
//                                     exception-handling regions.
//      DOTNET_JitDumpFgLoops         (dot only) 0 for no loop information; non-zero to include loop regions.
//      DOTNET_JitDumpFgConstrained   (dot only) 0 == don't constrain to mostly linear layout; non-zero == force
//                                     mostly lexical block linear layout.
//      DOTNET_JitDumpFgBlockId       Display blocks with block ID, not just bbNum.
//
// Example:
//
// If you want to dump just before and after a single phase, say loop cloning, use:
//      set DOTNET_JitDumpFgPhase=LP-CLONE
//      set DOTNET_JitDumpFgPrePhase=LP-CLONE
//
bool Compiler::fgDumpFlowGraph(Phases phase, PhasePosition pos)
{
    bool result    = false;
    bool dontClose = false;

#ifdef DEBUG
    const bool createDotFile     = JitConfig.JitDumpFgDot() != 0;
    const bool includeEH         = (JitConfig.JitDumpFgEH() != 0) && !compIsForInlining();
    const bool includeLoops      = (JitConfig.JitDumpFgLoops() != 0) && !compIsForInlining();
    const bool constrained       = JitConfig.JitDumpFgConstrained() != 0;
    const bool useBlockId        = JitConfig.JitDumpFgBlockID() != 0;
    const bool displayBlockFlags = JitConfig.JitDumpFgBlockFlags() != 0;
#else  // !DEBUG
    const bool createDotFile     = true;
    const bool includeEH         = false;
    const bool includeLoops      = false;
    const bool constrained       = true;
    const bool useBlockId        = false;
    const bool displayBlockFlags = false;
#endif // !DEBUG

    FILE* fgxFile = fgOpenFlowGraphFile(&dontClose, phase, pos, createDotFile ? "dot" : "fgx");
    if (fgxFile == nullptr)
    {
        return false;
    }

    JITDUMP("Writing out flow graph %s phase %s\n", (pos == PhasePosition::PrePhase) ? "before" : "after",
            PhaseNames[phase]);

    double      weightDivisor = (double)BasicBlock::getCalledCount(this);
    const char* escapedString;
    const char* regionString = "NONE";

    if (info.compMethodInfo->regionKind == CORINFO_REGION_HOT)
    {
        regionString = "HOT";
    }
    else if (info.compMethodInfo->regionKind == CORINFO_REGION_COLD)
    {
        regionString = "COLD";
    }
    else if (info.compMethodInfo->regionKind == CORINFO_REGION_JIT)
    {
        regionString = "JIT";
    }

    if (createDotFile)
    {
        fprintf(fgxFile, "digraph FlowGraph {\n");
        fprintf(fgxFile, "    graph [label = \"%s%s\\n%s\\n%s\"];\n", info.compMethodName,
                compIsForInlining() ? "\\n(inlinee)" : "", (pos == PhasePosition::PrePhase) ? "before" : "after",
                PhaseNames[phase]);
        fprintf(fgxFile, "    node [shape = \"Box\"];\n");
    }
    else
    {
        fprintf(fgxFile, "<method");

        escapedString = fgProcessEscapes(info.compFullName, s_EscapeMapping);
        fprintf(fgxFile, "\n    name=\"%s\"", escapedString);

        escapedString = fgProcessEscapes(info.compClassName, s_EscapeMapping);
        fprintf(fgxFile, "\n    className=\"%s\"", escapedString);

        escapedString = fgProcessEscapes(info.compMethodName, s_EscapeMapping);
        fprintf(fgxFile, "\n    methodName=\"%s\"", escapedString);
        fprintf(fgxFile, "\n    ngenRegion=\"%s\"", regionString);

        fprintf(fgxFile, "\n    bytesOfIL=\"%d\"", info.compILCodeSize);
        fprintf(fgxFile, "\n    localVarCount=\"%d\"", lvaCount);

        if (fgHaveProfileWeights())
        {
            fprintf(fgxFile, "\n    calledCount=\"%f\"", fgCalledCount);
            fprintf(fgxFile, "\n    profileData=\"true\"");
        }
        if (compHndBBtabCount > 0)
        {
            fprintf(fgxFile, "\n    hasEHRegions=\"true\"");
        }
        if (fgHasLoops)
        {
            fprintf(fgxFile, "\n    hasLoops=\"true\"");
        }
        if (fgFirstColdBlock != nullptr)
        {
            fprintf(fgxFile, "\n    firstColdBlock=\"%d\"", fgFirstColdBlock->bbNum);
        }

        fprintf(fgxFile, ">");

        fprintf(fgxFile, "\n    <blocks");
        fprintf(fgxFile, "\n        blockCount=\"%d\"", fgBBcount);
        fprintf(fgxFile, ">");
    }

    // In some cases, we want to change the display based on whether an edge is lexically backwards, forwards,
    // or lexical successor. Also, for the region tree, using the lexical order is useful for determining where
    // to insert in the tree, to determine nesting. We'd like to use the bbNum to do this. However, we don't
    // want to renumber the blocks. So, create a mapping of bbNum to ordinal, and compare block order by
    // comparing the mapped ordinals instead.
    //
    // For inlinees, the max block number of the inliner is used, so we need to allocate the block map based on
    // that size, even though it means allocating a block map possibly much bigger than what's required for just
    // the inlinee blocks.

    unsigned  blkMapSize   = 1 + fgBBNumMax;
    unsigned  blockOrdinal = 1;
    unsigned* blkMap       = new (this, CMK_DebugOnly) unsigned[blkMapSize];
    memset(blkMap, 0, sizeof(unsigned) * blkMapSize);
    for (BasicBlock* const block : Blocks())
    {
        assert(block->bbNum < blkMapSize);
        blkMap[block->bbNum] = blockOrdinal++;
    }

    static const char* kindImage[] = {"EHFINALLYRET", "EHFILTERRET", "EHCATCHRET",  "THROW", "RETURN", "NONE",
                                      "ALWAYS",       "LEAVE",       "CALLFINALLY", "COND",  "SWITCH"};

    BasicBlock* block;
    for (block = fgFirstBB, blockOrdinal = 1; block != nullptr; block = block->Next(), blockOrdinal++)
    {
        if (createDotFile)
        {
            fprintf(fgxFile, "    " FMT_BB " [label = \"", block->bbNum);

            if (useBlockId)
            {
                fprintf(fgxFile, "%s", block->dspToString());
            }
            else
            {
                fprintf(fgxFile, FMT_BB, block->bbNum);
            }

            if (displayBlockFlags)
            {
                // Don't display the `[` `]` unless we're going to display something.
                const bool isTryEntryBlock = bbIsTryBeg(block);

                if (isTryEntryBlock ||
                    block->HasAnyFlag(BBF_FUNCLET_BEG | BBF_RUN_RARELY | BBF_LOOP_HEAD | BBF_LOOP_ALIGN))
                {
                    // Display a very few, useful, block flags
                    fprintf(fgxFile, " [");
                    if (isTryEntryBlock)
                    {
                        fprintf(fgxFile, "T");
                    }
                    if (block->HasFlag(BBF_FUNCLET_BEG))
                    {
                        fprintf(fgxFile, "F");
                    }
                    if (block->HasFlag(BBF_RUN_RARELY))
                    {
                        fprintf(fgxFile, "R");
                    }
                    if (block->HasFlag(BBF_LOOP_HEAD))
                    {
                        fprintf(fgxFile, "L");
                    }
                    if (block->HasFlag(BBF_LOOP_ALIGN))
                    {
                        fprintf(fgxFile, "A");
                    }
                    fprintf(fgxFile, "]");
                }
            }

            // Optionally show GC Heap Mem SSA state and Memory Phis
            //
            if ((JitConfig.JitDumpFgMemorySsa() != 0) && (fgSsaPassesCompleted > 0))
            {
                fprintf(fgxFile, "\\n");

                MemoryKind     k      = MemoryKind::GcHeap;
                const unsigned ssaIn  = block->bbMemorySsaNumIn[k];
                const unsigned ssaOut = block->bbMemorySsaNumOut[k];

                if (ssaIn != SsaConfig::RESERVED_SSA_NUM)
                {
                    ValueNum                  vnIn   = GetMemoryPerSsaData(ssaIn)->m_vnPair.GetLiberal();
                    BasicBlock::MemoryPhiArg* memPhi = block->bbMemorySsaPhiFunc[k];
                    if ((memPhi != nullptr) && (memPhi != BasicBlock::EmptyMemoryPhiDef))
                    {
                        fprintf(fgxFile, "MI %d " FMT_VN " = PHI(", ssaIn, vnIn);
                        bool first = true;
                        for (; memPhi != nullptr; memPhi = memPhi->m_nextArg)
                        {
                            ValueNum phiVN = GetMemoryPerSsaData(memPhi->GetSsaNum())->m_vnPair.GetLiberal();
                            fprintf(fgxFile, "%s%d " FMT_VN, first ? "" : ",", memPhi->m_ssaNum, phiVN);
                            first = false;
                        }
                        fprintf(fgxFile, ")");
                    }
                    else
                    {
                        ValueNum vn = GetMemoryPerSsaData(block->bbMemorySsaNumIn[k])->m_vnPair.GetLiberal();
                        fprintf(fgxFile, "MI %d " FMT_VN, block->bbMemorySsaNumIn[k], vn);
                    }
                    fprintf(fgxFile, "\\n");

                    if (block->bbMemoryHavoc != 0)
                    {
                        fprintf(fgxFile, "** HAVOC **\\n");
                    }

                    ValueNum vnOut = GetMemoryPerSsaData(ssaOut)->m_vnPair.GetLiberal();
                    fprintf(fgxFile, "MO %d " FMT_VN, ssaOut, vnOut);
                }
            }

            if (block->KindIs(BBJ_COND))
            {
                fprintf(fgxFile, "\\n");

                // Include a line with the basics of the branch condition, if possible.
                // Find the loop termination test at the bottom of the loop.
                Statement* condStmt = block->lastStmt();
                if (condStmt != nullptr)
                {
                    GenTree* const condTree = condStmt->GetRootNode();
                    noway_assert(condTree->gtOper == GT_JTRUE);
                    GenTree* const compareTree = condTree->AsOp()->gtOp1;
                    fgDumpTree(fgxFile, compareTree);
                }
            }

            // "Raw" Profile weight
            if (block->hasProfileWeight() || (JitConfig.JitSynthesizeCounts() > 0))
            {
                fprintf(fgxFile, "\\n\\n%7.2f", ((double)block->getBBWeight(this)) / BB_UNITY_WEIGHT);
            }

            // end of block label
            fprintf(fgxFile, "\"");

            // other node attributes
            //
            if (block == fgFirstBB)
            {
                fprintf(fgxFile, ", shape = \"house\"");
            }
            else if (block->KindIs(BBJ_RETURN))
            {
                fprintf(fgxFile, ", shape = \"invhouse\"");
            }
            else if (block->KindIs(BBJ_THROW))
            {
                fprintf(fgxFile, ", shape = \"trapezium\"");
            }
            else if (block->HasFlag(BBF_INTERNAL))
            {
                fprintf(fgxFile, ", shape = \"note\"");
            }

            fprintf(fgxFile, "];\n");
        }
        else
        {
            fprintf(fgxFile, "\n        <block");
            fprintf(fgxFile, "\n            id=\"%d\"", block->bbNum);
            fprintf(fgxFile, "\n            ordinal=\"%d\"", blockOrdinal);
            fprintf(fgxFile, "\n            jumpKind=\"%s\"", kindImage[block->GetKind()]);
            if (block->hasTryIndex())
            {
                fprintf(fgxFile, "\n            inTry=\"%s\"", "true");
            }
            if (block->hasHndIndex())
            {
                fprintf(fgxFile, "\n            inHandler=\"%s\"", "true");
            }
            if ((fgFirstBB->hasProfileWeight()) && !block->HasFlag(BBF_COLD))
            {
                fprintf(fgxFile, "\n            hot=\"true\"");
            }
            if (block->HasFlag(BBF_HAS_NEWOBJ))
            {
                fprintf(fgxFile, "\n            callsNew=\"true\"");
            }
            if (block->HasFlag(BBF_LOOP_HEAD))
            {
                fprintf(fgxFile, "\n            loopHead=\"true\"");
            }

            const char* rootTreeOpName = "n/a";
            if (block->IsLIR() || (block->lastStmt() != nullptr))
            {
                if (block->lastNode() != nullptr)
                {
                    rootTreeOpName = GenTree::OpName(block->lastNode()->OperGet());
                }
            }

            fprintf(fgxFile, "\n            weight=");
            fprintfDouble(fgxFile, ((double)block->bbWeight) / weightDivisor);
            // fgGetCodeEstimate() will assert if the costs have not yet been initialized.
            // fprintf(fgxFile, "\n            codeEstimate=\"%d\"", fgGetCodeEstimate(block));
            fprintf(fgxFile, "\n            startOffset=\"%d\"", block->bbCodeOffs);
            fprintf(fgxFile, "\n            rootTreeOp=\"%s\"", rootTreeOpName);
            fprintf(fgxFile, "\n            endOffset=\"%d\"", block->bbCodeOffsEnd);
            fprintf(fgxFile, ">");
            fprintf(fgxFile, "\n        </block>");
        }
    }

    if (!createDotFile)
    {
        fprintf(fgxFile, "\n    </blocks>");

        fprintf(fgxFile, "\n    <edges");
        fprintf(fgxFile, "\n        edgeCount=\"%d\"", fgEdgeCount);
        fprintf(fgxFile, ">");
    }

    if (fgPredsComputed)
    {
        unsigned    edgeNum = 1;
        BasicBlock* bTarget;
        for (bTarget = fgFirstBB; bTarget != nullptr; bTarget = bTarget->Next())
        {
            double targetWeightDivisor;
            if (bTarget->bbWeight == BB_ZERO_WEIGHT)
            {
                targetWeightDivisor = 1.0;
            }
            else
            {
                targetWeightDivisor = (double)bTarget->bbWeight;
            }

            for (FlowEdge* const edge : bTarget->PredEdges())
            {
                BasicBlock* bSource = edge->getSourceBlock();
                double      sourceWeightDivisor;
                if (bSource->bbWeight == BB_ZERO_WEIGHT)
                {
                    sourceWeightDivisor = 1.0;
                }
                else
                {
                    sourceWeightDivisor = (double)bSource->bbWeight;
                }
                if (createDotFile)
                {
                    fprintf(fgxFile, "    " FMT_BB " -> " FMT_BB, bSource->bbNum, bTarget->bbNum);

                    const char* sep = "";

                    if (blkMap[bSource->bbNum] > blkMap[bTarget->bbNum])
                    {
                        // Lexical backedge
                        fprintf(fgxFile, " [color=green");
                        sep = ", ";
                    }
                    else if ((blkMap[bSource->bbNum] + 1) == blkMap[bTarget->bbNum])
                    {
                        // Lexical successor
                        fprintf(fgxFile, " [color=blue, weight=20");
                        sep = ", ";
                    }
                    else
                    {
                        fprintf(fgxFile, " [");
                    }

                    const weight_t edgeWeight = edge->getLikelyWeight();
                    fprintf(fgxFile, "%slabel=\"%7.2f\"", sep, (double)edgeWeight / weightDivisor);

                    fprintf(fgxFile, "];\n");
                }
                else
                {
                    fprintf(fgxFile, "\n        <edge");
                    fprintf(fgxFile, "\n            id=\"%d\"", edgeNum);
                    fprintf(fgxFile, "\n            source=\"%d\"", bSource->bbNum);
                    fprintf(fgxFile, "\n            target=\"%d\"", bTarget->bbNum);
                    if (bSource->KindIs(BBJ_SWITCH))
                    {
                        if (edge->getDupCount() >= 2)
                        {
                            fprintf(fgxFile, "\n            switchCases=\"%d\"", edge->getDupCount());
                        }
                        if (bSource->GetSwitchTargets()->getDefault()->getDestinationBlock() == bTarget)
                        {
                            fprintf(fgxFile, "\n            switchDefault=\"true\"");
                        }
                    }

                    const weight_t edgeWeight = edge->getLikelyWeight();
                    fprintf(fgxFile, "\n            weight=");
                    fprintfDouble(fgxFile, ((double)edgeWeight) / weightDivisor);

                    if (edgeWeight > 0)
                    {
                        if (edgeWeight < bSource->bbWeight)
                        {
                            fprintf(fgxFile, "\n            out=");
                            fprintfDouble(fgxFile, ((double)edgeWeight) / sourceWeightDivisor);
                        }
                        if (edgeWeight < bTarget->bbWeight)
                        {
                            fprintf(fgxFile, "\n            in=");
                            fprintfDouble(fgxFile, ((double)edgeWeight) / targetWeightDivisor);
                        }
                    }
                }
                if (!createDotFile)
                {
                    fprintf(fgxFile, ">");
                    fprintf(fgxFile, "\n        </edge>");
                }

                ++edgeNum;
            }
        }
    }

    // For dot, show edges w/o pred lists, and add invisible bbNext links.
    // Also, add EH and/or loop regions as "cluster" subgraphs, if requested.
    //
    if (createDotFile)
    {
        for (BasicBlock* const bSource : Blocks())
        {
            if (constrained)
            {
                // Invisible edge for bbNext chain
                //
                if (!bSource->IsLast())
                {
                    fprintf(fgxFile, "    " FMT_BB " -> " FMT_BB " [style=\"invis\", weight=25];\n", bSource->bbNum,
                            bSource->Next()->bbNum);
                }
            }

            if (fgPredsComputed)
            {
                // Already emitted pred edges above.
                //
                continue;
            }

            // Emit successor edges
            //
            for (BasicBlock* const bTarget : bSource->Succs())
            {
                fprintf(fgxFile, "    " FMT_BB " -> " FMT_BB, bSource->bbNum, bTarget->bbNum);
                if (blkMap[bSource->bbNum] > blkMap[bTarget->bbNum])
                {
                    // Lexical backedge
                    fprintf(fgxFile, " [color=green]\n");
                }
                else if ((blkMap[bSource->bbNum] + 1) == blkMap[bTarget->bbNum])
                {
                    // Lexical successor
                    fprintf(fgxFile, " [color=blue]\n");
                }
                else
                {
                    fprintf(fgxFile, ";\n");
                }
            }
        }

        if (includeEH && (compHndBBtabCount > 0))
        {
            // Generate something like:
            //    subgraph cluster_0 {
            //      label = "xxx";
            //      color = yyy;
            //      bb; bb;
            //      subgraph {
            //        label = "aaa";
            //        color = bbb;
            //        bb; bb...
            //      }
            //      ...
            //    }
            //
            // Thus, the subgraphs need to be nested to show the region nesting.
            //
            // The EH table is in order, top-to-bottom, most nested to least nested where
            // there is a parent/child relationship.
            //
            // Build a region tree, collecting all the regions we want to display,
            // and then walk it to emit the regions.

            // RegionGraph: represent non-overlapping, possibly nested, block ranges in the flow graph.
            class RegionGraph
            {
            public:
                enum class RegionType
                {
                    Root,
                    EH,
                };

            private:
                struct Region
                {
                    Region(RegionType rgnType, const char* rgnName, BasicBlock* bbStart, BasicBlock* bbEnd)
                        : m_rgnNext(nullptr)
                        , m_rgnChild(nullptr)
                        , m_rgnType(rgnType)
                        , m_bbStart(bbStart)
                        , m_bbEnd(bbEnd)
                    {
                        strcpy_s(m_rgnName, sizeof(m_rgnName), rgnName);
                    }

                    Region*     m_rgnNext;
                    Region*     m_rgnChild;
                    RegionType  m_rgnType;
                    char        m_rgnName[30];
                    BasicBlock* m_bbStart;
                    BasicBlock* m_bbEnd;
                };

            public:
                RegionGraph(Compiler* comp, unsigned* blkMap, unsigned blkMapSize)
                    : m_comp(comp)
                    , m_rgnRoot(nullptr)
                    , m_blkMap(blkMap)
                    , m_blkMapSize(blkMapSize)
                {
                    // Create a root region that encompasses the whole function.
                    m_rgnRoot =
                        new (m_comp, CMK_DebugOnly) Region(RegionType::Root, "Root", comp->fgFirstBB, comp->fgLastBB);
                }

                //------------------------------------------------------------------------
                // Insert: Insert a region [start..end] (inclusive) into the graph.
                //
                // Arguments:
                //    name    - the textual label to use for the region
                //    rgnType - the region type
                //    start   - start block of the region
                //    end     - last block of the region
                //
                void Insert(const char* name, RegionType rgnType, BasicBlock* start, BasicBlock* end)
                {
                    JITDUMP("Insert region: %s, type: %s, start: " FMT_BB ", end: " FMT_BB "\n", name,
                            GetRegionType(rgnType), start->bbNum, end->bbNum);

                    assert(start != nullptr);
                    assert(end != nullptr);

                    Region*  newRgn          = new (m_comp, CMK_DebugOnly) Region(rgnType, name, start, end);
                    unsigned newStartOrdinal = m_blkMap[start->bbNum];
                    unsigned newEndOrdinal   = m_blkMap[end->bbNum];

                    Region*  curRgn          = m_rgnRoot;
                    unsigned curStartOrdinal = m_blkMap[curRgn->m_bbStart->bbNum];
                    unsigned curEndOrdinal   = m_blkMap[curRgn->m_bbEnd->bbNum];

                    // A range can be a single block, but there can be no overlap between ranges.
                    assert(newStartOrdinal <= newEndOrdinal);
                    assert(curStartOrdinal <= curEndOrdinal);
                    assert(newStartOrdinal >= curStartOrdinal);
                    assert(newEndOrdinal <= curEndOrdinal);

                    // We know the new region will be part of the current region. Should it be a direct
                    // child, or put within one of the existing children?
                    Region** lastChildPtr = &curRgn->m_rgnChild;
                    Region*  child        = curRgn->m_rgnChild;
                    while (child != nullptr)
                    {
                        unsigned childStartOrdinal = m_blkMap[child->m_bbStart->bbNum];
                        unsigned childEndOrdinal   = m_blkMap[child->m_bbEnd->bbNum];

                        // Consider the following cases, where each "x" is a block in the range:
                        //    xxxxxxx      // current 'child' range; we're comparing against this
                        //    xxxxxxx      // (1) same range; could be considered child or parent
                        //  xxxxxxxxx      // (2) parent range, shares last block
                        //    xxxxxxxxx    // (3) parent range, shares first block
                        //  xxxxxxxxxxx    // (4) fully overlapping parent range
                        // xx              // (5) non-overlapping preceding sibling range
                        //            xx   // (6) non-overlapping following sibling range
                        //      xxx        // (7) child range
                        //    xxx          // (8) child range, shares same start block
                        //    x            // (9) single-block child range, shares same start block
                        //        xxx      // (10) child range, shares same end block
                        //          x      // (11) single-block child range, shares same end block
                        //  xxxxxxx        // illegal: overlapping ranges
                        //  xxx            // illegal: overlapping ranges (shared child start block and new end block)
                        //      xxxxxxx    // illegal: overlapping ranges
                        //          xxx    // illegal: overlapping ranges (shared child end block and new start block)

                        // Assert the child is properly nested within the parent.
                        // Note that if regions have the same start and end, you can't tell which is nested within the
                        // other, though it shouldn't matter.
                        assert(childStartOrdinal <= childEndOrdinal);
                        assert(curStartOrdinal <= childStartOrdinal);
                        assert(childEndOrdinal <= curEndOrdinal);

                        // Should the new region be before this child?
                        // Case (5).
                        if (newEndOrdinal < childStartOrdinal)
                        {
                            // Insert before this child.
                            newRgn->m_rgnNext = child;
                            *lastChildPtr     = newRgn;
                            break;
                        }
                        else if ((newStartOrdinal >= childStartOrdinal) && (newEndOrdinal <= childEndOrdinal))
                        {
                            // Insert as a child of this child.
                            // Need to recurse to walk the child's children list to see where it belongs.
                            // Case (1), (7), (8), (9), (10), (11).

                            curStartOrdinal = m_blkMap[child->m_bbStart->bbNum];
                            curEndOrdinal   = m_blkMap[child->m_bbEnd->bbNum];

                            lastChildPtr = &child->m_rgnChild;
                            child        = child->m_rgnChild;

                            continue;
                        }
                        else if (newStartOrdinal <= childStartOrdinal)
                        {
                            // The new region is a parent of one or more of the existing children.
                            // Case (2), (3), (4).

                            // Find all the children it encompasses.
                            Region** lastEndChildPtr = &child->m_rgnNext;
                            Region*  endChild        = child->m_rgnNext;
                            while (endChild != nullptr)
                            {
                                unsigned endChildStartOrdinal = m_blkMap[endChild->m_bbStart->bbNum];
                                unsigned endChildEndOrdinal   = m_blkMap[endChild->m_bbEnd->bbNum];
                                assert(endChildStartOrdinal <= endChildEndOrdinal);

                                if (newEndOrdinal < endChildStartOrdinal)
                                {
                                    // Found the range
                                    break;
                                }

                                lastEndChildPtr = &endChild->m_rgnNext;
                                endChild        = endChild->m_rgnNext;
                            }

                            // The range is [child..endChild previous]. If endChild is nullptr, then
                            // the range is to the end of the parent. Move these all to be
                            // children of newRgn, and put newRgn in where `child` is.
                            newRgn->m_rgnNext = endChild;
                            *lastChildPtr     = newRgn;

                            newRgn->m_rgnChild = child;
                            *lastEndChildPtr   = nullptr;

                            break;
                        }

                        // Else, look for next child.
                        // Case (6).

                        lastChildPtr = &child->m_rgnNext;
                        child        = child->m_rgnNext;
                    }

                    if (child == nullptr)
                    {
                        // Insert as the last child (could be the only child).
                        *lastChildPtr = newRgn;
                    }
                }

#ifdef DEBUG

                const unsigned dumpIndentIncrement = 2; // How much to indent each nested level.

                //------------------------------------------------------------------------
                // GetRegionType: get a textual name for the region type, to be used in dumps.
                //
                // Arguments:
                //    rgnType - the region type
                //
                static const char* GetRegionType(RegionType rgnType)
                {
                    switch (rgnType)
                    {
                        case RegionType::Root:
                            return "Root";
                        case RegionType::EH:
                            return "EH";
                        default:
                            return "UNKNOWN";
                    }
                }

                //------------------------------------------------------------------------
                // DumpRegionNode: Region graph dump helper to dump a region node at the given indent,
                // and recursive dump its children.
                //
                // Arguments:
                //    rgn    - the region to dump
                //    indent - number of leading characters to indent all output
                //
                void DumpRegionNode(Region* rgn, unsigned indent) const
                {
                    printf("%*s======\n", indent, "");
                    printf("%*sType: %s\n", indent, "", GetRegionType(rgn->m_rgnType));
                    printf("%*sName: %s\n", indent, "", rgn->m_rgnName);
                    printf("%*sRange: " FMT_BB ".." FMT_BB "\n", indent, "", rgn->m_bbStart->bbNum,
                           rgn->m_bbEnd->bbNum);

                    for (Region* child = rgn->m_rgnChild; child != nullptr; child = child->m_rgnNext)
                    {
                        DumpRegionNode(child, indent + dumpIndentIncrement);
                    }
                }

                //------------------------------------------------------------------------
                // Dump: dump the entire region graph
                //
                void Dump()
                {
                    printf("Region graph:\n");
                    DumpRegionNode(m_rgnRoot, 0);
                    printf("\n");
                }

                //------------------------------------------------------------------------
                // VerifyNode: verify the region graph rooted at `rgn`.
                //
                // Arguments:
                //    rgn  - the node (and its children) to check.
                //
                void Verify(Region* rgn)
                {
                    // The region needs to be a non-overlapping parent to all its children.
                    // The children need to be non-overlapping, and in increasing order.

                    unsigned rgnStartOrdinal = m_blkMap[rgn->m_bbStart->bbNum];
                    unsigned rgnEndOrdinal   = m_blkMap[rgn->m_bbEnd->bbNum];
                    assert(rgnStartOrdinal <= rgnEndOrdinal);

                    Region* child     = rgn->m_rgnChild;
                    Region* lastChild = nullptr;
                    if (child != nullptr)
                    {
                        unsigned childStartOrdinal = m_blkMap[child->m_bbStart->bbNum];
                        unsigned childEndOrdinal   = m_blkMap[child->m_bbEnd->bbNum];
                        assert(childStartOrdinal <= childEndOrdinal);
                        assert(rgnStartOrdinal <= childStartOrdinal);

                        while (true)
                        {
                            Verify(child);

                            lastChild                      = child;
                            unsigned lastChildStartOrdinal = childStartOrdinal;
                            unsigned lastChildEndOrdinal   = childEndOrdinal;

                            child = child->m_rgnNext;
                            if (child == nullptr)
                            {
                                break;
                            }

                            childStartOrdinal = m_blkMap[child->m_bbStart->bbNum];
                            childEndOrdinal   = m_blkMap[child->m_bbEnd->bbNum];
                            assert(childStartOrdinal <= childEndOrdinal);

                            // The children can't overlap; they can't share any blocks.
                            assert(lastChildEndOrdinal < childStartOrdinal);
                        }

                        // The parent region must fully include the last child.
                        assert(childEndOrdinal <= rgnEndOrdinal);
                    }
                }

                //------------------------------------------------------------------------
                // Verify: verify the region graph satisfies proper nesting, and other legality rules.
                //
                void Verify()
                {
                    assert(m_comp != nullptr);
                    assert(m_blkMap != nullptr);
                    for (unsigned i = 0; i < m_blkMapSize; i++)
                    {
                        assert(m_blkMap[i] < m_blkMapSize);
                    }

                    // The root region has no siblings.
                    assert(m_rgnRoot != nullptr);
                    assert(m_rgnRoot->m_rgnNext == nullptr);
                    Verify(m_rgnRoot);
                }

#endif // DEBUG

                //------------------------------------------------------------------------
                // Output: output the region graph to the .dot file
                //
                // Arguments:
                //    file - the file to write output to.
                //
                void Output(FILE* file)
                {
                    unsigned clusterNum = 0;

                    // Output the regions; don't output the top (root) region that represents the whole function.
                    for (Region* child = m_rgnRoot->m_rgnChild; child != nullptr; child = child->m_rgnNext)
                    {
                        OutputRegion(file, clusterNum, child, 4);
                    }
                    fprintf(file, "\n");
                }

            private:
                //------------------------------------------------------------------------
                // GetColorForRegion: get a color name to use for a region
                //
                // Arguments:
                //    rgn - the region for which we need a color
                //
                static const char* GetColorForRegion(Region* rgn)
                {
                    RegionType rgnType = rgn->m_rgnType;
                    switch (rgnType)
                    {
                        case RegionType::EH:
                            return "red";
                        default:
                            return "black";
                    }
                }

                //------------------------------------------------------------------------
                // OutputRegion: helper function to output a region and its nested children
                // to the .dot file.
                //
                // Arguments:
                //    file       - the file to write output to.
                //    clusterNum - the number of this dot "cluster". This is updated as we
                //                 create new clusters.
                //    rgn        - the region to output.
                //    indent     - the current indent level, in characters.
                //
                void OutputRegion(FILE* file, unsigned& clusterNum, Region* rgn, unsigned indent)
                {
                    fprintf(file, "%*ssubgraph cluster_%u {\n", indent, "", clusterNum);
                    indent += 4;
                    fprintf(file, "%*slabel = \"%s\";\n", indent, "", rgn->m_rgnName);
                    fprintf(file, "%*scolor = %s;\n", indent, "", GetColorForRegion(rgn));
                    clusterNum++;

                    bool        needIndent = true;
                    BasicBlock* bbCur      = rgn->m_bbStart;
                    BasicBlock* bbEnd      = rgn->m_bbEnd->Next();
                    Region*     child      = rgn->m_rgnChild;
                    BasicBlock* childCurBB = (child == nullptr) ? nullptr : child->m_bbStart;

                    // Count the children and assert we output all of them.
                    unsigned totalChildren = 0;
                    unsigned childCount    = 0;
                    for (Region* tmpChild = child; tmpChild != nullptr; tmpChild = tmpChild->m_rgnNext)
                    {
                        totalChildren++;
                    }

                    while (bbCur != bbEnd)
                    {
                        // Output from bbCur to current child first block.
                        while ((bbCur != childCurBB) && (bbCur != bbEnd))
                        {
                            fprintf(file, "%*s" FMT_BB ";", needIndent ? indent : 0, "", bbCur->bbNum);
                            needIndent = false;
                            bbCur      = bbCur->Next();
                        }

                        if (bbCur == bbEnd)
                        {
                            // We're done at this level.
                            break;
                        }
                        else
                        {
                            assert(bbCur != nullptr); // Or else we should also have `bbCur == bbEnd`
                            assert(child != nullptr);

                            // If there is a child, output that child.
                            if (!needIndent)
                            {
                                // We've printed some basic blocks, so put the subgraph on a new line.
                                fprintf(file, "\n");
                            }
                            OutputRegion(file, clusterNum, child, indent);
                            needIndent = true;

                            childCount++;

                            bbCur      = child->m_bbEnd->Next(); // Next, output blocks after this child.
                            child      = child->m_rgnNext;       // Move to the next child, if any.
                            childCurBB = (child == nullptr) ? nullptr : child->m_bbStart;
                        }
                    }

                    // Put the end brace on its own line and leave the cursor at the beginning of the line for the
                    // parent.
                    indent -= 4;
                    fprintf(file, "\n%*s}\n", indent, "");

                    assert(childCount == totalChildren);
                }

                Compiler* m_comp;
                Region*   m_rgnRoot;
                unsigned* m_blkMap;
                unsigned  m_blkMapSize;
            };

            // Define the region graph object. We'll add regions to this, then output the graph.

            RegionGraph rgnGraph(this, blkMap, blkMapSize);

            // Add the EH regions to the region graph. An EH region consists of a region for the
            // `try`, a region for the handler, and, for filter/filter-handlers, a region for the
            // `filter` as well.

            if (includeEH)
            {
                char      name[30];
                unsigned  XTnum;
                EHblkDsc* ehDsc;
                for (XTnum = 0, ehDsc = compHndBBtab; XTnum < compHndBBtabCount; XTnum++, ehDsc++)
                {
                    sprintf_s(name, sizeof(name), "EH#%u try", XTnum);
                    rgnGraph.Insert(name, RegionGraph::RegionType::EH, ehDsc->ebdTryBeg, ehDsc->ebdTryLast);
                    const char* handlerType = "";
                    switch (ehDsc->ebdHandlerType)
                    {
                        case EH_HANDLER_CATCH:
                            handlerType = "catch";
                            break;
                        case EH_HANDLER_FILTER:
                            handlerType = "filter-hnd";
                            break;
                        case EH_HANDLER_FAULT:
                            handlerType = "fault";
                            break;
                        case EH_HANDLER_FINALLY:
                            handlerType = "finally";
                            break;
                        case EH_HANDLER_FAULT_WAS_FINALLY:
                            handlerType = "fault-was-finally";
                            break;
                    }
                    sprintf_s(name, sizeof(name), "EH#%u %s", XTnum, handlerType);
                    rgnGraph.Insert(name, RegionGraph::RegionType::EH, ehDsc->ebdHndBeg, ehDsc->ebdHndLast);
                    if (ehDsc->HasFilter())
                    {
                        sprintf_s(name, sizeof(name), "EH#%u filter", XTnum);
                        rgnGraph.Insert(name, RegionGraph::RegionType::EH, ehDsc->ebdFilter, ehDsc->ebdHndBeg->Prev());
                    }
                }
            }

            // All the regions have been added. Now, output them.
            DBEXEC(verbose, rgnGraph.Dump());
            INDEBUG(rgnGraph.Verify());
            rgnGraph.Output(fgxFile);
        }

        if (includeLoops && (m_loops != nullptr))
        {
            fgDumpFlowGraphLoops(fgxFile);
        }
    }

    if (createDotFile)
    {
        fprintf(fgxFile, "}\n");
    }
    else
    {
        fprintf(fgxFile, "\n    </edges>");
        fprintf(fgxFile, "\n</method>\n");
    }

    if (dontClose)
    {
        // fgxFile is jitstdout or stderr
        fprintf(fgxFile, "\n");
    }
    else
    {
        fclose(fgxFile);
    }

    return result;
}

//------------------------------------------------------------------------
// fgDumpFlowGraphLoops: Dump the current loops into the flow graph.
//
// Arguments:
//    file - File to dump loop subgraphs into
//
void Compiler::fgDumpFlowGraphLoops(FILE* file)
{
    class Dumper
    {
        FlowGraphNaturalLoops* m_loops;
        BitVecTraits           m_traits;
        BitVec                 m_outputBlocks;
        FILE*                  m_file;
        int                    m_indent    = 4;
        int                    m_loopIndex = 0;

    public:
        Dumper(FlowGraphNaturalLoops* loops, FILE* file)
            : m_loops(loops)
            , m_traits(loops->GetDfsTree()->PostOrderTraits())
            , m_outputBlocks(BitVecOps::MakeEmpty(&m_traits))
            , m_file(file)
        {
        }

        void Output(FlowGraphNaturalLoop* loop)
        {
            Compiler* comp = loop->GetDfsTree()->GetCompiler();
            fprintf(m_file, "%*ssubgraph cluster_%d {\n", m_indent, "", m_loopIndex++);
            m_indent += 4;

            fprintf(m_file, "%*slabel = \"" FMT_LP "\";\n", m_indent, "", loop->GetIndex());
            fprintf(m_file, "%*scolor = blue;\n", m_indent, "");
            fprintf(m_file, "%*s", m_indent, "");

            loop->VisitLoopBlocksReversePostOrder([=](BasicBlock* block) {
                if (BitVecOps::IsMember(&m_traits, m_outputBlocks, block->bbPostorderNum))
                {
                    return BasicBlockVisit::Continue;
                }

                if (block != loop->GetHeader())
                {
                    FlowGraphNaturalLoop* childLoop = m_loops->GetLoopByHeader(block);
                    if (childLoop != nullptr)
                    {
                        fprintf(m_file, "\n");
                        Output(childLoop);
                        fprintf(m_file, "\n%*s", m_indent, "");
                        return BasicBlockVisit::Continue;
                    }
                }

                fprintf(m_file, FMT_BB ";", block->bbNum);
                BitVecOps::AddElemD(&m_traits, m_outputBlocks, block->bbPostorderNum);

                return BasicBlockVisit::Continue;
            });

            m_indent -= 4;
            fprintf(m_file, "\n%*s}", m_indent, "");
        }
    };

    Dumper dumper(m_loops, file);

    for (FlowGraphNaturalLoop* loop : m_loops->InReversePostOrder())
    {
        if (loop->GetParent() == nullptr)
        {
            dumper.Output(loop);
            fprintf(file, "\n");
        }
    }
}

#endif // DUMP_FLOWGRAPHS

/*****************************************************************************/
#ifdef DEBUG

void Compiler::fgTableDispBasicBlock(const BasicBlock* block,
                                     const BasicBlock* nextBlock /* = nullptr */,
                                     bool              printEdgeLikelihoods /* = true */,
                                     int               blockTargetFieldWidth /* = 21 */,
                                     int               ibcColWidth /* = 0 */)
{
    const uint64_t flags            = block->GetFlagsRaw();
    unsigned       bbNumMax         = fgBBNumMax;
    int            maxBlockNumWidth = CountDigits(bbNumMax);
    maxBlockNumWidth                = max(maxBlockNumWidth, 2);
    int blockNumWidth               = CountDigits(block->bbNum);
    blockNumWidth                   = max(blockNumWidth, 2);
    int blockNumPadding             = maxBlockNumWidth - blockNumWidth;

    // Instead of displaying a block number, should we instead display "*" when the specified block is
    // the next block?
    const bool terseNext = (JitConfig.JitDumpTerseNextBlock() != 0);

    printf("%s %2u", block->dspToString(blockNumPadding), block->bbRefs);

    //
    // Display EH 'try' region index
    //

    if (block->hasTryIndex())
    {
        printf(" %2u", block->getTryIndex());
    }
    else
    {
        printf("   ");
    }

    //
    // Display EH handler region index
    //

    if (block->hasHndIndex())
    {
        printf(" %2u", block->getHndIndex());
    }
    else
    {
        printf("   ");
    }

    printf(" ");

    //
    // Display block predecessor list
    //

    unsigned charCnt = block->dspPreds();

    if (charCnt < 19)
    {
        printf("%*s", 19 - charCnt, "");
    }

    printf(" ");

    //
    // Display block weight
    //

    if (block->isMaxBBWeight())
    {
        printf(" MAX  ");
    }
    else
    {
        weight_t weight = block->getBBWeight(this);

        if (weight > 99999) // Is it going to be more than 6 characters?
        {
            if (weight <= 99999 * BB_UNITY_WEIGHT)
            {
                // print weight in this format ddddd.
                printf("%5u.", (unsigned)FloatingPointUtils::round(weight / BB_UNITY_WEIGHT));
            }
            else // print weight in terms of k (i.e. 156k )
            {
                // print weight in this format dddddk
                weight_t weightK = weight / 1000;
                printf("%5uk", (unsigned)FloatingPointUtils::round(weightK / BB_UNITY_WEIGHT));
            }
        }
        else // print weight in this format ddd.dd
        {
            printf("%6s", refCntWtd2str(weight, /* padForDecimalPlaces */ true));
        }
    }

    //
    // Display optional IBC weight column.
    // Note that iColWidth includes one character for a leading space, if there is an IBC column.
    //

    if (ibcColWidth > 0)
    {
        if (block->hasProfileWeight())
        {
            printf("%*u", ibcColWidth, (unsigned)FloatingPointUtils::round(block->bbWeight));
        }
        else
        {
            // No IBC data. Just print spaces to align the column.
            printf("%*s", ibcColWidth, "");
        }
    }

    printf(" ");

    //
    // Display block IL range
    //

    block->dspBlockILRange();

    //
    // Display block branch target
    //

    int printedBlockWidth;

    // Call `dspBlockNum()` to get the block number to print, and update `printedBlockWidth` with the width
    // of the generated string. Note that any computation using `printedBlockWidth` must be done after all
    // calls to this function.
    auto dspBlockNum = [printEdgeLikelihoods, terseNext, nextBlock,
                        &printedBlockWidth](const FlowEdge* e) -> const char* {
        static char buffers[3][64]; // static array of 3 to allow 3 concurrent calls in one printf()
        static int  nextBufferIndex = 0;

        auto& buffer              = buffers[nextBufferIndex];
        nextBufferIndex           = (nextBufferIndex + 1) % ArrLen(buffers);
        const size_t sizeOfBuffer = ArrLen(buffer);
        int          written;

        const BasicBlock* b = e->getDestinationBlock();
        if (b == nullptr)
        {
            written = _snprintf_s(buffer, sizeOfBuffer, sizeOfBuffer, "NULL");
            printedBlockWidth += written;
        }
        else if (terseNext && (b == nextBlock))
        {
            written = _snprintf_s(buffer, sizeOfBuffer, sizeOfBuffer, "*");
            printedBlockWidth += written;
        }
        else
        {
            written = _snprintf_s(buffer, sizeOfBuffer, sizeOfBuffer, FMT_BB, b->bbNum);
            printedBlockWidth += written;
        }

        if (printEdgeLikelihoods)
        {
            if (e->hasLikelihood())
            {
                written = _snprintf_s(buffer + written, sizeOfBuffer - written, sizeOfBuffer - written,
                                      "(" FMT_WT_NARROW ")", e->getLikelihood());
                printedBlockWidth += written;
            }
        }

        return buffer;
    };

    if (flags & BBF_REMOVED)
    {
        printedBlockWidth = 10;
        printf("[removed] %*s", blockTargetFieldWidth - printedBlockWidth, "");
    }
    else
    {
        switch (block->GetKind())
        {
            case BBJ_COND:
                printedBlockWidth = 3 /* "-> " */ + 1 /* comma */ + 9 /* kind */;
                printf("-> %s,%s", dspBlockNum(block->GetTrueEdgeRaw()), dspBlockNum(block->GetFalseEdgeRaw()));
                printf("%*s ( cond )", blockTargetFieldWidth - printedBlockWidth, "");
                break;

            case BBJ_CALLFINALLY:
                printedBlockWidth = 3 /* "-> " */ + 9 /* kind */;
                printf("-> %s", dspBlockNum(block->GetTargetEdgeRaw()));
                printf("%*s (callf )", blockTargetFieldWidth - printedBlockWidth, "");
                break;

            case BBJ_CALLFINALLYRET:
                printedBlockWidth = 3 /* "-> " */ + 9 /* kind */;
                printf("-> %s", dspBlockNum(block->GetTargetEdgeRaw()));
                printf("%*s (callfr)", blockTargetFieldWidth - printedBlockWidth, "");
                break;

            case BBJ_ALWAYS:
                const char* label;
                label             = (flags & BBF_KEEP_BBJ_ALWAYS) ? "ALWAYS" : "always";
                printedBlockWidth = 3 /* "-> " */ + 9 /* kind */;
                printf("-> %s", dspBlockNum(block->GetTargetEdgeRaw()));
                printf("%*s (%s)", blockTargetFieldWidth - printedBlockWidth, "", label);
                break;

            case BBJ_LEAVE:
                printedBlockWidth = 3 /* "-> " */ + 9 /* kind */;
                printf("-> %s", dspBlockNum(block->GetTargetEdgeRaw()));
                printf("%*s (leave )", blockTargetFieldWidth - printedBlockWidth, "");
                break;

            case BBJ_EHFINALLYRET:
            {
                printf("->");
                printedBlockWidth = 2 + 9 /* kind */;

                const BBehfDesc* const ehfDesc = block->GetEhfTargets();
                if (ehfDesc == nullptr)
                {
                    printf(" ????");
                    printedBlockWidth += 5;
                }
                else
                {
                    // Very early in compilation, we won't have fixed up the BBJ_EHFINALLYRET successors yet.

                    const unsigned   jumpCnt = ehfDesc->bbeCount;
                    FlowEdge** const jumpTab = ehfDesc->bbeSuccs;

                    for (unsigned i = 0; i < jumpCnt; i++)
                    {
                        printedBlockWidth += 1 /* space/comma */;
                        printf("%c%s", (i == 0) ? ' ' : ',', dspBlockNum(jumpTab[i]));
                    }
                }

                if (printedBlockWidth < blockTargetFieldWidth)
                {
                    printf("%*s", blockTargetFieldWidth - printedBlockWidth, "");
                }

                printf(" (finret)");
                break;
            }

            case BBJ_EHFAULTRET:
                printedBlockWidth = 9 /* kind */;
                printf("%*s (falret)", blockTargetFieldWidth - printedBlockWidth, "");
                break;

            case BBJ_EHFILTERRET:
                printedBlockWidth = 3 /* "-> " */ + 9 /* kind */;
                printf("-> %s", dspBlockNum(block->GetTargetEdgeRaw()));
                printf("%*s (fltret)", blockTargetFieldWidth - printedBlockWidth, "");
                break;

            case BBJ_EHCATCHRET:
                printedBlockWidth = 3 /* "-> " */ + 9 /* kind */;
                printf("-> %s", dspBlockNum(block->GetTargetEdgeRaw()));
                printf("%*s ( cret )", blockTargetFieldWidth - printedBlockWidth, "");
                break;

            case BBJ_THROW:
                printedBlockWidth = 9 /* kind */;
                printf("%*s (throw )", blockTargetFieldWidth - printedBlockWidth, "");
                break;

            case BBJ_RETURN:
                printedBlockWidth = 9 /* kind */;
                printf("%*s (return)", blockTargetFieldWidth - printedBlockWidth, "");
                break;

            case BBJ_SWITCH:
            {
                printf("->");
                printedBlockWidth = 2 + 9 /* kind */;

                const BBswtDesc* const jumpSwt = block->GetSwitchTargets();
                const unsigned         jumpCnt = jumpSwt->bbsCount;
                FlowEdge** const       jumpTab = jumpSwt->bbsDstTab;

                for (unsigned i = 0; i < jumpCnt; i++)
                {
                    printedBlockWidth += 1 /* space/comma */;
                    printf("%c%s", (i == 0) ? ' ' : ',', dspBlockNum(jumpTab[i]));

                    const bool isDefault = jumpSwt->bbsHasDefault && (i == jumpCnt - 1);
                    if (isDefault)
                    {
                        printf("[def]");
                        printedBlockWidth += 5;
                    }

                    const bool isDominant = jumpSwt->bbsHasDominantCase && (i == jumpSwt->bbsDominantCase);
                    if (isDominant)
                    {
                        printf("[dom(" FMT_WT ")]", jumpSwt->bbsDominantFraction);
                        printedBlockWidth += 10;
                    }
                }

                if (printedBlockWidth < blockTargetFieldWidth)
                {
                    printf("%*s", blockTargetFieldWidth - printedBlockWidth, "");
                }

                printf(" (switch)");
            }
            break;

            default:
                // Bad Kind
                printedBlockWidth = 9 /* kind */;
                printf("%*s (ERROR )", blockTargetFieldWidth - printedBlockWidth, "");
                break;
        }
    }

    printf(" ");

    //
    // Display block EH region and type, including nesting indicator
    //

    if (block->hasTryIndex())
    {
        printf("T%d ", block->getTryIndex());
    }
    else
    {
        printf("   ");
    }

    if (block->hasHndIndex())
    {
        printf("H%d ", block->getHndIndex());
    }
    else
    {
        printf("   ");
    }

    if (flags & BBF_FUNCLET_BEG)
    {
        printf("F ");
    }
    else
    {
        printf("  ");
    }

    int cnt = 0;

    switch (block->bbCatchTyp)
    {
        case BBCT_NONE:
            break;
        case BBCT_FAULT:
            printf("fault ");
            cnt += 6;
            break;
        case BBCT_FINALLY:
            printf("finally ");
            cnt += 8;
            break;
        case BBCT_FILTER:
            printf("filter ");
            cnt += 7;
            break;
        case BBCT_FILTER_HANDLER:
            printf("filtHnd ");
            cnt += 8;
            break;
        default:
            printf("catch ");
            cnt += 6;
            break;
    }

    if (block->bbCatchTyp != BBCT_NONE)
    {
        cnt += 2;
        printf("{ ");
        /* brace matching editor workaround to compensate for the preceding line: } */
    }

    if (bbIsTryBeg(block))
    {
        // Output a brace for every try region that this block opens

        for (EHblkDsc* const HBtab : EHClauses(this))
        {
            if (HBtab->ebdTryBeg == block)
            {
                cnt += 6;
                printf("try { ");
                /* brace matching editor workaround to compensate for the preceding line: } */
            }
        }
    }

    for (EHblkDsc* const HBtab : EHClauses(this))
    {
        if (HBtab->ebdTryLast == block)
        {
            cnt += 2;
            /* brace matching editor workaround to compensate for the following line: { */
            printf("} ");
        }
        if (HBtab->ebdHndLast == block)
        {
            cnt += 2;
            /* brace matching editor workaround to compensate for the following line: { */
            printf("} ");
        }
        if (HBtab->HasFilter() && block->NextIs(HBtab->ebdHndBeg))
        {
            cnt += 2;
            /* brace matching editor workaround to compensate for the following line: { */
            printf("} ");
        }
    }

    while (cnt < 12)
    {
        cnt++;
        printf(" ");
    }

    //
    // Display block flags
    //

    block->dspFlags();

    // Display OSR info
    //
    if (opts.IsOSR())
    {
        if (block == fgEntryBB)
        {
            printf(" original-entry");
        }
        if (block == fgOSREntryBB)
        {
            printf(" osr-entry");
        }
    }

    // Indicate if it's the merged return block.
    if (block == genReturnBB)
    {
        printf(" merged-return");
    }

    printf("\n");
}

/****************************************************************************
    Dump blocks from firstBlock to lastBlock.
*/

void Compiler::fgDispBasicBlocks(BasicBlock* firstBlock, BasicBlock* lastBlock, bool dumpTrees)
{
    // Build vector of blocks in order.
    //
    if (fgBBOrder == nullptr)
    {
        CompAllocator allocator = getAllocator(CMK_DebugOnly);
        fgBBOrder               = new (allocator) jitstd::vector<BasicBlock*>(allocator);
    }

    fgBBOrder->reserve(fgBBcount);
    fgBBOrder->clear();

    int ibcColWidth = 0;

    for (BasicBlock* block = firstBlock; block != nullptr; block = block->Next())
    {
        if (block->hasProfileWeight())
        {
            int thisIbcWidth = CountDigits(block->bbWeight);
            ibcColWidth      = max(ibcColWidth, thisIbcWidth);
        }

        fgBBOrder->push_back(block);

        if (block == lastBlock)
        {
            break;
        }
    }

    if (ibcColWidth > 0)
    {
        ibcColWidth = max(ibcColWidth, 3) + 1; // + 1 for the leading space
    }

    bool inDefaultOrder = true;

    struct fgBBNumCmp
    {
        bool operator()(const BasicBlock* bb1, const BasicBlock* bb2)
        {
            return bb1->bbNum < bb2->bbNum;
        }
    };

    struct fgBBIDCmp
    {
        bool operator()(const BasicBlock* bb1, const BasicBlock* bb2)
        {
            return bb1->bbID < bb2->bbID;
        }
    };

    // Optionally sort
    //
    if (JitConfig.JitDumpFgBlockOrder() == 1)
    {
        jitstd::sort(fgBBOrder->begin(), fgBBOrder->end(), fgBBNumCmp());
        inDefaultOrder = false;
    }
    else if (JitConfig.JitDumpFgBlockOrder() == 2)
    {
        jitstd::sort(fgBBOrder->begin(), fgBBOrder->end(), fgBBIDCmp());
        inDefaultOrder = false;
    }

    unsigned bbNumMax         = fgBBNumMax;
    int      maxBlockNumWidth = CountDigits(bbNumMax);
    maxBlockNumWidth          = max(maxBlockNumWidth, 2);
    int padWidth              = maxBlockNumWidth - 2; // Account for functions with a large number of blocks.

    const bool printEdgeLikelihoods = true; // TODO: parameterize?

    // Edge likelihoods are printed as "(0.123)", so take 7 characters maxmimum.
    int edgeLikelihoodsWidth = printEdgeLikelihoods ? 7 : 0;

    // Calculate the field width allocated for the block target. The field width is allocated to allow for two blocks
    // for BBJ_COND. It does not include any extra space for variable-sized BBJ_EHFINALLYRET and BBJ_SWITCH.
    int blockTargetFieldWidth = 3 /* "-> " */ + 2 /* BB */ + maxBlockNumWidth + edgeLikelihoodsWidth + 1 /* comma */ +
                                2 /* BB */ + maxBlockNumWidth + edgeLikelihoodsWidth + 1 /* space */ +
                                8 /* kind: "(xxxxxx)" */;

    // clang-format off

    printf("\n");
    printf("------%*s-------------------------------------%*s--------------------------%*s--------------------------\n",
        padWidth, "------------", //
        ibcColWidth, "------------", //
        blockTargetFieldWidth, "----------------------------------------------"); //
    printf("BBnum %*sBBid ref try hnd %s     weight  %*s%s [IL range]   [jump]%*s [EH region]        [flags]\n",
        padWidth, "",
        (fgPredsComputed        ? "preds      "
                                : "           "),
        ((ibcColWidth > 0) ? ibcColWidth - 3 : 0), "",  // Subtract 3 for the width of "IBC", printed next.
        ((ibcColWidth > 0)      ? "IBC"
                                : ""),
        blockTargetFieldWidth - 8 /* "   [jump]" */, ""
        );
    printf("------%*s-------------------------------------%*s--------------------------%*s--------------------------\n",
        padWidth, "------------", //
        ibcColWidth, "------------", //
        blockTargetFieldWidth, "----------------------------------------------"); //

    // clang-format on

    for (auto block_iter = fgBBOrder->begin(), block_iter_end = fgBBOrder->end(); block_iter != block_iter_end;
         ++block_iter)
    {
        BasicBlock* block           = *block_iter;
        BasicBlock* nextBlock       = nullptr;
        auto        block_iter_next = block_iter + 1;
        if (block_iter_next != block_iter_end)
        {
            nextBlock = *block_iter_next;
        }

        // First, do some checking on the bbPrev links
        if (!block->IsFirst())
        {
            if (!block->Prev()->NextIs(block))
            {
                printf("bad prev link\n");
            }
        }
        else if (block != fgFirstBB)
        {
            printf("bad prev link!\n");
        }

        if (inDefaultOrder && block->IsFirstColdBlock(this))
        {
            printf("~~~~~~%*s~~~~~~~~~~~~~~~~~~~~~~~~~~~~~~~~~~~~~%*s~~~~~~~~~~~~~~~~~~~~~~~~~~%*s~~~~~~~~~~"
                   "~~~~~~~~~~~~~~~~\n",
                   padWidth, "~~~~~~~~~~~~",                                                 //
                   ibcColWidth, "~~~~~~~~~~~~",                                              //
                   blockTargetFieldWidth, "~~~~~~~~~~~~~~~~~~~~~~~~~~~~~~~~~~~~~~~~~~~~~~"); //
        }

        if (inDefaultOrder && (block == fgFirstFuncletBB))
        {
            printf("++++++%*s+++++++++++++++++++++++++++++++++++++%*s++++++++++++++++++++++++++%*s++++++++++"
                   "++++++++++++++++ funclets follow\n",
                   padWidth, "++++++++++++",                                                 //
                   ibcColWidth, "++++++++++++",                                              //
                   blockTargetFieldWidth, "++++++++++++++++++++++++++++++++++++++++++++++"); //
        }

        fgTableDispBasicBlock(block, nextBlock, printEdgeLikelihoods, blockTargetFieldWidth, ibcColWidth);

        if (block == lastBlock)
        {
            break;
        }
    }

    printf("------%*s-------------------------------------%*s--------------------------%*s------------------"
           "--------\n",
           padWidth, "------------",                                                 //
           ibcColWidth, "------------",                                              //
           blockTargetFieldWidth, "----------------------------------------------"); //

    if (dumpTrees)
    {
        for (BasicBlock* block : *fgBBOrder)
        {
            fgDumpBlock(block);
        }
        printf("\n-----------------------------------------------------------------------------------------------------"
               "--------------\n");
    }
}

/*****************************************************************************/

void Compiler::fgDispBasicBlocks(bool dumpTrees)
{
    fgDispBasicBlocks(fgFirstBB, nullptr, dumpTrees);
}

//------------------------------------------------------------------------
// fgDumpStmtTree: dump the statement and the basic block number.
//
// Arguments:
//    block - the basic block that contains the statement to dump.
//    stmt  - the statement to dump.
//
void Compiler::fgDumpStmtTree(const BasicBlock* block, Statement* stmt)
{
    printf("\n***** %s\n", block->dspToString());
    gtDispStmt(stmt);
}

//------------------------------------------------------------------------
// Compiler::fgDumpBlock: dumps the contents of the given block to stdout.
//
// Arguments:
//    block - The block to dump.
//
void Compiler::fgDumpBlock(BasicBlock* block)
{
    printf("\n------------ ");
    block->dspBlockHeader(this);

    if (fgSsaValid)
    {
        fgDumpBlockMemorySsaIn(block);
    }

    if (!block->IsLIR())
    {
        for (Statement* const stmt : block->Statements())
        {
            fgDumpStmtTree(block, stmt);
        }
    }
    else
    {
        gtDispRange(LIR::AsRange(block));
    }

    if (fgSsaValid)
    {
        printf("\n");
        fgDumpBlockMemorySsaOut(block);
    }
}

//------------------------------------------------------------------------
// fgDumpTrees: dumps the trees for every block in a range of blocks.
//
// Arguments:
//    firstBlock - The first block to dump.
//    lastBlock  - The last block to dump.
//
void Compiler::fgDumpTrees(BasicBlock* firstBlock, BasicBlock* lastBlock)
{
    // Note that typically we have already called fgDispBasicBlocks()
    // so we don't need to print the preds and succs again here.
    for (BasicBlock* block = firstBlock; block != nullptr; block = block->Next())
    {
        fgDumpBlock(block);

        if (block == lastBlock)
        {
            break;
        }
    }
    printf("\n---------------------------------------------------------------------------------------------------------"
           "----------\n");
}

//------------------------------------------------------------------------
// fgDumpBlockMemorySsaIn: Dump memory state SSAs incoming to a block.
//
// Arguments:
//    block - The block
//
void Compiler::fgDumpBlockMemorySsaIn(BasicBlock* block)
{
    for (MemoryKind memoryKind : allMemoryKinds())
    {
        if (byrefStatesMatchGcHeapStates)
        {
            printf("SSA MEM: %s, %s", memoryKindNames[ByrefExposed], memoryKindNames[GcHeap]);
        }
        else
        {
            printf("SSA MEM: %s", memoryKindNames[memoryKind]);
        }

        if (block->bbMemorySsaPhiFunc[memoryKind] == nullptr)
        {
            printf(" = m:%u\n", block->bbMemorySsaNumIn[memoryKind]);
        }
        else if (block->bbMemorySsaPhiFunc[memoryKind] == BasicBlock::EmptyMemoryPhiDef)
        {
            printf(" = phi([not filled])\n");
        }
        else
        {
            printf(" = phi(");
            BasicBlock::MemoryPhiArg* phiArgs = block->bbMemorySsaPhiFunc[memoryKind];
            const char*               sep     = "";
            for (BasicBlock::MemoryPhiArg* arg = block->bbMemorySsaPhiFunc[memoryKind]; arg != nullptr;
                 arg                           = arg->m_nextArg)
            {
                printf("%sm:%u", sep, arg->GetSsaNum());
                sep = ", ";
            }
            printf(")\n");
        }

        if (byrefStatesMatchGcHeapStates)
        {
            break;
        }
    }
}

//------------------------------------------------------------------------
// fgDumpBlockMemorySsaOut: Dump memory state SSAs outgoing from a block.
//
// Arguments:
//    block - The block
//
void Compiler::fgDumpBlockMemorySsaOut(BasicBlock* block)
{
    for (MemoryKind memoryKind : allMemoryKinds())
    {
        if (byrefStatesMatchGcHeapStates)
        {
            printf("SSA MEM: %s, %s", memoryKindNames[ByrefExposed], memoryKindNames[GcHeap]);
        }
        else
        {
            printf("SSA MEM: %s", memoryKindNames[memoryKind]);
        }

        printf(" = m:%u\n", block->bbMemorySsaNumOut[memoryKind]);

        if (byrefStatesMatchGcHeapStates)
        {
            break;
        }
    }
}

/*****************************************************************************
 * Try to create as many candidates for GTF_MUL_64RSLT as possible.
 * We convert 'intOp1*intOp2' into 'int(long(nop(intOp1))*long(intOp2))'.
 */

/* static */
Compiler::fgWalkResult Compiler::fgStress64RsltMulCB(GenTree** pTree, fgWalkData* data)
{
    GenTree*  tree  = *pTree;
    Compiler* pComp = data->compiler;

    if (tree->gtOper != GT_MUL || tree->gtType != TYP_INT || (tree->gtOverflow()))
    {
        return WALK_CONTINUE;
    }

    JITDUMP("STRESS_64RSLT_MUL before:\n")
    DISPTREE(tree)

    tree->AsOp()->gtOp1 = pComp->gtNewCastNode(TYP_LONG, tree->gtGetOp1(), false, TYP_LONG);
    tree->AsOp()->gtOp2 = pComp->gtNewCastNode(TYP_LONG, tree->gtGetOp2(), false, TYP_LONG);
    tree->gtType        = TYP_LONG;
    *pTree              = pComp->gtNewCastNode(TYP_INT, tree, false, TYP_INT);

    // To ensure optNarrowTree() doesn't fold back to the original tree.
    tree->gtGetOp1()->gtDebugFlags |= GTF_DEBUG_CAST_DONT_FOLD;
    tree->gtGetOp2()->gtDebugFlags |= GTF_DEBUG_CAST_DONT_FOLD;

    JITDUMP("STRESS_64RSLT_MUL after:\n")
    DISPTREE(*pTree)

    return WALK_SKIP_SUBTREES;
}

void Compiler::fgStress64RsltMul()
{
    if (!compStressCompile(STRESS_64RSLT_MUL, 20))
    {
        return;
    }

    fgWalkAllTreesPre(fgStress64RsltMulCB, (void*)this);
}

// BBPredsChecker checks jumps from the block's predecessors to the block.
class BBPredsChecker
{
public:
    BBPredsChecker(Compiler* compiler)
        : comp(compiler)
    {
    }

    unsigned CheckBBPreds(BasicBlock* block, unsigned curTraversalStamp);

private:
    bool CheckEhTryDsc(BasicBlock* block, BasicBlock* blockPred, EHblkDsc* ehTryDsc);
    bool CheckEhHndDsc(BasicBlock* block, BasicBlock* blockPred, EHblkDsc* ehHndlDsc);
    bool CheckJump(BasicBlock* blockPred, BasicBlock* block);
    bool CheckEHFinallyRet(BasicBlock* blockPred, BasicBlock* block);

private:
    Compiler* comp;
};

//------------------------------------------------------------------------
// CheckBBPreds: Check basic block predecessors list.
//
// Notes:
//   This DEBUG routine checks that all predecessors have the correct traversal stamp
//   and have correct jumps to the block.
//   It calculates the number of incoming edges from the internal block,
//   i.e. it does not count the global incoming edge for the first block.
//
// Arguments:
//   block - the block to process;
//   curTraversalStamp - current traversal stamp to distinguish different iterations.
//
// Return value:
//   the number of incoming edges for the block.
unsigned BBPredsChecker::CheckBBPreds(BasicBlock* block, unsigned curTraversalStamp)
{
    if (!comp->fgPredsComputed)
    {
        assert(block->bbPreds == nullptr);
        return 0;
    }

    unsigned blockRefs = 0;
    for (FlowEdge* const pred : block->PredEdges())
    {
        blockRefs += pred->getDupCount();

        BasicBlock* blockPred = pred->getSourceBlock();

        // Make sure this pred is part of the BB list.
        assert(blockPred->bbTraversalStamp == curTraversalStamp);

        EHblkDsc* ehTryDsc = comp->ehGetBlockTryDsc(block);
        if (ehTryDsc != nullptr)
        {
            assert(CheckEhTryDsc(block, blockPred, ehTryDsc));
        }

        EHblkDsc* ehHndDsc = comp->ehGetBlockHndDsc(block);
        if (ehHndDsc != nullptr)
        {
            assert(CheckEhHndDsc(block, blockPred, ehHndDsc));
        }

        assert(CheckJump(blockPred, block));

        // Make sure the pred edge's destination block is correct
        //
        assert(pred->getDestinationBlock() == block);
    }

    // Make sure preds are in increasing BBnum order
    //
    assert(block->checkPredListOrder());

    return blockRefs;
}

bool BBPredsChecker::CheckEhTryDsc(BasicBlock* block, BasicBlock* blockPred, EHblkDsc* ehTryDsc)
{
    // You can jump to the start of a try
    if (ehTryDsc->ebdTryBeg == block)
    {
        return true;
    }

    // You can jump within the same try region
    if (comp->bbInTryRegions(block->getTryIndex(), blockPred))
    {
        return true;
    }

    // The catch block can jump back into the middle of the try
    if (comp->bbInCatchHandlerRegions(block, blockPred))
    {
        return true;
    }

    // The end of a finally region is a BBJ_EHFINALLYRET block (during importing, BBJ_LEAVE) which
    // is marked as "returning" to the BBJ_CALLFINALLYRET block following the BBJ_CALLFINALLY
    // block that does a local call to the finally. This BBJ_CALLFINALLYRET is within
    // the try region protected by the finally (for x86), but that's ok.
    BasicBlock* prevBlock = block->Prev();
    if (prevBlock->KindIs(BBJ_CALLFINALLY) && block->KindIs(BBJ_CALLFINALLYRET) && blockPred->KindIs(BBJ_EHFINALLYRET))
    {
        return true;
    }

    // If this is an OSR method and we haven't run post-importation cleanup, we may see a branch
    // from fgFirstBB to the middle of a try. Those get fixed during cleanup. Tolerate.
    //
    if (comp->opts.IsOSR() && !comp->compPostImportationCleanupDone && (blockPred == comp->fgFirstBB))
    {
        return true;
    }

    printf("Jump into the middle of try region: " FMT_BB " branches to " FMT_BB "\n", blockPred->bbNum, block->bbNum);
    assert(!"Jump into middle of try region");
    return false;
}

bool BBPredsChecker::CheckEhHndDsc(BasicBlock* block, BasicBlock* blockPred, EHblkDsc* ehHndlDsc)
{
    // You can do a BBJ_EHFINALLYRET or BBJ_EHFILTERRET into a handler region
    if (blockPred->KindIs(BBJ_EHFINALLYRET, BBJ_EHFILTERRET))
    {
        return true;
    }

    // Our try block can call our finally block
    if ((block->bbCatchTyp == BBCT_FINALLY) && blockPred->KindIs(BBJ_CALLFINALLY) &&
        comp->ehCallFinallyInCorrectRegion(blockPred, block->getHndIndex()))
    {
        return true;
    }

    // You can jump within the same handler region
    if (comp->bbInHandlerRegions(block->getHndIndex(), blockPred))
    {
        return true;
    }

    // A filter can jump to the start of the filter handler
    if (ehHndlDsc->HasFilter())
    {
        return true;
    }

    printf("Jump into the middle of handler region: " FMT_BB " branches to " FMT_BB "\n", blockPred->bbNum,
           block->bbNum);
    assert(!"Jump into the middle of handler region");
    return false;
}

bool BBPredsChecker::CheckJump(BasicBlock* blockPred, BasicBlock* block)
{
    switch (blockPred->GetKind())
    {
        case BBJ_COND:
            assert(blockPred->FalseTargetIs(block) || blockPred->TrueTargetIs(block));
            return true;

        case BBJ_ALWAYS:
        case BBJ_CALLFINALLY:
        case BBJ_CALLFINALLYRET:
        case BBJ_EHCATCHRET:
        case BBJ_EHFILTERRET:
            assert(blockPred->TargetIs(block));
            assert(blockPred->GetTargetEdge()->getLikelihood() == 1.0);
            return true;

        case BBJ_EHFINALLYRET:
            assert(CheckEHFinallyRet(blockPred, block));
            return true;

        case BBJ_EHFAULTRET:
        case BBJ_THROW:
        case BBJ_RETURN:
            assert(!"EHFAULTRET, THROW, and RETURN block cannot be in the predecessor list!");
            break;

        case BBJ_SWITCH:
            for (BasicBlock* const bTarget : blockPred->SwitchTargets())
            {
                if (block == bTarget)
                {
                    return true;
                }
            }
            assert(!"SWITCH in the predecessor list with no jump label to BLOCK!");
            break;

        case BBJ_LEAVE:
            // We may see BBJ_LEAVE preds if we haven't done cleanup yet.
            if (!comp->compPostImportationCleanupDone)
            {
                return true;
            }
            assert(!"Unexpected BBJ_LEAVE predecessor");
            break;

        default:
            assert(!"Unexpected bbKind");
            break;
    }
    return false;
}

bool BBPredsChecker::CheckEHFinallyRet(BasicBlock* blockPred, BasicBlock* block)
{
    // If the current block is a successor to a BBJ_EHFINALLYRET (return from finally),
    // then the lexically previous block should be a call to the same finally.
    // Also, `block` should be in the explicit successors list of `blockPred`.
    // Verify all of that.

    bool found = false;
    for (BasicBlock* const succ : blockPred->EHFinallyRetSuccs())
    {
        if (block == succ)
        {
            assert(!found); // we should only find it once
            found = true;
        }
    }
    assert(found && "BBJ_EHFINALLYRET successor not found");

    unsigned    hndIndex = blockPred->getHndIndex();
    EHblkDsc*   ehDsc    = comp->ehGetDsc(hndIndex);
    BasicBlock* finBeg   = ehDsc->ebdHndBeg;

    BasicBlock* firstBlock;
    BasicBlock* lastBlock;
    comp->ehGetCallFinallyBlockRange(hndIndex, &firstBlock, &lastBlock);

    found = false;
    for (BasicBlock* const bcall : comp->Blocks(firstBlock, lastBlock))
    {
        if (bcall->KindIs(BBJ_CALLFINALLY) && bcall->TargetIs(finBeg) && bcall->NextIs(block))
        {
            found = true;
            break;
        }
    }

    if (!found && comp->fgFuncletsCreated)
    {
        // There is no easy way to search just the funclets that were pulled out of
        // the corresponding try body, so instead we search all the funclets, and if
        // we find a potential 'hit' we check if the funclet we're looking at is
        // from the correct try region.

        for (BasicBlock* const bcall : comp->Blocks(comp->fgFirstFuncletBB))
        {
            if (bcall->KindIs(BBJ_CALLFINALLY) && bcall->TargetIs(finBeg) && bcall->NextIs(block) &&
                comp->ehCallFinallyInCorrectRegion(bcall, hndIndex))
            {
                found = true;
                break;
            }
        }
    }

    assert(found && "BBJ_EHFINALLYRET predecessor of block that doesn't follow a BBJ_CALLFINALLY!");
    return found;
}

//------------------------------------------------------------------------------
// fgDebugCheckBBNumIncreasing: Check that the block list bbNum are in increasing order in the bbNext
// traversal. Given a block B1 and its bbNext successor B2, this means `B1->bbNum < B2->bbNum`, but not
// that `B1->bbNum + 1 == B2->bbNum` (which is true after renumbering). This can be used as a precondition
// to a phase that expects this ordering to compare block numbers (say, to look for backwards branches)
// and doesn't want to call fgRenumberBlocks(), to avoid that potential expense.
//
void Compiler::fgDebugCheckBBNumIncreasing()
{
    for (BasicBlock* const block : Blocks())
    {
        assert(block->IsLast() || (block->bbNum < block->Next()->bbNum));
    }
}

// This variable is used to generate "traversal labels": one-time constants with which
// we label basic blocks that are members of the basic block list, in order to have a
// fast, high-probability test for membership in that list.  Type is "volatile" because
// it's incremented with an atomic operation, which wants a volatile type; "long" so that
// wrap-around to 0 (which I think has the highest probability of accidental collision) is
// postponed a *long* time.
static volatile int bbTraverseLabel = 1;

/*****************************************************************************
 *
 * A DEBUG routine to check the consistency of the flowgraph,
 * i.e. bbNum, bbRefs, bbPreds have to be up to date.
 *
 *****************************************************************************/

void Compiler::fgDebugCheckBBlist(bool checkBBNum /* = false */, bool checkBBRefs /* = true  */)
{
    if (verbose)
    {
        JITDUMP("*************** In fgDebugCheckBBlist\n");
    }

    // Don't bother checking a failed inlinee; we may have bailed
    // out in the middle of importation.
    //
    if (compIsForInlining() && compInlineResult->IsFailure())
    {
        JITDUMP("... failed inline attempt, no checking needed\n");
        return;
    }

    fgDebugCheckBlockLinks();
    fgFirstBBisScratch();

    if (fgBBcount > 10000 && expensiveDebugCheckLevel < 1)
    {
        // The basic block checks are too expensive if there are too many blocks,
        // so give up unless we've been told to try hard.
        return;
    }

    bool reachedFirstFunclet = false;
    if (fgFuncletsCreated)
    {
        //
        // Make sure that fgFirstFuncletBB is accurate.
        // It should be the first basic block in a handler region.
        //
        if (fgFirstFuncletBB != nullptr)
        {
            assert(fgFirstFuncletBB->hasHndIndex() == true);
            assert(fgFirstFuncletBB->HasFlag(BBF_FUNCLET_BEG));
        }
    }

    /* Check bbNum, bbRefs and bbPreds */
    // First, pick a traversal stamp, and label all the blocks with it.
    unsigned curTraversalStamp = unsigned(InterlockedIncrement((LONG*)&bbTraverseLabel));
    for (BasicBlock* const block : Blocks())
    {
        block->bbTraversalStamp = curTraversalStamp;
    }

    bool allNodesLinked = (fgNodeThreading == NodeThreading::AllTrees) || (fgNodeThreading == NodeThreading::LIR);

    unsigned numBlocks = 0;
    unsigned maxBBNum  = 0;

    for (BasicBlock* const block : Blocks())
    {
        numBlocks++;

        if (checkBBNum)
        {
            // Check that bbNum is sequential
            assert(block->IsLast() || (block->bbNum + 1 == block->Next()->bbNum));
        }

        maxBBNum = max(maxBBNum, block->bbNum);

        // Check that all the successors have the current traversal stamp. Use the 'Compiler*' version of the
        // iterator, but not for BBJ_SWITCH: we don't want to end up calling GetDescriptorForSwitch(), which will
        // dynamically create the unique switch list.
        if (block->KindIs(BBJ_SWITCH))
        {
            for (BasicBlock* const succBlock : block->Succs())
            {
                assert(succBlock->bbTraversalStamp == curTraversalStamp);
            }

            // Also check the unique successor set, if it exists. Make sure to NOT allocate it if it doesn't exist!
            BlockToSwitchDescMap* switchMap = GetSwitchDescMap(/* createIfNull */ false);
            if (switchMap != nullptr)
            {
                SwitchUniqueSuccSet sd;
                if (switchMap->Lookup(block, &sd))
                {
                    for (unsigned i = 0; i < sd.numDistinctSuccs; i++)
                    {
                        const BasicBlock* const nonDuplicateSucc = sd.nonDuplicates[i]->getDestinationBlock();
                        assert(nonDuplicateSucc != nullptr);
                        assert(nonDuplicateSucc->bbTraversalStamp == curTraversalStamp);
                    }
                }
            }
        }
        else
        {
            for (BasicBlock* const succBlock : block->Succs(this))
            {
                assert(succBlock->bbTraversalStamp == curTraversalStamp);
            }
        }

        // If the block is a BBJ_COND, a BBJ_SWITCH or a
        // lowered GT_SWITCH_TABLE node then make sure it
        // ends with a conditional jump or a GT_SWITCH
        //
        // This may not be true for unimported blocks, if
        // we haven't run post-importation cleanup yet.
        //
        if (compPostImportationCleanupDone || block->HasFlag(BBF_IMPORTED))
        {
            if (block->KindIs(BBJ_COND))
            {
                assert((!allNodesLinked || (block->lastNode()->gtNext == nullptr)) &&
                       block->lastNode()->OperIsConditionalJump());
            }
            else if (block->KindIs(BBJ_SWITCH))
            {
                assert((!allNodesLinked || (block->lastNode()->gtNext == nullptr)) &&
                       (block->lastNode()->gtOper == GT_SWITCH || block->lastNode()->gtOper == GT_SWITCH_TABLE));
            }
        }

        if (block->bbCatchTyp == BBCT_FILTER)
        {
            // A filter has no predecessors
            assert(block->bbPreds == nullptr);
        }

        if (fgFuncletsCreated)
        {
            //
            // There should be no handler blocks until
            // we get to the fgFirstFuncletBB block,
            // then every block should be a handler block
            //
            if (!reachedFirstFunclet)
            {
                if (block == fgFirstFuncletBB)
                {
                    assert(block->hasHndIndex() == true);
                    reachedFirstFunclet = true;
                }
                else
                {
                    assert(block->hasHndIndex() == false);
                }
            }
            else // reachedFirstFunclet
            {
                assert(block->hasHndIndex() == true);
            }
        }

        if (checkBBRefs)
        {
            assert(fgPredsComputed);
        }

        BBPredsChecker checker(this);
        unsigned       blockRefs = checker.CheckBBPreds(block, curTraversalStamp);

        // First basic block has an additional global incoming edge.
        if (block == fgFirstBB)
        {
            blockRefs += 1;
        }

        // Under OSR, if we also are keeping the original method entry around
        // via artifical ref counts, account for those.
        //
        if (opts.IsOSR() && (block == fgEntryBB))
        {
            blockRefs += fgEntryBBExtraRefs;
        }

        /* Check the bbRefs */
        if (checkBBRefs)
        {
            if (block->bbRefs != blockRefs)
            {
                // Check to see if this block is the beginning of a filter or a handler and adjust the ref count
                // appropriately.
                for (EHblkDsc* const HBtab : EHClauses(this))
                {
                    if (HBtab->ebdHndBeg == block)
                    {
                        blockRefs++;
                    }
                    if (HBtab->HasFilter() && (HBtab->ebdFilter == block))
                    {
                        blockRefs++;
                    }
                }
            }

            assert(block->bbRefs == blockRefs);
        }

        /* Check that BBF_HAS_HANDLER is valid bbTryIndex */
        if (block->hasTryIndex())
        {
            assert(block->getTryIndex() < compHndBBtabCount);
        }

        // Blocks with these jump kinds must have non-null jump targets
        if (block->HasTarget())
        {
            assert(block->HasInitializedTarget());
        }

        // A branch or fall-through to a BBJ_CALLFINALLY block must come from the `try` region associated
        // with the finally block the BBJ_CALLFINALLY is targeting. There is one special case: if the
        // BBJ_CALLFINALLY is the first block of a `try`, then its predecessor can be outside the `try`:
        // either a branch or fall-through to the first block.
        //
        // Note that this IR condition is a choice. It naturally occurs when importing EH constructs.
        // This condition prevents flow optimizations from skipping blocks in a `try` and branching
        // directly to the BBJ_CALLFINALLY. Relaxing this constraint would require careful thinking about
        // the implications, such as data flow optimizations.
        //
        // Don't depend on predecessors list for the check.
        for (BasicBlock* const succBlock : block->Succs())
        {
            if (succBlock->KindIs(BBJ_CALLFINALLY))
            {
                BasicBlock* finallyBlock = succBlock->GetTarget();
                assert(finallyBlock->hasHndIndex());
                unsigned finallyIndex = finallyBlock->getHndIndex();

                // Now make sure the block branching to the BBJ_CALLFINALLY is in the correct region. The branch
                // to the BBJ_CALLFINALLY can come from the try region of the finally block, or from a more nested
                // try region, e.g.:
                //    try {
                //        try {
                //            LEAVE L_OUTER; // this becomes a branch to a BBJ_CALLFINALLY in an outer try region
                //                           // (in the UsesCallFinallyThunks case)
                //        } catch {
                //        }
                //    } finally {
                //    }
                //    L_OUTER:
                //
                EHblkDsc* ehDsc = ehGetDsc(finallyIndex);
                if (ehDsc->ebdTryBeg == succBlock)
                {
                    // The BBJ_CALLFINALLY is the first block of it's `try` region. Don't check the predecessor.
                    // Note that this case won't occur in the UsesCallFinallyThunks case, since the
                    // BBJ_CALLFINALLY in that case won't exist in the `try` region of the `finallyIndex`.
                }
                else
                {
                    assert(bbInTryRegions(finallyIndex, block));
                }
            }
        }

        /* Check if BBF_RUN_RARELY is set that we have bbWeight of zero */
        if (block->isRunRarely())
        {
            assert(block->bbWeight == BB_ZERO_WEIGHT);
        }
        else
        {
            assert(block->bbWeight > BB_ZERO_WEIGHT);
        }
    }

    assert(fgBBcount == numBlocks);
    assert(fgBBNumMax >= maxBBNum);

    // Make sure the one return BB is not changed.
    if (genReturnBB != nullptr)
    {
        assert(genReturnBB->GetFirstLIRNode() != nullptr || genReturnBB->bbStmtList != nullptr);
        assert(genReturnBB->KindIs(BBJ_RETURN));
    }

    // Ensure that all throw helper blocks are currently in the block list.
    for (Compiler::AddCodeDsc* add = fgAddCodeList; add != nullptr; add = add->acdNext)
    {
        if (add->acdUsed)
        {
            assert(add->acdDstBlk->bbTraversalStamp == curTraversalStamp);
        }
    }

    // If this is an inlinee, we're done checking.
    if (compIsForInlining())
    {
        return;
    }

    // The general encoder/decoder (currently) only reports "this" as a generics context as a stack location,
    // so we mark info.compThisArg as lvAddrTaken to ensure that it is not enregistered. Otherwise, it should
    // not be address-taken.  This variable determines if the address-taken-ness of "thisArg" is "OK".
    bool copiedForGenericsCtxt;
#ifndef JIT32_GCENCODER
    copiedForGenericsCtxt = ((info.compMethodInfo->options & CORINFO_GENERICS_CTXT_FROM_THIS) != 0);
#else  // JIT32_GCENCODER
    copiedForGenericsCtxt = false;
#endif // JIT32_GCENCODER

    // This if only in support of the noway_asserts it contains.
    if (info.compIsStatic)
    {
        // For static method, should have never grabbed the temp.
        assert(lvaArg0Var == BAD_VAR_NUM);
    }
    else
    {
        // For instance method:
        assert(info.compThisArg != BAD_VAR_NUM);
        bool compThisArgAddrExposedOK = !lvaTable[info.compThisArg].IsAddressExposed();

#ifndef JIT32_GCENCODER
        compThisArgAddrExposedOK = compThisArgAddrExposedOK || copiedForGenericsCtxt;
#endif // !JIT32_GCENCODER

        // Should never expose the address of arg 0 or write to arg 0.
        // In addition, lvArg0Var should remain 0 if arg0 is not
        // written to or address-exposed.
        assert(compThisArgAddrExposedOK && !lvaTable[info.compThisArg].lvHasILStoreOp &&
               (lvaArg0Var == info.compThisArg ||
                (lvaArg0Var != info.compThisArg && (lvaTable[lvaArg0Var].IsAddressExposed() ||
                                                    lvaTable[lvaArg0Var].lvHasILStoreOp || copiedForGenericsCtxt))));
    }
}

//------------------------------------------------------------------------
// fgDebugCheckTypes: Validate node types used in the given tree
//
// Arguments:
//    tree - the tree to (recursively) check types for
//
void Compiler::fgDebugCheckTypes(GenTree* tree)
{
    struct NodeTypeValidator : GenTreeVisitor<NodeTypeValidator>
    {
        enum
        {
            DoPostOrder = true,
        };

        NodeTypeValidator(Compiler* comp)
            : GenTreeVisitor(comp)
        {
        }

        fgWalkResult PostOrderVisit(GenTree** use, GenTree* user) const
        {
            GenTree* node = *use;

            // Validate types of nodes in the IR:
            //
            // * TYP_ULONG and TYP_UINT are not legal.
            // * Small types are only legal for the following nodes:
            //    * All kinds of indirections including GT_NULLCHECK
            //    * All kinds of locals
            //    * GT_COMMA wrapped around any of the above.
            //
            if (node->TypeIs(TYP_ULONG, TYP_UINT))
            {
                m_compiler->gtDispTree(node);
                assert(!"TYP_ULONG and TYP_UINT are not legal in IR");
            }

            if (node->OperIs(GT_NOP))
            {
                assert(node->TypeIs(TYP_VOID) && "GT_NOP should be TYP_VOID.");
            }

            if (varTypeIsSmall(node))
            {
                if (node->OperIs(GT_COMMA))
                {
                    // TODO: it's only allowed if its underlying effective node is also a small type.
                    return WALK_CONTINUE;
                }

                if (node->OperIsIndir() || node->OperIs(GT_NULLCHECK) || node->IsPhiNode() || node->IsAnyLocal())
                {
                    return WALK_CONTINUE;
                }

                m_compiler->gtDispTree(node);
                assert(!"Unexpected small type in IR");
            }

            // TODO: validate types in GT_CAST nodes.
            // Validate mismatched types in binopt's arguments, etc.
            //
            return WALK_CONTINUE;
        }
    };

    NodeTypeValidator walker(this);
    walker.WalkTree(&tree, nullptr);
}

//------------------------------------------------------------------------
// fgDebugCheckFlags: Validate various invariants related to the propagation
//                    and setting of tree, block, and method flags
//
// Arguments:
//    tree - the tree to (recursively) check the flags for
//    block - basic block containing the tree
//
void Compiler::fgDebugCheckFlags(GenTree* tree, BasicBlock* block)
{
    GenTreeFlags actualFlags   = tree->gtFlags & GTF_ALL_EFFECT;
    GenTreeFlags expectedFlags = GTF_EMPTY;

    if (tree->OperMayThrow(this))
    {
        expectedFlags |= GTF_EXCEPT;
    }

    if (tree->OperRequiresAsgFlag())
    {
        expectedFlags |= GTF_ASG;
    }

    if (tree->OperRequiresCallFlag(this))
    {
        expectedFlags |= GTF_CALL;
    }

    if ((tree->gtFlags & GTF_REVERSE_OPS) != 0)
    {
        assert(tree->OperSupportsReverseOpEvalOrder(this));
    }

    GenTree* op1 = tree->OperIsSimple() ? tree->gtGetOp1() : nullptr;

    switch (tree->OperGet())
    {
        case GT_STORE_LCL_VAR:
        case GT_STORE_LCL_FLD:
            assert((tree->gtFlags & GTF_VAR_DEF) != 0);
            assert(((tree->gtFlags & GTF_VAR_USEASG) != 0) == tree->IsPartialLclFld(this));
            break;

        case GT_CATCH_ARG:
            expectedFlags |= GTF_ORDER_SIDEEFF;
            break;

        case GT_MEMORYBARRIER:
            expectedFlags |= (GTF_GLOB_REF | GTF_ASG);
            break;

        case GT_QMARK:
            assert(!op1->CanCSE());
            assert(op1->OperIsCompare() || op1->IsIntegralConst(0) || op1->IsIntegralConst(1));
            break;

        case GT_IND:
            // Do we have a constant integer address as op1 that is also a handle?
            if (op1->IsIconHandle())
            {
                if ((tree->gtFlags & GTF_IND_INVARIANT) != 0)
                {
                    actualFlags |= GTF_IND_INVARIANT;
                }
                if ((tree->gtFlags & GTF_IND_NONFAULTING) != 0)
                {
                    actualFlags |= GTF_IND_NONFAULTING;
                }

                GenTreeFlags handleKind = op1->GetIconHandleFlag();

                // Some of these aren't handles to invariant data...
                if (GenTree::HandleKindDataIsInvariant(handleKind) && (handleKind != GTF_ICON_FTN_ADDR))
                {
                    expectedFlags |= GTF_IND_INVARIANT;
                }
                else
                {
                    // For statics, we expect the GTF_GLOB_REF to be set. However, we currently
                    // fail to set it in a number of situations, and so this check is disabled.
                    // TODO: enable checking of GTF_GLOB_REF.
                    // expectedFlags |= GTF_GLOB_REF;
                }

                // Currently we expect all indirections with constant addresses to be nonfaulting.
                expectedFlags |= GTF_IND_NONFAULTING;
            }

            assert(((tree->gtFlags & GTF_IND_TGT_NOT_HEAP) == 0) || ((tree->gtFlags & GTF_IND_TGT_HEAP) == 0));
            break;

        case GT_CALL:
        {
            GenTreeCall* const call = tree->AsCall();

            // Before global morph, if there are recursive tail calls, we should have
            // set the associated block and method flags.
            //
            if (!fgGlobalMorphDone && call->CanTailCall() && gtIsRecursiveCall(call))
            {
                assert(doesMethodHaveRecursiveTailcall());
                assert(block->HasFlag(BBF_RECURSIVE_TAILCALL));
            }
        }
        break;

        case GT_CMPXCHG:
            expectedFlags |= (GTF_GLOB_REF | GTF_ASG);
            break;

#if defined(FEATURE_HW_INTRINSICS)
        case GT_HWINTRINSIC:
        {
            GenTreeHWIntrinsic* hwintrinsic = tree->AsHWIntrinsic();
            NamedIntrinsic      intrinsicId = hwintrinsic->GetHWIntrinsicId();

            if (hwintrinsic->OperIsMemoryLoad())
            {
                assert(tree->OperMayThrow(this));
                expectedFlags |= GTF_GLOB_REF;
            }
            else if (hwintrinsic->OperIsMemoryStore())
            {
                assert(tree->OperRequiresAsgFlag());
                assert(tree->OperMayThrow(this));
                expectedFlags |= GTF_GLOB_REF;
            }
            else if (HWIntrinsicInfo::HasSpecialSideEffect(intrinsicId))
            {
                switch (intrinsicId)
                {
#if defined(TARGET_XARCH)
                    case NI_SSE_StoreFence:
                    case NI_SSE2_LoadFence:
                    case NI_SSE2_MemoryFence:
                    case NI_X86Serialize_Serialize:
                    {
                        assert(tree->OperRequiresAsgFlag());
                        expectedFlags |= GTF_GLOB_REF;
                        break;
                    }

                    case NI_X86Base_Pause:
                    case NI_SSE_Prefetch0:
                    case NI_SSE_Prefetch1:
                    case NI_SSE_Prefetch2:
                    case NI_SSE_PrefetchNonTemporal:
                    {
                        assert(tree->OperRequiresCallFlag(this));
                        expectedFlags |= GTF_GLOB_REF;
                        break;
                    }
#endif // TARGET_XARCH

#if defined(TARGET_ARM64)
                    case NI_ArmBase_Yield:
<<<<<<< HEAD
                    case NI_Sve_GatherVectorFirstFaulting:
                    case NI_Sve_LoadVectorFirstFaulting:
                    case NI_Sve_SetFfr:
=======
                    case NI_Sve_PrefetchBytes:
                    case NI_Sve_PrefetchInt16:
                    case NI_Sve_PrefetchInt32:
                    case NI_Sve_PrefetchInt64:
                    case NI_Sve_GatherPrefetch16Bit:
                    case NI_Sve_GatherPrefetch32Bit:
                    case NI_Sve_GatherPrefetch64Bit:
                    case NI_Sve_GatherPrefetch8Bit:
>>>>>>> 8181785b
                    {
                        assert(tree->OperRequiresCallFlag(this));
                        expectedFlags |= GTF_GLOB_REF;
                        break;
                    }
#endif // TARGET_ARM64

                    default:
                    {
                        assert(!"Unhandled HWIntrinsic with special side effect");
                        break;
                    }
                }
            }

            break;
        }
#endif // FEATURE_HW_INTRINSICS

        default:
            break;
    }

    tree->VisitOperands([&](GenTree* operand) -> GenTree::VisitResult {
        fgDebugCheckFlags(operand, block);
        expectedFlags |= (operand->gtFlags & GTF_ALL_EFFECT);

        return GenTree::VisitResult::Continue;
    });

    fgDebugCheckFlagsHelper(tree, actualFlags, expectedFlags);
}

//------------------------------------------------------------------------------
// fgDebugCheckDispFlags: Wrapper function that displays GTF_IND_ flags
// and then calls gtDispFlags to display the rest.
//
// Arguments:
//    tree       - Tree whose flags are being checked
//    dispFlags  - the first argument for gtDispFlags (flags to display),
//                 including GTF_IND_INVARIANT, GTF_IND_NONFAULTING, GTF_IND_NONNULL
//    debugFlags - the second argument to gtDispFlags
//
void Compiler::fgDebugCheckDispFlags(GenTree* tree, GenTreeFlags dispFlags, GenTreeDebugFlags debugFlags)
{
    if (tree->OperGet() == GT_IND)
    {
        printf("%c", (dispFlags & GTF_IND_INVARIANT) ? '#' : '-');
        printf("%c", (dispFlags & GTF_IND_NONFAULTING) ? 'n' : '-');
        printf("%c", (dispFlags & GTF_IND_NONNULL) ? '@' : '-');
    }
    GenTree::gtDispFlags(dispFlags, debugFlags);
}

//------------------------------------------------------------------------------
// fgDebugCheckFlagsHelper : Check if all bits that are set in chkFlags are also set in treeFlags.
//
// Arguments:
//    tree          - Tree whose flags are being checked
//    actualFlags   - Actual flags on the tree
//    expectedFlags - Expected flags
//
void Compiler::fgDebugCheckFlagsHelper(GenTree* tree, GenTreeFlags actualFlags, GenTreeFlags expectedFlags)
{
    if (expectedFlags & ~actualFlags)
    {
        // Print the tree so we can see it in the log.
        printf("Missing flags on tree [%06d]: ", dspTreeID(tree));
        Compiler::fgDebugCheckDispFlags(tree, expectedFlags & ~actualFlags, GTF_DEBUG_NONE);
        printf("\n");
        gtDispTree(tree);

        noway_assert(!"Missing flags on tree");

        // Print the tree again so we can see it right after we hook up the debugger.
        printf("Missing flags on tree [%06d]: ", dspTreeID(tree));
        Compiler::fgDebugCheckDispFlags(tree, expectedFlags & ~actualFlags, GTF_DEBUG_NONE);
        printf("\n");
        gtDispTree(tree);
    }
    else if (actualFlags & ~expectedFlags)
    {
        // We can't/don't consider these flags (GTF_GLOB_REF or GTF_ORDER_SIDEEFF) as being "extra" flags
        //
        GenTreeFlags flagsToCheck = ~GTF_GLOB_REF & ~GTF_ORDER_SIDEEFF;

        if (tree->isIndir() && tree->AsIndir()->Addr()->IsIconHandle(GTF_ICON_FTN_ADDR))
        {
            // IND(ICON_FTN_ADDR) may or may not have GTF_IND_INVARIANT flag.
            flagsToCheck &= ~GTF_IND_INVARIANT;
        }

        if ((actualFlags & ~expectedFlags & flagsToCheck) != 0)
        {
            // Print the tree so we can see it in the log.
            printf("Extra flags on tree [%06d]: ", dspTreeID(tree));
            Compiler::fgDebugCheckDispFlags(tree, actualFlags & ~expectedFlags, GTF_DEBUG_NONE);
            printf("\n");
            gtDispTree(tree);

            noway_assert(!"Extra flags on tree");

            // Print the tree again so we can see it right after we hook up the debugger.
            printf("Extra flags on tree [%06d]: ", dspTreeID(tree));
            Compiler::fgDebugCheckDispFlags(tree, actualFlags & ~expectedFlags, GTF_DEBUG_NONE);
            printf("\n");
            gtDispTree(tree);
        }
    }
}

// DEBUG routine to check correctness of the internal gtNext, gtPrev threading of a statement.
// This threading is only valid when fgStmtListThreaded is true.
// This calls an alternate method for FGOrderLinear.
void Compiler::fgDebugCheckNodeLinks(BasicBlock* block, Statement* stmt)
{
    // LIR blocks are checked using BasicBlock::CheckLIR().
    if (block->IsLIR())
    {
        LIR::AsRange(block).CheckLIR(this);
        // TODO: return?
    }

    assert(fgNodeThreading != NodeThreading::None);

    noway_assert(stmt->GetTreeList());

    // The first node's gtPrev must be nullptr (the gtPrev list is not circular).
    // The last node's gtNext must be nullptr (the gtNext list is not circular). This is tested if the loop below
    // terminates.
    assert(stmt->GetTreeList()->gtPrev == nullptr);

    for (GenTree* tree = stmt->GetTreeList(); tree != nullptr; tree = tree->gtNext)
    {
        if (tree->gtPrev)
        {
            noway_assert(tree->gtPrev->gtNext == tree);
        }
        else
        {
            noway_assert(tree == stmt->GetTreeList());
        }

        if (tree->gtNext)
        {
            noway_assert(tree->gtNext->gtPrev == tree);
        }
        else
        {
            noway_assert(tree == stmt->GetRootNode());
        }

        /* Cross-check gtPrev,gtNext with GetOp() for simple trees */

        GenTree* expectedPrevTree = nullptr;

        if (tree->OperIsLeaf())
        {
            if (tree->gtOper == GT_CATCH_ARG)
            {
                // The GT_CATCH_ARG should always have GTF_ORDER_SIDEEFF set
                noway_assert(tree->gtFlags & GTF_ORDER_SIDEEFF);
                // The GT_CATCH_ARG has to be the first thing evaluated
                noway_assert(stmt == block->FirstNonPhiDef());
                noway_assert(stmt->GetTreeList()->gtOper == GT_CATCH_ARG);
                // The root of the tree should have GTF_ORDER_SIDEEFF set
                noway_assert(stmt->GetRootNode()->gtFlags & GTF_ORDER_SIDEEFF);
            }
        }

        if (tree->OperIsUnary() && tree->AsOp()->gtOp1)
        {
            expectedPrevTree = tree->AsOp()->gtOp1;
        }
        else if (tree->OperIsBinary() && tree->AsOp()->gtOp1)
        {
            switch (tree->gtOper)
            {
                case GT_QMARK:
                    // "then" operand of the GT_COLON (generated second).
                    expectedPrevTree = tree->AsOp()->gtOp2->AsColon()->ThenNode();
                    break;

                case GT_COLON:
                    expectedPrevTree = tree->AsColon()->ElseNode(); // "else" branch result (generated first).
                    break;

                default:
                    if (tree->AsOp()->gtOp2)
                    {
                        if (tree->gtFlags & GTF_REVERSE_OPS)
                        {
                            expectedPrevTree = tree->AsOp()->gtOp1;
                        }
                        else
                        {
                            expectedPrevTree = tree->AsOp()->gtOp2;
                        }
                    }
                    else
                    {
                        expectedPrevTree = tree->AsOp()->gtOp1;
                    }
                    break;
            }
        }

        noway_assert(expectedPrevTree == nullptr ||     // No expectations about the prev node
                     tree->gtPrev == expectedPrevTree); // The "normal" case
    }
}

//------------------------------------------------------------------------------
// fgDebugCheckLinkedLocals: Check the linked list of locals.
//
void Compiler::fgDebugCheckLinkedLocals()
{
    if (fgNodeThreading != NodeThreading::AllLocals)
    {
        return;
    }

    class DebugLocalSequencer : public GenTreeVisitor<DebugLocalSequencer>
    {
        ArrayStack<GenTree*> m_locals;

        bool ShouldLink(GenTree* node)
        {
            return node->OperIsAnyLocal();
        }

    public:
        enum
        {
            DoPostOrder       = true,
            UseExecutionOrder = true,
        };

        DebugLocalSequencer(Compiler* comp)
            : GenTreeVisitor(comp)
            , m_locals(comp->getAllocator(CMK_DebugOnly))
        {
        }

        void Sequence(Statement* stmt)
        {
            m_locals.Reset();
            WalkTree(stmt->GetRootNodePointer(), nullptr);
        }

        ArrayStack<GenTree*>* GetSequence()
        {
            return &m_locals;
        }

        fgWalkResult PostOrderVisit(GenTree** use, GenTree* user)
        {
            GenTree* node = *use;
            if (ShouldLink(node))
            {
                if ((user != nullptr) && user->IsCall() &&
                    (node == m_compiler->gtCallGetDefinedRetBufLclAddr(user->AsCall())))
                {
                }
                else
                {
                    m_locals.Push(node);
                }
            }

            if (node->IsCall())
            {
                GenTree* defined = m_compiler->gtCallGetDefinedRetBufLclAddr(node->AsCall());
                if (defined != nullptr)
                {
                    assert(ShouldLink(defined));
                    m_locals.Push(defined);
                }
            }

            return WALK_CONTINUE;
        }
    };

    DebugLocalSequencer seq(this);
    for (BasicBlock* block : Blocks())
    {
        for (Statement* stmt : block->Statements())
        {
            GenTree* first = stmt->GetTreeList();
            CheckDoublyLinkedList<GenTree, &GenTree::gtPrev, &GenTree::gtNext>(first);

            seq.Sequence(stmt);

            ArrayStack<GenTree*>* expected = seq.GetSequence();

            bool success = true;

            if (expected->Height() > 0)
            {
                success &= (stmt->GetTreeList() == expected->Bottom(0)) && (stmt->GetTreeListEnd() == expected->Top(0));
            }
            else
            {
                success &= (stmt->GetTreeList() == nullptr) && (stmt->GetTreeListEnd() == nullptr);
            }

            int nodeIndex = 0;
            for (GenTree* cur = first; cur != nullptr; cur = cur->gtNext)
            {
                success &= cur->OperIsAnyLocal();
                success &= (nodeIndex < expected->Height()) && (cur == expected->Bottom(nodeIndex));
                nodeIndex++;
            }

            success &= nodeIndex == expected->Height();

            if (!success && verbose)
            {
                printf("Locals are improperly linked in the following statement:\n");
                DISPSTMT(stmt);

                printf("\nExpected:\n");
                const char* pref = "  ";
                for (int i = 0; i < expected->Height(); i++)
                {
                    printf("%s[%06u]", pref, dspTreeID(expected->Bottom(i)));
                    pref = " -> ";
                }

                printf("\n\nActual:\n");
                pref = "  ";
                for (GenTree* cur = first; cur != nullptr; cur = cur->gtNext)
                {
                    printf("%s[%06u]", pref, dspTreeID(cur));
                    pref = " -> ";
                }

                printf("\n");
            }

            assert(success && "Locals are improperly linked!");
        }
    }
}

/*****************************************************************************
 *
 * A DEBUG routine to check the correctness of the links between statements
 * and ordinary nodes within a statement.
 *
 ****************************************************************************/

void Compiler::fgDebugCheckLinks(bool morphTrees)
{
    // This used to be only on for stress, and there was a comment stating that
    // it was "quite an expensive operation" but I did not find that to be true.
    // Set DO_SANITY_DEBUG_CHECKS to false to revert to that behavior.
    const bool DO_SANITY_DEBUG_CHECKS = true;

    if (!DO_SANITY_DEBUG_CHECKS && !compStressCompile(STRESS_CHK_FLOW_UPDATE, 30))
    {
        return;
    }

    fgDebugCheckBlockLinks();

    // For each block check the links between the trees.
    for (BasicBlock* const block : Blocks())
    {
        if (block->IsLIR())
        {
            LIR::AsRange(block).CheckLIR(this);
        }
        else
        {
            fgDebugCheckStmtsList(block, morphTrees);
        }
    }

    fgDebugCheckNodesUniqueness();
    fgDebugCheckSsa();
}

//------------------------------------------------------------------------------
// fgDebugCheckStmtsList : Perfoms the set of checks:
//    - all statements in the block are linked correctly
//    - check statements flags
//    - check nodes gtNext and gtPrev values, if the node list is threaded
//
// Arguments:
//    block  - the block to check statements in
//    morphTrees - try to morph trees in the checker
//
// Note:
//    Checking that all bits that are set in treeFlags are also set in chkFlags is currently disabled.

void Compiler::fgDebugCheckStmtsList(BasicBlock* block, bool morphTrees)
{
    for (Statement* const stmt : block->Statements())
    {
        // Verify that bbStmtList is threaded correctly.
        // Note that for the statements list, the GetPrevStmt() list is circular.
        // The GetNextStmt() list is not: GetNextStmt() of the last statement in a block is nullptr.

        noway_assert(stmt->GetPrevStmt() != nullptr);

        if (stmt == block->bbStmtList)
        {
            noway_assert(stmt->GetPrevStmt()->GetNextStmt() == nullptr);
        }
        else
        {
            noway_assert(stmt->GetPrevStmt()->GetNextStmt() == stmt);
        }

        if (stmt->GetNextStmt() != nullptr)
        {
            noway_assert(stmt->GetNextStmt()->GetPrevStmt() == stmt);
        }
        else
        {
            noway_assert(block->lastStmt() == stmt);
        }

        /* For each statement check that the exception flags are properly set */

        noway_assert(stmt->GetRootNode());

        if (verbose && 0)
        {
            gtDispTree(stmt->GetRootNode());
        }

        fgDebugCheckFlags(stmt->GetRootNode(), block);
        fgDebugCheckTypes(stmt->GetRootNode());

        // Not only will this stress fgMorphBlockStmt(), but we also get all the checks
        // done by fgMorphTree()

        if (morphTrees)
        {
            // If 'stmt' is removed from the block, start a new check for the current block,
            // break the current check.
            if (fgMorphBlockStmt(block, stmt DEBUGARG("test morphing")))
            {
                fgDebugCheckStmtsList(block, morphTrees);
                break;
            }
        }

        // For each statement check that the nodes are threaded correctly - m_treeList.
        if (fgNodeThreading != NodeThreading::None)
        {
            fgDebugCheckNodeLinks(block, stmt);
        }
    }
}

// ensure that bbNext and bbPrev are consistent
void Compiler::fgDebugCheckBlockLinks()
{
    assert(fgFirstBB->IsFirst());

    for (BasicBlock* const block : Blocks())
    {
        if (block->IsLast())
        {
            assert(block == fgLastBB);
        }
        else
        {
            assert(block->Next()->PrevIs(block));
        }

        if (block->IsFirst())
        {
            assert(block == fgFirstBB);
        }
        else
        {
            assert(block->Prev()->NextIs(block));
        }

        // If this is a switch, check that the tables are consistent.
        // Note that we don't call GetSwitchDescMap(), because it has the side-effect
        // of allocating it if it is not present.
        if (block->KindIs(BBJ_SWITCH) && m_switchDescMap != nullptr)
        {
            SwitchUniqueSuccSet uniqueSuccSet;
            if (m_switchDescMap->Lookup(block, &uniqueSuccSet))
            {
                // Create a set with all the successors. Don't use BlockSet, so we don't need to worry
                // about the BlockSet epoch.
                BitVecTraits bitVecTraits(fgBBNumMax + 1, this);
                BitVec       succBlocks(BitVecOps::MakeEmpty(&bitVecTraits));
                for (BasicBlock* const bTarget : block->SwitchTargets())
                {
                    BitVecOps::AddElemD(&bitVecTraits, succBlocks, bTarget->bbNum);
                }
                // Now we should have a set of unique successors that matches what's in the switchMap.
                // First, check the number of entries, then make sure all the blocks in uniqueSuccSet
                // are in the BlockSet.
                unsigned count = BitVecOps::Count(&bitVecTraits, succBlocks);
                assert(uniqueSuccSet.numDistinctSuccs == count);
                for (unsigned i = 0; i < uniqueSuccSet.numDistinctSuccs; i++)
                {
                    assert(BitVecOps::IsMember(&bitVecTraits, succBlocks,
                                               uniqueSuccSet.nonDuplicates[i]->getDestinationBlock()->bbNum));
                }
            }
        }
    }
}

// UniquenessCheckWalker keeps data that is necessary to check
// that each tree has it is own unique id and they do not repeat.
class UniquenessCheckWalker
{
public:
    UniquenessCheckWalker(Compiler* comp)
        : comp(comp)
        , nodesVecTraits(comp->compGenTreeID, comp)
        , uniqueNodes(BitVecOps::MakeEmpty(&nodesVecTraits))
    {
    }

    //------------------------------------------------------------------------
    // fgMarkTreeId: Visit all subtrees in the tree and check gtTreeIDs.
    //
    // Arguments:
    //    pTree     - Pointer to the tree to walk
    //    fgWalkPre - the UniquenessCheckWalker instance
    //
    static Compiler::fgWalkResult MarkTreeId(GenTree** pTree, Compiler::fgWalkData* fgWalkPre)
    {
        UniquenessCheckWalker* walker   = static_cast<UniquenessCheckWalker*>(fgWalkPre->pCallbackData);
        unsigned               gtTreeID = (*pTree)->gtTreeID;
        walker->CheckTreeId(gtTreeID);
        return Compiler::WALK_CONTINUE;
    }

    //------------------------------------------------------------------------
    // CheckTreeId: Check that this tree was not visited before and memorize it as visited.
    //
    // Arguments:
    //    gtTreeID - identificator of GenTree.
    //
    // Note:
    //    This method causes an assert failure when we find a duplicated node in our tree
    //
    void CheckTreeId(unsigned gtTreeID)
    {
        if (BitVecOps::IsMember(&nodesVecTraits, uniqueNodes, gtTreeID))
        {
            if (comp->verbose)
            {
                printf("Duplicate gtTreeID was found: %d\n", gtTreeID);
            }
            assert(!"Duplicate gtTreeID was found");
        }
        else
        {
            BitVecOps::AddElemD(&nodesVecTraits, uniqueNodes, gtTreeID);
        }
    }

private:
    Compiler*    comp;
    BitVecTraits nodesVecTraits;
    BitVec       uniqueNodes;
};

//------------------------------------------------------------------------------
// fgDebugCheckNodesUniqueness: Check that each tree in the method has its own unique gtTreeId.
//
void Compiler::fgDebugCheckNodesUniqueness()
{
    UniquenessCheckWalker walker(this);

    for (BasicBlock* const block : Blocks())
    {
        if (block->IsLIR())
        {
            for (GenTree* i : LIR::AsRange(block))
            {
                walker.CheckTreeId(i->gtTreeID);
            }
        }
        else
        {
            for (Statement* const stmt : block->Statements())
            {
                GenTree* root = stmt->GetRootNode();
                fgWalkTreePre(&root, UniquenessCheckWalker::MarkTreeId, &walker);
            }
        }
    }
}

//------------------------------------------------------------------------------
// SsaCheckVisitor: build and maintain state about SSA uses in the IR
//
// Expects to be invoked on each root expression in each basic block that
// SSA renames (note SSA will not rename defs and uses in unreachable blocks)
// and all blocks created after SSA was built (identified by bbID).
//
// Maintains a hash table keyed by (lclNum, ssaNum) that tracks information
// about that SSA lifetime. This information is updated by each SSA use and
// def seen in the trees via ProcessUses and ProcessDefs.
//
// We can spot certain errors during collection, if local occurrences either
// unexpectedy lack or have SSA numbers.
//
// Once collection is done, DoChecks() verifies that the collected information
// is soundly approximated by the data stored in the LclSsaVarDsc entries.
//
// In particular the properties claimed for an SSA lifetime via its
// LclSsaVarDsc must be accurate or an over-estimate. We tolerate over-estimates
// as there is no good mechanism in the jit for keeping track when bits of IR
// are deleted, so over time the number and kind of uses indicated in the
// LclSsaVarDsc may show more uses and more different kinds of uses then actually
// remain in the IR.
//
// One important caveat is that for promoted locals there may be implicit uses
// (via the parent var) that do not get numbered by SSA. Neither the LclSsaVarDsc
// nor the IR will track these implicit uses. So the checking done below will
// only catch anomalies in the defs or in the explicit uses.
//
class SsaCheckVisitor : public GenTreeVisitor<SsaCheckVisitor>
{
private:
    // Hash key for tracking per-SSA lifetime info
    //
    struct SsaKey
    {
    private:
        unsigned m_lclNum;
        unsigned m_ssaNum;

    public:
        SsaKey()
            : m_lclNum(BAD_VAR_NUM)
            , m_ssaNum(SsaConfig::RESERVED_SSA_NUM)
        {
        }

        SsaKey(unsigned lclNum, unsigned ssaNum)
            : m_lclNum(lclNum)
            , m_ssaNum(ssaNum)
        {
        }

        static bool Equals(const SsaKey& x, const SsaKey& y)
        {
            return (x.m_lclNum == y.m_lclNum) && (x.m_ssaNum == y.m_ssaNum);
        }

        static unsigned GetHashCode(const SsaKey& x)
        {
            return (x.m_lclNum << 16) ^ x.m_ssaNum;
        }

        unsigned GetLclNum() const
        {
            return m_lclNum;
        }
        unsigned GetSsaNum() const
        {
            return m_ssaNum;
        }
    };

    // Per-SSA lifetime info
    //
    struct SsaInfo
    {
    private:
        BasicBlock* m_defBlock;
        BasicBlock* m_useBlock;
        unsigned    m_useCount;
        bool        m_hasPhiUse;
        bool        m_hasGlobalUse;
        bool        m_hasMultipleDef;

    public:
        SsaInfo()
            : m_defBlock(nullptr)
            , m_useBlock(nullptr)
            , m_useCount(0)
            , m_hasPhiUse(false)
            , m_hasGlobalUse(false)
            , m_hasMultipleDef(false)
        {
        }

        void AddUse(BasicBlock* block, const SsaKey& key)
        {
            // We may see uses before defs. If so, record the first use block we see.
            // And if we see multiple uses before/without seeing a def, use that to decide
            // if the uses are global.
            //
            if (m_defBlock == nullptr)
            {
                if (m_useBlock == nullptr)
                {
                    // Use before we've seen a def
                    //
                    m_useBlock = block;
                }
                else if (m_useBlock != block)
                {
                    // Another use, before def, see if global
                    //
                    m_hasGlobalUse = true;
                }
            }
            else if (m_defBlock != block)
            {
                m_hasGlobalUse = true;
            }

            m_useCount++;
        }

        void AddPhiUse(BasicBlock* block, const SsaKey& key)
        {
            m_hasPhiUse = true;
            AddUse(block, key);
        }

        void AddDef(BasicBlock* block, const SsaKey& key)
        {
            if (m_defBlock == nullptr)
            {
                // If we already saw a use, it might have been a global use.
                //
                if ((m_useBlock != nullptr) && (m_useBlock != block))
                {
                    m_hasGlobalUse = true;
                }

                m_defBlock = block;
            }
            else
            {
                m_hasMultipleDef = true;
            }
        }

        BasicBlock* GetDefBlock() const
        {
            return m_defBlock;
        }

        unsigned GetNumUses() const
        {
            // The ssa table use count saturates at USHRT_MAX.
            //
            if (m_useCount > USHRT_MAX)
            {
                return USHRT_MAX;
            }
            return m_useCount;
        }

        bool HasPhiUse() const
        {
            return m_hasPhiUse;
        }

        bool HasGlobalUse() const
        {
            return m_hasGlobalUse;
        }

        bool HasMultipleDef() const
        {
            return m_hasMultipleDef;
        }
    };

    typedef JitHashTable<SsaKey, SsaKey, SsaInfo*> SsaInfoMap;

    Compiler* const m_compiler;
    BasicBlock*     m_block;
    SsaInfoMap      m_infoMap;
    bool            m_hasErrors;

public:
    enum
    {
        DoPreOrder = true
    };

    SsaCheckVisitor(Compiler* compiler)
        : GenTreeVisitor<SsaCheckVisitor>(compiler)
        , m_compiler(compiler)
        , m_block(nullptr)
        , m_infoMap(compiler->getAllocator(CMK_DebugOnly))
        , m_hasErrors(false)
    {
    }

    void ProcessDef(GenTree* tree, unsigned lclNum, unsigned ssaNum)
    {
        // If the var is not in ssa, the local should not have an ssa num.
        //
        if (!m_compiler->lvaInSsa(lclNum))
        {
            if (ssaNum != SsaConfig::RESERVED_SSA_NUM)
            {
                SetHasErrors();
                JITDUMP("[error] Unexpected SSA number on def [%06u] (V%02u)\n", m_compiler->dspTreeID(tree), lclNum);
            }
            return;
        }

        // All defs of ssa vars should have valid ssa nums.
        //
        if (ssaNum == SsaConfig::RESERVED_SSA_NUM)
        {
            SetHasErrors();
            JITDUMP("[error] Missing SSA number on def [%06u] (V%02u)\n", m_compiler->dspTreeID(tree), lclNum);
            return;
        }

        SsaKey   key(lclNum, ssaNum);
        SsaInfo* ssaInfo = nullptr;
        if (!m_infoMap.Lookup(key, &ssaInfo))
        {
            ssaInfo = new (m_compiler->getAllocator(CMK_DebugOnly)) SsaInfo;
            m_infoMap.Set(key, ssaInfo);
        }

        ssaInfo->AddDef(m_block, key);
    }

    void ProcessDefs(GenTree* tree)
    {
        GenTreeLclVarCommon* lclNode;
        bool                 isFullDef    = false;
        ssize_t              offset       = 0;
        unsigned             storeSize    = 0;
        bool                 definesLocal = tree->DefinesLocal(m_compiler, &lclNode, &isFullDef, &offset, &storeSize);

        if (!definesLocal)
        {
            return;
        }

        const bool       isUse  = (lclNode->gtFlags & GTF_VAR_USEASG) != 0;
        unsigned const   lclNum = lclNode->GetLclNum();
        LclVarDsc* const varDsc = m_compiler->lvaGetDesc(lclNum);

        assert(!(isFullDef && isUse));

        if (lclNode->HasCompositeSsaName())
        {
            for (unsigned index = 0; index < varDsc->lvFieldCnt; index++)
            {
                unsigned const   fieldLclNum = varDsc->lvFieldLclStart + index;
                LclVarDsc* const fieldVarDsc = m_compiler->lvaGetDesc(fieldLclNum);
                unsigned const   fieldSsaNum = lclNode->GetSsaNum(m_compiler, index);

                ssize_t  fieldStoreOffset;
                unsigned fieldStoreSize;
                if (m_compiler->gtStoreDefinesField(fieldVarDsc, offset, storeSize, &fieldStoreOffset, &fieldStoreSize))
                {
                    ProcessDef(lclNode, fieldLclNum, fieldSsaNum);

                    if (!ValueNumStore::LoadStoreIsEntire(genTypeSize(fieldVarDsc), fieldStoreOffset, fieldStoreSize))
                    {
                        assert(isUse);
                        unsigned const fieldUseSsaNum = fieldVarDsc->GetPerSsaData(fieldSsaNum)->GetUseDefSsaNum();
                        ProcessUse(lclNode, fieldLclNum, fieldUseSsaNum);
                    }
                }
            }
        }
        else
        {
            unsigned const ssaNum = lclNode->GetSsaNum();
            ProcessDef(lclNode, lclNum, ssaNum);

            if (isUse)
            {
                unsigned useSsaNum = SsaConfig::RESERVED_SSA_NUM;
                if (ssaNum != SsaConfig::RESERVED_SSA_NUM)
                {
                    useSsaNum = varDsc->GetPerSsaData(ssaNum)->GetUseDefSsaNum();
                }
                ProcessUse(lclNode, lclNum, useSsaNum);
            }
        }
    }

    void ProcessUse(GenTreeLclVarCommon* tree, unsigned lclNum, unsigned ssaNum)
    {
        // If the var is not in ssa, the tree should not have an ssa num.
        //
        if (!m_compiler->lvaInSsa(lclNum))
        {
            if (ssaNum != SsaConfig::RESERVED_SSA_NUM)
            {
                SetHasErrors();
                JITDUMP("[error] Unexpected SSA number on [%06u] (V%02u)\n", m_compiler->dspTreeID(tree), lclNum);
            }
            return;
        }

        // All uses of ssa vars should have valid ssa nums, unless there are no defs.
        //
        if (ssaNum == SsaConfig::RESERVED_SSA_NUM)
        {
            LclVarDsc* const varDsc = m_compiler->lvaGetDesc(lclNum);

            if (varDsc->lvPerSsaData.GetCount() > 0)
            {
                SetHasErrors();
                JITDUMP("[error] Missing SSA number on use [%06u] (V%02u)\n", m_compiler->dspTreeID(tree), lclNum);
            }
            return;
        }

        SsaKey   key(lclNum, ssaNum);
        SsaInfo* ssaInfo = nullptr;

        if (!m_infoMap.Lookup(key, &ssaInfo))
        {
            ssaInfo = new (m_compiler->getAllocator(CMK_DebugOnly)) SsaInfo;
            m_infoMap.Set(key, ssaInfo);
        }

        if (tree->OperIs(GT_PHI_ARG))
        {
            ssaInfo->AddPhiUse(m_block, key);
        }
        else
        {
            ssaInfo->AddUse(m_block, key);
        }
    }

    void ProcessUses(GenTreeLclVarCommon* tree)
    {
        unsigned const lclNum = tree->GetLclNum();
        unsigned const ssaNum = tree->GetSsaNum();

        // We currently should not see composite SSA numbers for uses.
        //
        if (tree->HasCompositeSsaName())
        {
            SetHasErrors();
            JITDUMP("[error] Composite SSA number on use [%06u] (V%02u)\n", m_compiler->dspTreeID(tree), lclNum);
            return;
        }

        ProcessUse(tree, lclNum, ssaNum);
    }

    Compiler::fgWalkResult PreOrderVisit(GenTree** use, GenTree* user)
    {
        GenTree* const tree = *use;

        if (tree->OperIsSsaDef())
        {
            ProcessDefs(tree);
        }
        else if (tree->OperIs(GT_LCL_VAR, GT_LCL_FLD, GT_PHI_ARG))
        {
            ProcessUses(tree->AsLclVarCommon());
        }

        return fgWalkResult::WALK_CONTINUE;
    }

    void SetHasErrors()
    {
        if (!m_hasErrors)
        {
            JITDUMP("fgDebugCheckSsa: errors found\n");
            m_hasErrors = true;
        }
    }

    bool HasErrors() const
    {
        return m_hasErrors;
    }

    void SetBlock(BasicBlock* block)
    {
        m_block = block;
        CheckPhis(block);
    }

    void CheckPhis(BasicBlock* block)
    {
        Statement* nonPhiStmt = nullptr;
        for (Statement* const stmt : block->Statements())
        {
            // All PhiDefs should appear before any other statements
            //
            if (!stmt->IsPhiDefnStmt())
            {
                if (nonPhiStmt == nullptr)
                {
                    nonPhiStmt = stmt;
                }
                continue;
            }

            if (nonPhiStmt != nullptr)
            {
                SetHasErrors();
                JITDUMP("[error] " FMT_BB " PhiDef " FMT_STMT " appears after non-PhiDef " FMT_STMT "\n", block->bbNum,
                        stmt->GetID(), nonPhiStmt->GetID());
            }

            GenTreeLclVar* const phiDefNode = stmt->GetRootNode()->AsLclVar();
            GenTreePhi* const    phi        = phiDefNode->Data()->AsPhi();
            assert(phiDefNode->IsPhiDefn());

            // Verify each GT_PHI_ARG is the right local.
            //
            // If block does not begin a handler, verify GT_PHI_ARG blocks are unique
            // (that is, each pred supplies at most one ssa def).
            //
            BitVecTraits bitVecTraits(m_compiler->fgBBNumMax + 1, m_compiler);
            BitVec       phiPreds(BitVecOps::MakeEmpty(&bitVecTraits));

            for (GenTreePhi::Use& use : phi->Uses())
            {
                GenTreePhiArg* const phiArgNode = use.GetNode()->AsPhiArg();
                if (phiArgNode->GetLclNum() != phiDefNode->GetLclNum())
                {
                    SetHasErrors();
                    JITDUMP("[error] Wrong local V%02u in PhiArg [%06u] -- expected V%02u\n", phiArgNode->GetLclNum(),
                            m_compiler->dspTreeID(phiArgNode), phiDefNode->GetLclNum());
                }

                // Handlers can have multiple PhiArgs from the same block and implicit preds.
                // So we can't easily check their PhiArgs.
                //
                if (m_compiler->bbIsHandlerBeg(block))
                {
                    continue;
                }

                BasicBlock* const phiArgBlock = phiArgNode->gtPredBB;

                if (phiArgBlock != nullptr)
                {
                    if (BitVecOps::IsMember(&bitVecTraits, phiPreds, phiArgBlock->bbNum))
                    {
                        SetHasErrors();
                        JITDUMP("[error] " FMT_BB " [%06u]: multiple PhiArgs for predBlock " FMT_BB "\n", block->bbNum,
                                m_compiler->dspTreeID(phi), phiArgBlock->bbNum);
                    }

                    BitVecOps::AddElemD(&bitVecTraits, phiPreds, phiArgBlock->bbNum);

                    // If phiArgBlock is not a pred of block we either have messed up when building
                    // SSA or made modifications after building SSA and possibly should have pruned
                    // out or updated this PhiArg.
                    //
                    FlowEdge* const edge = m_compiler->fgGetPredForBlock(block, phiArgBlock);

                    if (edge == nullptr)
                    {
                        JITDUMP("[info] " FMT_BB " [%06u]: stale PhiArg [%06u] pred block " FMT_BB "\n", block->bbNum,
                                m_compiler->dspTreeID(phi), m_compiler->dspTreeID(phiArgNode), phiArgBlock->bbNum);
                    }
                }
            }
        }
    }

    void DoChecks()
    {
        for (unsigned lclNum = 0; lclNum < m_compiler->lvaCount; lclNum++)
        {
            // Check each local in SSA
            //
            LclVarDsc* const varDsc = m_compiler->lvaGetDesc(lclNum);

            if (!varDsc->lvInSsa)
            {
                continue;
            }

            // Check each SSA lifetime of that local
            //
            const SsaDefArray<LclSsaVarDsc>& ssaDefs = varDsc->lvPerSsaData;

            for (unsigned i = 0; i < ssaDefs.GetCount(); i++)
            {
                LclSsaVarDsc* const ssaVarDsc = ssaDefs.GetSsaDefByIndex(i);
                const unsigned      ssaNum    = ssaDefs.GetSsaNum(ssaVarDsc);

                // Find the SSA info we gathered for this lifetime via the IR walk
                //
                SsaKey   key(lclNum, ssaNum);
                SsaInfo* ssaInfo = nullptr;

                if (!m_infoMap.Lookup(key, &ssaInfo))
                {
                    // IR has no information about this lifetime.
                    // Possibly there are no more references.
                    //
                    continue;
                }

                // Now cross-check the gathered ssaInfo vs the LclSsaVarDsc.
                // LclSsaVarDsc should have the correct def block
                //
                BasicBlock* const ssaInfoDefBlock   = ssaInfo->GetDefBlock();
                BasicBlock* const ssaVarDscDefBlock = ssaVarDsc->GetBlock();

                if (ssaInfoDefBlock != ssaVarDscDefBlock)
                {
                    // We are inconsistent in tracking where the initial values of params
                    // and uninit locals come from. Tolerate.
                    //
                    const bool initialValOfParamOrLocal =
                        (lclNum < m_compiler->lvaCount) && (ssaNum == SsaConfig::FIRST_SSA_NUM);
                    const bool noDefBlockOrFirstBB =
                        (ssaInfoDefBlock == nullptr) && (ssaVarDscDefBlock == m_compiler->fgFirstBB);
                    if (!(initialValOfParamOrLocal && noDefBlockOrFirstBB))
                    {
                        JITDUMP("[error] Wrong def block for V%02u.%u : IR " FMT_BB " SSA " FMT_BB "\n", lclNum, ssaNum,
                                ssaInfoDefBlock == nullptr ? 0 : ssaInfoDefBlock->bbNum,
                                ssaVarDscDefBlock == nullptr ? 0 : ssaVarDscDefBlock->bbNum);

                        SetHasErrors();
                    }
                }

                unsigned const ssaInfoUses   = ssaInfo->GetNumUses();
                unsigned const ssaVarDscUses = ssaVarDsc->GetNumUses();

                // LclSsaVarDsc use count must be accurate or an over-estimate
                //
                if (ssaInfoUses > ssaVarDscUses)
                {
                    // If this assert fires, it's possible some optimization did not call optRecordSsaUse.
                    //
                    JITDUMP("[error] NumUses underestimated for V%02u.%u: IR %u SSA %u\n", lclNum, ssaNum, ssaInfoUses,
                            ssaVarDscUses);
                    SetHasErrors();
                }
                else if (ssaInfoUses < ssaVarDscUses)
                {
                    JITDUMP("[info] NumUses overestimated for V%02u.%u: IR %u SSA %u\n", lclNum, ssaNum, ssaInfoUses,
                            ssaVarDscUses);
                }

                // LclSsaVarDsc HasPhiUse use must be accurate or an over-estimate
                //
                if (ssaInfo->HasPhiUse() && !ssaVarDsc->HasPhiUse())
                {
                    JITDUMP("[error] HasPhiUse underestimated for V%02u.%u\n", lclNum, ssaNum);
                    SetHasErrors();
                }
                else if (!ssaInfo->HasPhiUse() && ssaVarDsc->HasPhiUse())
                {
                    JITDUMP("[info] HasPhiUse overestimated for V%02u.%u\n", lclNum, ssaNum);
                }

                // LclSsaVarDsc HasGlobalUse use must be accurate or an over-estimate
                //
                if (ssaInfo->HasGlobalUse() && !ssaVarDsc->HasGlobalUse())
                {
                    JITDUMP("[error] HasGlobalUse underestimated for V%02u.%u\n", lclNum, ssaNum);
                    SetHasErrors();
                }
                else if (!ssaInfo->HasGlobalUse() && ssaVarDsc->HasGlobalUse())
                {
                    JITDUMP("[info] HasGlobalUse overestimated for V%02u.%u\n", lclNum, ssaNum);
                }

                // There should be at most one def.
                //
                if (ssaInfo->HasMultipleDef())
                {
                    JITDUMP("[error] HasMultipleDef for V%02u.%u\n", lclNum, ssaNum);
                    SetHasErrors();
                }
            }
        }
    }
};

//------------------------------------------------------------------------------
// fgDebugCheckSsa: Check that certain SSA invariants hold.
//
// Currently verifies:
// * There is at most one SSA def for a given SSA num, and it is in the expected block.
// * Operands that should have SSA numbers have them
// * Operands that should not have SSA numbers do not have them
// * GetNumUses is accurate or an over-estimate
// * HasGlobalUse is properly set or an over-estimate
// * HasPhiUse is properly set or an over-estimate
//
// Todo:
// * Try and sanity check PHIs
// * Verify VNs on uses match the VN on the def
//
void Compiler::fgDebugCheckSsa()
{
    if (!fgSsaValid)
    {
        return;
    }

    assert(fgSsaPassesCompleted > 0);

    // Visit the blocks that SSA initially renamed
    //
    SsaCheckVisitor scv(this);
    for (unsigned i = 0; i < m_dfsTree->GetPostOrderCount(); i++)
    {
        BasicBlock* block = m_dfsTree->GetPostOrder(i);
        scv.SetBlock(block);

        for (Statement* const stmt : block->Statements())
        {
            scv.WalkTree(stmt->GetRootNodePointer(), nullptr);
        }
    }

    // Cross-check the information gathered from IR against the info
    // in the LclSsaVarDscs.
    //
    scv.DoChecks();

    if (scv.HasErrors())
    {
        assert(!"SSA check failures");
    }
    else
    {
        JITDUMP("SSA checks completed successfully\n");
    }
}

//------------------------------------------------------------------------------
// fgDebugCheckLoops: Checks that all loops are canonicalized as expected.
//
void Compiler::fgDebugCheckLoops()
{
    if (m_loops == nullptr)
    {
        return;
    }
    if (optLoopsCanonical)
    {
        for (FlowGraphNaturalLoop* loop : m_loops->InReversePostOrder())
        {
            assert(loop->EntryEdges().size() == 1);
            assert(loop->EntryEdge(0)->getSourceBlock()->KindIs(BBJ_ALWAYS));

            loop->VisitRegularExitBlocks([=](BasicBlock* exit) {
                for (BasicBlock* pred : exit->PredBlocks())
                {
                    assert(loop->ContainsBlock(pred));
                }
                return BasicBlockVisit::Continue;
            });
        }
    }
}

//------------------------------------------------------------------------------
// fgDebugCheckFlowGraphAnnotations: Checks that all flow graph annotations
// that are currently non-null are valid.
//
void Compiler::fgDebugCheckFlowGraphAnnotations()
{
    if (m_dfsTree == nullptr)
    {
        assert((m_loops == nullptr) && (m_domTree == nullptr) && (m_reachabilitySets == nullptr));
        return;
    }

    unsigned count = fgRunDfs(
        [](BasicBlock* block, unsigned preorderNum) {
        assert(block->bbPreorderNum == preorderNum);
    },
        [=](BasicBlock* block, unsigned postorderNum) {
        assert(block->bbPostorderNum == postorderNum);
        assert(m_dfsTree->GetPostOrder(postorderNum) == block);
    },
        [](BasicBlock* block, BasicBlock* succ) {});

    assert(m_dfsTree->GetPostOrderCount() == count);

    assert((m_loops == nullptr) || (m_loops->GetDfsTree() == m_dfsTree));
    assert((m_domTree == nullptr) || (m_domTree->GetDfsTree() == m_dfsTree));
    assert((m_reachabilitySets == nullptr) || (m_reachabilitySets->GetDfsTree() == m_dfsTree));
}

/*****************************************************************************/
#endif // DEBUG<|MERGE_RESOLUTION|>--- conflicted
+++ resolved
@@ -3459,11 +3459,6 @@
 
 #if defined(TARGET_ARM64)
                     case NI_ArmBase_Yield:
-<<<<<<< HEAD
-                    case NI_Sve_GatherVectorFirstFaulting:
-                    case NI_Sve_LoadVectorFirstFaulting:
-                    case NI_Sve_SetFfr:
-=======
                     case NI_Sve_PrefetchBytes:
                     case NI_Sve_PrefetchInt16:
                     case NI_Sve_PrefetchInt32:
@@ -3472,7 +3467,9 @@
                     case NI_Sve_GatherPrefetch32Bit:
                     case NI_Sve_GatherPrefetch64Bit:
                     case NI_Sve_GatherPrefetch8Bit:
->>>>>>> 8181785b
+                    case NI_Sve_GatherVectorFirstFaulting:
+                    case NI_Sve_LoadVectorFirstFaulting:
+                    case NI_Sve_SetFfr:
                     {
                         assert(tree->OperRequiresCallFlag(this));
                         expectedFlags |= GTF_GLOB_REF;
