// Licensed to the .NET Foundation under one or more agreements.
// The .NET Foundation licenses this file to you under the MIT license.

/*XXXXXXXXXXXXXXXXXXXXXXXXXXXXXXXXXXXXXXXXXXXXXXXXXXXXXXXXXXXXXXXXXXXXXXXXXXXXX
XXXXXXXXXXXXXXXXXXXXXXXXXXXXXXXXXXXXXXXXXXXXXXXXXXXXXXXXXXXXXXXXXXXXXXXXXXXXXXX
XX                                                                           XX
XX             Lowering for ARM and ARM64 common code                        XX
XX                                                                           XX
XX  This encapsulates common logic for lowering trees for the ARM and ARM64  XX
XX  architectures.  For a more detailed view of what is lowering, please     XX
XX  take a look at Lower.cpp                                                 XX
XX                                                                           XX
XXXXXXXXXXXXXXXXXXXXXXXXXXXXXXXXXXXXXXXXXXXXXXXXXXXXXXXXXXXXXXXXXXXXXXXXXXXXXXX
XXXXXXXXXXXXXXXXXXXXXXXXXXXXXXXXXXXXXXXXXXXXXXXXXXXXXXXXXXXXXXXXXXXXXXXXXXXXXXX
*/

#include "jitpch.h"
#ifdef _MSC_VER
#pragma hdrstop
#endif

#ifdef TARGET_ARMARCH // This file is ONLY used for ARM and ARM64 architectures

#include "jit.h"
#include "sideeffects.h"
#include "lower.h"
#include "lsra.h"

#ifdef FEATURE_HW_INTRINSICS
#include "hwintrinsic.h"
#endif

//------------------------------------------------------------------------
// IsCallTargetInRange: Can a call target address be encoded in-place?
//
// Return Value:
//    True if the addr fits into the range.
//
bool Lowering::IsCallTargetInRange(void* addr)
{
    return comp->codeGen->validImmForBL((ssize_t)addr);
}

//------------------------------------------------------------------------
// IsContainableImmed: Is an immediate encodable in-place?
//
// Return Value:
//    True if the immediate can be folded into an instruction,
//    for example small enough and non-relocatable.
//
bool Lowering::IsContainableImmed(GenTree* parentNode, GenTree* childNode) const
{
    if (!varTypeIsFloating(parentNode->TypeGet()))
    {
#ifdef TARGET_ARM64
        if (parentNode->OperIsCompare() && childNode->IsFloatPositiveZero())
        {
            // Contain 0.0 constant in fcmp on arm64
            // TODO: Enable for arm too (vcmp)

            // We currently don't emit these for floating points
            assert(!parentNode->OperIs(GT_TEST_EQ, GT_TEST_NE));
            return true;
        }
#endif

        // Make sure we have an actual immediate
        if (!childNode->IsCnsIntOrI())
            return false;
        if (childNode->AsIntCon()->ImmedValNeedsReloc(comp))
            return false;

        // TODO-CrossBitness: we wouldn't need the cast below if GenTreeIntCon::gtIconVal had target_ssize_t type.
        target_ssize_t immVal = (target_ssize_t)childNode->AsIntCon()->gtIconVal;
        emitAttr       attr   = emitActualTypeSize(childNode->TypeGet());
        emitAttr       size   = EA_SIZE(attr);
#ifdef TARGET_ARM
        insFlags flags = parentNode->gtSetFlags() ? INS_FLAGS_SET : INS_FLAGS_DONT_CARE;
#endif

        switch (parentNode->OperGet())
        {
            case GT_ADD:
            case GT_SUB:
#ifdef TARGET_ARM64
                return emitter::emitIns_valid_imm_for_add(immVal, size);
            case GT_CMPXCHG:
            case GT_LOCKADD:
            case GT_XORR:
            case GT_XAND:
            case GT_XADD:
                return comp->compOpportunisticallyDependsOn(InstructionSet_Atomics)
                           ? false
                           : emitter::emitIns_valid_imm_for_add(immVal, size);
#elif defined(TARGET_ARM)
                return emitter::emitIns_valid_imm_for_add(immVal, flags);
#endif
                break;

#ifdef TARGET_ARM64
            case GT_EQ:
            case GT_NE:
            case GT_LT:
            case GT_LE:
            case GT_GE:
            case GT_GT:
            case GT_CMP:
            case GT_BOUNDS_CHECK:
                return emitter::emitIns_valid_imm_for_cmp(immVal, size);
            case GT_AND:
            case GT_OR:
            case GT_XOR:
            case GT_TEST_EQ:
            case GT_TEST_NE:
                return emitter::emitIns_valid_imm_for_alu(immVal, size);
            case GT_JCMP:
                assert(((parentNode->gtFlags & GTF_JCMP_TST) == 0) ? (immVal == 0) : isPow2(immVal));
                return true;
#elif defined(TARGET_ARM)
            case GT_EQ:
            case GT_NE:
            case GT_LT:
            case GT_LE:
            case GT_GE:
            case GT_GT:
            case GT_CMP:
            case GT_AND:
            case GT_OR:
            case GT_XOR:
                return emitter::emitIns_valid_imm_for_alu(immVal);
#endif // TARGET_ARM

#ifdef TARGET_ARM64
            case GT_STORE_LCL_FLD:
            case GT_STORE_LCL_VAR:
                if (immVal == 0)
                    return true;
                break;
#endif

            default:
                break;
        }
    }

    return false;
}

#ifdef TARGET_ARM64
//------------------------------------------------------------------------
// IsContainableBinaryOp: Is the child node a binary op that is containable from the parent node?
//
// Return Value:
//    True if the child node can be contained.
//
// Notes:
//    This can handle the decision to emit 'madd' or 'msub'.
//
bool Lowering::IsContainableBinaryOp(GenTree* parentNode, GenTree* childNode) const
{
    // The node we're checking should be one of the two child nodes
    assert((parentNode->gtGetOp1() == childNode) || (parentNode->gtGetOp2() == childNode));

    // We cannot contain if the parent node
    // * is contained
    // * is not operating on an integer
    // * is already marking a child node as contained
    // * is required to throw on overflow

    if (parentNode->isContained())
        return false;

    if (!varTypeIsIntegral(parentNode))
        return false;

    if (parentNode->gtGetOp1()->isContained() || parentNode->gtGetOp2()->isContained())
        return false;

    if (parentNode->OperMayOverflow() && parentNode->gtOverflow())
        return false;

    // We cannot contain if the child node:
    // * is not operating on an integer
    // * is required to set a flag
    // * is required to throw on overflow

    if (!varTypeIsIntegral(childNode))
        return false;

    if ((childNode->gtFlags & GTF_SET_FLAGS) != 0)
        return false;

    if (childNode->OperMayOverflow() && childNode->gtOverflow())
        return false;

    GenTree* matchedOp = nullptr;

    if (childNode->OperIs(GT_MUL))
    {
        if (childNode->gtGetOp1()->isContained() || childNode->gtGetOp2()->isContained())
        {
            // Cannot contain if either of the childs operands is already contained
            return false;
        }

        if ((parentNode->gtFlags & GTF_SET_FLAGS) != 0)
        {
            // Cannot contain if the parent operation needs to set flags
            return false;
        }

        if (parentNode->OperIs(GT_ADD))
        {
            // Find "c + (a * b)" or "(a * b) + c"
            return IsSafeToContainMem(parentNode, childNode);
        }

        if (parentNode->OperIs(GT_SUB))
        {
            // Find "c - (a * b)"
            assert(childNode == parentNode->gtGetOp2());
            return IsSafeToContainMem(parentNode, childNode);
        }

        // TODO: Handle mneg
        return false;
    }

    if (childNode->OperIs(GT_LSH, GT_RSH, GT_RSZ))
    {
        // Find "a op (b shift cns)"

        if (childNode->gtGetOp1()->isContained())
        {
            // Cannot contain if the childs op1 is already contained
            return false;
        }

        GenTree* shiftAmountNode = childNode->gtGetOp2();

        if (!shiftAmountNode->IsCnsIntOrI())
        {
            // Cannot contain if the childs op2 is not a constant
            return false;
        }

        const ssize_t shiftAmount = shiftAmountNode->AsIntCon()->IconValue();
        const ssize_t maxShift    = (static_cast<ssize_t>(genTypeSize(parentNode)) * BITS_IN_BYTE) - 1;

        if ((shiftAmount < 0x01) || (shiftAmount > maxShift))
        {
            // Cannot contain if the shift amount is less than 1 or greater than maxShift
            return false;
        }

        if (parentNode->OperIs(GT_ADD, GT_SUB, GT_AND))
        {
            // These operations can still report flags

            if (IsSafeToContainMem(parentNode, childNode))
            {
                assert(shiftAmountNode->isContained());
                return true;
            }
        }

        if ((parentNode->gtFlags & GTF_SET_FLAGS) != 0)
        {
            // Cannot contain if the parent operation needs to set flags
            return false;
        }

        if (parentNode->OperIs(GT_CMP, GT_OR, GT_XOR))
        {
            if (IsSafeToContainMem(parentNode, childNode))
            {
                assert(shiftAmountNode->isContained());
                return true;
            }
        }

        // TODO: Handle CMN, NEG/NEGS, BIC/BICS, EON, MVN, ORN, TST
        return false;
    }

    if (childNode->OperIs(GT_CAST))
    {
        // Find "a op cast(b)"
        GenTree* castOp = childNode->AsCast()->CastOp();

        bool isSupportedCast = false;

        if (varTypeIsSmall(childNode->CastToType()))
        {
            // The JIT doesn't track upcasts from small types, instead most types
            // are tracked as TYP_INT and then we get explicit downcasts to the
            // desired small type instead.

            assert(!varTypeIsFloating(castOp));
            isSupportedCast = true;
        }
        else if (childNode->TypeIs(TYP_LONG) && genActualTypeIsInt(castOp))
        {
            // We can handle "INT -> LONG", "INT -> ULONG", "UINT -> LONG", and "UINT -> ULONG"
            isSupportedCast = true;
        }

        if (!isSupportedCast)
        {
            return false;
        }

        if (parentNode->OperIs(GT_ADD, GT_SUB))
        {
            // These operations can still report flags

            if (IsSafeToContainMem(parentNode, childNode))
            {
                return true;
            }
        }

        if ((parentNode->gtFlags & GTF_SET_FLAGS) != 0)
        {
            // Cannot contain if the parent operation needs to set flags
            return false;
        }

        if (parentNode->OperIs(GT_CMP))
        {
            if (IsSafeToContainMem(parentNode, childNode))
            {
                return true;
            }
        }

        // TODO: Handle CMN
        return false;
    }

    return false;
}
#endif // TARGET_ARM64

//------------------------------------------------------------------------
// LowerStoreLoc: Lower a store of a lclVar
//
// Arguments:
//    storeLoc - the local store (GT_STORE_LCL_FLD or GT_STORE_LCL_VAR)
//
// Notes:
//    This involves:
//    - Widening small stores (on ARM).
//
void Lowering::LowerStoreLoc(GenTreeLclVarCommon* storeLoc)
{
#ifdef TARGET_ARM
    // On ARM, small stores can cost a bit more in terms of code size so we try to widen them. This is legal
    // as most small locals have 4-byte-wide stack homes, the common exception being (dependent) struct fields.
    //
    if (storeLoc->OperIs(GT_STORE_LCL_VAR) && varTypeIsSmall(storeLoc) && storeLoc->Data()->IsCnsIntOrI())
    {
        LclVarDsc* varDsc = comp->lvaGetDesc(storeLoc);
        if (!varDsc->lvIsStructField && (varDsc->GetStackSlotHomeType() == TYP_INT))
        {
            storeLoc->gtType = TYP_INT;
        }
    }
#endif // TARGET_ARM

    if (storeLoc->OperIs(GT_STORE_LCL_FLD))
    {
        // We should only encounter this for lclVars that are lvDoNotEnregister.
        verifyLclFldDoNotEnregister(storeLoc->GetLclNum());
    }

    ContainCheckStoreLoc(storeLoc);
}

//------------------------------------------------------------------------
// LowerStoreIndir: Determine addressing mode for an indirection, and whether operands are contained.
//
// Arguments:
//    node       - The indirect store node (GT_STORE_IND) of interest
//
// Return Value:
//    None.
//
void Lowering::LowerStoreIndir(GenTreeStoreInd* node)
{
    ContainCheckStoreIndir(node);
}

//------------------------------------------------------------------------
// LowerMul: Lower a GT_MUL/GT_MULHI/GT_MUL_LONG node.
//
// For ARM64 recognized GT_MULs that can be turned into GT_MUL_LONGs, as
// those are cheaper. Performs contaiment checks.
//
// Arguments:
//    mul - The node to lower
//
// Return Value:
//    The next node to lower.
//
GenTree* Lowering::LowerMul(GenTreeOp* mul)
{
    assert(mul->OperIsMul());

#ifdef TARGET_ARM64
    if (comp->opts.OptimizationEnabled() && mul->OperIs(GT_MUL) && mul->IsValidLongMul())
    {
        GenTreeCast* op1 = mul->gtGetOp1()->AsCast();
        GenTree*     op2 = mul->gtGetOp2();

        mul->ClearOverflow();
        mul->ClearUnsigned();
        if (op1->IsUnsigned())
        {
            mul->SetUnsigned();
        }

        op1->CastOp()->ClearContained(); // Uncontain any memory operands.
        mul->gtOp1 = op1->CastOp();
        BlockRange().Remove(op1);

        if (op2->OperIs(GT_CAST))
        {
            op2->AsCast()->CastOp()->ClearContained(); // Uncontain any memory operands.
            mul->gtOp2 = op2->AsCast()->CastOp();
            BlockRange().Remove(op2);
        }
        else
        {
            assert(op2->IsIntegralConst());
            assert(FitsIn<int32_t>(op2->AsIntConCommon()->IntegralValue()));

            op2->ChangeType(TYP_INT);
        }

        mul->ChangeOper(GT_MUL_LONG);
    }
#endif // TARGET_ARM64

    ContainCheckMul(mul);

    return mul->gtNext;
}

//------------------------------------------------------------------------
// LowerBinaryArithmetic: lowers the given binary arithmetic node.
//
// Arguments:
//    node - the arithmetic node to lower
//
// Returns:
//    The next node to lower.
//
GenTree* Lowering::LowerBinaryArithmetic(GenTreeOp* binOp)
{
    if (comp->opts.OptimizationEnabled() && binOp->OperIs(GT_AND))
    {
        GenTree* opNode  = nullptr;
        GenTree* notNode = nullptr;
        if (binOp->gtGetOp1()->OperIs(GT_NOT))
        {
            notNode = binOp->gtGetOp1();
            opNode  = binOp->gtGetOp2();
        }
        else if (binOp->gtGetOp2()->OperIs(GT_NOT))
        {
            notNode = binOp->gtGetOp2();
            opNode  = binOp->gtGetOp1();
        }

        if (notNode != nullptr)
        {
            binOp->gtOp1 = opNode;
            binOp->gtOp2 = notNode->AsUnOp()->gtGetOp1();
            binOp->ChangeOper(GT_AND_NOT);
            BlockRange().Remove(notNode);
        }
#ifdef TARGET_ARM64
        else
        {
            ContainCheckCompareChainForAnd(binOp);
        }
#endif
    }

    ContainCheckBinary(binOp);

    return binOp->gtNext;
}

//------------------------------------------------------------------------
// LowerBlockStore: Lower a block store node
//
// Arguments:
//    blkNode - The block store node to lower
//
void Lowering::LowerBlockStore(GenTreeBlk* blkNode)
{
    GenTree* dstAddr = blkNode->Addr();
    GenTree* src     = blkNode->Data();
    unsigned size    = blkNode->Size();

    const bool isDstAddrLocal = dstAddr->OperIsLocalAddr();

    if (blkNode->OperIsInitBlkOp())
    {
        if (src->OperIs(GT_INIT_VAL))
        {
            src->SetContained();
            src = src->AsUnOp()->gtGetOp1();
        }

        if (blkNode->OperIs(GT_STORE_OBJ))
        {
            blkNode->SetOper(GT_STORE_BLK);
        }

        unsigned initBlockUnrollLimit = INITBLK_UNROLL_LIMIT;

#ifdef TARGET_ARM64
        if (isDstAddrLocal)
        {
            // Since dstAddr points to the stack CodeGen can use more optimal
            // quad-word store SIMD instructions for InitBlock.
            initBlockUnrollLimit = INITBLK_LCL_UNROLL_LIMIT;
        }
#endif

        if (!blkNode->OperIs(GT_STORE_DYN_BLK) && (size <= initBlockUnrollLimit) && src->OperIs(GT_CNS_INT))
        {
            blkNode->gtBlkOpKind = GenTreeBlk::BlkOpKindUnroll;

            // The fill value of an initblk is interpreted to hold a
            // value of (unsigned int8) however a constant of any size
            // may practically reside on the evaluation stack. So extract
            // the lower byte out of the initVal constant and replicate
            // it to a larger constant whose size is sufficient to support
            // the largest width store of the desired inline expansion.

            ssize_t fill = src->AsIntCon()->IconValue() & 0xFF;

            if (fill == 0)
            {
#ifdef TARGET_ARM64
                // On ARM64 we can just use REG_ZR instead of having to load
                // the constant into a real register like on ARM32.
                src->SetContained();
#endif
            }
#ifdef TARGET_ARM64
            else if (size >= REGSIZE_BYTES)
            {
                fill *= 0x0101010101010101LL;
                src->gtType = TYP_LONG;
            }
#endif
            else
            {
                fill *= 0x01010101;
            }

            src->AsIntCon()->SetIconValue(fill);

            ContainBlockStoreAddress(blkNode, size, dstAddr, nullptr);
        }
        else
        {
            blkNode->gtBlkOpKind = GenTreeBlk::BlkOpKindHelper;
        }
    }
    else
    {
        assert(src->OperIs(GT_IND, GT_LCL_VAR, GT_LCL_FLD));
        src->SetContained();

        bool isSrcAddrLocal = false;

        if (src->OperIs(GT_IND))
        {
            GenTree* srcAddr = src->AsIndir()->Addr();
            // TODO-Cleanup: Make sure that GT_IND lowering didn't mark the source address as contained.
            // Sometimes the GT_IND type is a non-struct type and then GT_IND lowering may contain the
            // address, not knowing that GT_IND is part of a block op that has containment restrictions.
            srcAddr->ClearContained();
            isSrcAddrLocal = srcAddr->OperIsLocalAddr();
        }
        else
        {
            isSrcAddrLocal = true;

            if (src->OperIs(GT_LCL_VAR))
            {
                // TODO-1stClassStructs: for now we can't work with STORE_BLOCK source in register.
                const unsigned srcLclNum = src->AsLclVar()->GetLclNum();
                comp->lvaSetVarDoNotEnregister(srcLclNum DEBUGARG(DoNotEnregisterReason::BlockOp));
            }
        }

        unsigned copyBlockUnrollLimit = CPBLK_UNROLL_LIMIT;

#ifdef TARGET_ARM64
        if (isSrcAddrLocal && isDstAddrLocal)
        {
            // Since both srcAddr and dstAddr point to the stack CodeGen can use more optimal
            // quad-word load and store SIMD instructions for CopyBlock.
            copyBlockUnrollLimit = CPBLK_LCL_UNROLL_LIMIT;
        }
#endif

        if (blkNode->OperIs(GT_STORE_OBJ))
        {
            if (!blkNode->AsObj()->GetLayout()->HasGCPtr())
            {
                blkNode->SetOper(GT_STORE_BLK);
            }
            else if (isDstAddrLocal && (size <= copyBlockUnrollLimit))
            {
                blkNode->SetOper(GT_STORE_BLK);
                blkNode->gtBlkOpGcUnsafe = true;
            }
        }

        if (blkNode->OperIs(GT_STORE_OBJ))
        {
            assert((dstAddr->TypeGet() == TYP_BYREF) || (dstAddr->TypeGet() == TYP_I_IMPL));

            blkNode->gtBlkOpKind = GenTreeBlk::BlkOpKindUnroll;
        }
        else if (blkNode->OperIs(GT_STORE_BLK) && (size <= copyBlockUnrollLimit))
        {
            blkNode->gtBlkOpKind = GenTreeBlk::BlkOpKindUnroll;

            if (src->OperIs(GT_IND))
            {
                ContainBlockStoreAddress(blkNode, size, src->AsIndir()->Addr(), src->AsIndir());
            }

            ContainBlockStoreAddress(blkNode, size, dstAddr, nullptr);
        }
        else
        {
            assert(blkNode->OperIs(GT_STORE_BLK, GT_STORE_DYN_BLK));

            blkNode->gtBlkOpKind = GenTreeBlk::BlkOpKindHelper;
        }
    }
}

//------------------------------------------------------------------------
// ContainBlockStoreAddress: Attempt to contain an address used by an unrolled block store.
//
// Arguments:
//    blkNode - the block store node
//    size - the block size
//    addr - the address node to try to contain
<<<<<<< HEAD
//    addrParent - the parent of addr, in case this is checking containment the source address.
=======
//    addrParent - the parent of addr, in case this is checking containment of the source address.
>>>>>>> eb9eab09
//
void Lowering::ContainBlockStoreAddress(GenTreeBlk* blkNode, unsigned size, GenTree* addr, GenTree* addrParent)
{
    assert(blkNode->OperIs(GT_STORE_BLK) && (blkNode->gtBlkOpKind == GenTreeBlk::BlkOpKindUnroll));
    assert(size < INT32_MAX);

    if (addr->OperIsLocalAddr())
    {
        addr->SetContained();
        return;
    }

    if (!addr->OperIs(GT_ADD) || addr->gtOverflow() || !addr->AsOp()->gtGetOp2()->OperIs(GT_CNS_INT))
    {
        return;
    }

    GenTreeIntCon* offsetNode = addr->AsOp()->gtGetOp2()->AsIntCon();
    ssize_t        offset     = offsetNode->IconValue();

#ifdef TARGET_ARM
    // All integer load/store instructions on Arm support offsets in range -255..255.
    // Of course, this is a rather conservative check.
    if ((offset < -255) || (offset > 255) || (offset + static_cast<int>(size) > 256))
    {
        return;
    }
#else // !TARGET_ARM
    if ((ClrSafeInt<int>(offset) + ClrSafeInt<int>(size)).IsOverflow())
    {
        return;
    }
#endif // !TARGET_ARM

    if (!IsSafeToContainMem(blkNode, addrParent, addr))
    {
        return;
    }

    BlockRange().Remove(offsetNode);

    addr->ChangeOper(GT_LEA);
    addr->AsAddrMode()->SetIndex(nullptr);
    addr->AsAddrMode()->SetScale(0);
    addr->AsAddrMode()->SetOffset(static_cast<int>(offset));
    addr->SetContained();
}

//------------------------------------------------------------------------
// LowerPutArgStkOrSplit: Lower a GT_PUTARG_STK/GT_PUTARG_SPLIT.
//
// Arguments:
//    putArgStk - The node to lower
//
void Lowering::LowerPutArgStkOrSplit(GenTreePutArgStk* putArgNode)
{
    GenTree* src = putArgNode->Data();

    if (src->TypeIs(TYP_STRUCT))
    {
        // STRUCT args (FIELD_LIST / OBJ / LCL_VAR / LCL_FLD) will always be contained.
        MakeSrcContained(putArgNode, src);

        if (src->OperIs(GT_LCL_VAR))
        {
            // TODO-1stClassStructs: support struct enregistration here by retyping "src" to its register type for
            // the non-split case.
            comp->lvaSetVarDoNotEnregister(src->AsLclVar()->GetLclNum() DEBUGARG(DoNotEnregisterReason::IsStructArg));
        }
    }
}

//------------------------------------------------------------------------
// LowerCast: Lower GT_CAST(srcType, DstType) nodes.
//
// Arguments:
//    tree - GT_CAST node to be lowered
//
// Return Value:
//    None.
//
// Notes:
//    Casts from float/double to a smaller int type are transformed as follows:
//    GT_CAST(float/double, byte)     =   GT_CAST(GT_CAST(float/double, int32), byte)
//    GT_CAST(float/double, sbyte)    =   GT_CAST(GT_CAST(float/double, int32), sbyte)
//    GT_CAST(float/double, int16)    =   GT_CAST(GT_CAST(double/double, int32), int16)
//    GT_CAST(float/double, uint16)   =   GT_CAST(GT_CAST(double/double, int32), uint16)
//
//    Note that for the overflow conversions we still depend on helper calls and
//    don't expect to see them here.
//    i) GT_CAST(float/double, int type with overflow detection)
//
void Lowering::LowerCast(GenTree* tree)
{
    assert(tree->OperGet() == GT_CAST);

    JITDUMP("LowerCast for: ");
    DISPNODE(tree);
    JITDUMP("\n");

    GenTree*  op1     = tree->AsOp()->gtOp1;
    var_types dstType = tree->CastToType();
    var_types srcType = genActualType(op1->TypeGet());

    if (varTypeIsFloating(srcType))
    {
        noway_assert(!tree->gtOverflow());
        assert(!varTypeIsSmall(dstType)); // fgMorphCast creates intermediate casts when converting from float to small
                                          // int.
    }

    assert(!varTypeIsSmall(srcType));

    // Now determine if we have operands that should be contained.
    ContainCheckCast(tree->AsCast());
}

//------------------------------------------------------------------------
// LowerRotate: Lower GT_ROL and GT_ROR nodes.
//
// Arguments:
//    tree - the node to lower
//
// Return Value:
//    None.
//
void Lowering::LowerRotate(GenTree* tree)
{
    if (tree->OperGet() == GT_ROL)
    {
        // There is no ROL instruction on ARM. Convert ROL into ROR.
        GenTree* rotatedValue        = tree->AsOp()->gtOp1;
        unsigned rotatedValueBitSize = genTypeSize(rotatedValue->gtType) * 8;
        GenTree* rotateLeftIndexNode = tree->AsOp()->gtOp2;

        if (rotateLeftIndexNode->IsCnsIntOrI())
        {
            ssize_t rotateLeftIndex                    = rotateLeftIndexNode->AsIntCon()->gtIconVal;
            ssize_t rotateRightIndex                   = rotatedValueBitSize - rotateLeftIndex;
            rotateLeftIndexNode->AsIntCon()->gtIconVal = rotateRightIndex;
        }
        else
        {
            GenTree* tmp = comp->gtNewOperNode(GT_NEG, genActualType(rotateLeftIndexNode->gtType), rotateLeftIndexNode);
            BlockRange().InsertAfter(rotateLeftIndexNode, tmp);
            tree->AsOp()->gtOp2 = tmp;
        }
        tree->ChangeOper(GT_ROR);
    }
    ContainCheckShiftRotate(tree->AsOp());
}

#ifdef TARGET_ARM64
//------------------------------------------------------------------------
// LowerModPow2: Lower GT_MOD if the second operand is a constant power of 2.
//
// Arguments:
//    tree - the node to lower
//
// Notes:
//     TODO: We could do this optimization in morph but we do not have
//           a conditional select op in HIR. At some point, we may
//           introduce such an op.
void Lowering::LowerModPow2(GenTree* node)
{
    assert(node->OperIs(GT_MOD));
    GenTreeOp* mod      = node->AsOp();
    GenTree*   dividend = mod->gtGetOp1();
    GenTree*   divisor  = mod->gtGetOp2();

    JITDUMP("Lower: optimize X MOD POW2");

    assert(divisor->IsIntegralConstPow2());

    const var_types type = mod->TypeGet();
    assert((type == TYP_INT) || (type == TYP_LONG));

    ssize_t divisorCnsValue         = static_cast<ssize_t>(divisor->AsIntConCommon()->IntegralValue());
    ssize_t divisorCnsValueMinusOne = divisorCnsValue - 1;

    BlockRange().Remove(divisor);

    // We need to use the dividend node multiple times so its value needs to be
    // computed once and stored in a temp variable.
    LIR::Use opDividend(BlockRange(), &mod->AsOp()->gtOp1, mod);
    dividend = ReplaceWithLclVar(opDividend);

    GenTree* dividend2 = comp->gtClone(dividend);
    BlockRange().InsertAfter(dividend, dividend2);

    GenTreeIntCon* cns = comp->gtNewIconNode(divisorCnsValueMinusOne, type);
    BlockRange().InsertAfter(dividend2, cns);

    GenTree* const trueExpr = comp->gtNewOperNode(GT_AND, type, dividend, cns);
    BlockRange().InsertAfter(cns, trueExpr);
    LowerNode(trueExpr);

    if (divisorCnsValue == 2)
    {
        // {expr} % 2
        // Logically turns into:
        //     let a = {expr}
        //     if a < 0 then -(a & 1) else (a & 1)
        // which then turns into:
        //     and   reg1, reg0, #1
        //     cmp   reg0, #0
        //     cneg  reg0, reg1, lt

        GenTreeIntCon* cnsZero = comp->gtNewIconNode(0, type);
        BlockRange().InsertAfter(trueExpr, cnsZero);

        GenTree* const cmp = comp->gtNewOperNode(GT_CMP, type, dividend2, cnsZero);
        cmp->gtFlags |= GTF_SET_FLAGS;
        BlockRange().InsertAfter(cnsZero, cmp);
        LowerNode(cmp);

        mod->ChangeOper(GT_CNEG_LT);
        mod->gtOp1 = trueExpr;
    }
    else
    {
        // {expr} % {cns}
        // Logically turns into:
        //     let a = {expr}
        //     if a > 0 then (a & ({cns} - 1)) else -(-a & ({cns} - 1))
        // which then turns into:
        //     and   reg1, reg0, #({cns} - 1)
        //     negs  reg0, reg0
        //     and   reg0, reg0, #({cns} - 1)
        //     csneg reg0, reg1, reg0, mi

        GenTree* const neg = comp->gtNewOperNode(GT_NEG, type, dividend2);
        neg->gtFlags |= GTF_SET_FLAGS;
        BlockRange().InsertAfter(trueExpr, neg);

        GenTreeIntCon* cns2 = comp->gtNewIconNode(divisorCnsValueMinusOne, type);
        BlockRange().InsertAfter(neg, cns2);

        GenTree* const falseExpr = comp->gtNewOperNode(GT_AND, type, neg, cns2);
        BlockRange().InsertAfter(cns2, falseExpr);
        LowerNode(falseExpr);

        mod->ChangeOper(GT_CSNEG_MI);
        mod->gtOp1 = trueExpr;
        mod->gtOp2 = falseExpr;
    }

    ContainCheckNode(mod);
}

//------------------------------------------------------------------------
// LowerAddForPossibleContainment: Tries to lower GT_ADD in such a way
//                                 that would allow one of its operands
//                                 to be contained.
//
// Arguments:
//    node - the node to lower
//
GenTree* Lowering::LowerAddForPossibleContainment(GenTreeOp* node)
{
    assert(node->OperIs(GT_ADD));

    if (!comp->opts.OptimizationEnabled())
        return nullptr;

    if (node->isContained())
        return nullptr;

    if (!varTypeIsIntegral(node))
        return nullptr;

    if (node->gtFlags & GTF_SET_FLAGS)
        return nullptr;

    if (node->gtOverflow())
        return nullptr;

    GenTree* op1 = node->gtGetOp1();
    GenTree* op2 = node->gtGetOp2();

    // If the second operand is a containable immediate,
    // then we do not want to risk moving it around
    // in this transformation.
    if (IsContainableImmed(node, op2))
        return nullptr;

    GenTree* mul = nullptr;
    GenTree* c   = nullptr;
    if (op1->OperIs(GT_MUL))
    {
        // Swap
        mul = op1;
        c   = op2;
    }
    else
    {
        mul = op2;
        c   = op1;
    }

    if (mul->OperIs(GT_MUL) && !(mul->gtFlags & GTF_SET_FLAGS) && varTypeIsIntegral(mul) && !mul->gtOverflow() &&
        !mul->isContained() && !c->isContained())
    {
        GenTree* a = mul->gtGetOp1();
        GenTree* b = mul->gtGetOp2();

        // Transform "-a * b + c" to "c - a * b"
        if (a->OperIs(GT_NEG) && !(a->gtFlags & GTF_SET_FLAGS) && !b->OperIs(GT_NEG) && !a->isContained() &&
            !a->gtGetOp1()->isContained())
        {
            mul->AsOp()->gtOp1 = a->gtGetOp1();
            BlockRange().Remove(a);
            node->gtOp1 = c;
            node->gtOp2 = mul;
            node->ChangeOper(GT_SUB);

            ContainCheckNode(node);

            return node->gtNext;
        }
        // Transform "a * -b + c" to "c - a * b"
        else if (b->OperIs(GT_NEG) && !(b->gtFlags & GTF_SET_FLAGS) && !a->OperIs(GT_NEG) && !b->isContained() &&
                 !b->gtGetOp1()->isContained())
        {
            mul->AsOp()->gtOp2 = b->gtGetOp1();
            BlockRange().Remove(b);
            node->gtOp1 = c;
            node->gtOp2 = mul;
            node->ChangeOper(GT_SUB);

            ContainCheckNode(node);

            return node->gtNext;
        }
        // Transform "a * b + c" to "c + a * b"
        else if (op1->OperIs(GT_MUL))
        {
            node->gtOp1 = c;
            node->gtOp2 = mul;

            ContainCheckNode(node);

            return node->gtNext;
        }
    }

    return nullptr;
}
#endif

#ifdef FEATURE_HW_INTRINSICS

//----------------------------------------------------------------------------------------------
// LowerHWIntrinsicFusedMultiplyAddScalar: Lowers AdvSimd_FusedMultiplyAddScalar intrinsics
//   when some of the operands are negated by "containing" such negation.
//
//  Arguments:
//     node - The original hardware intrinsic node
//
// |  op1 | op2 | op3 |
// |  +   |  +  |  +  | AdvSimd_FusedMultiplyAddScalar
// |  +   |  +  |  -  | AdvSimd_FusedMultiplySubtractScalar
// |  +   |  -  |  +  | AdvSimd_FusedMultiplySubtractScalar
// |  +   |  -  |  -  | AdvSimd_FusedMultiplyAddScalar
// |  -   |  +  |  +  | AdvSimd_FusedMultiplySubtractNegatedScalar
// |  -   |  +  |  -  | AdvSimd_FusedMultiplyAddNegatedScalar
// |  -   |  -  |  +  | AdvSimd_FusedMultiplyAddNegatedScalar
// |  -   |  -  |  -  | AdvSimd_FusedMultiplySubtractNegatedScalar
//
void Lowering::LowerHWIntrinsicFusedMultiplyAddScalar(GenTreeHWIntrinsic* node)
{
    assert(node->GetHWIntrinsicId() == NI_AdvSimd_FusedMultiplyAddScalar);

    GenTree* op1 = node->Op(1);
    GenTree* op2 = node->Op(2);
    GenTree* op3 = node->Op(3);

    auto lowerOperand = [this](GenTree* op) {
        bool wasNegated = false;

        if (op->OperIsHWIntrinsic() &&
            ((op->AsHWIntrinsic()->GetHWIntrinsicId() == NI_AdvSimd_Arm64_DuplicateToVector64) ||
             (op->AsHWIntrinsic()->GetHWIntrinsicId() == NI_Vector64_CreateScalarUnsafe)))
        {
            GenTreeHWIntrinsic* createVector64 = op->AsHWIntrinsic();
            GenTree*            valueOp        = createVector64->Op(1);

            if (valueOp->OperIs(GT_NEG))
            {
                createVector64->Op(1) = valueOp->gtGetOp1();
                BlockRange().Remove(valueOp);
                wasNegated = true;
            }
        }

        return wasNegated;
    };

    const bool op1WasNegated = lowerOperand(op1);
    const bool op2WasNegated = lowerOperand(op2);
    const bool op3WasNegated = lowerOperand(op3);

    if (op1WasNegated)
    {
        if (op2WasNegated != op3WasNegated)
        {
            node->ChangeHWIntrinsicId(NI_AdvSimd_FusedMultiplyAddNegatedScalar);
        }
        else
        {
            node->ChangeHWIntrinsicId(NI_AdvSimd_FusedMultiplySubtractNegatedScalar);
        }
    }
    else if (op2WasNegated != op3WasNegated)
    {
        node->ChangeHWIntrinsicId(NI_AdvSimd_FusedMultiplySubtractScalar);
    }
}

//----------------------------------------------------------------------------------------------
// Lowering::LowerHWIntrinsic: Perform containment analysis for a hardware intrinsic node.
//
//  Arguments:
//     node - The hardware intrinsic node.
//
GenTree* Lowering::LowerHWIntrinsic(GenTreeHWIntrinsic* node)
{
    assert(node->TypeGet() != TYP_SIMD32);

    if (node->TypeGet() == TYP_SIMD12)
    {
        // GT_HWINTRINSIC node requiring to produce TYP_SIMD12 in fact
        // produces a TYP_SIMD16 result
        node->gtType = TYP_SIMD16;
    }

    NamedIntrinsic intrinsicId = node->GetHWIntrinsicId();

    switch (intrinsicId)
    {
        case NI_Vector64_Create:
        case NI_Vector128_Create:
        case NI_Vector64_CreateScalar:
        case NI_Vector128_CreateScalar:
        {
            // We don't directly support the Vector64.Create or Vector128.Create methods in codegen
            // and instead lower them to other intrinsic nodes in LowerHWIntrinsicCreate so we expect
            // that the node is modified to either not be a HWIntrinsic node or that it is no longer
            // the same intrinsic as when it came in.

            return LowerHWIntrinsicCreate(node);
        }

        case NI_Vector64_Dot:
        case NI_Vector128_Dot:
        {
            return LowerHWIntrinsicDot(node);
        }

        case NI_Vector64_op_Equality:
        case NI_Vector128_op_Equality:
        {
            return LowerHWIntrinsicCmpOp(node, GT_EQ);
        }

        case NI_Vector64_op_Inequality:
        case NI_Vector128_op_Inequality:
        {
            return LowerHWIntrinsicCmpOp(node, GT_NE);
        }

        case NI_AdvSimd_FusedMultiplyAddScalar:
            LowerHWIntrinsicFusedMultiplyAddScalar(node);
            break;

        default:
            break;
    }

    ContainCheckHWIntrinsic(node);
    return node->gtNext;
}

//----------------------------------------------------------------------------------------------
// Lowering::IsValidConstForMovImm: Determines if the given node can be replaced by a mov/fmov immediate instruction
//
//  Arguments:
//     node - The hardware intrinsic node.
//
//  Returns:
//     true if the node can be replaced by a mov/fmov immediate instruction; otherwise, false
//
//  IMPORTANT:
//     This check may end up modifying node->gtOp1 if it is a cast node that can be removed
bool Lowering::IsValidConstForMovImm(GenTreeHWIntrinsic* node)
{
    assert((node->GetHWIntrinsicId() == NI_Vector64_Create) || (node->GetHWIntrinsicId() == NI_Vector128_Create) ||
           (node->GetHWIntrinsicId() == NI_Vector64_CreateScalarUnsafe) ||
           (node->GetHWIntrinsicId() == NI_Vector128_CreateScalarUnsafe) ||
           (node->GetHWIntrinsicId() == NI_AdvSimd_DuplicateToVector64) ||
           (node->GetHWIntrinsicId() == NI_AdvSimd_DuplicateToVector128) ||
           (node->GetHWIntrinsicId() == NI_AdvSimd_Arm64_DuplicateToVector64) ||
           (node->GetHWIntrinsicId() == NI_AdvSimd_Arm64_DuplicateToVector128));
    assert(node->GetOperandCount() == 1);

    GenTree* op1    = node->Op(1);
    GenTree* castOp = nullptr;

    // TODO-Casts: why don't we fold the casts? MinOpts?
    if (varTypeIsIntegral(node->GetSimdBaseType()) && op1->OperIs(GT_CAST))
    {
        // We will sometimes get a cast around a constant value (such as for
        // certain long constants) which would block the below containment.
        // So we will temporarily check what the cast is from instead so we
        // can catch those cases as well.

        castOp = op1->AsCast()->CastOp();
        op1    = castOp;
    }

    if (op1->IsCnsIntOrI())
    {
        const ssize_t dataValue = op1->AsIntCon()->gtIconVal;

        if (comp->GetEmitter()->emitIns_valid_imm_for_movi(dataValue, emitActualTypeSize(node->GetSimdBaseType())))
        {
            if (castOp != nullptr)
            {
                // We found a containable immediate under
                // a cast, so remove the cast from the LIR.

                BlockRange().Remove(node->Op(1));
                node->Op(1) = op1;
            }
            return true;
        }
    }
    else if (op1->IsCnsFltOrDbl())
    {
        assert(varTypeIsFloating(node->GetSimdBaseType()));
        assert(castOp == nullptr);

        const double dataValue = op1->AsDblCon()->DconValue();
        return comp->GetEmitter()->emitIns_valid_imm_for_fmov(dataValue);
    }

    return false;
}

//----------------------------------------------------------------------------------------------
// Lowering::LowerHWIntrinsicCmpOp: Lowers a Vector128 or Vector256 comparison intrinsic
//
//  Arguments:
//     node  - The hardware intrinsic node.
//     cmpOp - The comparison operation, currently must be GT_EQ or GT_NE
//
GenTree* Lowering::LowerHWIntrinsicCmpOp(GenTreeHWIntrinsic* node, genTreeOps cmpOp)
{
    NamedIntrinsic intrinsicId     = node->GetHWIntrinsicId();
    CorInfoType    simdBaseJitType = node->GetSimdBaseJitType();
    var_types      simdBaseType    = node->GetSimdBaseType();
    unsigned       simdSize        = node->GetSimdSize();
    var_types      simdType        = Compiler::getSIMDTypeForSize(simdSize);

    assert((intrinsicId == NI_Vector64_op_Equality) || (intrinsicId == NI_Vector64_op_Inequality) ||
           (intrinsicId == NI_Vector128_op_Equality) || (intrinsicId == NI_Vector128_op_Inequality));

    assert(varTypeIsSIMD(simdType));
    assert(varTypeIsArithmetic(simdBaseType));
    assert(simdSize != 0);
    assert(node->gtType == TYP_BOOL);
    assert((cmpOp == GT_EQ) || (cmpOp == GT_NE));

    // We have the following (with the appropriate simd size and where the intrinsic could be op_Inequality):
    //          /--*  op2  simd
    //          /--*  op1  simd
    //   node = *  HWINTRINSIC   simd   T op_Equality

    GenTree* op1 = node->Op(1);
    GenTree* op2 = node->Op(2);

    // Optimize comparison against Vector64/128<>.Zero via UMAXV:
    //
    //   bool eq = v == Vector128<integer>.Zero
    //
    // to:
    //
    //   bool eq = AdvSimd.Arm64.MaxPairwise(v.AsUInt16(), v.AsUInt16()).GetElement(0) == 0;
    //
    GenTree* op     = nullptr;
    GenTree* opZero = nullptr;
    if (op1->IsVectorZero())
    {
        op     = op2;
        opZero = op1;
    }
    else if (op2->IsVectorZero())
    {
        op     = op1;
        opZero = op2;
    }

    // Special case: "vec ==/!= zero_vector"
    if (!varTypeIsFloating(simdBaseType) && (op != nullptr) && (simdSize != 12))
    {
        GenTree* cmp = op;
        if (simdSize != 8) // we don't need compression for Vector64
        {
            node->Op(1) = op;
            LIR::Use tmp1Use(BlockRange(), &node->Op(1), node);
            ReplaceWithLclVar(tmp1Use);
            op               = node->Op(1);
            GenTree* opClone = comp->gtClone(op);
            BlockRange().InsertAfter(op, opClone);

            cmp = comp->gtNewSimdHWIntrinsicNode(simdType, op, opClone, NI_AdvSimd_Arm64_MaxPairwise, CORINFO_TYPE_UINT,
                                                 simdSize);
            BlockRange().InsertBefore(node, cmp);
            LowerNode(cmp);
        }

        BlockRange().Remove(opZero);

        GenTree* zroCns = comp->gtNewIconNode(0, TYP_INT);
        BlockRange().InsertAfter(cmp, zroCns);

        GenTree* val =
            comp->gtNewSimdHWIntrinsicNode(TYP_LONG, cmp, zroCns, NI_AdvSimd_Extract, CORINFO_TYPE_ULONG, simdSize);
        BlockRange().InsertAfter(zroCns, val);
        LowerNode(val);

        GenTree* cmpZeroCns = comp->gtNewIconNode(0, TYP_LONG);
        BlockRange().InsertAfter(val, cmpZeroCns);

        node->ChangeOper(cmpOp);
        node->gtType        = TYP_INT;
        node->AsOp()->gtOp1 = val;
        node->AsOp()->gtOp2 = cmpZeroCns;
        LowerNodeCC(node, (cmpOp == GT_EQ) ? GenCondition::EQ : GenCondition::NE);
        node->gtType = TYP_VOID;
        node->ClearUnusedValue();
        LowerNode(node);
        return node->gtNext;
    }

    NamedIntrinsic cmpIntrinsic;

    switch (simdBaseType)
    {
        case TYP_BYTE:
        case TYP_UBYTE:
        case TYP_SHORT:
        case TYP_USHORT:
        case TYP_INT:
        case TYP_UINT:
        case TYP_FLOAT:
        {
            cmpIntrinsic = NI_AdvSimd_CompareEqual;
            break;
        }

        case TYP_LONG:
        case TYP_ULONG:
        case TYP_DOUBLE:
        {
            cmpIntrinsic = (simdSize == 8) ? NI_AdvSimd_Arm64_CompareEqualScalar : NI_AdvSimd_Arm64_CompareEqual;
            break;
        }

        default:
        {
            unreached();
        }
    }

    GenTree* cmp = comp->gtNewSimdHWIntrinsicNode(simdType, op1, op2, cmpIntrinsic, simdBaseJitType, simdSize);
    BlockRange().InsertBefore(node, cmp);
    LowerNode(cmp);

    if ((simdBaseType == TYP_FLOAT) && (simdSize == 12))
    {
        // For TYP_SIMD12 we don't want the upper bits to participate in the comparison. So, we will insert all ones
        // into those bits of the result, "as if" the upper bits are equal. Then if all lower bits are equal, we get the
        // expected all-ones result, and will get the expected 0's only where there are non-matching bits.

        GenTree* idxCns = comp->gtNewIconNode(3, TYP_INT);
        BlockRange().InsertAfter(cmp, idxCns);

        GenTree* insCns = comp->gtNewIconNode(-1, TYP_INT);
        BlockRange().InsertAfter(idxCns, insCns);

        GenTree* tmp = comp->gtNewSimdHWIntrinsicNode(simdType, cmp, idxCns, insCns, NI_AdvSimd_Insert,
                                                      CORINFO_TYPE_INT, simdSize);
        BlockRange().InsertAfter(insCns, tmp);
        LowerNode(tmp);

        cmp = tmp;
    }

    if (simdSize != 8) // we don't need compression for Vector64
    {
        GenTree* msk;

        // Save cmp into a temp as we're going to need to pass it twice to MinPairwise
        node->Op(1) = cmp;
        LIR::Use tmp1Use(BlockRange(), &node->Op(1), node);
        ReplaceWithLclVar(tmp1Use);
        cmp               = node->Op(1);
        GenTree* cmpClone = comp->gtClone(cmp);
        BlockRange().InsertAfter(cmp, cmpClone);

        msk = comp->gtNewSimdHWIntrinsicNode(simdType, cmp, cmpClone, NI_AdvSimd_Arm64_MinPairwise, CORINFO_TYPE_UINT,
                                             simdSize);
        BlockRange().InsertAfter(cmpClone, msk);
        LowerNode(msk);

        cmp = msk;
    }

    GenTree* zroCns = comp->gtNewIconNode(0, TYP_INT);
    BlockRange().InsertAfter(cmp, zroCns);

    GenTree* val =
        comp->gtNewSimdHWIntrinsicNode(TYP_LONG, cmp, zroCns, NI_AdvSimd_Extract, CORINFO_TYPE_ULONG, simdSize);
    BlockRange().InsertAfter(zroCns, val);
    LowerNode(val);

    GenTree* bitMskCns = comp->gtNewIconNode(static_cast<ssize_t>(0xffffffffffffffff), TYP_LONG);
    BlockRange().InsertAfter(val, bitMskCns);

    node->ChangeOper(cmpOp);

    node->gtType        = TYP_LONG;
    node->AsOp()->gtOp1 = val;
    node->AsOp()->gtOp2 = bitMskCns;

    // The CompareEqual will set (condition is true) or clear (condition is false) all bits of the respective element
    // The MinAcross then ensures we get either all bits set (all conditions are true) or clear (any condition is false)
    // So, we need to invert the condition from the operation since we compare against zero

    GenCondition cmpCnd = (cmpOp == GT_EQ) ? GenCondition::EQ : GenCondition::NE;
    LowerNodeCC(node, cmpCnd);

    node->gtType = TYP_VOID;
    node->ClearUnusedValue();

    LowerNode(node);
    return node->gtNext;
}

//----------------------------------------------------------------------------------------------
// Lowering::LowerHWIntrinsicCreate: Lowers a Vector64 or Vector128 Create call
//
// Performs the following transformations:
//  1. If all the arguments are constant (including the broadcast case), the vector
//     will be loaded from the data section, or turned into Zero/AllBitsSet, if possible.
//  2. Non-constant broadcasts (argCnt == 1) are turned into DuplicateToVector intrinsics.
//  3. Remaining cases get a chain of "Insert"s, from the second element to the last, where
//     the vector to be inserted into is created with CreateUnsafeScalar from the first element.
//
//  Arguments:
//     node - The hardware intrinsic node.
//
GenTree* Lowering::LowerHWIntrinsicCreate(GenTreeHWIntrinsic* node)
{
    NamedIntrinsic intrinsicId     = node->GetHWIntrinsicId();
    var_types      simdType        = node->TypeGet();
    CorInfoType    simdBaseJitType = node->GetSimdBaseJitType();
    var_types      simdBaseType    = node->GetSimdBaseType();
    unsigned       simdSize        = node->GetSimdSize();
    simd32_t       simd32Val       = {};

    if ((simdSize == 8) && (simdType == TYP_DOUBLE))
    {
        // TODO-Cleanup: Struct retyping means we have the wrong type here. We need to
        //               manually fix it up so the simdType checks below are correct.
        simdType = TYP_SIMD8;
    }

    assert(varTypeIsSIMD(simdType));
    assert(varTypeIsArithmetic(simdBaseType));
    assert(simdSize != 0);

    bool   isConstant     = GenTreeVecCon::IsHWIntrinsicCreateConstant(node, simd32Val);
    bool   isCreateScalar = (intrinsicId == NI_Vector64_CreateScalar) || (intrinsicId == NI_Vector128_CreateScalar);
    size_t argCnt         = node->GetOperandCount();

    // Check if we have a cast that we can remove. Note that "IsValidConstForMovImm"
    // will reset Op(1) if it finds such a cast, so we do not need to handle it here.
    // TODO-Casts: why are casts from constants checked for here?
    if (isConstant && (argCnt == 1) && IsValidConstForMovImm(node))
    {
        // Set isConstant to false so we get lowered to a DuplicateToVector
        // intrinsic, which will itself mark the node as contained.
        isConstant = false;
    }

    if (isConstant)
    {
        assert((simdSize == 8) || (simdSize == 12) || (simdSize == 16));

        for (GenTree* arg : node->Operands())
        {
            BlockRange().Remove(arg);
        }

        GenTreeVecCon* vecCon = comp->gtNewVconNode(simdType);

        vecCon->gtSimd32Val = simd32Val;
        BlockRange().InsertBefore(node, vecCon);

        LIR::Use use;
        if (BlockRange().TryGetUse(node, &use))
        {
            use.ReplaceWith(vecCon);
        }
        else
        {
            vecCon->SetUnusedValue();
        }

        BlockRange().Remove(node);

        return LowerNode(vecCon);
    }
    else if (argCnt == 1)
    {
        if (isCreateScalar)
        {
            GenTree* op1 = node->Op(1);

            GenTree* tmp = comp->gtNewZeroConNode(simdType);
            BlockRange().InsertBefore(op1, tmp);
            LowerNode(tmp);

            GenTree* idx = comp->gtNewIconNode(0);
            BlockRange().InsertAfter(tmp, idx);
            LowerNode(idx);

            node->ResetHWIntrinsicId(NI_AdvSimd_Insert, comp, tmp, idx, op1);
            return LowerNode(node);
        }

        // We have the following (where simd is simd8 or simd16):
        //          /--*  op1  T
        //   node = *  HWINTRINSIC   simd   T Create

        // We will be constructing the following parts:
        //           /--*  op1  T
        //   node  = *  HWINTRINSIC   simd   T DuplicateToVector

        // This is roughly the following managed code:
        //   return AdvSimd.Arm64.DuplicateToVector(op1);

        if (varTypeIsLong(simdBaseType) || (simdBaseType == TYP_DOUBLE))
        {
            node->ChangeHWIntrinsicId((simdType == TYP_SIMD8) ? NI_AdvSimd_Arm64_DuplicateToVector64
                                                              : NI_AdvSimd_Arm64_DuplicateToVector128);
        }
        else
        {
            node->ChangeHWIntrinsicId((simdType == TYP_SIMD8) ? NI_AdvSimd_DuplicateToVector64
                                                              : NI_AdvSimd_DuplicateToVector128);
        }

        return LowerNode(node);
    }

    // We have the following (where simd is simd8 or simd16):
    //          /--*  op1 T
    //          +--*  ... T
    //          +--*  opN T
    //   node = *  HWINTRINSIC   simd   T Create

    // We will be constructing the following parts:
    //          /--*  op1  T
    //   tmp1 = *  HWINTRINSIC   simd8  T CreateScalarUnsafe
    //   ...

    // This is roughly the following managed code:
    //   var tmp1 = Vector64.CreateScalarUnsafe(op1);
    //   ...

    GenTree* tmp1 = InsertNewSimdCreateScalarUnsafeNode(simdType, node->Op(1), simdBaseJitType, simdSize);
    LowerNode(tmp1);

    // We will be constructing the following parts:
    //   ...
    //   idx  =    CNS_INT       int    N
    //          /--*  tmp1 simd
    //          +--*  idx  int
    //          +--*  opN  T
    //   tmp1 = *  HWINTRINSIC   simd   T Insert
    //   ...

    // This is roughly the following managed code:
    //   ...
    //   tmp1 = AdvSimd.Insert(tmp1, N, opN);
    //   ...

    unsigned N   = 0;
    GenTree* opN = nullptr;
    GenTree* idx = nullptr;

    for (N = 1; N < argCnt - 1; N++)
    {
        opN = node->Op(N + 1);
        idx = comp->gtNewIconNode(N);
        BlockRange().InsertBefore(opN, idx);

        tmp1 = comp->gtNewSimdHWIntrinsicNode(simdType, tmp1, idx, opN, NI_AdvSimd_Insert, simdBaseJitType, simdSize);
        BlockRange().InsertAfter(opN, tmp1);
        LowerNode(tmp1);
    }

    assert(N == (argCnt - 1));

    // For the last insert, we will reuse the existing node and so handle it here, outside the loop.
    opN = node->Op(argCnt);
    idx = comp->gtNewIconNode(N);
    BlockRange().InsertBefore(opN, idx);

    node->ResetHWIntrinsicId(NI_AdvSimd_Insert, comp, tmp1, idx, opN);

    return LowerNode(node);
}

//----------------------------------------------------------------------------------------------
// Lowering::LowerHWIntrinsicDot: Lowers a Vector64 or Vector128 Dot call
//
//  Arguments:
//     node - The hardware intrinsic node.
//
GenTree* Lowering::LowerHWIntrinsicDot(GenTreeHWIntrinsic* node)
{
    NamedIntrinsic intrinsicId     = node->GetHWIntrinsicId();
    CorInfoType    simdBaseJitType = node->GetSimdBaseJitType();
    var_types      simdBaseType    = node->GetSimdBaseType();
    unsigned       simdSize        = node->GetSimdSize();
    var_types      simdType        = Compiler::getSIMDTypeForSize(simdSize);

    assert((intrinsicId == NI_Vector64_Dot) || (intrinsicId == NI_Vector128_Dot));
    assert(varTypeIsSIMD(simdType));
    assert(varTypeIsArithmetic(simdBaseType));
    assert(simdSize != 0);

    GenTree* op1 = node->Op(1);
    GenTree* op2 = node->Op(2);

    // Spare GenTrees to be used for the lowering logic below
    // Defined upfront to avoid naming conflicts, etc...
    GenTree* idx  = nullptr;
    GenTree* tmp1 = nullptr;
    GenTree* tmp2 = nullptr;

    if (simdSize == 12)
    {
        assert(simdBaseType == TYP_FLOAT);

        // For 12 byte SIMD, we need to clear the upper 4 bytes:
        //   idx  =    CNS_INT       int    0x03
        //   tmp1 = *  CNS_DLB       float  0.0
        //          /--*  op1  simd16
        //          +--*  idx  int
        //          +--*  tmp1 simd16
        //   op1  = *  HWINTRINSIC   simd16 T Insert
        //   ...

        // This is roughly the following managed code:
        //    op1 = AdvSimd.Insert(op1, 0x03, 0.0f);
        //    ...

        idx = comp->gtNewIconNode(0x03, TYP_INT);
        BlockRange().InsertAfter(op1, idx);

        tmp1 = comp->gtNewZeroConNode(TYP_FLOAT);
        BlockRange().InsertAfter(idx, tmp1);
        LowerNode(tmp1);

        op1 = comp->gtNewSimdHWIntrinsicNode(simdType, op1, idx, tmp1, NI_AdvSimd_Insert, simdBaseJitType, simdSize);
        BlockRange().InsertAfter(tmp1, op1);
        LowerNode(op1);

        idx = comp->gtNewIconNode(0x03, TYP_INT);
        BlockRange().InsertAfter(op2, idx);

        tmp2 = comp->gtNewZeroConNode(TYP_FLOAT);
        BlockRange().InsertAfter(idx, tmp2);
        LowerNode(tmp2);

        op2 = comp->gtNewSimdHWIntrinsicNode(simdType, op2, idx, tmp2, NI_AdvSimd_Insert, simdBaseJitType, simdSize);
        BlockRange().InsertAfter(tmp2, op2);
        LowerNode(op2);
    }

    // We will be constructing the following parts:
    //   ...
    //          /--*  op1  simd16
    //          +--*  op2  simd16
    //   tmp1 = *  HWINTRINSIC   simd16 T Multiply
    //   ...

    // This is roughly the following managed code:
    //   ...
    //   var tmp1 = AdvSimd.Multiply(op1, op2);
    //   ...

    NamedIntrinsic multiply = NI_AdvSimd_Multiply;

    if (simdBaseType == TYP_DOUBLE)
    {
        multiply = (simdSize == 8) ? NI_AdvSimd_MultiplyScalar : NI_AdvSimd_Arm64_Multiply;
    }
    assert(!varTypeIsLong(simdBaseType));

    tmp1 = comp->gtNewSimdHWIntrinsicNode(simdType, op1, op2, multiply, simdBaseJitType, simdSize);
    BlockRange().InsertBefore(node, tmp1);
    LowerNode(tmp1);

    if (varTypeIsFloating(simdBaseType))
    {
        if ((simdSize != 8) || (simdBaseType == TYP_FLOAT))
        {
            // We will be constructing the following parts:
            //   ...
            //          /--*  tmp1 simd16
            //          *  STORE_LCL_VAR simd16
            //   tmp1 =    LCL_VAR       simd16
            //   tmp2 =    LCL_VAR       simd16
            //   ...

            // This is roughly the following managed code:
            //   ...
            //   var tmp2 = tmp1;
            //   ...

            node->Op(1) = tmp1;
            LIR::Use tmp1Use(BlockRange(), &node->Op(1), node);
            ReplaceWithLclVar(tmp1Use);
            tmp1 = node->Op(1);

            tmp2 = comp->gtClone(tmp1);
            BlockRange().InsertAfter(tmp1, tmp2);
        }

        if (simdSize == 8)
        {
            if (simdBaseType == TYP_FLOAT)
            {
                // We will be constructing the following parts:
                //   ...
                //          /--*  tmp1 simd8
                //          +--*  tmp2 simd8
                //   tmp1 = *  HWINTRINSIC   simd8  T AddPairwise
                //   ...

                // This is roughly the following managed code:
                //   ...
                //   var tmp1 = AdvSimd.AddPairwise(tmp1, tmp2);
                //   ...

                tmp1 = comp->gtNewSimdHWIntrinsicNode(simdType, tmp1, tmp2, NI_AdvSimd_AddPairwise, simdBaseJitType,
                                                      simdSize);
                BlockRange().InsertAfter(tmp2, tmp1);
                LowerNode(tmp1);
            }
            else
            {
                // No pairs to add for double, as its a single element
            }
        }
        else
        {
            assert((simdSize == 12) || (simdSize == 16));

            // We will be constructing the following parts:
            //   ...
            //          /--*  tmp1 simd16
            //          +--*  tmp2 simd16
            //   tmp2 = *  HWINTRINSIC   simd16 T AddPairwise
            //   ...

            // This is roughly the following managed code:
            //   ...
            //   var tmp1 = AdvSimd.Arm64.AddPairwise(tmp1, tmp2);
            //   ...

            tmp1 = comp->gtNewSimdHWIntrinsicNode(simdType, tmp1, tmp2, NI_AdvSimd_Arm64_AddPairwise, simdBaseJitType,
                                                  simdSize);
            BlockRange().InsertAfter(tmp2, tmp1);
            LowerNode(tmp1);

            if (simdBaseType == TYP_FLOAT)
            {
                // Float needs an additional pairwise add to finish summing the parts
                // The first will have summed e0 with e1 and e2 with e3 and then repeats that for the upper half
                // So, we will have a vector that looks like this:
                //    < e0 + e1, e2 + e3, e0 + e1, e2 + e3>
                // Doing a second horizontal add with itself will then give us
                //    e0 + e1 + e2 + e3 in all elements of the vector

                // We will be constructing the following parts:
                //   ...
                //          /--*  tmp1 simd16
                //          *  STORE_LCL_VAR simd16
                //   tmp1 =    LCL_VAR       simd16
                //   tmp2 =    LCL_VAR       simd16
                //          /--*  tmp1 simd16
                //          +--*  tmp2 simd16
                //   tmp2 = *  HWINTRINSIC   simd16 T AddPairwise
                //   ...

                // This is roughly the following managed code:
                //   ...
                //   var tmp2 = tmp1;
                //   var tmp1 = AdvSimd.Arm64.AddPairwise(tmp1, tmp2);
                //   ...

                node->Op(1) = tmp1;
                LIR::Use tmp1Use(BlockRange(), &node->Op(1), node);
                ReplaceWithLclVar(tmp1Use);
                tmp1 = node->Op(1);

                tmp2 = comp->gtClone(tmp1);
                BlockRange().InsertAfter(tmp1, tmp2);

                tmp1 = comp->gtNewSimdHWIntrinsicNode(simdType, tmp1, tmp2, NI_AdvSimd_Arm64_AddPairwise,
                                                      simdBaseJitType, simdSize);
                BlockRange().InsertAfter(tmp2, tmp1);
                LowerNode(tmp1);
            }
        }

        tmp2 = tmp1;
    }
    else
    {
        assert(varTypeIsIntegral(simdBaseType));

        if ((simdSize == 8) && ((simdBaseType == TYP_INT) || (simdBaseType == TYP_UINT)))
        {
            // We will be constructing the following parts:
            //   ...
            //          /--*  tmp1 simd16
            //          *  STORE_LCL_VAR simd16
            //   tmp1 =    LCL_VAR       simd16
            //   tmp2 =    LCL_VAR       simd16
            //   ...

            // This is roughly the following managed code:
            //   ...
            //   var tmp2 = tmp1;
            //   ...

            node->Op(1) = tmp1;
            LIR::Use tmp1Use(BlockRange(), &node->Op(1), node);
            ReplaceWithLclVar(tmp1Use);
            tmp1 = node->Op(1);

            tmp2 = comp->gtClone(tmp1);
            BlockRange().InsertAfter(tmp1, tmp2);

            // We will be constructing the following parts:
            //   ...
            //          /--*  tmp1 simd16
            //          /--*  tmp2 simd16
            //   tmp2 = *  HWINTRINSIC   simd8 T AddPairwise
            //   ...

            // This is roughly the following managed code:
            //   ...
            //   var tmp2 = AdvSimd.AddPairwise(tmp1, tmp2);
            //   ...

            tmp1 =
                comp->gtNewSimdHWIntrinsicNode(simdType, tmp1, tmp2, NI_AdvSimd_AddPairwise, simdBaseJitType, simdSize);
            BlockRange().InsertAfter(tmp2, tmp1);
            LowerNode(tmp1);

            tmp2 = tmp1;
        }
        else
        {
            // We will be constructing the following parts:
            //   ...
            //          /--*  tmp1 simd16
            //   tmp2 = *  HWINTRINSIC   simd16 T AddAcross
            //   ...

            // This is roughly the following managed code:
            //   ...
            //   var tmp2 = AdvSimd.Arm64.AddAcross(tmp1);
            //   ...

            tmp2 =
                comp->gtNewSimdHWIntrinsicNode(simdType, tmp1, NI_AdvSimd_Arm64_AddAcross, simdBaseJitType, simdSize);
            BlockRange().InsertAfter(tmp1, tmp2);
            LowerNode(tmp2);
        }
    }

    // We will be constructing the following parts:
    //   ...
    //          /--*  tmp2 simd16
    //   node = *  HWINTRINSIC   simd16 T ToScalar

    // This is roughly the following managed code:
    //   ...
    //   return tmp2.ToScalar();

    node->ResetHWIntrinsicId((simdSize == 8) ? NI_Vector64_ToScalar : NI_Vector128_ToScalar, tmp2);

    LowerNode(node);
    return node->gtNext;
}
#endif // FEATURE_HW_INTRINSICS

//------------------------------------------------------------------------
// Containment analysis
//------------------------------------------------------------------------

//------------------------------------------------------------------------
// ContainCheckCallOperands: Determine whether operands of a call should be contained.
//
// Arguments:
//    call       - The call node of interest
//
// Return Value:
//    None.
//
void Lowering::ContainCheckCallOperands(GenTreeCall* call)
{
    // There are no contained operands for arm.
}

//------------------------------------------------------------------------
// ContainCheckStoreIndir: determine whether the sources of a STOREIND node should be contained.
//
// Arguments:
//    node - pointer to the node
//
void Lowering::ContainCheckStoreIndir(GenTreeStoreInd* node)
{
#ifdef TARGET_ARM64
    GenTree* src = node->Data();
    if (src->IsIntegralConst(0))
    {
        // an integer zero for 'src' can be contained.
        MakeSrcContained(node, src);
    }
#endif // TARGET_ARM64
    ContainCheckIndir(node);
}

//------------------------------------------------------------------------
// ContainCheckIndir: Determine whether operands of an indir should be contained.
//
// Arguments:
//    indirNode - The indirection node of interest
//
// Notes:
//    This is called for both store and load indirections.
//
// Return Value:
//    None.
//
void Lowering::ContainCheckIndir(GenTreeIndir* indirNode)
{
    // If this is the rhs of a block copy it will be handled when we handle the store.
    if (indirNode->TypeGet() == TYP_STRUCT)
    {
        return;
    }

#ifdef FEATURE_SIMD
    // If indirTree is of TYP_SIMD12, don't mark addr as contained
    // so that it always get computed to a register.  This would
    // mean codegen side logic doesn't need to handle all possible
    // addr expressions that could be contained.
    //
    // TODO-ARM64-CQ: handle other addr mode expressions that could be marked
    // as contained.
    if (indirNode->TypeGet() == TYP_SIMD12)
    {
        return;
    }
#endif // FEATURE_SIMD

    GenTree* addr = indirNode->Addr();

    if ((addr->OperGet() == GT_LEA) && IsSafeToContainMem(indirNode, addr))
    {
        bool makeContained = true;

#ifdef TARGET_ARM
        // ARM floating-point load/store doesn't support a form similar to integer
        // ldr Rdst, [Rbase + Roffset] with offset in a register. The only supported
        // form is vldr Rdst, [Rbase + imm] with a more limited constraint on the imm.
        GenTreeAddrMode* lea = addr->AsAddrMode();
        int              cns = lea->Offset();
        if (lea->HasIndex() || !emitter::emitIns_valid_imm_for_vldst_offset(cns))
        {
            if (indirNode->OperGet() == GT_STOREIND)
            {
                if (varTypeIsFloating(indirNode->AsStoreInd()->Data()))
                {
                    makeContained = false;
                }
            }
            else if (indirNode->OperGet() == GT_IND)
            {
                if (varTypeIsFloating(indirNode))
                {
                    makeContained = false;
                }
            }
        }
#endif // TARGET_ARM

        if (makeContained)
        {
            MakeSrcContained(indirNode, addr);
        }
    }
    else if (addr->OperIs(GT_LCL_VAR_ADDR, GT_LCL_FLD_ADDR))
    {
        // These nodes go into an addr mode:
        // - GT_LCL_VAR_ADDR, GT_LCL_FLD_ADDR is a stack addr mode.
        MakeSrcContained(indirNode, addr);
    }
#ifdef TARGET_ARM64
    else if (addr->OperIs(GT_CLS_VAR_ADDR))
    {
        // These nodes go into an addr mode:
        // - GT_CLS_VAR_ADDR turns into a constant.
        // make this contained, it turns into a constant that goes into an addr mode
        MakeSrcContained(indirNode, addr);
    }
#endif // TARGET_ARM64
}

//------------------------------------------------------------------------
// ContainCheckBinary: Determine whether a binary op's operands should be contained.
//
// Arguments:
//    node - the node we care about
//
void Lowering::ContainCheckBinary(GenTreeOp* node)
{
    GenTree* op1 = node->gtGetOp1();
    GenTree* op2 = node->gtGetOp2();

    if (CheckImmedAndMakeContained(node, op2))
    {
        return;
    }

    if (node->OperIsCommutative() && CheckImmedAndMakeContained(node, op1))
    {
        MakeSrcContained(node, op1);
        std::swap(node->gtOp1, node->gtOp2);
        return;
    }

#ifdef TARGET_ARM64
    if (comp->opts.OptimizationEnabled())
    {
        if (IsContainableBinaryOp(node, op2))
        {
            if (op2->OperIs(GT_CAST))
            {
                // We want to prefer the combined op here over containment of the cast op
                op2->AsCast()->CastOp()->ClearContained();
            }
            MakeSrcContained(node, op2);

            return;
        }

        if (node->OperIsCommutative() && IsContainableBinaryOp(node, op1))
        {
            if (op1->OperIs(GT_CAST))
            {
                // We want to prefer the combined op here over containment of the cast op
                op1->AsCast()->CastOp()->ClearContained();
            }
            MakeSrcContained(node, op1);

            std::swap(node->gtOp1, node->gtOp2);
            return;
        }
    }
#endif
}

//------------------------------------------------------------------------
// ContainCheckMul: Determine whether a mul op's operands should be contained.
//
// Arguments:
//    node - the node we care about
//
void Lowering::ContainCheckMul(GenTreeOp* node)
{
    ContainCheckBinary(node);
}

//------------------------------------------------------------------------
// ContainCheckDivOrMod: determine which operands of a div/mod should be contained.
//
// Arguments:
//    node - the node we care about
//
void Lowering::ContainCheckDivOrMod(GenTreeOp* node)
{
    assert(node->OperIs(GT_DIV, GT_UDIV, GT_MOD));

    // ARM doesn't have a div instruction with an immediate operand
}

//------------------------------------------------------------------------
// ContainCheckShiftRotate: Determine whether a mul op's operands should be contained.
//
// Arguments:
//    node - the node we care about
//
void Lowering::ContainCheckShiftRotate(GenTreeOp* node)
{
    GenTree* shiftBy = node->gtOp2;
    assert(node->OperIsShiftOrRotate());

#ifdef TARGET_ARM
    GenTree* source = node->gtOp1;
    if (node->OperIs(GT_LSH_HI, GT_RSH_LO))
    {
        assert(source->OperGet() == GT_LONG);
        MakeSrcContained(node, source);
    }
#endif // TARGET_ARM

    if (shiftBy->IsCnsIntOrI())
    {
        MakeSrcContained(node, shiftBy);
    }
}

//------------------------------------------------------------------------
// ContainCheckStoreLoc: determine whether the source of a STORE_LCL* should be contained.
//
// Arguments:
//    node - pointer to the node
//
void Lowering::ContainCheckStoreLoc(GenTreeLclVarCommon* storeLoc) const
{
    assert(storeLoc->OperIsLocalStore());
    GenTree* op1 = storeLoc->gtGetOp1();

    if (op1->OperIs(GT_BITCAST))
    {
        // If we know that the source of the bitcast will be in a register, then we can make
        // the bitcast itself contained. This will allow us to store directly from the other
        // type if this node doesn't get a register.
        GenTree* bitCastSrc = op1->gtGetOp1();
        if (!bitCastSrc->isContained() && !bitCastSrc->IsRegOptional())
        {
            op1->SetContained();
            return;
        }
    }

    const LclVarDsc* varDsc = comp->lvaGetDesc(storeLoc);

#ifdef FEATURE_SIMD
    if (storeLoc->TypeIs(TYP_SIMD8, TYP_SIMD12))
    {
        // If this is a store to memory, we can initialize a zero vector in memory from REG_ZR.
        if ((op1->IsIntegralConst(0) || op1->IsVectorZero()) && varDsc->lvDoNotEnregister)
        {
            MakeSrcContained(storeLoc, op1);
        }
        return;
    }
#endif // FEATURE_SIMD

#ifdef TARGET_ARM64
    if (IsContainableImmed(storeLoc, op1))
    {
        MakeSrcContained(storeLoc, op1);
    }
#else
    // If the source is a containable immediate, make it contained, unless it is
    // an int-size or larger store of zero to memory, because we can generate smaller code
    // by zeroing a register and then storing it.
    var_types type = varDsc->GetRegisterType(storeLoc);
    if (IsContainableImmed(storeLoc, op1) && (!op1->IsIntegralConst(0) || varTypeIsSmall(type)))
    {
        MakeSrcContained(storeLoc, op1);
    }
    else if (op1->OperGet() == GT_LONG)
    {
        MakeSrcContained(storeLoc, op1);
    }
#endif // TARGET_ARM
}

//------------------------------------------------------------------------
// ContainCheckCast: determine whether the source of a CAST node should be contained.
//
// Arguments:
//    node - pointer to the node
//
void Lowering::ContainCheckCast(GenTreeCast* node)
{
    GenTree*  castOp     = node->CastOp();
    var_types castToType = node->CastToType();

    if (comp->opts.OptimizationEnabled() && !node->gtOverflow() && varTypeIsIntegral(castOp) &&
        varTypeIsIntegral(castToType))
    {
        // Most integral casts can be re-expressed as loads, except those that would be changing the sign.
        if (!varTypeIsSmall(castOp) || (varTypeIsUnsigned(castOp) == node->IsZeroExtending()))
        {
            bool srcIsContainable = false;

            // Make sure to only contain indirections codegen can handle.
            if (castOp->OperIs(GT_IND))
            {
                GenTreeIndir* indir = castOp->AsIndir();

                if (!indir->IsVolatile() && !indir->IsUnaligned())
                {
                    GenTree* addr = indir->Addr();

                    if (!addr->isContained())
                    {
                        srcIsContainable = true;
                    }
                    else if (addr->OperIs(GT_LEA) && !addr->AsAddrMode()->HasIndex())
                    {
                        var_types loadType = varTypeIsSmall(castToType) ? castToType : castOp->TypeGet();

                        if (emitter::emitIns_valid_imm_for_ldst_offset(addr->AsAddrMode()->Offset(),
                                                                       emitTypeSize(loadType)))
                        {
                            srcIsContainable = true;
                        }
                    }
                }
            }
            else
            {
                assert(castOp->OperIsLocalRead() || !IsContainableMemoryOp(castOp));
                srcIsContainable = true;
            }

            if (srcIsContainable && IsSafeToContainMem(node, castOp))
            {
                if (IsContainableMemoryOp(castOp))
                {
                    MakeSrcContained(node, castOp);
                }
                else
                {
                    castOp->SetRegOptional();
                }
            }
        }
    }

#ifdef TARGET_ARM
    if (varTypeIsLong(castOp))
    {
        assert(castOp->OperGet() == GT_LONG);
        MakeSrcContained(node, castOp);
    }
#endif // TARGET_ARM
}

//------------------------------------------------------------------------
// ContainCheckCompare: determine whether the sources of a compare node should be contained.
//
// Arguments:
//    node - pointer to the node
//
void Lowering::ContainCheckCompare(GenTreeOp* cmp)
{
    CheckImmedAndMakeContained(cmp, cmp->gtOp2);
}

#ifdef TARGET_ARM64
//------------------------------------------------------------------------
// IsValidCompareChain : Determine if the node contains a valid chain of ANDs and CMPs.
//
// Arguments:
//    child - pointer to the node being checked.
//    parent - parent node of the child.
//
// Return value:
//    True if a valid chain is found.
//
// Notes:
//    A compare chain is a sequence of CMP nodes connected by AND nodes.
//    For example:   AND (AND (CMP A B) (CMP C D)) (CMP E F)
//    The chain can just be a single compare node, however it's parent
//    must always be an AND or SELECT node.
//    If a CMP or AND node is contained then it and all it's children are
//    considered to be in a valid chain.
//    Chains are built up during the lowering of each successive parent.
//
bool Lowering::IsValidCompareChain(GenTree* child, GenTree* parent)
{
    assert(parent->OperIs(GT_AND) || parent->OperIs(GT_SELECT));

    if (parent->isContainedCompareChainSegment(child))
    {
        // Already have a chain.
        return true;
    }
    else if (child->OperIs(GT_AND))
    {
        // Count both sides.
        return IsValidCompareChain(child->AsOp()->gtGetOp2(), child) &&
               IsValidCompareChain(child->AsOp()->gtGetOp1(), child);
    }
    else if (child->OperIsCmpCompare() && varTypeIsIntegral(child->gtGetOp1()) && varTypeIsIntegral(child->gtGetOp2()))
    {
        // Can the child compare be contained.
        return IsSafeToContainMem(parent, child);
    }

    return false;
}

//------------------------------------------------------------------------
// ContainCheckCompareChain : Determine if a chain of ANDs and CMPs can be contained.
//
// Arguments:
//    child - pointer to the node being checked.
//    parent - parent node of the child.
//    startOfChain - If found, returns the earliest valid op in the chain.
//
// Return value:
//    True if a valid chain is was contained.
//
// Notes:
//    Assumes the chain was checked via IsValidCompareChain.
//
bool Lowering::ContainCheckCompareChain(GenTree* child, GenTree* parent, GenTree** startOfChain)
{
    assert(parent->OperIs(GT_AND) || parent->OperIs(GT_SELECT));
    *startOfChain = nullptr; // Nothing found yet.

    if (parent->isContainedCompareChainSegment(child))
    {
        // Already have a contained chain.
        return true;
    }
    // Can the child be contained.
    else if (IsSafeToContainMem(parent, child))
    {
        if (child->OperIs(GT_AND))
        {
            // If Op2 is not contained, then try to contain it.
            if (!child->isContainedCompareChainSegment(child->AsOp()->gtGetOp2()))
            {
                if (!ContainCheckCompareChain(child->gtGetOp2(), child, startOfChain))
                {
                    // Op2 must be contained in order to contain Op1 or the AND.
                    return false;
                }
            }

            // If Op1 is not contained, then try to contain it.
            if (!child->isContainedCompareChainSegment(child->AsOp()->gtGetOp1()))
            {
                if (!ContainCheckCompareChain(child->gtGetOp1(), child, startOfChain))
                {
                    return false;
                }
            }

            // Contain the AND.
            child->SetContained();
            return true;
        }
        else if (child->OperIsCmpCompare())
        {
            child->AsOp()->SetContained();

            // Ensure the children of the compare are contained correctly.
            child->AsOp()->gtGetOp1()->ClearContained();
            child->AsOp()->gtGetOp2()->ClearContained();
            ContainCheckConditionalCompare(child->AsOp());
            *startOfChain = child;
            return true;
        }
    }

    return false;
}

//------------------------------------------------------------------------
// ContainCheckCompareChainForAnd : Determine if an AND is a containable chain
//
// Arguments:
//    node - pointer to the node
//
void Lowering::ContainCheckCompareChainForAnd(GenTree* tree)
{
    assert(tree->OperIs(GT_AND));

    if (!comp->opts.OptimizationEnabled())
    {
        return;
    }

    // First check there is a valid chain.
    if (IsValidCompareChain(tree->AsOp()->gtGetOp2(), tree) && IsValidCompareChain(tree->AsOp()->gtGetOp1(), tree))
    {
        GenTree* startOfChain = nullptr;

        // To ensure ordering at code generation, Op1 and the parent can
        // only be contained if Op2 is contained.
        if (ContainCheckCompareChain(tree->AsOp()->gtGetOp2(), tree, &startOfChain))
        {
            if (ContainCheckCompareChain(tree->AsOp()->gtGetOp1(), tree, &startOfChain))
            {
                // If op1 is the start of a chain, then it'll be generated as a standard compare.
                if (startOfChain != nullptr)
                {
                    // The earliest node in the chain will be generated as a standard compare.
                    assert(startOfChain->OperIsCmpCompare());
                    startOfChain->AsOp()->gtGetOp1()->ClearContained();
                    startOfChain->AsOp()->gtGetOp2()->ClearContained();
                    ContainCheckCompare(startOfChain->AsOp());
                }
            }
        }

        JITDUMP("Lowered `AND` chain:\n");
        DISPTREE(tree);
    }
}

//------------------------------------------------------------------------
// ContainCheckConditionalCompare: determine whether the source of a compare within a compare chain should be contained.
//
// Arguments:
//    node - pointer to the node
//
void Lowering::ContainCheckConditionalCompare(GenTreeOp* cmp)
{
    assert(cmp->OperIsCmpCompare());
    GenTree* op2 = cmp->gtOp2;

    if (op2->IsCnsIntOrI() && !op2->AsIntCon()->ImmedValNeedsReloc(comp))
    {
        target_ssize_t immVal = (target_ssize_t)op2->AsIntCon()->gtIconVal;

        if (emitter::emitIns_valid_imm_for_ccmp(immVal))
        {
            MakeSrcContained(cmp, op2);
        }
    }
}

//------------------------------------------------------------------------
// ContainCheckSelect : determine whether the source of a select should be contained.
//
// Arguments:
//    node - pointer to the node
//
void Lowering::ContainCheckSelect(GenTreeConditional* node)
{
    if (!comp->opts.OptimizationEnabled())
    {
        return;
    }

    if (node->gtCond->OperIsCompare())
    {
        // All compare node types (including TEST_) are containable.
        if (IsSafeToContainMem(node, node->gtCond))
        {
            node->gtCond->AsOp()->SetContained();
        }
    }
    else
    {
        // Check for a compare chain and try to contain it.
        GenTree* startOfChain = nullptr;
        ContainCheckCompareChain(node->gtCond, node, &startOfChain);

        if (startOfChain != nullptr)
        {
            // The earliest node in the chain will be generated as a standard compare.
            assert(startOfChain->OperIsCmpCompare());
            startOfChain->AsOp()->gtGetOp1()->ClearContained();
            startOfChain->AsOp()->gtGetOp2()->ClearContained();
            ContainCheckCompare(startOfChain->AsOp());
        }
    }

    if (node->gtOp1->IsIntegralConst(0))
    {
        MakeSrcContained(node, node->gtOp1);
    }
    if (node->gtOp2->IsIntegralConst(0))
    {
        MakeSrcContained(node, node->gtOp2);
    }
}

#endif // TARGET_ARM64

//------------------------------------------------------------------------
// ContainCheckBoundsChk: determine whether any source of a bounds check node should be contained.
//
// Arguments:
//    node - pointer to the node
//
void Lowering::ContainCheckBoundsChk(GenTreeBoundsChk* node)
{
    assert(node->OperIs(GT_BOUNDS_CHECK));
    if (!CheckImmedAndMakeContained(node, node->GetIndex()))
    {
        CheckImmedAndMakeContained(node, node->GetArrayLength());
    }
}

#ifdef FEATURE_SIMD
//----------------------------------------------------------------------------------------------
// ContainCheckSIMD: Perform containment analysis for a SIMD intrinsic node.
//
//  Arguments:
//     simdNode - The SIMD intrinsic node.
//
void Lowering::ContainCheckSIMD(GenTreeSIMD* simdNode)
{
    switch (simdNode->GetSIMDIntrinsicId())
    {
        case SIMDIntrinsicInit:
        {
            GenTree* op1 = simdNode->Op(1);
            if (op1->IsIntegralConst(0))
            {
                MakeSrcContained(simdNode, op1);
            }
            break;
        }

        case SIMDIntrinsicInitArray:
            // We have an array and an index, which may be contained.
            CheckImmedAndMakeContained(simdNode, simdNode->Op(2));
            break;

        default:
            break;
    }
}
#endif // FEATURE_SIMD

#ifdef FEATURE_HW_INTRINSICS

//----------------------------------------------------------------------------------------------
// ContainCheckHWIntrinsic: Perform containment analysis for a hardware intrinsic node.
//
//  Arguments:
//     node - The hardware intrinsic node.
//
void Lowering::ContainCheckHWIntrinsic(GenTreeHWIntrinsic* node)
{
    const HWIntrinsic intrin(node);

    const bool hasImmediateOperand = HWIntrinsicInfo::HasImmediateOperand(intrin.id);

    if ((intrin.category == HW_Category_ShiftLeftByImmediate) ||
        (intrin.category == HW_Category_ShiftRightByImmediate) ||
        ((intrin.category == HW_Category_SIMDByIndexedElement) && hasImmediateOperand))
    {
        switch (intrin.numOperands)
        {
            case 4:
                assert(varTypeIsIntegral(intrin.op4));
                if (intrin.op4->IsCnsIntOrI())
                {
                    MakeSrcContained(node, intrin.op4);
                }
                break;

            case 3:
                assert(varTypeIsIntegral(intrin.op3));
                if (intrin.op3->IsCnsIntOrI())
                {
                    MakeSrcContained(node, intrin.op3);
                }
                break;

            case 2:
                assert(varTypeIsIntegral(intrin.op2));
                if (intrin.op2->IsCnsIntOrI())
                {
                    MakeSrcContained(node, intrin.op2);
                }
                break;

            default:
                unreached();
        }
    }
    else if (hasImmediateOperand || HWIntrinsicInfo::SupportsContainment(intrin.id))
    {
        switch (intrin.id)
        {
            case NI_AdvSimd_DuplicateSelectedScalarToVector64:
            case NI_AdvSimd_DuplicateSelectedScalarToVector128:
            case NI_AdvSimd_Extract:
            case NI_AdvSimd_InsertScalar:
            case NI_AdvSimd_LoadAndInsertScalar:
            case NI_AdvSimd_Arm64_DuplicateSelectedScalarToVector128:
                assert(hasImmediateOperand);
                assert(varTypeIsIntegral(intrin.op2));
                if (intrin.op2->IsCnsIntOrI())
                {
                    MakeSrcContained(node, intrin.op2);
                }
                break;

            case NI_AdvSimd_ExtractVector64:
            case NI_AdvSimd_ExtractVector128:
            case NI_AdvSimd_StoreSelectedScalar:
                assert(hasImmediateOperand);
                assert(varTypeIsIntegral(intrin.op3));
                if (intrin.op3->IsCnsIntOrI())
                {
                    MakeSrcContained(node, intrin.op3);
                }
                break;

            case NI_AdvSimd_Insert:
                assert(hasImmediateOperand);
                assert(varTypeIsIntegral(intrin.op2));

                if (intrin.op2->IsCnsIntOrI())
                {
                    MakeSrcContained(node, intrin.op2);

                    if ((intrin.op2->AsIntCon()->gtIconVal == 0) && intrin.op3->IsCnsFltOrDbl())
                    {
                        assert(varTypeIsFloating(intrin.baseType));

                        const double dataValue = intrin.op3->AsDblCon()->DconValue();

                        if (comp->GetEmitter()->emitIns_valid_imm_for_fmov(dataValue))
                        {
                            MakeSrcContained(node, intrin.op3);
                        }
                    }
                }
                break;

            case NI_AdvSimd_Arm64_InsertSelectedScalar:
                assert(hasImmediateOperand);
                assert(intrin.op2->IsCnsIntOrI());
                assert(intrin.op4->IsCnsIntOrI());

                MakeSrcContained(node, intrin.op2);
                MakeSrcContained(node, intrin.op4);
                break;

            case NI_AdvSimd_CompareEqual:
            case NI_AdvSimd_Arm64_CompareEqual:
            case NI_AdvSimd_Arm64_CompareEqualScalar:
            {
                if (intrin.op1->IsVectorZero())
                {
                    GenTree* op1 = intrin.op1;
                    GenTree* op2 = intrin.op2;

                    assert(HWIntrinsicInfo::IsCommutative(intrin.id));
                    MakeSrcContained(node, op1);

                    // Swap the operands here to make the containment checks in codegen simpler
                    node->Op(1) = op2;
                    node->Op(2) = op1;
                }
                else if (intrin.op2->IsVectorZero())
                {
                    MakeSrcContained(node, intrin.op2);
                }
                break;
            }

            case NI_AdvSimd_CompareGreaterThan:
            case NI_AdvSimd_CompareGreaterThanOrEqual:
            case NI_AdvSimd_Arm64_CompareGreaterThan:
            case NI_AdvSimd_Arm64_CompareGreaterThanOrEqual:
            case NI_AdvSimd_Arm64_CompareGreaterThanScalar:
            case NI_AdvSimd_Arm64_CompareGreaterThanOrEqualScalar:
            {
                // Containment is not supported for unsigned base types as the corresponding instructions:
                //    - cmhi
                //    - cmhs
                // require both operands; they do not have a 'with zero'.
                if (intrin.op2->IsVectorZero() && !varTypeIsUnsigned(intrin.baseType))
                {
                    MakeSrcContained(node, intrin.op2);
                }
                break;
            }

            case NI_Vector64_CreateScalarUnsafe:
            case NI_Vector128_CreateScalarUnsafe:
            case NI_AdvSimd_DuplicateToVector64:
            case NI_AdvSimd_DuplicateToVector128:
            case NI_AdvSimd_Arm64_DuplicateToVector64:
            case NI_AdvSimd_Arm64_DuplicateToVector128:
                if (IsValidConstForMovImm(node))
                {
                    MakeSrcContained(node, node->Op(1));
                }
                break;

            case NI_Vector64_GetElement:
            case NI_Vector128_GetElement:
            {
                assert(hasImmediateOperand);
                assert(varTypeIsIntegral(intrin.op2));

                if (intrin.op2->IsCnsIntOrI())
                {
                    MakeSrcContained(node, intrin.op2);
                }

                if (IsContainableMemoryOp(intrin.op1))
                {
                    MakeSrcContained(node, intrin.op1);

                    if (intrin.op1->OperIs(GT_IND))
                    {
                        intrin.op1->AsIndir()->Addr()->ClearContained();
                    }
                }
                break;
            }

            default:
                unreached();
        }
    }
    else if ((intrin.id == NI_AdvSimd_LoadVector128) || (intrin.id == NI_AdvSimd_LoadVector64))
    {
        assert(intrin.numOperands == 1);
        assert(HWIntrinsicInfo::lookupCategory(intrin.id) == HW_Category_MemoryLoad);

        GenTree* addr = node->Op(1);
        if (TryCreateAddrMode(addr, true, node) && IsSafeToContainMem(node, addr))
        {
            assert(addr->OperIs(GT_LEA));
            MakeSrcContained(node, addr);
        }
    }
}
#endif // FEATURE_HW_INTRINSICS

#endif // TARGET_ARMARCH<|MERGE_RESOLUTION|>--- conflicted
+++ resolved
@@ -658,11 +658,7 @@
 //    blkNode - the block store node
 //    size - the block size
 //    addr - the address node to try to contain
-<<<<<<< HEAD
-//    addrParent - the parent of addr, in case this is checking containment the source address.
-=======
 //    addrParent - the parent of addr, in case this is checking containment of the source address.
->>>>>>> eb9eab09
 //
 void Lowering::ContainBlockStoreAddress(GenTreeBlk* blkNode, unsigned size, GenTree* addr, GenTree* addrParent)
 {
