// Licensed to the .NET Foundation under one or more agreements.
// The .NET Foundation licenses this file to you under the MIT license.

/*XXXXXXXXXXXXXXXXXXXXXXXXXXXXXXXXXXXXXXXXXXXXXXXXXXXXXXXXXXXXXXXXXXXXXXXXXXXXX
XXXXXXXXXXXXXXXXXXXXXXXXXXXXXXXXXXXXXXXXXXXXXXXXXXXXXXXXXXXXXXXXXXXXXXXXXXXXXXX
XX                                                                           XX
XX             Lowering for ARM and ARM64 common code                        XX
XX                                                                           XX
XX  This encapsulates common logic for lowering trees for the ARM and ARM64  XX
XX  architectures.  For a more detailed view of what is lowering, please     XX
XX  take a look at Lower.cpp                                                 XX
XX                                                                           XX
XXXXXXXXXXXXXXXXXXXXXXXXXXXXXXXXXXXXXXXXXXXXXXXXXXXXXXXXXXXXXXXXXXXXXXXXXXXXXXX
XXXXXXXXXXXXXXXXXXXXXXXXXXXXXXXXXXXXXXXXXXXXXXXXXXXXXXXXXXXXXXXXXXXXXXXXXXXXXXX
*/

#include "jitpch.h"
#ifdef _MSC_VER
#pragma hdrstop
#endif

#ifdef TARGET_ARMARCH // This file is ONLY used for ARM and ARM64 architectures

#include "jit.h"
#include "sideeffects.h"
#include "lower.h"
#include "lsra.h"

#ifdef FEATURE_HW_INTRINSICS
#include "hwintrinsic.h"
#endif

//------------------------------------------------------------------------
// IsCallTargetInRange: Can a call target address be encoded in-place?
//
// Return Value:
//    True if the addr fits into the range.
//
bool Lowering::IsCallTargetInRange(void* addr)
{
    return comp->codeGen->validImmForBL((ssize_t)addr);
}

//------------------------------------------------------------------------
// IsContainableImmed: Is an immediate encodable in-place?
//
// Return Value:
//    True if the immediate can be folded into an instruction,
//    for example small enough and non-relocatable.
//
bool Lowering::IsContainableImmed(GenTree* parentNode, GenTree* childNode) const
{
    if (!varTypeIsFloating(parentNode->TypeGet()))
    {
#ifdef TARGET_ARM64
        if (parentNode->OperIsCompare() && childNode->IsFloatPositiveZero())
        {
            // Contain 0.0 constant in fcmp on arm64
            // TODO: Enable for arm too (vcmp)

            // We currently don't emit these for floating points
            assert(!parentNode->OperIs(GT_TEST_EQ, GT_TEST_NE));
            return true;
        }
#endif

        // Make sure we have an actual immediate
        if (!childNode->IsCnsIntOrI())
            return false;
        if (childNode->AsIntCon()->ImmedValNeedsReloc(comp))
        {
            if (comp->IsTargetAbi(CORINFO_NATIVEAOT_ABI) && TargetOS::IsWindows &&
                childNode->IsIconHandle(GTF_ICON_SECREL_OFFSET))
            {
                // for windows/arm64, the immediate constant should be contained because it gets
                // generated as part of ADD instruction that consumes this constant. See
                // emitIns_Add_Add_Tls_Reloc().
                return true;
            }
            else
            {
                return false;
            }
        }

        // TODO-CrossBitness: we wouldn't need the cast below if GenTreeIntCon::gtIconVal had target_ssize_t type.
        target_ssize_t immVal = (target_ssize_t)childNode->AsIntCon()->gtIconVal;
        emitAttr       attr   = emitActualTypeSize(childNode->TypeGet());
        emitAttr       size   = EA_SIZE(attr);
#ifdef TARGET_ARM
        insFlags flags = (parentNode->gtOverflowEx() || parentNode->gtSetFlags()) ? INS_FLAGS_SET : INS_FLAGS_DONT_CARE;
#endif

        switch (parentNode->OperGet())
        {
            case GT_ADD:
            case GT_SUB:
#ifdef TARGET_ARM64
                return emitter::emitIns_valid_imm_for_add(immVal, size);
            case GT_CMPXCHG:
            case GT_LOCKADD:
            case GT_XORR:
            case GT_XAND:
            case GT_XADD:
                return comp->compOpportunisticallyDependsOn(InstructionSet_Atomics)
                           ? false
                           : emitter::emitIns_valid_imm_for_add(immVal, size);
#elif defined(TARGET_ARM)
                return emitter::emitIns_valid_imm_for_add(immVal, flags);
#endif
                break;

#ifdef TARGET_ARM64
            case GT_EQ:
            case GT_NE:
            case GT_LT:
            case GT_LE:
            case GT_GE:
            case GT_GT:
            case GT_CMP:
            case GT_BOUNDS_CHECK:
                return emitter::emitIns_valid_imm_for_cmp(immVal, size);
            case GT_AND:
            case GT_OR:
            case GT_XOR:
            case GT_TEST_EQ:
            case GT_TEST_NE:
                return emitter::emitIns_valid_imm_for_alu(immVal, size);
            case GT_JCMP:
                assert(immVal == 0);
                return true;
            case GT_JTEST:
                assert(isPow2(immVal));
                return true;
#elif defined(TARGET_ARM)
            case GT_EQ:
            case GT_NE:
            case GT_LT:
            case GT_LE:
            case GT_GE:
            case GT_GT:
            case GT_CMP:
            case GT_AND:
            case GT_OR:
            case GT_XOR:
                return emitter::emitIns_valid_imm_for_alu(immVal);
#endif // TARGET_ARM

#ifdef TARGET_ARM64
            case GT_STORE_LCL_FLD:
            case GT_STORE_LCL_VAR:
                if (immVal == 0)
                    return true;
                break;
#endif

            default:
                break;
        }
    }

    return false;
}

#ifdef TARGET_ARM64
//------------------------------------------------------------------------
// IsContainableUnaryOrBinaryOp: Is the child node a unary/binary op that is containable from the parent node?
//
// Return Value:
//    True if the child node can be contained.
//
// Notes:
//    This can handle the decision to emit 'madd' or 'msub'.
//
bool Lowering::IsContainableUnaryOrBinaryOp(GenTree* parentNode, GenTree* childNode) const
{
#ifdef DEBUG
    // The node we're checking should be one of the two child nodes
    if (parentNode->OperIsBinary())
    {
        assert((parentNode->gtGetOp1() == childNode) || (parentNode->gtGetOp2() == childNode));
    }
    else
    {
        assert(parentNode->OperIsUnary());
        assert((parentNode->gtGetOp1() == childNode));
    }
#endif // DEBUG

    // We cannot contain if the parent node
    // * is contained
    // * is not operating on an integer
    // * is already marking a child node as contained
    // * is required to throw on overflow

    if (parentNode->isContained())
        return false;

    if (!varTypeIsIntegral(parentNode))
        return false;

    if (parentNode->gtGetOp1()->isContained() || (parentNode->OperIsBinary() && parentNode->gtGetOp2()->isContained()))
        return false;

    if (parentNode->OperMayOverflow() && parentNode->gtOverflow())
        return false;

    // We cannot contain if the child node:
    // * is not operating on an integer
    // * is required to set a flag
    // * is required to throw on overflow

    if (!varTypeIsIntegral(childNode))
        return false;

    if ((childNode->gtFlags & GTF_SET_FLAGS) != 0)
        return false;

    if (childNode->OperMayOverflow() && childNode->gtOverflow())
        return false;

    GenTree* matchedOp = nullptr;

    if (childNode->OperIs(GT_MUL))
    {
        if (childNode->gtGetOp1()->isContained() || childNode->gtGetOp2()->isContained())
        {
            // Cannot contain if either of the childs operands is already contained
            return false;
        }

        if ((parentNode->gtFlags & GTF_SET_FLAGS) != 0)
        {
            // Cannot contain if the parent operation needs to set flags
            return false;
        }

        if (parentNode->OperIs(GT_ADD))
        {
            // Find "c + (a * b)" or "(a * b) + c"
            return IsInvariantInRange(childNode, parentNode);
        }

        if (parentNode->OperIs(GT_SUB))
        {
            // Find "c - (a * b)"
            assert(childNode == parentNode->gtGetOp2());
            return IsInvariantInRange(childNode, parentNode);
        }

        return false;
    }

    if (childNode->OperIs(GT_LSH, GT_RSH, GT_RSZ))
    {
        // Find "a op (b shift cns)"

        if (childNode->gtGetOp1()->isContained())
        {
            // Cannot contain if the childs op1 is already contained
            return false;
        }

        GenTree* shiftAmountNode = childNode->gtGetOp2();

        if (!shiftAmountNode->IsCnsIntOrI())
        {
            // Cannot contain if the childs op2 is not a constant
            return false;
        }

        const ssize_t shiftAmount = shiftAmountNode->AsIntCon()->IconValue();
        const ssize_t maxShift    = (static_cast<ssize_t>(genTypeSize(parentNode)) * BITS_PER_BYTE) - 1;

        if ((shiftAmount < 0x01) || (shiftAmount > maxShift))
        {
            // Cannot contain if the shift amount is less than 1 or greater than maxShift
            return false;
        }

        if (parentNode->OperIs(GT_ADD, GT_SUB, GT_AND, GT_NEG))
        {
            // These operations can still report flags

            if (IsInvariantInRange(childNode, parentNode))
            {
                assert(shiftAmountNode->isContained());
                return true;
            }
        }

        if ((parentNode->gtFlags & GTF_SET_FLAGS) != 0)
        {
            // Cannot contain if the parent operation needs to set flags
            return false;
        }

        if (parentNode->OperIs(GT_CMP, GT_OR, GT_XOR) || parentNode->OperIsCompare())
        {
            if (IsInvariantInRange(childNode, parentNode))
            {
                assert(shiftAmountNode->isContained());
                return true;
            }
        }

<<<<<<< HEAD
        if (childNode->OperIs(GT_LSH, GT_RSH, GT_RSZ) && parentNode->OperIs(GT_AND_NOT, GT_OR_NOT, GT_XOR_NOT))
=======
        if (childNode->OperIs(GT_LSH, GT_RSH, GT_RSZ) && parentNode->OperIs(GT_NOT, GT_AND_NOT))
>>>>>>> 55e9ab59
        {
            return true;
        }

        // TODO: Handle CMN, NEG/NEGS, BIC/BICS, EON, MVN, ORN, TST
        return false;
    }

    if (childNode->OperIs(GT_ROL, GT_ROR))
    {
        // Find "a op (b rotate cns)"

        if (childNode->gtGetOp1()->isContained())
        {
            // Cannot contain if the childs op1 is already contained
            return false;
        }

        GenTree* rotateAmountNode = childNode->gtGetOp2();

        if (!rotateAmountNode->IsCnsIntOrI())
        {
            // Cannot contain if the childs op2 is not a constant
            return false;
        }

        const ssize_t wrapAmount = (static_cast<ssize_t>(genTypeSize(childNode)) * BITS_PER_BYTE);
        assert((wrapAmount == 32) || (wrapAmount == 64));

        // Rotation is circular, so normalize to [0, wrapAmount - 1]
        ssize_t rotateAmount = rotateAmountNode->AsIntCon()->IconValue() % wrapAmount;
        assert((rotateAmount >= 0) && (rotateAmount <= (wrapAmount - 1)));

        if (childNode->OperIs(GT_ROL))
        {
            // The actual instructions only encode rotate right but
            // since rotating left by 1 is equivalen to rotating
            // right by (rotateAmount - 1), we can fix things here.

            childNode->SetOper(GT_ROR);
            rotateAmount = wrapAmount - rotateAmount;
        }

        rotateAmountNode->AsIntCon()->SetIconValue(rotateAmount);
        assert(childNode->OperIs(GT_ROR));

        if (parentNode->OperIs(GT_AND))
        {
            // These operations can still report flags

            if (IsInvariantInRange(childNode, parentNode))
            {
                assert(rotateAmountNode->isContained());
                return true;
            }
        }

        if ((parentNode->gtFlags & GTF_SET_FLAGS) != 0)
        {
            // Cannot contain if the parent operation needs to set flags
            return false;
        }

        if (parentNode->OperIs(GT_OR, GT_XOR))
        {
            if (IsInvariantInRange(childNode, parentNode))
            {
                assert(rotateAmountNode->isContained());
                return true;
            }
        }

        // TODO: Handle BIC/BICS, EON, MVN, ORN, TST
        return false;
    }

    if (childNode->OperIs(GT_NEG))
    {
        // If we have a contained LSH, RSH or RSZ, we can still contain NEG if the parent is a EQ or NE.
        if (childNode->gtGetOp1()->isContained() && !childNode->gtGetOp1()->OperIs(GT_LSH, GT_RSH, GT_RSZ))
        {
            // Cannot contain if the childs op1 is already contained
            return false;
        }

        if ((parentNode->gtFlags & GTF_SET_FLAGS) != 0)
        {
            // Cannot contain if the parent operation needs to set flags
            return false;
        }

        // EQ and NE are the only valid comparison ops that can contain NEG.
        if (parentNode->OperIs(GT_EQ, GT_NE))
        {
            if (IsInvariantInRange(childNode, parentNode))
            {
                return true;
            }
        }

        return false;
    }

    if (childNode->OperIs(GT_CAST))
    {
        // Find "a op cast(b)"
        GenTree* castOp = childNode->AsCast()->CastOp();

        bool isSupportedCast = false;

        if (varTypeIsSmall(childNode->CastToType()))
        {
            // The JIT doesn't track upcasts from small types, instead most types
            // are tracked as TYP_INT and then we get explicit downcasts to the
            // desired small type instead.

            assert(!varTypeIsFloating(castOp));
            isSupportedCast = true;
        }
        else if (childNode->TypeIs(TYP_LONG) && genActualTypeIsInt(castOp))
        {
            // We can handle "INT -> LONG", "INT -> ULONG", "UINT -> LONG", and "UINT -> ULONG"
            isSupportedCast = true;
        }

        if (!isSupportedCast)
        {
            return false;
        }

        if (parentNode->OperIs(GT_ADD, GT_SUB))
        {
            // These operations can still report flags

            if (IsInvariantInRange(childNode, parentNode))
            {
                return true;
            }
        }

        if ((parentNode->gtFlags & GTF_SET_FLAGS) != 0)
        {
            // Cannot contain if the parent operation needs to set flags
            return false;
        }

        if (parentNode->OperIs(GT_CMP))
        {
            if (IsInvariantInRange(childNode, parentNode))
            {
                return true;
            }
        }

        // TODO: Handle CMN
        return false;
    }

    return false;
}
#endif // TARGET_ARM64

//------------------------------------------------------------------------
// LowerStoreLoc: Lower a store of a lclVar
//
// Arguments:
//    storeLoc - the local store (GT_STORE_LCL_FLD or GT_STORE_LCL_VAR)
//
// Notes:
//    This involves:
//    - Widening small stores (on ARM).
//
// Returns:
//   Next node to lower.
//
GenTree* Lowering::LowerStoreLoc(GenTreeLclVarCommon* storeLoc)
{
#ifdef TARGET_ARM
    // On ARM, small stores can cost a bit more in terms of code size so we try to widen them. This is legal
    // as most small locals have 4-byte-wide stack homes, the common exception being (dependent) struct fields.
    //
    if (storeLoc->OperIs(GT_STORE_LCL_VAR) && varTypeIsSmall(storeLoc) && storeLoc->Data()->IsCnsIntOrI())
    {
        LclVarDsc* varDsc = comp->lvaGetDesc(storeLoc);
        if (!varDsc->lvIsStructField && (varDsc->GetStackSlotHomeType() == TYP_INT))
        {
            storeLoc->gtType = TYP_INT;
        }
    }
#endif // TARGET_ARM

    if (storeLoc->OperIs(GT_STORE_LCL_FLD))
    {
        // We should only encounter this for lclVars that are lvDoNotEnregister.
        verifyLclFldDoNotEnregister(storeLoc->GetLclNum());
    }

    ContainCheckStoreLoc(storeLoc);

    GenTree* next = storeLoc->gtNext;

#ifdef TARGET_ARM64
    if (comp->opts.OptimizationEnabled())
    {
        TryMoveAddSubRMWAfterIndir(storeLoc);
    }
#endif

    return next;
}

//------------------------------------------------------------------------
// LowerStoreIndir: Determine addressing mode for an indirection, and whether operands are contained.
//
// Arguments:
//    node       - The indirect store node (GT_STORE_IND) of interest
//
// Return Value:
//    Next node to lower.
//
GenTree* Lowering::LowerStoreIndir(GenTreeStoreInd* node)
{
    GenTree* next = node->gtNext;
    ContainCheckStoreIndir(node);

#ifdef TARGET_ARM64
    if (comp->opts.OptimizationEnabled())
    {
        OptimizeForLdpStp(node);
    }
#endif

    return next;
}

//------------------------------------------------------------------------
// LowerMul: Lower a GT_MUL/GT_MULHI/GT_MUL_LONG node.
//
// For ARM64 recognized GT_MULs that can be turned into GT_MUL_LONGs, as
// those are cheaper. Performs contaiment checks.
//
// Arguments:
//    mul - The node to lower
//
// Return Value:
//    The next node to lower.
//
GenTree* Lowering::LowerMul(GenTreeOp* mul)
{
    assert(mul->OperIsMul());

#ifdef TARGET_ARM64
    if (comp->opts.OptimizationEnabled() && mul->OperIs(GT_MUL) && mul->IsValidLongMul())
    {
        GenTreeCast* op1 = mul->gtGetOp1()->AsCast();
        GenTree*     op2 = mul->gtGetOp2();

        mul->ClearOverflow();
        mul->ClearUnsigned();
        if (op1->IsUnsigned())
        {
            mul->SetUnsigned();
        }

        op1->CastOp()->ClearContained(); // Uncontain any memory operands.
        mul->gtOp1 = op1->CastOp();
        BlockRange().Remove(op1);

        if (op2->OperIs(GT_CAST))
        {
            op2->AsCast()->CastOp()->ClearContained(); // Uncontain any memory operands.
            mul->gtOp2 = op2->AsCast()->CastOp();
            BlockRange().Remove(op2);
        }
        else
        {
            assert(op2->IsIntegralConst());
            assert(FitsIn<int32_t>(op2->AsIntConCommon()->IntegralValue()));

            op2->ChangeType(TYP_INT);
        }

        mul->ChangeOper(GT_MUL_LONG);
    }
#endif // TARGET_ARM64

    ContainCheckMul(mul);

    return mul->gtNext;
}

//------------------------------------------------------------------------
// LowerBinaryArithmetic: lowers the given binary arithmetic node.
//
// Arguments:
//    node - the arithmetic node to lower
//
// Returns:
//    The next node to lower.
//
GenTree* Lowering::LowerBinaryArithmetic(GenTreeOp* binOp)
{
    if (comp->opts.OptimizationEnabled())
    {
        if (binOp->OperIs(GT_AND))
        {
            GenTree* opNode  = nullptr;
            GenTree* notNode = nullptr;
            if (binOp->gtGetOp1()->OperIs(GT_NOT))
            {
                notNode = binOp->gtGetOp1();
                opNode  = binOp->gtGetOp2();
            }
            else if (binOp->gtGetOp2()->OperIs(GT_NOT))
            {
                notNode = binOp->gtGetOp2();
                opNode  = binOp->gtGetOp1();
            }

            if (notNode != nullptr)
            {
                binOp->gtOp1 = opNode;
                binOp->gtOp2 = notNode->AsUnOp()->gtGetOp1();
                binOp->ChangeOper(GT_AND_NOT);
                BlockRange().Remove(notNode);
            }
        }

#ifdef TARGET_ARM64
        if (binOp->OperIs(GT_AND, GT_OR))
        {
            GenTree* next;
            if (TryLowerAndOrToCCMP(binOp, &next))
            {
                return next;
            }
        }

        if (binOp->OperIs(GT_SUB))
        {
            // Attempt to optimize for umsubl/smsubl.
            GenTree* next;
            if (TryLowerAddSubToMulLongOp(binOp, &next))
            {
                return next;
            }
        }

        if (binOp->OperIs(GT_OR, GT_XOR))
        {
            GenTree* opNode  = nullptr;
            GenTree* notNode = nullptr;
            if (binOp->gtGetOp1()->OperIs(GT_NOT))
            {
                notNode = binOp->gtGetOp1();
                opNode  = binOp->gtGetOp2();
            }
            else if (binOp->gtGetOp2()->OperIs(GT_NOT))
            {
                notNode = binOp->gtGetOp2();
                opNode  = binOp->gtGetOp1();
            }

            if (notNode != nullptr)
            {
                binOp->gtOp1 = opNode;
                binOp->gtOp2 = notNode->AsUnOp()->gtGetOp1();
                if (binOp->OperIs(GT_OR))
                {
                    binOp->ChangeOper(GT_OR_NOT);
                }
                else
                {
                    binOp->ChangeOper(GT_XOR_NOT);
                }
                BlockRange().Remove(notNode);
            }
        }
#endif
    }

    ContainCheckBinary(binOp);

    return binOp->gtNext;
}

//------------------------------------------------------------------------
// LowerBlockStore: Lower a block store node
//
// Arguments:
//    blkNode - The block store node to lower
//
void Lowering::LowerBlockStore(GenTreeBlk* blkNode)
{
    GenTree* dstAddr = blkNode->Addr();
    GenTree* src     = blkNode->Data();
    unsigned size    = blkNode->Size();

    if (blkNode->OperIsInitBlkOp())
    {
#ifdef DEBUG
        // Use BlkOpKindLoop for more cases under stress mode
        if (comp->compStressCompile(Compiler::STRESS_STORE_BLOCK_UNROLLING, 50) && blkNode->OperIs(GT_STORE_BLK) &&
            ((blkNode->GetLayout()->GetSize() % TARGET_POINTER_SIZE) == 0) && src->IsIntegralConst(0))
        {
            blkNode->gtBlkOpKind = GenTreeBlk::BlkOpKindLoop;
#ifdef TARGET_ARM64
            // On ARM64 we can just use REG_ZR instead of having to load
            // the constant into a real register like on ARM32.
            src->SetContained();
#endif
            return;
        }
#endif

        if (src->OperIs(GT_INIT_VAL))
        {
            src->SetContained();
            src = src->AsUnOp()->gtGetOp1();
        }

        if ((size <= comp->getUnrollThreshold(Compiler::UnrollKind::Memset)) && src->OperIs(GT_CNS_INT))
        {
            blkNode->gtBlkOpKind = GenTreeBlk::BlkOpKindUnroll;

            // The fill value of an initblk is interpreted to hold a
            // value of (unsigned int8) however a constant of any size
            // may practically reside on the evaluation stack. So extract
            // the lower byte out of the initVal constant and replicate
            // it to a larger constant whose size is sufficient to support
            // the largest width store of the desired inline expansion.

            ssize_t fill = src->AsIntCon()->IconValue() & 0xFF;

            if (fill == 0)
            {
#ifdef TARGET_ARM64
                // On ARM64 we can just use REG_ZR instead of having to load
                // the constant into a real register like on ARM32.
                src->SetContained();
#endif
            }
#ifdef TARGET_ARM64
            else if (size >= REGSIZE_BYTES)
            {
                fill *= 0x0101010101010101LL;
                src->gtType = TYP_LONG;
            }
#endif
            else
            {
                fill *= 0x01010101;
            }

            src->AsIntCon()->SetIconValue(fill);

            ContainBlockStoreAddress(blkNode, size, dstAddr, nullptr);
        }
        else if (blkNode->IsZeroingGcPointersOnHeap())
        {
            blkNode->gtBlkOpKind = GenTreeBlk::BlkOpKindLoop;
#ifdef TARGET_ARM64
            // On ARM64 we can just use REG_ZR instead of having to load
            // the constant into a real register like on ARM32.
            src->SetContained();
#endif
        }
        else
        {
            LowerBlockStoreAsHelperCall(blkNode);
            return;
        }
    }
    else
    {
        assert(src->OperIs(GT_IND, GT_LCL_VAR, GT_LCL_FLD));
        src->SetContained();

        if (src->OperIs(GT_LCL_VAR))
        {
            // TODO-1stClassStructs: for now we can't work with STORE_BLOCK source in register.
            const unsigned srcLclNum = src->AsLclVar()->GetLclNum();
            comp->lvaSetVarDoNotEnregister(srcLclNum DEBUGARG(DoNotEnregisterReason::BlockOp));
        }

        ClassLayout* layout               = blkNode->GetLayout();
        bool         doCpObj              = layout->HasGCPtr();
        unsigned     copyBlockUnrollLimit = comp->getUnrollThreshold(Compiler::UnrollKind::Memcpy);

        if (doCpObj && (size <= copyBlockUnrollLimit))
        {
            // No write barriers are needed on the stack.
            // If the layout contains a byref, then we know it must live on the stack.
            if (blkNode->IsAddressNotOnHeap(comp))
            {
                // If the size is small enough to unroll then we need to mark the block as non-interruptible
                // to actually allow unrolling. The generated code does not report GC references loaded in the
                // temporary register(s) used for copying.
                doCpObj                  = false;
                blkNode->gtBlkOpGcUnsafe = true;
            }
        }

        if (doCpObj)
        {
            // Try to use bulk copy helper
            if (TryLowerBlockStoreAsGcBulkCopyCall(blkNode))
            {
                return;
            }

            assert((dstAddr->TypeGet() == TYP_BYREF) || (dstAddr->TypeGet() == TYP_I_IMPL));
            blkNode->gtBlkOpKind = GenTreeBlk::BlkOpKindCpObjUnroll;
        }
        else if (blkNode->OperIs(GT_STORE_BLK) && (size <= copyBlockUnrollLimit))
        {
            blkNode->gtBlkOpKind = GenTreeBlk::BlkOpKindUnroll;

            if (src->OperIs(GT_IND))
            {
                ContainBlockStoreAddress(blkNode, size, src->AsIndir()->Addr(), src->AsIndir());
            }

            ContainBlockStoreAddress(blkNode, size, dstAddr, nullptr);
        }
        else
        {
            assert(blkNode->OperIs(GT_STORE_BLK));
            LowerBlockStoreAsHelperCall(blkNode);
        }
    }
}

//------------------------------------------------------------------------
// ContainBlockStoreAddress: Attempt to contain an address used by an unrolled block store.
//
// Arguments:
//    blkNode - the block store node
//    size - the block size
//    addr - the address node to try to contain
//    addrParent - the parent of addr, in case this is checking containment of the source address.
//
void Lowering::ContainBlockStoreAddress(GenTreeBlk* blkNode, unsigned size, GenTree* addr, GenTree* addrParent)
{
    assert(blkNode->OperIs(GT_STORE_BLK) && (blkNode->gtBlkOpKind == GenTreeBlk::BlkOpKindUnroll));
    assert(size < INT32_MAX);

    if (addr->OperIs(GT_LCL_ADDR) && IsContainableLclAddr(addr->AsLclFld(), size))
    {
        addr->SetContained();
        return;
    }

    if (!addr->OperIs(GT_ADD) || addr->gtOverflow() || !addr->AsOp()->gtGetOp2()->OperIs(GT_CNS_INT))
    {
        return;
    }

    GenTreeIntCon* offsetNode = addr->AsOp()->gtGetOp2()->AsIntCon();
    ssize_t        offset     = offsetNode->IconValue();

#ifdef TARGET_ARM
    // All integer load/store instructions on Arm support offsets in range -255..255.
    // Of course, this is a rather conservative check.
    if ((offset < -255) || (offset > 255) || (offset + static_cast<int>(size) > 256))
    {
        return;
    }
#else  // !TARGET_ARM
    if ((ClrSafeInt<int>(offset) + ClrSafeInt<int>(size)).IsOverflow())
    {
        return;
    }
#endif // !TARGET_ARM

    if (!IsInvariantInRange(addr, blkNode, addrParent))
    {
        return;
    }

    BlockRange().Remove(offsetNode);

    addr->ChangeOper(GT_LEA);
    addr->AsAddrMode()->SetIndex(nullptr);
    addr->AsAddrMode()->SetScale(0);
    addr->AsAddrMode()->SetOffset(static_cast<int>(offset));
    addr->SetContained();
}

//------------------------------------------------------------------------
// LowerPutArgStkOrSplit: Lower a GT_PUTARG_STK/GT_PUTARG_SPLIT.
//
// Arguments:
//    putArgStk - The node to lower
//
void Lowering::LowerPutArgStkOrSplit(GenTreePutArgStk* putArgNode)
{
    GenTree* src = putArgNode->Data();

    if (src->TypeIs(TYP_STRUCT))
    {
        // STRUCT args (FIELD_LIST / BLK / LCL_VAR / LCL_FLD) will always be contained.
        MakeSrcContained(putArgNode, src);

        if (src->OperIs(GT_LCL_VAR))
        {
            // TODO-1stClassStructs: support struct enregistration here by retyping "src" to its register type for
            // the non-split case.
            comp->lvaSetVarDoNotEnregister(src->AsLclVar()->GetLclNum() DEBUGARG(DoNotEnregisterReason::IsStructArg));
        }
    }
}

//------------------------------------------------------------------------
// LowerCast: Lower GT_CAST(srcType, DstType) nodes.
//
// Arguments:
//    tree - GT_CAST node to be lowered
//
// Return Value:
//    nextNode to be lowered if tree is modified else returns nullptr
//
// Notes:
//    Casts from float/double to a smaller int type are transformed as follows:
//    GT_CAST(float/double, byte)     =   GT_CAST(GT_CAST(float/double, int32), byte)
//    GT_CAST(float/double, sbyte)    =   GT_CAST(GT_CAST(float/double, int32), sbyte)
//    GT_CAST(float/double, int16)    =   GT_CAST(GT_CAST(double/double, int32), int16)
//    GT_CAST(float/double, uint16)   =   GT_CAST(GT_CAST(double/double, int32), uint16)
//
//    Note that for the overflow conversions we still depend on helper calls and
//    don't expect to see them here.
//    i) GT_CAST(float/double, int type with overflow detection)
//
GenTree* Lowering::LowerCast(GenTree* tree)
{
    assert(tree->OperGet() == GT_CAST);

    JITDUMP("LowerCast for: ");
    DISPNODE(tree);
    JITDUMP("\n");

    GenTree*  op1     = tree->AsOp()->gtOp1;
    var_types dstType = tree->CastToType();
    var_types srcType = genActualType(op1->TypeGet());

    if (varTypeIsFloating(srcType))
    {
        noway_assert(!tree->gtOverflow());
        assert(!varTypeIsSmall(dstType)); // fgMorphCast creates intermediate casts when converting from float to small
                                          // int.
    }

    assert(!varTypeIsSmall(srcType));

    // Now determine if we have operands that should be contained.
    ContainCheckCast(tree->AsCast());

    return nullptr;
}

//------------------------------------------------------------------------
// LowerRotate: Lower GT_ROL and GT_ROR nodes.
//
// Arguments:
//    tree - the node to lower
//
// Return Value:
//    None.
//
void Lowering::LowerRotate(GenTree* tree)
{
    if (tree->OperGet() == GT_ROL)
    {
        // There is no ROL instruction on ARM. Convert ROL into ROR.
        GenTree* rotatedValue        = tree->AsOp()->gtOp1;
        unsigned rotatedValueBitSize = genTypeSize(rotatedValue->gtType) * 8;
        GenTree* rotateLeftIndexNode = tree->AsOp()->gtOp2;

        if (rotateLeftIndexNode->IsCnsIntOrI())
        {
            ssize_t rotateLeftIndex                    = rotateLeftIndexNode->AsIntCon()->gtIconVal;
            ssize_t rotateRightIndex                   = rotatedValueBitSize - rotateLeftIndex;
            rotateLeftIndexNode->AsIntCon()->gtIconVal = rotateRightIndex;
        }
        else
        {
            GenTree* tmp = comp->gtNewOperNode(GT_NEG, genActualType(rotateLeftIndexNode->gtType), rotateLeftIndexNode);
            BlockRange().InsertAfter(rotateLeftIndexNode, tmp);
            tree->AsOp()->gtOp2 = tmp;
        }
        tree->ChangeOper(GT_ROR);
    }
    ContainCheckShiftRotate(tree->AsOp());
}

#ifdef TARGET_ARM64
//------------------------------------------------------------------------
// LowerModPow2: Lower GT_MOD if the second operand is a constant power of 2.
//
// Arguments:
//    tree - the node to lower
//
// Notes:
//     TODO: We could do this optimization in morph but we do not have
//           a conditional select op in HIR. At some point, we may
//           introduce such an op.
void Lowering::LowerModPow2(GenTree* node)
{
    assert(node->OperIs(GT_MOD));
    GenTreeOp* mod      = node->AsOp();
    GenTree*   dividend = mod->gtGetOp1();
    GenTree*   divisor  = mod->gtGetOp2();

    JITDUMP("Lower: optimize X MOD POW2");

    assert(divisor->IsIntegralConstPow2());

    const var_types type = mod->TypeGet();
    assert((type == TYP_INT) || (type == TYP_LONG));

    ssize_t divisorCnsValue         = static_cast<ssize_t>(divisor->AsIntConCommon()->IntegralValue());
    ssize_t divisorCnsValueMinusOne = divisorCnsValue - 1;

    BlockRange().Remove(divisor);

    // We need to use the dividend node multiple times so its value needs to be
    // computed once and stored in a temp variable.
    LIR::Use opDividend(BlockRange(), &mod->AsOp()->gtOp1, mod);
    dividend = ReplaceWithLclVar(opDividend);

    GenTree* dividend2 = comp->gtClone(dividend);
    BlockRange().InsertAfter(dividend, dividend2);

    GenTreeIntCon* cns = comp->gtNewIconNode(divisorCnsValueMinusOne, type);
    BlockRange().InsertAfter(dividend2, cns);

    GenTree* const trueExpr = comp->gtNewOperNode(GT_AND, type, dividend, cns);
    BlockRange().InsertAfter(cns, trueExpr);
    LowerNode(trueExpr);

    if (divisorCnsValue == 2)
    {
        // {expr} % 2
        // Logically turns into:
        //     let a = {expr}
        //     if a < 0 then -(a & 1) else (a & 1)
        // which then turns into:
        //     and   reg1, reg0, #1
        //     cmp   reg0, #0
        //     cneg  reg0, reg1, lt

        GenTreeIntCon* cnsZero = comp->gtNewIconNode(0, type);
        BlockRange().InsertAfter(trueExpr, cnsZero);

        GenTree* const cmp = comp->gtNewOperNode(GT_CMP, TYP_VOID, dividend2, cnsZero);
        cmp->gtFlags |= GTF_SET_FLAGS;
        BlockRange().InsertAfter(cnsZero, cmp);
        LowerNode(cmp);

        mod->ChangeOper(GT_SELECT_NEGCC);
        GenTreeOpCC* node = mod->AsOpCC();
        node->gtOp1       = trueExpr;
        node->gtOp2       = nullptr;
        node->gtCondition = GenCondition::SLT;
    }
    else
    {
        // {expr} % {cns}
        // Logically turns into:
        //     let a = {expr}
        //     if a > 0 then (a & ({cns} - 1)) else -(-a & ({cns} - 1))
        // which then turns into:
        //     and   reg1, reg0, #({cns} - 1)
        //     negs  reg0, reg0
        //     and   reg0, reg0, #({cns} - 1)
        //     csneg reg0, reg1, reg0, mi

        GenTree* const neg = comp->gtNewOperNode(GT_NEG, type, dividend2);
        neg->gtFlags |= GTF_SET_FLAGS;
        BlockRange().InsertAfter(trueExpr, neg);

        GenTreeIntCon* cns2 = comp->gtNewIconNode(divisorCnsValueMinusOne, type);
        BlockRange().InsertAfter(neg, cns2);

        GenTree* const falseExpr = comp->gtNewOperNode(GT_AND, type, neg, cns2);
        BlockRange().InsertAfter(cns2, falseExpr);
        LowerNode(falseExpr);

        mod->SetOper(GT_SELECT_NEGCC);
        GenTreeOpCC* node = mod->AsOpCC();
        node->gtOp1       = trueExpr;
        node->gtOp2       = falseExpr;
        node->gtCondition = GenCondition::S;
    }

    ContainCheckNode(mod);
}

const int POST_INDEXED_ADDRESSING_MAX_DISTANCE = 16;

//------------------------------------------------------------------------
// TryMoveAddSubRMWAfterIndir: Try to move an RMW update of a local with an
// ADD/SUB operand earlier to happen right after an indirection on the same
// local, attempting to make these combinable intro post-indexed addressing.
//
// Arguments:
//    store - The store to a local
//
// Return Value:
//    True if the store was moved; otherwise false.
//
bool Lowering::TryMoveAddSubRMWAfterIndir(GenTreeLclVarCommon* store)
{
    if (!store->OperIs(GT_STORE_LCL_VAR))
    {
        return false;
    }

    unsigned lclNum = store->GetLclNum();
    if (comp->lvaGetDesc(lclNum)->lvDoNotEnregister)
    {
        return false;
    }

    GenTree* data = store->Data();
    if (!data->OperIs(GT_ADD, GT_SUB) || data->gtOverflow())
    {
        return false;
    }

    GenTree* op1 = data->gtGetOp1();
    GenTree* op2 = data->gtGetOp2();
    if (!op1->OperIs(GT_LCL_VAR) || !op2->isContainedIntOrIImmed())
    {
        return false;
    }

    if (op1->AsLclVarCommon()->GetLclNum() != lclNum)
    {
        return false;
    }

    int maxCount = min(m_blockIndirs.Height(), POST_INDEXED_ADDRESSING_MAX_DISTANCE / 2);
    for (int i = 0; i < maxCount; i++)
    {
        SavedIndir& prev = m_blockIndirs.TopRef(i);
        if ((prev.AddrBase->GetLclNum() != lclNum) || (prev.Offset != 0))
        {
            continue;
        }

        GenTreeIndir* prevIndir = prev.Indir;
        if ((prevIndir == nullptr) || (prevIndir->gtNext == nullptr))
        {
            continue;
        }

        JITDUMP(
            "[%06u] is an an RMW ADD/SUB on local V%02u which is used as the address to [%06u]. Trying to make them adjacent.\n",
            Compiler::dspTreeID(store), lclNum, Compiler::dspTreeID(prevIndir));

        if (TryMakeIndirAndStoreAdjacent(prevIndir, store))
        {
            prev.Indir = nullptr;
            return true;
        }
    }

    return false;
}

//------------------------------------------------------------------------
// TryMakeIndirAndStoreAdjacent: Try to move a store earlier, right after the
// specified indirection.
//
// Arguments:
//   prevIndir - Indirection that comes before "store"
//   store     - Store that we want to happen next to the indirection
//
// Return Value:
//    True if the store was moved; otherwise false.
//
bool Lowering::TryMakeIndirAndStoreAdjacent(GenTreeIndir* prevIndir, GenTreeLclVarCommon* store)
{
    GenTree* cur = prevIndir;
    for (int i = 0; i < POST_INDEXED_ADDRESSING_MAX_DISTANCE; i++)
    {
        // No nodes should be marked yet
        assert((cur->gtLIRFlags & LIR::Flags::Mark) == 0);

        cur = cur->gtNext;
        if (cur == store)
            break;
    }

    if (cur != store)
    {
        JITDUMP("  Too far separated, giving up\n");
        return false;
    }

    JITDUMP("  They are close. Trying to move the following range (where * are nodes part of the data flow):\n\n");
#ifdef DEBUG
    bool     isClosed;
    GenTree* startDumpNode = BlockRange().GetTreeRange(prevIndir, &isClosed).FirstNode();
    GenTree* endDumpNode   = store->gtNext;

    auto dumpWithMarks = [=]() {
        if (!comp->verbose)
        {
            return;
        }

        for (GenTree* node = startDumpNode; node != endDumpNode; node = node->gtNext)
        {
            const char* prefix;
            if (node == prevIndir)
                prefix = "1. ";
            else if (node == store)
                prefix = "2. ";
            else if ((node->gtLIRFlags & LIR::Flags::Mark) != 0)
                prefix = "*  ";
            else
                prefix = "   ";

            comp->gtDispLIRNode(node, prefix);
        }
    };

#endif

    // Unmark tree when we exit the current scope
    auto code = [this, store] {
        UnmarkTree(store);
    };
    jitstd::utility::scoped_code<decltype(code)> finally(code);

    MarkTree(store);

    INDEBUG(dumpWithMarks());
    JITDUMP("\n");

    assert((prevIndir->gtLIRFlags & LIR::Flags::Mark) == 0);
    m_scratchSideEffects.Clear();

    for (GenTree* cur = prevIndir->gtNext; cur != store; cur = cur->gtNext)
    {
        if ((cur->gtLIRFlags & LIR::Flags::Mark) != 0)
        {
            // 'cur' is part of data flow of 'store', so we will be moving the
            // currently recorded effects past 'cur'.
            if (m_scratchSideEffects.InterferesWith(comp, cur, true))
            {
                JITDUMP("Giving up due to interference with [%06u]\n", Compiler::dspTreeID(cur));
                return false;
            }
        }
        else
        {
            // Not part of dataflow; add its effects that will move past
            // 'store'.
            m_scratchSideEffects.AddNode(comp, cur);
        }
    }

    if (m_scratchSideEffects.InterferesWith(comp, store, true))
    {
        JITDUMP("Have interference. Giving up.\n");
        return false;
    }

    JITDUMP("Interference checks passed. Moving nodes that are not part of data flow of [%06u]\n\n",
            Compiler::dspTreeID(store));

    GenTree* previous = prevIndir;
    for (GenTree* node = prevIndir->gtNext;;)
    {
        GenTree* next = node->gtNext;

        if ((node->gtLIRFlags & LIR::Flags::Mark) != 0)
        {
            // Part of data flow. Move it to happen right after 'previous'.
            BlockRange().Remove(node);
            BlockRange().InsertAfter(previous, node);
            previous = node;
        }

        if (node == store)
        {
            break;
        }

        node = next;
    }

    JITDUMP("Result:\n\n");
    INDEBUG(dumpWithMarks());
    JITDUMP("\n");
    return true;
}

//------------------------------------------------------------------------
// LowerAddForPossibleContainment: Tries to lower GT_ADD in such a way
//                                 that would allow one of its operands
//                                 to be contained.
//
// Arguments:
//    node - the node to lower
//    next - [out] Next node to lower if this function returns true
//
// Return Value:
//    false if no changes were made
//
bool Lowering::TryLowerAddForPossibleContainment(GenTreeOp* node, GenTree** next)
{
    assert(node->OperIs(GT_ADD));

    if (!comp->opts.OptimizationEnabled())
        return false;

    if (node->isContained())
        return false;

    if (!varTypeIsIntegral(node))
        return false;

    if (node->gtFlags & GTF_SET_FLAGS)
        return false;

    if (node->gtOverflow())
        return false;

    GenTree* op1 = node->gtGetOp1();
    GenTree* op2 = node->gtGetOp2();

    // If the second operand is a containable immediate,
    // then we do not want to risk moving it around
    // in this transformation.
    if (IsContainableImmed(node, op2))
        return false;

    GenTree* mul = nullptr;
    GenTree* c   = nullptr;
    if (op1->OperIs(GT_MUL))
    {
        // Swap
        mul = op1;
        c   = op2;
    }
    else
    {
        mul = op2;
        c   = op1;
    }

    if (mul->OperIs(GT_MUL) && !(mul->gtFlags & GTF_SET_FLAGS) && varTypeIsIntegral(mul) && !mul->gtOverflow() &&
        !mul->isContained() && !c->isContained())
    {
        GenTree* a = mul->gtGetOp1();
        GenTree* b = mul->gtGetOp2();

        // Transform "-a * b + c" to "c - a * b"
        if (a->OperIs(GT_NEG) && !(a->gtFlags & GTF_SET_FLAGS) && !b->OperIs(GT_NEG) && !a->isContained() &&
            !a->gtGetOp1()->isContained())
        {
            mul->AsOp()->gtOp1 = a->gtGetOp1();
            BlockRange().Remove(a);
            node->gtOp1 = c;
            node->gtOp2 = mul;
            node->ChangeOper(GT_SUB);

            ContainCheckNode(node);

            *next = node->gtNext;
            return true;
        }
        // Transform "a * -b + c" to "c - a * b"
        else if (b->OperIs(GT_NEG) && !(b->gtFlags & GTF_SET_FLAGS) && !a->OperIs(GT_NEG) && !b->isContained() &&
                 !b->gtGetOp1()->isContained())
        {
            mul->AsOp()->gtOp2 = b->gtGetOp1();
            BlockRange().Remove(b);
            node->gtOp1 = c;
            node->gtOp2 = mul;
            node->ChangeOper(GT_SUB);

            ContainCheckNode(node);

            *next = node->gtNext;
            return true;
        }
        // Transform "a * b + c" to "c + a * b"
        else if (op1->OperIs(GT_MUL))
        {
            node->gtOp1 = c;
            node->gtOp2 = mul;

            ContainCheckNode(node);

            *next = node->gtNext;
            return true;
        }
    }

    return false;
}
#endif

#ifdef FEATURE_HW_INTRINSICS

//----------------------------------------------------------------------------------------------
// LowerHWIntrinsicFusedMultiplyAddScalar: Lowers AdvSimd_FusedMultiplyAddScalar intrinsics
//   when some of the operands are negated by "containing" such negation.
//
//  Arguments:
//     node - The original hardware intrinsic node
//
// |  op1 | op2 | op3 |
// |  +   |  +  |  +  | AdvSimd_FusedMultiplyAddScalar
// |  +   |  +  |  -  | AdvSimd_FusedMultiplySubtractScalar
// |  +   |  -  |  +  | AdvSimd_FusedMultiplySubtractScalar
// |  +   |  -  |  -  | AdvSimd_FusedMultiplyAddScalar
// |  -   |  +  |  +  | AdvSimd_FusedMultiplySubtractNegatedScalar
// |  -   |  +  |  -  | AdvSimd_FusedMultiplyAddNegatedScalar
// |  -   |  -  |  +  | AdvSimd_FusedMultiplyAddNegatedScalar
// |  -   |  -  |  -  | AdvSimd_FusedMultiplySubtractNegatedScalar
//
void Lowering::LowerHWIntrinsicFusedMultiplyAddScalar(GenTreeHWIntrinsic* node)
{
    assert(node->GetHWIntrinsicId() == NI_AdvSimd_FusedMultiplyAddScalar);

    GenTree* op1 = node->Op(1);
    GenTree* op2 = node->Op(2);
    GenTree* op3 = node->Op(3);

    auto lowerOperand = [this](GenTree* op) {
        bool wasNegated = false;

        if (op->OperIsHWIntrinsic() &&
            ((op->AsHWIntrinsic()->GetHWIntrinsicId() == NI_AdvSimd_Arm64_DuplicateToVector64) ||
             (op->AsHWIntrinsic()->GetHWIntrinsicId() == NI_Vector64_CreateScalarUnsafe)))
        {
            GenTreeHWIntrinsic* createVector64 = op->AsHWIntrinsic();
            GenTree*            valueOp        = createVector64->Op(1);

            if (valueOp->OperIs(GT_NEG))
            {
                createVector64->Op(1) = valueOp->gtGetOp1();
                BlockRange().Remove(valueOp);
                wasNegated = true;
            }
        }

        return wasNegated;
    };

    const bool op1WasNegated = lowerOperand(op1);
    const bool op2WasNegated = lowerOperand(op2);
    const bool op3WasNegated = lowerOperand(op3);

    if (op1WasNegated)
    {
        if (op2WasNegated != op3WasNegated)
        {
            node->ChangeHWIntrinsicId(NI_AdvSimd_FusedMultiplyAddNegatedScalar);
        }
        else
        {
            node->ChangeHWIntrinsicId(NI_AdvSimd_FusedMultiplySubtractNegatedScalar);
        }
    }
    else if (op2WasNegated != op3WasNegated)
    {
        node->ChangeHWIntrinsicId(NI_AdvSimd_FusedMultiplySubtractScalar);
    }
}

//----------------------------------------------------------------------------------------------
// Lowering::LowerHWIntrinsic: Perform containment analysis for a hardware intrinsic node.
//
//  Arguments:
//     node - The hardware intrinsic node.
//
GenTree* Lowering::LowerHWIntrinsic(GenTreeHWIntrinsic* node)
{
    if (node->TypeGet() == TYP_SIMD12)
    {
        // GT_HWINTRINSIC node requiring to produce TYP_SIMD12 in fact
        // produces a TYP_SIMD16 result
        node->gtType = TYP_SIMD16;
    }

    NamedIntrinsic intrinsicId = node->GetHWIntrinsicId();

    bool       isScalar = false;
    genTreeOps oper     = node->GetOperForHWIntrinsicId(&isScalar);

    switch (oper)
    {
        case GT_AND:
        case GT_OR:
        {
            // We want to recognize (~op1 & op2) and transform it
            // into AdvSimd.AndNot(op2, op1) as well as (op1 & ~op2)
            // transforming it into AdvSimd.AndNot(op1, op2)
            //
            // We want to similarly handle (~op1 | op2) and (op1 | ~op2)

            bool transform = false;

            GenTree* op1 = node->Op(1);
            GenTree* op2 = node->Op(2);

            if (op2->OperIsHWIntrinsic())
            {
                GenTreeHWIntrinsic* op2Intrin = op2->AsHWIntrinsic();

                bool       op2IsScalar = false;
                genTreeOps op2Oper     = op2Intrin->GetOperForHWIntrinsicId(&op2IsScalar);

                if (op2Oper == GT_NOT)
                {
                    assert(!op2IsScalar);
                    transform = true;

                    op2 = op2Intrin->Op(1);
                    BlockRange().Remove(op2Intrin);
                }
            }

            if (!transform && op1->OperIsHWIntrinsic())
            {
                GenTreeHWIntrinsic* opIntrin = op1->AsHWIntrinsic();

                bool       op1IsScalar = false;
                genTreeOps op1Oper     = opIntrin->GetOperForHWIntrinsicId(&op1IsScalar);

                if (op1Oper == GT_NOT)
                {
                    assert(!op1IsScalar);
                    transform = true;

                    op1 = opIntrin->Op(1);
                    BlockRange().Remove(opIntrin);

                    std::swap(op1, op2);
                }
            }

            if (transform)
            {
                if (oper == GT_AND)
                {
                    oper        = GT_AND_NOT;
                    intrinsicId = NI_AdvSimd_BitwiseClear;
                }
                else
                {
                    assert(oper == GT_OR);
                    oper        = GT_NONE;
                    intrinsicId = NI_AdvSimd_OrNot;
                }

                node->ChangeHWIntrinsicId(intrinsicId, op1, op2);
                oper = GT_AND_NOT;
            }
            break;
        }

        default:
        {
            break;
        }
    }

    switch (intrinsicId)
    {
        case NI_Vector64_Create:
        case NI_Vector128_Create:
        case NI_Vector64_CreateScalar:
        case NI_Vector128_CreateScalar:
        {
            // We don't directly support the Vector64.Create or Vector128.Create methods in codegen
            // and instead lower them to other intrinsic nodes in LowerHWIntrinsicCreate so we expect
            // that the node is modified to either not be a HWIntrinsic node or that it is no longer
            // the same intrinsic as when it came in.

            return LowerHWIntrinsicCreate(node);
        }

        case NI_Vector64_Dot:
        case NI_Vector128_Dot:
        {
            return LowerHWIntrinsicDot(node);
        }

        case NI_Vector64_GetElement:
        case NI_Vector128_GetElement:
        {
            GenTree* op1 = node->Op(1);
            GenTree* op2 = node->Op(2);

            bool isContainableMemory = IsContainableMemoryOp(op1) && IsSafeToContainMem(node, op1);

            if (isContainableMemory || !op2->OperIsConst())
            {
                unsigned    simdSize        = node->GetSimdSize();
                CorInfoType simdBaseJitType = node->GetSimdBaseJitType();
                var_types   simdBaseType    = node->GetSimdBaseType();
                var_types   simdType        = Compiler::getSIMDTypeForSize(simdSize);

                // We're either already loading from memory or we need to since
                // we don't know what actual index is going to be retrieved.

                unsigned lclNum  = BAD_VAR_NUM;
                unsigned lclOffs = 0;

                if (!isContainableMemory)
                {
                    // We aren't already in memory, so we need to spill there

                    comp->getSIMDInitTempVarNum(simdType);
                    lclNum = comp->lvaSIMDInitTempVarNum;

                    GenTree* storeLclVar = comp->gtNewStoreLclVarNode(lclNum, op1);
                    BlockRange().InsertBefore(node, storeLclVar);
                    LowerNode(storeLclVar);
                }
                else if (op1->IsLocal())
                {
                    // We're an existing local that is loaded from memory
                    GenTreeLclVarCommon* lclVar = op1->AsLclVarCommon();

                    lclNum  = lclVar->GetLclNum();
                    lclOffs = lclVar->GetLclOffs();

                    BlockRange().Remove(op1);
                }

                if (lclNum != BAD_VAR_NUM)
                {
                    // We need to get the address of the local
                    op1 = comp->gtNewLclAddrNode(lclNum, lclOffs, TYP_BYREF);
                    BlockRange().InsertBefore(node, op1);
                    LowerNode(op1);
                }
                else
                {
                    assert(op1->isIndir());

                    // We need to get the underlying address
                    GenTree* addr = op1->AsIndir()->Addr();
                    BlockRange().Remove(op1);
                    op1 = addr;
                }

                GenTree* offset       = op2;
                unsigned baseTypeSize = genTypeSize(simdBaseType);

                if (offset->OperIsConst())
                {
                    // We have a constant index, so scale it up directly
                    GenTreeIntConCommon* index = offset->AsIntCon();
                    index->SetIconValue(index->IconValue() * baseTypeSize);
                }
                else
                {
                    // We have a non-constant index, so scale it up via mul but
                    // don't lower the GT_MUL node since the indir will try to
                    // create an addressing mode and will do folding itself. We
                    // do, however, skip the multiply for scale == 1

                    if (baseTypeSize != 1)
                    {
                        GenTreeIntConCommon* scale = comp->gtNewIconNode(baseTypeSize);
                        BlockRange().InsertBefore(node, scale);

                        offset = comp->gtNewOperNode(GT_MUL, offset->TypeGet(), offset, scale);
                        BlockRange().InsertBefore(node, offset);
                    }
                }

                // Add the offset, don't lower the GT_ADD node since the indir will
                // try to create an addressing mode and will do folding itself. We
                // do, however, skip the add for offset == 0
                GenTree* addr = op1;

                if (!offset->IsIntegralConst(0))
                {
                    addr = comp->gtNewOperNode(GT_ADD, addr->TypeGet(), addr, offset);
                    BlockRange().InsertBefore(node, addr);
                }
                else
                {
                    BlockRange().Remove(offset);
                }

                // Finally we can indirect the memory address to get the actual value
                GenTreeIndir* indir = comp->gtNewIndir(JITtype2varType(simdBaseJitType), addr);
                BlockRange().InsertBefore(node, indir);

                LIR::Use use;
                if (BlockRange().TryGetUse(node, &use))
                {
                    use.ReplaceWith(indir);
                }
                else
                {
                    indir->SetUnusedValue();
                }

                BlockRange().Remove(node);
                return LowerNode(indir);
            }

            assert(op2->OperIsConst());
            break;
        }

        case NI_Vector64_op_Equality:
        case NI_Vector128_op_Equality:
        {
            return LowerHWIntrinsicCmpOp(node, GT_EQ);
        }

        case NI_Vector64_op_Inequality:
        case NI_Vector128_op_Inequality:
        {
            return LowerHWIntrinsicCmpOp(node, GT_NE);
        }

        case NI_Sve_TestAnyTrue:
        {
            LowerNodeCC(node, GenCondition::NE);
            node->gtType = TYP_VOID;
            return node->gtNext;
        }

        case NI_Sve_TestFirstTrue:
        {
            LowerNodeCC(node, GenCondition::SLT);
            node->gtType = TYP_VOID;
            return node->gtNext;
        }

        case NI_Sve_TestLastTrue:
        {
            LowerNodeCC(node, GenCondition::ULT);
            node->gtType = TYP_VOID;
            return node->gtNext;
        }

        case NI_Vector128_WithLower:
        case NI_Vector128_WithUpper:
        {
            // Converts to equivalent managed code:
            //   AdvSimd.InsertScalar(vector.AsUInt64(), 0, value.AsUInt64()).As<ulong, T>();
            // -or-
            //   AdvSimd.InsertScalar(vector.AsUInt64(), 1, value.AsUInt64()).As<ulong, T>();

            int index = (intrinsicId == NI_Vector128_WithUpper) ? 1 : 0;

            GenTree* op1 = node->Op(1);
            GenTree* op2 = node->Op(2);

            GenTree* op3 = comp->gtNewIconNode(index);
            BlockRange().InsertBefore(node, op3);
            LowerNode(op3);

            node->SetSimdBaseJitType(CORINFO_TYPE_ULONG);
            node->ResetHWIntrinsicId(NI_AdvSimd_InsertScalar, comp, op1, op3, op2);
            break;
        }

        case NI_AdvSimd_FusedMultiplyAddScalar:
            LowerHWIntrinsicFusedMultiplyAddScalar(node);
            break;
        case NI_Sve_ConditionalSelect:
            return LowerHWIntrinsicCndSel(node);
        case NI_Sve_SetFfr:
        {
            StoreFFRValue(node);
            break;
        }
        case NI_Sve_GetFfrByte:
        case NI_Sve_GetFfrInt16:
        case NI_Sve_GetFfrInt32:
        case NI_Sve_GetFfrInt64:
        case NI_Sve_GetFfrSByte:
        case NI_Sve_GetFfrUInt16:
        case NI_Sve_GetFfrUInt32:
        case NI_Sve_GetFfrUInt64:
        {
            LIR::Use use;
            bool     foundUse = BlockRange().TryGetUse(node, &use);
            if (foundUse)
            {
                unsigned lclNum = comp->getFFRegisterVarNum();
                GenTree* lclVar = comp->gtNewLclvNode(lclNum, TYP_MASK);
                BlockRange().InsertBefore(node, lclVar);
                use.ReplaceWith(lclVar);
                GenTree* next = node->gtNext;
                BlockRange().Remove(node);
                return next;
            }
            else
            {
                node->SetUnusedValue();
            }

            break;
        }

        case NI_Sve_GatherVectorByteZeroExtendFirstFaulting:
        case NI_Sve_GatherVectorFirstFaulting:
        case NI_Sve_GatherVectorInt16SignExtendFirstFaulting:
        case NI_Sve_GatherVectorInt16WithByteOffsetsSignExtendFirstFaulting:
        case NI_Sve_GatherVectorInt32SignExtendFirstFaulting:
        case NI_Sve_GatherVectorInt32WithByteOffsetsSignExtendFirstFaulting:
        case NI_Sve_GatherVectorSByteSignExtendFirstFaulting:
        case NI_Sve_GatherVectorUInt16WithByteOffsetsZeroExtendFirstFaulting:
        case NI_Sve_GatherVectorUInt16ZeroExtendFirstFaulting:
        case NI_Sve_GatherVectorUInt32WithByteOffsetsZeroExtendFirstFaulting:
        case NI_Sve_GatherVectorUInt32ZeroExtendFirstFaulting:
        case NI_Sve_GatherVectorWithByteOffsetFirstFaulting:
        case NI_Sve_LoadVectorByteZeroExtendFirstFaulting:
        case NI_Sve_LoadVectorFirstFaulting:
        case NI_Sve_LoadVectorInt16SignExtendFirstFaulting:
        case NI_Sve_LoadVectorInt32SignExtendFirstFaulting:
        case NI_Sve_LoadVectorSByteSignExtendFirstFaulting:
        case NI_Sve_LoadVectorUInt16ZeroExtendFirstFaulting:
        case NI_Sve_LoadVectorUInt32ZeroExtendFirstFaulting:
        case NI_Sve_LoadVectorByteNonFaultingZeroExtendToInt16:
        case NI_Sve_LoadVectorByteNonFaultingZeroExtendToInt32:
        case NI_Sve_LoadVectorByteNonFaultingZeroExtendToInt64:
        case NI_Sve_LoadVectorByteNonFaultingZeroExtendToUInt16:
        case NI_Sve_LoadVectorByteNonFaultingZeroExtendToUInt32:
        case NI_Sve_LoadVectorByteNonFaultingZeroExtendToUInt64:
        case NI_Sve_LoadVectorInt16NonFaultingSignExtendToInt32:
        case NI_Sve_LoadVectorInt16NonFaultingSignExtendToInt64:
        case NI_Sve_LoadVectorInt16NonFaultingSignExtendToUInt32:
        case NI_Sve_LoadVectorInt16NonFaultingSignExtendToUInt64:
        case NI_Sve_LoadVectorInt32NonFaultingSignExtendToInt64:
        case NI_Sve_LoadVectorInt32NonFaultingSignExtendToUInt64:
        case NI_Sve_LoadVectorNonFaulting:
        case NI_Sve_LoadVectorSByteNonFaultingSignExtendToInt16:
        case NI_Sve_LoadVectorSByteNonFaultingSignExtendToInt32:
        case NI_Sve_LoadVectorSByteNonFaultingSignExtendToInt64:
        case NI_Sve_LoadVectorSByteNonFaultingSignExtendToUInt16:
        case NI_Sve_LoadVectorSByteNonFaultingSignExtendToUInt32:
        case NI_Sve_LoadVectorSByteNonFaultingSignExtendToUInt64:
        case NI_Sve_LoadVectorUInt16NonFaultingZeroExtendToInt32:
        case NI_Sve_LoadVectorUInt16NonFaultingZeroExtendToInt64:
        case NI_Sve_LoadVectorUInt16NonFaultingZeroExtendToUInt32:
        case NI_Sve_LoadVectorUInt16NonFaultingZeroExtendToUInt64:
        case NI_Sve_LoadVectorUInt32NonFaultingZeroExtendToInt64:
        case NI_Sve_LoadVectorUInt32NonFaultingZeroExtendToUInt64:
        {
            LIR::Use use;
            bool     foundUse = BlockRange().TryGetUse(node, &use);

            if (m_ffrTrashed)
            {
                // Consume the FFR register value from local variable to simulate "use" of FFR,
                // only if it was trashed. If it was not trashed, we do not have to reload the
                // contents of the FFR register.

                unsigned lclNum = comp->getFFRegisterVarNum();
                GenTree* lclVar = comp->gtNewLclvNode(lclNum, TYP_MASK);
                BlockRange().InsertBefore(node, lclVar);
                LowerNode(lclVar);

                if (node->GetOperandCount() == 3)
                {
                    assert(node->GetAuxiliaryType() != TYP_UNKNOWN);
                    node->ResetHWIntrinsicId(intrinsicId, comp, node->Op(1), node->Op(2), node->Op(3), lclVar);
                }
                else if (node->GetOperandCount() == 2)
                {
                    node->ResetHWIntrinsicId(intrinsicId, comp, node->Op(1), node->Op(2), lclVar);
                }
                else
                {
                    assert(node->GetOperandCount() == 1);
                    node->ResetHWIntrinsicId(intrinsicId, comp, node->Op(1), lclVar);
                }
            }

            if (foundUse)
            {
                unsigned   tmpNum    = comp->lvaGrabTemp(true DEBUGARG("Return value result/FFR"));
                LclVarDsc* tmpVarDsc = comp->lvaGetDesc(tmpNum);
                tmpVarDsc->lvType    = node->TypeGet();
                GenTree* storeLclVar;
                use.ReplaceWithLclVar(comp, tmpNum, &storeLclVar);
            }
            else
            {
                node->SetUnusedValue();
            }

            StoreFFRValue(node);
            break;
        }

        default:
            break;
    }

    if (HWIntrinsicInfo::IsEmbeddedMaskedOperation(intrinsicId))
    {
        LIR::Use use;
        JITDUMP("lowering EmbeddedMasked HWIntrinisic (before):\n");
        DISPTREERANGE(BlockRange(), node);
        JITDUMP("\n");

        // Use lastOp to verify if it's a ConditionlSelectNode.
        size_t lastOpNum = node->GetOperandCount();

        if (node->Op(lastOpNum)->OperIsHWIntrinsic() &&
            node->Op(lastOpNum)->AsHWIntrinsic()->GetHWIntrinsicId() == NI_Sve_ConditionalSelect &&
            TryContainingCselOp(node, node->Op(lastOpNum)->AsHWIntrinsic()))
        {
            JITDUMP("lowering EmbeddedMasked HWIntrinisic (after):\n");
            DISPTREERANGE(BlockRange(), node);
            JITDUMP("\n");
            return node->gtNext;
        }

        CorInfoType simdBaseJitType = node->GetSimdBaseJitType();
        unsigned    simdSize        = node->GetSimdSize();
        var_types   simdType        = Compiler::getSIMDTypeForSize(simdSize);

        bool      foundUse = BlockRange().TryGetUse(node, &use);
        GenTree*  trueMask = comp->gtNewSimdAllTrueMaskNode(simdBaseJitType, simdSize);
        GenTree*  falseVal = comp->gtNewZeroConNode(simdType);
        var_types nodeType = simdType;

        if (HWIntrinsicInfo::ReturnsPerElementMask(node->GetHWIntrinsicId()))
        {
            nodeType = TYP_MASK;
        }

        BlockRange().InsertBefore(node, trueMask);
        BlockRange().InsertBefore(node, falseVal);

        GenTreeHWIntrinsic* condSelNode =
            comp->gtNewSimdHWIntrinsicNode(nodeType, trueMask, node, falseVal, NI_Sve_ConditionalSelect,
                                           simdBaseJitType, simdSize);
        BlockRange().InsertAfter(node, condSelNode);
        if (foundUse)
        {
            use.ReplaceWith(condSelNode);
        }
        else
        {
            node->ClearUnusedValue();
            condSelNode->SetUnusedValue();
        }

        JITDUMP("lowering EmbeddedMasked HWIntrinisic (after):\n");
        DISPTREERANGE(BlockRange(), condSelNode);
        JITDUMP("\n");
    }

    ContainCheckHWIntrinsic(node);
    return node->gtNext;
}

//----------------------------------------------------------------------------------------------
// Lowering::IsValidConstForMovImm: Determines if the given node can be replaced by a mov/fmov immediate instruction
//
//  Arguments:
//     node - The hardware intrinsic node.
//
//  Returns:
//     true if the node can be replaced by a mov/fmov immediate instruction; otherwise, false
//
bool Lowering::IsValidConstForMovImm(GenTreeHWIntrinsic* node)
{
    assert((node->GetHWIntrinsicId() == NI_Vector64_Create) || (node->GetHWIntrinsicId() == NI_Vector128_Create) ||
           (node->GetHWIntrinsicId() == NI_Vector64_CreateScalar) ||
           (node->GetHWIntrinsicId() == NI_Vector128_CreateScalar) ||
           (node->GetHWIntrinsicId() == NI_Vector64_CreateScalarUnsafe) ||
           (node->GetHWIntrinsicId() == NI_Vector128_CreateScalarUnsafe) ||
           (node->GetHWIntrinsicId() == NI_AdvSimd_DuplicateToVector64) ||
           (node->GetHWIntrinsicId() == NI_AdvSimd_DuplicateToVector128) ||
           (node->GetHWIntrinsicId() == NI_AdvSimd_Arm64_DuplicateToVector64) ||
           (node->GetHWIntrinsicId() == NI_AdvSimd_Arm64_DuplicateToVector128));
    assert(node->GetOperandCount() == 1);

    GenTree* const op1 = node->Op(1);

    if (op1->IsCnsIntOrI())
    {
        const ssize_t dataValue = op1->AsIntCon()->gtIconVal;
        return comp->GetEmitter()->emitIns_valid_imm_for_movi(dataValue, emitActualTypeSize(node->GetSimdBaseType()));
    }
    else if (op1->IsCnsFltOrDbl())
    {
        assert(varTypeIsFloating(node->GetSimdBaseType()));
        const double dataValue = op1->AsDblCon()->DconValue();
        return comp->GetEmitter()->emitIns_valid_imm_for_fmov(dataValue);
    }

    return false;
}

//----------------------------------------------------------------------------------------------
// Lowering::LowerHWIntrinsicCmpOp: Lowers a Vector128 or Vector256 comparison intrinsic
//
//  Arguments:
//     node  - The hardware intrinsic node.
//     cmpOp - The comparison operation, currently must be GT_EQ or GT_NE
//
GenTree* Lowering::LowerHWIntrinsicCmpOp(GenTreeHWIntrinsic* node, genTreeOps cmpOp)
{
    NamedIntrinsic intrinsicId     = node->GetHWIntrinsicId();
    CorInfoType    simdBaseJitType = node->GetSimdBaseJitType();
    var_types      simdBaseType    = node->GetSimdBaseType();
    unsigned       simdSize        = node->GetSimdSize();
    var_types      simdType        = Compiler::getSIMDTypeForSize(simdSize);

    assert((intrinsicId == NI_Vector64_op_Equality) || (intrinsicId == NI_Vector64_op_Inequality) ||
           (intrinsicId == NI_Vector128_op_Equality) || (intrinsicId == NI_Vector128_op_Inequality));

    assert(varTypeIsSIMD(simdType));
    assert(varTypeIsArithmetic(simdBaseType));
    assert(simdSize != 0);
    assert(node->TypeIs(TYP_INT));
    assert((cmpOp == GT_EQ) || (cmpOp == GT_NE));

    // We have the following (with the appropriate simd size and where the intrinsic could be op_Inequality):
    //          /--*  op2  simd
    //          /--*  op1  simd
    //   node = *  HWINTRINSIC   simd   T op_Equality

    GenTree* op1 = node->Op(1);
    GenTree* op2 = node->Op(2);

    // Optimize comparison against Vector64/128<>.Zero via UMAXV:
    //
    //   bool eq = v == Vector128<integer>.Zero
    //
    // to:
    //
    //   bool eq = AdvSimd.Arm64.MaxPairwise(v.AsUInt16(), v.AsUInt16()).GetElement(0) == 0;
    //
    GenTree* op     = nullptr;
    GenTree* opZero = nullptr;
    if (op1->IsVectorZero())
    {
        op     = op2;
        opZero = op1;
    }
    else if (op2->IsVectorZero())
    {
        op     = op1;
        opZero = op2;
    }

    // Special case: "vec ==/!= zero_vector"
    if (!varTypeIsFloating(simdBaseType) && (op != nullptr) && (simdSize != 12))
    {
        GenTree* cmp = op;
        if (simdSize != 8) // we don't need compression for Vector64
        {
            node->Op(1) = op;
            LIR::Use tmp1Use(BlockRange(), &node->Op(1), node);
            ReplaceWithLclVar(tmp1Use);
            op               = node->Op(1);
            GenTree* opClone = comp->gtClone(op);
            BlockRange().InsertAfter(op, opClone);

            cmp = comp->gtNewSimdHWIntrinsicNode(simdType, op, opClone, NI_AdvSimd_Arm64_MaxPairwise, CORINFO_TYPE_UINT,
                                                 simdSize);
            BlockRange().InsertBefore(node, cmp);
            LowerNode(cmp);
        }

        BlockRange().Remove(opZero);

        GenTree* zroCns = comp->gtNewIconNode(0, TYP_INT);
        BlockRange().InsertAfter(cmp, zroCns);

        GenTree* val =
            comp->gtNewSimdHWIntrinsicNode(TYP_LONG, cmp, zroCns, NI_AdvSimd_Extract, CORINFO_TYPE_ULONG, simdSize);
        BlockRange().InsertAfter(zroCns, val);
        LowerNode(val);

        GenTree* cmpZeroCns = comp->gtNewIconNode(0, TYP_LONG);
        BlockRange().InsertAfter(val, cmpZeroCns);

        node->ChangeOper(cmpOp);
        node->gtType        = TYP_INT;
        node->AsOp()->gtOp1 = val;
        node->AsOp()->gtOp2 = cmpZeroCns;
        LowerNodeCC(node, (cmpOp == GT_EQ) ? GenCondition::EQ : GenCondition::NE);
        node->gtType = TYP_VOID;
        node->ClearUnusedValue();
        LowerNode(node);
        return node->gtNext;
    }

    NamedIntrinsic cmpIntrinsic;

    switch (simdBaseType)
    {
        case TYP_BYTE:
        case TYP_UBYTE:
        case TYP_SHORT:
        case TYP_USHORT:
        case TYP_INT:
        case TYP_UINT:
        case TYP_FLOAT:
        {
            cmpIntrinsic = NI_AdvSimd_CompareEqual;
            break;
        }

        case TYP_LONG:
        case TYP_ULONG:
        case TYP_DOUBLE:
        {
            cmpIntrinsic = (simdSize == 8) ? NI_AdvSimd_Arm64_CompareEqualScalar : NI_AdvSimd_Arm64_CompareEqual;
            break;
        }

        default:
        {
            unreached();
        }
    }

    GenTree* cmp = comp->gtNewSimdHWIntrinsicNode(simdType, op1, op2, cmpIntrinsic, simdBaseJitType, simdSize);
    BlockRange().InsertBefore(node, cmp);
    LowerNode(cmp);

    if ((simdBaseType == TYP_FLOAT) && (simdSize == 12))
    {
        // For TYP_SIMD12 we don't want the upper bits to participate in the comparison. So, we will insert all ones
        // into those bits of the result, "as if" the upper bits are equal. Then if all lower bits are equal, we get the
        // expected all-ones result, and will get the expected 0's only where there are non-matching bits.

        GenTree* idxCns = comp->gtNewIconNode(3, TYP_INT);
        BlockRange().InsertAfter(cmp, idxCns);

        GenTree* insCns = comp->gtNewIconNode(-1, TYP_INT);
        BlockRange().InsertAfter(idxCns, insCns);

        GenTree* tmp = comp->gtNewSimdHWIntrinsicNode(simdType, cmp, idxCns, insCns, NI_AdvSimd_Insert,
                                                      CORINFO_TYPE_INT, simdSize);
        BlockRange().InsertAfter(insCns, tmp);
        LowerNode(tmp);

        cmp = tmp;
    }

    if (simdSize != 8) // we don't need compression for Vector64
    {
        GenTree* msk;

        // Save cmp into a temp as we're going to need to pass it twice to MinPairwise
        node->Op(1) = cmp;
        LIR::Use tmp1Use(BlockRange(), &node->Op(1), node);
        ReplaceWithLclVar(tmp1Use);
        cmp               = node->Op(1);
        GenTree* cmpClone = comp->gtClone(cmp);
        BlockRange().InsertAfter(cmp, cmpClone);

        msk = comp->gtNewSimdHWIntrinsicNode(simdType, cmp, cmpClone, NI_AdvSimd_Arm64_MinPairwise, CORINFO_TYPE_UINT,
                                             simdSize);
        BlockRange().InsertAfter(cmpClone, msk);
        LowerNode(msk);

        cmp = msk;
    }

    GenTree* zroCns = comp->gtNewIconNode(0, TYP_INT);
    BlockRange().InsertAfter(cmp, zroCns);

    GenTree* val =
        comp->gtNewSimdHWIntrinsicNode(TYP_LONG, cmp, zroCns, NI_AdvSimd_Extract, CORINFO_TYPE_ULONG, simdSize);
    BlockRange().InsertAfter(zroCns, val);
    LowerNode(val);

    GenTree* bitMskCns = comp->gtNewIconNode(static_cast<ssize_t>(0xffffffffffffffff), TYP_LONG);
    BlockRange().InsertAfter(val, bitMskCns);

    node->ChangeOper(cmpOp);

    node->gtType        = TYP_LONG;
    node->AsOp()->gtOp1 = val;
    node->AsOp()->gtOp2 = bitMskCns;

    // The CompareEqual will set (condition is true) or clear (condition is false) all bits of the respective element
    // The MinAcross then ensures we get either all bits set (all conditions are true) or clear (any condition is false)
    // So, we need to invert the condition from the operation since we compare against zero

    GenCondition cmpCnd = (cmpOp == GT_EQ) ? GenCondition::EQ : GenCondition::NE;
    LowerNodeCC(node, cmpCnd);

    node->gtType = TYP_VOID;
    node->ClearUnusedValue();

    LowerNode(node);
    return node->gtNext;
}

//----------------------------------------------------------------------------------------------
// Lowering::LowerHWIntrinsicCreate: Lowers a Vector64 or Vector128 Create call
//
// Performs the following transformations:
//  1. If all the arguments are constant (including the broadcast case), the vector
//     will be loaded from the data section, or turned into Zero/AllBitsSet, if possible.
//  2. Non-constant broadcasts (argCnt == 1) are turned into DuplicateToVector intrinsics.
//  3. Remaining cases get a chain of "Insert"s, from the second element to the last, where
//     the vector to be inserted into is created with CreateUnsafeScalar from the first element.
//
//  Arguments:
//     node - The hardware intrinsic node.
//
GenTree* Lowering::LowerHWIntrinsicCreate(GenTreeHWIntrinsic* node)
{
    NamedIntrinsic intrinsicId     = node->GetHWIntrinsicId();
    var_types      simdType        = node->TypeGet();
    CorInfoType    simdBaseJitType = node->GetSimdBaseJitType();
    var_types      simdBaseType    = node->GetSimdBaseType();
    unsigned       simdSize        = node->GetSimdSize();
    simd_t         simdVal         = {};

    if ((simdSize == 8) && (simdType == TYP_DOUBLE))
    {
        // TODO-Cleanup: Struct retyping means we have the wrong type here. We need to
        //               manually fix it up so the simdType checks below are correct.
        simdType = TYP_SIMD8;
    }

    assert(varTypeIsSIMD(simdType));
    assert(varTypeIsArithmetic(simdBaseType));
    assert(simdSize != 0);

    bool   isConstant     = GenTreeVecCon::IsHWIntrinsicCreateConstant<simd_t>(node, simdVal);
    bool   isCreateScalar = (intrinsicId == NI_Vector64_CreateScalar) || (intrinsicId == NI_Vector128_CreateScalar);
    size_t argCnt         = node->GetOperandCount();

    // Check if we have a cast that we can remove. Note that "IsValidConstForMovImm"
    // will reset Op(1) if it finds such a cast, so we do not need to handle it here.
    // TODO-Casts: why are casts from constants checked for here?
    if (isConstant && (argCnt == 1) && IsValidConstForMovImm(node))
    {
        // Set isConstant to false so we get lowered to a DuplicateToVector
        // intrinsic, which will itself mark the node as contained.
        isConstant = false;
    }

    if (isConstant)
    {
        assert((simdSize == 8) || (simdSize == 12) || (simdSize == 16));

        for (GenTree* arg : node->Operands())
        {
            BlockRange().Remove(arg);
        }

        GenTreeVecCon* vecCon = comp->gtNewVconNode(simdType);

        vecCon->gtSimdVal = simdVal;
        BlockRange().InsertBefore(node, vecCon);

        LIR::Use use;
        if (BlockRange().TryGetUse(node, &use))
        {
            use.ReplaceWith(vecCon);
        }
        else
        {
            vecCon->SetUnusedValue();
        }

        BlockRange().Remove(node);

        return LowerNode(vecCon);
    }
    else if (argCnt == 1)
    {
        if (isCreateScalar)
        {
            GenTree* op1 = node->Op(1);

            GenTree* tmp = comp->gtNewZeroConNode(simdType);
            BlockRange().InsertBefore(op1, tmp);
            LowerNode(tmp);

            GenTree* idx = comp->gtNewIconNode(0);
            BlockRange().InsertAfter(tmp, idx);
            LowerNode(idx);

            node->ResetHWIntrinsicId(NI_AdvSimd_Insert, comp, tmp, idx, op1);
            return LowerNode(node);
        }

        // We have the following (where simd is simd8 or simd16):
        //          /--*  op1  T
        //   node = *  HWINTRINSIC   simd   T Create

        // We will be constructing the following parts:
        //           /--*  op1  T
        //   node  = *  HWINTRINSIC   simd   T DuplicateToVector

        // This is roughly the following managed code:
        //   return AdvSimd.Arm64.DuplicateToVector(op1);

        if (varTypeIsLong(simdBaseType) || (simdBaseType == TYP_DOUBLE))
        {
            node->ChangeHWIntrinsicId((simdType == TYP_SIMD8) ? NI_AdvSimd_Arm64_DuplicateToVector64
                                                              : NI_AdvSimd_Arm64_DuplicateToVector128);
        }
        else
        {
            node->ChangeHWIntrinsicId((simdType == TYP_SIMD8) ? NI_AdvSimd_DuplicateToVector64
                                                              : NI_AdvSimd_DuplicateToVector128);
        }

        return LowerNode(node);
    }

    // We have the following (where simd is simd8 or simd16):
    //          /--*  op1 T
    //          +--*  ... T
    //          +--*  opN T
    //   node = *  HWINTRINSIC   simd   T Create

    // We will be constructing the following parts:
    //          /--*  op1  T
    //   tmp1 = *  HWINTRINSIC   simd8  T CreateScalarUnsafe
    //   ...

    // This is roughly the following managed code:
    //   var tmp1 = Vector64.CreateScalarUnsafe(op1);
    //   ...

    GenTree* tmp1 = InsertNewSimdCreateScalarUnsafeNode(simdType, node->Op(1), simdBaseJitType, simdSize);
    LowerNode(tmp1);

    // We will be constructing the following parts:
    //   ...
    //   idx  =    CNS_INT       int    N
    //          /--*  tmp1 simd
    //          +--*  idx  int
    //          +--*  opN  T
    //   tmp1 = *  HWINTRINSIC   simd   T Insert
    //   ...

    // This is roughly the following managed code:
    //   ...
    //   tmp1 = AdvSimd.Insert(tmp1, N, opN);
    //   ...

    unsigned N   = 0;
    GenTree* opN = nullptr;
    GenTree* idx = nullptr;

    for (N = 1; N < argCnt - 1; N++)
    {
        opN = node->Op(N + 1);

        // Place the insert as early as possible to avoid creating a lot of long lifetimes.
        GenTree* insertionPoint = LIR::LastNode(tmp1, opN);
        idx                     = comp->gtNewIconNode(N);
        tmp1 = comp->gtNewSimdHWIntrinsicNode(simdType, tmp1, idx, opN, NI_AdvSimd_Insert, simdBaseJitType, simdSize);
        BlockRange().InsertAfter(insertionPoint, idx, tmp1);
        LowerNode(tmp1);
    }

    assert(N == (argCnt - 1));

    // For the last insert, we will reuse the existing node and so handle it here, outside the loop.
    opN = node->Op(argCnt);
    idx = comp->gtNewIconNode(N);
    BlockRange().InsertBefore(opN, idx);

    node->ResetHWIntrinsicId(NI_AdvSimd_Insert, comp, tmp1, idx, opN);

    return LowerNode(node);
}

//----------------------------------------------------------------------------------------------
// Lowering::LowerHWIntrinsicDot: Lowers a Vector64 or Vector128 Dot call
//
//  Arguments:
//     node - The hardware intrinsic node.
//
GenTree* Lowering::LowerHWIntrinsicDot(GenTreeHWIntrinsic* node)
{
    NamedIntrinsic intrinsicId     = node->GetHWIntrinsicId();
    CorInfoType    simdBaseJitType = node->GetSimdBaseJitType();
    var_types      simdBaseType    = node->GetSimdBaseType();
    unsigned       simdSize        = node->GetSimdSize();
    var_types      simdType        = Compiler::getSIMDTypeForSize(simdSize);

    assert((intrinsicId == NI_Vector64_Dot) || (intrinsicId == NI_Vector128_Dot));
    assert(varTypeIsSIMD(simdType));
    assert(varTypeIsArithmetic(simdBaseType));
    assert(simdSize != 0);
    assert(varTypeIsSIMD(node));

    GenTree* op1 = node->Op(1);
    GenTree* op2 = node->Op(2);

    // Spare GenTrees to be used for the lowering logic below
    // Defined upfront to avoid naming conflicts, etc...
    GenTree* idx  = nullptr;
    GenTree* tmp1 = nullptr;
    GenTree* tmp2 = nullptr;

    if (simdSize == 12)
    {
        assert(simdBaseType == TYP_FLOAT);

        // For 12 byte SIMD, we need to clear the upper 4 bytes:
        //   idx  =    CNS_INT       int    0x03
        //   tmp1 = *  CNS_DBL       float  0.0
        //          /--*  op1  simd16
        //          +--*  idx  int
        //          +--*  tmp1 simd16
        //   op1  = *  HWINTRINSIC   simd16 T Insert
        //   ...

        // This is roughly the following managed code:
        //    op1 = AdvSimd.Insert(op1, 0x03, 0.0f);
        //    ...

        idx = comp->gtNewIconNode(0x03, TYP_INT);
        BlockRange().InsertAfter(op1, idx);

        tmp1 = comp->gtNewZeroConNode(TYP_FLOAT);
        BlockRange().InsertAfter(idx, tmp1);
        LowerNode(tmp1);

        op1 = comp->gtNewSimdHWIntrinsicNode(simdType, op1, idx, tmp1, NI_AdvSimd_Insert, simdBaseJitType, simdSize);
        BlockRange().InsertAfter(tmp1, op1);
        LowerNode(op1);

        idx = comp->gtNewIconNode(0x03, TYP_INT);
        BlockRange().InsertAfter(op2, idx);

        tmp2 = comp->gtNewZeroConNode(TYP_FLOAT);
        BlockRange().InsertAfter(idx, tmp2);
        LowerNode(tmp2);

        op2 = comp->gtNewSimdHWIntrinsicNode(simdType, op2, idx, tmp2, NI_AdvSimd_Insert, simdBaseJitType, simdSize);
        BlockRange().InsertAfter(tmp2, op2);
        LowerNode(op2);
    }

    // We will be constructing the following parts:
    //   ...
    //          /--*  op1  simd16
    //          +--*  op2  simd16
    //   tmp1 = *  HWINTRINSIC   simd16 T Multiply
    //   ...

    // This is roughly the following managed code:
    //   ...
    //   var tmp1 = AdvSimd.Multiply(op1, op2);
    //   ...

    NamedIntrinsic multiply = NI_AdvSimd_Multiply;

    if (simdBaseType == TYP_DOUBLE)
    {
        multiply = (simdSize == 8) ? NI_AdvSimd_MultiplyScalar : NI_AdvSimd_Arm64_Multiply;
    }
    assert(!varTypeIsLong(simdBaseType));

    tmp1 = comp->gtNewSimdHWIntrinsicNode(simdType, op1, op2, multiply, simdBaseJitType, simdSize);
    BlockRange().InsertBefore(node, tmp1);
    LowerNode(tmp1);

    if (varTypeIsFloating(simdBaseType))
    {
        if ((simdSize != 8) || (simdBaseType == TYP_FLOAT))
        {
            // We will be constructing the following parts:
            //   ...
            //          /--*  tmp1 simd16
            //          *  STORE_LCL_VAR simd16
            //   tmp1 =    LCL_VAR       simd16
            //   tmp2 =    LCL_VAR       simd16
            //   ...

            // This is roughly the following managed code:
            //   ...
            //   var tmp2 = tmp1;
            //   ...

            node->Op(1) = tmp1;
            LIR::Use tmp1Use(BlockRange(), &node->Op(1), node);
            ReplaceWithLclVar(tmp1Use);
            tmp1 = node->Op(1);

            tmp2 = comp->gtClone(tmp1);
            BlockRange().InsertAfter(tmp1, tmp2);
        }

        if (simdSize == 8)
        {
            if (simdBaseType == TYP_FLOAT)
            {
                // We will be constructing the following parts:
                //   ...
                //          /--*  tmp1 simd8
                //          +--*  tmp2 simd8
                //   tmp1 = *  HWINTRINSIC   simd8  T AddPairwise
                //   ...

                // This is roughly the following managed code:
                //   ...
                //   var tmp1 = AdvSimd.AddPairwise(tmp1, tmp2);
                //   ...

                tmp1 = comp->gtNewSimdHWIntrinsicNode(simdType, tmp1, tmp2, NI_AdvSimd_AddPairwise, simdBaseJitType,
                                                      simdSize);
                BlockRange().InsertAfter(tmp2, tmp1);
                LowerNode(tmp1);
            }
            else
            {
                // No pairs to add for double, as its a single element
            }
        }
        else
        {
            assert((simdSize == 12) || (simdSize == 16));

            // We will be constructing the following parts:
            //   ...
            //          /--*  tmp1 simd16
            //          +--*  tmp2 simd16
            //   tmp2 = *  HWINTRINSIC   simd16 T AddPairwise
            //   ...

            // This is roughly the following managed code:
            //   ...
            //   var tmp1 = AdvSimd.Arm64.AddPairwise(tmp1, tmp2);
            //   ...

            tmp1 = comp->gtNewSimdHWIntrinsicNode(simdType, tmp1, tmp2, NI_AdvSimd_Arm64_AddPairwise, simdBaseJitType,
                                                  simdSize);
            BlockRange().InsertAfter(tmp2, tmp1);
            LowerNode(tmp1);

            if (simdBaseType == TYP_FLOAT)
            {
                // Float needs an additional pairwise add to finish summing the parts
                // The first will have summed e0 with e1 and e2 with e3 and then repeats that for the upper half
                // So, we will have a vector that looks like this:
                //    < e0 + e1, e2 + e3, e0 + e1, e2 + e3>
                // Doing a second horizontal add with itself will then give us
                //    e0 + e1 + e2 + e3 in all elements of the vector

                // We will be constructing the following parts:
                //   ...
                //          /--*  tmp1 simd16
                //          *  STORE_LCL_VAR simd16
                //   tmp1 =    LCL_VAR       simd16
                //   tmp2 =    LCL_VAR       simd16
                //          /--*  tmp1 simd16
                //          +--*  tmp2 simd16
                //   tmp2 = *  HWINTRINSIC   simd16 T AddPairwise
                //   ...

                // This is roughly the following managed code:
                //   ...
                //   var tmp2 = tmp1;
                //   var tmp1 = AdvSimd.Arm64.AddPairwise(tmp1, tmp2);
                //   ...

                node->Op(1) = tmp1;
                LIR::Use tmp1Use(BlockRange(), &node->Op(1), node);
                ReplaceWithLclVar(tmp1Use);
                tmp1 = node->Op(1);

                tmp2 = comp->gtClone(tmp1);
                BlockRange().InsertAfter(tmp1, tmp2);

                tmp1 = comp->gtNewSimdHWIntrinsicNode(simdType, tmp1, tmp2, NI_AdvSimd_Arm64_AddPairwise,
                                                      simdBaseJitType, simdSize);
                BlockRange().InsertAfter(tmp2, tmp1);
                LowerNode(tmp1);
            }
        }

        tmp2 = tmp1;
    }
    else
    {
        assert(varTypeIsIntegral(simdBaseType));

        if ((simdSize == 8) && ((simdBaseType == TYP_INT) || (simdBaseType == TYP_UINT)))
        {
            // We will be constructing the following parts:
            //   ...
            //          /--*  tmp1 simd16
            //          *  STORE_LCL_VAR simd16
            //   tmp1 =    LCL_VAR       simd16
            //   tmp2 =    LCL_VAR       simd16
            //   ...

            // This is roughly the following managed code:
            //   ...
            //   var tmp2 = tmp1;
            //   ...

            node->Op(1) = tmp1;
            LIR::Use tmp1Use(BlockRange(), &node->Op(1), node);
            ReplaceWithLclVar(tmp1Use);
            tmp1 = node->Op(1);

            tmp2 = comp->gtClone(tmp1);
            BlockRange().InsertAfter(tmp1, tmp2);

            // We will be constructing the following parts:
            //   ...
            //          /--*  tmp1 simd16
            //          /--*  tmp2 simd16
            //   tmp2 = *  HWINTRINSIC   simd8 T AddPairwise
            //   ...

            // This is roughly the following managed code:
            //   ...
            //   var tmp2 = AdvSimd.AddPairwise(tmp1, tmp2);
            //   ...

            tmp1 =
                comp->gtNewSimdHWIntrinsicNode(simdType, tmp1, tmp2, NI_AdvSimd_AddPairwise, simdBaseJitType, simdSize);
            BlockRange().InsertAfter(tmp2, tmp1);
            LowerNode(tmp1);

            tmp2 = tmp1;
        }
        else
        {
            // We will be constructing the following parts:
            //   ...
            //          /--*  tmp1 simd16
            //   tmp2 = *  HWINTRINSIC   simd16 T AddAcross
            //   ...

            // This is roughly the following managed code:
            //   ...
            //   var tmp2 = AdvSimd.Arm64.AddAcross(tmp1);
            //   ...

            tmp2 =
                comp->gtNewSimdHWIntrinsicNode(TYP_SIMD8, tmp1, NI_AdvSimd_Arm64_AddAcross, simdBaseJitType, simdSize);
            BlockRange().InsertAfter(tmp1, tmp2);
            LowerNode(tmp2);
        }
    }

    // We're producing a vector result, so just return the result directly
    LIR::Use use;

    if (BlockRange().TryGetUse(node, &use))
    {
        use.ReplaceWith(tmp2);
    }
    else
    {
        tmp2->SetUnusedValue();
    }

    BlockRange().Remove(node);
    return tmp2->gtNext;
}
#endif // FEATURE_HW_INTRINSICS

//------------------------------------------------------------------------
// Containment analysis
//------------------------------------------------------------------------

//------------------------------------------------------------------------
// ContainCheckCallOperands: Determine whether operands of a call should be contained.
//
// Arguments:
//    call       - The call node of interest
//
// Return Value:
//    None.
//
void Lowering::ContainCheckCallOperands(GenTreeCall* call)
{
    // There are no contained operands for arm.
}

//------------------------------------------------------------------------
// ContainCheckStoreIndir: determine whether the sources of a STOREIND node should be contained.
//
// Arguments:
//    node - pointer to the node
//
void Lowering::ContainCheckStoreIndir(GenTreeStoreInd* node)
{
#ifdef TARGET_ARM64
    GenTree* src = node->Data();
    if (src->IsIntegralConst(0))
    {
        // an integer zero for 'src' can be contained.
        MakeSrcContained(node, src);
    }
#endif // TARGET_ARM64
    ContainCheckIndir(node);
}

//------------------------------------------------------------------------
// ContainCheckIndir: Determine whether operands of an indir should be contained.
//
// Arguments:
//    indirNode - The indirection node of interest
//
// Notes:
//    This is called for both store and load indirections.
//
// Return Value:
//    None.
//
void Lowering::ContainCheckIndir(GenTreeIndir* indirNode)
{
    // If this is the rhs of a block copy it will be handled when we handle the store.
    if (indirNode->TypeGet() == TYP_STRUCT)
    {
        return;
    }

#ifdef FEATURE_SIMD
    // If indirTree is of TYP_SIMD12, don't mark addr as contained
    // so that it always get computed to a register.  This would
    // mean codegen side logic doesn't need to handle all possible
    // addr expressions that could be contained.
    //
    // TODO-ARM64-CQ: handle other addr mode expressions that could be marked
    // as contained.
    if (indirNode->TypeGet() == TYP_SIMD12)
    {
        return;
    }
#endif // FEATURE_SIMD

    GenTree* addr = indirNode->Addr();

    if ((addr->OperGet() == GT_LEA) && IsInvariantInRange(addr, indirNode))
    {
        bool makeContained = true;

#ifdef TARGET_ARM
        // ARM floating-point load/store doesn't support a form similar to integer
        // ldr Rdst, [Rbase + Roffset] with offset in a register. The only supported
        // form is vldr Rdst, [Rbase + imm] with a more limited constraint on the imm.
        GenTreeAddrMode* lea = addr->AsAddrMode();
        int              cns = lea->Offset();
        if (lea->HasIndex() || !emitter::emitIns_valid_imm_for_vldst_offset(cns))
        {
            if (indirNode->OperGet() == GT_STOREIND)
            {
                if (varTypeIsFloating(indirNode->AsStoreInd()->Data()))
                {
                    makeContained = false;
                }
            }
            else if (indirNode->OperGet() == GT_IND)
            {
                if (varTypeIsFloating(indirNode))
                {
                    makeContained = false;
                }
            }
        }
#endif // TARGET_ARM

        if (makeContained)
        {
            MakeSrcContained(indirNode, addr);
        }
    }
    else if (addr->OperIs(GT_LCL_ADDR) && !indirNode->OperIs(GT_NULLCHECK) &&
             IsContainableLclAddr(addr->AsLclFld(), indirNode->Size()))
    {
        // These nodes go into an addr mode:
        // - GT_LCL_ADDR is a stack addr mode.
        MakeSrcContained(indirNode, addr);
    }
#ifdef TARGET_ARM64
    else if (addr->IsIconHandle(GTF_ICON_TLS_HDL))
    {
        MakeSrcContained(indirNode, addr);
    }
#endif // TARGET_ARM64
}

//------------------------------------------------------------------------
// ContainCheckBinary: Determine whether a binary op's operands should be contained.
//
// Arguments:
//    node - the node we care about
//
void Lowering::ContainCheckBinary(GenTreeOp* node)
{
    GenTree* op1 = node->gtGetOp1();
    GenTree* op2 = node->gtGetOp2();

    if (CheckImmedAndMakeContained(node, op2))
    {
        return;
    }

    if (node->OperIsCommutative() && CheckImmedAndMakeContained(node, op1))
    {
        MakeSrcContained(node, op1);
        std::swap(node->gtOp1, node->gtOp2);
        return;
    }

#ifdef TARGET_ARM64
    if (comp->opts.OptimizationEnabled())
    {
        if (IsContainableUnaryOrBinaryOp(node, op2))
        {
            if (op2->OperIs(GT_CAST))
            {
                // We want to prefer the combined op here over containment of the cast op
                op2->AsCast()->CastOp()->ClearContained();
            }
            MakeSrcContained(node, op2);

            return;
        }

        if (node->OperIsCommutative() && IsContainableUnaryOrBinaryOp(node, op1))
        {
            if (op1->OperIs(GT_CAST))
            {
                // We want to prefer the combined op here over containment of the cast op
                op1->AsCast()->CastOp()->ClearContained();
            }
            MakeSrcContained(node, op1);

            std::swap(node->gtOp1, node->gtOp2);
            return;
        }
    }
#endif
}

//------------------------------------------------------------------------
// ContainCheckMul: Determine whether a mul op's operands should be contained.
//
// Arguments:
//    node - the node we care about
//
void Lowering::ContainCheckMul(GenTreeOp* node)
{
    ContainCheckBinary(node);
}

//------------------------------------------------------------------------
// ContainCheckDivOrMod: determine which operands of a div/mod should be contained.
//
// Arguments:
//    node - the node we care about
//
void Lowering::ContainCheckDivOrMod(GenTreeOp* node)
{
    assert(node->OperIs(GT_DIV, GT_UDIV, GT_MOD));

    // ARM doesn't have a div instruction with an immediate operand
}

//------------------------------------------------------------------------
// ContainCheckShiftRotate: Determine whether a mul op's operands should be contained.
//
// Arguments:
//    node - the node we care about
//
void Lowering::ContainCheckShiftRotate(GenTreeOp* node)
{
    GenTree* shiftBy = node->gtOp2;
    assert(node->OperIsShiftOrRotate());

#ifdef TARGET_ARM
    GenTree* source = node->gtOp1;
    if (node->OperIs(GT_LSH_HI, GT_RSH_LO))
    {
        assert(source->OperGet() == GT_LONG);
        MakeSrcContained(node, source);
    }
#endif // TARGET_ARM

    if (shiftBy->IsCnsIntOrI())
    {
        MakeSrcContained(node, shiftBy);
    }
}

//------------------------------------------------------------------------
// ContainCheckStoreLoc: determine whether the source of a STORE_LCL* should be contained.
//
// Arguments:
//    node - pointer to the node
//
void Lowering::ContainCheckStoreLoc(GenTreeLclVarCommon* storeLoc) const
{
    assert(storeLoc->OperIsLocalStore());
    GenTree* op1 = storeLoc->gtGetOp1();

    if (op1->OperIs(GT_BITCAST))
    {
        // If we know that the source of the bitcast will be in a register, then we can make
        // the bitcast itself contained. This will allow us to store directly from the other
        // type if this node doesn't get a register.
        GenTree* bitCastSrc = op1->gtGetOp1();
        if (!bitCastSrc->isContained() && !bitCastSrc->IsRegOptional())
        {
            op1->SetContained();
            return;
        }
    }

    const LclVarDsc* varDsc = comp->lvaGetDesc(storeLoc);

#ifdef FEATURE_SIMD
    if (storeLoc->TypeIs(TYP_SIMD8, TYP_SIMD12))
    {
        // If this is a store to memory, we can initialize a zero vector in memory from REG_ZR.
        if ((op1->IsIntegralConst(0) || op1->IsVectorZero()) && varDsc->lvDoNotEnregister)
        {
            MakeSrcContained(storeLoc, op1);
        }
        return;
    }
#endif // FEATURE_SIMD

#ifdef TARGET_ARM64
    if (IsContainableImmed(storeLoc, op1))
    {
        MakeSrcContained(storeLoc, op1);
    }
#else
    // If the source is a containable immediate, make it contained, unless it is
    // an int-size or larger store of zero to memory, because we can generate smaller code
    // by zeroing a register and then storing it.
    var_types type = varDsc->GetRegisterType(storeLoc);
    if (IsContainableImmed(storeLoc, op1) && (!op1->IsIntegralConst(0) || varTypeIsSmall(type)))
    {
        MakeSrcContained(storeLoc, op1);
    }
    else if (op1->OperGet() == GT_LONG)
    {
        MakeSrcContained(storeLoc, op1);
    }
#endif // TARGET_ARM
}

//------------------------------------------------------------------------
// ContainCheckCast: determine whether the source of a CAST node should be contained.
//
// Arguments:
//    node - pointer to the node
//
void Lowering::ContainCheckCast(GenTreeCast* node)
{
    GenTree*  castOp     = node->CastOp();
    var_types castToType = node->CastToType();

    if (comp->opts.OptimizationEnabled() && !node->gtOverflow() && varTypeIsIntegral(castOp) &&
        varTypeIsIntegral(castToType))
    {
        // Most integral casts can be re-expressed as loads, except those that would be changing the sign.
        if (!varTypeIsSmall(castOp) || (varTypeIsUnsigned(castOp) == node->IsZeroExtending()))
        {
            bool srcIsContainable = false;

            // Make sure to only contain indirections codegen can handle.
            if (castOp->OperIs(GT_IND))
            {
                GenTreeIndir* indir = castOp->AsIndir();

                if (!indir->IsVolatile() && !indir->IsUnaligned())
                {
                    GenTree* addr = indir->Addr();

                    if (!addr->isContained())
                    {
                        srcIsContainable = true;
                    }
                    else if (addr->OperIs(GT_LEA) && !addr->AsAddrMode()->HasIndex())
                    {
                        var_types loadType = varTypeIsSmall(castToType) ? castToType : castOp->TypeGet();

                        if (emitter::emitIns_valid_imm_for_ldst_offset(addr->AsAddrMode()->Offset(),
                                                                       emitTypeSize(loadType)))
                        {
                            srcIsContainable = true;
                        }
                    }
                }
            }
            else
            {
                assert(castOp->OperIsLocalRead() || !IsContainableMemoryOp(castOp));
                srcIsContainable = true;
            }

            if (srcIsContainable)
            {
                if (IsContainableMemoryOp(castOp) && IsSafeToContainMem(node, castOp))
                {
                    MakeSrcContained(node, castOp);
                }
                else if (IsSafeToMarkRegOptional(node, castOp))
                {
                    castOp->SetRegOptional();
                }
            }
        }
    }

#ifdef TARGET_ARM
    if (varTypeIsLong(castOp))
    {
        assert(castOp->OperGet() == GT_LONG);
        MakeSrcContained(node, castOp);
    }
#endif // TARGET_ARM
}

//------------------------------------------------------------------------
// ContainCheckCompare: determine whether the sources of a compare node should be contained.
//
// Arguments:
//    node - pointer to the node
//
void Lowering::ContainCheckCompare(GenTreeOp* cmp)
{
    GenTree* op1 = cmp->gtGetOp1();
    GenTree* op2 = cmp->gtGetOp2();

    if (CheckImmedAndMakeContained(cmp, op2))
        return;

    if (cmp->OperIsCompare() && CheckImmedAndMakeContained(cmp, op1))
    {
        std::swap(cmp->gtOp1, cmp->gtOp2);
        cmp->SetOper(cmp->SwapRelop(cmp->gtOper));
        return;
    }

#ifdef TARGET_ARM64
    if (comp->opts.OptimizationEnabled() && (cmp->OperIsCompare() || cmp->OperIs(GT_CMP)))
    {
        if (IsContainableUnaryOrBinaryOp(cmp, op2))
        {
            MakeSrcContained(cmp, op2);
            return;
        }

        if (IsContainableUnaryOrBinaryOp(cmp, op1))
        {
            MakeSrcContained(cmp, op1);
            std::swap(cmp->gtOp1, cmp->gtOp2);
            if (cmp->OperIsCompare())
            {
                cmp->SetOper(cmp->SwapRelop(cmp->gtOper));
            }
            return;
        }
    }
#endif
}

#ifdef TARGET_ARM64
//------------------------------------------------------------------------
// TryLowerAndOrToCCMP : Lower AND/OR of two conditions into test + CCMP + SETCC nodes.
//
// Arguments:
//    tree - pointer to the node
//    next - [out] Next node to lower if this function returns true
//
// Return Value:
//    false if no changes were made
//
bool Lowering::TryLowerAndOrToCCMP(GenTreeOp* tree, GenTree** next)
{
    assert(tree->OperIs(GT_AND, GT_OR));

    if (!comp->opts.OptimizationEnabled())
    {
        return false;
    }

    GenTree* op1 = tree->gtGetOp1();
    GenTree* op2 = tree->gtGetOp2();

    if ((op1->OperIsCmpCompare() && varTypeIsIntegralOrI(op1->gtGetOp1())) ||
        (op2->OperIsCmpCompare() && varTypeIsIntegralOrI(op2->gtGetOp1())))
    {
        JITDUMP("[%06u] is a potential candidate for CCMP:\n", Compiler::dspTreeID(tree));
        DISPTREERANGE(BlockRange(), tree);
        JITDUMP("\n");
    }

    // Find out whether an operand is eligible to be converted to a conditional
    // compare. It must be a normal integral relop; for example, we cannot
    // conditionally perform a floating point comparison and there is no "ctst"
    // instruction that would allow us to conditionally implement
    // TEST_EQ/TEST_NE.
    //
    // For the other operand we can allow more arbitrary operations that set
    // the condition flags; the final transformation into the flags def is done
    // by TryLowerConditionToFlagsNode.
    //
    GenCondition cond1;
    if (op2->OperIsCmpCompare() && varTypeIsIntegralOrI(op2->gtGetOp1()) && IsInvariantInRange(op2, tree) &&
        TryLowerConditionToFlagsNode(tree, op1, &cond1))
    {
        // Fall through, converting op2 to the CCMP
    }
    else if (op1->OperIsCmpCompare() && varTypeIsIntegralOrI(op1->gtGetOp1()) && IsInvariantInRange(op1, tree) &&
             TryLowerConditionToFlagsNode(tree, op2, &cond1))
    {
        std::swap(op1, op2);
    }
    else
    {
        JITDUMP("  ..could not turn [%06u] or [%06u] into a def of flags, bailing\n", Compiler::dspTreeID(op1),
                Compiler::dspTreeID(op2));
        return false;
    }

    BlockRange().Remove(op2);
    BlockRange().InsertBefore(tree, op2);

    GenCondition cond2 = GenCondition::FromRelop(op2);
    op2->SetOper(GT_CCMP);
    op2->gtType = TYP_VOID;
    op2->gtFlags |= GTF_SET_FLAGS;

    op2->gtGetOp1()->ClearContained();
    op2->gtGetOp2()->ClearContained();

    GenTreeCCMP* ccmp = op2->AsCCMP();

    if (tree->OperIs(GT_AND))
    {
        // If the first comparison succeeds then do the second comparison.
        ccmp->gtCondition = cond1;
        // Otherwise set the condition flags to something that makes the second
        // one fail.
        ccmp->gtFlagsVal = TruthifyingFlags(GenCondition::Reverse(cond2));
    }
    else
    {
        // If the first comparison fails then do the second comparison.
        ccmp->gtCondition = GenCondition::Reverse(cond1);
        // Otherwise set the condition flags to something that makes the second
        // one succeed.
        ccmp->gtFlagsVal = TruthifyingFlags(cond2);
    }

    ContainCheckConditionalCompare(ccmp);

    tree->SetOper(GT_SETCC);
    tree->AsCC()->gtCondition = cond2;

    JITDUMP("Conversion was legal. Result:\n");
    DISPTREERANGE(BlockRange(), tree);
    JITDUMP("\n");

    *next = tree->gtNext;
    return true;
}

//------------------------------------------------------------------------
// TruthifyingFlags: Get a flags immediate that will make a specified condition true.
//
// Arguments:
//    condition - the condition.
//
// Returns:
//    A flags immediate that, if those flags were set, would cause the specified condition to be true.
//
insCflags Lowering::TruthifyingFlags(GenCondition condition)
{
    switch (condition.GetCode())
    {
        case GenCondition::EQ:
            return INS_FLAGS_Z;
        case GenCondition::NE:
            return INS_FLAGS_NONE;
        case GenCondition::SGE:
            return INS_FLAGS_Z;
        case GenCondition::SGT:
            return INS_FLAGS_NONE;
        case GenCondition::SLT:
            return INS_FLAGS_NC;
        case GenCondition::SLE:
            return INS_FLAGS_NZC;
        case GenCondition::UGE:
            return INS_FLAGS_C;
        case GenCondition::UGT:
            return INS_FLAGS_C;
        case GenCondition::ULT:
            return INS_FLAGS_NONE;
        case GenCondition::ULE:
            return INS_FLAGS_Z;
        default:
            NO_WAY("unexpected condition type");
            return INS_FLAGS_NONE;
    }
}

//------------------------------------------------------------------------
// ContainCheckConditionalCompare: determine whether the source of a compare within a compare chain should be contained.
//
// Arguments:
//    node - pointer to the node
//
void Lowering::ContainCheckConditionalCompare(GenTreeCCMP* cmp)
{
    GenTree* op2 = cmp->gtOp2;

    if (op2->IsCnsIntOrI() && !op2->AsIntCon()->ImmedValNeedsReloc(comp))
    {
        target_ssize_t immVal = (target_ssize_t)op2->AsIntCon()->gtIconVal;

        if (emitter::emitIns_valid_imm_for_ccmp(immVal))
        {
            MakeSrcContained(cmp, op2);
        }
    }
}

#endif // TARGET_ARM64

//------------------------------------------------------------------------
// ContainCheckSelect : determine whether the source of a select should be contained.
//
// Arguments:
//    node - pointer to the node
//
void Lowering::ContainCheckSelect(GenTreeOp* node)
{
#ifdef TARGET_ARM
    noway_assert(!"GT_SELECT nodes are not supported on arm32");
#else
    GenTree* op1 = node->gtOp1;
    GenTree* op2 = node->gtOp2;

    if (op1->IsIntegralConst(0))
    {
        MakeSrcContained(node, op1);
    }
    if (op2->IsIntegralConst(0))
    {
        MakeSrcContained(node, op2);
    }
#endif
}

#ifdef TARGET_ARM64
//------------------------------------------------------------------------
// ContainCheckNeg : determine whether the source of a neg should be contained.
//
// Arguments:
//    node - pointer to the node
//
void Lowering::ContainCheckNeg(GenTreeOp* neg)
{
    if (neg->isContained())
        return;

    if (!varTypeIsIntegral(neg))
        return;

    if ((neg->gtFlags & GTF_SET_FLAGS))
        return;

    GenTree* childNode = neg->gtGetOp1();
    if (childNode->OperIs(GT_MUL))
    {
        // Find - (a * b)
        if (childNode->gtGetOp1()->isContained() || childNode->gtGetOp2()->isContained())
            return;

        if (childNode->gtOverflow())
            return;

        if (!varTypeIsIntegral(childNode))
            return;

        if ((childNode->gtFlags & GTF_SET_FLAGS))
            return;

        if (IsInvariantInRange(childNode, neg))
        {
            MakeSrcContained(neg, childNode);
        }
    }
    else if (comp->opts.OptimizationEnabled() && childNode->OperIs(GT_LSH, GT_RSH, GT_RSZ) &&
             IsContainableUnaryOrBinaryOp(neg, childNode))
    {
        MakeSrcContained(neg, childNode);
    }
}

//------------------------------------------------------------------------
// ContainCheckNot : determine whether the source of a not should be contained.
//
// Arguments:
//    notOp - pointer to the node
//
void Lowering::ContainCheckNot(GenTreeOp* notOp)
{
    if (notOp->isContained())
        return;

    if (!varTypeIsIntegral(notOp))
        return;

    if ((notOp->gtFlags & GTF_SET_FLAGS))
        return;

    GenTree* childNode = notOp->gtGetOp1();
    if (comp->opts.OptimizationEnabled() && childNode->OperIs(GT_LSH, GT_RSH, GT_RSZ) &&
        IsContainableUnaryOrBinaryOp(notOp, childNode))
    {
        MakeSrcContained(notOp, childNode);
    }
}

//----------------------------------------------------------------------------------------------
// TryLowerCselToCSOp: Try converting SELECT/SELECTCC to SELECT_?/SELECT_?CC. Conversion is possible only if
// one of the operands of the select node is one of GT_NEG, GT_NOT or GT_ADD.
//
// Arguments:
//     select - The select node that is now SELECT or SELECTCC
//     cond   - The condition node that SELECT or SELECTCC uses
//
void Lowering::TryLowerCselToCSOp(GenTreeOp* select, GenTree* cond)
{
    assert(select->OperIs(GT_SELECT, GT_SELECTCC));

    bool     shouldReverseCondition;
    GenTree* operatedVal;
    GenTree* nonOperatedVal;
    GenTree* nodeToRemove;
    GenTree* trueVal  = select->gtOp1;
    GenTree* falseVal = select->gtOp2;

    // Determine the resulting operation type.
    genTreeOps resultingOp;
    if (trueVal->OperIs(GT_NEG) || falseVal->OperIs(GT_NEG))
    {
        resultingOp            = GT_SELECT_NEG;
        shouldReverseCondition = trueVal->OperIs(GT_NEG);
    }
    else if (trueVal->OperIs(GT_NOT) || falseVal->OperIs(GT_NOT))
    {
        resultingOp            = GT_SELECT_INV;
        shouldReverseCondition = trueVal->OperIs(GT_NOT);
    }
    else
    {
        assert(trueVal->OperIs(GT_ADD) || falseVal->OperIs(GT_ADD));
        resultingOp            = GT_SELECT_INC;
        shouldReverseCondition = trueVal->OperIs(GT_ADD);
    }

    // Values to which the operation are applied must come last.
    if (shouldReverseCondition)
    {
        operatedVal    = trueVal->gtGetOp1();
        nonOperatedVal = falseVal;
        nodeToRemove   = trueVal;
    }
    else
    {
        operatedVal    = falseVal->gtGetOp1();
        nonOperatedVal = trueVal;
        nodeToRemove   = falseVal;
    }

    if (shouldReverseCondition && !cond->OperIsCompare() && select->OperIs(GT_SELECT))
    {
        // Non-compare nodes add additional GT_NOT node after reversing.
        // This would remove gains from this optimisation so don't proceed.
        return;
    }

    // For Csinc candidates, the second argument of the GT_ADD must be +1 (increment).
    if (resultingOp == GT_SELECT_INC &&
        !(nodeToRemove->gtGetOp2()->IsCnsIntOrI() && nodeToRemove->gtGetOp2()->AsIntCon()->IconValue() == 1))
    {
        return;
    }

    // Check that we are safe to move both values.
    if (!(IsInvariantInRange(operatedVal, select) && IsInvariantInRange(nonOperatedVal, select)))
    {
        return;
    }

    // Passed all checks, move on to block modification.
    // If this is a Cinc candidate, we must remove the dangling second argument node.
    if (resultingOp == GT_SELECT_INC)
    {
        BlockRange().Remove(nodeToRemove->gtGetOp2());
        nodeToRemove->AsOp()->gtOp2 = nullptr;
    }

    // As the select node would handle the operation, the op is not required.
    // If a value is contained in the negate/invert/increment op, it cannot be contained anymore.
    BlockRange().Remove(nodeToRemove);
    operatedVal->ClearContained();
    select->gtOp1 = nonOperatedVal;
    select->gtOp2 = operatedVal;

    if (select->OperIs(GT_SELECT))
    {
        if (shouldReverseCondition)
        {
            GenTree* revCond = comp->gtReverseCond(cond);
            assert(cond == revCond); // Ensure `gtReverseCond` did not create a new node.
        }
        select->SetOper(resultingOp);
    }
    else
    {
        GenTreeOpCC* selectcc   = select->AsOpCC();
        GenCondition selectCond = selectcc->gtCondition;
        if (shouldReverseCondition)
        {
            // Reverse the condition so that op2 will be selected
            selectcc->gtCondition = GenCondition::Reverse(selectCond);
        }

        // Convert the resulting operation into the equivalent CC form.
        switch (resultingOp)
        {
            case GT_SELECT_NEG:
                resultingOp = GT_SELECT_NEGCC;
                break;
            case GT_SELECT_INV:
                resultingOp = GT_SELECT_INVCC;
                break;
            case GT_SELECT_INC:
                resultingOp = GT_SELECT_INCCC;
                break;
            default:
                assert(false);
        }
        selectcc->SetOper(resultingOp);
    }

#ifdef DEBUG
    JITDUMP("Converted to ");
    if (comp->verbose)
        comp->gtDispNodeName(select);
    JITDUMP(":\n");
    DISPTREERANGE(BlockRange(), select);
    JITDUMP("\n");
#endif
}

//----------------------------------------------------------------------------------------------
// TryLowerCnsIntCselToCinc: Try converting SELECT/SELECTCC to SELECT_INC/SELECT_INCCC.
// Conversion is possible only if both the trueVal and falseVal are integer constants and abs(trueVal - falseVal) = 1.
//
// Arguments:
//     select - The select node that is now SELECT or SELECTCC
//     cond   - The condition node that SELECT or SELECTCC uses
//
void Lowering::TryLowerCnsIntCselToCinc(GenTreeOp* select, GenTree* cond)
{
    assert(select->OperIs(GT_SELECT, GT_SELECTCC));

    GenTree* trueVal  = select->gtOp1;
    GenTree* falseVal = select->gtOp2;
    size_t   op1Val   = (size_t)trueVal->AsIntCon()->IconValue();
    size_t   op2Val   = (size_t)falseVal->AsIntCon()->IconValue();

    if ((op1Val + 1 == op2Val) || (op2Val + 1 == op1Val))
    {
        const bool shouldReverseCondition = (op1Val + 1 == op2Val);

        if (select->OperIs(GT_SELECT))
        {
            if (shouldReverseCondition)
            {
                // Reverse the condition so that op2 will be selected
                if (!cond->OperIsCompare())
                {
                    // Non-compare nodes add additional GT_NOT node after reversing.
                    // This would remove gains from this optimisation so don't proceed.
                    return;
                }
                GenTree* revCond = comp->gtReverseCond(cond);
                assert(cond == revCond); // Ensure `gtReverseCond` did not create a new node.
            }
            BlockRange().Remove(select->gtOp2, true);
            select->gtOp2 = nullptr;
            select->SetOper(GT_SELECT_INC);
            JITDUMP("Converted to: GT_SELECT_INC\n");
            DISPTREERANGE(BlockRange(), select);
            JITDUMP("\n");
        }
        else
        {
            GenTreeOpCC* selectcc   = select->AsOpCC();
            GenCondition selectCond = selectcc->gtCondition;

            if (shouldReverseCondition)
            {
                // Reverse the condition so that op2 will be selected
                selectcc->gtCondition = GenCondition::Reverse(selectCond);
            }
            else
            {
                std::swap(selectcc->gtOp1, selectcc->gtOp2);
            }

            BlockRange().Remove(selectcc->gtOp2, true);
            selectcc->gtOp2 = nullptr;
            selectcc->SetOper(GT_SELECT_INCCC);
            JITDUMP("Converted to: GT_SELECT_INCCC\n");
            DISPTREERANGE(BlockRange(), selectcc);
            JITDUMP("\n");
        }
    }
}

//----------------------------------------------------------------------------------------------
// TryLowerAddSubToCombinedMulOp: Attempt to convert ADD and SUB nodes to a combined multiply
// and add/sub operation. Conversion can only happen if the operands to the
// operation meet the following criteria:
// - One op is a MUL_LONG containing two integer operands, and the other is a long.
//
// Arguments:
//    op   - The ADD or SUB node to attempt an optimisation on.
//    next - [out] Next node to lower if this function returns true
//
// Return Value:
//    false if no changes were made
//
bool Lowering::TryLowerAddSubToMulLongOp(GenTreeOp* op, GenTree** next)
{
    assert(op->OperIs(GT_ADD, GT_SUB));

    if (!comp->opts.OptimizationEnabled())
        return false;

    if (!comp->compOpportunisticallyDependsOn(InstructionSet_ArmBase_Arm64))
        return false;

    if (op->isContained())
        return false;

    if (!varTypeIsIntegral(op))
        return false;

    if ((op->gtFlags & GTF_SET_FLAGS) != 0)
        return false;

    if (op->gtOverflow())
        return false;

    GenTree* op1 = op->gtGetOp1();
    GenTree* op2 = op->gtGetOp2();

    // Select which operation is the MUL_LONG and which is the add value.
    GenTreeOp* mul;
    GenTree*   addVal;
    if (op1->OperIs(GT_MUL_LONG))
    {
        // For subtractions, the multiply must be second, as [u/s]msubl performs:
        // addValue - (mulValue1 * mulValue2)
        if (op->OperIs(GT_SUB))
        {
            return false;
        }

        mul    = op1->AsOp();
        addVal = op2;
    }
    else if (op2->OperIs(GT_MUL_LONG))
    {
        mul    = op2->AsOp();
        addVal = op1;
    }
    else
    {
        // Exit if neither operation are GT_MUL_LONG.
        return false;
    }

    // Additional value must be of long size.
    if (!addVal->TypeIs(TYP_LONG))
        return false;

    // Mul values must both be integers.
    if (!genActualTypeIsInt(mul->gtOp1) || !genActualTypeIsInt(mul->gtOp2))
        return false;

    // The multiply must evaluate to the same thing if moved.
    if (!IsInvariantInRange(mul, op))
        return false;

    // Create the new node and replace the original.
    NamedIntrinsic intrinsicId =
        op->OperIs(GT_ADD) ? NI_ArmBase_Arm64_MultiplyLongAdd : NI_ArmBase_Arm64_MultiplyLongSub;
    GenTreeHWIntrinsic* outOp = comp->gtNewScalarHWIntrinsicNode(TYP_LONG, mul->gtOp1, mul->gtOp2, addVal, intrinsicId);
    outOp->SetSimdBaseJitType(mul->IsUnsigned() ? CORINFO_TYPE_ULONG : CORINFO_TYPE_LONG);

    BlockRange().InsertAfter(op, outOp);

    LIR::Use use;
    if (BlockRange().TryGetUse(op, &use))
    {
        use.ReplaceWith(outOp);
    }
    else
    {
        outOp->SetUnusedValue();
    }

    BlockRange().Remove(mul);
    BlockRange().Remove(op);

    JITDUMP("Converted to HW_INTRINSIC 'NI_ArmBase_Arm64_MultiplyLong[Add/Sub]'.\n");
    JITDUMP(":\n");
    DISPTREERANGE(BlockRange(), outOp);
    JITDUMP("\n");

    *next = outOp;
    return true;
}

//----------------------------------------------------------------------------------------------
// TryLowerNegToCombinedMulOp: Attempt to convert NEG nodes to a combined multiply
// and negate operation. Conversion can only happen if the operands to the
// operation meet one of the following criteria:
// - op1 is a MUL_LONG containing two integer operands.
//
// Arguments:
//    op   - The NEG node to attempt an optimisation on.
//    next - [out] Next node to lower if this function returns true
//
// Return Value:
//    false if no changes were made
//
bool Lowering::TryLowerNegToMulLongOp(GenTreeOp* op, GenTree** next)
{
    assert(op->OperIs(GT_NEG));

    if (!comp->opts.OptimizationEnabled())
        return false;

    if (!comp->compOpportunisticallyDependsOn(InstructionSet_ArmBase_Arm64))
        return false;

    if (op->isContained())
        return false;

    if (!varTypeIsIntegral(op))
        return false;

    if ((op->gtFlags & GTF_SET_FLAGS) != 0)
        return false;

    GenTree* op1 = op->gtGetOp1();

    // Ensure the negated operand is a MUL_LONG.
    if (!op1->OperIs(GT_MUL_LONG))
        return false;

    // Ensure the MUL_LONG contains two integer parameters.
    GenTreeOp* mul = op1->AsOp();
    if (!genActualTypeIsInt(mul->gtOp1) || !genActualTypeIsInt(mul->gtOp2))
        return false;

    // The multiply must evaluate to the same thing if evaluated at 'op'.
    if (!IsInvariantInRange(mul, op))
        return false;

    // Able to optimise, create the new node and replace the original.
    GenTreeHWIntrinsic* outOp =
        comp->gtNewScalarHWIntrinsicNode(TYP_LONG, mul->gtOp1, mul->gtOp2, NI_ArmBase_Arm64_MultiplyLongNeg);
    outOp->SetSimdBaseJitType(mul->IsUnsigned() ? CORINFO_TYPE_ULONG : CORINFO_TYPE_LONG);

    BlockRange().InsertAfter(op, outOp);

    LIR::Use use;
    if (BlockRange().TryGetUse(op, &use))
    {
        use.ReplaceWith(outOp);
    }
    else
    {
        outOp->SetUnusedValue();
    }

    BlockRange().Remove(mul);
    BlockRange().Remove(op);

#ifdef DEBUG
    JITDUMP("Converted to HW_INTRINSIC 'NI_ArmBase_Arm64_MultiplyLongNeg'.\n");
    JITDUMP(":\n");
    DISPTREERANGE(BlockRange(), outOp);
    JITDUMP("\n");
#endif

    *next = outOp;
    return true;
}

//----------------------------------------------------------------------------------------------
// TryContainingCselOp: Attempt contain a condition select node in a parent node.
//
// Arguments:
//    parentNode   - The node to attempt an optimisation on.
//    childNode   - The child conditional select node that we try to contain.
//
// Return Value:
//    true if the conditional select can be contained
//
bool Lowering::TryContainingCselOp(GenTreeHWIntrinsic* parentNode, GenTreeHWIntrinsic* childNode)
{
    assert(childNode->GetHWIntrinsicId() == NI_Sve_ConditionalSelect);

    if (childNode->Op(2)->IsEmbMaskOp())
    {
        // Do not optimise if the conditional select node is added to embed the mask for its op2. Such conditional
        // select nodes are optimised out while emitting the embedded variant of an instruction associated with op2.
        assert(childNode->Op(2)->isContained());
        return false;
    }

    bool canContain = false;

    var_types simdBaseType = parentNode->GetSimdBaseType();
    if (childNode->Op(3)->IsVectorZero())
    {
        switch (parentNode->GetHWIntrinsicId())
        {
            case NI_Sve_AddAcross:
            case NI_Sve_OrAcross:
            case NI_Sve_XorAcross:
            {
                canContain = true;
                break;
            }

            case NI_Sve_MaxAcross:
            {
                canContain = varTypeIsUnsigned(simdBaseType);
                break;
            }

            default:
                break;
        }

        if (canContain)
        {
            // Contain the zero op in conditional select
            MakeSrcContained(childNode, childNode->Op(3));
            // Contain the embedded conditional select in the parent
            MakeSrcContained(parentNode, childNode);
        }
    }

    return canContain;
}

#endif // TARGET_ARM64

//------------------------------------------------------------------------
// ContainCheckBoundsChk: determine whether any source of a bounds check node should be contained.
//
// Arguments:
//    node - pointer to the node
//
void Lowering::ContainCheckBoundsChk(GenTreeBoundsChk* node)
{
    assert(node->OperIs(GT_BOUNDS_CHECK));
    if (!CheckImmedAndMakeContained(node, node->GetIndex()))
    {
        CheckImmedAndMakeContained(node, node->GetArrayLength());
    }
}

#ifdef FEATURE_HW_INTRINSICS

//----------------------------------------------------------------------------------------------
// ContainCheckHWIntrinsic: Perform containment analysis for a hardware intrinsic node.
//
//  Arguments:
//     node - The hardware intrinsic node.
//
void Lowering::ContainCheckHWIntrinsic(GenTreeHWIntrinsic* node)
{
    const HWIntrinsic intrin(node);

    const bool hasImmediateOperand = HWIntrinsicInfo::HasImmediateOperand(intrin.id);

    if ((intrin.category == HW_Category_ShiftLeftByImmediate) ||
        (intrin.category == HW_Category_ShiftRightByImmediate) ||
        ((intrin.category == HW_Category_SIMDByIndexedElement) && hasImmediateOperand))
    {
        switch (intrin.numOperands)
        {
            case 4:
                assert(varTypeIsIntegral(intrin.op4));
                if (intrin.op4->IsCnsIntOrI())
                {
                    MakeSrcContained(node, intrin.op4);
                }
                break;

            case 3:
                assert(varTypeIsIntegral(intrin.op3));
                if (intrin.op3->IsCnsIntOrI())
                {
                    MakeSrcContained(node, intrin.op3);
                }
                break;

            case 2:
                assert(varTypeIsIntegral(intrin.op2));
                if (intrin.op2->IsCnsIntOrI())
                {
                    MakeSrcContained(node, intrin.op2);
                }
                break;

            default:
                unreached();
        }
    }
    else if (hasImmediateOperand || HWIntrinsicInfo::SupportsContainment(intrin.id))
    {
        switch (intrin.id)
        {
            case NI_AdvSimd_DuplicateSelectedScalarToVector64:
            case NI_AdvSimd_DuplicateSelectedScalarToVector128:
            case NI_AdvSimd_Extract:
            case NI_AdvSimd_InsertScalar:
            case NI_AdvSimd_LoadAndInsertScalar:
            case NI_AdvSimd_LoadAndInsertScalarVector64x2:
            case NI_AdvSimd_LoadAndInsertScalarVector64x3:
            case NI_AdvSimd_LoadAndInsertScalarVector64x4:
            case NI_AdvSimd_Arm64_LoadAndInsertScalarVector128x2:
            case NI_AdvSimd_Arm64_LoadAndInsertScalarVector128x3:
            case NI_AdvSimd_Arm64_LoadAndInsertScalarVector128x4:
            case NI_AdvSimd_Arm64_DuplicateSelectedScalarToVector128:
            case NI_Sve_DuplicateSelectedScalarToVector:
                assert(hasImmediateOperand);
                assert(varTypeIsIntegral(intrin.op2));
                if (intrin.op2->IsCnsIntOrI())
                {
                    MakeSrcContained(node, intrin.op2);
                }
                break;

            case NI_AdvSimd_ExtractVector64:
            case NI_AdvSimd_ExtractVector128:
            case NI_AdvSimd_StoreSelectedScalar:
            case NI_AdvSimd_Arm64_StoreSelectedScalar:
            case NI_Sve_PrefetchBytes:
            case NI_Sve_PrefetchInt16:
            case NI_Sve_PrefetchInt32:
            case NI_Sve_PrefetchInt64:
            case NI_Sve_ExtractVector:
            case NI_Sve_AddRotateComplex:
            case NI_Sve_TrigonometricMultiplyAddCoefficient:
                assert(hasImmediateOperand);
                assert(varTypeIsIntegral(intrin.op3));
                if (intrin.op3->IsCnsIntOrI())
                {
                    MakeSrcContained(node, intrin.op3);
                }
                break;

            case NI_AdvSimd_Insert:
                assert(hasImmediateOperand);
                assert(varTypeIsIntegral(intrin.op2));

                if (intrin.op2->IsCnsIntOrI())
                {
                    MakeSrcContained(node, intrin.op2);
                }
                break;

            case NI_AdvSimd_Arm64_InsertSelectedScalar:
                assert(hasImmediateOperand);
                assert(intrin.op2->IsCnsIntOrI());
                assert(intrin.op4->IsCnsIntOrI());

                MakeSrcContained(node, intrin.op2);
                MakeSrcContained(node, intrin.op4);
                break;

            case NI_AdvSimd_CompareEqual:
            case NI_AdvSimd_Arm64_CompareEqual:
            case NI_AdvSimd_Arm64_CompareEqualScalar:
            {
                if (intrin.op1->IsVectorZero())
                {
                    GenTree* op1 = intrin.op1;
                    GenTree* op2 = intrin.op2;

                    assert(HWIntrinsicInfo::IsCommutative(intrin.id));
                    MakeSrcContained(node, op1);

                    // Swap the operands here to make the containment checks in codegen simpler
                    node->Op(1) = op2;
                    node->Op(2) = op1;
                }
                else if (intrin.op2->IsVectorZero())
                {
                    MakeSrcContained(node, intrin.op2);
                }
                break;
            }

            case NI_AdvSimd_CompareGreaterThan:
            case NI_AdvSimd_CompareGreaterThanOrEqual:
            case NI_AdvSimd_Arm64_CompareGreaterThan:
            case NI_AdvSimd_Arm64_CompareGreaterThanOrEqual:
            case NI_AdvSimd_Arm64_CompareGreaterThanScalar:
            case NI_AdvSimd_Arm64_CompareGreaterThanOrEqualScalar:
            {
                // Containment is not supported for unsigned base types as the corresponding instructions:
                //    - cmhi
                //    - cmhs
                // require both operands; they do not have a 'with zero'.
                if (intrin.op2->IsVectorZero() && !varTypeIsUnsigned(intrin.baseType))
                {
                    MakeSrcContained(node, intrin.op2);
                }
                break;
            }

            case NI_Vector64_CreateScalarUnsafe:
            case NI_Vector128_CreateScalarUnsafe:
            case NI_AdvSimd_DuplicateToVector64:
            case NI_AdvSimd_DuplicateToVector128:
            case NI_AdvSimd_Arm64_DuplicateToVector64:
            case NI_AdvSimd_Arm64_DuplicateToVector128:
                if (IsValidConstForMovImm(node))
                {
                    MakeSrcContained(node, node->Op(1));
                }
                break;

            case NI_Vector64_GetElement:
            case NI_Vector128_GetElement:
            {
                assert(!IsContainableMemoryOp(intrin.op1) || !IsSafeToContainMem(node, intrin.op1));
                assert(intrin.op2->OperIsConst());

                // Loading a constant index from register
                MakeSrcContained(node, intrin.op2);
                break;
            }

            case NI_Sve_CreateTrueMaskByte:
            case NI_Sve_CreateTrueMaskDouble:
            case NI_Sve_CreateTrueMaskInt16:
            case NI_Sve_CreateTrueMaskInt32:
            case NI_Sve_CreateTrueMaskInt64:
            case NI_Sve_CreateTrueMaskSByte:
            case NI_Sve_CreateTrueMaskSingle:
            case NI_Sve_CreateTrueMaskUInt16:
            case NI_Sve_CreateTrueMaskUInt32:
            case NI_Sve_CreateTrueMaskUInt64:
            case NI_Sve_Count16BitElements:
            case NI_Sve_Count32BitElements:
            case NI_Sve_Count64BitElements:
            case NI_Sve_Count8BitElements:
                assert(hasImmediateOperand);
                assert(varTypeIsIntegral(intrin.op1));
                if (intrin.op1->IsCnsIntOrI())
                {
                    MakeSrcContained(node, intrin.op1);
                }
                break;

            case NI_Sve_ConditionalSelect:
            {
                assert(intrin.numOperands == 3);
                GenTree* op1 = intrin.op1;
                GenTree* op2 = intrin.op2;
                GenTree* op3 = intrin.op3;

                // Handle op1
                if (op1->IsVectorZero())
                {
                    // When we are merging with zero, we can specialize
                    // and avoid instantiating the vector constant.
                    MakeSrcContained(node, op1);
                }

                // Handle op2
                if (op2->OperIsHWIntrinsic() && !op2->IsEmbMaskOp())
                {
                    const GenTreeHWIntrinsic* embOp = op2->AsHWIntrinsic();

                    if (IsInvariantInRange(op2, node) && op2->isEmbeddedMaskingCompatibleHWIntrinsic())
                    {
                        uint32_t maskSize = genTypeSize(node->GetSimdBaseType());
                        uint32_t operSize = genTypeSize(op2->AsHWIntrinsic()->GetSimdBaseType());
                        if (maskSize == operSize)
                        {
                            // If the size of baseType of operation matches that of maskType, then contain
                            // the operation
                            MakeSrcContained(node, op2);
                            op2->MakeEmbMaskOp();
                        }
                        else
                        {
                            // Else check if this operation has an auxiliary type that matches the
                            // mask size.

                            // For now, make sure that we get here only for intrinsics that we are
                            // sure about to rely on auxiliary type's size.
                            assert((embOp->GetHWIntrinsicId() == NI_Sve_ConvertToDouble) ||
                                   (embOp->GetHWIntrinsicId() == NI_Sve_ConvertToInt32) ||
                                   (embOp->GetHWIntrinsicId() == NI_Sve_ConvertToInt64) ||
                                   (embOp->GetHWIntrinsicId() == NI_Sve_ConvertToSingle) ||
                                   (embOp->GetHWIntrinsicId() == NI_Sve_ConvertToUInt32) ||
                                   (embOp->GetHWIntrinsicId() == NI_Sve_ConvertToUInt64));

                            uint32_t auxSize = genTypeSize(embOp->GetAuxiliaryType());
                            if (maskSize == auxSize)
                            {
                                MakeSrcContained(node, op2);
                                op2->MakeEmbMaskOp();
                            }
                        }
                    }

                    // Handle intrinsics with embedded masks and immediate operands
                    // (For now, just handle ShiftRightArithmeticForDivide specifically)
                    if (embOp->GetHWIntrinsicId() == NI_Sve_ShiftRightArithmeticForDivide)
                    {
                        assert(embOp->GetOperandCount() == 2);
                        if (embOp->Op(2)->IsCnsIntOrI())
                        {
                            MakeSrcContained(op2, embOp->Op(2));
                        }
                    }
                }

                // Handle op3
                if (op3->IsVectorZero() && op1->IsMaskAllBitsSet())
                {
                    // When we are merging with zero, we can specialize
                    // and avoid instantiating the vector constant.
                    // Do this only if op1 was AllTrueMask
                    MakeSrcContained(node, op3);
                }

                break;
            }

            case NI_Sve_FusedMultiplyAddBySelectedScalar:
            case NI_Sve_FusedMultiplySubtractBySelectedScalar:
            case NI_Sve_MultiplyAddRotateComplex:
                assert(hasImmediateOperand);
                assert(varTypeIsIntegral(intrin.op4));
                if (intrin.op4->IsCnsIntOrI())
                {
                    MakeSrcContained(node, intrin.op4);
                }
                break;

            case NI_Sve_GatherPrefetch8Bit:
            case NI_Sve_GatherPrefetch16Bit:
            case NI_Sve_GatherPrefetch32Bit:
            case NI_Sve_GatherPrefetch64Bit:
                assert(hasImmediateOperand);
                if (!varTypeIsSIMD(intrin.op2->gtType))
                {
                    assert(varTypeIsIntegral(intrin.op4));
                    if (intrin.op4->IsCnsIntOrI())
                    {
                        MakeSrcContained(node, intrin.op4);
                    }
                }
                else
                {
                    assert(varTypeIsIntegral(intrin.op3));
                    if (intrin.op3->IsCnsIntOrI())
                    {
                        MakeSrcContained(node, intrin.op3);
                    }
                }
                break;

            case NI_Sve_SaturatingDecrementBy16BitElementCount:
            case NI_Sve_SaturatingDecrementBy32BitElementCount:
            case NI_Sve_SaturatingDecrementBy64BitElementCount:
            case NI_Sve_SaturatingDecrementBy8BitElementCount:
            case NI_Sve_SaturatingIncrementBy16BitElementCount:
            case NI_Sve_SaturatingIncrementBy32BitElementCount:
            case NI_Sve_SaturatingIncrementBy64BitElementCount:
            case NI_Sve_SaturatingIncrementBy8BitElementCount:
            case NI_Sve_SaturatingDecrementBy16BitElementCountScalar:
            case NI_Sve_SaturatingDecrementBy32BitElementCountScalar:
            case NI_Sve_SaturatingDecrementBy64BitElementCountScalar:
            case NI_Sve_SaturatingIncrementBy16BitElementCountScalar:
            case NI_Sve_SaturatingIncrementBy32BitElementCountScalar:
            case NI_Sve_SaturatingIncrementBy64BitElementCountScalar:
                assert(hasImmediateOperand);
                assert(varTypeIsIntegral(intrin.op2));
                assert(varTypeIsIntegral(intrin.op3));
                // Can only avoid generating a table if both immediates are constant.
                if (intrin.op2->IsCnsIntOrI() && intrin.op3->IsCnsIntOrI())
                {
                    MakeSrcContained(node, intrin.op2);
                    MakeSrcContained(node, intrin.op3);
                }
                break;

            case NI_Sve_MultiplyAddRotateComplexBySelectedScalar:
                assert(hasImmediateOperand);
                assert(varTypeIsIntegral(intrin.op4));
                assert(varTypeIsIntegral(intrin.op5));
                // Can only avoid generating a table if both immediates are constant.
                if (intrin.op4->IsCnsIntOrI() && intrin.op5->IsCnsIntOrI())
                {
                    MakeSrcContained(node, intrin.op4);
                    MakeSrcContained(node, intrin.op5);
                }
                break;

            default:
                unreached();
        }
    }
}
//----------------------------------------------------------------------------------------------
// Lowering::LowerHWIntrinsicCndSel: Lowers a Sve ConditionalSelect call
//
//  Arguments:
//     node - The hardware intrinsic node of the form
//            ConditionalSelect(mask, trueValue, falseValue)
//
//  Returns:
//    Next node to lower.
//
GenTree* Lowering::LowerHWIntrinsicCndSel(GenTreeHWIntrinsic* cndSelNode)
{
    assert(cndSelNode->OperIsHWIntrinsic(NI_Sve_ConditionalSelect));

    GenTree* op1         = cndSelNode->Op(1);
    GenTree* op2         = cndSelNode->Op(2);
    GenTree* op3         = cndSelNode->Op(3);
    GenTree* lowerCndSel = cndSelNode;

    if (op2->OperIsHWIntrinsic(NI_Sve_ConditionalSelect))
    {
        // Handle cases where there is a nested ConditionalSelect for
        // `trueValue`
        GenTreeHWIntrinsic* nestedCndSel = op2->AsHWIntrinsic();
        GenTree*            nestedOp1    = nestedCndSel->Op(1);
        GenTree*            nestedOp2    = nestedCndSel->Op(2);
        assert(varTypeIsMask(nestedOp1));

        if (nestedOp2->OperIsHWIntrinsic())
        {
            NamedIntrinsic nestedOp2Id = nestedOp2->AsHWIntrinsic()->GetHWIntrinsicId();

            // If the nested op uses Pg/Z, then inactive lanes will result in zeros, so can only transform if
            // op3 is all zeros. Such a Csel operation is absorbed into the instruction when emitted. Skip this
            // optimisation when the nestedOp is a reduce operation.

            if (nestedOp1->IsMaskAllBitsSet() && !HWIntrinsicInfo::IsReduceOperation(nestedOp2Id) &&
                (!HWIntrinsicInfo::IsZeroingMaskedOperation(nestedOp2Id) || op3->IsVectorZero()))
            {
                GenTree* nestedOp2 = nestedCndSel->Op(2);
                GenTree* nestedOp3 = nestedCndSel->Op(3);

                JITDUMP("lowering nested ConditionalSelect HWIntrinisic (before):\n");
                DISPTREERANGE(BlockRange(), cndSelNode);
                JITDUMP("\n");

                // Transform:
                //
                // CndSel(mask, CndSel(AllTrue, embeddedMask(trueValOp2), trueValOp3), op3) to
                // CndSel(mask, embedded(trueValOp2), op3)
                //
                cndSelNode->Op(2) = nestedCndSel->Op(2);
                if (nestedOp3->IsMaskZero())
                {
                    BlockRange().Remove(nestedOp3);
                }
                else
                {
                    nestedOp3->SetUnusedValue();
                }

                BlockRange().Remove(nestedOp1);
                BlockRange().Remove(nestedCndSel);

                JITDUMP("lowering nested ConditionalSelect HWIntrinisic (after):\n");
                DISPTREERANGE(BlockRange(), cndSelNode);
                JITDUMP("\n");

                return cndSelNode;
            }
        }
    }
    else if (op1->IsMaskAllBitsSet())
    {
        // Any case where op2 is not an embedded HWIntrinsic
        if (!op2->OperIsHWIntrinsic() ||
            !HWIntrinsicInfo::IsEmbeddedMaskedOperation(op2->AsHWIntrinsic()->GetHWIntrinsicId()))
        {
            JITDUMP("lowering ConditionalSelect HWIntrinisic (before):\n");
            DISPTREERANGE(BlockRange(), cndSelNode);
            JITDUMP("\n");

            // Transform
            // CndSel(AllTrue, op2, op3) to
            // op2

            LIR::Use use;
            if (BlockRange().TryGetUse(cndSelNode, &use))
            {
                use.ReplaceWith(op2);
            }
            else
            {
                op2->SetUnusedValue();
            }

            if (op3->IsMaskZero())
            {
                BlockRange().Remove(op3);
            }
            else
            {
                op3->SetUnusedValue();
            }
            op1->SetUnusedValue();

            GenTree* next = cndSelNode->gtNext;
            BlockRange().Remove(cndSelNode);

            JITDUMP("lowering ConditionalSelect HWIntrinisic (after):\n");
            DISPTREERANGE(BlockRange(), op2);
            JITDUMP("\n");

            return next;
        }
    }

    ContainCheckHWIntrinsic(cndSelNode);
    return cndSelNode->gtNext;
}

#if defined(TARGET_ARM64)
//----------------------------------------------------------------------------------------------
// StoreFFRValue: For hwintrinsic that produce a first faulting register (FFR) value, create
// nodes to save its value to a local variable.
//
// Arguments:
//     node - The node before which the pseudo definition is needed
//
void Lowering::StoreFFRValue(GenTreeHWIntrinsic* node)
{
#ifdef DEBUG
    switch (node->GetHWIntrinsicId())
    {
        case NI_Sve_GatherVectorByteZeroExtendFirstFaulting:
        case NI_Sve_GatherVectorFirstFaulting:
        case NI_Sve_GatherVectorInt16SignExtendFirstFaulting:
        case NI_Sve_GatherVectorInt16WithByteOffsetsSignExtendFirstFaulting:
        case NI_Sve_GatherVectorInt32SignExtendFirstFaulting:
        case NI_Sve_GatherVectorInt32WithByteOffsetsSignExtendFirstFaulting:
        case NI_Sve_GatherVectorSByteSignExtendFirstFaulting:
        case NI_Sve_GatherVectorUInt16WithByteOffsetsZeroExtendFirstFaulting:
        case NI_Sve_GatherVectorUInt16ZeroExtendFirstFaulting:
        case NI_Sve_GatherVectorUInt32WithByteOffsetsZeroExtendFirstFaulting:
        case NI_Sve_GatherVectorUInt32ZeroExtendFirstFaulting:
        case NI_Sve_GatherVectorWithByteOffsetFirstFaulting:
        case NI_Sve_LoadVectorByteZeroExtendFirstFaulting:
        case NI_Sve_LoadVectorFirstFaulting:
        case NI_Sve_LoadVectorInt16SignExtendFirstFaulting:
        case NI_Sve_LoadVectorInt32SignExtendFirstFaulting:
        case NI_Sve_LoadVectorSByteSignExtendFirstFaulting:
        case NI_Sve_LoadVectorUInt16ZeroExtendFirstFaulting:
        case NI_Sve_LoadVectorUInt32ZeroExtendFirstFaulting:
        case NI_Sve_LoadVectorByteNonFaultingZeroExtendToInt16:
        case NI_Sve_LoadVectorByteNonFaultingZeroExtendToInt32:
        case NI_Sve_LoadVectorByteNonFaultingZeroExtendToInt64:
        case NI_Sve_LoadVectorByteNonFaultingZeroExtendToUInt16:
        case NI_Sve_LoadVectorByteNonFaultingZeroExtendToUInt32:
        case NI_Sve_LoadVectorByteNonFaultingZeroExtendToUInt64:
        case NI_Sve_LoadVectorInt16NonFaultingSignExtendToInt32:
        case NI_Sve_LoadVectorInt16NonFaultingSignExtendToInt64:
        case NI_Sve_LoadVectorInt16NonFaultingSignExtendToUInt32:
        case NI_Sve_LoadVectorInt16NonFaultingSignExtendToUInt64:
        case NI_Sve_LoadVectorInt32NonFaultingSignExtendToInt64:
        case NI_Sve_LoadVectorInt32NonFaultingSignExtendToUInt64:
        case NI_Sve_LoadVectorNonFaulting:
        case NI_Sve_LoadVectorSByteNonFaultingSignExtendToInt16:
        case NI_Sve_LoadVectorSByteNonFaultingSignExtendToInt32:
        case NI_Sve_LoadVectorSByteNonFaultingSignExtendToInt64:
        case NI_Sve_LoadVectorSByteNonFaultingSignExtendToUInt16:
        case NI_Sve_LoadVectorSByteNonFaultingSignExtendToUInt32:
        case NI_Sve_LoadVectorSByteNonFaultingSignExtendToUInt64:
        case NI_Sve_LoadVectorUInt16NonFaultingZeroExtendToInt32:
        case NI_Sve_LoadVectorUInt16NonFaultingZeroExtendToInt64:
        case NI_Sve_LoadVectorUInt16NonFaultingZeroExtendToUInt32:
        case NI_Sve_LoadVectorUInt16NonFaultingZeroExtendToUInt64:
        case NI_Sve_LoadVectorUInt32NonFaultingZeroExtendToInt64:
        case NI_Sve_LoadVectorUInt32NonFaultingZeroExtendToUInt64:
        case NI_Sve_SetFfr:
            break;

        default:
            assert(!"Unexpected HWIntrinsicId");
    }
#endif

    // Create physReg FFR definition to store FFR register.
    unsigned lclNum      = comp->getFFRegisterVarNum();
    GenTree* ffrReg      = comp->gtNewPhysRegNode(REG_FFR, TYP_MASK);
    GenTree* storeLclVar = comp->gtNewStoreLclVarNode(lclNum, ffrReg);
    BlockRange().InsertAfter(node, ffrReg, storeLclVar);
    m_ffrTrashed = false;
}
#endif // TARGET_ARM64

#endif // FEATURE_HW_INTRINSICS

#endif // TARGET_ARMARCH<|MERGE_RESOLUTION|>--- conflicted
+++ resolved
@@ -304,11 +304,7 @@
             }
         }
 
-<<<<<<< HEAD
-        if (childNode->OperIs(GT_LSH, GT_RSH, GT_RSZ) && parentNode->OperIs(GT_AND_NOT, GT_OR_NOT, GT_XOR_NOT))
-=======
-        if (childNode->OperIs(GT_LSH, GT_RSH, GT_RSZ) && parentNode->OperIs(GT_NOT, GT_AND_NOT))
->>>>>>> 55e9ab59
+        if (childNode->OperIs(GT_LSH, GT_RSH, GT_RSZ) && parentNode->OperIs(GT_NOT, GT_AND_NOT, GT_OR_NOT, GT_XOR_NOT))
         {
             return true;
         }
