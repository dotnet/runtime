// Licensed to the .NET Foundation under one or more agreements.
// The .NET Foundation licenses this file to you under the MIT license.

/*XXXXXXXXXXXXXXXXXXXXXXXXXXXXXXXXXXXXXXXXXXXXXXXXXXXXXXXXXXXXXXXXXXXXXXXXXXXXX
XXXXXXXXXXXXXXXXXXXXXXXXXXXXXXXXXXXXXXXXXXXXXXXXXXXXXXXXXXXXXXXXXXXXXXXXXXXXXXX
XX                                                                           XX
XX             Lowering for ARM and ARM64 common code                        XX
XX                                                                           XX
XX  This encapsulates common logic for lowering trees for the ARM and ARM64  XX
XX  architectures.  For a more detailed view of what is lowering, please     XX
XX  take a look at Lower.cpp                                                 XX
XX                                                                           XX
XXXXXXXXXXXXXXXXXXXXXXXXXXXXXXXXXXXXXXXXXXXXXXXXXXXXXXXXXXXXXXXXXXXXXXXXXXXXXXX
XXXXXXXXXXXXXXXXXXXXXXXXXXXXXXXXXXXXXXXXXXXXXXXXXXXXXXXXXXXXXXXXXXXXXXXXXXXXXXX
*/

#include "jitpch.h"
#ifdef _MSC_VER
#pragma hdrstop
#endif

#ifdef TARGET_ARMARCH // This file is ONLY used for ARM and ARM64 architectures

#include "jit.h"
#include "sideeffects.h"
#include "lower.h"
#include "lsra.h"

#ifdef FEATURE_HW_INTRINSICS
#include "hwintrinsic.h"
#endif

//------------------------------------------------------------------------
// IsCallTargetInRange: Can a call target address be encoded in-place?
//
// Return Value:
//    True if the addr fits into the range.
//
bool Lowering::IsCallTargetInRange(void* addr)
{
    return comp->codeGen->validImmForBL((ssize_t)addr);
}

//------------------------------------------------------------------------
// IsContainableImmed: Is an immediate encodable in-place?
//
// Return Value:
//    True if the immediate can be folded into an instruction,
//    for example small enough and non-relocatable.
//
bool Lowering::IsContainableImmed(GenTree* parentNode, GenTree* childNode) const
{
    if (!varTypeIsFloating(parentNode->TypeGet()))
    {
#ifdef TARGET_ARM64
        if (parentNode->OperIsCompare() && childNode->IsFloatPositiveZero())
        {
            // Contain 0.0 constant in fcmp on arm64
            // TODO: Enable for arm too (vcmp)

            // We currently don't emit these for floating points
            assert(!parentNode->OperIs(GT_TEST_EQ, GT_TEST_NE));
            return true;
        }
#endif

        // Make sure we have an actual immediate
        if (!childNode->IsCnsIntOrI())
            return false;
        if (childNode->AsIntCon()->ImmedValNeedsReloc(comp))
            return false;

        // TODO-CrossBitness: we wouldn't need the cast below if GenTreeIntCon::gtIconVal had target_ssize_t type.
        target_ssize_t immVal = (target_ssize_t)childNode->AsIntCon()->gtIconVal;
        emitAttr       attr   = emitActualTypeSize(childNode->TypeGet());
        emitAttr       size   = EA_SIZE(attr);
#ifdef TARGET_ARM
        insFlags flags = parentNode->gtSetFlags() ? INS_FLAGS_SET : INS_FLAGS_DONT_CARE;
#endif

        switch (parentNode->OperGet())
        {
            case GT_ADD:
            case GT_SUB:
#ifdef TARGET_ARM64
                return emitter::emitIns_valid_imm_for_add(immVal, size);
            case GT_CMPXCHG:
            case GT_LOCKADD:
            case GT_XORR:
            case GT_XAND:
            case GT_XADD:
                return comp->compOpportunisticallyDependsOn(InstructionSet_Atomics)
                           ? false
                           : emitter::emitIns_valid_imm_for_add(immVal, size);
#elif defined(TARGET_ARM)
                return emitter::emitIns_valid_imm_for_add(immVal, flags);
#endif
                break;

#ifdef TARGET_ARM64
            case GT_EQ:
            case GT_NE:
            case GT_LT:
            case GT_LE:
            case GT_GE:
            case GT_GT:
            case GT_CMP:
            case GT_BOUNDS_CHECK:
                return emitter::emitIns_valid_imm_for_cmp(immVal, size);
            case GT_AND:
            case GT_OR:
            case GT_XOR:
            case GT_TEST_EQ:
            case GT_TEST_NE:
                return emitter::emitIns_valid_imm_for_alu(immVal, size);
            case GT_JCMP:
                assert(((parentNode->gtFlags & GTF_JCMP_TST) == 0) ? (immVal == 0) : isPow2(immVal));
                return true;
#elif defined(TARGET_ARM)
            case GT_EQ:
            case GT_NE:
            case GT_LT:
            case GT_LE:
            case GT_GE:
            case GT_GT:
            case GT_CMP:
            case GT_AND:
            case GT_OR:
            case GT_XOR:
                return emitter::emitIns_valid_imm_for_alu(immVal);
#endif // TARGET_ARM

#ifdef TARGET_ARM64
            case GT_STORE_LCL_FLD:
            case GT_STORE_LCL_VAR:
                if (immVal == 0)
                    return true;
                break;
#endif

            default:
                break;
        }
    }

    return false;
}

#ifdef TARGET_ARM64
//------------------------------------------------------------------------
// IsContainableBinaryOp: Is the child node a binary op that is containable from the parent node?
//
// Return Value:
//    True if the child node can be contained.
//
// Notes:
//    This can handle the decision to emit 'madd' or 'msub'.
//
bool Lowering::IsContainableBinaryOp(GenTree* parentNode, GenTree* childNode) const
{
    // The node we're checking should be one of the two child nodes
    assert((parentNode->gtGetOp1() == childNode) || (parentNode->gtGetOp2() == childNode));

    // We cannot contain if the parent node
    // * is contained
    // * is not operating on an integer
    // * is already marking a child node as contained
    // * is required to throw on overflow

    if (parentNode->isContained())
        return false;

    if (!varTypeIsIntegral(parentNode))
        return false;

    if (parentNode->gtGetOp1()->isContained() || parentNode->gtGetOp2()->isContained())
        return false;

    if (parentNode->OperMayOverflow() && parentNode->gtOverflow())
        return false;

    // We cannot contain if the child node:
    // * is not operating on an integer
    // * is required to set a flag
    // * is required to throw on overflow

    if (!varTypeIsIntegral(childNode))
        return false;

    if ((childNode->gtFlags & GTF_SET_FLAGS) != 0)
        return false;

    if (childNode->OperMayOverflow() && childNode->gtOverflow())
        return false;

    GenTree* matchedOp = nullptr;

    if (childNode->OperIs(GT_MUL))
    {
        if (childNode->gtGetOp1()->isContained() || childNode->gtGetOp2()->isContained())
        {
            // Cannot contain if either of the childs operands is already contained
            return false;
        }

        if ((parentNode->gtFlags & GTF_SET_FLAGS) != 0)
        {
            // Cannot contain if the parent operation needs to set flags
            return false;
        }

        if (parentNode->OperIs(GT_ADD))
        {
            // Find "c + (a * b)" or "(a * b) + c"
            return IsInvariantInRange(childNode, parentNode);
        }

        if (parentNode->OperIs(GT_SUB))
        {
            // Find "c - (a * b)"
            assert(childNode == parentNode->gtGetOp2());
            return IsInvariantInRange(childNode, parentNode);
        }

        return false;
    }

    if (childNode->OperIs(GT_LSH, GT_RSH, GT_RSZ))
    {
        // Find "a op (b shift cns)"

        if (childNode->gtGetOp1()->isContained())
        {
            // Cannot contain if the childs op1 is already contained
            return false;
        }

        GenTree* shiftAmountNode = childNode->gtGetOp2();

        if (!shiftAmountNode->IsCnsIntOrI())
        {
            // Cannot contain if the childs op2 is not a constant
            return false;
        }

        const ssize_t shiftAmount = shiftAmountNode->AsIntCon()->IconValue();
        const ssize_t maxShift    = (static_cast<ssize_t>(genTypeSize(parentNode)) * BITS_IN_BYTE) - 1;

        if ((shiftAmount < 0x01) || (shiftAmount > maxShift))
        {
            // Cannot contain if the shift amount is less than 1 or greater than maxShift
            return false;
        }

        if (parentNode->OperIs(GT_ADD, GT_SUB, GT_AND))
        {
            // These operations can still report flags

            if (IsInvariantInRange(childNode, parentNode))
            {
                assert(shiftAmountNode->isContained());
                return true;
            }
        }

        if ((parentNode->gtFlags & GTF_SET_FLAGS) != 0)
        {
            // Cannot contain if the parent operation needs to set flags
            return false;
        }

        if (parentNode->OperIs(GT_CMP, GT_OR, GT_XOR) || parentNode->OperIsCompare())
        {
            if (IsInvariantInRange(childNode, parentNode))
            {
                assert(shiftAmountNode->isContained());
                return true;
            }
        }

        // TODO: Handle CMN, NEG/NEGS, BIC/BICS, EON, MVN, ORN, TST
        return false;
    }

    if (childNode->OperIs(GT_NEG))
    {
        if (parentNode->OperIs(GT_CMP) || parentNode->OperIsCompare())
        {
            if (IsInvariantInRange(childNode, parentNode))
            {
                return true;
            }
        }

        return false;
    }

    if (childNode->OperIs(GT_CAST))
    {
        // Find "a op cast(b)"
        GenTree* castOp = childNode->AsCast()->CastOp();

        bool isSupportedCast = false;

        if (varTypeIsSmall(childNode->CastToType()))
        {
            // The JIT doesn't track upcasts from small types, instead most types
            // are tracked as TYP_INT and then we get explicit downcasts to the
            // desired small type instead.

            assert(!varTypeIsFloating(castOp));
            isSupportedCast = true;
        }
        else if (childNode->TypeIs(TYP_LONG) && genActualTypeIsInt(castOp))
        {
            // We can handle "INT -> LONG", "INT -> ULONG", "UINT -> LONG", and "UINT -> ULONG"
            isSupportedCast = true;
        }

        if (!isSupportedCast)
        {
            return false;
        }

        if (parentNode->OperIs(GT_ADD, GT_SUB))
        {
            // These operations can still report flags

            if (IsInvariantInRange(childNode, parentNode))
            {
                return true;
            }
        }

        if ((parentNode->gtFlags & GTF_SET_FLAGS) != 0)
        {
            // Cannot contain if the parent operation needs to set flags
            return false;
        }

        if (parentNode->OperIs(GT_CMP))
        {
            if (IsInvariantInRange(childNode, parentNode))
            {
                return true;
            }
        }

        // TODO: Handle CMN
        return false;
    }

    return false;
}
#endif // TARGET_ARM64

//------------------------------------------------------------------------
// LowerStoreLoc: Lower a store of a lclVar
//
// Arguments:
//    storeLoc - the local store (GT_STORE_LCL_FLD or GT_STORE_LCL_VAR)
//
// Notes:
//    This involves:
//    - Widening small stores (on ARM).
//
void Lowering::LowerStoreLoc(GenTreeLclVarCommon* storeLoc)
{
#ifdef TARGET_ARM
    // On ARM, small stores can cost a bit more in terms of code size so we try to widen them. This is legal
    // as most small locals have 4-byte-wide stack homes, the common exception being (dependent) struct fields.
    //
    if (storeLoc->OperIs(GT_STORE_LCL_VAR) && varTypeIsSmall(storeLoc) && storeLoc->Data()->IsCnsIntOrI())
    {
        LclVarDsc* varDsc = comp->lvaGetDesc(storeLoc);
        if (!varDsc->lvIsStructField && (varDsc->GetStackSlotHomeType() == TYP_INT))
        {
            storeLoc->gtType = TYP_INT;
        }
    }
#endif // TARGET_ARM

    if (storeLoc->OperIs(GT_STORE_LCL_FLD))
    {
        // We should only encounter this for lclVars that are lvDoNotEnregister.
        verifyLclFldDoNotEnregister(storeLoc->GetLclNum());
    }

    ContainCheckStoreLoc(storeLoc);
}

//------------------------------------------------------------------------
// LowerStoreIndir: Determine addressing mode for an indirection, and whether operands are contained.
//
// Arguments:
//    node       - The indirect store node (GT_STORE_IND) of interest
//
// Return Value:
//    None.
//
void Lowering::LowerStoreIndir(GenTreeStoreInd* node)
{
    ContainCheckStoreIndir(node);
}

//------------------------------------------------------------------------
// LowerMul: Lower a GT_MUL/GT_MULHI/GT_MUL_LONG node.
//
// For ARM64 recognized GT_MULs that can be turned into GT_MUL_LONGs, as
// those are cheaper. Performs contaiment checks.
//
// Arguments:
//    mul - The node to lower
//
// Return Value:
//    The next node to lower.
//
GenTree* Lowering::LowerMul(GenTreeOp* mul)
{
    assert(mul->OperIsMul());

#ifdef TARGET_ARM64
    if (comp->opts.OptimizationEnabled() && mul->OperIs(GT_MUL) && mul->IsValidLongMul())
    {
        GenTreeCast* op1 = mul->gtGetOp1()->AsCast();
        GenTree*     op2 = mul->gtGetOp2();

        mul->ClearOverflow();
        mul->ClearUnsigned();
        if (op1->IsUnsigned())
        {
            mul->SetUnsigned();
        }

        op1->CastOp()->ClearContained(); // Uncontain any memory operands.
        mul->gtOp1 = op1->CastOp();
        BlockRange().Remove(op1);

        if (op2->OperIs(GT_CAST))
        {
            op2->AsCast()->CastOp()->ClearContained(); // Uncontain any memory operands.
            mul->gtOp2 = op2->AsCast()->CastOp();
            BlockRange().Remove(op2);
        }
        else
        {
            assert(op2->IsIntegralConst());
            assert(FitsIn<int32_t>(op2->AsIntConCommon()->IntegralValue()));

            op2->ChangeType(TYP_INT);
        }

        mul->ChangeOper(GT_MUL_LONG);
    }
#endif // TARGET_ARM64

    ContainCheckMul(mul);

    return mul->gtNext;
}

//------------------------------------------------------------------------
// LowerBinaryArithmetic: lowers the given binary arithmetic node.
//
// Arguments:
//    node - the arithmetic node to lower
//
// Returns:
//    The next node to lower.
//
GenTree* Lowering::LowerBinaryArithmetic(GenTreeOp* binOp)
{
    if (comp->opts.OptimizationEnabled())
    {
        if (binOp->OperIs(GT_AND))
        {
            GenTree* opNode  = nullptr;
            GenTree* notNode = nullptr;
            if (binOp->gtGetOp1()->OperIs(GT_NOT))
            {
                notNode = binOp->gtGetOp1();
                opNode  = binOp->gtGetOp2();
            }
            else if (binOp->gtGetOp2()->OperIs(GT_NOT))
            {
                notNode = binOp->gtGetOp2();
                opNode  = binOp->gtGetOp1();
            }

            if (notNode != nullptr)
            {
                binOp->gtOp1 = opNode;
                binOp->gtOp2 = notNode->AsUnOp()->gtGetOp1();
                binOp->ChangeOper(GT_AND_NOT);
                BlockRange().Remove(notNode);
            }
        }

#ifdef TARGET_ARM64
        if (binOp->OperIs(GT_AND, GT_OR))
        {
            GenTree* next = TryLowerAndOrToCCMP(binOp);
            if (next != nullptr)
            {
                return next;
            }
        }
#endif
    }

    ContainCheckBinary(binOp);

    return binOp->gtNext;
}

//------------------------------------------------------------------------
// LowerBlockStore: Lower a block store node
//
// Arguments:
//    blkNode - The block store node to lower
//
void Lowering::LowerBlockStore(GenTreeBlk* blkNode)
{
    GenTree* dstAddr = blkNode->Addr();
    GenTree* src     = blkNode->Data();
    unsigned size    = blkNode->Size();

    const bool isDstAddrLocal = dstAddr->OperIs(GT_LCL_ADDR);

    if (blkNode->OperIsInitBlkOp())
    {
        if (src->OperIs(GT_INIT_VAL))
        {
            src->SetContained();
            src = src->AsUnOp()->gtGetOp1();
        }

        if (blkNode->OperIs(GT_STORE_OBJ))
        {
            blkNode->SetOper(GT_STORE_BLK);
        }

        if (!blkNode->OperIs(GT_STORE_DYN_BLK) && (size <= comp->getUnrollThreshold(Compiler::UnrollKind::Memset)) &&
            src->OperIs(GT_CNS_INT))
        {
            blkNode->gtBlkOpKind = GenTreeBlk::BlkOpKindUnroll;

            // The fill value of an initblk is interpreted to hold a
            // value of (unsigned int8) however a constant of any size
            // may practically reside on the evaluation stack. So extract
            // the lower byte out of the initVal constant and replicate
            // it to a larger constant whose size is sufficient to support
            // the largest width store of the desired inline expansion.

            ssize_t fill = src->AsIntCon()->IconValue() & 0xFF;

            if (fill == 0)
            {
#ifdef TARGET_ARM64
                // On ARM64 we can just use REG_ZR instead of having to load
                // the constant into a real register like on ARM32.
                src->SetContained();
#endif
            }
#ifdef TARGET_ARM64
            else if (size >= REGSIZE_BYTES)
            {
                fill *= 0x0101010101010101LL;
                src->gtType = TYP_LONG;
            }
#endif
            else
            {
                fill *= 0x01010101;
            }

            src->AsIntCon()->SetIconValue(fill);

            ContainBlockStoreAddress(blkNode, size, dstAddr, nullptr);
        }
        else
        {
            blkNode->gtBlkOpKind = GenTreeBlk::BlkOpKindHelper;
        }
    }
    else
    {
        assert(src->OperIs(GT_IND, GT_LCL_VAR, GT_LCL_FLD));
        src->SetContained();

        if (src->OperIs(GT_IND))
        {
            GenTree* srcAddr = src->AsIndir()->Addr();
            // TODO-Cleanup: Make sure that GT_IND lowering didn't mark the source address as contained.
            // Sometimes the GT_IND type is a non-struct type and then GT_IND lowering may contain the
            // address, not knowing that GT_IND is part of a block op that has containment restrictions.
            srcAddr->ClearContained();
        }
        else
        {
            if (src->OperIs(GT_LCL_VAR))
            {
                // TODO-1stClassStructs: for now we can't work with STORE_BLOCK source in register.
                const unsigned srcLclNum = src->AsLclVar()->GetLclNum();
                comp->lvaSetVarDoNotEnregister(srcLclNum DEBUGARG(DoNotEnregisterReason::BlockOp));
            }
        }

        unsigned copyBlockUnrollLimit = comp->getUnrollThreshold(Compiler::UnrollKind::Memcpy);
        if (blkNode->OperIs(GT_STORE_OBJ))
        {
            if (!blkNode->AsBlk()->GetLayout()->HasGCPtr())
            {
                blkNode->SetOper(GT_STORE_BLK);
            }
            else if (isDstAddrLocal && (size <= copyBlockUnrollLimit))
            {
                blkNode->SetOper(GT_STORE_BLK);
                blkNode->gtBlkOpGcUnsafe = true;
            }
        }

        if (blkNode->OperIs(GT_STORE_OBJ))
        {
            assert((dstAddr->TypeGet() == TYP_BYREF) || (dstAddr->TypeGet() == TYP_I_IMPL));

            blkNode->gtBlkOpKind = GenTreeBlk::BlkOpKindUnroll;
        }
        else if (blkNode->OperIs(GT_STORE_BLK) && (size <= copyBlockUnrollLimit))
        {
            blkNode->gtBlkOpKind = GenTreeBlk::BlkOpKindUnroll;

            if (src->OperIs(GT_IND))
            {
                ContainBlockStoreAddress(blkNode, size, src->AsIndir()->Addr(), src->AsIndir());
            }

            ContainBlockStoreAddress(blkNode, size, dstAddr, nullptr);
        }
        else
        {
            assert(blkNode->OperIs(GT_STORE_BLK, GT_STORE_DYN_BLK));

            blkNode->gtBlkOpKind = GenTreeBlk::BlkOpKindHelper;
        }
    }
}

//------------------------------------------------------------------------
// ContainBlockStoreAddress: Attempt to contain an address used by an unrolled block store.
//
// Arguments:
//    blkNode - the block store node
//    size - the block size
//    addr - the address node to try to contain
//    addrParent - the parent of addr, in case this is checking containment of the source address.
//
void Lowering::ContainBlockStoreAddress(GenTreeBlk* blkNode, unsigned size, GenTree* addr, GenTree* addrParent)
{
    assert(blkNode->OperIs(GT_STORE_BLK) && (blkNode->gtBlkOpKind == GenTreeBlk::BlkOpKindUnroll));
    assert(size < INT32_MAX);

    if (addr->OperIs(GT_LCL_ADDR))
    {
        addr->SetContained();
        return;
    }

    if (!addr->OperIs(GT_ADD) || addr->gtOverflow() || !addr->AsOp()->gtGetOp2()->OperIs(GT_CNS_INT))
    {
        return;
    }

    GenTreeIntCon* offsetNode = addr->AsOp()->gtGetOp2()->AsIntCon();
    ssize_t        offset     = offsetNode->IconValue();

#ifdef TARGET_ARM
    // All integer load/store instructions on Arm support offsets in range -255..255.
    // Of course, this is a rather conservative check.
    if ((offset < -255) || (offset > 255) || (offset + static_cast<int>(size) > 256))
    {
        return;
    }
#else // !TARGET_ARM
    if ((ClrSafeInt<int>(offset) + ClrSafeInt<int>(size)).IsOverflow())
    {
        return;
    }
#endif // !TARGET_ARM

    if (!IsInvariantInRange(addr, blkNode, addrParent))
    {
        return;
    }

    BlockRange().Remove(offsetNode);

    addr->ChangeOper(GT_LEA);
    addr->AsAddrMode()->SetIndex(nullptr);
    addr->AsAddrMode()->SetScale(0);
    addr->AsAddrMode()->SetOffset(static_cast<int>(offset));
    addr->SetContained();
}

//------------------------------------------------------------------------
// LowerPutArgStkOrSplit: Lower a GT_PUTARG_STK/GT_PUTARG_SPLIT.
//
// Arguments:
//    putArgStk - The node to lower
//
void Lowering::LowerPutArgStkOrSplit(GenTreePutArgStk* putArgNode)
{
    GenTree* src = putArgNode->Data();

    if (src->TypeIs(TYP_STRUCT))
    {
        // STRUCT args (FIELD_LIST / BLK / LCL_VAR / LCL_FLD) will always be contained.
        MakeSrcContained(putArgNode, src);

        if (src->OperIs(GT_LCL_VAR))
        {
            // TODO-1stClassStructs: support struct enregistration here by retyping "src" to its register type for
            // the non-split case.
            comp->lvaSetVarDoNotEnregister(src->AsLclVar()->GetLclNum() DEBUGARG(DoNotEnregisterReason::IsStructArg));
        }
    }
}

//------------------------------------------------------------------------
// LowerCast: Lower GT_CAST(srcType, DstType) nodes.
//
// Arguments:
//    tree - GT_CAST node to be lowered
//
// Return Value:
//    None.
//
// Notes:
//    Casts from float/double to a smaller int type are transformed as follows:
//    GT_CAST(float/double, byte)     =   GT_CAST(GT_CAST(float/double, int32), byte)
//    GT_CAST(float/double, sbyte)    =   GT_CAST(GT_CAST(float/double, int32), sbyte)
//    GT_CAST(float/double, int16)    =   GT_CAST(GT_CAST(double/double, int32), int16)
//    GT_CAST(float/double, uint16)   =   GT_CAST(GT_CAST(double/double, int32), uint16)
//
//    Note that for the overflow conversions we still depend on helper calls and
//    don't expect to see them here.
//    i) GT_CAST(float/double, int type with overflow detection)
//
void Lowering::LowerCast(GenTree* tree)
{
    assert(tree->OperGet() == GT_CAST);

    JITDUMP("LowerCast for: ");
    DISPNODE(tree);
    JITDUMP("\n");

    GenTree*  op1     = tree->AsOp()->gtOp1;
    var_types dstType = tree->CastToType();
    var_types srcType = genActualType(op1->TypeGet());

    if (varTypeIsFloating(srcType))
    {
        noway_assert(!tree->gtOverflow());
        assert(!varTypeIsSmall(dstType)); // fgMorphCast creates intermediate casts when converting from float to small
                                          // int.
    }

    assert(!varTypeIsSmall(srcType));

    // Now determine if we have operands that should be contained.
    ContainCheckCast(tree->AsCast());
}

//------------------------------------------------------------------------
// LowerRotate: Lower GT_ROL and GT_ROR nodes.
//
// Arguments:
//    tree - the node to lower
//
// Return Value:
//    None.
//
void Lowering::LowerRotate(GenTree* tree)
{
    if (tree->OperGet() == GT_ROL)
    {
        // There is no ROL instruction on ARM. Convert ROL into ROR.
        GenTree* rotatedValue        = tree->AsOp()->gtOp1;
        unsigned rotatedValueBitSize = genTypeSize(rotatedValue->gtType) * 8;
        GenTree* rotateLeftIndexNode = tree->AsOp()->gtOp2;

        if (rotateLeftIndexNode->IsCnsIntOrI())
        {
            ssize_t rotateLeftIndex                    = rotateLeftIndexNode->AsIntCon()->gtIconVal;
            ssize_t rotateRightIndex                   = rotatedValueBitSize - rotateLeftIndex;
            rotateLeftIndexNode->AsIntCon()->gtIconVal = rotateRightIndex;
        }
        else
        {
            GenTree* tmp = comp->gtNewOperNode(GT_NEG, genActualType(rotateLeftIndexNode->gtType), rotateLeftIndexNode);
            BlockRange().InsertAfter(rotateLeftIndexNode, tmp);
            tree->AsOp()->gtOp2 = tmp;
        }
        tree->ChangeOper(GT_ROR);
    }
    ContainCheckShiftRotate(tree->AsOp());
}

#ifdef TARGET_ARM64
//------------------------------------------------------------------------
// LowerModPow2: Lower GT_MOD if the second operand is a constant power of 2.
//
// Arguments:
//    tree - the node to lower
//
// Notes:
//     TODO: We could do this optimization in morph but we do not have
//           a conditional select op in HIR. At some point, we may
//           introduce such an op.
void Lowering::LowerModPow2(GenTree* node)
{
    assert(node->OperIs(GT_MOD));
    GenTreeOp* mod      = node->AsOp();
    GenTree*   dividend = mod->gtGetOp1();
    GenTree*   divisor  = mod->gtGetOp2();

    JITDUMP("Lower: optimize X MOD POW2");

    assert(divisor->IsIntegralConstPow2());

    const var_types type = mod->TypeGet();
    assert((type == TYP_INT) || (type == TYP_LONG));

    ssize_t divisorCnsValue         = static_cast<ssize_t>(divisor->AsIntConCommon()->IntegralValue());
    ssize_t divisorCnsValueMinusOne = divisorCnsValue - 1;

    BlockRange().Remove(divisor);

    // We need to use the dividend node multiple times so its value needs to be
    // computed once and stored in a temp variable.
    LIR::Use opDividend(BlockRange(), &mod->AsOp()->gtOp1, mod);
    dividend = ReplaceWithLclVar(opDividend);

    GenTree* dividend2 = comp->gtClone(dividend);
    BlockRange().InsertAfter(dividend, dividend2);

    GenTreeIntCon* cns = comp->gtNewIconNode(divisorCnsValueMinusOne, type);
    BlockRange().InsertAfter(dividend2, cns);

    GenTree* const trueExpr = comp->gtNewOperNode(GT_AND, type, dividend, cns);
    BlockRange().InsertAfter(cns, trueExpr);
    LowerNode(trueExpr);

    if (divisorCnsValue == 2)
    {
        // {expr} % 2
        // Logically turns into:
        //     let a = {expr}
        //     if a < 0 then -(a & 1) else (a & 1)
        // which then turns into:
        //     and   reg1, reg0, #1
        //     cmp   reg0, #0
        //     cneg  reg0, reg1, lt

        GenTreeIntCon* cnsZero = comp->gtNewIconNode(0, type);
        BlockRange().InsertAfter(trueExpr, cnsZero);

        GenTree* const cmp = comp->gtNewOperNode(GT_CMP, TYP_VOID, dividend2, cnsZero);
        cmp->gtFlags |= GTF_SET_FLAGS;
        BlockRange().InsertAfter(cnsZero, cmp);
        LowerNode(cmp);

        mod->ChangeOper(GT_CNEG_LT);
        mod->gtOp1 = trueExpr;
    }
    else
    {
        // {expr} % {cns}
        // Logically turns into:
        //     let a = {expr}
        //     if a > 0 then (a & ({cns} - 1)) else -(-a & ({cns} - 1))
        // which then turns into:
        //     and   reg1, reg0, #({cns} - 1)
        //     negs  reg0, reg0
        //     and   reg0, reg0, #({cns} - 1)
        //     csneg reg0, reg1, reg0, mi

        GenTree* const neg = comp->gtNewOperNode(GT_NEG, type, dividend2);
        neg->gtFlags |= GTF_SET_FLAGS;
        BlockRange().InsertAfter(trueExpr, neg);

        GenTreeIntCon* cns2 = comp->gtNewIconNode(divisorCnsValueMinusOne, type);
        BlockRange().InsertAfter(neg, cns2);

        GenTree* const falseExpr = comp->gtNewOperNode(GT_AND, type, neg, cns2);
        BlockRange().InsertAfter(cns2, falseExpr);
        LowerNode(falseExpr);

        mod->ChangeOper(GT_CSNEG_MI);
        mod->gtOp1 = trueExpr;
        mod->gtOp2 = falseExpr;
    }

    ContainCheckNode(mod);
}

//------------------------------------------------------------------------
// LowerAddForPossibleContainment: Tries to lower GT_ADD in such a way
//                                 that would allow one of its operands
//                                 to be contained.
//
// Arguments:
//    node - the node to lower
//
GenTree* Lowering::LowerAddForPossibleContainment(GenTreeOp* node)
{
    assert(node->OperIs(GT_ADD));

    if (!comp->opts.OptimizationEnabled())
        return nullptr;

    if (node->isContained())
        return nullptr;

    if (!varTypeIsIntegral(node))
        return nullptr;

    if (node->gtFlags & GTF_SET_FLAGS)
        return nullptr;

    if (node->gtOverflow())
        return nullptr;

    GenTree* op1 = node->gtGetOp1();
    GenTree* op2 = node->gtGetOp2();

    // If the second operand is a containable immediate,
    // then we do not want to risk moving it around
    // in this transformation.
    if (IsContainableImmed(node, op2))
        return nullptr;

    GenTree* mul = nullptr;
    GenTree* c   = nullptr;
    if (op1->OperIs(GT_MUL))
    {
        // Swap
        mul = op1;
        c   = op2;
    }
    else
    {
        mul = op2;
        c   = op1;
    }

    if (mul->OperIs(GT_MUL) && !(mul->gtFlags & GTF_SET_FLAGS) && varTypeIsIntegral(mul) && !mul->gtOverflow() &&
        !mul->isContained() && !c->isContained())
    {
        GenTree* a = mul->gtGetOp1();
        GenTree* b = mul->gtGetOp2();

        // Transform "-a * b + c" to "c - a * b"
        if (a->OperIs(GT_NEG) && !(a->gtFlags & GTF_SET_FLAGS) && !b->OperIs(GT_NEG) && !a->isContained() &&
            !a->gtGetOp1()->isContained())
        {
            mul->AsOp()->gtOp1 = a->gtGetOp1();
            BlockRange().Remove(a);
            node->gtOp1 = c;
            node->gtOp2 = mul;
            node->ChangeOper(GT_SUB);

            ContainCheckNode(node);

            return node->gtNext;
        }
        // Transform "a * -b + c" to "c - a * b"
        else if (b->OperIs(GT_NEG) && !(b->gtFlags & GTF_SET_FLAGS) && !a->OperIs(GT_NEG) && !b->isContained() &&
                 !b->gtGetOp1()->isContained())
        {
            mul->AsOp()->gtOp2 = b->gtGetOp1();
            BlockRange().Remove(b);
            node->gtOp1 = c;
            node->gtOp2 = mul;
            node->ChangeOper(GT_SUB);

            ContainCheckNode(node);

            return node->gtNext;
        }
        // Transform "a * b + c" to "c + a * b"
        else if (op1->OperIs(GT_MUL))
        {
            node->gtOp1 = c;
            node->gtOp2 = mul;

            ContainCheckNode(node);

            return node->gtNext;
        }
    }

    return nullptr;
}
#endif

#ifdef FEATURE_HW_INTRINSICS

//----------------------------------------------------------------------------------------------
// LowerHWIntrinsicFusedMultiplyAddScalar: Lowers AdvSimd_FusedMultiplyAddScalar intrinsics
//   when some of the operands are negated by "containing" such negation.
//
//  Arguments:
//     node - The original hardware intrinsic node
//
// |  op1 | op2 | op3 |
// |  +   |  +  |  +  | AdvSimd_FusedMultiplyAddScalar
// |  +   |  +  |  -  | AdvSimd_FusedMultiplySubtractScalar
// |  +   |  -  |  +  | AdvSimd_FusedMultiplySubtractScalar
// |  +   |  -  |  -  | AdvSimd_FusedMultiplyAddScalar
// |  -   |  +  |  +  | AdvSimd_FusedMultiplySubtractNegatedScalar
// |  -   |  +  |  -  | AdvSimd_FusedMultiplyAddNegatedScalar
// |  -   |  -  |  +  | AdvSimd_FusedMultiplyAddNegatedScalar
// |  -   |  -  |  -  | AdvSimd_FusedMultiplySubtractNegatedScalar
//
void Lowering::LowerHWIntrinsicFusedMultiplyAddScalar(GenTreeHWIntrinsic* node)
{
    assert(node->GetHWIntrinsicId() == NI_AdvSimd_FusedMultiplyAddScalar);

    GenTree* op1 = node->Op(1);
    GenTree* op2 = node->Op(2);
    GenTree* op3 = node->Op(3);

    auto lowerOperand = [this](GenTree* op) {
        bool wasNegated = false;

        if (op->OperIsHWIntrinsic() &&
            ((op->AsHWIntrinsic()->GetHWIntrinsicId() == NI_AdvSimd_Arm64_DuplicateToVector64) ||
             (op->AsHWIntrinsic()->GetHWIntrinsicId() == NI_Vector64_CreateScalarUnsafe)))
        {
            GenTreeHWIntrinsic* createVector64 = op->AsHWIntrinsic();
            GenTree*            valueOp        = createVector64->Op(1);

            if (valueOp->OperIs(GT_NEG))
            {
                createVector64->Op(1) = valueOp->gtGetOp1();
                BlockRange().Remove(valueOp);
                wasNegated = true;
            }
        }

        return wasNegated;
    };

    const bool op1WasNegated = lowerOperand(op1);
    const bool op2WasNegated = lowerOperand(op2);
    const bool op3WasNegated = lowerOperand(op3);

    if (op1WasNegated)
    {
        if (op2WasNegated != op3WasNegated)
        {
            node->ChangeHWIntrinsicId(NI_AdvSimd_FusedMultiplyAddNegatedScalar);
        }
        else
        {
            node->ChangeHWIntrinsicId(NI_AdvSimd_FusedMultiplySubtractNegatedScalar);
        }
    }
    else if (op2WasNegated != op3WasNegated)
    {
        node->ChangeHWIntrinsicId(NI_AdvSimd_FusedMultiplySubtractScalar);
    }
}

//----------------------------------------------------------------------------------------------
// Lowering::LowerHWIntrinsic: Perform containment analysis for a hardware intrinsic node.
//
//  Arguments:
//     node - The hardware intrinsic node.
//
GenTree* Lowering::LowerHWIntrinsic(GenTreeHWIntrinsic* node)
{
    if (node->TypeGet() == TYP_SIMD12)
    {
        // GT_HWINTRINSIC node requiring to produce TYP_SIMD12 in fact
        // produces a TYP_SIMD16 result
        node->gtType = TYP_SIMD16;
    }

    NamedIntrinsic intrinsicId = node->GetHWIntrinsicId();

    switch (intrinsicId)
    {
        case NI_Vector64_Create:
        case NI_Vector128_Create:
        case NI_Vector64_CreateScalar:
        case NI_Vector128_CreateScalar:
        {
            // We don't directly support the Vector64.Create or Vector128.Create methods in codegen
            // and instead lower them to other intrinsic nodes in LowerHWIntrinsicCreate so we expect
            // that the node is modified to either not be a HWIntrinsic node or that it is no longer
            // the same intrinsic as when it came in.

            return LowerHWIntrinsicCreate(node);
        }

        case NI_Vector64_Dot:
        case NI_Vector128_Dot:
        {
            return LowerHWIntrinsicDot(node);
        }

        case NI_Vector64_op_Equality:
        case NI_Vector128_op_Equality:
        {
            return LowerHWIntrinsicCmpOp(node, GT_EQ);
        }

        case NI_Vector64_op_Inequality:
        case NI_Vector128_op_Inequality:
        {
            return LowerHWIntrinsicCmpOp(node, GT_NE);
        }

        case NI_Vector128_WithLower:
        case NI_Vector128_WithUpper:
        {
            // Converts to equivalent managed code:
            //   AdvSimd.InsertScalar(vector.AsUInt64(), 0, value.AsUInt64()).As<ulong, T>();
            // -or-
            //   AdvSimd.InsertScalar(vector.AsUInt64(), 1, value.AsUInt64()).As<ulong, T>();

            int index = (intrinsicId == NI_Vector128_WithUpper) ? 1 : 0;

            GenTree* op1 = node->Op(1);
            GenTree* op2 = node->Op(2);

            GenTree* op3 = comp->gtNewIconNode(index);
            BlockRange().InsertBefore(node, op3);
            LowerNode(op3);

            node->SetSimdBaseJitType(CORINFO_TYPE_ULONG);
            node->ResetHWIntrinsicId(NI_AdvSimd_InsertScalar, comp, op1, op3, op2);
            break;
        }

        case NI_AdvSimd_FusedMultiplyAddScalar:
            LowerHWIntrinsicFusedMultiplyAddScalar(node);
            break;

        default:
            break;
    }

    ContainCheckHWIntrinsic(node);
    return node->gtNext;
}

//----------------------------------------------------------------------------------------------
// Lowering::IsValidConstForMovImm: Determines if the given node can be replaced by a mov/fmov immediate instruction
//
//  Arguments:
//     node - The hardware intrinsic node.
//
//  Returns:
//     true if the node can be replaced by a mov/fmov immediate instruction; otherwise, false
//
//  IMPORTANT:
//     This check may end up modifying node->gtOp1 if it is a cast node that can be removed
bool Lowering::IsValidConstForMovImm(GenTreeHWIntrinsic* node)
{
    assert((node->GetHWIntrinsicId() == NI_Vector64_Create) || (node->GetHWIntrinsicId() == NI_Vector128_Create) ||
           (node->GetHWIntrinsicId() == NI_Vector64_CreateScalarUnsafe) ||
           (node->GetHWIntrinsicId() == NI_Vector128_CreateScalarUnsafe) ||
           (node->GetHWIntrinsicId() == NI_AdvSimd_DuplicateToVector64) ||
           (node->GetHWIntrinsicId() == NI_AdvSimd_DuplicateToVector128) ||
           (node->GetHWIntrinsicId() == NI_AdvSimd_Arm64_DuplicateToVector64) ||
           (node->GetHWIntrinsicId() == NI_AdvSimd_Arm64_DuplicateToVector128));
    assert(node->GetOperandCount() == 1);

    GenTree* op1    = node->Op(1);
    GenTree* castOp = nullptr;

    // TODO-Casts: why don't we fold the casts? MinOpts?
    if (varTypeIsIntegral(node->GetSimdBaseType()) && op1->OperIs(GT_CAST))
    {
        // We will sometimes get a cast around a constant value (such as for
        // certain long constants) which would block the below containment.
        // So we will temporarily check what the cast is from instead so we
        // can catch those cases as well.

        castOp = op1->AsCast()->CastOp();
        op1    = castOp;
    }

    if (op1->IsCnsIntOrI())
    {
        const ssize_t dataValue = op1->AsIntCon()->gtIconVal;

        if (comp->GetEmitter()->emitIns_valid_imm_for_movi(dataValue, emitActualTypeSize(node->GetSimdBaseType())))
        {
            if (castOp != nullptr)
            {
                // We found a containable immediate under
                // a cast, so remove the cast from the LIR.

                BlockRange().Remove(node->Op(1));
                node->Op(1) = op1;
            }
            return true;
        }
    }
    else if (op1->IsCnsFltOrDbl())
    {
        assert(varTypeIsFloating(node->GetSimdBaseType()));
        assert(castOp == nullptr);

        const double dataValue = op1->AsDblCon()->DconValue();
        return comp->GetEmitter()->emitIns_valid_imm_for_fmov(dataValue);
    }

    return false;
}

//----------------------------------------------------------------------------------------------
// Lowering::LowerHWIntrinsicCmpOp: Lowers a Vector128 or Vector256 comparison intrinsic
//
//  Arguments:
//     node  - The hardware intrinsic node.
//     cmpOp - The comparison operation, currently must be GT_EQ or GT_NE
//
GenTree* Lowering::LowerHWIntrinsicCmpOp(GenTreeHWIntrinsic* node, genTreeOps cmpOp)
{
    NamedIntrinsic intrinsicId     = node->GetHWIntrinsicId();
    CorInfoType    simdBaseJitType = node->GetSimdBaseJitType();
    var_types      simdBaseType    = node->GetSimdBaseType();
    unsigned       simdSize        = node->GetSimdSize();
    var_types      simdType        = Compiler::getSIMDTypeForSize(simdSize);

    assert((intrinsicId == NI_Vector64_op_Equality) || (intrinsicId == NI_Vector64_op_Inequality) ||
           (intrinsicId == NI_Vector128_op_Equality) || (intrinsicId == NI_Vector128_op_Inequality));

    assert(varTypeIsSIMD(simdType));
    assert(varTypeIsArithmetic(simdBaseType));
    assert(simdSize != 0);
    assert(node->gtType == TYP_BOOL);
    assert((cmpOp == GT_EQ) || (cmpOp == GT_NE));

    // We have the following (with the appropriate simd size and where the intrinsic could be op_Inequality):
    //          /--*  op2  simd
    //          /--*  op1  simd
    //   node = *  HWINTRINSIC   simd   T op_Equality

    GenTree* op1 = node->Op(1);
    GenTree* op2 = node->Op(2);

    // Optimize comparison against Vector64/128<>.Zero via UMAXV:
    //
    //   bool eq = v == Vector128<integer>.Zero
    //
    // to:
    //
    //   bool eq = AdvSimd.Arm64.MaxPairwise(v.AsUInt16(), v.AsUInt16()).GetElement(0) == 0;
    //
    GenTree* op     = nullptr;
    GenTree* opZero = nullptr;
    if (op1->IsVectorZero())
    {
        op     = op2;
        opZero = op1;
    }
    else if (op2->IsVectorZero())
    {
        op     = op1;
        opZero = op2;
    }

    // Special case: "vec ==/!= zero_vector"
    if (!varTypeIsFloating(simdBaseType) && (op != nullptr) && (simdSize != 12))
    {
        GenTree* cmp = op;
        if (simdSize != 8) // we don't need compression for Vector64
        {
            node->Op(1) = op;
            LIR::Use tmp1Use(BlockRange(), &node->Op(1), node);
            ReplaceWithLclVar(tmp1Use);
            op               = node->Op(1);
            GenTree* opClone = comp->gtClone(op);
            BlockRange().InsertAfter(op, opClone);

            cmp = comp->gtNewSimdHWIntrinsicNode(simdType, op, opClone, NI_AdvSimd_Arm64_MaxPairwise, CORINFO_TYPE_UINT,
                                                 simdSize);
            BlockRange().InsertBefore(node, cmp);
            LowerNode(cmp);
        }

        BlockRange().Remove(opZero);

        GenTree* zroCns = comp->gtNewIconNode(0, TYP_INT);
        BlockRange().InsertAfter(cmp, zroCns);

        GenTree* val =
            comp->gtNewSimdHWIntrinsicNode(TYP_LONG, cmp, zroCns, NI_AdvSimd_Extract, CORINFO_TYPE_ULONG, simdSize);
        BlockRange().InsertAfter(zroCns, val);
        LowerNode(val);

        GenTree* cmpZeroCns = comp->gtNewIconNode(0, TYP_LONG);
        BlockRange().InsertAfter(val, cmpZeroCns);

        node->ChangeOper(cmpOp);
        node->gtType        = TYP_INT;
        node->AsOp()->gtOp1 = val;
        node->AsOp()->gtOp2 = cmpZeroCns;
        LowerNodeCC(node, (cmpOp == GT_EQ) ? GenCondition::EQ : GenCondition::NE);
        node->gtType = TYP_VOID;
        node->ClearUnusedValue();
        LowerNode(node);
        return node->gtNext;
    }

    NamedIntrinsic cmpIntrinsic;

    switch (simdBaseType)
    {
        case TYP_BYTE:
        case TYP_UBYTE:
        case TYP_SHORT:
        case TYP_USHORT:
        case TYP_INT:
        case TYP_UINT:
        case TYP_FLOAT:
        {
            cmpIntrinsic = NI_AdvSimd_CompareEqual;
            break;
        }

        case TYP_LONG:
        case TYP_ULONG:
        case TYP_DOUBLE:
        {
            cmpIntrinsic = (simdSize == 8) ? NI_AdvSimd_Arm64_CompareEqualScalar : NI_AdvSimd_Arm64_CompareEqual;
            break;
        }

        default:
        {
            unreached();
        }
    }

    GenTree* cmp = comp->gtNewSimdHWIntrinsicNode(simdType, op1, op2, cmpIntrinsic, simdBaseJitType, simdSize);
    BlockRange().InsertBefore(node, cmp);
    LowerNode(cmp);

    if ((simdBaseType == TYP_FLOAT) && (simdSize == 12))
    {
        // For TYP_SIMD12 we don't want the upper bits to participate in the comparison. So, we will insert all ones
        // into those bits of the result, "as if" the upper bits are equal. Then if all lower bits are equal, we get the
        // expected all-ones result, and will get the expected 0's only where there are non-matching bits.

        GenTree* idxCns = comp->gtNewIconNode(3, TYP_INT);
        BlockRange().InsertAfter(cmp, idxCns);

        GenTree* insCns = comp->gtNewIconNode(-1, TYP_INT);
        BlockRange().InsertAfter(idxCns, insCns);

        GenTree* tmp = comp->gtNewSimdHWIntrinsicNode(simdType, cmp, idxCns, insCns, NI_AdvSimd_Insert,
                                                      CORINFO_TYPE_INT, simdSize);
        BlockRange().InsertAfter(insCns, tmp);
        LowerNode(tmp);

        cmp = tmp;
    }

    if (simdSize != 8) // we don't need compression for Vector64
    {
        GenTree* msk;

        // Save cmp into a temp as we're going to need to pass it twice to MinPairwise
        node->Op(1) = cmp;
        LIR::Use tmp1Use(BlockRange(), &node->Op(1), node);
        ReplaceWithLclVar(tmp1Use);
        cmp               = node->Op(1);
        GenTree* cmpClone = comp->gtClone(cmp);
        BlockRange().InsertAfter(cmp, cmpClone);

        msk = comp->gtNewSimdHWIntrinsicNode(simdType, cmp, cmpClone, NI_AdvSimd_Arm64_MinPairwise, CORINFO_TYPE_UINT,
                                             simdSize);
        BlockRange().InsertAfter(cmpClone, msk);
        LowerNode(msk);

        cmp = msk;
    }

    GenTree* zroCns = comp->gtNewIconNode(0, TYP_INT);
    BlockRange().InsertAfter(cmp, zroCns);

    GenTree* val =
        comp->gtNewSimdHWIntrinsicNode(TYP_LONG, cmp, zroCns, NI_AdvSimd_Extract, CORINFO_TYPE_ULONG, simdSize);
    BlockRange().InsertAfter(zroCns, val);
    LowerNode(val);

    GenTree* bitMskCns = comp->gtNewIconNode(static_cast<ssize_t>(0xffffffffffffffff), TYP_LONG);
    BlockRange().InsertAfter(val, bitMskCns);

    node->ChangeOper(cmpOp);

    node->gtType        = TYP_LONG;
    node->AsOp()->gtOp1 = val;
    node->AsOp()->gtOp2 = bitMskCns;

    // The CompareEqual will set (condition is true) or clear (condition is false) all bits of the respective element
    // The MinAcross then ensures we get either all bits set (all conditions are true) or clear (any condition is false)
    // So, we need to invert the condition from the operation since we compare against zero

    GenCondition cmpCnd = (cmpOp == GT_EQ) ? GenCondition::EQ : GenCondition::NE;
    LowerNodeCC(node, cmpCnd);

    node->gtType = TYP_VOID;
    node->ClearUnusedValue();

    LowerNode(node);
    return node->gtNext;
}

//----------------------------------------------------------------------------------------------
// Lowering::LowerHWIntrinsicCreate: Lowers a Vector64 or Vector128 Create call
//
// Performs the following transformations:
//  1. If all the arguments are constant (including the broadcast case), the vector
//     will be loaded from the data section, or turned into Zero/AllBitsSet, if possible.
//  2. Non-constant broadcasts (argCnt == 1) are turned into DuplicateToVector intrinsics.
//  3. Remaining cases get a chain of "Insert"s, from the second element to the last, where
//     the vector to be inserted into is created with CreateUnsafeScalar from the first element.
//
//  Arguments:
//     node - The hardware intrinsic node.
//
GenTree* Lowering::LowerHWIntrinsicCreate(GenTreeHWIntrinsic* node)
{
    NamedIntrinsic intrinsicId     = node->GetHWIntrinsicId();
    var_types      simdType        = node->TypeGet();
    CorInfoType    simdBaseJitType = node->GetSimdBaseJitType();
    var_types      simdBaseType    = node->GetSimdBaseType();
    unsigned       simdSize        = node->GetSimdSize();
    simd_t         simdVal         = {};

    if ((simdSize == 8) && (simdType == TYP_DOUBLE))
    {
        // TODO-Cleanup: Struct retyping means we have the wrong type here. We need to
        //               manually fix it up so the simdType checks below are correct.
        simdType = TYP_SIMD8;
    }

    assert(varTypeIsSIMD(simdType));
    assert(varTypeIsArithmetic(simdBaseType));
    assert(simdSize != 0);

    bool   isConstant     = GenTreeVecCon::IsHWIntrinsicCreateConstant<simd_t>(node, simdVal);
    bool   isCreateScalar = (intrinsicId == NI_Vector64_CreateScalar) || (intrinsicId == NI_Vector128_CreateScalar);
    size_t argCnt         = node->GetOperandCount();

    // Check if we have a cast that we can remove. Note that "IsValidConstForMovImm"
    // will reset Op(1) if it finds such a cast, so we do not need to handle it here.
    // TODO-Casts: why are casts from constants checked for here?
    if (isConstant && (argCnt == 1) && IsValidConstForMovImm(node))
    {
        // Set isConstant to false so we get lowered to a DuplicateToVector
        // intrinsic, which will itself mark the node as contained.
        isConstant = false;
    }

    if (isConstant)
    {
        assert((simdSize == 8) || (simdSize == 12) || (simdSize == 16));

        for (GenTree* arg : node->Operands())
        {
            BlockRange().Remove(arg);
        }

        GenTreeVecCon* vecCon = comp->gtNewVconNode(simdType);

        vecCon->gtSimdVal = simdVal;
        BlockRange().InsertBefore(node, vecCon);

        LIR::Use use;
        if (BlockRange().TryGetUse(node, &use))
        {
            use.ReplaceWith(vecCon);
        }
        else
        {
            vecCon->SetUnusedValue();
        }

        BlockRange().Remove(node);

        return LowerNode(vecCon);
    }
    else if (argCnt == 1)
    {
        if (isCreateScalar)
        {
            GenTree* op1 = node->Op(1);

            GenTree* tmp = comp->gtNewZeroConNode(simdType);
            BlockRange().InsertBefore(op1, tmp);
            LowerNode(tmp);

            GenTree* idx = comp->gtNewIconNode(0);
            BlockRange().InsertAfter(tmp, idx);
            LowerNode(idx);

            node->ResetHWIntrinsicId(NI_AdvSimd_Insert, comp, tmp, idx, op1);
            return LowerNode(node);
        }

        // We have the following (where simd is simd8 or simd16):
        //          /--*  op1  T
        //   node = *  HWINTRINSIC   simd   T Create

        // We will be constructing the following parts:
        //           /--*  op1  T
        //   node  = *  HWINTRINSIC   simd   T DuplicateToVector

        // This is roughly the following managed code:
        //   return AdvSimd.Arm64.DuplicateToVector(op1);

        if (varTypeIsLong(simdBaseType) || (simdBaseType == TYP_DOUBLE))
        {
            node->ChangeHWIntrinsicId((simdType == TYP_SIMD8) ? NI_AdvSimd_Arm64_DuplicateToVector64
                                                              : NI_AdvSimd_Arm64_DuplicateToVector128);
        }
        else
        {
            node->ChangeHWIntrinsicId((simdType == TYP_SIMD8) ? NI_AdvSimd_DuplicateToVector64
                                                              : NI_AdvSimd_DuplicateToVector128);
        }

        return LowerNode(node);
    }

    // We have the following (where simd is simd8 or simd16):
    //          /--*  op1 T
    //          +--*  ... T
    //          +--*  opN T
    //   node = *  HWINTRINSIC   simd   T Create

    // We will be constructing the following parts:
    //          /--*  op1  T
    //   tmp1 = *  HWINTRINSIC   simd8  T CreateScalarUnsafe
    //   ...

    // This is roughly the following managed code:
    //   var tmp1 = Vector64.CreateScalarUnsafe(op1);
    //   ...

    GenTree* tmp1 = InsertNewSimdCreateScalarUnsafeNode(simdType, node->Op(1), simdBaseJitType, simdSize);
    LowerNode(tmp1);

    // We will be constructing the following parts:
    //   ...
    //   idx  =    CNS_INT       int    N
    //          /--*  tmp1 simd
    //          +--*  idx  int
    //          +--*  opN  T
    //   tmp1 = *  HWINTRINSIC   simd   T Insert
    //   ...

    // This is roughly the following managed code:
    //   ...
    //   tmp1 = AdvSimd.Insert(tmp1, N, opN);
    //   ...

    unsigned N   = 0;
    GenTree* opN = nullptr;
    GenTree* idx = nullptr;

    for (N = 1; N < argCnt - 1; N++)
    {
        opN = node->Op(N + 1);
        idx = comp->gtNewIconNode(N);
        BlockRange().InsertBefore(opN, idx);

        tmp1 = comp->gtNewSimdHWIntrinsicNode(simdType, tmp1, idx, opN, NI_AdvSimd_Insert, simdBaseJitType, simdSize);
        BlockRange().InsertAfter(opN, tmp1);
        LowerNode(tmp1);
    }

    assert(N == (argCnt - 1));

    // For the last insert, we will reuse the existing node and so handle it here, outside the loop.
    opN = node->Op(argCnt);
    idx = comp->gtNewIconNode(N);
    BlockRange().InsertBefore(opN, idx);

    node->ResetHWIntrinsicId(NI_AdvSimd_Insert, comp, tmp1, idx, opN);

    return LowerNode(node);
}

//----------------------------------------------------------------------------------------------
// Lowering::LowerHWIntrinsicDot: Lowers a Vector64 or Vector128 Dot call
//
//  Arguments:
//     node - The hardware intrinsic node.
//
GenTree* Lowering::LowerHWIntrinsicDot(GenTreeHWIntrinsic* node)
{
    NamedIntrinsic intrinsicId     = node->GetHWIntrinsicId();
    CorInfoType    simdBaseJitType = node->GetSimdBaseJitType();
    var_types      simdBaseType    = node->GetSimdBaseType();
    unsigned       simdSize        = node->GetSimdSize();
    var_types      simdType        = Compiler::getSIMDTypeForSize(simdSize);

    assert((intrinsicId == NI_Vector64_Dot) || (intrinsicId == NI_Vector128_Dot));
    assert(varTypeIsSIMD(simdType));
    assert(varTypeIsArithmetic(simdBaseType));
    assert(simdSize != 0);

    // We support the return type being a SIMD for floating-point as a special optimization
    assert(varTypeIsArithmetic(node) || (varTypeIsSIMD(node) && varTypeIsFloating(simdBaseType)));

    GenTree* op1 = node->Op(1);
    GenTree* op2 = node->Op(2);

    // Spare GenTrees to be used for the lowering logic below
    // Defined upfront to avoid naming conflicts, etc...
    GenTree* idx  = nullptr;
    GenTree* tmp1 = nullptr;
    GenTree* tmp2 = nullptr;

    if (simdSize == 12)
    {
        assert(simdBaseType == TYP_FLOAT);

        // For 12 byte SIMD, we need to clear the upper 4 bytes:
        //   idx  =    CNS_INT       int    0x03
        //   tmp1 = *  CNS_DLB       float  0.0
        //          /--*  op1  simd16
        //          +--*  idx  int
        //          +--*  tmp1 simd16
        //   op1  = *  HWINTRINSIC   simd16 T Insert
        //   ...

        // This is roughly the following managed code:
        //    op1 = AdvSimd.Insert(op1, 0x03, 0.0f);
        //    ...

        idx = comp->gtNewIconNode(0x03, TYP_INT);
        BlockRange().InsertAfter(op1, idx);

        tmp1 = comp->gtNewZeroConNode(TYP_FLOAT);
        BlockRange().InsertAfter(idx, tmp1);
        LowerNode(tmp1);

        op1 = comp->gtNewSimdHWIntrinsicNode(simdType, op1, idx, tmp1, NI_AdvSimd_Insert, simdBaseJitType, simdSize);
        BlockRange().InsertAfter(tmp1, op1);
        LowerNode(op1);

        idx = comp->gtNewIconNode(0x03, TYP_INT);
        BlockRange().InsertAfter(op2, idx);

        tmp2 = comp->gtNewZeroConNode(TYP_FLOAT);
        BlockRange().InsertAfter(idx, tmp2);
        LowerNode(tmp2);

        op2 = comp->gtNewSimdHWIntrinsicNode(simdType, op2, idx, tmp2, NI_AdvSimd_Insert, simdBaseJitType, simdSize);
        BlockRange().InsertAfter(tmp2, op2);
        LowerNode(op2);
    }

    // We will be constructing the following parts:
    //   ...
    //          /--*  op1  simd16
    //          +--*  op2  simd16
    //   tmp1 = *  HWINTRINSIC   simd16 T Multiply
    //   ...

    // This is roughly the following managed code:
    //   ...
    //   var tmp1 = AdvSimd.Multiply(op1, op2);
    //   ...

    NamedIntrinsic multiply = NI_AdvSimd_Multiply;

    if (simdBaseType == TYP_DOUBLE)
    {
        multiply = (simdSize == 8) ? NI_AdvSimd_MultiplyScalar : NI_AdvSimd_Arm64_Multiply;
    }
    assert(!varTypeIsLong(simdBaseType));

    tmp1 = comp->gtNewSimdHWIntrinsicNode(simdType, op1, op2, multiply, simdBaseJitType, simdSize);
    BlockRange().InsertBefore(node, tmp1);
    LowerNode(tmp1);

    if (varTypeIsFloating(simdBaseType))
    {
        if ((simdSize != 8) || (simdBaseType == TYP_FLOAT))
        {
            // We will be constructing the following parts:
            //   ...
            //          /--*  tmp1 simd16
            //          *  STORE_LCL_VAR simd16
            //   tmp1 =    LCL_VAR       simd16
            //   tmp2 =    LCL_VAR       simd16
            //   ...

            // This is roughly the following managed code:
            //   ...
            //   var tmp2 = tmp1;
            //   ...

            node->Op(1) = tmp1;
            LIR::Use tmp1Use(BlockRange(), &node->Op(1), node);
            ReplaceWithLclVar(tmp1Use);
            tmp1 = node->Op(1);

            tmp2 = comp->gtClone(tmp1);
            BlockRange().InsertAfter(tmp1, tmp2);
        }

        if (simdSize == 8)
        {
            if (simdBaseType == TYP_FLOAT)
            {
                // We will be constructing the following parts:
                //   ...
                //          /--*  tmp1 simd8
                //          +--*  tmp2 simd8
                //   tmp1 = *  HWINTRINSIC   simd8  T AddPairwise
                //   ...

                // This is roughly the following managed code:
                //   ...
                //   var tmp1 = AdvSimd.AddPairwise(tmp1, tmp2);
                //   ...

                tmp1 = comp->gtNewSimdHWIntrinsicNode(simdType, tmp1, tmp2, NI_AdvSimd_AddPairwise, simdBaseJitType,
                                                      simdSize);
                BlockRange().InsertAfter(tmp2, tmp1);
                LowerNode(tmp1);
            }
            else
            {
                // No pairs to add for double, as its a single element
            }
        }
        else
        {
            assert((simdSize == 12) || (simdSize == 16));

            // We will be constructing the following parts:
            //   ...
            //          /--*  tmp1 simd16
            //          +--*  tmp2 simd16
            //   tmp2 = *  HWINTRINSIC   simd16 T AddPairwise
            //   ...

            // This is roughly the following managed code:
            //   ...
            //   var tmp1 = AdvSimd.Arm64.AddPairwise(tmp1, tmp2);
            //   ...

            tmp1 = comp->gtNewSimdHWIntrinsicNode(simdType, tmp1, tmp2, NI_AdvSimd_Arm64_AddPairwise, simdBaseJitType,
                                                  simdSize);
            BlockRange().InsertAfter(tmp2, tmp1);
            LowerNode(tmp1);

            if (simdBaseType == TYP_FLOAT)
            {
                // Float needs an additional pairwise add to finish summing the parts
                // The first will have summed e0 with e1 and e2 with e3 and then repeats that for the upper half
                // So, we will have a vector that looks like this:
                //    < e0 + e1, e2 + e3, e0 + e1, e2 + e3>
                // Doing a second horizontal add with itself will then give us
                //    e0 + e1 + e2 + e3 in all elements of the vector

                // We will be constructing the following parts:
                //   ...
                //          /--*  tmp1 simd16
                //          *  STORE_LCL_VAR simd16
                //   tmp1 =    LCL_VAR       simd16
                //   tmp2 =    LCL_VAR       simd16
                //          /--*  tmp1 simd16
                //          +--*  tmp2 simd16
                //   tmp2 = *  HWINTRINSIC   simd16 T AddPairwise
                //   ...

                // This is roughly the following managed code:
                //   ...
                //   var tmp2 = tmp1;
                //   var tmp1 = AdvSimd.Arm64.AddPairwise(tmp1, tmp2);
                //   ...

                node->Op(1) = tmp1;
                LIR::Use tmp1Use(BlockRange(), &node->Op(1), node);
                ReplaceWithLclVar(tmp1Use);
                tmp1 = node->Op(1);

                tmp2 = comp->gtClone(tmp1);
                BlockRange().InsertAfter(tmp1, tmp2);

                tmp1 = comp->gtNewSimdHWIntrinsicNode(simdType, tmp1, tmp2, NI_AdvSimd_Arm64_AddPairwise,
                                                      simdBaseJitType, simdSize);
                BlockRange().InsertAfter(tmp2, tmp1);
                LowerNode(tmp1);
            }
        }

        tmp2 = tmp1;
    }
    else
    {
        assert(varTypeIsIntegral(simdBaseType));

        if ((simdSize == 8) && ((simdBaseType == TYP_INT) || (simdBaseType == TYP_UINT)))
        {
            // We will be constructing the following parts:
            //   ...
            //          /--*  tmp1 simd16
            //          *  STORE_LCL_VAR simd16
            //   tmp1 =    LCL_VAR       simd16
            //   tmp2 =    LCL_VAR       simd16
            //   ...

            // This is roughly the following managed code:
            //   ...
            //   var tmp2 = tmp1;
            //   ...

            node->Op(1) = tmp1;
            LIR::Use tmp1Use(BlockRange(), &node->Op(1), node);
            ReplaceWithLclVar(tmp1Use);
            tmp1 = node->Op(1);

            tmp2 = comp->gtClone(tmp1);
            BlockRange().InsertAfter(tmp1, tmp2);

            // We will be constructing the following parts:
            //   ...
            //          /--*  tmp1 simd16
            //          /--*  tmp2 simd16
            //   tmp2 = *  HWINTRINSIC   simd8 T AddPairwise
            //   ...

            // This is roughly the following managed code:
            //   ...
            //   var tmp2 = AdvSimd.AddPairwise(tmp1, tmp2);
            //   ...

            tmp1 =
                comp->gtNewSimdHWIntrinsicNode(simdType, tmp1, tmp2, NI_AdvSimd_AddPairwise, simdBaseJitType, simdSize);
            BlockRange().InsertAfter(tmp2, tmp1);
            LowerNode(tmp1);

            tmp2 = tmp1;
        }
        else
        {
            // We will be constructing the following parts:
            //   ...
            //          /--*  tmp1 simd16
            //   tmp2 = *  HWINTRINSIC   simd16 T AddAcross
            //   ...

            // This is roughly the following managed code:
            //   ...
            //   var tmp2 = AdvSimd.Arm64.AddAcross(tmp1);
            //   ...

            tmp2 =
                comp->gtNewSimdHWIntrinsicNode(simdType, tmp1, NI_AdvSimd_Arm64_AddAcross, simdBaseJitType, simdSize);
            BlockRange().InsertAfter(tmp1, tmp2);
            LowerNode(tmp2);
        }
    }

    if (varTypeIsSIMD(node->gtType))
    {
        // We're producing a vector result, so just return the result directly

        LIR::Use use;

        if (BlockRange().TryGetUse(node, &use))
        {
            use.ReplaceWith(tmp2);
        }

        BlockRange().Remove(node);
        return tmp2->gtNext;
    }
    else
    {
        // We will be constructing the following parts:
        //   ...
        //          /--*  tmp2 simd16
        //   node = *  HWINTRINSIC   simd16 T ToScalar

        // This is roughly the following managed code:
        //   ...
        //   return tmp2.ToScalar();

        node->ResetHWIntrinsicId((simdSize == 8) ? NI_Vector64_ToScalar : NI_Vector128_ToScalar, tmp2);
        return LowerNode(node);
    }
}
#endif // FEATURE_HW_INTRINSICS

//------------------------------------------------------------------------
// Containment analysis
//------------------------------------------------------------------------

//------------------------------------------------------------------------
// ContainCheckCallOperands: Determine whether operands of a call should be contained.
//
// Arguments:
//    call       - The call node of interest
//
// Return Value:
//    None.
//
void Lowering::ContainCheckCallOperands(GenTreeCall* call)
{
    // There are no contained operands for arm.
}

//------------------------------------------------------------------------
// ContainCheckStoreIndir: determine whether the sources of a STOREIND node should be contained.
//
// Arguments:
//    node - pointer to the node
//
void Lowering::ContainCheckStoreIndir(GenTreeStoreInd* node)
{
#ifdef TARGET_ARM64
    GenTree* src = node->Data();
    if (src->IsIntegralConst(0))
    {
        // an integer zero for 'src' can be contained.
        MakeSrcContained(node, src);
    }
#endif // TARGET_ARM64
    ContainCheckIndir(node);
}

//------------------------------------------------------------------------
// ContainCheckIndir: Determine whether operands of an indir should be contained.
//
// Arguments:
//    indirNode - The indirection node of interest
//
// Notes:
//    This is called for both store and load indirections.
//
// Return Value:
//    None.
//
void Lowering::ContainCheckIndir(GenTreeIndir* indirNode)
{
    // If this is the rhs of a block copy it will be handled when we handle the store.
    if (indirNode->TypeGet() == TYP_STRUCT)
    {
        return;
    }

#ifdef FEATURE_SIMD
    // If indirTree is of TYP_SIMD12, don't mark addr as contained
    // so that it always get computed to a register.  This would
    // mean codegen side logic doesn't need to handle all possible
    // addr expressions that could be contained.
    //
    // TODO-ARM64-CQ: handle other addr mode expressions that could be marked
    // as contained.
    if (indirNode->TypeGet() == TYP_SIMD12)
    {
        return;
    }
#endif // FEATURE_SIMD

    GenTree* addr = indirNode->Addr();

    if ((addr->OperGet() == GT_LEA) && IsInvariantInRange(addr, indirNode))
    {
        bool makeContained = true;

#ifdef TARGET_ARM
        // ARM floating-point load/store doesn't support a form similar to integer
        // ldr Rdst, [Rbase + Roffset] with offset in a register. The only supported
        // form is vldr Rdst, [Rbase + imm] with a more limited constraint on the imm.
        GenTreeAddrMode* lea = addr->AsAddrMode();
        int              cns = lea->Offset();
        if (lea->HasIndex() || !emitter::emitIns_valid_imm_for_vldst_offset(cns))
        {
            if (indirNode->OperGet() == GT_STOREIND)
            {
                if (varTypeIsFloating(indirNode->AsStoreInd()->Data()))
                {
                    makeContained = false;
                }
            }
            else if (indirNode->OperGet() == GT_IND)
            {
                if (varTypeIsFloating(indirNode))
                {
                    makeContained = false;
                }
            }
        }
#endif // TARGET_ARM

        if (makeContained)
        {
            MakeSrcContained(indirNode, addr);
        }
    }
    else if (addr->OperIs(GT_LCL_ADDR))
    {
        // These nodes go into an addr mode:
        // - GT_LCL_ADDR is a stack addr mode.
        MakeSrcContained(indirNode, addr);
    }
#ifdef TARGET_ARM64
    else if (addr->OperIs(GT_CLS_VAR_ADDR))
    {
        // These nodes go into an addr mode:
        // - GT_CLS_VAR_ADDR turns into a constant.
        // make this contained, it turns into a constant that goes into an addr mode
        MakeSrcContained(indirNode, addr);
    }
    else if (addr->IsIconHandle(GTF_ICON_TLS_HDL))
    {
        MakeSrcContained(indirNode, addr);
    }
#endif // TARGET_ARM64
}

//------------------------------------------------------------------------
// ContainCheckBinary: Determine whether a binary op's operands should be contained.
//
// Arguments:
//    node - the node we care about
//
void Lowering::ContainCheckBinary(GenTreeOp* node)
{
    GenTree* op1 = node->gtGetOp1();
    GenTree* op2 = node->gtGetOp2();

    if (CheckImmedAndMakeContained(node, op2))
    {
        return;
    }

    if (node->OperIsCommutative() && CheckImmedAndMakeContained(node, op1))
    {
        MakeSrcContained(node, op1);
        std::swap(node->gtOp1, node->gtOp2);
        return;
    }

#ifdef TARGET_ARM64
    if (comp->opts.OptimizationEnabled())
    {
        if (IsContainableBinaryOp(node, op2))
        {
            if (op2->OperIs(GT_CAST))
            {
                // We want to prefer the combined op here over containment of the cast op
                op2->AsCast()->CastOp()->ClearContained();
            }
            MakeSrcContained(node, op2);

            return;
        }

        if (node->OperIsCommutative() && IsContainableBinaryOp(node, op1))
        {
            if (op1->OperIs(GT_CAST))
            {
                // We want to prefer the combined op here over containment of the cast op
                op1->AsCast()->CastOp()->ClearContained();
            }
            MakeSrcContained(node, op1);

            std::swap(node->gtOp1, node->gtOp2);
            return;
        }
    }
#endif
}

//------------------------------------------------------------------------
// ContainCheckMul: Determine whether a mul op's operands should be contained.
//
// Arguments:
//    node - the node we care about
//
void Lowering::ContainCheckMul(GenTreeOp* node)
{
    ContainCheckBinary(node);
}

//------------------------------------------------------------------------
// ContainCheckDivOrMod: determine which operands of a div/mod should be contained.
//
// Arguments:
//    node - the node we care about
//
void Lowering::ContainCheckDivOrMod(GenTreeOp* node)
{
    assert(node->OperIs(GT_DIV, GT_UDIV, GT_MOD));

    // ARM doesn't have a div instruction with an immediate operand
}

//------------------------------------------------------------------------
// ContainCheckShiftRotate: Determine whether a mul op's operands should be contained.
//
// Arguments:
//    node - the node we care about
//
void Lowering::ContainCheckShiftRotate(GenTreeOp* node)
{
    GenTree* shiftBy = node->gtOp2;
    assert(node->OperIsShiftOrRotate());

#ifdef TARGET_ARM
    GenTree* source = node->gtOp1;
    if (node->OperIs(GT_LSH_HI, GT_RSH_LO))
    {
        assert(source->OperGet() == GT_LONG);
        MakeSrcContained(node, source);
    }
#endif // TARGET_ARM

    if (shiftBy->IsCnsIntOrI())
    {
        MakeSrcContained(node, shiftBy);
    }
}

//------------------------------------------------------------------------
// ContainCheckStoreLoc: determine whether the source of a STORE_LCL* should be contained.
//
// Arguments:
//    node - pointer to the node
//
void Lowering::ContainCheckStoreLoc(GenTreeLclVarCommon* storeLoc) const
{
    assert(storeLoc->OperIsLocalStore());
    GenTree* op1 = storeLoc->gtGetOp1();

    if (op1->OperIs(GT_BITCAST))
    {
        // If we know that the source of the bitcast will be in a register, then we can make
        // the bitcast itself contained. This will allow us to store directly from the other
        // type if this node doesn't get a register.
        GenTree* bitCastSrc = op1->gtGetOp1();
        if (!bitCastSrc->isContained() && !bitCastSrc->IsRegOptional())
        {
            op1->SetContained();
            return;
        }
    }

    const LclVarDsc* varDsc = comp->lvaGetDesc(storeLoc);

#ifdef FEATURE_SIMD
    if (storeLoc->TypeIs(TYP_SIMD8, TYP_SIMD12))
    {
        // If this is a store to memory, we can initialize a zero vector in memory from REG_ZR.
        if ((op1->IsIntegralConst(0) || op1->IsVectorZero()) && varDsc->lvDoNotEnregister)
        {
            MakeSrcContained(storeLoc, op1);
        }
        return;
    }
#endif // FEATURE_SIMD

#ifdef TARGET_ARM64
    if (IsContainableImmed(storeLoc, op1))
    {
        MakeSrcContained(storeLoc, op1);
    }
#else
    // If the source is a containable immediate, make it contained, unless it is
    // an int-size or larger store of zero to memory, because we can generate smaller code
    // by zeroing a register and then storing it.
    var_types type = varDsc->GetRegisterType(storeLoc);
    if (IsContainableImmed(storeLoc, op1) && (!op1->IsIntegralConst(0) || varTypeIsSmall(type)))
    {
        MakeSrcContained(storeLoc, op1);
    }
    else if (op1->OperGet() == GT_LONG)
    {
        MakeSrcContained(storeLoc, op1);
    }
#endif // TARGET_ARM
}

//------------------------------------------------------------------------
// ContainCheckCast: determine whether the source of a CAST node should be contained.
//
// Arguments:
//    node - pointer to the node
//
void Lowering::ContainCheckCast(GenTreeCast* node)
{
    GenTree*  castOp     = node->CastOp();
    var_types castToType = node->CastToType();

    if (comp->opts.OptimizationEnabled() && !node->gtOverflow() && varTypeIsIntegral(castOp) &&
        varTypeIsIntegral(castToType))
    {
        // Most integral casts can be re-expressed as loads, except those that would be changing the sign.
        if (!varTypeIsSmall(castOp) || (varTypeIsUnsigned(castOp) == node->IsZeroExtending()))
        {
            bool srcIsContainable = false;

            // Make sure to only contain indirections codegen can handle.
            if (castOp->OperIs(GT_IND))
            {
                GenTreeIndir* indir = castOp->AsIndir();

                if (!indir->IsVolatile() && !indir->IsUnaligned())
                {
                    GenTree* addr = indir->Addr();

                    if (!addr->isContained())
                    {
                        srcIsContainable = true;
                    }
                    else if (addr->OperIs(GT_LEA) && !addr->AsAddrMode()->HasIndex())
                    {
                        var_types loadType = varTypeIsSmall(castToType) ? castToType : castOp->TypeGet();

                        if (emitter::emitIns_valid_imm_for_ldst_offset(addr->AsAddrMode()->Offset(),
                                                                       emitTypeSize(loadType)))
                        {
                            srcIsContainable = true;
                        }
                    }
                }
            }
            else
            {
                assert(castOp->OperIsLocalRead() || !IsContainableMemoryOp(castOp));
                srcIsContainable = true;
            }

            if (srcIsContainable)
            {
                if (IsContainableMemoryOp(castOp) && IsSafeToContainMem(node, castOp))
                {
                    MakeSrcContained(node, castOp);
                }
                else if (IsSafeToMarkRegOptional(node, castOp))
                {
                    castOp->SetRegOptional();
                }
            }
        }
    }

#ifdef TARGET_ARM
    if (varTypeIsLong(castOp))
    {
        assert(castOp->OperGet() == GT_LONG);
        MakeSrcContained(node, castOp);
    }
#endif // TARGET_ARM
}

//------------------------------------------------------------------------
// ContainCheckCompare: determine whether the sources of a compare node should be contained.
//
// Arguments:
//    node - pointer to the node
//
void Lowering::ContainCheckCompare(GenTreeOp* cmp)
{
    GenTree* op1 = cmp->gtGetOp1();
    GenTree* op2 = cmp->gtGetOp2();

    if (CheckImmedAndMakeContained(cmp, op2))
        return;

<<<<<<< HEAD
#ifdef TARGET_ARM64
    if (comp->opts.OptimizationEnabled() && (cmp->OperIsCompare() || cmp->OperIs(GT_CMP)))
=======
    if (cmp->OperIsCompare() && CheckImmedAndMakeContained(cmp, op1))
    {
        std::swap(cmp->gtOp1, cmp->gtOp2);
        cmp->ChangeOper(cmp->SwapRelop(cmp->gtOper));
        return;
    }

#ifdef TARGET_ARM64
    if (comp->opts.OptimizationEnabled() && cmp->OperIsCompare())
>>>>>>> 63b9a3ae
    {
        if (IsContainableBinaryOp(cmp, op2))
        {
            MakeSrcContained(cmp, op2);
            return;
        }

        if (IsContainableBinaryOp(cmp, op1))
        {
            MakeSrcContained(cmp, op1);
            std::swap(cmp->gtOp1, cmp->gtOp2);
<<<<<<< HEAD
            if (cmp->OperIsCompare())
            {
                cmp->ChangeOper(cmp->SwapRelop(cmp->gtOper));
            }
=======
            cmp->ChangeOper(cmp->SwapRelop(cmp->gtOper));
>>>>>>> 63b9a3ae
            return;
        }
    }
#endif
}

#ifdef TARGET_ARM64
//------------------------------------------------------------------------
// TryLowerAndOrToCCMP : Lower AND/OR of two conditions into test + CCMP + SETCC nodes.
//
// Arguments:
//    tree - pointer to the node
//
GenTree* Lowering::TryLowerAndOrToCCMP(GenTreeOp* tree)
{
    assert(tree->OperIs(GT_AND, GT_OR));

    if (!comp->opts.OptimizationEnabled())
    {
        return nullptr;
    }

    GenTree* op1 = tree->gtGetOp1();
    GenTree* op2 = tree->gtGetOp2();

    if ((op1->OperIsCmpCompare() && varTypeIsIntegralOrI(op1->gtGetOp1())) ||
        (op2->OperIsCmpCompare() && varTypeIsIntegralOrI(op2->gtGetOp1())))
    {
        JITDUMP("[%06u] is a potential candidate for CCMP:\n", Compiler::dspTreeID(tree));
        DISPTREERANGE(BlockRange(), tree);
        JITDUMP("\n");
    }

    // Find out whether an operand is eligible to be converted to a conditional
    // compare. It must be a normal integral relop; for example, we cannot
    // conditionally perform a floating point comparison and there is no "ctst"
    // instruction that would allow us to conditionally implement
    // TEST_EQ/TEST_NE.
    //
    // For the other operand we can allow more arbitrary operations that set
    // the condition flags; the final transformation into the flags def is done
    // by TryLowerConditionToFlagsNode.
    //
    GenCondition cond1;
    if (op2->OperIsCmpCompare() && varTypeIsIntegralOrI(op2->gtGetOp1()) && IsInvariantInRange(op2, tree) &&
        TryLowerConditionToFlagsNode(tree, op1, &cond1))
    {
        // Fall through, converting op2 to the CCMP
    }
    else if (op1->OperIsCmpCompare() && varTypeIsIntegralOrI(op1->gtGetOp1()) && IsInvariantInRange(op1, tree) &&
             TryLowerConditionToFlagsNode(tree, op2, &cond1))
    {
        std::swap(op1, op2);
    }
    else
    {
        JITDUMP("  ..could not turn [%06u] or [%06u] into a def of flags, bailing\n", Compiler::dspTreeID(op1),
                Compiler::dspTreeID(op2));
        return nullptr;
    }

    BlockRange().Remove(op2);
    BlockRange().InsertBefore(tree, op2);

    GenCondition cond2 = GenCondition::FromRelop(op2);
    op2->SetOper(GT_CCMP);
    op2->gtType = TYP_VOID;
    op2->gtFlags |= GTF_SET_FLAGS;

    op2->gtGetOp1()->ClearContained();
    op2->gtGetOp2()->ClearContained();

    GenTreeCCMP* ccmp = op2->AsCCMP();

    if (tree->OperIs(GT_AND))
    {
        // If the first comparison succeeds then do the second comparison.
        ccmp->gtCondition = cond1;
        // Otherwise set the condition flags to something that makes the second
        // one fail.
        ccmp->gtFlagsVal = TruthifyingFlags(GenCondition::Reverse(cond2));
    }
    else
    {
        // If the first comparison fails then do the second comparison.
        ccmp->gtCondition = GenCondition::Reverse(cond1);
        // Otherwise set the condition flags to something that makes the second
        // one succeed.
        ccmp->gtFlagsVal = TruthifyingFlags(cond2);
    }

    ContainCheckConditionalCompare(ccmp);

    tree->SetOper(GT_SETCC);
    tree->AsCC()->gtCondition = cond2;

    JITDUMP("Conversion was legal. Result:\n");
    DISPTREERANGE(BlockRange(), tree);
    JITDUMP("\n");

    return tree->gtNext;
}

//------------------------------------------------------------------------
// TruthifyingFlags: Get a flags immediate that will make a specified condition true.
//
// Arguments:
//    condition - the condition.
//
// Returns:
//    A flags immediate that, if those flags were set, would cause the specified condition to be true.
//
insCflags Lowering::TruthifyingFlags(GenCondition condition)
{
    switch (condition.GetCode())
    {
        case GenCondition::EQ:
            return INS_FLAGS_Z;
        case GenCondition::NE:
            return INS_FLAGS_NONE;
        case GenCondition::SGE:
            return INS_FLAGS_Z;
        case GenCondition::SGT:
            return INS_FLAGS_NONE;
        case GenCondition::SLT:
            return INS_FLAGS_NC;
        case GenCondition::SLE:
            return INS_FLAGS_NZC;
        case GenCondition::UGE:
            return INS_FLAGS_C;
        case GenCondition::UGT:
            return INS_FLAGS_C;
        case GenCondition::ULT:
            return INS_FLAGS_NONE;
        case GenCondition::ULE:
            return INS_FLAGS_Z;
        default:
            NO_WAY("unexpected condition type");
            return INS_FLAGS_NONE;
    }
}

//------------------------------------------------------------------------
// ContainCheckConditionalCompare: determine whether the source of a compare within a compare chain should be contained.
//
// Arguments:
//    node - pointer to the node
//
void Lowering::ContainCheckConditionalCompare(GenTreeCCMP* cmp)
{
    GenTree* op2 = cmp->gtOp2;

    if (op2->IsCnsIntOrI() && !op2->AsIntCon()->ImmedValNeedsReloc(comp))
    {
        target_ssize_t immVal = (target_ssize_t)op2->AsIntCon()->gtIconVal;

        if (emitter::emitIns_valid_imm_for_ccmp(immVal))
        {
            MakeSrcContained(cmp, op2);
        }
    }
}

#endif // TARGET_ARM64

//------------------------------------------------------------------------
// ContainCheckSelect : determine whether the source of a select should be contained.
//
// Arguments:
//    node - pointer to the node
//
void Lowering::ContainCheckSelect(GenTreeOp* node)
{
#ifdef TARGET_ARM
    noway_assert(!"GT_SELECT nodes are not supported on arm32");
#else
    GenTree* op1 = node->gtOp1;
    GenTree* op2 = node->gtOp2;

    if (op1->IsIntegralConst(0))
    {
        MakeSrcContained(node, op1);
    }
    if (op2->IsIntegralConst(0))
    {
        MakeSrcContained(node, op2);
    }
#endif
}

#ifdef TARGET_ARM64
//------------------------------------------------------------------------
// ContainCheckNeg : determine whether the source of a neg should be contained.
//
// Arguments:
//    node - pointer to the node
//
void Lowering::ContainCheckNeg(GenTreeOp* neg)
{
    if (neg->isContained())
        return;

    if (!varTypeIsIntegral(neg))
        return;

    if ((neg->gtFlags & GTF_SET_FLAGS))
        return;

    GenTree* childNode = neg->gtGetOp1();
    if (childNode->OperIs(GT_MUL))
    {
        // Find - (a * b)
        if (childNode->gtGetOp1()->isContained() || childNode->gtGetOp2()->isContained())
            return;

        if (childNode->gtOverflow())
            return;

        if (!varTypeIsIntegral(childNode))
            return;

        if ((childNode->gtFlags & GTF_SET_FLAGS))
            return;

        if (IsInvariantInRange(childNode, neg))
        {
            MakeSrcContained(neg, childNode);
        }
    }
}

//----------------------------------------------------------------------------------------------
// Try converting SELECT/SELECTCC to CINC/CINCCC. Conversion is possible only if
// both the trueVal and falseVal are integral constants and abs(trueVal - falseVal) = 1.
//
// Arguments:
//     select - The select node that is now SELECT or SELECTCC
//     cond   - The condition node that SELECT or SELECTCC uses
//
void Lowering::TryLowerCselToCinc(GenTreeOp* select, GenTree* cond)
{
    assert(select->OperIs(GT_SELECT, GT_SELECTCC));

    GenTree* trueVal  = select->gtOp1;
    GenTree* falseVal = select->gtOp2;
    size_t   op1Val   = (size_t)trueVal->AsIntCon()->IconValue();
    size_t   op2Val   = (size_t)falseVal->AsIntCon()->IconValue();

    if (op1Val + 1 == op2Val || op2Val + 1 == op1Val)
    {
        const bool shouldReverseCondition = op1Val + 1 == op2Val;

        // Create a cinc node, insert it and update the use.
        if (select->OperIs(GT_SELECT))
        {
            if (shouldReverseCondition)
            {
                // Reverse the condition so that op2 will be selected
                if (!cond->OperIsCompare())
                {
                    // Non-compare nodes add additional GT_NOT node after reversing.
                    // This would remove gains from this optimisation so don't proceed.
                    return;
                }
                select->gtOp2    = select->gtOp1;
                GenTree* revCond = comp->gtReverseCond(cond);
                assert(cond == revCond); // Ensure `gtReverseCond` did not create a new node.
            }
            select->gtOp1 = cond->AsOp();
            select->SetOper(GT_CINC);
            DISPTREERANGE(BlockRange(), select);
        }
        else
        {
            GenTreeOpCC* selectcc   = select->AsOpCC();
            GenCondition selectCond = selectcc->gtCondition;
            if (shouldReverseCondition)
            {
                // Reverse the condition so that op2 will be selected
                selectcc->gtCondition = GenCondition::Reverse(selectCond);
            }
            else
            {
                std::swap(selectcc->gtOp1, selectcc->gtOp2);
            }
            BlockRange().Remove(selectcc->gtOp2);
            selectcc->SetOper(GT_CINCCC);
            DISPTREERANGE(BlockRange(), selectcc);
        }
    }
}
#endif // TARGET_ARM64

//------------------------------------------------------------------------
// ContainCheckBoundsChk: determine whether any source of a bounds check node should be contained.
//
// Arguments:
//    node - pointer to the node
//
void Lowering::ContainCheckBoundsChk(GenTreeBoundsChk* node)
{
    assert(node->OperIs(GT_BOUNDS_CHECK));
    if (!CheckImmedAndMakeContained(node, node->GetIndex()))
    {
        CheckImmedAndMakeContained(node, node->GetArrayLength());
    }
}

#ifdef FEATURE_HW_INTRINSICS

//----------------------------------------------------------------------------------------------
// ContainCheckHWIntrinsic: Perform containment analysis for a hardware intrinsic node.
//
//  Arguments:
//     node - The hardware intrinsic node.
//
void Lowering::ContainCheckHWIntrinsic(GenTreeHWIntrinsic* node)
{
    const HWIntrinsic intrin(node);

    const bool hasImmediateOperand = HWIntrinsicInfo::HasImmediateOperand(intrin.id);

    if ((intrin.category == HW_Category_ShiftLeftByImmediate) ||
        (intrin.category == HW_Category_ShiftRightByImmediate) ||
        ((intrin.category == HW_Category_SIMDByIndexedElement) && hasImmediateOperand))
    {
        switch (intrin.numOperands)
        {
            case 4:
                assert(varTypeIsIntegral(intrin.op4));
                if (intrin.op4->IsCnsIntOrI())
                {
                    MakeSrcContained(node, intrin.op4);
                }
                break;

            case 3:
                assert(varTypeIsIntegral(intrin.op3));
                if (intrin.op3->IsCnsIntOrI())
                {
                    MakeSrcContained(node, intrin.op3);
                }
                break;

            case 2:
                assert(varTypeIsIntegral(intrin.op2));
                if (intrin.op2->IsCnsIntOrI())
                {
                    MakeSrcContained(node, intrin.op2);
                }
                break;

            default:
                unreached();
        }
    }
    else if (hasImmediateOperand || HWIntrinsicInfo::SupportsContainment(intrin.id))
    {
        switch (intrin.id)
        {
            case NI_AdvSimd_DuplicateSelectedScalarToVector64:
            case NI_AdvSimd_DuplicateSelectedScalarToVector128:
            case NI_AdvSimd_Extract:
            case NI_AdvSimd_InsertScalar:
            case NI_AdvSimd_LoadAndInsertScalar:
            case NI_AdvSimd_Arm64_DuplicateSelectedScalarToVector128:
                assert(hasImmediateOperand);
                assert(varTypeIsIntegral(intrin.op2));
                if (intrin.op2->IsCnsIntOrI())
                {
                    MakeSrcContained(node, intrin.op2);
                }
                break;

            case NI_AdvSimd_ExtractVector64:
            case NI_AdvSimd_ExtractVector128:
            case NI_AdvSimd_StoreSelectedScalar:
                assert(hasImmediateOperand);
                assert(varTypeIsIntegral(intrin.op3));
                if (intrin.op3->IsCnsIntOrI())
                {
                    MakeSrcContained(node, intrin.op3);
                }
                break;

            case NI_AdvSimd_Insert:
                assert(hasImmediateOperand);
                assert(varTypeIsIntegral(intrin.op2));

                if (intrin.op2->IsCnsIntOrI())
                {
                    MakeSrcContained(node, intrin.op2);

                    if ((intrin.op2->AsIntCon()->gtIconVal == 0) && intrin.op3->IsCnsFltOrDbl())
                    {
                        assert(varTypeIsFloating(intrin.baseType));

                        const double dataValue = intrin.op3->AsDblCon()->DconValue();

                        if (comp->GetEmitter()->emitIns_valid_imm_for_fmov(dataValue))
                        {
                            MakeSrcContained(node, intrin.op3);
                        }
                    }
                }
                break;

            case NI_AdvSimd_Arm64_InsertSelectedScalar:
                assert(hasImmediateOperand);
                assert(intrin.op2->IsCnsIntOrI());
                assert(intrin.op4->IsCnsIntOrI());

                MakeSrcContained(node, intrin.op2);
                MakeSrcContained(node, intrin.op4);
                break;

            case NI_AdvSimd_CompareEqual:
            case NI_AdvSimd_Arm64_CompareEqual:
            case NI_AdvSimd_Arm64_CompareEqualScalar:
            {
                if (intrin.op1->IsVectorZero())
                {
                    GenTree* op1 = intrin.op1;
                    GenTree* op2 = intrin.op2;

                    assert(HWIntrinsicInfo::IsCommutative(intrin.id));
                    MakeSrcContained(node, op1);

                    // Swap the operands here to make the containment checks in codegen simpler
                    node->Op(1) = op2;
                    node->Op(2) = op1;
                }
                else if (intrin.op2->IsVectorZero())
                {
                    MakeSrcContained(node, intrin.op2);
                }
                break;
            }

            case NI_AdvSimd_CompareGreaterThan:
            case NI_AdvSimd_CompareGreaterThanOrEqual:
            case NI_AdvSimd_Arm64_CompareGreaterThan:
            case NI_AdvSimd_Arm64_CompareGreaterThanOrEqual:
            case NI_AdvSimd_Arm64_CompareGreaterThanScalar:
            case NI_AdvSimd_Arm64_CompareGreaterThanOrEqualScalar:
            {
                // Containment is not supported for unsigned base types as the corresponding instructions:
                //    - cmhi
                //    - cmhs
                // require both operands; they do not have a 'with zero'.
                if (intrin.op2->IsVectorZero() && !varTypeIsUnsigned(intrin.baseType))
                {
                    MakeSrcContained(node, intrin.op2);
                }
                break;
            }

            case NI_Vector64_CreateScalarUnsafe:
            case NI_Vector128_CreateScalarUnsafe:
            case NI_AdvSimd_DuplicateToVector64:
            case NI_AdvSimd_DuplicateToVector128:
            case NI_AdvSimd_Arm64_DuplicateToVector64:
            case NI_AdvSimd_Arm64_DuplicateToVector128:
                if (IsValidConstForMovImm(node))
                {
                    MakeSrcContained(node, node->Op(1));
                }
                break;

            case NI_Vector64_GetElement:
            case NI_Vector128_GetElement:
            {
                assert(hasImmediateOperand);
                assert(varTypeIsIntegral(intrin.op2));

                if (intrin.op2->IsCnsIntOrI())
                {
                    MakeSrcContained(node, intrin.op2);
                }

                if (IsContainableMemoryOp(intrin.op1))
                {
                    MakeSrcContained(node, intrin.op1);

                    if (intrin.op1->OperIs(GT_IND))
                    {
                        intrin.op1->AsIndir()->Addr()->ClearContained();
                    }
                }
                break;
            }

            default:
                unreached();
        }
    }
}
#endif // FEATURE_HW_INTRINSICS

#endif // TARGET_ARMARCH<|MERGE_RESOLUTION|>--- conflicted
+++ resolved
@@ -2287,10 +2287,6 @@
     if (CheckImmedAndMakeContained(cmp, op2))
         return;
 
-<<<<<<< HEAD
-#ifdef TARGET_ARM64
-    if (comp->opts.OptimizationEnabled() && (cmp->OperIsCompare() || cmp->OperIs(GT_CMP)))
-=======
     if (cmp->OperIsCompare() && CheckImmedAndMakeContained(cmp, op1))
     {
         std::swap(cmp->gtOp1, cmp->gtOp2);
@@ -2299,8 +2295,7 @@
     }
 
 #ifdef TARGET_ARM64
-    if (comp->opts.OptimizationEnabled() && cmp->OperIsCompare())
->>>>>>> 63b9a3ae
+    if (comp->opts.OptimizationEnabled() && (cmp->OperIsCompare() || cmp->OperIs(GT_CMP)))
     {
         if (IsContainableBinaryOp(cmp, op2))
         {
@@ -2312,14 +2307,10 @@
         {
             MakeSrcContained(cmp, op1);
             std::swap(cmp->gtOp1, cmp->gtOp2);
-<<<<<<< HEAD
             if (cmp->OperIsCompare())
             {
                 cmp->ChangeOper(cmp->SwapRelop(cmp->gtOper));
             }
-=======
-            cmp->ChangeOper(cmp->SwapRelop(cmp->gtOper));
->>>>>>> 63b9a3ae
             return;
         }
     }
