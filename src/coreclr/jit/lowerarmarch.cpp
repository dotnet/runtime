--- conflicted
+++ resolved
@@ -1781,7 +1781,6 @@
 
             break;
         }
-<<<<<<< HEAD
 
         case NI_Sve_GatherVectorByteZeroExtendFirstFaulting:
         case NI_Sve_GatherVectorFirstFaulting:
@@ -1794,8 +1793,13 @@
         case NI_Sve_GatherVectorUInt16ZeroExtendFirstFaulting:
         case NI_Sve_GatherVectorUInt32WithByteOffsetsZeroExtendFirstFaulting:
         case NI_Sve_GatherVectorUInt32ZeroExtendFirstFaulting:
-=======
-        case NI_Sve_GatherVectorFirstFaulting:
+        case NI_Sve_LoadVectorByteZeroExtendFirstFaulting:
+        case NI_Sve_LoadVectorFirstFaulting:
+        case NI_Sve_LoadVectorInt16SignExtendFirstFaulting:
+        case NI_Sve_LoadVectorInt32SignExtendFirstFaulting:
+        case NI_Sve_LoadVectorSByteSignExtendFirstFaulting:
+        case NI_Sve_LoadVectorUInt16ZeroExtendFirstFaulting:
+        case NI_Sve_LoadVectorUInt32ZeroExtendFirstFaulting:
         {
             LIR::Use use;
             bool     foundUse = BlockRange().TryGetUse(node, &use);
@@ -1839,57 +1843,7 @@
             StoreFFRValue(node);
             break;
         }
-        case NI_Sve_LoadVectorByteZeroExtendFirstFaulting:
->>>>>>> 44b6b2ae
-        case NI_Sve_LoadVectorFirstFaulting:
-        case NI_Sve_LoadVectorInt16SignExtendFirstFaulting:
-        case NI_Sve_LoadVectorInt32SignExtendFirstFaulting:
-        case NI_Sve_LoadVectorSByteSignExtendFirstFaulting:
-        case NI_Sve_LoadVectorUInt16ZeroExtendFirstFaulting:
-        case NI_Sve_LoadVectorUInt32ZeroExtendFirstFaulting:
-        {
-            LIR::Use use;
-            bool     foundUse = BlockRange().TryGetUse(node, &use);
-
-            if (m_ffrTrashed)
-            {
-                // Consume the FFR register value from local variable to simulate "use" of FFR,
-                // only if it was trashed. If it was not trashed, we do not have to reload the
-                // contents of the FFR register.
-
-                unsigned lclNum = comp->getFFRegisterVarNum();
-                GenTree* lclVar = comp->gtNewLclvNode(lclNum, TYP_MASK);
-                BlockRange().InsertBefore(node, lclVar);
-                LowerNode(lclVar);
-
-                if (node->GetOperandCount() == 3)
-                {
-                    assert(node->GetAuxiliaryType() != TYP_UNKNOWN);
-                    node->ResetHWIntrinsicId(intrinsicId, comp, node->Op(1), node->Op(2), node->Op(3), lclVar);
-                }
-                else
-                {
-                    assert(node->GetOperandCount() == 2);
-                    node->ResetHWIntrinsicId(intrinsicId, comp, node->Op(1), node->Op(2), lclVar);
-                }
-            }
-
-            if (foundUse)
-            {
-                unsigned   tmpNum    = comp->lvaGrabTemp(true DEBUGARG("Return value result/FFR"));
-                LclVarDsc* tmpVarDsc = comp->lvaGetDesc(tmpNum);
-                tmpVarDsc->lvType    = node->TypeGet();
-                GenTree* storeLclVar;
-                use.ReplaceWithLclVar(comp, tmpNum, &storeLclVar);
-            }
-            else
-            {
-                node->SetUnusedValue();
-            }
-
-            StoreFFRValue(node);
-            break;
-        }
+
         default:
             break;
     }
@@ -4169,7 +4123,6 @@
 #ifdef DEBUG
     switch (node->GetHWIntrinsicId())
     {
-<<<<<<< HEAD
         case NI_Sve_GatherVectorByteZeroExtendFirstFaulting:
         case NI_Sve_GatherVectorFirstFaulting:
         case NI_Sve_GatherVectorInt16SignExtendFirstFaulting:
@@ -4181,9 +4134,6 @@
         case NI_Sve_GatherVectorUInt16ZeroExtendFirstFaulting:
         case NI_Sve_GatherVectorUInt32WithByteOffsetsZeroExtendFirstFaulting:
         case NI_Sve_GatherVectorUInt32ZeroExtendFirstFaulting:
-        case NI_Sve_LoadVectorFirstFaulting:
-=======
-        case NI_Sve_GatherVectorFirstFaulting:
         case NI_Sve_LoadVectorByteZeroExtendFirstFaulting:
         case NI_Sve_LoadVectorFirstFaulting:
         case NI_Sve_LoadVectorInt16SignExtendFirstFaulting:
@@ -4191,7 +4141,6 @@
         case NI_Sve_LoadVectorSByteSignExtendFirstFaulting:
         case NI_Sve_LoadVectorUInt16ZeroExtendFirstFaulting:
         case NI_Sve_LoadVectorUInt32ZeroExtendFirstFaulting:
->>>>>>> 44b6b2ae
         case NI_Sve_SetFfr:
 
             break;
