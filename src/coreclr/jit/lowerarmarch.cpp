--- conflicted
+++ resolved
@@ -2029,17 +2029,9 @@
 //
 bool Lowering::IsValidConstForMovImm(GenTreeHWIntrinsic* node)
 {
-<<<<<<< HEAD
-    assert((node->GetHWIntrinsicId() == NI_Vector64_Create) || (node->GetHWIntrinsicId() == NI_Vector128_Create) ||
-           (node->GetHWIntrinsicId() == NI_Vector_Create) || (node->GetHWIntrinsicId() == NI_Vector64_CreateScalar) ||
-           (node->GetHWIntrinsicId() == NI_Vector128_CreateScalar) ||
-           (node->GetHWIntrinsicId() == NI_Vector64_CreateScalarUnsafe) ||
-           (node->GetHWIntrinsicId() == NI_Vector128_CreateScalarUnsafe) ||
-=======
     assert(HWIntrinsicInfo::IsVectorCreate(node->GetHWIntrinsicId()) ||
            HWIntrinsicInfo::IsVectorCreateScalar(node->GetHWIntrinsicId()) ||
            HWIntrinsicInfo::IsVectorCreateScalarUnsafe(node->GetHWIntrinsicId()) ||
->>>>>>> 9579c58e
            (node->GetHWIntrinsicId() == NI_AdvSimd_DuplicateToVector64) ||
            (node->GetHWIntrinsicId() == NI_AdvSimd_DuplicateToVector128) ||
            (node->GetHWIntrinsicId() == NI_AdvSimd_Arm64_DuplicateToVector64) ||
