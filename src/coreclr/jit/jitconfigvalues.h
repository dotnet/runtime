// Licensed to the .NET Foundation under one or more agreements.
// The .NET Foundation licenses this file to you under the MIT license.

#if !defined(RELEASE_CONFIG_INTEGER) || !defined(RELEASE_CONFIG_STRING) || !defined(RELEASE_CONFIG_METHODSET)
#error RELEASE_CONFIG_INTEGER, RELEASE_CONFIG_STRING, and RELEASE_CONFIG_METHODSET must be defined before including this file.
#endif

#ifdef DEBUG
#define CONFIG_INTEGER(name, key, defaultValue) RELEASE_CONFIG_INTEGER(name, key, defaultValue)
#define CONFIG_STRING(name, key)                RELEASE_CONFIG_STRING(name, key)
#define CONFIG_METHODSET(name, key)             RELEASE_CONFIG_METHODSET(name, key)
#else
#define CONFIG_INTEGER(name, key, defaultValue)
#define CONFIG_STRING(name, key)
#define CONFIG_METHODSET(name, key)
#endif

#ifdef DEBUG
#define OPT_CONFIG
#endif

#ifdef OPT_CONFIG
#define OPT_CONFIG_INTEGER(name, key, defaultValue) RELEASE_CONFIG_INTEGER(name, key, defaultValue)
#define OPT_CONFIG_STRING(name, key)                RELEASE_CONFIG_STRING(name, key)
#define OPT_CONFIG_METHODSET(name, key)             RELEASE_CONFIG_METHODSET(name, key)
#else
#define OPT_CONFIG_INTEGER(name, key, defaultValue)
#define OPT_CONFIG_STRING(name, key)
#define OPT_CONFIG_METHODSET(name, key)
#endif

// Max number of functions to use altjit for (decimal)
CONFIG_INTEGER(AltJitLimit, "AltJitLimit", 0)

// If AltJit hits an assert, fall back to the fallback JIT. Useful in conjunction with DOTNET_ContinueOnAssert=1
CONFIG_INTEGER(AltJitSkipOnAssert, "AltJitSkipOnAssert", 0)

// Breaks when using internal logging on a particular token value.
CONFIG_INTEGER(BreakOnDumpToken, "BreakOnDumpToken", 0xffffffff)

// Halts the jit on verification failure
CONFIG_INTEGER(DebugBreakOnVerificationFailure, "DebugBreakOnVerificationFailure", 0)

CONFIG_INTEGER(DisplayLoopHoistStats, "JitLoopHoistStats", 0) // Display JIT loop hoisting statistics

// Display JIT Linear Scan Register Allocator statistics
// If set to "1", display the stats in textual format.
// If set to "2", display the stats in csv format.
// If set to "3", display the stats in summarize format.
// Recommended to use with JitStdOutFile flag.
CONFIG_INTEGER(DisplayLsraStats, "JitLsraStats", 0)

CONFIG_STRING(JitLsraOrdering, "JitLsraOrdering")        // LSRA heuristics ordering
CONFIG_INTEGER(EnablePCRelAddr, "JitEnablePCRelAddr", 1) // Whether absolute addr be encoded as PC-rel offset by
                                                         // RyuJIT where possible
CONFIG_INTEGER(JitAssertOnMaxRAPasses, "JitAssertOnMaxRAPasses", 0)
CONFIG_INTEGER(JitBreakEmitOutputInstr, "JitBreakEmitOutputInstr", -1)
CONFIG_INTEGER(JitBreakMorphTree, "JitBreakMorphTree", 0xffffffff)
CONFIG_INTEGER(JitBreakOnBadCode, "JitBreakOnBadCode", 0)
CONFIG_INTEGER(JitBreakOnMinOpts, "JITBreakOnMinOpts", 0) // Halt if jit switches to MinOpts
CONFIG_INTEGER(JitCloneLoops, "JitCloneLoops", 1)         // If 0, don't clone. Otherwise clone loops for optimizations.
CONFIG_INTEGER(JitCloneLoopsWithEH, "JitCloneLoopsWithEH", 1) // If 0, don't clone loops containing EH regions
CONFIG_INTEGER(JitCloneLoopsWithGdvTests, "JitCloneLoopsWithGdvTests", 1)     // If 0, don't clone loops based on
                                                                              // invariant type/method address tests
RELEASE_CONFIG_INTEGER(JitCloneLoopsSizeLimit, "JitCloneLoopsSizeLimit", 400) // limit cloning to loops with no more
                                                                              // than this many tree nodes
CONFIG_INTEGER(JitDebugLogLoopCloning, "JitDebugLogLoopCloning", 0) // In debug builds log places where loop cloning
                                                                    // optimizations are performed on the fast path.
CONFIG_INTEGER(JitDefaultFill, "JitDefaultFill", 0xdd) // In debug builds, initialize the memory allocated by the nra
                                                       // with this byte.

// Minimum weight needed for the first block of a loop to make it a candidate for alignment.
CONFIG_INTEGER(JitAlignLoopMinBlockWeight, "JitAlignLoopMinBlockWeight", DEFAULT_ALIGN_LOOP_MIN_BLOCK_WEIGHT)

// For non-adaptive alignment, minimum loop size (in bytes) for which alignment will be done.
// Defaults to 3 blocks of 32 bytes chunks = 96 bytes.
CONFIG_INTEGER(JitAlignLoopMaxCodeSize, "JitAlignLoopMaxCodeSize", DEFAULT_MAX_LOOPSIZE_FOR_ALIGN)

// For non-adaptive alignment, address boundary (power of 2) at which loop alignment should be done. By default, 32B.
CONFIG_INTEGER(JitAlignLoopBoundary, "JitAlignLoopBoundary", DEFAULT_ALIGN_LOOP_BOUNDARY)

// If set, for non-adaptive alignment, ensure loop jmps are not on or cross alignment boundary.
CONFIG_INTEGER(JitAlignLoopForJcc, "JitAlignLoopForJcc", 0)

// If set, perform adaptive loop alignment that limits number of padding based on loop size.
CONFIG_INTEGER(JitAlignLoopAdaptive, "JitAlignLoopAdaptive", 1)

// If set, try to hide align instruction (if any) behind an unconditional jump instruction (if any)
// that is present before the loop start.
CONFIG_INTEGER(JitHideAlignBehindJmp, "JitHideAlignBehindJmp", 1)

// Track stores to locals done through return buffers.
CONFIG_INTEGER(JitOptimizeStructHiddenBuffer, "JitOptimizeStructHiddenBuffer", 1)

CONFIG_INTEGER(JitUnrollLoopMaxIterationCount,
               "JitUnrollLoopMaxIterationCount",
               DEFAULT_UNROLL_LOOP_MAX_ITERATION_COUNT)

CONFIG_INTEGER(JitUnrollLoopsWithEH, "JitUnrollLoopsWithEH", 0) // If 0, don't unroll loops containing EH regions

CONFIG_INTEGER(JitDirectAlloc, "JitDirectAlloc", 0)
CONFIG_INTEGER(JitDoubleAlign, "JitDoubleAlign", 1)
CONFIG_INTEGER(JitEmitPrintRefRegs, "JitEmitPrintRefRegs", 0)
CONFIG_INTEGER(JitEnableDevirtualization, "JitEnableDevirtualization", 1)         // Enable devirtualization in importer
CONFIG_INTEGER(JitEnableLateDevirtualization, "JitEnableLateDevirtualization", 1) // Enable devirtualization after
                                                                                  // inlining
CONFIG_INTEGER(JitExpensiveDebugCheckLevel, "JitExpensiveDebugCheckLevel", 0)     // Level indicates how much checking
                                                                                  // beyond the default to do in debug
                                                                                  // builds (currently 1-2)
CONFIG_INTEGER(JitForceFallback, "JitForceFallback", 0) // Set to non-zero to test NOWAY assert by forcing a retry
CONFIG_INTEGER(JitFullyInt, "JitFullyInt", 0)           // Forces Fully interruptible code
CONFIG_INTEGER(JitFunctionTrace, "JitFunctionTrace", 0) // If non-zero, print JIT start/end logging
CONFIG_INTEGER(JitGCChecks, "JitGCChecks", 0)
CONFIG_INTEGER(JitGCInfoLogging, "JitGCInfoLogging", 0) // If true, prints GCInfo-related output to standard output.
CONFIG_INTEGER(JitHashBreak, "JitHashBreak", -1)        // Same as JitBreak, but for a method hash
CONFIG_INTEGER(JitHashHalt, "JitHashHalt", -1)          // Same as JitHalt, but for a method hash
CONFIG_INTEGER(JitInlineAdditionalMultiplier, "JitInlineAdditionalMultiplier", 0)
CONFIG_INTEGER(JitInlinePrintStats, "JitInlinePrintStats", 0)
CONFIG_INTEGER(JitInlineSize, "JitInlineSize", DEFAULT_MAX_INLINE_SIZE)
CONFIG_INTEGER(JitInlineDepth, "JitInlineDepth", DEFAULT_MAX_INLINE_DEPTH)
RELEASE_CONFIG_INTEGER(JitInlineBudget, "JitInlineBudget", DEFAULT_INLINE_BUDGET)
CONFIG_INTEGER(JitForceInlineDepth, "JitForceInlineDepth", DEFAULT_MAX_FORCE_INLINE_DEPTH)
RELEASE_CONFIG_INTEGER(JitInlineMethodsWithEH, "JitInlineMethodsWithEH", 1)
CONFIG_STRING(JitInlineMethodsWithEHRange, "JitInlineMethodsWithEHRange")

CONFIG_INTEGER(JitLongAddress, "JitLongAddress", 0) // Force using the large pseudo instruction form for long address
CONFIG_INTEGER(JitMaxUncheckedOffset, "JitMaxUncheckedOffset", 8)

//
// MinOpts
//

CONFIG_INTEGER(JitMinOpts, "JITMinOpts", 0)        // Forces MinOpts
CONFIG_METHODSET(JitMinOptsName, "JITMinOptsName") // Forces MinOpts for a named function

// Internal jit control of MinOpts
CONFIG_INTEGER(JitMinOptsBbCount, "JITMinOptsBbCount", DEFAULT_MIN_OPTS_BB_COUNT)
CONFIG_INTEGER(JitMinOptsCodeSize, "JITMinOptsCodeSize", DEFAULT_MIN_OPTS_CODE_SIZE)
CONFIG_INTEGER(JitMinOptsInstrCount, "JITMinOptsInstrCount", DEFAULT_MIN_OPTS_INSTR_COUNT)
CONFIG_INTEGER(JitMinOptsLvNumCount, "JITMinOptsLvNumcount", DEFAULT_MIN_OPTS_LV_NUM_COUNT)
CONFIG_INTEGER(JitMinOptsLvRefCount, "JITMinOptsLvRefcount", DEFAULT_MIN_OPTS_LV_REF_COUNT)

CONFIG_INTEGER(JitNoCSE, "JitNoCSE", 0)
CONFIG_INTEGER(JitNoCSE2, "JitNoCSE2", 0)
CONFIG_INTEGER(JitNoForceFallback, "JitNoForceFallback", 0) // Set to non-zero to prevent NOWAY assert testing.
                                                            // Overrides DOTNET_JitForceFallback and JIT stress
                                                            // flags.
CONFIG_INTEGER(JitNoForwardSub, "JitNoForwardSub", 0)       // Disables forward sub
CONFIG_INTEGER(JitNoHoist, "JitNoHoist", 0)
CONFIG_INTEGER(JitNoMemoryBarriers, "JitNoMemoryBarriers", 0)   // If 1, don't generate memory barriers
CONFIG_INTEGER(JitNoStructPromotion, "JitNoStructPromotion", 0) // Disables struct promotion 1 - for all, 2 - for
                                                                // params.
CONFIG_INTEGER(JitNoUnroll, "JitNoUnroll", 0)
CONFIG_INTEGER(JitOrder, "JitOrder", 0)
CONFIG_INTEGER(JitQueryCurrentStaticFieldClass, "JitQueryCurrentStaticFieldClass", 1)
CONFIG_INTEGER(JitReportFastTailCallDecisions, "JitReportFastTailCallDecisions", 0)
CONFIG_INTEGER(JitPInvokeCheckEnabled, "JITPInvokeCheckEnabled", 0)
CONFIG_INTEGER(JitPInvokeEnabled, "JITPInvokeEnabled", 1)

CONFIG_INTEGER(JitHoistLimit, "JitHoistLimit", -1) // Specifies the maximum number of hoist candidates to hoist

// Controls verbosity for JitPrintInlinedMethods. Ignored for JitDump where it's always set.
CONFIG_INTEGER(JitPrintInlinedMethodsVerbose, "JitPrintInlinedMethodsVerboseLevel", 0)

// Prints a tree of inlinees for a specific method (use '*' for all methods)
CONFIG_METHODSET(JitPrintInlinedMethods, "JitPrintInlinedMethods")

CONFIG_METHODSET(JitPrintDevirtualizedMethods, "JitPrintDevirtualizedMethods")
// -1: just do internal checks (CHECK_HASLIKELIHOOD | CHECK_LIKELIHOODSUM | RAISE_ASSERT)
// Else bitflag:
//  - 0x1: check edges have likelihoods
//  - 0x2: check edge likelihoods sum to 1.0
//  - 0x4: fully check likelihoods
//  - 0x8: assert on check failure
//  - 0x10: check block profile weights
CONFIG_INTEGER(JitProfileChecks, "JitProfileChecks", -1)

CONFIG_INTEGER(JitRequired, "JITRequired", -1)
CONFIG_INTEGER(JitStackAllocToLocalSize, "JitStackAllocToLocalSize", DEFAULT_MAX_LOCALLOC_TO_LOCAL_SIZE)
CONFIG_INTEGER(JitSkipArrayBoundCheck, "JitSkipArrayBoundCheck", 0)
CONFIG_INTEGER(JitSlowDebugChecksEnabled, "JitSlowDebugChecksEnabled", 1) // Turn on slow debug checks

// On ARM, use this as the maximum function/funclet size for creating function fragments (and creating
// multiple RUNTIME_FUNCTION entries)
CONFIG_INTEGER(JitSplitFunctionSize, "JitSplitFunctionSize", 0)

// Perturb order of processing of blocks in SSA; 0 = no stress; 1 = use method hash; * = supplied value as random hash
CONFIG_INTEGER(JitSsaStress, "JitSsaStress", 0)

CONFIG_INTEGER(JitStackChecks, "JitStackChecks", 0)

// Internal Jit stress mode: 0 = no stress, 2 = all stress, other = vary stress based on a hash of the method and
// this value.
CONFIG_INTEGER(JitStress, "JitStress", 0)

CONFIG_INTEGER(JitStressBBProf, "JitStressBBProf", 0)                         // Internal Jit stress mode
CONFIG_INTEGER(JitStressProcedureSplitting, "JitStressProcedureSplitting", 0) // Always split after the first basic
                                                                              // block.
CONFIG_INTEGER(JitStressRegs, "JitStressRegs", 0)
CONFIG_STRING(JitStressRegsRange, "JitStressRegsRange") // Only apply JitStressRegs to methods in this hash range

// If non-negative value N, only stress split the first N trees.
CONFIG_INTEGER(JitStressSplitTreeLimit, "JitStressSplitTreeLimit", -1)

// If non-zero, assert if # of VNF_MapSelect applications considered reaches this.
CONFIG_INTEGER(JitVNMapSelLimit, "JitVNMapSelLimit", 0)

// If non-zero, and the compilation succeeds for an AltJit, then use the code. If zero, then we always throw away the
// generated code and fall back to the default compiler.
CONFIG_INTEGER(RunAltJitCode, "RunAltJitCode", 1)

CONFIG_INTEGER(RunComponentUnitTests, "JitComponentUnitTests", 0) // Run JIT component unit tests
CONFIG_INTEGER(ShouldInjectFault, "InjectFault", 0)
CONFIG_INTEGER(TailcallStress, "TailcallStress", 0)

CONFIG_METHODSET(JitBreak, "JitBreak") // Stops in the importer when compiling a specified method
CONFIG_METHODSET(JitDebugBreak, "JitDebugBreak")

//
// JitDump
//

CONFIG_METHODSET(JitDump, "JitDump")                                  // Dumps trees for specified method
CONFIG_INTEGER(JitHashDump, "JitHashDump", -1)                        // Same as JitDump, but for a method hash
CONFIG_INTEGER(JitDumpTier0, "JitDumpTier0", 1)                       // Dump tier0 jit compilations
CONFIG_INTEGER(JitDumpOSR, "JitDumpOSR", 1)                           // Dump OSR jit compilations
CONFIG_INTEGER(JitDumpAtOSROffset, "JitDumpAtOSROffset", -1)          // Dump only OSR jit compilations with this offset
CONFIG_INTEGER(JitDumpInlinePhases, "JitDumpInlinePhases", 1)         // Dump inline compiler phases
CONFIG_INTEGER(JitDumpASCII, "JitDumpASCII", 1)                       // Uses only ASCII characters in tree dumps
CONFIG_INTEGER(JitDumpTerseLsra, "JitDumpTerseLsra", 1)               // Produce terse dump output for LSRA
CONFIG_INTEGER(JitDumpToDebugger, "JitDumpToDebugger", 0)             // Output JitDump output to the debugger
CONFIG_INTEGER(JitDumpVerboseSsa, "JitDumpVerboseSsa", 0)             // Produce especially verbose dump output for SSA
CONFIG_INTEGER(JitDumpVerboseTrees, "JitDumpVerboseTrees", 0)         // Enable more verbose tree dumps
CONFIG_INTEGER(JitDumpTreeIDs, "JitDumpTreeIDs", 1)                   // Print tree IDs in dumps
CONFIG_INTEGER(JitDumpBeforeAfterMorph, "JitDumpBeforeAfterMorph", 0) // If 1, display each tree before/after
                                                                      // morphing

// When dumping blocks, display "*" instead of block number for lexical "next" blocks, to reduce clutter.
CONFIG_INTEGER(JitDumpTerseNextBlock, "JitDumpTerseNextBlock", 0)

CONFIG_METHODSET(JitEHDump, "JitEHDump") // Dump the EH table for the method, as reported to the VM

CONFIG_METHODSET(JitExclude, "JitExclude")
CONFIG_INTEGER(JitFakeProcedureSplitting, "JitFakeProcedureSplitting", 0) // Do code splitting independent of VM.
CONFIG_METHODSET(JitForceProcedureSplitting, "JitForceProcedureSplitting")
CONFIG_METHODSET(JitGCDump, "JitGCDump")
CONFIG_METHODSET(JitDebugDump, "JitDebugDump")
CONFIG_METHODSET(JitHalt, "JitHalt") // Emits break instruction into jitted code
CONFIG_METHODSET(JitInclude, "JitInclude")
CONFIG_METHODSET(JitLateDisasm, "JitLateDisasm")  // Generate late disassembly for the specified methods.
CONFIG_STRING(JitLateDisasmTo, "JitLateDisasmTo") // If set, sends late disassembly output to this file instead of
                                                  // stdout/JitStdOutFile.
CONFIG_METHODSET(JitNoProcedureSplitting, "JitNoProcedureSplitting")     // Disallow procedure splitting for specified
                                                                         // methods
CONFIG_METHODSET(JitNoProcedureSplittingEH, "JitNoProcedureSplittingEH") // Disallow procedure splitting for
                                                                         // specified methods if they contain
                                                                         // exception handling
CONFIG_METHODSET(JitStressOnly, "JitStressOnly") // Internal Jit stress mode: stress only the specified method(s)
CONFIG_METHODSET(JitUnwindDump, "JitUnwindDump") // Dump the unwind codes for the method

//
// JitDumpFg - dump flowgraph
//

CONFIG_METHODSET(JitDumpFg, "JitDumpFg")            // Dumps Xml/Dot Flowgraph for specified method
CONFIG_INTEGER(JitDumpFgHash, "JitDumpFgHash", 0)   // Dumps Xml/Dot Flowgraph for specified method
CONFIG_INTEGER(JitDumpFgTier0, "JitDumpFgTier0", 1) // Dumps Xml/Dot Flowgraph for tier-0 compilations of specified
                                                    // methods
CONFIG_STRING(JitDumpFgDir, "JitDumpFgDir")         // Directory for Xml/Dot flowgraph dump(s)
CONFIG_STRING(JitDumpFgFile, "JitDumpFgFile")       // Filename for Xml/Dot flowgraph dump(s) (default: "default")
CONFIG_STRING(JitDumpFgPhase, "JitDumpFgPhase")     // Phase-based Xml/Dot flowgraph support. Set to the short name of a
                                                    // phase to see the flowgraph after that phase. Leave unset to dump
                                                    // after COLD-BLK (determine first cold block) or set to * for all
                                                    // phases
CONFIG_STRING(JitDumpFgPrePhase, "JitDumpFgPrePhase") // Same as JitDumpFgPhase, but specifies to dump pre-phase, not
                                                      // post-phase.
CONFIG_INTEGER(JitDumpFgDot, "JitDumpFgDot", 1)       // 0 == dump XML format; non-zero == dump DOT format
CONFIG_INTEGER(JitDumpFgEH, "JitDumpFgEH", 0)         // 0 == no EH regions; non-zero == include EH regions
CONFIG_INTEGER(JitDumpFgLoops, "JitDumpFgLoops", 0)   // 0 == no loop regions; non-zero == include loop regions

CONFIG_INTEGER(JitDumpFgConstrained, "JitDumpFgConstrained", 1) // 0 == don't constrain to mostly linear layout;
                                                                // non-zero == force mostly lexical block
                                                                // linear layout
CONFIG_INTEGER(JitDumpFgBlockID, "JitDumpFgBlockID", 0)         // 0 == display block with bbNum; 1 == display with both
                                                                // bbNum and bbID
CONFIG_INTEGER(JitDumpFgBlockFlags, "JitDumpFgBlockFlags", 0)   // 0 == don't display block flags; 1 == display flags
CONFIG_INTEGER(JitDumpFgLoopFlags, "JitDumpFgLoopFlags", 0)     // 0 == don't display loop flags; 1 == display flags
CONFIG_INTEGER(JitDumpFgBlockOrder, "JitDumpFgBlockOrder", 0)   // 0 == bbNext order;  1 == bbNum order; 2 == bbID
                                                                // order
CONFIG_INTEGER(JitDumpFgMemorySsa, "JitDumpFgMemorySsa", 0)     // non-zero: show memory phis + SSA/VNs

CONFIG_STRING(JitRange, "JitRange")

// Internal Jit stress mode: stress using the given set of stress mode names, e.g. STRESS_REGS, STRESS_TAILCALL.
// Unless JitStressModeNamesOnly is non-zero, other stress modes from a JitStress setting may also be invoked.
CONFIG_STRING(JitStressModeNames, "JitStressModeNames")

// Internal Jit stress: if nonzero, only enable stress modes listed in JitStressModeNames.
CONFIG_INTEGER(JitStressModeNamesOnly, "JitStressModeNamesOnly", 0)

// Internal Jit stress mode: only allow stress using the given set of stress mode names, e.g. STRESS_REGS,
// STRESS_TAILCALL. Note that JitStress must be enabled first, and then only the mentioned stress modes are allowed
// to be used, at the same percentage weighting as with JitStress -- the stress modes mentioned are NOT
// unconditionally true for a call to `compStressCompile`. This is basically the opposite of JitStressModeNamesNot.
CONFIG_STRING(JitStressModeNamesAllow, "JitStressModeNamesAllow")

// Internal Jit stress mode: do NOT stress using the given set of stress mode names, e.g. STRESS_REGS, STRESS_TAILCALL
CONFIG_STRING(JitStressModeNamesNot, "JitStressModeNamesNot")

CONFIG_STRING(JitStressRange, "JitStressRange")        // Internal Jit stress mode
CONFIG_METHODSET(JitEmitUnitTests, "JitEmitUnitTests") // Generate emitter unit tests in the specified functions
CONFIG_STRING(JitEmitUnitTestsSections, "JitEmitUnitTestsSections") // Generate this set of unit tests

///
/// JIT Hardware Intrinsics
///
CONFIG_INTEGER(EnableIncompleteISAClass, "EnableIncompleteISAClass", 0) // Enable testing not-yet-implemented

//
// JitDisasm
//

RELEASE_CONFIG_METHODSET(JitDisasm, "JitDisasm")                  // Print codegen for given methods
RELEASE_CONFIG_INTEGER(JitDisasmTesting, "JitDisasmTesting", 0)   // Display BEGIN METHOD/END METHOD anchors for disasm
                                                                  // testing
RELEASE_CONFIG_INTEGER(JitDisasmDiffable, "JitDisasmDiffable", 0) // Make the disassembly diff-able
RELEASE_CONFIG_INTEGER(JitDisasmSummary, "JitDisasmSummary", 0)   // Prints all jitted methods to the console

// Hides disassembly for unoptimized codegen
RELEASE_CONFIG_INTEGER(JitDisasmOnlyOptimized, "JitDisasmOnlyOptimized", 0)

// Print the alignment boundaries.
RELEASE_CONFIG_INTEGER(JitDisasmWithAlignmentBoundaries, "JitDisasmWithAlignmentBoundaries", 0)

// Print the instruction code bytes
RELEASE_CONFIG_INTEGER(JitDisasmWithCodeBytes, "JitDisasmWithCodeBytes", 0)

// Only show JitDisasm and related info for methods from this semicolon-delimited list of assemblies.
CONFIG_STRING(JitDisasmAssemblies, "JitDisasmAssemblies")

// Dump interleaved GC Info for any method disassembled.
CONFIG_INTEGER(JitDisasmWithGC, "JitDisasmWithGC", 0)

// Dump interleaved debug info for any method disassembled.
CONFIG_INTEGER(JitDisasmWithDebugInfo, "JitDisasmWithDebugInfo", 0)

// Display native code when any register spilling occurs
CONFIG_INTEGER(JitDisasmSpilled, "JitDisasmSpilled", 0)

// Print the process address next to each instruction of the disassembly
CONFIG_INTEGER(JitDasmWithAddress, "JitDasmWithAddress", 0)

RELEASE_CONFIG_STRING(JitStdOutFile, "JitStdOutFile") // If set, sends JIT's stdout output to this file.

RELEASE_CONFIG_INTEGER(RichDebugInfo, "RichDebugInfo", 0) // If 1, keep rich debug info and report it back to the EE

CONFIG_STRING(WriteRichDebugInfoFile, "WriteRichDebugInfoFile") // Write rich debug info in JSON format to this file

#if FEATURE_LOOP_ALIGN
RELEASE_CONFIG_INTEGER(JitAlignLoops, "JitAlignLoops", 1) // If set, align inner loops
#else
RELEASE_CONFIG_INTEGER(JitAlignLoops, "JitAlignLoops", 0)
#endif

// AltJitAssertOnNYI should be 0 on targets where JIT is under development or bring up stage, so as to facilitate
// fallback to main JIT on hitting a NYI.
RELEASE_CONFIG_INTEGER(AltJitAssertOnNYI, "AltJitAssertOnNYI", 1) // Controls the AltJit behavior of NYI stuff

// Enable the register allocator to support EH-write thru: partial enregistration of vars exposed on EH boundaries
RELEASE_CONFIG_INTEGER(EnableEHWriteThru, "EnableEHWriteThru", 1)

// Enable the enregistration of locals that are defined or used in a multireg context.
RELEASE_CONFIG_INTEGER(EnableMultiRegLocals, "EnableMultiRegLocals", 1)

// Disables inlining of all methods
RELEASE_CONFIG_INTEGER(JitNoInline, "JitNoInline", 0)

#if defined(DEBUG)
CONFIG_INTEGER(JitStressRex2Encoding, "JitStressRex2Encoding", 0) // Enable rex2 encoding for compatible instructions.
CONFIG_INTEGER(JitStressPromotedEvexEncoding, "JitStressPromotedEvexEncoding", 0) // Enable promoted EVEX encoding for
                                                                                  // compatible instructions.
#endif

// clang-format off

#if defined(TARGET_AMD64) || defined(TARGET_X86)
// Enable EVEX encoding for SIMD instructions when AVX-512VL is available.
CONFIG_INTEGER(JitStressEvexEncoding, "JitStressEvexEncoding", 0)
#endif

//
// Hardware Intrinsic ISAs; keep in sync with clrconfigvalues.h
//
#if defined(TARGET_LOONGARCH64)
//TODO: should implement LoongArch64's features.
RELEASE_CONFIG_INTEGER(EnableHWIntrinsic,           "EnableHWIntrinsic",         0) // Allows Base+ hardware intrinsics to be disabled
#else
RELEASE_CONFIG_INTEGER(EnableHWIntrinsic,           "EnableHWIntrinsic",         1) // Allows Base+ hardware intrinsics to be disabled
#endif // defined(TARGET_LOONGARCH64)

#if defined(TARGET_AMD64) || defined(TARGET_X86)
<<<<<<< HEAD
RELEASE_CONFIG_INTEGER(EnableAES,                   "EnableAES",                 1) // Allows AES+ hardware intrinsics to be disabled
RELEASE_CONFIG_INTEGER(EnableAVX,                   "EnableAVX",                 1) // Allows AVX+ hardware intrinsics to be disabled
RELEASE_CONFIG_INTEGER(EnableAVX2,                  "EnableAVX2",                1) // Allows AVX2+ hardware intrinsics to be disabled
RELEASE_CONFIG_INTEGER(EnableAVX512BW,              "EnableAVX512BW",            1) // Allows AVX512BW+ hardware intrinsics to be disabled
RELEASE_CONFIG_INTEGER(EnableAVX512BW_VL,           "EnableAVX512BW_VL",         1) // Allows AVX512BW+ AVX512VL+ hardware intrinsics to be disabled
RELEASE_CONFIG_INTEGER(EnableAVX512CD,              "EnableAVX512CD",            1) // Allows AVX512CD+ hardware intrinsics to be disabled
RELEASE_CONFIG_INTEGER(EnableAVX512CD_VL,           "EnableAVX512CD_VL",         1) // Allows AVX512CD+ AVX512VL+ hardware intrinsics to be disabled
RELEASE_CONFIG_INTEGER(EnableAVX512DQ,              "EnableAVX512DQ",            1) // Allows AVX512DQ+ hardware intrinsics to be disabled
RELEASE_CONFIG_INTEGER(EnableAVX512DQ_VL,           "EnableAVX512DQ_VL",         1) // Allows AVX512DQ+ AVX512VL+ hardware intrinsics to be disabled
RELEASE_CONFIG_INTEGER(EnableAVX512F,               "EnableAVX512F",             1) // Allows AVX512F+ hardware intrinsics to be disabled
RELEASE_CONFIG_INTEGER(EnableAVX512F_VL,            "EnableAVX512F_VL",          1) // Allows AVX512F+ AVX512VL+ hardware intrinsics to be disabled
RELEASE_CONFIG_INTEGER(EnableAVX512VBMI,            "EnableAVX512VBMI",          1) // Allows AVX512VBMI+ hardware intrinsics to be disabled
RELEASE_CONFIG_INTEGER(EnableAVX512VBMI_VL,         "EnableAVX512VBMI_VL",       1) // Allows AVX512VBMI_VL+ hardware intrinsics to be disabled
RELEASE_CONFIG_INTEGER(EnableAVX10v1,               "EnableAVX10v1",             1) // Allows AVX10v1+ hardware intrinsics to be disabled
RELEASE_CONFIG_INTEGER(EnableAVX10v2,               "EnableAVX10v2",             1) // Allows AVX10v2+ hardware intrinsics to be disabled
RELEASE_CONFIG_INTEGER(EnableAVXVNNI,               "EnableAVXVNNI",             1) // Allows AVXVNNI+ hardware intrinsics to be disabled
RELEASE_CONFIG_INTEGER(EnableAVXVNNIINT8,           "EnableAVXVNNIINT8",         1) // Allows AVXVNNI+ hardware intrinsics to be disabled
RELEASE_CONFIG_INTEGER(EnableAVXVNNIINT16,          "EnableAVXVNNIINT16",        1) // Allows AVXVNNI+ hardware intrinsics to be disabled
RELEASE_CONFIG_INTEGER(EnableBMI1,                  "EnableBMI1",                1) // Allows BMI1+ hardware intrinsics to be disabled
RELEASE_CONFIG_INTEGER(EnableBMI2,                  "EnableBMI2",                1) // Allows BMI2+ hardware intrinsics to be disabled
RELEASE_CONFIG_INTEGER(EnableFMA,                   "EnableFMA",                 1) // Allows FMA+ hardware intrinsics to be disabled
RELEASE_CONFIG_INTEGER(EnableGFNI,                  "EnableGFNI",                1) // Allows GFNI+ hardware intrinsics to be disabled
RELEASE_CONFIG_INTEGER(EnableLZCNT,                 "EnableLZCNT",               1) // Allows LZCNT+ hardware intrinsics to be disabled
RELEASE_CONFIG_INTEGER(EnablePCLMULQDQ,             "EnablePCLMULQDQ",           1) // Allows PCLMULQDQ+ hardware intrinsics to be disabled
RELEASE_CONFIG_INTEGER(EnableVPCLMULQDQ,            "EnableVPCLMULQDQ",          1) // Allows VPCLMULQDQ+ hardware intrinsics to be disabled
RELEASE_CONFIG_INTEGER(EnablePOPCNT,                "EnablePOPCNT",              1) // Allows POPCNT+ hardware intrinsics to be disabled
RELEASE_CONFIG_INTEGER(EnableSSE,                   "EnableSSE",                 1) // Allows SSE+ hardware intrinsics to be disabled
RELEASE_CONFIG_INTEGER(EnableSSE2,                  "EnableSSE2",                1) // Allows SSE2+ hardware intrinsics to be disabled
RELEASE_CONFIG_INTEGER(EnableSSE3,                  "EnableSSE3",                1) // Allows SSE3+ hardware intrinsics to be disabled
RELEASE_CONFIG_INTEGER(EnableSSE3_4,                "EnableSSE3_4",              1) // Allows SSE3+ hardware intrinsics to be disabled
RELEASE_CONFIG_INTEGER(EnableSSE41,                 "EnableSSE41",               1) // Allows SSE4.1+ hardware intrinsics to be disabled
RELEASE_CONFIG_INTEGER(EnableSSE42,                 "EnableSSE42",               1) // Allows SSE4.2+ hardware intrinsics to be disabled
RELEASE_CONFIG_INTEGER(EnableSSSE3,                 "EnableSSSE3",               1) // Allows SSSE3+ hardware intrinsics to be disabled
RELEASE_CONFIG_INTEGER(EnableAPX,                   "EnableAPX",                 0) // Allows APX+ features to be disabled
=======
RELEASE_CONFIG_INTEGER(EnableSSE42,                 "EnableSSE42",               1) // Allows SSE3, SSSE3, SSE4.1, SSE4.2, POPCNT, and dependent hardware intrinsics to be disabled
RELEASE_CONFIG_INTEGER(EnableAVX,                   "EnableAVX",                 1) // Allows AVX and dependent hardware intrinsics to be disabled
RELEASE_CONFIG_INTEGER(EnableAVX2,                  "EnableAVX2",                1) // Allows AVX2, BMI1, BMI2, F16C, FMA, LZCNT, MOVBE and dependent hardware intrinsics to be disabled
RELEASE_CONFIG_INTEGER(EnableAVX512,                "EnableAVX512",              1) // Allows AVX512 F+BW+CD+DQ+VL and depdendent hardware intrinsics to be disabled

RELEASE_CONFIG_INTEGER(EnableAVX512v2,              "EnableAVX512v2",            1) // Allows AVX512 IFMA+VBMI and depdendent hardware intrinsics to be disabled
RELEASE_CONFIG_INTEGER(EnableAVX512v3,              "EnableAVX512v3",            1) // Allows AVX512 BITALG+VBMI2+VNNI+VPOPCNTDQ and depdendent hardware intrinsics to be disabled
RELEASE_CONFIG_INTEGER(EnableAVX10v1,               "EnableAVX10v1",             1) // Allows AVX10v1 and depdendent hardware intrinsics to be disabled
RELEASE_CONFIG_INTEGER(EnableAVX10v2,               "EnableAVX10v2",             0) // Allows AVX10v2 and depdendent hardware intrinsics to be disabled
RELEASE_CONFIG_INTEGER(EnableAPX,                   "EnableAPX",                 0) // Allows APX and dependent features to be disabled

RELEASE_CONFIG_INTEGER(EnableAES,                   "EnableAES",                 1) // Allows AES, PCLMULQDQ, and dependent hardware intrinsics to be disabled
RELEASE_CONFIG_INTEGER(EnableAVX512VP2INTERSECT,    "EnableAVX512VP2INTERSECT",  1) // Allows AVX512VP2INTERSECT and dependent hardware intrinsics to be disabled
RELEASE_CONFIG_INTEGER(EnableAVXIFMA,               "EnableAVXIFMA",             1) // Allows AVXIFMA and dependent hardware intrinsics to be disabled
RELEASE_CONFIG_INTEGER(EnableAVXVNNI,               "EnableAVXVNNI",             1) // Allows AVXVNNI and dependent hardware intrinsics to be disabled
RELEASE_CONFIG_INTEGER(EnableGFNI,                  "EnableGFNI",                1) // Allows GFNI and dependent hardware intrinsics to be disabled
RELEASE_CONFIG_INTEGER(EnableSHA,                   "EnableSHA",                 1) // Allows SHA and dependent hardware intrinsics to be disabled
RELEASE_CONFIG_INTEGER(EnableVAES,                  "EnableVAES",                1) // Allows VAES, VPCLMULQDQ, and dependent hardware intrinsics to be disabled
RELEASE_CONFIG_INTEGER(EnableWAITPKG,               "EnableWAITPKG",             1) // Allows WAITPKG and dependent hardware intrinsics to be disabled
RELEASE_CONFIG_INTEGER(EnableX86Serialize,          "EnableX86Serialize",        1) // Allows X86Serialize and dependent hardware intrinsics to be disabled
>>>>>>> 4cfcfa75
#elif defined(TARGET_ARM64)
RELEASE_CONFIG_INTEGER(EnableArm64Aes,              "EnableArm64Aes",            1) // Allows Arm64 Aes+ hardware intrinsics to be disabled
RELEASE_CONFIG_INTEGER(EnableArm64Atomics,          "EnableArm64Atomics",        1) // Allows Arm64 Atomics+ hardware intrinsics to be disabled
RELEASE_CONFIG_INTEGER(EnableArm64Crc32,            "EnableArm64Crc32",          1) // Allows Arm64 Crc32+ hardware intrinsics to be disabled
RELEASE_CONFIG_INTEGER(EnableArm64Dczva,            "EnableArm64Dczva",          1) // Allows Arm64 Dczva+ hardware intrinsics to be disabled
RELEASE_CONFIG_INTEGER(EnableArm64Dp,               "EnableArm64Dp",             1) // Allows Arm64 Dp+ hardware intrinsics to be disabled
RELEASE_CONFIG_INTEGER(EnableArm64Rdm,              "EnableArm64Rdm",            1) // Allows Arm64 Rdm+ hardware intrinsics to be disabled
RELEASE_CONFIG_INTEGER(EnableArm64Sha1,             "EnableArm64Sha1",           1) // Allows Arm64 Sha1+ hardware intrinsics to be disabled
RELEASE_CONFIG_INTEGER(EnableArm64Sha256,           "EnableArm64Sha256",         1) // Allows Arm64 Sha256+ hardware intrinsics to be disabled
RELEASE_CONFIG_INTEGER(EnableArm64Sve,              "EnableArm64Sve",            1) // Allows Arm64 Sve+ hardware intrinsics to be disabled
RELEASE_CONFIG_INTEGER(EnableArm64Sve2,             "EnableArm64Sve2",           1) // Allows Arm64 Sve2+ hardware intrinsics to be disabled
#elif defined(TARGET_RISCV64)
RELEASE_CONFIG_INTEGER(EnableRiscV64Zba,            "EnableRiscV64Zba",          1) // Allows RiscV64 Zba hardware intrinsics to be disabled
RELEASE_CONFIG_INTEGER(EnableRiscV64Zbb,            "EnableRiscV64Zbb",          1) // Allows RiscV64 Zbb hardware intrinsics to be disabled
#endif

RELEASE_CONFIG_INTEGER(EnableEmbeddedBroadcast,     "EnableEmbeddedBroadcast",   1) // Allows embedded broadcasts to be disabled
RELEASE_CONFIG_INTEGER(EnableEmbeddedMasking,       "EnableEmbeddedMasking",     1) // Allows embedded masking to be disabled
RELEASE_CONFIG_INTEGER(EnableApxNDD,                "EnableApxNDD",              0) // Allows APX NDD feature to be disabled
RELEASE_CONFIG_INTEGER(EnableApxConditionalChaining, "EnableApxConditionalChaining",        0) // Allows APX conditional compare chaining

// clang-format on

#ifdef FEATURE_SIMD
// Default 0, ValueNumbering of SIMD nodes and HW Intrinsic nodes enabled
// If 1, then disable ValueNumbering of SIMD nodes
// If 2, then disable ValueNumbering of HW Intrinsic nodes
// If 3, disable both SIMD and HW Intrinsic nodes
RELEASE_CONFIG_INTEGER(JitDisableSimdVN, "JitDisableSimdVN", 0)
#endif

// Default 0, enable the CSE of Constants, including nearby offsets. (only for ARM/ARM64)
// If 1, disable all the CSE of Constants
// If 2, enable the CSE of Constants but don't combine with nearby offsets. (only for ARM/ARM64)
// If 3, enable the CSE of Constants including nearby offsets. (all platforms)
// If 4, enable the CSE of Constants but don't combine with nearby offsets. (all platforms)
//
#define CONST_CSE_ENABLE_ARM            0
#define CONST_CSE_DISABLE_ALL           1
#define CONST_CSE_ENABLE_ARM_NO_SHARING 2
#define CONST_CSE_ENABLE_ALL            3
#define CONST_CSE_ENABLE_ALL_NO_SHARING 4
RELEASE_CONFIG_INTEGER(JitConstCSE, "JitConstCSE", CONST_CSE_ENABLE_ARM)

// If nonzero, use the greedy RL policy.
//
RELEASE_CONFIG_INTEGER(JitRLCSEGreedy, "JitRLCSEGreedy", 0)

// If nonzero, dump out details of parameterized policy evaluation and gradient updates.
RELEASE_CONFIG_INTEGER(JitRLCSEVerbose, "JitRLCSEVerbose", 0)

// Allow fine-grained controls of CSEs done in a particular method
//
// Specify method that will respond to the CSEMask.
// -1 means feature disabled and all methods run CSE normally.
CONFIG_INTEGER(JitCSEHash, "JitCSEHash", -1)

// Bitmask of allowed CSEs in methods specified by JitCSEHash.
// These bits control the "cse attempts" made by normal jitting,
// for the first 32 CSEs attempted (Note this is not the same as
// the CSE candidate number, which reflects the order
// in which CSEs were discovered).
//
// 0: do no CSEs
// 1: do only the first CSE
// 2: do only the second CSE
// C: do only the third and fourth CSEs
// F: do only the first four CSEs
// ...etc...
// FFFFFFFF : do all the CSEs normally done
CONFIG_INTEGER(JitCSEMask, "JitCSEMask", 0)

// Enable metric output in jit disasm and elsewhere
CONFIG_INTEGER(JitMetrics, "JitMetrics", 0)

// When nonzero, choose CSE candidates randomly, with hash salt specified by the (decimal) value of the config.
CONFIG_INTEGER(JitRandomCSE, "JitRandomCSE", 0)

// When set, specifies the exact CSEs to perform as a sequence of CSE candidate numbers.
CONFIG_STRING(JitReplayCSE, "JitReplayCSE")

// When set, specify the sequence of rewards from the CSE replay.
// There should be one reward per step in the sequence.
CONFIG_STRING(JitReplayCSEReward, "JitReplayCSEReward")

// When set, specifies the initial parameter string for
// the reinforcement-learning based CSE heuristic.
//
// Note you can also set JitReplayCSE and JitReplayCSEPerfScore
// along with this, in which case we are asking for a policy
// evaluation/update based on the provided sequence.
CONFIG_STRING(JitRLCSE, "JitRLCSE")

// When set, specify the alpha value (step size) to use in learning.
CONFIG_STRING(JitRLCSEAlpha, "JitRLCSEAlpha")

// If nonzero, dump candidate feature values
CONFIG_INTEGER(JitRLCSECandidateFeatures, "JitRLCSECandidateFeatures", 0)

// Enable CSE_HeuristicRLHook
CONFIG_INTEGER(JitRLHook, "JitRLHook", 0) // If 1, emit RL callbacks

// If 1, emit feature column names
CONFIG_INTEGER(JitRLHookEmitFeatureNames, "JitRLHookEmitFeatureNames", 0)

// A list of CSEs to choose, in the order they should be applied.
CONFIG_STRING(JitRLHookCSEDecisions, "JitRLHookCSEDecisions")

#if !defined(DEBUG) && !defined(_DEBUG)
RELEASE_CONFIG_INTEGER(JitEnableNoWayAssert, "JitEnableNoWayAssert", 0)
#else  // defined(DEBUG) || defined(_DEBUG)
RELEASE_CONFIG_INTEGER(JitEnableNoWayAssert, "JitEnableNoWayAssert", 1)
#endif // !defined(DEBUG) && !defined(_DEBUG)

// The following should be wrapped inside "#if MEASURE_MEM_ALLOC / #endif", but
// some files include this one without bringing in the definitions from "jit.h"
// so we don't always know what the "true" value of that flag should be. For now
// we take the easy way out and always include the flag, even in release builds
// (normally MEASURE_MEM_ALLOC is off for release builds but if it's toggled on
// for release in "jit.h" the flag would be missing for some includers).
// TODO-Cleanup: need to make 'MEASURE_MEM_ALLOC' well-defined here at all times.
RELEASE_CONFIG_INTEGER(DisplayMemStats, "JitMemStats", 0) // Display JIT memory usage statistics

CONFIG_INTEGER(JitEnregStats, "JitEnregStats", 0) // Display JIT enregistration statistics

RELEASE_CONFIG_INTEGER(JitAggressiveInlining, "JitAggressiveInlining", 0) // Aggressive inlining of all methods
RELEASE_CONFIG_INTEGER(JitELTHookEnabled, "JitELTHookEnabled", 0)         // If 1, emit Enter/Leave/TailCall callbacks
RELEASE_CONFIG_INTEGER(JitInlineSIMDMultiplier, "JitInlineSIMDMultiplier", 3)

// Ex lclMAX_TRACKED constant.
RELEASE_CONFIG_INTEGER(JitMaxLocalsToTrack, "JitMaxLocalsToTrack", 0x400)

#if defined(FEATURE_ENABLE_NO_RANGE_CHECKS)
RELEASE_CONFIG_INTEGER(JitNoRngChks, "JitNoRngChks", 0) // If 1, don't generate range checks
#endif

OPT_CONFIG_INTEGER(JitDoAssertionProp, "JitDoAssertionProp", 1) // Perform assertion propagation optimization
OPT_CONFIG_INTEGER(JitDoCopyProp, "JitDoCopyProp", 1) // Perform copy propagation on variables that appear redundant
OPT_CONFIG_INTEGER(JitDoOptimizeIVs, "JitDoOptimizeIVs", 1)     // Perform optimization of induction variables
OPT_CONFIG_INTEGER(JitDoEarlyProp, "JitDoEarlyProp", 1)         // Perform Early Value Propagation
OPT_CONFIG_INTEGER(JitDoLoopHoisting, "JitDoLoopHoisting", 1)   // Perform loop hoisting on loop invariant values
OPT_CONFIG_INTEGER(JitDoLoopInversion, "JitDoLoopInversion", 1) // Perform loop inversion on "for/while" loops
RELEASE_CONFIG_INTEGER(JitLoopInversionSizeLimit, "JitLoopInversionSizeLimit", 100) // limit inversion to loops with no
                                                                                    // more than this many tree nodes
OPT_CONFIG_INTEGER(JitDoRangeAnalysis, "JitDoRangeAnalysis", 1)                     // Perform range check analysis
OPT_CONFIG_INTEGER(JitDoVNBasedDeadStoreRemoval, "JitDoVNBasedDeadStoreRemoval", 1) // Perform VN-based dead store
                                                                                    // removal
OPT_CONFIG_INTEGER(JitDoRedundantBranchOpts, "JitDoRedundantBranchOpts", 1) // Perform redundant branch optimizations
OPT_CONFIG_STRING(JitEnableRboRange, "JitEnableRboRange")
OPT_CONFIG_STRING(JitEnableHeadTailMergeRange, "JitEnableHeadTailMergeRange")
OPT_CONFIG_STRING(JitEnableVNBasedDeadStoreRemovalRange, "JitEnableVNBasedDeadStoreRemovalRange")
OPT_CONFIG_STRING(JitEnableEarlyLivenessRange, "JitEnableEarlyLivenessRange")
OPT_CONFIG_STRING(JitOnlyOptimizeRange,
                  "JitOnlyOptimizeRange") // If set, all methods that do _not_ match are forced into MinOpts
OPT_CONFIG_STRING(JitEnablePhysicalPromotionRange, "JitEnablePhysicalPromotionRange")
OPT_CONFIG_STRING(JitEnableCrossBlockLocalAssertionPropRange, "JitEnableCrossBlockLocalAssertionPropRange")
OPT_CONFIG_STRING(JitEnableInductionVariableOptsRange, "JitEnableInductionVariableOptsRange")
OPT_CONFIG_STRING(JitEnableLocalAddrPropagationRange, "JitEnableLocalAddrPropagationRange")

OPT_CONFIG_INTEGER(JitDoSsa, "JitDoSsa", 1) // Perform Static Single Assignment (SSA) numbering on the variables
OPT_CONFIG_INTEGER(JitDoValueNumber, "JitDoValueNumber", 1) // Perform value numbering on method expressions

OPT_CONFIG_STRING(JitOptRepeatRange, "JitOptRepeatRange") // Enable JitOptRepeat based on method hash range

OPT_CONFIG_INTEGER(JitDoIfConversion, "JitDoIfConversion", 1)                       // Perform If conversion
OPT_CONFIG_INTEGER(JitDoOptimizeMaskConversions, "JitDoOptimizeMaskConversions", 1) // Perform optimization of mask
                                                                                    // conversions

RELEASE_CONFIG_INTEGER(JitOptimizeAwait, "JitOptimizeAwait", 1) // Perform optimization of Await intrinsics

RELEASE_CONFIG_INTEGER(JitEnableOptRepeat, "JitEnableOptRepeat", 1) // If zero, do not allow JitOptRepeat
RELEASE_CONFIG_METHODSET(JitOptRepeat, "JitOptRepeat")            // Runs optimizer multiple times on specified methods
RELEASE_CONFIG_INTEGER(JitOptRepeatCount, "JitOptRepeatCount", 2) // Number of times to repeat opts when repeating

// Max # of MapSelect's considered for a particular top-level invocation.
RELEASE_CONFIG_INTEGER(JitVNMapSelBudget, "JitVNMapSelBudget", DEFAULT_MAP_SELECT_BUDGET)

RELEASE_CONFIG_INTEGER(TailCallLoopOpt, "TailCallLoopOpt", 1) // Convert recursive tail calls to loops
RELEASE_CONFIG_METHODSET(AltJit, "AltJit")         // Enables AltJit and selectively limits it to the specified methods.
RELEASE_CONFIG_METHODSET(AltJitNgen, "AltJitNgen") // Enables AltJit for AOT and selectively limits it
                                                   // to the specified methods.

// Do not use AltJit on this semicolon-delimited list of assemblies.
RELEASE_CONFIG_STRING(AltJitExcludeAssemblies, "AltJitExcludeAssemblies")

// If set, measure the IR size after some phases and report it in the time log.
RELEASE_CONFIG_INTEGER(JitMeasureIR, "JitMeasureIR", 0)

// If set, gather JIT function info and write to this file.
RELEASE_CONFIG_STRING(JitFuncInfoFile, "JitFuncInfoLogFile")

// If set, gather JIT throughput data and write to a CSV file. This mode must be used in internal retail builds.
RELEASE_CONFIG_STRING(JitTimeLogCsv, "JitTimeLogCsv")

// If set, gather JIT throughput data and write to this file.
RELEASE_CONFIG_STRING(JitTimeLogFile, "JitTimeLogFile")

RELEASE_CONFIG_STRING(TailCallOpt, "TailCallOpt")

// If set, allow fast tail calls; otherwise allow only helper-based calls for explicit tail calls.
RELEASE_CONFIG_INTEGER(FastTailCalls, "FastTailCalls", 1)

// Set to 1 to measure noway_assert usage. Only valid if MEASURE_NOWAY is defined.
RELEASE_CONFIG_INTEGER(JitMeasureNowayAssert, "JitMeasureNowayAssert", 0)

// Set to file to write noway_assert usage to a file (if not set: stdout). Only valid if MEASURE_NOWAY is defined.
RELEASE_CONFIG_STRING(JitMeasureNowayAssertFile, "JitMeasureNowayAssertFile")

CONFIG_INTEGER(EnableExtraSuperPmiQueries, "EnableExtraSuperPmiQueries", 0) // Make extra queries to somewhat
                                                                            // future-proof SuperPmi method contexts.

CONFIG_INTEGER(JitInlineDumpData, "JitInlineDumpData", 0)
CONFIG_INTEGER(JitInlineDumpXml, "JitInlineDumpXml", 0) // 1 = full xml (+ failures in DEBUG)
                                                        // 2 = only methods with inlines (+ failures in DEBUG)
                                                        // 3 = only methods with inlines, no failures
CONFIG_STRING(JitInlineDumpXmlFile, "JitInlineDumpXmlFile")
CONFIG_INTEGER(JitInlinePolicyDumpXml, "JitInlinePolicyDumpXml", 0)
CONFIG_INTEGER(JitInlineLimit, "JitInlineLimit", -1)
CONFIG_INTEGER(JitInlinePolicyDiscretionary, "JitInlinePolicyDiscretionary", 0)
CONFIG_INTEGER(JitInlinePolicyFull, "JitInlinePolicyFull", 0)
CONFIG_INTEGER(JitInlinePolicySize, "JitInlinePolicySize", 0)
CONFIG_INTEGER(JitInlinePolicyRandom, "JitInlinePolicyRandom", 0) // nonzero enables; value is the external random
                                                                  // seed
CONFIG_INTEGER(JitInlinePolicyReplay, "JitInlinePolicyReplay", 0)
CONFIG_STRING(JitNoInlineRange, "JitNoInlineRange")
CONFIG_STRING(JitInlineReplayFile, "JitInlineReplayFile")

// Extended version of DefaultPolicy that includes a more precise IL scan,
// relies on PGO if it exists and generally is more aggressive.
RELEASE_CONFIG_INTEGER(JitExtDefaultPolicy, "JitExtDefaultPolicy", 1)
RELEASE_CONFIG_INTEGER(JitExtDefaultPolicyMaxIL, "JitExtDefaultPolicyMaxIL", 0x80)
RELEASE_CONFIG_INTEGER(JitExtDefaultPolicyMaxILRoot, "JitExtDefaultPolicyMaxILRoot", 0x100)
RELEASE_CONFIG_INTEGER(JitExtDefaultPolicyMaxILProf, "JitExtDefaultPolicyMaxILProf", 0x400)
RELEASE_CONFIG_INTEGER(JitExtDefaultPolicyMaxBB, "JitExtDefaultPolicyMaxBB", 7)

// Inliner uses the following formula for PGO-driven decisions:
//
//    BM = BM * ((1.0 - ProfTrust) + ProfWeight * ProfScale)
//
// Where BM is a benefit multiplier composed from various observations (e.g. "const arg makes a branch foldable").
// If a profile data can be trusted for 100% we can safely just give up on inlining anything inside cold blocks
// (except the cases where inlining in cold blocks improves type info/escape analysis for the whole caller).
// For now, it's only applied for dynamic PGO.
RELEASE_CONFIG_INTEGER(JitExtDefaultPolicyProfTrust, "JitExtDefaultPolicyProfTrust", 0x7)
RELEASE_CONFIG_INTEGER(JitExtDefaultPolicyProfScale, "JitExtDefaultPolicyProfScale", 0x2A)

RELEASE_CONFIG_INTEGER(JitInlinePolicyModel, "JitInlinePolicyModel", 0)
RELEASE_CONFIG_INTEGER(JitInlinePolicyProfile, "JitInlinePolicyProfile", 0)
RELEASE_CONFIG_INTEGER(JitInlinePolicyProfileThreshold, "JitInlinePolicyProfileThreshold", 40)
CONFIG_STRING(JitObjectStackAllocationRange, "JitObjectStackAllocationRange")
RELEASE_CONFIG_INTEGER(JitObjectStackAllocation, "JitObjectStackAllocation", 1)
RELEASE_CONFIG_INTEGER(JitObjectStackAllocationRefClass, "JitObjectStackAllocationRefClass", 1)
RELEASE_CONFIG_INTEGER(JitObjectStackAllocationBoxedValueClass, "JitObjectStackAllocationBoxedValueClass", 1)
RELEASE_CONFIG_INTEGER(JitObjectStackAllocationConditionalEscape, "JitObjectStackAllocationConditionalEscape", 1)
CONFIG_STRING(JitObjectStackAllocationConditionalEscapeRange, "JitObjectStackAllocationConditionalEscapeRange")
RELEASE_CONFIG_INTEGER(JitObjectStackAllocationArray, "JitObjectStackAllocationArray", 1)
RELEASE_CONFIG_INTEGER(JitObjectStackAllocationSize, "JitObjectStackAllocationSize", 528)
RELEASE_CONFIG_INTEGER(JitObjectStackAllocationTrackFields, "JitObjectStackAllocationTrackFields", 1)
CONFIG_STRING(JitObjectStackAllocationTrackFieldsRange, "JitObjectStackAllocationTrackFieldsRange")
CONFIG_INTEGER(JitObjectStackAllocationDumpConnGraph, "JitObjectStackAllocationDumpConnGraph", 0)

RELEASE_CONFIG_INTEGER(JitEECallTimingInfo, "JitEECallTimingInfo", 0)

CONFIG_INTEGER(JitEnableFinallyCloning, "JitEnableFinallyCloning", 1)
CONFIG_INTEGER(JitEnableRemoveEmptyTry, "JitEnableRemoveEmptyTry", 1)
CONFIG_INTEGER(JitEnableRemoveEmptyTryCatchOrTryFault, "JitEnableRemoveEmptyTryCatchOrTryFault", 1)

// Overall master enable for Guarded Devirtualization.
RELEASE_CONFIG_INTEGER(JitEnableGuardedDevirtualization, "JitEnableGuardedDevirtualization", 1)

#define MAX_GDV_TYPE_CHECKS 5
// Number of types to probe for polymorphic virtual call-sites to devirtualize them,
// Max number is MAX_GDV_TYPE_CHECKS defined above ^. -1 means it's up to JIT to decide
RELEASE_CONFIG_INTEGER(JitGuardedDevirtualizationMaxTypeChecks, "JitGuardedDevirtualizationMaxTypeChecks", -1)

// Various policies for GuardedDevirtualization (0x4B == 75)
RELEASE_CONFIG_INTEGER(JitGuardedDevirtualizationChainLikelihood, "JitGuardedDevirtualizationChainLikelihood", 0x4B)
RELEASE_CONFIG_INTEGER(JitGuardedDevirtualizationChainStatements, "JitGuardedDevirtualizationChainStatements", 1)
CONFIG_STRING(JitGuardedDevirtualizationRange, "JitGuardedDevirtualizationRange")
CONFIG_INTEGER(JitRandomGuardedDevirtualization, "JitRandomGuardedDevirtualization", 0)

// Enable insertion of patchpoints into Tier0 methods, switching to optimized where needed.
#ifdef FEATURE_ON_STACK_REPLACEMENT
RELEASE_CONFIG_INTEGER(TC_OnStackReplacement, "TC_OnStackReplacement", 1)
#else
RELEASE_CONFIG_INTEGER(TC_OnStackReplacement, "TC_OnStackReplacement", 0)
#endif // FEATURE_ON_STACK_REPLACEMENT

// Initial patchpoint counter value used by jitted code
RELEASE_CONFIG_INTEGER(TC_OnStackReplacement_InitialCounter, "TC_OnStackReplacement_InitialCounter", 1000)

// Enable partial compilation for Tier0 methods
RELEASE_CONFIG_INTEGER(TC_PartialCompilation, "TC_PartialCompilation", 0)

// If partial compilation is enabled, use random heuristic for patchpoint placement
CONFIG_INTEGER(JitRandomPartialCompilation, "JitRandomPartialCompilation", 0)

// Patchpoint strategy:
// 0 - backedge sources
// 1 - backedge targets
// 2 - adaptive (default)
RELEASE_CONFIG_INTEGER(TC_PatchpointStrategy, "TC_PatchpointStrategy", 2)

// Randomly sprinkle patchpoints. Value is the likelihood any given stack-empty point becomes a patchpoint.
CONFIG_INTEGER(JitRandomOnStackReplacement, "JitRandomOnStackReplacement", 0)

// Place patchpoint at the specified IL offset, if possible. Overrides random placement.
CONFIG_INTEGER(JitOffsetOnStackReplacement, "JitOffsetOnStackReplacement", -1)

// EnableOsrRange allows you to limit the set of methods that will rely on OSR to escape
// from Tier0 code. Methods outside the range that would normally be jitted at Tier0
// and have patchpoints will instead be switched to optimized.
CONFIG_STRING(JitEnableOsrRange, "JitEnableOsrRange")

// EnablePatchpointRange allows you to limit the set of Tier0 methods that
// will have patchpoints, and hence control which methods will create OSR methods.
// Unlike EnableOsrRange, it will not alter the optimization setting for methods
// outside the enabled range.
CONFIG_STRING(JitEnablePatchpointRange, "JitEnablePatchpointRange")

// Profile instrumentation options
RELEASE_CONFIG_INTEGER(JitInterlockedProfiling, "JitInterlockedProfiling", 0)
RELEASE_CONFIG_INTEGER(JitScalableProfiling, "JitScalableProfiling", 1)
RELEASE_CONFIG_INTEGER(JitCounterPadding, "JitCounterPadding", 0) // number of unused extra slots per counter
RELEASE_CONFIG_INTEGER(JitMinimalJitProfiling, "JitMinimalJitProfiling", 1)
RELEASE_CONFIG_INTEGER(JitMinimalPrejitProfiling, "JitMinimalPrejitProfiling", 0)

RELEASE_CONFIG_INTEGER(JitProfileValues, "JitProfileValues", 1) // Value profiling, e.g. Buffer.Memmove's size
RELEASE_CONFIG_INTEGER(JitProfileCasts, "JitProfileCasts", 1)   // Profile castclass/isinst
RELEASE_CONFIG_INTEGER(JitConsumeProfileForCasts, "JitConsumeProfileForCasts", 1) // Consume profile data (if any)
                                                                                  // for castclass/isinst

RELEASE_CONFIG_INTEGER(JitClassProfiling, "JitClassProfiling", 1)         // Profile virtual and interface calls
RELEASE_CONFIG_INTEGER(JitDelegateProfiling, "JitDelegateProfiling", 1)   // Profile resolved delegate call targets
RELEASE_CONFIG_INTEGER(JitVTableProfiling, "JitVTableProfiling", 0)       // Profile resolved vtable call targets
RELEASE_CONFIG_INTEGER(JitEdgeProfiling, "JitEdgeProfiling", 1)           // Profile edges instead of blocks
RELEASE_CONFIG_INTEGER(JitCollect64BitCounts, "JitCollect64BitCounts", 0) // Collect counts as 64-bit values.

// Profile consumption options
RELEASE_CONFIG_INTEGER(JitDisablePGO, "JitDisablePGO", 0)     // Ignore PGO data for all methods
CONFIG_STRING(JitEnablePGORange, "JitEnablePGORange")         // Enable PGO data for only some methods
CONFIG_INTEGER(JitRandomEdgeCounts, "JitRandomEdgeCounts", 0) // Substitute random values for edge counts
CONFIG_INTEGER(JitCrossCheckDevirtualizationAndPGO, "JitCrossCheckDevirtualizationAndPGO", 0)
CONFIG_INTEGER(JitNoteFailedExactDevirtualization, "JitNoteFailedExactDevirtualization", 0)
CONFIG_INTEGER(JitRandomlyCollect64BitCounts, "JitRandomlyCollect64BitCounts", 0) // Collect 64-bit counts randomly
                                                                                  // for some methods.

// 1: profile synthesis for root methods
// 2: profile synthesis for root methods w/o PGO data
// 3: profile synthesis for root methods, blend with existing PGO data
CONFIG_INTEGER(JitSynthesizeCounts, "JitSynthesizeCounts", 0)

// If instrumenting the method, run synthesis and save the synthesis results
// as edge or block profile data. Do not actually instrument.
CONFIG_INTEGER(JitPropagateSynthesizedCountsToProfileData, "JitPropagateSynthesizedCountsToProfileData", 0)

// Use general (gauss-seidel) solver
CONFIG_INTEGER(JitSynthesisUseSolver, "JitSynthesisUseSolver", 1)

// Weight for exception regions for synthesis
CONFIG_STRING(JitSynthesisExceptionWeight, "JitSynthesisExceptionWeight")

// Devirtualize virtual calls with getExactClasses (NativeAOT only for now)
RELEASE_CONFIG_INTEGER(JitEnableExactDevirtualization, "JitEnableExactDevirtualization", 1)

// Force the generation of CFG checks
RELEASE_CONFIG_INTEGER(JitForceControlFlowGuard, "JitForceControlFlowGuard", 0);

// JitCFGUseDispatcher values:
// 0: Never use dispatcher
// 1: Use dispatcher on all platforms that support it
// 2: Default behavior, depends on platform (yes on x64, no on arm64)
RELEASE_CONFIG_INTEGER(JitCFGUseDispatcher, "JitCFGUseDispatcher", 2)

// Enable head and tail merging
RELEASE_CONFIG_INTEGER(JitEnableHeadTailMerge, "JitEnableHeadTailMerge", 1)

// Enable physical promotion
RELEASE_CONFIG_INTEGER(JitEnablePhysicalPromotion, "JitEnablePhysicalPromotion", 1)

// Enable cross-block local assertion prop
RELEASE_CONFIG_INTEGER(JitEnableCrossBlockLocalAssertionProp, "JitEnableCrossBlockLocalAssertionProp", 1)

// Enable postorder local assertion prop
RELEASE_CONFIG_INTEGER(JitEnablePostorderLocalAssertionProp, "JitEnablePostorderLocalAssertionProp", 1)

// Enable strength reduction
RELEASE_CONFIG_INTEGER(JitEnableStrengthReduction, "JitEnableStrengthReduction", 1)

// Enable IV optimizations
RELEASE_CONFIG_INTEGER(JitEnableInductionVariableOpts, "JitEnableInductionVariableOpts", 1)

// JitFunctionFile: Name of a file that contains a list of functions. If the currently compiled function is in the
// file, certain other JIT config variables will be active. If the currently compiled function is not in the file,
// the specific JIT config variables will not be active.
//
// Functions are approximately in the format output by JitFunctionTrace, e.g.:
//
// System.CLRConfig:GetBoolValue(ref,byref):bool (MethodHash=3c54d35e)
//   -- use the MethodHash, not the function name
//
// System.CLRConfig:GetBoolValue(ref,byref):bool
//   -- use just the name
//
// Lines with leading ";" "#" or "//" are ignored.
//
// If this is unset, then the JIT config values have their normal behavior.
//
CONFIG_STRING(JitFunctionFile, "JitFunctionFile")

CONFIG_METHODSET(JitRawHexCode, "JitRawHexCode")
CONFIG_STRING(JitRawHexCodeFile, "JitRawHexCodeFile")

#if defined(TARGET_ARM64)
// JitSaveFpLrWithCalleeSavedRegisters:
//    0: use default frame type decision
//    1: disable frames that save FP/LR registers with the callee-saved registers (at the top of the frame)
//    2: force all frames to use the frame types that save FP/LR registers with the callee-saved registers (at the top
//    of the frame)
//    3: force all frames to use the frame types that save FP/LR registers with the callee-saved registers (at the top
//    of the frame) and also force using the large funclet frame variation (frame 5) if possible.
CONFIG_INTEGER(JitSaveFpLrWithCalleeSavedRegisters, "JitSaveFpLrWithCalleeSavedRegisters", 0)
#endif // defined(TARGET_ARM64)

#if defined(TARGET_LOONGARCH64)
// Disable emitDispIns by default
CONFIG_INTEGER(JitDispIns, "JitDispIns", 0)
#endif // defined(TARGET_LOONGARCH64)

// Allow to enregister locals with struct type.
RELEASE_CONFIG_INTEGER(JitEnregStructLocals, "JitEnregStructLocals", 1)

#undef CONFIG_INTEGER
#undef CONFIG_STRING
#undef CONFIG_METHODSET
#undef RELEASE_CONFIG_INTEGER
#undef RELEASE_CONFIG_STRING
#undef RELEASE_CONFIG_METHODSET
#undef OPT_CONFIG_INTEGER
#undef OPT_CONFIG_STRING
#undef OPT_CONFIG_METHODSET<|MERGE_RESOLUTION|>--- conflicted
+++ resolved
@@ -399,42 +399,6 @@
 #endif // defined(TARGET_LOONGARCH64)
 
 #if defined(TARGET_AMD64) || defined(TARGET_X86)
-<<<<<<< HEAD
-RELEASE_CONFIG_INTEGER(EnableAES,                   "EnableAES",                 1) // Allows AES+ hardware intrinsics to be disabled
-RELEASE_CONFIG_INTEGER(EnableAVX,                   "EnableAVX",                 1) // Allows AVX+ hardware intrinsics to be disabled
-RELEASE_CONFIG_INTEGER(EnableAVX2,                  "EnableAVX2",                1) // Allows AVX2+ hardware intrinsics to be disabled
-RELEASE_CONFIG_INTEGER(EnableAVX512BW,              "EnableAVX512BW",            1) // Allows AVX512BW+ hardware intrinsics to be disabled
-RELEASE_CONFIG_INTEGER(EnableAVX512BW_VL,           "EnableAVX512BW_VL",         1) // Allows AVX512BW+ AVX512VL+ hardware intrinsics to be disabled
-RELEASE_CONFIG_INTEGER(EnableAVX512CD,              "EnableAVX512CD",            1) // Allows AVX512CD+ hardware intrinsics to be disabled
-RELEASE_CONFIG_INTEGER(EnableAVX512CD_VL,           "EnableAVX512CD_VL",         1) // Allows AVX512CD+ AVX512VL+ hardware intrinsics to be disabled
-RELEASE_CONFIG_INTEGER(EnableAVX512DQ,              "EnableAVX512DQ",            1) // Allows AVX512DQ+ hardware intrinsics to be disabled
-RELEASE_CONFIG_INTEGER(EnableAVX512DQ_VL,           "EnableAVX512DQ_VL",         1) // Allows AVX512DQ+ AVX512VL+ hardware intrinsics to be disabled
-RELEASE_CONFIG_INTEGER(EnableAVX512F,               "EnableAVX512F",             1) // Allows AVX512F+ hardware intrinsics to be disabled
-RELEASE_CONFIG_INTEGER(EnableAVX512F_VL,            "EnableAVX512F_VL",          1) // Allows AVX512F+ AVX512VL+ hardware intrinsics to be disabled
-RELEASE_CONFIG_INTEGER(EnableAVX512VBMI,            "EnableAVX512VBMI",          1) // Allows AVX512VBMI+ hardware intrinsics to be disabled
-RELEASE_CONFIG_INTEGER(EnableAVX512VBMI_VL,         "EnableAVX512VBMI_VL",       1) // Allows AVX512VBMI_VL+ hardware intrinsics to be disabled
-RELEASE_CONFIG_INTEGER(EnableAVX10v1,               "EnableAVX10v1",             1) // Allows AVX10v1+ hardware intrinsics to be disabled
-RELEASE_CONFIG_INTEGER(EnableAVX10v2,               "EnableAVX10v2",             1) // Allows AVX10v2+ hardware intrinsics to be disabled
-RELEASE_CONFIG_INTEGER(EnableAVXVNNI,               "EnableAVXVNNI",             1) // Allows AVXVNNI+ hardware intrinsics to be disabled
-RELEASE_CONFIG_INTEGER(EnableAVXVNNIINT8,           "EnableAVXVNNIINT8",         1) // Allows AVXVNNI+ hardware intrinsics to be disabled
-RELEASE_CONFIG_INTEGER(EnableAVXVNNIINT16,          "EnableAVXVNNIINT16",        1) // Allows AVXVNNI+ hardware intrinsics to be disabled
-RELEASE_CONFIG_INTEGER(EnableBMI1,                  "EnableBMI1",                1) // Allows BMI1+ hardware intrinsics to be disabled
-RELEASE_CONFIG_INTEGER(EnableBMI2,                  "EnableBMI2",                1) // Allows BMI2+ hardware intrinsics to be disabled
-RELEASE_CONFIG_INTEGER(EnableFMA,                   "EnableFMA",                 1) // Allows FMA+ hardware intrinsics to be disabled
-RELEASE_CONFIG_INTEGER(EnableGFNI,                  "EnableGFNI",                1) // Allows GFNI+ hardware intrinsics to be disabled
-RELEASE_CONFIG_INTEGER(EnableLZCNT,                 "EnableLZCNT",               1) // Allows LZCNT+ hardware intrinsics to be disabled
-RELEASE_CONFIG_INTEGER(EnablePCLMULQDQ,             "EnablePCLMULQDQ",           1) // Allows PCLMULQDQ+ hardware intrinsics to be disabled
-RELEASE_CONFIG_INTEGER(EnableVPCLMULQDQ,            "EnableVPCLMULQDQ",          1) // Allows VPCLMULQDQ+ hardware intrinsics to be disabled
-RELEASE_CONFIG_INTEGER(EnablePOPCNT,                "EnablePOPCNT",              1) // Allows POPCNT+ hardware intrinsics to be disabled
-RELEASE_CONFIG_INTEGER(EnableSSE,                   "EnableSSE",                 1) // Allows SSE+ hardware intrinsics to be disabled
-RELEASE_CONFIG_INTEGER(EnableSSE2,                  "EnableSSE2",                1) // Allows SSE2+ hardware intrinsics to be disabled
-RELEASE_CONFIG_INTEGER(EnableSSE3,                  "EnableSSE3",                1) // Allows SSE3+ hardware intrinsics to be disabled
-RELEASE_CONFIG_INTEGER(EnableSSE3_4,                "EnableSSE3_4",              1) // Allows SSE3+ hardware intrinsics to be disabled
-RELEASE_CONFIG_INTEGER(EnableSSE41,                 "EnableSSE41",               1) // Allows SSE4.1+ hardware intrinsics to be disabled
-RELEASE_CONFIG_INTEGER(EnableSSE42,                 "EnableSSE42",               1) // Allows SSE4.2+ hardware intrinsics to be disabled
-RELEASE_CONFIG_INTEGER(EnableSSSE3,                 "EnableSSSE3",               1) // Allows SSSE3+ hardware intrinsics to be disabled
-RELEASE_CONFIG_INTEGER(EnableAPX,                   "EnableAPX",                 0) // Allows APX+ features to be disabled
-=======
 RELEASE_CONFIG_INTEGER(EnableSSE42,                 "EnableSSE42",               1) // Allows SSE3, SSSE3, SSE4.1, SSE4.2, POPCNT, and dependent hardware intrinsics to be disabled
 RELEASE_CONFIG_INTEGER(EnableAVX,                   "EnableAVX",                 1) // Allows AVX and dependent hardware intrinsics to be disabled
 RELEASE_CONFIG_INTEGER(EnableAVX2,                  "EnableAVX2",                1) // Allows AVX2, BMI1, BMI2, F16C, FMA, LZCNT, MOVBE and dependent hardware intrinsics to be disabled
@@ -450,12 +414,13 @@
 RELEASE_CONFIG_INTEGER(EnableAVX512VP2INTERSECT,    "EnableAVX512VP2INTERSECT",  1) // Allows AVX512VP2INTERSECT and dependent hardware intrinsics to be disabled
 RELEASE_CONFIG_INTEGER(EnableAVXIFMA,               "EnableAVXIFMA",             1) // Allows AVXIFMA and dependent hardware intrinsics to be disabled
 RELEASE_CONFIG_INTEGER(EnableAVXVNNI,               "EnableAVXVNNI",             1) // Allows AVXVNNI and dependent hardware intrinsics to be disabled
+RELEASE_CONFIG_INTEGER(EnableAVXVNNIINT8,           "EnableAVXVNNIINT8",         1) // Allows AVXVNNI+ hardware intrinsics to be disabled
+RELEASE_CONFIG_INTEGER(EnableAVXVNNIINT16,          "EnableAVXVNNIINT16",        1) // Allows AVXVNNI+ hardware intrinsics to be disabled
 RELEASE_CONFIG_INTEGER(EnableGFNI,                  "EnableGFNI",                1) // Allows GFNI and dependent hardware intrinsics to be disabled
 RELEASE_CONFIG_INTEGER(EnableSHA,                   "EnableSHA",                 1) // Allows SHA and dependent hardware intrinsics to be disabled
 RELEASE_CONFIG_INTEGER(EnableVAES,                  "EnableVAES",                1) // Allows VAES, VPCLMULQDQ, and dependent hardware intrinsics to be disabled
 RELEASE_CONFIG_INTEGER(EnableWAITPKG,               "EnableWAITPKG",             1) // Allows WAITPKG and dependent hardware intrinsics to be disabled
 RELEASE_CONFIG_INTEGER(EnableX86Serialize,          "EnableX86Serialize",        1) // Allows X86Serialize and dependent hardware intrinsics to be disabled
->>>>>>> 4cfcfa75
 #elif defined(TARGET_ARM64)
 RELEASE_CONFIG_INTEGER(EnableArm64Aes,              "EnableArm64Aes",            1) // Allows Arm64 Aes+ hardware intrinsics to be disabled
 RELEASE_CONFIG_INTEGER(EnableArm64Atomics,          "EnableArm64Atomics",        1) // Allows Arm64 Atomics+ hardware intrinsics to be disabled
