--- conflicted
+++ resolved
@@ -324,19 +324,11 @@
 CONFIG_INTEGER(EnableArm64Sve,          W("EnableArm64Sve"), 1)
 #endif // defined(TARGET_ARM64)
 
-<<<<<<< HEAD
 #if defined(TARGET_ARM64) || defined(TARGET_AMD64)
 CONFIG_INTEGER(EnableFltToIntX86Compat, W("EnableFltToIntX86Compat"), 1) // I'm using 1 here to test it on CI
 #else
 CONFIG_INTEGER(EnableFltToIntX86Compat, W("EnableFltToIntX86Compat"), 0)
 #endif
-    
-#if defined(CONFIGURABLE_ARM_ABI)
-CONFIG_INTEGER(JitSoftFP, W("JitSoftFP"), 0)
-#endif // defined(CONFIGURABLE_ARM_ABI)
-
-=======
->>>>>>> cf796613
 // clang-format on
 
 #ifdef FEATURE_SIMD
