// Licensed to the .NET Foundation under one or more agreements.
// The .NET Foundation licenses this file to you under the MIT license.

#if !defined(RELEASE_CONFIG_INTEGER) || !defined(RELEASE_CONFIG_STRING) || !defined(RELEASE_CONFIG_METHODSET)
#error RELEASE_CONFIG_INTEGER, RELEASE_CONFIG_STRING, and RELEASE_CONFIG_METHODSET must be defined before including this file.
#endif

#ifdef DEBUG
#define CONFIG_INTEGER(name, key, defaultValue) RELEASE_CONFIG_INTEGER(name, key, defaultValue)
#define CONFIG_STRING(name, key)                RELEASE_CONFIG_STRING(name, key)
#define CONFIG_METHODSET(name, key)             RELEASE_CONFIG_METHODSET(name, key)
#else
#define CONFIG_INTEGER(name, key, defaultValue)
#define CONFIG_STRING(name, key)
#define CONFIG_METHODSET(name, key)
#endif

#ifdef DEBUG
#define OPT_CONFIG
#endif

#ifdef OPT_CONFIG
#define OPT_CONFIG_INTEGER(name, key, defaultValue) RELEASE_CONFIG_INTEGER(name, key, defaultValue)
#define OPT_CONFIG_STRING(name, key)                RELEASE_CONFIG_STRING(name, key)
#define OPT_CONFIG_METHODSET(name, key)             RELEASE_CONFIG_METHODSET(name, key)
#else
#define OPT_CONFIG_INTEGER(name, key, defaultValue)
#define OPT_CONFIG_STRING(name, key)
#define OPT_CONFIG_METHODSET(name, key)
#endif

// Max number of functions to use altjit for (decimal)
CONFIG_INTEGER(AltJitLimit, "AltJitLimit", 0)

// If AltJit hits an assert, fall back to the fallback JIT. Useful in conjunction with DOTNET_ContinueOnAssert=1
CONFIG_INTEGER(AltJitSkipOnAssert, "AltJitSkipOnAssert", 0)

// Breaks when using internal logging on a particular token value.
CONFIG_INTEGER(BreakOnDumpToken, "BreakOnDumpToken", 0xffffffff)

// Halts the jit on verification failure
CONFIG_INTEGER(DebugBreakOnVerificationFailure, "DebugBreakOnVerificationFailure", 0)

CONFIG_INTEGER(DisplayLoopHoistStats, "JitLoopHoistStats", 0) // Display JIT loop hoisting statistics

// Display JIT Linear Scan Register Allocator statistics
// If set to "1", display the stats in textual format.
// If set to "2", display the stats in csv format.
// If set to "3", display the stats in summarize format.
// Recommended to use with JitStdOutFile flag.
CONFIG_INTEGER(DisplayLsraStats, "JitLsraStats", 0)

CONFIG_STRING(JitLsraOrdering, "JitLsraOrdering")        // LSRA heuristics ordering
CONFIG_INTEGER(EnablePCRelAddr, "JitEnablePCRelAddr", 1) // Whether absolute addr be encoded as PC-rel offset by
                                                         // RyuJIT where possible
CONFIG_INTEGER(JitAssertOnMaxRAPasses, "JitAssertOnMaxRAPasses", 0)
CONFIG_INTEGER(JitBreakEmitOutputInstr, "JitBreakEmitOutputInstr", -1)
CONFIG_INTEGER(JitBreakMorphTree, "JitBreakMorphTree", 0xffffffff)
CONFIG_INTEGER(JitBreakOnBadCode, "JitBreakOnBadCode", 0)
CONFIG_INTEGER(JitBreakOnMinOpts, "JITBreakOnMinOpts", 0) // Halt if jit switches to MinOpts
CONFIG_INTEGER(JitCloneLoops, "JitCloneLoops", 1)         // If 0, don't clone. Otherwise clone loops for optimizations.
CONFIG_INTEGER(JitCloneLoopsWithGdvTests, "JitCloneLoopsWithGdvTests", 1)     // If 0, don't clone loops based on
                                                                              // invariant type/method address tests
RELEASE_CONFIG_INTEGER(JitCloneLoopsSizeLimit, "JitCloneLoopsSizeLimit", 400) // limit cloning to loops with less
                                                                              // than this many tree nodes
CONFIG_INTEGER(JitDebugLogLoopCloning, "JitDebugLogLoopCloning", 0) // In debug builds log places where loop cloning
                                                                    // optimizations are performed on the fast path.
CONFIG_INTEGER(JitDefaultFill, "JitDefaultFill", 0xdd) // In debug builds, initialize the memory allocated by the nra
                                                       // with this byte.

// Minimum weight needed for the first block of a loop to make it a candidate for alignment.
CONFIG_INTEGER(JitAlignLoopMinBlockWeight, "JitAlignLoopMinBlockWeight", DEFAULT_ALIGN_LOOP_MIN_BLOCK_WEIGHT)

// For non-adaptive alignment, minimum loop size (in bytes) for which alignment will be done.
// Defaults to 3 blocks of 32 bytes chunks = 96 bytes.
CONFIG_INTEGER(JitAlignLoopMaxCodeSize, "JitAlignLoopMaxCodeSize", DEFAULT_MAX_LOOPSIZE_FOR_ALIGN)

// For non-adaptive alignment, address boundary (power of 2) at which loop alignment should be done. By default, 32B.
CONFIG_INTEGER(JitAlignLoopBoundary, "JitAlignLoopBoundary", DEFAULT_ALIGN_LOOP_BOUNDARY)

// If set, for non-adaptive alignment, ensure loop jmps are not on or cross alignment boundary.
CONFIG_INTEGER(JitAlignLoopForJcc, "JitAlignLoopForJcc", 0)

// If set, perform adaptive loop alignment that limits number of padding based on loop size.
CONFIG_INTEGER(JitAlignLoopAdaptive, "JitAlignLoopAdaptive", 1)

// If set, try to hide align instruction (if any) behind an unconditional jump instruction (if any)
// that is present before the loop start.
CONFIG_INTEGER(JitHideAlignBehindJmp, "JitHideAlignBehindJmp", 1)

// Track stores to locals done through return buffers.
CONFIG_INTEGER(JitOptimizeStructHiddenBuffer, "JitOptimizeStructHiddenBuffer", 1)

CONFIG_INTEGER(JitUnrollLoopMaxIterationCount,
               "JitUnrollLoopMaxIterationCount",
               DEFAULT_UNROLL_LOOP_MAX_ITERATION_COUNT)

CONFIG_INTEGER(JitDirectAlloc, "JitDirectAlloc", 0)
CONFIG_INTEGER(JitDoubleAlign, "JitDoubleAlign", 1)
CONFIG_INTEGER(JitEmitPrintRefRegs, "JitEmitPrintRefRegs", 0)
CONFIG_INTEGER(JitEnableDevirtualization, "JitEnableDevirtualization", 1)         // Enable devirtualization in importer
CONFIG_INTEGER(JitEnableLateDevirtualization, "JitEnableLateDevirtualization", 1) // Enable devirtualization after
                                                                                  // inlining
CONFIG_INTEGER(JitExpensiveDebugCheckLevel, "JitExpensiveDebugCheckLevel", 0)     // Level indicates how much checking
                                                                                  // beyond the default to do in debug
                                                                                  // builds (currently 1-2)
CONFIG_INTEGER(JitForceFallback, "JitForceFallback", 0) // Set to non-zero to test NOWAY assert by forcing a retry
CONFIG_INTEGER(JitFullyInt, "JitFullyInt", 0)           // Forces Fully interruptible code
CONFIG_INTEGER(JitFunctionTrace, "JitFunctionTrace", 0) // If non-zero, print JIT start/end logging
CONFIG_INTEGER(JitGCChecks, "JitGCChecks", 0)
CONFIG_INTEGER(JitGCInfoLogging, "JitGCInfoLogging", 0) // If true, prints GCInfo-related output to standard output.
CONFIG_INTEGER(JitHashBreak, "JitHashBreak", -1)        // Same as JitBreak, but for a method hash
CONFIG_INTEGER(JitHashHalt, "JitHashHalt", -1)          // Same as JitHalt, but for a method hash
CONFIG_INTEGER(JitInlineAdditionalMultiplier, "JitInlineAdditionalMultiplier", 0)
CONFIG_INTEGER(JitInlinePrintStats, "JitInlinePrintStats", 0)
CONFIG_INTEGER(JitInlineSize, "JITInlineSize", DEFAULT_MAX_INLINE_SIZE)
CONFIG_INTEGER(JitInlineDepth, "JITInlineDepth", DEFAULT_MAX_INLINE_DEPTH)
CONFIG_INTEGER(JitForceInlineDepth, "JITForceInlineDepth", DEFAULT_MAX_FORCE_INLINE_DEPTH)
CONFIG_INTEGER(JitLongAddress, "JitLongAddress", 0) // Force using the large pseudo instruction form for long address
CONFIG_INTEGER(JitMaxUncheckedOffset, "JitMaxUncheckedOffset", 8)

//
// MinOpts
//

CONFIG_INTEGER(JitMinOpts, "JITMinOpts", 0)        // Forces MinOpts
CONFIG_METHODSET(JitMinOptsName, "JITMinOptsName") // Forces MinOpts for a named function

// Internal jit control of MinOpts
CONFIG_INTEGER(JitMinOptsBbCount, "JITMinOptsBbCount", DEFAULT_MIN_OPTS_BB_COUNT)
CONFIG_INTEGER(JitMinOptsCodeSize, "JITMinOptsCodeSize", DEFAULT_MIN_OPTS_CODE_SIZE)
CONFIG_INTEGER(JitMinOptsInstrCount, "JITMinOptsInstrCount", DEFAULT_MIN_OPTS_INSTR_COUNT)
CONFIG_INTEGER(JitMinOptsLvNumCount, "JITMinOptsLvNumcount", DEFAULT_MIN_OPTS_LV_NUM_COUNT)
CONFIG_INTEGER(JitMinOptsLvRefCount, "JITMinOptsLvRefcount", DEFAULT_MIN_OPTS_LV_REF_COUNT)

CONFIG_INTEGER(JitNoCSE, "JitNoCSE", 0)
CONFIG_INTEGER(JitNoCSE2, "JitNoCSE2", 0)
CONFIG_INTEGER(JitNoForceFallback, "JitNoForceFallback", 0) // Set to non-zero to prevent NOWAY assert testing.
                                                            // Overrides DOTNET_JitForceFallback and JIT stress
                                                            // flags.
CONFIG_INTEGER(JitNoForwardSub, "JitNoForwardSub", 0)       // Disables forward sub
CONFIG_INTEGER(JitNoHoist, "JitNoHoist", 0)
CONFIG_INTEGER(JitNoMemoryBarriers, "JitNoMemoryBarriers", 0)   // If 1, don't generate memory barriers
CONFIG_INTEGER(JitNoStructPromotion, "JitNoStructPromotion", 0) // Disables struct promotion 1 - for all, 2 - for
                                                                // params.
CONFIG_INTEGER(JitNoUnroll, "JitNoUnroll", 0)
CONFIG_INTEGER(JitOrder, "JitOrder", 0)
CONFIG_INTEGER(JitQueryCurrentStaticFieldClass, "JitQueryCurrentStaticFieldClass", 1)
CONFIG_INTEGER(JitReportFastTailCallDecisions, "JitReportFastTailCallDecisions", 0)
CONFIG_INTEGER(JitPInvokeCheckEnabled, "JITPInvokeCheckEnabled", 0)
CONFIG_INTEGER(JitPInvokeEnabled, "JITPInvokeEnabled", 1)

CONFIG_INTEGER(JitHoistLimit, "JitHoistLimit", -1) // Specifies the maximum number of hoist candidates to hoist

// Controls verbosity for JitPrintInlinedMethods. Ignored for JitDump where it's always set.
CONFIG_INTEGER(JitPrintInlinedMethodsVerbose, "JitPrintInlinedMethodsVerboseLevel", 0)

// Prints a tree of inlinees for a specific method (use '*' for all methods)
CONFIG_METHODSET(JitPrintInlinedMethods, "JitPrintInlinedMethods")

CONFIG_METHODSET(JitPrintDevirtualizedMethods, "JitPrintDevirtualizedMethods")
// -1: just do internal checks (CHECK_HASLIKELIHOOD | CHECK_LIKELIHOODSUM | RAISE_ASSERT)
// Else bitflag:
//  - 0x1: check edges have likelihoods
//  - 0x2: check edge likelihoods sum to 1.0
//  - 0x4: fully check likelihoods
//  - 0x8: assert on check failure
//  - 0x10: check block profile weights
CONFIG_INTEGER(JitProfileChecks, "JitProfileChecks", -1)

CONFIG_INTEGER(JitRequired, "JITRequired", -1)
CONFIG_INTEGER(JitStackAllocToLocalSize, "JitStackAllocToLocalSize", DEFAULT_MAX_LOCALLOC_TO_LOCAL_SIZE)
CONFIG_INTEGER(JitSkipArrayBoundCheck, "JitSkipArrayBoundCheck", 0)
CONFIG_INTEGER(JitSlowDebugChecksEnabled, "JitSlowDebugChecksEnabled", 1) // Turn on slow debug checks

// On ARM, use this as the maximum function/funclet size for creating function fragments (and creating
// multiple RUNTIME_FUNCTION entries)
CONFIG_INTEGER(JitSplitFunctionSize, "JitSplitFunctionSize", 0)

// Perturb order of processing of blocks in SSA; 0 = no stress; 1 = use method hash; * = supplied value as random hash
CONFIG_INTEGER(JitSsaStress, "JitSsaStress", 0)

CONFIG_INTEGER(JitStackChecks, "JitStackChecks", 0)

// Internal Jit stress mode: 0 = no stress, 2 = all stress, other = vary stress based on a hash of the method and
// this value.
CONFIG_INTEGER(JitStress, "JitStress", 0)

CONFIG_INTEGER(JitStressBBProf, "JitStressBBProf", 0)                         // Internal Jit stress mode
CONFIG_INTEGER(JitStressProcedureSplitting, "JitStressProcedureSplitting", 0) // Always split after the first basic
                                                                              // block.
CONFIG_INTEGER(JitStressRegs, "JitStressRegs", 0)
CONFIG_STRING(JitStressRegsRange, "JitStressRegsRange") // Only apply JitStressRegs to methods in this hash range

// If non-negative value N, only stress split the first N trees.
CONFIG_INTEGER(JitStressSplitTreeLimit, "JitStressSplitTreeLimit", -1)

// If non-zero, assert if # of VNF_MapSelect applications considered reaches this.
CONFIG_INTEGER(JitVNMapSelLimit, "JitVNMapSelLimit", 0)

// If non-zero, and the compilation succeeds for an AltJit, then use the code. If zero, then we always throw away the
// generated code and fall back to the default compiler.
CONFIG_INTEGER(RunAltJitCode, "RunAltJitCode", 1)

CONFIG_INTEGER(RunComponentUnitTests, "JitComponentUnitTests", 0) // Run JIT component unit tests
CONFIG_INTEGER(ShouldInjectFault, "InjectFault", 0)
CONFIG_INTEGER(TailcallStress, "TailcallStress", 0)

CONFIG_METHODSET(JitBreak, "JitBreak") // Stops in the importer when compiling a specified method
CONFIG_METHODSET(JitDebugBreak, "JitDebugBreak")

//
// JitDump
//

CONFIG_METHODSET(JitDump, "JitDump")                                  // Dumps trees for specified method
CONFIG_INTEGER(JitHashDump, "JitHashDump", -1)                        // Same as JitDump, but for a method hash
CONFIG_INTEGER(JitDumpTier0, "JitDumpTier0", 1)                       // Dump tier0 jit compilations
CONFIG_INTEGER(JitDumpOSR, "JitDumpOSR", 1)                           // Dump OSR jit compilations
CONFIG_INTEGER(JitDumpAtOSROffset, "JitDumpAtOSROffset", -1)          // Dump only OSR jit compilations with this offset
CONFIG_INTEGER(JitDumpInlinePhases, "JitDumpInlinePhases", 1)         // Dump inline compiler phases
CONFIG_INTEGER(JitDumpASCII, "JitDumpASCII", 1)                       // Uses only ASCII characters in tree dumps
CONFIG_INTEGER(JitDumpTerseLsra, "JitDumpTerseLsra", 1)               // Produce terse dump output for LSRA
CONFIG_INTEGER(JitDumpToDebugger, "JitDumpToDebugger", 0)             // Output JitDump output to the debugger
CONFIG_INTEGER(JitDumpVerboseSsa, "JitDumpVerboseSsa", 0)             // Produce especially verbose dump output for SSA
CONFIG_INTEGER(JitDumpVerboseTrees, "JitDumpVerboseTrees", 0)         // Enable more verbose tree dumps
CONFIG_INTEGER(JitDumpTreeIDs, "JitDumpTreeIDs", 1)                   // Print tree IDs in dumps
CONFIG_INTEGER(JitDumpBeforeAfterMorph, "JitDumpBeforeAfterMorph", 0) // If 1, display each tree before/after
                                                                      // morphing

// When dumping blocks, display "*" instead of block number for lexical "next" blocks, to reduce clutter.
CONFIG_INTEGER(JitDumpTerseNextBlock, "JitDumpTerseNextBlock", 0)

CONFIG_METHODSET(JitEHDump, "JitEHDump") // Dump the EH table for the method, as reported to the VM

CONFIG_METHODSET(JitExclude, "JitExclude")
CONFIG_INTEGER(JitFakeProcedureSplitting, "JitFakeProcedureSplitting", 0) // Do code splitting independent of VM.
CONFIG_METHODSET(JitForceProcedureSplitting, "JitForceProcedureSplitting")
CONFIG_METHODSET(JitGCDump, "JitGCDump")
CONFIG_METHODSET(JitDebugDump, "JitDebugDump")
CONFIG_METHODSET(JitHalt, "JitHalt") // Emits break instruction into jitted code
CONFIG_METHODSET(JitInclude, "JitInclude")
CONFIG_METHODSET(JitLateDisasm, "JitLateDisasm")  // Generate late disassembly for the specified methods.
CONFIG_STRING(JitLateDisasmTo, "JitLateDisasmTo") // If set, sends late disassembly output to this file instead of
                                                  // stdout/JitStdOutFile.
CONFIG_METHODSET(JitNoProcedureSplitting, "JitNoProcedureSplitting")     // Disallow procedure splitting for specified
                                                                         // methods
CONFIG_METHODSET(JitNoProcedureSplittingEH, "JitNoProcedureSplittingEH") // Disallow procedure splitting for
                                                                         // specified methods if they contain
                                                                         // exception handling
CONFIG_METHODSET(JitStressOnly, "JitStressOnly") // Internal Jit stress mode: stress only the specified method(s)
CONFIG_METHODSET(JitUnwindDump, "JitUnwindDump") // Dump the unwind codes for the method

//
// JitDumpFg - dump flowgraph
//

CONFIG_METHODSET(JitDumpFg, "JitDumpFg")        // Dumps Xml/Dot Flowgraph for specified method
CONFIG_STRING(JitDumpFgDir, "JitDumpFgDir")     // Directory for Xml/Dot flowgraph dump(s)
CONFIG_STRING(JitDumpFgFile, "JitDumpFgFile")   // Filename for Xml/Dot flowgraph dump(s) (default: "default")
CONFIG_STRING(JitDumpFgPhase, "JitDumpFgPhase") // Phase-based Xml/Dot flowgraph support. Set to the short name of a
                                                // phase to see the flowgraph after that phase. Leave unset to dump
                                                // after COLD-BLK (determine first cold block) or set to * for all
                                                // phases
CONFIG_STRING(JitDumpFgPrePhase, "JitDumpFgPrePhase") // Same as JitDumpFgPhase, but specifies to dump pre-phase, not
                                                      // post-phase.
CONFIG_INTEGER(JitDumpFgDot, "JitDumpFgDot", 1)       // 0 == dump XML format; non-zero == dump DOT format
CONFIG_INTEGER(JitDumpFgEH, "JitDumpFgEH", 0)         // 0 == no EH regions; non-zero == include EH regions
CONFIG_INTEGER(JitDumpFgLoops, "JitDumpFgLoops", 0)   // 0 == no loop regions; non-zero == include loop regions

CONFIG_INTEGER(JitDumpFgConstrained, "JitDumpFgConstrained", 1) // 0 == don't constrain to mostly linear layout;
                                                                // non-zero == force mostly lexical block
                                                                // linear layout
CONFIG_INTEGER(JitDumpFgBlockID, "JitDumpFgBlockID", 0)         // 0 == display block with bbNum; 1 == display with both
                                                                // bbNum and bbID
CONFIG_INTEGER(JitDumpFgBlockFlags, "JitDumpFgBlockFlags", 0)   // 0 == don't display block flags; 1 == display flags
CONFIG_INTEGER(JitDumpFgLoopFlags, "JitDumpFgLoopFlags", 0)     // 0 == don't display loop flags; 1 == display flags
CONFIG_INTEGER(JitDumpFgBlockOrder, "JitDumpFgBlockOrder", 0)   // 0 == bbNext order;  1 == bbNum order; 2 == bbID
                                                                // order
CONFIG_INTEGER(JitDumpFgMemorySsa, "JitDumpFgMemorySsa", 0)     // non-zero: show memory phis + SSA/VNs

CONFIG_STRING(JitRange, "JitRange")

// Internal Jit stress mode: stress using the given set of stress mode names, e.g. STRESS_REGS, STRESS_TAILCALL.
// Unless JitStressModeNamesOnly is non-zero, other stress modes from a JitStress setting may also be invoked.
CONFIG_STRING(JitStressModeNames, "JitStressModeNames")

// Internal Jit stress: if nonzero, only enable stress modes listed in JitStressModeNames.
CONFIG_INTEGER(JitStressModeNamesOnly, "JitStressModeNamesOnly", 0)

// Internal Jit stress mode: only allow stress using the given set of stress mode names, e.g. STRESS_REGS,
// STRESS_TAILCALL. Note that JitStress must be enabled first, and then only the mentioned stress modes are allowed
// to be used, at the same percentage weighting as with JitStress -- the stress modes mentioned are NOT
// unconditionally true for a call to `compStressCompile`. This is basically the opposite of JitStressModeNamesNot.
CONFIG_STRING(JitStressModeNamesAllow, "JitStressModeNamesAllow")

// Internal Jit stress mode: do NOT stress using the given set of stress mode names, e.g. STRESS_REGS, STRESS_TAILCALL
CONFIG_STRING(JitStressModeNamesNot, "JitStressModeNamesNot")

CONFIG_STRING(JitStressRange, "JitStressRange")        // Internal Jit stress mode
CONFIG_METHODSET(JitEmitUnitTests, "JitEmitUnitTests") // Generate emitter unit tests in the specified functions
CONFIG_STRING(JitEmitUnitTestsSections, "JitEmitUnitTestsSections") // Generate this set of unit tests

///
/// JIT Hardware Intrinsics
///
CONFIG_INTEGER(EnableIncompleteISAClass, "EnableIncompleteISAClass", 0) // Enable testing not-yet-implemented

//
// JitDisasm
//

RELEASE_CONFIG_METHODSET(JitDisasm, "JitDisasm")                  // Print codegen for given methods
RELEASE_CONFIG_INTEGER(JitDisasmTesting, "JitDisasmTesting", 0)   // Display BEGIN METHOD/END METHOD anchors for disasm
                                                                  // testing
RELEASE_CONFIG_INTEGER(JitDisasmDiffable, "JitDisasmDiffable", 0) // Make the disassembly diff-able
RELEASE_CONFIG_INTEGER(JitDisasmSummary, "JitDisasmSummary", 0)   // Prints all jitted methods to the console

// Hides disassembly for unoptimized codegen
RELEASE_CONFIG_INTEGER(JitDisasmOnlyOptimized, "JitDisasmOnlyOptimized", 0)

// Print the alignment boundaries.
RELEASE_CONFIG_INTEGER(JitDisasmWithAlignmentBoundaries, "JitDisasmWithAlignmentBoundaries", 0)

// Print the instruction code bytes
RELEASE_CONFIG_INTEGER(JitDisasmWithCodeBytes, "JitDisasmWithCodeBytes", 0)

// Only show JitDisasm and related info for methods from this semicolon-delimited list of assemblies.
CONFIG_STRING(JitDisasmAssemblies, "JitDisasmAssemblies")

// Dump interleaved GC Info for any method disassembled.
CONFIG_INTEGER(JitDisasmWithGC, "JitDisasmWithGC", 0)

// Dump interleaved debug info for any method disassembled.
CONFIG_INTEGER(JitDisasmWithDebugInfo, "JitDisasmWithDebugInfo", 0)

// Display native code when any register spilling occurs
CONFIG_INTEGER(JitDisasmSpilled, "JitDisasmSpilled", 0)

// Print the process address next to each instruction of the disassembly
CONFIG_INTEGER(JitDasmWithAddress, "JitDasmWithAddress", 0)

RELEASE_CONFIG_STRING(JitStdOutFile, "JitStdOutFile") // If set, sends JIT's stdout output to this file.

RELEASE_CONFIG_INTEGER(RichDebugInfo, "RichDebugInfo", 0) // If 1, keep rich debug info and report it back to the EE

CONFIG_STRING(WriteRichDebugInfoFile, "WriteRichDebugInfoFile") // Write rich debug info in JSON format to this file

#if FEATURE_LOOP_ALIGN
RELEASE_CONFIG_INTEGER(JitAlignLoops, "JitAlignLoops", 1) // If set, align inner loops
#else
RELEASE_CONFIG_INTEGER(JitAlignLoops, "JitAlignLoops", 0)
#endif

// AltJitAssertOnNYI should be 0 on targets where JIT is under development or bring up stage, so as to facilitate
// fallback to main JIT on hitting a NYI.
RELEASE_CONFIG_INTEGER(AltJitAssertOnNYI, "AltJitAssertOnNYI", 1) // Controls the AltJit behavior of NYI stuff

// Enable the register allocator to support EH-write thru: partial enregistration of vars exposed on EH boundaries
RELEASE_CONFIG_INTEGER(EnableEHWriteThru, "EnableEHWriteThru", 1)

// Enable the enregistration of locals that are defined or used in a multireg context.
RELEASE_CONFIG_INTEGER(EnableMultiRegLocals, "EnableMultiRegLocals", 1)

// Disables inlining of all methods
RELEASE_CONFIG_INTEGER(JitNoInline, "JitNoInline", 0)

// clang-format off

#if defined(TARGET_AMD64) || defined(TARGET_X86)
// Enable EVEX encoding for SIMD instructions when AVX-512VL is available.
CONFIG_INTEGER(JitStressEvexEncoding, "JitStressEvexEncoding", 0)
#endif

RELEASE_CONFIG_INTEGER(PreferredVectorBitWidth,     "PreferredVectorBitWidth",   0) // The preferred decimal width, in bits, to use for any implicit vectorization emitted. A value less than 128 is treated as the system default.

//
// Hardware Intrinsic ISAs; keep in sync with clrconfigvalues.h
//
#if defined(TARGET_LOONGARCH64) || defined(TARGET_RISCV64)
//TODO: should implement LoongArch64's features.
//TODO-RISCV64-CQ: should implement RISCV64's features.
RELEASE_CONFIG_INTEGER(EnableHWIntrinsic,           "EnableHWIntrinsic",         0) // Allows Base+ hardware intrinsics to be disabled
#else
RELEASE_CONFIG_INTEGER(EnableHWIntrinsic,           "EnableHWIntrinsic",         1) // Allows Base+ hardware intrinsics to be disabled
#endif // defined(TARGET_LOONGARCH64) || defined(TARGET_RISCV64)

#if defined(TARGET_AMD64) || defined(TARGET_X86)
RELEASE_CONFIG_INTEGER(EnableAES,                   "EnableAES",                 1) // Allows AES+ hardware intrinsics to be disabled
RELEASE_CONFIG_INTEGER(EnableAVX,                   "EnableAVX",                 1) // Allows AVX+ hardware intrinsics to be disabled
RELEASE_CONFIG_INTEGER(EnableAVX2,                  "EnableAVX2",                1) // Allows AVX2+ hardware intrinsics to be disabled
RELEASE_CONFIG_INTEGER(EnableAVX512BW,              "EnableAVX512BW",            1) // Allows AVX512BW+ hardware intrinsics to be disabled
RELEASE_CONFIG_INTEGER(EnableAVX512BW_VL,           "EnableAVX512BW_VL",         1) // Allows AVX512BW+ AVX512VL+ hardware intrinsics to be disabled
RELEASE_CONFIG_INTEGER(EnableAVX512CD,              "EnableAVX512CD",            1) // Allows AVX512CD+ hardware intrinsics to be disabled
RELEASE_CONFIG_INTEGER(EnableAVX512CD_VL,           "EnableAVX512CD_VL",         1) // Allows AVX512CD+ AVX512VL+ hardware intrinsics to be disabled
RELEASE_CONFIG_INTEGER(EnableAVX512DQ,              "EnableAVX512DQ",            1) // Allows AVX512DQ+ hardware intrinsics to be disabled
RELEASE_CONFIG_INTEGER(EnableAVX512DQ_VL,           "EnableAVX512DQ_VL",         1) // Allows AVX512DQ+ AVX512VL+ hardware intrinsics to be disabled
RELEASE_CONFIG_INTEGER(EnableAVX512F,               "EnableAVX512F",             1) // Allows AVX512F+ hardware intrinsics to be disabled
RELEASE_CONFIG_INTEGER(EnableAVX512F_VL,            "EnableAVX512F_VL",          1) // Allows AVX512F+ AVX512VL+ hardware intrinsics to be disabled
RELEASE_CONFIG_INTEGER(EnableAVX512VBMI,            "EnableAVX512VBMI",          1) // Allows AVX512VBMI+ hardware intrinsics to be disabled
RELEASE_CONFIG_INTEGER(EnableAVX512VBMI_VL,         "EnableAVX512VBMI_VL",       1) // Allows AVX512VBMI_VL+ hardware intrinsics to be disabled
RELEASE_CONFIG_INTEGER(EnableAVX10v1,               "EnableAVX10v1",             1) // Allows AVX10v1+ hardware intrinsics to be disabled
RELEASE_CONFIG_INTEGER(EnableAVXVNNI,               "EnableAVXVNNI",             1) // Allows AVXVNNI+ hardware intrinsics to be disabled
RELEASE_CONFIG_INTEGER(EnableBMI1,                  "EnableBMI1",                1) // Allows BMI1+ hardware intrinsics to be disabled
RELEASE_CONFIG_INTEGER(EnableBMI2,                  "EnableBMI2",                1) // Allows BMI2+ hardware intrinsics to be disabled
RELEASE_CONFIG_INTEGER(EnableFMA,                   "EnableFMA",                 1) // Allows FMA+ hardware intrinsics to be disabled
RELEASE_CONFIG_INTEGER(EnableLZCNT,                 "EnableLZCNT",               1) // Allows LZCNT+ hardware intrinsics to be disabled
RELEASE_CONFIG_INTEGER(EnablePCLMULQDQ,             "EnablePCLMULQDQ",           1) // Allows PCLMULQDQ+ hardware intrinsics to be disabled
RELEASE_CONFIG_INTEGER(EnablePOPCNT,                "EnablePOPCNT",              1) // Allows POPCNT+ hardware intrinsics to be disabled
RELEASE_CONFIG_INTEGER(EnableSSE,                   "EnableSSE",                 1) // Allows SSE+ hardware intrinsics to be disabled
RELEASE_CONFIG_INTEGER(EnableSSE2,                  "EnableSSE2",                1) // Allows SSE2+ hardware intrinsics to be disabled
RELEASE_CONFIG_INTEGER(EnableSSE3,                  "EnableSSE3",                1) // Allows SSE3+ hardware intrinsics to be disabled
RELEASE_CONFIG_INTEGER(EnableSSE3_4,                "EnableSSE3_4",              1) // Allows SSE3+ hardware intrinsics to be disabled
RELEASE_CONFIG_INTEGER(EnableSSE41,                 "EnableSSE41",               1) // Allows SSE4.1+ hardware intrinsics to be disabled
RELEASE_CONFIG_INTEGER(EnableSSE42,                 "EnableSSE42",               1) // Allows SSE4.2+ hardware intrinsics to be disabled
RELEASE_CONFIG_INTEGER(EnableSSSE3,                 "EnableSSSE3",               1) // Allows SSSE3+ hardware intrinsics to be disabled
#elif defined(TARGET_ARM64)
RELEASE_CONFIG_INTEGER(EnableArm64AdvSimd,          "EnableArm64AdvSimd",        1) // Allows Arm64 AdvSimd+ hardware intrinsics to be disabled
RELEASE_CONFIG_INTEGER(EnableArm64Aes,              "EnableArm64Aes",            1) // Allows Arm64 Aes+ hardware intrinsics to be disabled
RELEASE_CONFIG_INTEGER(EnableArm64Atomics,          "EnableArm64Atomics",        1) // Allows Arm64 Atomics+ hardware intrinsics to be disabled
RELEASE_CONFIG_INTEGER(EnableArm64Crc32,            "EnableArm64Crc32",          1) // Allows Arm64 Crc32+ hardware intrinsics to be disabled
RELEASE_CONFIG_INTEGER(EnableArm64Dczva,            "EnableArm64Dczva",          1) // Allows Arm64 Dczva+ hardware intrinsics to be disabled
RELEASE_CONFIG_INTEGER(EnableArm64Dp,               "EnableArm64Dp",             1) // Allows Arm64 Dp+ hardware intrinsics to be disabled
RELEASE_CONFIG_INTEGER(EnableArm64Rdm,              "EnableArm64Rdm",            1) // Allows Arm64 Rdm+ hardware intrinsics to be disabled
RELEASE_CONFIG_INTEGER(EnableArm64Sha1,             "EnableArm64Sha1",           1) // Allows Arm64 Sha1+ hardware intrinsics to be disabled
RELEASE_CONFIG_INTEGER(EnableArm64Sha256,           "EnableArm64Sha256",         1) // Allows Arm64 Sha256+ hardware intrinsics to be disabled
RELEASE_CONFIG_INTEGER(EnableArm64Sve,              "EnableArm64Sve",            1) // Allows Arm64 Sve+ hardware intrinsics to be disabled
#endif

RELEASE_CONFIG_INTEGER(EnableEmbeddedBroadcast,     "EnableEmbeddedBroadcast",   1) // Allows embedded broadcasts to be disabled
RELEASE_CONFIG_INTEGER(EnableEmbeddedMasking,       "EnableEmbeddedMasking",     1) // Allows embedded masking to be disabled

// clang-format on

#ifdef FEATURE_SIMD
// Default 0, ValueNumbering of SIMD nodes and HW Intrinsic nodes enabled
// If 1, then disable ValueNumbering of SIMD nodes
// If 2, then disable ValueNumbering of HW Intrinsic nodes
// If 3, disable both SIMD and HW Intrinsic nodes
RELEASE_CONFIG_INTEGER(JitDisableSimdVN, "JitDisableSimdVN", 0)
#endif

// Default 0, enable the CSE of Constants, including nearby offsets. (only for ARM/ARM64)
// If 1, disable all the CSE of Constants
// If 2, enable the CSE of Constants but don't combine with nearby offsets. (only for ARM/ARM64)
// If 3, enable the CSE of Constants including nearby offsets. (all platforms)
// If 4, enable the CSE of Constants but don't combine with nearby offsets. (all platforms)
//
#define CONST_CSE_ENABLE_ARM            0
#define CONST_CSE_DISABLE_ALL           1
#define CONST_CSE_ENABLE_ARM_NO_SHARING 2
#define CONST_CSE_ENABLE_ALL            3
#define CONST_CSE_ENABLE_ALL_NO_SHARING 4
RELEASE_CONFIG_INTEGER(JitConstCSE, "JitConstCSE", CONST_CSE_ENABLE_ARM)

// If nonzero, use the greedy RL policy.
//
RELEASE_CONFIG_INTEGER(JitRLCSEGreedy, "JitRLCSEGreedy", 0)

// If nonzero, dump out details of parameterized policy evaluation and gradient updates.
RELEASE_CONFIG_INTEGER(JitRLCSEVerbose, "JitRLCSEVerbose", 0)

// Allow fine-grained controls of CSEs done in a particular method
//
// Specify method that will respond to the CSEMask.
// -1 means feature disabled and all methods run CSE normally.
CONFIG_INTEGER(JitCSEHash, "JitCSEHash", -1)

// Bitmask of allowed CSEs in methods specified by JitCSEHash.
// These bits control the "cse attempts" made by normal jitting,
// for the first 32 CSEs attempted (Note this is not the same as
// the CSE candidate number, which reflects the order
// in which CSEs were discovered).
//
// 0: do no CSEs
// 1: do only the first CSE
// 2: do only the second CSE
// C: do only the third and fourth CSEs
// F: do only the first four CSEs
// ...etc...
// FFFFFFFF : do all the CSEs normally done
CONFIG_INTEGER(JitCSEMask, "JitCSEMask", 0)

// Enable metric output in jit disasm and elsewhere
CONFIG_INTEGER(JitMetrics, "JitMetrics", 0)

// When nonzero, choose CSE candidates randomly, with hash salt specified by the (decimal) value of the config.
CONFIG_INTEGER(JitRandomCSE, "JitRandomCSE", 0)

// When set, specifies the exact CSEs to perform as a sequence of CSE candidate numbers.
CONFIG_STRING(JitReplayCSE, "JitReplayCSE")

// When set, specify the sequence of rewards from the CSE replay.
// There should be one reward per step in the sequence.
CONFIG_STRING(JitReplayCSEReward, "JitReplayCSEReward")

// When set, specifies the initial parameter string for
// the reinforcement-learning based CSE heuristic.
//
// Note you can also set JitReplayCSE and JitReplayCSEPerfScore
// along with this, in which case we are asking for a policy
// evaluation/update based on the provided sequence.
CONFIG_STRING(JitRLCSE, "JitRLCSE")

// When set, specify the alpha value (step size) to use in learning.
CONFIG_STRING(JitRLCSEAlpha, "JitRLCSEAlpha")

// If nonzero, dump candidate feature values
CONFIG_INTEGER(JitRLCSECandidateFeatures, "JitRLCSECandidateFeatures", 0)

// Enable CSE_HeuristicRLHook
CONFIG_INTEGER(JitRLHook, "JitRLHook", 0) // If 1, emit RL callbacks

// If 1, emit feature column names
CONFIG_INTEGER(JitRLHookEmitFeatureNames, "JitRLHookEmitFeatureNames", 0)

// A list of CSEs to choose, in the order they should be applied.
CONFIG_STRING(JitRLHookCSEDecisions, "JitRLHookCSEDecisions")

#if !defined(DEBUG) && !defined(_DEBUG)
RELEASE_CONFIG_INTEGER(JitEnableNoWayAssert, "JitEnableNoWayAssert", 0)
#else  // defined(DEBUG) || defined(_DEBUG)
RELEASE_CONFIG_INTEGER(JitEnableNoWayAssert, "JitEnableNoWayAssert", 1)
#endif // !defined(DEBUG) && !defined(_DEBUG)

// The following should be wrapped inside "#if MEASURE_MEM_ALLOC / #endif", but
// some files include this one without bringing in the definitions from "jit.h"
// so we don't always know what the "true" value of that flag should be. For now
// we take the easy way out and always include the flag, even in release builds
// (normally MEASURE_MEM_ALLOC is off for release builds but if it's toggled on
// for release in "jit.h" the flag would be missing for some includers).
// TODO-Cleanup: need to make 'MEASURE_MEM_ALLOC' well-defined here at all times.
RELEASE_CONFIG_INTEGER(DisplayMemStats, "JitMemStats", 0) // Display JIT memory usage statistics

CONFIG_INTEGER(JitEnregStats, "JitEnregStats", 0) // Display JIT enregistration statistics

RELEASE_CONFIG_INTEGER(JitAggressiveInlining, "JitAggressiveInlining", 0) // Aggressive inlining of all methods
RELEASE_CONFIG_INTEGER(JitELTHookEnabled, "JitELTHookEnabled", 0)         // If 1, emit Enter/Leave/TailCall callbacks
RELEASE_CONFIG_INTEGER(JitInlineSIMDMultiplier, "JitInlineSIMDMultiplier", 3)

// Ex lclMAX_TRACKED constant.
RELEASE_CONFIG_INTEGER(JitMaxLocalsToTrack, "JitMaxLocalsToTrack", 0x400)

#if defined(FEATURE_ENABLE_NO_RANGE_CHECKS)
RELEASE_CONFIG_INTEGER(JitNoRngChks, "JitNoRngChks", 0) // If 1, don't generate range checks
#endif

OPT_CONFIG_INTEGER(JitDoAssertionProp, "JitDoAssertionProp", 1) // Perform assertion propagation optimization
OPT_CONFIG_INTEGER(JitDoCopyProp, "JitDoCopyProp", 1) // Perform copy propagation on variables that appear redundant
OPT_CONFIG_INTEGER(JitDoOptimizeIVs, "JitDoOptimizeIVs", 1)     // Perform optimization of induction variables
OPT_CONFIG_INTEGER(JitDoEarlyProp, "JitDoEarlyProp", 1)         // Perform Early Value Propagation
OPT_CONFIG_INTEGER(JitDoLoopHoisting, "JitDoLoopHoisting", 1)   // Perform loop hoisting on loop invariant values
OPT_CONFIG_INTEGER(JitDoLoopInversion, "JitDoLoopInversion", 1) // Perform loop inversion on "for/while" loops
OPT_CONFIG_INTEGER(JitDoRangeAnalysis, "JitDoRangeAnalysis", 1) // Perform range check analysis
OPT_CONFIG_INTEGER(JitDoVNBasedDeadStoreRemoval, "JitDoVNBasedDeadStoreRemoval", 1) // Perform VN-based dead store
                                                                                    // removal
OPT_CONFIG_INTEGER(JitDoRedundantBranchOpts, "JitDoRedundantBranchOpts", 1) // Perform redundant branch optimizations
OPT_CONFIG_STRING(JitEnableRboRange, "JitEnableRboRange")
OPT_CONFIG_STRING(JitEnableHeadTailMergeRange, "JitEnableHeadTailMergeRange")
OPT_CONFIG_STRING(JitEnableVNBasedDeadStoreRemovalRange, "JitEnableVNBasedDeadStoreRemovalRange")
OPT_CONFIG_STRING(JitEnableEarlyLivenessRange, "JitEnableEarlyLivenessRange")
OPT_CONFIG_STRING(JitOnlyOptimizeRange,
                  "JitOnlyOptimizeRange") // If set, all methods that do _not_ match are forced into MinOpts
OPT_CONFIG_STRING(JitEnablePhysicalPromotionRange, "JitEnablePhysicalPromotionRange")
OPT_CONFIG_STRING(JitEnableCrossBlockLocalAssertionPropRange, "JitEnableCrossBlockLocalAssertionPropRange")
OPT_CONFIG_STRING(JitEnableInductionVariableOptsRange, "JitEnableInductionVariableOptsRange")
OPT_CONFIG_STRING(JitEnableLocalAddrPropagationRange, "JitEnableLocalAddrPropagationRange")

OPT_CONFIG_INTEGER(JitDoSsa, "JitDoSsa", 1) // Perform Static Single Assignment (SSA) numbering on the variables
OPT_CONFIG_INTEGER(JitDoValueNumber, "JitDoValueNumber", 1) // Perform value numbering on method expressions

OPT_CONFIG_STRING(JitOptRepeatRange, "JitOptRepeatRange") // Enable JitOptRepeat based on method hash range

<<<<<<< HEAD
OPT_CONFIG_INTEGER(JitDoIfConversion, W("JitDoIfConversion"), 1)                       // Perform If conversion
OPT_CONFIG_INTEGER(JitDoOptimizeMaskConversions, W("JitDoOptimizeMaskConversions"), 1) // Perform optimization of mask
                                                                                       // conversions
=======
OPT_CONFIG_INTEGER(JitDoIfConversion, "JitDoIfConversion", 1) // Perform If conversion
>>>>>>> c6532083

RELEASE_CONFIG_INTEGER(JitEnableOptRepeat, "JitEnableOptRepeat", 1) // If zero, do not allow JitOptRepeat
RELEASE_CONFIG_METHODSET(JitOptRepeat, "JitOptRepeat")            // Runs optimizer multiple times on specified methods
RELEASE_CONFIG_INTEGER(JitOptRepeatCount, "JitOptRepeatCount", 2) // Number of times to repeat opts when repeating

// Max # of MapSelect's considered for a particular top-level invocation.
RELEASE_CONFIG_INTEGER(JitVNMapSelBudget, "JitVNMapSelBudget", DEFAULT_MAP_SELECT_BUDGET)

RELEASE_CONFIG_INTEGER(TailCallLoopOpt, "TailCallLoopOpt", 1) // Convert recursive tail calls to loops
RELEASE_CONFIG_METHODSET(AltJit, "AltJit")         // Enables AltJit and selectively limits it to the specified methods.
RELEASE_CONFIG_METHODSET(AltJitNgen, "AltJitNgen") // Enables AltJit for NGEN and selectively limits it
                                                   // to the specified methods.

// Do not use AltJit on this semicolon-delimited list of assemblies.
RELEASE_CONFIG_STRING(AltJitExcludeAssemblies, "AltJitExcludeAssemblies")

// If set, measure the IR size after some phases and report it in the time log.
RELEASE_CONFIG_INTEGER(JitMeasureIR, "JitMeasureIR", 0)

// If set, gather JIT function info and write to this file.
RELEASE_CONFIG_STRING(JitFuncInfoFile, "JitFuncInfoLogFile")

// If set, gather JIT throughput data and write to a CSV file. This mode must be used in internal retail builds.
RELEASE_CONFIG_STRING(JitTimeLogCsv, "JitTimeLogCsv")

// If set, gather JIT throughput data and write to this file.
RELEASE_CONFIG_STRING(JitTimeLogFile, "JitTimeLogFile")

RELEASE_CONFIG_STRING(TailCallOpt, "TailCallOpt")

// If set, allow fast tail calls; otherwise allow only helper-based calls for explicit tail calls.
RELEASE_CONFIG_INTEGER(FastTailCalls, "FastTailCalls", 1)

// Set to 1 to measure noway_assert usage. Only valid if MEASURE_NOWAY is defined.
RELEASE_CONFIG_INTEGER(JitMeasureNowayAssert, "JitMeasureNowayAssert", 0)

// Set to file to write noway_assert usage to a file (if not set: stdout). Only valid if MEASURE_NOWAY is defined.
RELEASE_CONFIG_STRING(JitMeasureNowayAssertFile, "JitMeasureNowayAssertFile")

CONFIG_INTEGER(EnableExtraSuperPmiQueries, "EnableExtraSuperPmiQueries", 0) // Make extra queries to somewhat
                                                                            // future-proof SuperPmi method contexts.

CONFIG_INTEGER(JitInlineDumpData, "JitInlineDumpData", 0)
CONFIG_INTEGER(JitInlineDumpXml, "JitInlineDumpXml", 0) // 1 = full xml (+ failures in DEBUG)
                                                        // 2 = only methods with inlines (+ failures in DEBUG)
                                                        // 3 = only methods with inlines, no failures
CONFIG_STRING(JitInlineDumpXmlFile, "JitInlineDumpXmlFile")
CONFIG_INTEGER(JitInlinePolicyDumpXml, "JitInlinePolicyDumpXml", 0)
CONFIG_INTEGER(JitInlineLimit, "JitInlineLimit", -1)
CONFIG_INTEGER(JitInlinePolicyDiscretionary, "JitInlinePolicyDiscretionary", 0)
CONFIG_INTEGER(JitInlinePolicyFull, "JitInlinePolicyFull", 0)
CONFIG_INTEGER(JitInlinePolicySize, "JitInlinePolicySize", 0)
CONFIG_INTEGER(JitInlinePolicyRandom, "JitInlinePolicyRandom", 0) // nonzero enables; value is the external random
                                                                  // seed
CONFIG_INTEGER(JitInlinePolicyReplay, "JitInlinePolicyReplay", 0)
CONFIG_STRING(JitNoInlineRange, "JitNoInlineRange")
CONFIG_STRING(JitInlineReplayFile, "JitInlineReplayFile")

// Extended version of DefaultPolicy that includes a more precise IL scan,
// relies on PGO if it exists and generally is more aggressive.
RELEASE_CONFIG_INTEGER(JitExtDefaultPolicy, "JitExtDefaultPolicy", 1)
RELEASE_CONFIG_INTEGER(JitExtDefaultPolicyMaxIL, "JitExtDefaultPolicyMaxIL", 0x80)
RELEASE_CONFIG_INTEGER(JitExtDefaultPolicyMaxILProf, "JitExtDefaultPolicyMaxILProf", 0x400)
RELEASE_CONFIG_INTEGER(JitExtDefaultPolicyMaxBB, "JitExtDefaultPolicyMaxBB", 7)

// Inliner uses the following formula for PGO-driven decisions:
//
//    BM = BM * ((1.0 - ProfTrust) + ProfWeight * ProfScale)
//
// Where BM is a benefit multiplier composed from various observations (e.g. "const arg makes a branch foldable").
// If a profile data can be trusted for 100% we can safely just give up on inlining anything inside cold blocks
// (except the cases where inlining in cold blocks improves type info/escape analysis for the whole caller).
// For now, it's only applied for dynamic PGO.
RELEASE_CONFIG_INTEGER(JitExtDefaultPolicyProfTrust, "JitExtDefaultPolicyProfTrust", 0x7)
RELEASE_CONFIG_INTEGER(JitExtDefaultPolicyProfScale, "JitExtDefaultPolicyProfScale", 0x2A)

RELEASE_CONFIG_INTEGER(JitInlinePolicyModel, "JitInlinePolicyModel", 0)
RELEASE_CONFIG_INTEGER(JitInlinePolicyProfile, "JitInlinePolicyProfile", 0)
RELEASE_CONFIG_INTEGER(JitInlinePolicyProfileThreshold, "JitInlinePolicyProfileThreshold", 40)
CONFIG_STRING(JitObjectStackAllocationRange, "JitObjectStackAllocationRange")
RELEASE_CONFIG_INTEGER(JitObjectStackAllocation, "JitObjectStackAllocation", 1)
RELEASE_CONFIG_INTEGER(JitObjectStackAllocationRefClass, "JitObjectStackAllocationRefClass", 1)
RELEASE_CONFIG_INTEGER(JitObjectStackAllocationBoxedValueClass, "JitObjectStackAllocationBoxedValueClass", 1)

RELEASE_CONFIG_INTEGER(JitEECallTimingInfo, "JitEECallTimingInfo", 0)

CONFIG_INTEGER(JitEnableFinallyCloning, "JitEnableFinallyCloning", 1)
CONFIG_INTEGER(JitEnableRemoveEmptyTry, "JitEnableRemoveEmptyTry", 1)

// Overall master enable for Guarded Devirtualization.
RELEASE_CONFIG_INTEGER(JitEnableGuardedDevirtualization, "JitEnableGuardedDevirtualization", 1)

#define MAX_GDV_TYPE_CHECKS 5
// Number of types to probe for polymorphic virtual call-sites to devirtualize them,
// Max number is MAX_GDV_TYPE_CHECKS defined above ^. -1 means it's up to JIT to decide
RELEASE_CONFIG_INTEGER(JitGuardedDevirtualizationMaxTypeChecks, "JitGuardedDevirtualizationMaxTypeChecks", -1)

// Various policies for GuardedDevirtualization (0x4B == 75)
RELEASE_CONFIG_INTEGER(JitGuardedDevirtualizationChainLikelihood, "JitGuardedDevirtualizationChainLikelihood", 0x4B)
RELEASE_CONFIG_INTEGER(JitGuardedDevirtualizationChainStatements, "JitGuardedDevirtualizationChainStatements", 1)
CONFIG_STRING(JitGuardedDevirtualizationRange, "JitGuardedDevirtualizationRange")
CONFIG_INTEGER(JitRandomGuardedDevirtualization, "JitRandomGuardedDevirtualization", 0)

// Enable insertion of patchpoints into Tier0 methods, switching to optimized where needed.
#if defined(TARGET_AMD64) || defined(TARGET_ARM64) || defined(TARGET_LOONGARCH64) || defined(TARGET_RISCV64)
RELEASE_CONFIG_INTEGER(TC_OnStackReplacement, "TC_OnStackReplacement", 1)
#else
RELEASE_CONFIG_INTEGER(TC_OnStackReplacement, "TC_OnStackReplacement", 0)
#endif // defined(TARGET_AMD64) || defined(TARGET_ARM64) || defined(TARGET_LOONGARCH64) || defined(TARGET_RISCV64)

// Initial patchpoint counter value used by jitted code
RELEASE_CONFIG_INTEGER(TC_OnStackReplacement_InitialCounter, "TC_OnStackReplacement_InitialCounter", 1000)

// Enable partial compilation for Tier0 methods
RELEASE_CONFIG_INTEGER(TC_PartialCompilation, "TC_PartialCompilation", 0)

// If partial compilation is enabled, use random heuristic for patchpoint placement
CONFIG_INTEGER(JitRandomPartialCompilation, "JitRandomPartialCompilation", 0)

// Patchpoint strategy:
// 0 - backedge sources
// 1 - backedge targets
// 2 - adaptive (default)
RELEASE_CONFIG_INTEGER(TC_PatchpointStrategy, "TC_PatchpointStrategy", 2)

// Randomly sprinkle patchpoints. Value is the likelihood any given stack-empty point becomes a patchpoint.
CONFIG_INTEGER(JitRandomOnStackReplacement, "JitRandomOnStackReplacement", 0)

// Place patchpoint at the specified IL offset, if possible. Overrides random placement.
CONFIG_INTEGER(JitOffsetOnStackReplacement, "JitOffsetOnStackReplacement", -1)

// EnableOsrRange allows you to limit the set of methods that will rely on OSR to escape
// from Tier0 code. Methods outside the range that would normally be jitted at Tier0
// and have patchpoints will instead be switched to optimized.
CONFIG_STRING(JitEnableOsrRange, "JitEnableOsrRange")

// EnablePatchpointRange allows you to limit the set of Tier0 methods that
// will have patchpoints, and hence control which methods will create OSR methods.
// Unlike EnableOsrRange, it will not alter the optimization setting for methods
// outside the enabled range.
CONFIG_STRING(JitEnablePatchpointRange, "JitEnablePatchpointRange")

// Profile instrumentation options
RELEASE_CONFIG_INTEGER(JitInterlockedProfiling, "JitInterlockedProfiling", 0)
RELEASE_CONFIG_INTEGER(JitScalableProfiling, "JitScalableProfiling", 1)
RELEASE_CONFIG_INTEGER(JitCounterPadding, "JitCounterPadding", 0) // number of unused extra slots per counter
RELEASE_CONFIG_INTEGER(JitMinimalJitProfiling, "JitMinimalJitProfiling", 1)
RELEASE_CONFIG_INTEGER(JitMinimalPrejitProfiling, "JitMinimalPrejitProfiling", 0)

RELEASE_CONFIG_INTEGER(JitProfileValues, "JitProfileValues", 1) // Value profiling, e.g. Buffer.Memmove's size
RELEASE_CONFIG_INTEGER(JitProfileCasts, "JitProfileCasts", 1)   // Profile castclass/isinst
RELEASE_CONFIG_INTEGER(JitConsumeProfileForCasts, "JitConsumeProfileForCasts", 1) // Consume profile data (if any)
                                                                                  // for castclass/isinst

RELEASE_CONFIG_INTEGER(JitClassProfiling, "JitClassProfiling", 1)         // Profile virtual and interface calls
RELEASE_CONFIG_INTEGER(JitDelegateProfiling, "JitDelegateProfiling", 1)   // Profile resolved delegate call targets
RELEASE_CONFIG_INTEGER(JitVTableProfiling, "JitVTableProfiling", 0)       // Profile resolved vtable call targets
RELEASE_CONFIG_INTEGER(JitEdgeProfiling, "JitEdgeProfiling", 1)           // Profile edges instead of blocks
RELEASE_CONFIG_INTEGER(JitCollect64BitCounts, "JitCollect64BitCounts", 0) // Collect counts as 64-bit values.

// Profile consumption options
RELEASE_CONFIG_INTEGER(JitDisablePGO, "JitDisablePGO", 0)     // Ignore PGO data for all methods
CONFIG_STRING(JitEnablePGORange, "JitEnablePGORange")         // Enable PGO data for only some methods
CONFIG_INTEGER(JitRandomEdgeCounts, "JitRandomEdgeCounts", 0) // Substitute random values for edge counts
CONFIG_INTEGER(JitCrossCheckDevirtualizationAndPGO, "JitCrossCheckDevirtualizationAndPGO", 0)
CONFIG_INTEGER(JitNoteFailedExactDevirtualization, "JitNoteFailedExactDevirtualization", 0)
CONFIG_INTEGER(JitRandomlyCollect64BitCounts, "JitRandomlyCollect64BitCounts", 0) // Collect 64-bit counts randomly
                                                                                  // for some methods.

// 1: profile synthesis for root methods
// 2: profile synthesis for root methods w/o PGO data
// 3: profile synthesis for root methods, blend with existing PGO data
CONFIG_INTEGER(JitSynthesizeCounts, "JitSynthesizeCounts", 0)

// If instrumenting the method, run synthesis and save the synthesis results
// as edge or block profile data. Do not actually instrument.
CONFIG_INTEGER(JitPropagateSynthesizedCountsToProfileData, "JitPropagateSynthesizedCountsToProfileData", 0)

// Use general (gauss-seidel) solver
CONFIG_INTEGER(JitSynthesisUseSolver, "JitSynthesisUseSolver", 1)

// Weight for exception regions for synthesis
CONFIG_STRING(JitSynthesisExceptionWeight, "JitSynthesisExceptionWeight")

// Devirtualize virtual calls with getExactClasses (NativeAOT only for now)
RELEASE_CONFIG_INTEGER(JitEnableExactDevirtualization, "JitEnableExactDevirtualization", 1)

// Force the generation of CFG checks
RELEASE_CONFIG_INTEGER(JitForceControlFlowGuard, "JitForceControlFlowGuard", 0);

// JitCFGUseDispatcher values:
// 0: Never use dispatcher
// 1: Use dispatcher on all platforms that support it
// 2: Default behavior, depends on platform (yes on x64, no on arm64)
RELEASE_CONFIG_INTEGER(JitCFGUseDispatcher, "JitCFGUseDispatcher", 2)

// Enable head and tail merging
RELEASE_CONFIG_INTEGER(JitEnableHeadTailMerge, "JitEnableHeadTailMerge", 1)

// Enable physical promotion
RELEASE_CONFIG_INTEGER(JitEnablePhysicalPromotion, "JitEnablePhysicalPromotion", 1)

// Enable cross-block local assertion prop
RELEASE_CONFIG_INTEGER(JitEnableCrossBlockLocalAssertionProp, "JitEnableCrossBlockLocalAssertionProp", 1)

// Do greedy RPO-based layout in Compiler::fgReorderBlocks.
RELEASE_CONFIG_INTEGER(JitDoReversePostOrderLayout, "JitDoReversePostOrderLayout", 1);

// Enable strength reduction
RELEASE_CONFIG_INTEGER(JitEnableStrengthReduction, "JitEnableStrengthReduction", 1)

// Enable IV optimizations
RELEASE_CONFIG_INTEGER(JitEnableInductionVariableOpts, "JitEnableInductionVariableOpts", 1)

// JitFunctionFile: Name of a file that contains a list of functions. If the currently compiled function is in the
// file, certain other JIT config variables will be active. If the currently compiled function is not in the file,
// the specific JIT config variables will not be active.
//
// Functions are approximately in the format output by JitFunctionTrace, e.g.:
//
// System.CLRConfig:GetBoolValue(ref,byref):bool (MethodHash=3c54d35e)
//   -- use the MethodHash, not the function name
//
// System.CLRConfig:GetBoolValue(ref,byref):bool
//   -- use just the name
//
// Lines with leading ";" "#" or "//" are ignored.
//
// If this is unset, then the JIT config values have their normal behavior.
//
CONFIG_STRING(JitFunctionFile, "JitFunctionFile")

CONFIG_METHODSET(JitRawHexCode, "JitRawHexCode")
CONFIG_STRING(JitRawHexCodeFile, "JitRawHexCodeFile")

#if defined(TARGET_ARM64)
// JitSaveFpLrWithCalleeSavedRegisters:
//    0: use default frame type decision
//    1: disable frames that save FP/LR registers with the callee-saved registers (at the top of the frame)
//    2: force all frames to use the frame types that save FP/LR registers with the callee-saved registers (at the top
//    of the frame)
//    3: force all frames to use the frame types that save FP/LR registers with the callee-saved registers (at the top
//    of the frame) and also force using the large funclet frame variation (frame 5) if possible.
CONFIG_INTEGER(JitSaveFpLrWithCalleeSavedRegisters, "JitSaveFpLrWithCalleeSavedRegisters", 0)
#endif // defined(TARGET_ARM64)

#if defined(TARGET_LOONGARCH64)
// Disable emitDispIns by default
CONFIG_INTEGER(JitDispIns, "JitDispIns", 0)
#endif // defined(TARGET_LOONGARCH64)

// Allow to enregister locals with struct type.
RELEASE_CONFIG_INTEGER(JitEnregStructLocals, "JitEnregStructLocals", 1)

#undef CONFIG_INTEGER
#undef CONFIG_STRING
#undef CONFIG_METHODSET
#undef RELEASE_CONFIG_INTEGER
#undef RELEASE_CONFIG_STRING
#undef RELEASE_CONFIG_METHODSET
#undef OPT_CONFIG_INTEGER
#undef OPT_CONFIG_STRING
#undef OPT_CONFIG_METHODSET<|MERGE_RESOLUTION|>--- conflicted
+++ resolved
@@ -571,13 +571,9 @@
 
 OPT_CONFIG_STRING(JitOptRepeatRange, "JitOptRepeatRange") // Enable JitOptRepeat based on method hash range
 
-<<<<<<< HEAD
-OPT_CONFIG_INTEGER(JitDoIfConversion, W("JitDoIfConversion"), 1)                       // Perform If conversion
-OPT_CONFIG_INTEGER(JitDoOptimizeMaskConversions, W("JitDoOptimizeMaskConversions"), 1) // Perform optimization of mask
+OPT_CONFIG_INTEGER(JitDoIfConversion, "JitDoIfConversion", 1) // Perform If conversion
+OPT_CONFIG_INTEGER(JitDoOptimizeMaskConversions, "JitDoOptimizeMaskConversions", 1) // Perform optimization of mask
                                                                                        // conversions
-=======
-OPT_CONFIG_INTEGER(JitDoIfConversion, "JitDoIfConversion", 1) // Perform If conversion
->>>>>>> c6532083
 
 RELEASE_CONFIG_INTEGER(JitEnableOptRepeat, "JitEnableOptRepeat", 1) // If zero, do not allow JitOptRepeat
 RELEASE_CONFIG_METHODSET(JitOptRepeat, "JitOptRepeat")            // Runs optimizer multiple times on specified methods
