// Licensed to the .NET Foundation under one or more agreements.
// The .NET Foundation licenses this file to you under the MIT license.

#if !defined(CONFIG_INTEGER) || !defined(CONFIG_STRING) || !defined(CONFIG_METHODSET)
#error CONFIG_INTEGER, CONFIG_STRING, and CONFIG_METHODSET must be defined before including this file.
#endif // !defined(CONFIG_INTEGER) || !defined(CONFIG_STRING) || !defined(CONFIG_METHODSET)

#ifdef DEBUG
#define OPT_CONFIG // Enable optimization level configuration.
#endif

#if defined(DEBUG)

///
/// JIT
///
CONFIG_INTEGER(AltJitLimit, W("AltJitLimit"), 0)               // Max number of functions to use altjit for (decimal)
CONFIG_INTEGER(AltJitSkipOnAssert, W("AltJitSkipOnAssert"), 0) // If AltJit hits an assert, fall back to the fallback
                                                               // JIT. Useful in conjunction with
                                                               // COMPlus_ContinueOnAssert=1
CONFIG_INTEGER(BreakOnDumpToken, W("BreakOnDumpToken"), 0xffffffff) // Breaks when using internal logging on a
                                                                    // particular token value.
CONFIG_INTEGER(DebugBreakOnVerificationFailure, W("DebugBreakOnVerificationFailure"), 0) // Halts the jit on
                                                                                         // verification failure
CONFIG_INTEGER(DiffableDasm, W("JitDiffableDasm"), 0)          // Make the disassembly diff-able
CONFIG_INTEGER(JitDasmWithAddress, W("JitDasmWithAddress"), 0) // Print the process address next to each instruction of
                                                               // the disassembly
CONFIG_INTEGER(DisplayLoopHoistStats, W("JitLoopHoistStats"), 0) // Display JIT loop hoisting statistics
CONFIG_INTEGER(DisplayLsraStats, W("JitLsraStats"), 0)       // Display JIT Linear Scan Register Allocator statistics
                                                             // If set to "1", display the stats in textual format.
                                                             // If set to "2", display the stats in csv format.
                                                             // If set to "3", display the stats in summarize format.
                                                             // Recommended to use with JitStdOutFile flag.
CONFIG_STRING(JitLsraOrdering, W("JitLsraOrdering"))         // LSRA heuristics ordering
CONFIG_INTEGER(DumpJittedMethods, W("DumpJittedMethods"), 0) // Prints all jitted methods to the console
CONFIG_INTEGER(EnablePCRelAddr, W("JitEnablePCRelAddr"), 1)  // Whether absolute addr be encoded as PC-rel offset by
                                                             // RyuJIT where possible
CONFIG_INTEGER(JitAssertOnMaxRAPasses, W("JitAssertOnMaxRAPasses"), 0)
CONFIG_INTEGER(JitBreakEmitOutputInstr, W("JitBreakEmitOutputInstr"), -1)
CONFIG_INTEGER(JitBreakMorphTree, W("JitBreakMorphTree"), 0xffffffff)
CONFIG_INTEGER(JitBreakOnBadCode, W("JitBreakOnBadCode"), 0)
CONFIG_INTEGER(JitBreakOnMinOpts, W("JITBreakOnMinOpts"), 0) // Halt if jit switches to MinOpts
CONFIG_INTEGER(JitBreakOnUnsafeCode, W("JitBreakOnUnsafeCode"), 0)
CONFIG_INTEGER(JitCloneLoops, W("JitCloneLoops"), 1) // If 0, don't clone. Otherwise clone loops for optimizations.
CONFIG_INTEGER(JitCloneLoopsWithTypeTests, W("JitCloneLoopsWithTypeTests"), 1) // If 0, don't clone loops based on
                                                                               // invariant type tests
CONFIG_INTEGER(JitDebugLogLoopCloning, W("JitDebugLogLoopCloning"), 0) // In debug builds log places where loop cloning
                                                                       // optimizations are performed on the fast path.
CONFIG_INTEGER(JitDefaultFill, W("JitDefaultFill"), 0xdd) // In debug builds, initialize the memory allocated by the nra
                                                          // with this byte.
CONFIG_INTEGER(JitAlignLoopMinBlockWeight,
               W("JitAlignLoopMinBlockWeight"),
               DEFAULT_ALIGN_LOOP_MIN_BLOCK_WEIGHT) // Minimum weight needed for the first block of a loop to make it a
                                                    // candidate for alignment.
CONFIG_INTEGER(JitAlignLoopMaxCodeSize,
               W("JitAlignLoopMaxCodeSize"),
               DEFAULT_MAX_LOOPSIZE_FOR_ALIGN) // For non-adaptive alignment, minimum loop size (in bytes) for which
                                               // alignment will be done.
                                               // Defaults to 3 blocks of 32 bytes chunks = 96 bytes.
CONFIG_INTEGER(JitAlignLoopBoundary,
               W("JitAlignLoopBoundary"),
               DEFAULT_ALIGN_LOOP_BOUNDARY) // For non-adaptive alignment, address boundary (power of 2) at which loop
                                            // alignment should be done. By default, 32B.
CONFIG_INTEGER(JitAlignLoopForJcc,
               W("JitAlignLoopForJcc"),
               0) // If set, for non-adaptive alignment, ensure loop jmps are not on or cross alignment boundary.

CONFIG_INTEGER(JitAlignLoopAdaptive,
               W("JitAlignLoopAdaptive"),
               1) // If set, perform adaptive loop alignment that limits number of padding based on loop size.

CONFIG_INTEGER(JitHideAlignBehindJmp,
               W("JitHideAlignBehindJmp"),
               1) // If set, try to hide align instruction (if any) behind an unconditional jump instruction (if any)
                  // that is present before the loop start.

CONFIG_INTEGER(JitOptimizeStructHiddenBuffer, W("JitOptimizeStructHiddenBuffer"), 1) // Track assignments to locals done
                                                                                     // through return buffers.

// Print the alignment boundaries in disassembly.
CONFIG_INTEGER(JitDasmWithAlignmentBoundaries, W("JitDasmWithAlignmentBoundaries"), 0)

CONFIG_INTEGER(JitDirectAlloc, W("JitDirectAlloc"), 0)
CONFIG_INTEGER(JitDoubleAlign, W("JitDoubleAlign"), 1)
CONFIG_INTEGER(JitDumpASCII, W("JitDumpASCII"), 1)               // Uses only ASCII characters in tree dumps
CONFIG_INTEGER(JitDumpTerseLsra, W("JitDumpTerseLsra"), 1)       // Produce terse dump output for LSRA
CONFIG_INTEGER(JitDumpToDebugger, W("JitDumpToDebugger"), 0)     // Output JitDump output to the debugger
CONFIG_INTEGER(JitDumpVerboseSsa, W("JitDumpVerboseSsa"), 0)     // Produce especially verbose dump output for SSA
CONFIG_INTEGER(JitDumpVerboseTrees, W("JitDumpVerboseTrees"), 0) // Enable more verbose tree dumps
CONFIG_INTEGER(JitEmitPrintRefRegs, W("JitEmitPrintRefRegs"), 0)
CONFIG_INTEGER(JitEnableDevirtualization, W("JitEnableDevirtualization"), 1) // Enable devirtualization in importer
CONFIG_INTEGER(JitEnableLateDevirtualization, W("JitEnableLateDevirtualization"), 1) // Enable devirtualization after
                                                                                     // inlining
CONFIG_INTEGER(JitExpensiveDebugCheckLevel, W("JitExpensiveDebugCheckLevel"), 0) // Level indicates how much checking
                                                                                 // beyond the default to do in debug
                                                                                 // builds (currently 1-2)
CONFIG_INTEGER(JitForceFallback, W("JitForceFallback"), 0) // Set to non-zero to test NOWAY assert by forcing a retry
CONFIG_INTEGER(JitFullyInt, W("JitFullyInt"), 0)           // Forces Fully interruptible code
CONFIG_INTEGER(JitFunctionTrace, W("JitFunctionTrace"), 0) // If non-zero, print JIT start/end logging
CONFIG_INTEGER(JitGCChecks, W("JitGCChecks"), 0)
CONFIG_INTEGER(JitGCInfoLogging, W("JitGCInfoLogging"), 0) // If true, prints GCInfo-related output to standard output.
CONFIG_INTEGER(JitHashBreak, W("JitHashBreak"), -1)        // Same as JitBreak, but for a method hash
CONFIG_INTEGER(JitHashDump, W("JitHashDump"), -1)          // Same as JitDump, but for a method hash
CONFIG_INTEGER(JitHashHalt, W("JitHashHalt"), -1)          // Same as JitHalt, but for a method hash
CONFIG_INTEGER(JitInlineAdditionalMultiplier, W("JitInlineAdditionalMultiplier"), 0)
CONFIG_INTEGER(JitInlinePrintStats, W("JitInlinePrintStats"), 0)
CONFIG_INTEGER(JitInlineSize, W("JITInlineSize"), DEFAULT_MAX_INLINE_SIZE)
CONFIG_INTEGER(JitInlineDepth, W("JITInlineDepth"), DEFAULT_MAX_INLINE_DEPTH)
CONFIG_INTEGER(JitLongAddress, W("JitLongAddress"), 0) // Force using the large pseudo instruction form for long address
CONFIG_INTEGER(JitMaxUncheckedOffset, W("JitMaxUncheckedOffset"), 8)
CONFIG_INTEGER(JitMinOpts, W("JITMinOpts"), 0)                                       // Forces MinOpts
CONFIG_INTEGER(JitMinOptsBbCount, W("JITMinOptsBbCount"), DEFAULT_MIN_OPTS_BB_COUNT) // Internal jit control of MinOpts
CONFIG_INTEGER(JitMinOptsCodeSize, W("JITMinOptsCodeSize"), DEFAULT_MIN_OPTS_CODE_SIZE)       // Internal jit control of
                                                                                              // MinOpts
CONFIG_INTEGER(JitMinOptsInstrCount, W("JITMinOptsInstrCount"), DEFAULT_MIN_OPTS_INSTR_COUNT) // Internal jit control of
                                                                                              // MinOpts
CONFIG_INTEGER(JitMinOptsLvNumCount, W("JITMinOptsLvNumcount"), DEFAULT_MIN_OPTS_LV_NUM_COUNT) // Internal jit control
                                                                                               // of MinOpts
CONFIG_INTEGER(JitMinOptsLvRefCount, W("JITMinOptsLvRefcount"), DEFAULT_MIN_OPTS_LV_REF_COUNT) // Internal jit control
                                                                                               // of MinOpts
CONFIG_INTEGER(JitNoCSE, W("JitNoCSE"), 0)
CONFIG_INTEGER(JitNoCSE2, W("JitNoCSE2"), 0)
CONFIG_INTEGER(JitNoForceFallback, W("JitNoForceFallback"), 0) // Set to non-zero to prevent NOWAY assert testing.
                                                               // Overrides COMPlus_JitForceFallback and JIT stress
                                                               // flags.
CONFIG_INTEGER(JitNoForwardSub, W("JitNoForwardSub"), 0)       // Disables forward sub
CONFIG_INTEGER(JitNoHoist, W("JitNoHoist"), 0)
CONFIG_INTEGER(JitNoInline, W("JitNoInline"), 0)                 // Disables inlining of all methods
CONFIG_INTEGER(JitNoMemoryBarriers, W("JitNoMemoryBarriers"), 0) // If 1, don't generate memory barriers
CONFIG_INTEGER(JitNoRegLoc, W("JitNoRegLoc"), 0)
CONFIG_INTEGER(JitNoStructPromotion, W("JitNoStructPromotion"), 0) // Disables struct promotion 1 - for all, 2 - for
                                                                   // params.
CONFIG_INTEGER(JitNoUnroll, W("JitNoUnroll"), 0)
CONFIG_INTEGER(JitOrder, W("JitOrder"), 0)
CONFIG_INTEGER(JitQueryCurrentStaticFieldClass, W("JitQueryCurrentStaticFieldClass"), 1)
CONFIG_INTEGER(JitReportFastTailCallDecisions, W("JitReportFastTailCallDecisions"), 0)
CONFIG_INTEGER(JitPInvokeCheckEnabled, W("JITPInvokeCheckEnabled"), 0)
CONFIG_INTEGER(JitPInvokeEnabled, W("JITPInvokeEnabled"), 1)

// Controls verbosity for JitPrintInlinedMethods. Ignored for JitDump/NgenDump where
// it's always set.
CONFIG_INTEGER(JitPrintInlinedMethodsVerbose, W("JitPrintInlinedMethodsVerboseLevel"), 0)
// Prints a tree of inlinees for a specific method (use '*' for all methods)
CONFIG_METHODSET(JitPrintInlinedMethods, W("JitPrintInlinedMethods"))

CONFIG_METHODSET(JitPrintDevirtualizedMethods, W("JitPrintDevirtualizedMethods"))
CONFIG_INTEGER(JitProfileChecks, W("JitProfileChecks"), 0) // 1 enable in dumps, 2 assert if issues found
CONFIG_INTEGER(JitRequired, W("JITRequired"), -1)
CONFIG_INTEGER(JitRoundFloat, W("JITRoundFloat"), DEFAULT_ROUND_LEVEL)
CONFIG_INTEGER(JitStackAllocToLocalSize, W("JitStackAllocToLocalSize"), DEFAULT_MAX_LOCALLOC_TO_LOCAL_SIZE)
CONFIG_INTEGER(JitSkipArrayBoundCheck, W("JitSkipArrayBoundCheck"), 0)
CONFIG_INTEGER(JitSlowDebugChecksEnabled, W("JitSlowDebugChecksEnabled"), 1) // Turn on slow debug checks
CONFIG_INTEGER(JitSplitFunctionSize, W("JitSplitFunctionSize"), 0) // On ARM, use this as the maximum function/funclet
                                                                   // size for creating function fragments (and creating
                                                                   // multiple RUNTIME_FUNCTION entries)
CONFIG_INTEGER(JitSsaStress, W("JitSsaStress"), 0) // Perturb order of processing of blocks in SSA; 0 = no stress; 1 =
                                                   // use method hash; * = supplied value as random hash
CONFIG_INTEGER(JitStackChecks, W("JitStackChecks"), 0)
CONFIG_STRING(JitStdOutFile, W("JitStdOutFile")) // If set, sends JIT's stdout output to this file.
CONFIG_INTEGER(JitStress, W("JitStress"), 0) // Internal Jit stress mode: 0 = no stress, 2 = all stress, other = vary
                                             // stress based on a hash of the method and this value
CONFIG_INTEGER(JitStressBBProf, W("JitStressBBProf"), 0)               // Internal Jit stress mode
CONFIG_INTEGER(JitStressBiasedCSE, W("JitStressBiasedCSE"), 0x101)     // Internal Jit stress mode: decimal bias value
                                                                       // between (0,100) to perform CSE on a candidate.
                                                                       // 100% = All CSEs. 0% = 0 CSE. (> 100) means no
                                                                       // stress.
CONFIG_INTEGER(JitStressModeNamesOnly, W("JitStressModeNamesOnly"), 0) // Internal Jit stress: if nonzero, only enable
                                                                       // stress modes listed in JitStressModeNames
CONFIG_INTEGER(JitStressProcedureSplitting, W("JitStressProcedureSplitting"), 0) // Always split after the first basic
                                                                                 // block. Skips functions with EH
                                                                                 // for simplicity.
CONFIG_INTEGER(JitStressRegs, W("JitStressRegs"), 0)
CONFIG_STRING(JitStressRegsRange, W("JitStressRegsRange")) // Only apply JitStressRegs to methods in this hash range

CONFIG_INTEGER(JitVNMapSelLimit, W("JitVNMapSelLimit"), 0) // If non-zero, assert if # of VNF_MapSelect applications
                                                           // considered reaches this
CONFIG_INTEGER(NgenHashDump, W("NgenHashDump"), -1)        // same as JitHashDump, but for ngen
CONFIG_INTEGER(NgenOrder, W("NgenOrder"), 0)
CONFIG_INTEGER(RunAltJitCode, W("RunAltJitCode"), 1) // If non-zero, and the compilation succeeds for an AltJit, then
                                                     // use the code. If zero, then we always throw away the generated
                                                     // code and fall back to the default compiler.
CONFIG_INTEGER(RunComponentUnitTests, W("JitComponentUnitTests"), 0) // Run JIT component unit tests
CONFIG_INTEGER(ShouldInjectFault, W("InjectFault"), 0)
CONFIG_INTEGER(StressCOMCall, W("StressCOMCall"), 0)
CONFIG_INTEGER(TailcallStress, W("TailcallStress"), 0)
CONFIG_INTEGER(TreesBeforeAfterMorph, W("JitDumpBeforeAfterMorph"), 0) // If 1, display each tree before/after morphing

CONFIG_METHODSET(JitBreak, W("JitBreak")) // Stops in the importer when compiling a specified method
CONFIG_METHODSET(JitDebugBreak, W("JitDebugBreak"))
CONFIG_METHODSET(JitDisasm, W("JitDisasm"))                  // Dumps disassembly for specified method
CONFIG_STRING(JitDisasmAssemblies, W("JitDisasmAssemblies")) // Only show JitDisasm and related info for methods
                                                             // from this semicolon-delimited list of assemblies.
CONFIG_INTEGER(JitDisasmWithGC, W("JitDisasmWithGC"), 0)     // Dump interleaved GC Info for any method disassembled.
CONFIG_INTEGER(JitDisasmWithDebugInfo, W("JitDisasmWithDebugInfo"), 0) // Dump interleaved debug info for any method
                                                                       // disassembled.
CONFIG_METHODSET(JitDump, W("JitDump"))                                // Dumps trees for specified method
CONFIG_INTEGER(JitDumpTier0, W("JitDumpTier0"), 1)                     // Dump tier0 requests
CONFIG_INTEGER(JitDumpAtOSROffset, W("JitDumpAtOSROffset"), -1)        // Only dump OSR requests for this offset
CONFIG_INTEGER(JitDumpInlinePhases, W("JitDumpInlinePhases"), 1)       // Dump inline compiler phases
CONFIG_METHODSET(JitEHDump, W("JitEHDump")) // Dump the EH table for the method, as reported to the VM
CONFIG_METHODSET(JitExclude, W("JitExclude"))
CONFIG_INTEGER(JitFakeProcedureSplitting, W("JitFakeProcedureSplitting"), 0) // Do code splitting independent of VM.
CONFIG_METHODSET(JitForceProcedureSplitting, W("JitForceProcedureSplitting"))
CONFIG_METHODSET(JitGCDump, W("JitGCDump"))
CONFIG_METHODSET(JitDebugDump, W("JitDebugDump"))
CONFIG_METHODSET(JitHalt, W("JitHalt")) // Emits break instruction into jitted code
CONFIG_METHODSET(JitImportBreak, W("JitImportBreak"))
CONFIG_METHODSET(JitInclude, W("JitInclude"))
CONFIG_METHODSET(JitLateDisasm, W("JitLateDisasm"))
CONFIG_METHODSET(JitMinOptsName, W("JITMinOptsName"))                   // Forces MinOpts for a named function
CONFIG_METHODSET(JitNoProcedureSplitting, W("JitNoProcedureSplitting")) // Disallow procedure splitting for specified
                                                                        // methods
CONFIG_METHODSET(JitNoProcedureSplittingEH, W("JitNoProcedureSplittingEH")) // Disallow procedure splitting for
                                                                            // specified methods if they contain
                                                                            // exception handling
CONFIG_METHODSET(JitStressOnly, W("JitStressOnly")) // Internal Jit stress mode: stress only the specified method(s)
CONFIG_METHODSET(JitUnwindDump, W("JitUnwindDump")) // Dump the unwind codes for the method
///
/// NGEN
///
CONFIG_METHODSET(NgenDisasm, W("NgenDisasm")) // Same as JitDisasm, but for ngen
CONFIG_METHODSET(NgenDump, W("NgenDump"))     // Same as JitDump, but for ngen
CONFIG_METHODSET(NgenEHDump, W("NgenEHDump")) // Dump the EH table for the method, as reported to the VM
CONFIG_METHODSET(NgenGCDump, W("NgenGCDump"))
CONFIG_METHODSET(NgenDebugDump, W("NgenDebugDump"))
CONFIG_METHODSET(NgenUnwindDump, W("NgenUnwindDump")) // Dump the unwind codes for the method
///
/// JIT
///
CONFIG_METHODSET(JitDumpFg, W("JitDumpFg"))        // Dumps Xml/Dot Flowgraph for specified method
CONFIG_STRING(JitDumpFgDir, W("JitDumpFgDir"))     // Directory for Xml/Dot flowgraph dump(s)
CONFIG_STRING(JitDumpFgFile, W("JitDumpFgFile"))   // Filename for Xml/Dot flowgraph dump(s) (default: "default")
CONFIG_STRING(JitDumpFgPhase, W("JitDumpFgPhase")) // Phase-based Xml/Dot flowgraph support. Set to the short name of a
                                                   // phase to see the flowgraph after that phase. Leave unset to dump
                                                   // after COLD-BLK (determine first cold block) or set to * for all
                                                   // phases
CONFIG_STRING(JitDumpFgPrePhase,
              W("JitDumpFgPrePhase")) // Same as JitDumpFgPhase, but specifies to dump pre-phase, not post-phase.
CONFIG_INTEGER(JitDumpFgDot, W("JitDumpFgDot"), 1)     // 0 == dump XML format; non-zero == dump DOT format
CONFIG_INTEGER(JitDumpFgEH, W("JitDumpFgEH"), 0)       // 0 == no EH regions; non-zero == include EH regions
CONFIG_INTEGER(JitDumpFgLoops, W("JitDumpFgLoops"), 0) // 0 == no loop regions; non-zero == include loop regions

CONFIG_INTEGER(JitDumpFgConstrained, W("JitDumpFgConstrained"), 1) // 0 == don't constrain to mostly linear layout;
                                                                   // non-zero == force mostly lexical block
                                                                   // linear layout
CONFIG_INTEGER(JitDumpFgBlockID, W("JitDumpFgBlockID"), 0) // 0 == display block with bbNum; 1 == display with both
                                                           // bbNum and bbID
CONFIG_INTEGER(JitDumpFgBlockFlags, W("JitDumpFgBlockFlags"), 0) // 0 == don't display block flags; 1 == display flags
CONFIG_INTEGER(JitDumpFgLoopFlags, W("JitDumpFgLoopFlags"), 0)   // 0 == don't display loop flags; 1 == display flags
CONFIG_INTEGER(JitDumpFgBlockOrder, W("JitDumpFgBlockOrder"), 0) // 0 == bbNext order;  1 == bbNum order; 2 == bbID
                                                                 // order

CONFIG_STRING(JitLateDisasmTo, W("JITLateDisasmTo"))
CONFIG_STRING(JitRange, W("JitRange"))
CONFIG_STRING(JitStressModeNames, W("JitStressModeNames")) // Internal Jit stress mode: stress using the given set of
                                                           // stress mode names, e.g. STRESS_REGS, STRESS_TAILCALL
CONFIG_STRING(JitStressModeNamesNot, W("JitStressModeNamesNot")) // Internal Jit stress mode: do NOT stress using the
                                                                 // given set of stress mode names, e.g. STRESS_REGS,
                                                                 // STRESS_TAILCALL
CONFIG_STRING(JitStressRange, W("JitStressRange"))               // Internal Jit stress mode
///
/// NGEN
///
CONFIG_METHODSET(NgenDumpFg, W("NgenDumpFg"))      // Ngen Xml/Dot flowgraph dump support
CONFIG_STRING(NgenDumpFgDir, W("NgenDumpFgDir"))   // Ngen Xml/Dot flowgraph dump support
CONFIG_STRING(NgenDumpFgFile, W("NgenDumpFgFile")) // Ngen Xml/Dot flowgraph dump support
///
/// JIT Hardware Intrinsics
///
CONFIG_INTEGER(EnableIncompleteISAClass, W("EnableIncompleteISAClass"), 0) // Enable testing not-yet-implemented
                                                                           // intrinsic classes

#endif // defined(DEBUG)

<<<<<<< HEAD
CONFIG_INTEGER(RichDebugInfo, W("RichDebugInfo"), 0) // If 1, keep rich debug info and report it back to the EE

#ifdef DEBUG
CONFIG_STRING(WriteRichDebugInfoFile, W("WriteRichDebugInfoFile")) // Write rich debug info in JSON format to this file
=======
CONFIG_INTEGER(JitEarlyExpandMDArrays, W("JitEarlyExpandMDArrays"), 1) // Enable early expansion of multi-dimensional
                                                                       // array access

#ifdef DEBUG
CONFIG_METHODSET(JitEarlyExpandMDArraysFilter, W("JitEarlyExpandMDArraysFilter")) // Filter functions with early
                                                                                  // expansion of multi-dimensional
                                                                                  // array access
>>>>>>> a6d5f6b1
#endif

#if FEATURE_LOOP_ALIGN
CONFIG_INTEGER(JitAlignLoops, W("JitAlignLoops"), 1) // If set, align inner loops
#else
CONFIG_INTEGER(JitAlignLoops, W("JitAlignLoops"), 0)
#endif

///
/// JIT
///
#ifdef FEATURE_ENABLE_NO_RANGE_CHECKS
CONFIG_INTEGER(JitNoRangeChks, W("JitNoRngChks"), 0) // If 1, don't generate range checks
#endif

// AltJitAssertOnNYI should be 0 on targets where JIT is under development or bring up stage, so as to facilitate
// fallback to main JIT on hitting a NYI.
#if defined(TARGET_ARM64) || defined(TARGET_X86)
CONFIG_INTEGER(AltJitAssertOnNYI, W("AltJitAssertOnNYI"), 0) // Controls the AltJit behavior of NYI stuff
#else                                                        // !defined(TARGET_ARM64) && !defined(TARGET_X86)
CONFIG_INTEGER(AltJitAssertOnNYI, W("AltJitAssertOnNYI"), 1) // Controls the AltJit behavior of NYI stuff
#endif                                                       // defined(TARGET_ARM64) || defined(TARGET_X86)

CONFIG_INTEGER(EnableEHWriteThru, W("EnableEHWriteThru"), 1) // Enable the register allocator to support EH-write thru:
                                                             // partial enregistration of vars exposed on EH boundaries
CONFIG_INTEGER(EnableMultiRegLocals, W("EnableMultiRegLocals"), 1) // Enable the enregistration of locals that are
                                                                   // defined or used in a multireg context.

// clang-format off

//
// Hardware Intrinsic ISAs; keep in sync with clrconfigvalues.h
//
CONFIG_INTEGER(EnableHWIntrinsic,  W("EnableHWIntrinsic"),  1) // Allows Base+ hardware intrinsics to be disabled

#if defined(TARGET_AMD64) || defined(TARGET_X86)
CONFIG_INTEGER(EnableAES,          W("EnableAES"),          1) // Allows AES+ hardware intrinsics to be disabled
CONFIG_INTEGER(EnableAVX,          W("EnableAVX"),          1) // Allows AVX+ hardware intrinsics to be disabled
CONFIG_INTEGER(EnableAVX2,         W("EnableAVX2"),         1) // Allows AVX2+ hardware intrinsics to be disabled
CONFIG_INTEGER(EnableAVXVNNI,      W("EnableAVXVNNI"),      1) // Allows AVX VNNI+ hardware intrinsics to be disabled
CONFIG_INTEGER(EnableBMI1,         W("EnableBMI1"),         1) // Allows BMI1+ hardware intrinsics to be disabled
CONFIG_INTEGER(EnableBMI2,         W("EnableBMI2"),         1) // Allows BMI2+ hardware intrinsics to be disabled
CONFIG_INTEGER(EnableFMA,          W("EnableFMA"),          1) // Allows FMA+ hardware intrinsics to be disabled
CONFIG_INTEGER(EnableLZCNT,        W("EnableLZCNT"),        1) // Allows LZCNT+ hardware intrinsics to be disabled
CONFIG_INTEGER(EnablePCLMULQDQ,    W("EnablePCLMULQDQ"),    1) // Allows PCLMULQDQ+ hardware intrinsics to be disabled
CONFIG_INTEGER(EnablePOPCNT,       W("EnablePOPCNT"),       1) // Allows POPCNT+ hardware intrinsics to be disabled
CONFIG_INTEGER(EnableSSE,          W("EnableSSE"),          1) // Allows SSE+ hardware intrinsics to be disabled
CONFIG_INTEGER(EnableSSE2,         W("EnableSSE2"),         1) // Allows SSE2+ hardware intrinsics to be disabled
CONFIG_INTEGER(EnableSSE3,         W("EnableSSE3"),         1) // Allows SSE3+ hardware intrinsics to be disabled
CONFIG_INTEGER(EnableSSE3_4,       W("EnableSSE3_4"),       1) // Allows SSE3+ hardware intrinsics to be disabled
CONFIG_INTEGER(EnableSSE41,        W("EnableSSE41"),        1) // Allows SSE4.1+ hardware intrinsics to be disabled
CONFIG_INTEGER(EnableSSE42,        W("EnableSSE42"),        1) // Allows SSE4.2+ hardware intrinsics to be disabled
CONFIG_INTEGER(EnableSSSE3,        W("EnableSSSE3"),        1) // Allows SSSE3+ hardware intrinsics to be disabled
#elif defined(TARGET_ARM64)
CONFIG_INTEGER(EnableArm64AdvSimd, W("EnableArm64AdvSimd"), 1) // Allows Arm64 AdvSimd+ hardware intrinsics to be disabled
CONFIG_INTEGER(EnableArm64Aes,     W("EnableArm64Aes"),     1) // Allows Arm64 Aes+ hardware intrinsics to be disabled
CONFIG_INTEGER(EnableArm64Atomics, W("EnableArm64Atomics"), 1) // Allows Arm64 Atomics+ hardware intrinsics to be disabled
CONFIG_INTEGER(EnableArm64Crc32,   W("EnableArm64Crc32"),   1) // Allows Arm64 Crc32+ hardware intrinsics to be disabled
CONFIG_INTEGER(EnableArm64Dczva,   W("EnableArm64Dczva"),   1) // Allows Arm64 Dczva+ hardware intrinsics to be disabled
CONFIG_INTEGER(EnableArm64Dp,      W("EnableArm64Dp"),      1) // Allows Arm64 Dp+ hardware intrinsics to be disabled
CONFIG_INTEGER(EnableArm64Rdm,     W("EnableArm64Rdm"),     1) // Allows Arm64 Rdm+ hardware intrinsics to be disabled
CONFIG_INTEGER(EnableArm64Sha1,    W("EnableArm64Sha1"),    1) // Allows Arm64 Sha1+ hardware intrinsics to be disabled
CONFIG_INTEGER(EnableArm64Sha256,  W("EnableArm64Sha256"),  1) // Allows Arm64 Sha256+ hardware intrinsics to be disabled
#endif

// clang-format on

#ifdef FEATURE_SIMD
CONFIG_INTEGER(JitDisableSimdVN, W("JitDisableSimdVN"), 0) // Default 0, ValueNumbering of SIMD nodes and HW Intrinsic
                                                           // nodes enabled
                                                           // If 1, then disable ValueNumbering of SIMD nodes
                                                           // If 2, then disable ValueNumbering of HW Intrinsic nodes
                                                           // If 3, disable both SIMD and HW Intrinsic nodes
#endif                                                     // FEATURE_SIMD

// Default 0, enable the CSE of Constants, including nearby offsets. (only for ARM64)
// If 1, disable all the CSE of Constants
// If 2, enable the CSE of Constants but don't combine with nearby offsets. (only for ARM64)
// If 3, enable the CSE of Constants including nearby offsets. (all platforms)
// If 4, enable the CSE of Constants but don't combine with nearby offsets. (all platforms)
//
CONFIG_INTEGER(JitConstCSE, W("JitConstCSE"), 0)

#define CONST_CSE_ENABLE_ARM 0
#define CONST_CSE_DISABLE_ALL 1
#define CONST_CSE_ENABLE_ARM_NO_SHARING 2
#define CONST_CSE_ENABLE_ALL 3
#define CONST_CSE_ENABLE_ALL_NO_SHARING 4

///
/// JIT
///
#if !defined(DEBUG) && !defined(_DEBUG)
CONFIG_INTEGER(JitEnableNoWayAssert, W("JitEnableNoWayAssert"), 0)
#else  // defined(DEBUG) || defined(_DEBUG)
CONFIG_INTEGER(JitEnableNoWayAssert, W("JitEnableNoWayAssert"), 1)
#endif // !defined(DEBUG) && !defined(_DEBUG)

#if defined(TARGET_AMD64) || defined(TARGET_X86)
#define JitMinOptsTrackGCrefs_Default 0 // Not tracking GC refs in MinOpts is new behavior
#else
#define JitMinOptsTrackGCrefs_Default 1
#endif
CONFIG_INTEGER(JitMinOptsTrackGCrefs, W("JitMinOptsTrackGCrefs"), JitMinOptsTrackGCrefs_Default) // Track GC roots

// The following should be wrapped inside "#if MEASURE_MEM_ALLOC / #endif", but
// some files include this one without bringing in the definitions from "jit.h"
// so we don't always know what the "true" value of that flag should be. For now
// we take the easy way out and always include the flag, even in release builds
// (normally MEASURE_MEM_ALLOC is off for release builds but if it's toggled on
// for release in "jit.h" the flag would be missing for some includers).
// TODO-Cleanup: need to make 'MEASURE_MEM_ALLOC' well-defined here at all times.
CONFIG_INTEGER(DisplayMemStats, W("JitMemStats"), 0) // Display JIT memory usage statistics

#if defined(DEBUG)
CONFIG_INTEGER(JitEnregStats, W("JitEnregStats"), 0) // Display JIT enregistration statistics
#endif                                               // DEBUG

CONFIG_INTEGER(JitAggressiveInlining, W("JitAggressiveInlining"), 0) // Aggressive inlining of all methods
CONFIG_INTEGER(JitELTHookEnabled, W("JitELTHookEnabled"), 0)         // If 1, emit Enter/Leave/TailCall callbacks
CONFIG_INTEGER(JitInlineSIMDMultiplier, W("JitInlineSIMDMultiplier"), 3)

// Ex lclMAX_TRACKED constant.
CONFIG_INTEGER(JitMaxLocalsToTrack, W("JitMaxLocalsToTrack"), 0x400)

#if defined(FEATURE_ENABLE_NO_RANGE_CHECKS)
CONFIG_INTEGER(JitNoRngChks, W("JitNoRngChks"), 0) // If 1, don't generate range checks
#endif                                             // defined(FEATURE_ENABLE_NO_RANGE_CHECKS)

#if defined(OPT_CONFIG)
CONFIG_INTEGER(JitDoAssertionProp, W("JitDoAssertionProp"), 1) // Perform assertion propagation optimization
CONFIG_INTEGER(JitDoCopyProp, W("JitDoCopyProp"), 1)   // Perform copy propagation on variables that appear redundant
CONFIG_INTEGER(JitDoEarlyProp, W("JitDoEarlyProp"), 1) // Perform Early Value Propagation
CONFIG_INTEGER(JitDoLoopHoisting, W("JitDoLoopHoisting"), 1)   // Perform loop hoisting on loop invariant values
CONFIG_INTEGER(JitDoLoopInversion, W("JitDoLoopInversion"), 1) // Perform loop inversion on "for/while" loops
CONFIG_INTEGER(JitDoRangeAnalysis, W("JitDoRangeAnalysis"), 1) // Perform range check analysis
CONFIG_INTEGER(JitDoRedundantBranchOpts, W("JitDoRedundantBranchOpts"), 1) // Perform redundant branch optimizations

CONFIG_INTEGER(JitDoSsa, W("JitDoSsa"), 1) // Perform Static Single Assignment (SSA) numbering on the variables
CONFIG_INTEGER(JitDoValueNumber, W("JitDoValueNumber"), 1) // Perform value numbering on method expressions

CONFIG_METHODSET(JitOptRepeat, W("JitOptRepeat"))            // Runs optimizer multiple times on the method
CONFIG_INTEGER(JitOptRepeatCount, W("JitOptRepeatCount"), 2) // Number of times to repeat opts when repeating
#endif                                                       // defined(OPT_CONFIG)

CONFIG_INTEGER(JitTelemetry, W("JitTelemetry"), 1) // If non-zero, gather JIT telemetry data

// Max # of MapSelect's considered for a particular top-level invocation.
CONFIG_INTEGER(JitVNMapSelBudget, W("JitVNMapSelBudget"), DEFAULT_MAP_SELECT_BUDGET)

CONFIG_INTEGER(TailCallLoopOpt, W("TailCallLoopOpt"), 1) // Convert recursive tail calls to loops
CONFIG_METHODSET(AltJit, W("AltJit"))         // Enables AltJit and selectively limits it to the specified methods.
CONFIG_METHODSET(AltJitNgen, W("AltJitNgen")) // Enables AltJit for NGEN and selectively limits it
                                              // to the specified methods.

CONFIG_STRING(AltJitExcludeAssemblies, W("AltJitExcludeAssemblies")) // Do not use AltJit on this
                                                                     // semicolon-delimited list of assemblies.

CONFIG_INTEGER(JitMeasureIR, W("JitMeasureIR"), 0) // If set, measure the IR size after some phases and report it in
                                                   // the time log.

CONFIG_STRING(JitFuncInfoFile, W("JitFuncInfoLogFile")) // If set, gather JIT function info and write to this file.
CONFIG_STRING(JitTimeLogCsv, W("JitTimeLogCsv")) // If set, gather JIT throughput data and write to a CSV file. This
                                                 // mode must be used in internal retail builds.
CONFIG_STRING(TailCallOpt, W("TailCallOpt"))
CONFIG_INTEGER(FastTailCalls, W("FastTailCalls"), 1) // If set, allow fast tail calls; otherwise allow only helper-based
                                                     // calls
                                                     // for explicit tail calls.

CONFIG_INTEGER(JitMeasureNowayAssert, W("JitMeasureNowayAssert"), 0) // Set to 1 to measure noway_assert usage. Only
                                                                     // valid if MEASURE_NOWAY is defined.
CONFIG_STRING(JitMeasureNowayAssertFile,
              W("JitMeasureNowayAssertFile")) // Set to file to write noway_assert usage to a file (if not
                                              // set: stdout). Only valid if MEASURE_NOWAY is defined.
#if defined(DEBUG)
CONFIG_INTEGER(EnableExtraSuperPmiQueries, W("EnableExtraSuperPmiQueries"), 0) // Make extra queries to somewhat
                                                                               // future-proof SuperPmi method contexts.
#endif                                                                         // DEBUG

#if defined(DEBUG) || defined(INLINE_DATA)
CONFIG_INTEGER(JitInlineDumpData, W("JitInlineDumpData"), 0)
CONFIG_INTEGER(JitInlineDumpXml, W("JitInlineDumpXml"), 0) // 1 = full xml (+ failures in DEBUG)
                                                           // 2 = only methods with inlines (+ failures in DEBUG)
                                                           // 3 = only methods with inlines, no failures
CONFIG_STRING(JitInlineDumpXmlFile, W("JitInlineDumpXmlFile"))
CONFIG_INTEGER(JitInlinePolicyDumpXml, W("JitInlinePolicyDumpXml"), 0)
CONFIG_INTEGER(JitInlineLimit, W("JitInlineLimit"), -1)
CONFIG_INTEGER(JitInlinePolicyDiscretionary, W("JitInlinePolicyDiscretionary"), 0)
CONFIG_INTEGER(JitInlinePolicyFull, W("JitInlinePolicyFull"), 0)
CONFIG_INTEGER(JitInlinePolicySize, W("JitInlinePolicySize"), 0)
CONFIG_INTEGER(JitInlinePolicyRandom, W("JitInlinePolicyRandom"), 0) // nonzero enables; value is the external random
                                                                     // seed
CONFIG_INTEGER(JitInlinePolicyReplay, W("JitInlinePolicyReplay"), 0)
CONFIG_STRING(JitNoInlineRange, W("JitNoInlineRange"))
CONFIG_STRING(JitInlineReplayFile, W("JitInlineReplayFile"))
#endif // defined(DEBUG) || defined(INLINE_DATA)

// Extended version of DefaultPolicy that includes a more precise IL scan,
// relies on PGO if it exists and generally is more aggressive.
CONFIG_INTEGER(JitExtDefaultPolicy, W("JitExtDefaultPolicy"), 1)
CONFIG_INTEGER(JitExtDefaultPolicyMaxIL, W("JitExtDefaultPolicyMaxIL"), 0x80)
CONFIG_INTEGER(JitExtDefaultPolicyMaxILProf, W("JitExtDefaultPolicyMaxILProf"), 0x400)
CONFIG_INTEGER(JitExtDefaultPolicyMaxBB, W("JitExtDefaultPolicyMaxBB"), 7)

// Inliner uses the following formula for PGO-driven decisions:
//
//    BM = BM * ((1.0 - ProfTrust) + ProfWeight * ProfScale)
//
// Where BM is a benefit multiplier composed from various observations (e.g. "const arg makes a branch foldable").
// If a profile data can be trusted for 100% we can safely just give up on inlining anything inside cold blocks
// (except the cases where inlining in cold blocks improves type info/escape analysis for the whole caller).
// For now, it's only applied for dynamic PGO.
CONFIG_INTEGER(JitExtDefaultPolicyProfTrust, W("JitExtDefaultPolicyProfTrust"), 0x7)
CONFIG_INTEGER(JitExtDefaultPolicyProfScale, W("JitExtDefaultPolicyProfScale"), 0x2A)

CONFIG_INTEGER(JitInlinePolicyModel, W("JitInlinePolicyModel"), 0)
CONFIG_INTEGER(JitInlinePolicyProfile, W("JitInlinePolicyProfile"), 0)
CONFIG_INTEGER(JitInlinePolicyProfileThreshold, W("JitInlinePolicyProfileThreshold"), 40)
CONFIG_INTEGER(JitObjectStackAllocation, W("JitObjectStackAllocation"), 0)

CONFIG_INTEGER(JitEECallTimingInfo, W("JitEECallTimingInfo"), 0)

#if defined(DEBUG)
CONFIG_INTEGER(JitEnableFinallyCloning, W("JitEnableFinallyCloning"), 1)
CONFIG_INTEGER(JitEnableRemoveEmptyTry, W("JitEnableRemoveEmptyTry"), 1)
#endif // DEBUG

// Overall master enable for Guarded Devirtualization.
CONFIG_INTEGER(JitEnableGuardedDevirtualization, W("JitEnableGuardedDevirtualization"), 1)

// Various policies for GuardedDevirtualization
CONFIG_INTEGER(JitGuardedDevirtualizationChainLikelihood, W("JitGuardedDevirtualizationChainLikelihood"), 0x4B) // 75
CONFIG_INTEGER(JitGuardedDevirtualizationChainStatements, W("JitGuardedDevirtualizationChainStatements"), 4)
#if defined(DEBUG)
CONFIG_STRING(JitGuardedDevirtualizationRange, W("JitGuardedDevirtualizationRange"))
CONFIG_INTEGER(JitRandomGuardedDevirtualization, W("JitRandomGuardedDevirtualization"), 0)
#endif // DEBUG

// Enable insertion of patchpoints into Tier0 methods, switching to optimized where needed.
#if defined(TARGET_AMD64) || defined(TARGET_ARM64)
CONFIG_INTEGER(TC_OnStackReplacement, W("TC_OnStackReplacement"), 1)
#else
CONFIG_INTEGER(TC_OnStackReplacement, W("TC_OnStackReplacement"), 0)
#endif // defined(TARGET_AMD64) || defined(TARGET_ARM64)
// Initial patchpoint counter value used by jitted code
CONFIG_INTEGER(TC_OnStackReplacement_InitialCounter, W("TC_OnStackReplacement_InitialCounter"), 1000)
// Enable partial compilation for Tier0 methods
CONFIG_INTEGER(TC_PartialCompilation, W("TC_PartialCompilation"), 0)
// Patchpoint strategy:
// 0 - backedge sources
// 1 - backedge targets
// 2 - adaptive (default)
CONFIG_INTEGER(TC_PatchpointStrategy, W("TC_PatchpointStrategy"), 2)
#if defined(DEBUG)
// Randomly sprinkle patchpoints. Value is the likelyhood any given stack-empty point becomes a patchpoint.
CONFIG_INTEGER(JitRandomOnStackReplacement, W("JitRandomOnStackReplacement"), 0)
// Place patchpoint at the specified IL offset, if possible. Overrides random placement.
CONFIG_INTEGER(JitOffsetOnStackReplacement, W("JitOffsetOnStackReplacement"), -1)
#endif // debug

#if defined(DEBUG)
// EnableOsrRange allows you to limit the set of methods that will rely on OSR to escape
// from Tier0 code. Methods outside the range that would normally be jitted at Tier0
// and have patchpoints will instead be switched to optimized.
CONFIG_STRING(JitEnableOsrRange, W("JitEnableOsrRange"))
// EnablePatchpointRange allows you to limit the set of Tier0 methods that
// will have patchpoints, and hence control which methods will create OSR methods.
// Unlike EnableOsrRange, it will not alter the optimization setting for methods
// outside the enabled range.
CONFIG_STRING(JitEnablePatchpointRange, W("JitEnablePatchpointRange"))
#endif

// Profile instrumentation options
CONFIG_INTEGER(JitMinimalJitProfiling, W("JitMinimalJitProfiling"), 1)
CONFIG_INTEGER(JitMinimalPrejitProfiling, W("JitMinimalPrejitProfiling"), 0)

CONFIG_INTEGER(JitProfileCasts, W("JitProfileCasts"), 0)                     // Profile castclass/isinst
CONFIG_INTEGER(JitConsumeProfileForCasts, W("JitConsumeProfileForCasts"), 1) // Consume profile data (if any) for
                                                                             // castclass/isinst

CONFIG_INTEGER(JitClassProfiling, W("JitClassProfiling"), 1)         // Profile virtual and interface calls
CONFIG_INTEGER(JitDelegateProfiling, W("JitDelegateProfiling"), 1)   // Profile resolved delegate call targets
CONFIG_INTEGER(JitVTableProfiling, W("JitVTableProfiling"), 0)       // Profile resolved vtable call targets
CONFIG_INTEGER(JitEdgeProfiling, W("JitEdgeProfiling"), 1)           // Profile edges instead of blocks
CONFIG_INTEGER(JitCollect64BitCounts, W("JitCollect64BitCounts"), 0) // Collect counts as 64-bit values.

// Profile consumption options
CONFIG_INTEGER(JitDisablePgo, W("JitDisablePgo"), 0) // Ignore pgo data for all methods
#if defined(DEBUG)
CONFIG_STRING(JitEnablePgoRange, W("JitEnablePgoRange"))         // Enable pgo data for only some methods
CONFIG_INTEGER(JitRandomEdgeCounts, W("JitRandomEdgeCounts"), 0) // Substitute random values for edge counts
CONFIG_INTEGER(JitCrossCheckDevirtualizationAndPGO, W("JitCrossCheckDevirtualizationAndPGO"), 0)
CONFIG_INTEGER(JitNoteFailedExactDevirtualization, W("JitNoteFailedExactDevirtualization"), 0)
#endif // debug

// Control when Virtual Calls are expanded
CONFIG_INTEGER(JitExpandCallsEarly, W("JitExpandCallsEarly"), 1) // Expand Call targets early (in the global morph
                                                                 // phase)

// Force the generation of CFG checks
CONFIG_INTEGER(JitForceControlFlowGuard, W("JitForceControlFlowGuard"), 0);
// JitCFGUseDispatcher values:
// 0: Never use dispatcher
// 1: Use dispatcher on all platforms that support it
// 2: Default behavior, depends on platform (yes on x64, no on arm64)
CONFIG_INTEGER(JitCFGUseDispatcher, W("JitCFGUseDispatcher"), 2)

#if defined(DEBUG)
// JitFunctionFile: Name of a file that contains a list of functions. If the currently compiled function is in the
// file, certain other JIT config variables will be active. If the currently compiled function is not in the file,
// the specific JIT config variables will not be active.
//
// Functions are approximately in the format output by JitFunctionTrace, e.g.:
//
// System.CLRConfig:GetBoolValue(ref,byref):bool (MethodHash=3c54d35e)
//   -- use the MethodHash, not the function name
//
// System.CLRConfig:GetBoolValue(ref,byref):bool
//   -- use just the name
//
// Lines with leading ";" "#" or "//" are ignored.
//
// If this is unset, then the JIT config values have their normal behavior.
//
CONFIG_STRING(JitFunctionFile, W("JitFunctionFile"))
#endif // DEBUG

#if defined(DEBUG)
#if defined(TARGET_ARM64)
// JitSaveFpLrWithCalleeSavedRegisters:
//    0: use default frame type decision
//    1: disable frames that save FP/LR registers with the callee-saved registers (at the top of the frame)
//    2: force all frames to use the frame types that save FP/LR registers with the callee-saved registers (at the top
//    of the frame)
//    3: force all frames to use the frame types that save FP/LR registers with the callee-saved registers (at the top
//    of the frame) and also force using the large funclet frame variation (frame 5) if possible.
CONFIG_INTEGER(JitSaveFpLrWithCalleeSavedRegisters, W("JitSaveFpLrWithCalleeSavedRegisters"), 0)
#endif // defined(TARGET_ARM64)

#if defined(TARGET_LOONGARCH64)
// Disable emitDispIns by default
CONFIG_INTEGER(JitDispIns, W("JitDispIns"), 0)
#endif // defined(TARGET_LOONGARCH64)
#endif // DEBUG

CONFIG_INTEGER(JitEnregStructLocals, W("JitEnregStructLocals"), 1) // Allow to enregister locals with struct type.

#undef CONFIG_INTEGER
#undef CONFIG_STRING
#undef CONFIG_METHODSET<|MERGE_RESOLUTION|>--- conflicted
+++ resolved
@@ -272,12 +272,12 @@
 
 #endif // defined(DEBUG)
 
-<<<<<<< HEAD
 CONFIG_INTEGER(RichDebugInfo, W("RichDebugInfo"), 0) // If 1, keep rich debug info and report it back to the EE
 
 #ifdef DEBUG
 CONFIG_STRING(WriteRichDebugInfoFile, W("WriteRichDebugInfoFile")) // Write rich debug info in JSON format to this file
-=======
+#endif
+
 CONFIG_INTEGER(JitEarlyExpandMDArrays, W("JitEarlyExpandMDArrays"), 1) // Enable early expansion of multi-dimensional
                                                                        // array access
 
@@ -285,7 +285,6 @@
 CONFIG_METHODSET(JitEarlyExpandMDArraysFilter, W("JitEarlyExpandMDArraysFilter")) // Filter functions with early
                                                                                   // expansion of multi-dimensional
                                                                                   // array access
->>>>>>> a6d5f6b1
 #endif
 
 #if FEATURE_LOOP_ALIGN
