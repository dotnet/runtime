// Licensed to the .NET Foundation under one or more agreements.
// The .NET Foundation licenses this file to you under the MIT license.

#if !defined(RELEASE_CONFIG_INTEGER) || !defined(RELEASE_CONFIG_STRING) || !defined(RELEASE_CONFIG_METHODSET)
#error RELEASE_CONFIG_INTEGER, RELEASE_CONFIG_STRING, and RELEASE_CONFIG_METHODSET must be defined before including this file.
#endif

#ifdef DEBUG
#define CONFIG_INTEGER(name, key, defaultValue) RELEASE_CONFIG_INTEGER(name, key, defaultValue)
#define CONFIG_STRING(name, key)                RELEASE_CONFIG_STRING(name, key)
#define CONFIG_METHODSET(name, key)             RELEASE_CONFIG_METHODSET(name, key)
#else
#define CONFIG_INTEGER(name, key, defaultValue)
#define CONFIG_STRING(name, key)
#define CONFIG_METHODSET(name, key)
#endif

#ifdef DEBUG
#define OPT_CONFIG
#endif

#ifdef OPT_CONFIG
#define OPT_CONFIG_INTEGER(name, key, defaultValue) RELEASE_CONFIG_INTEGER(name, key, defaultValue)
#define OPT_CONFIG_STRING(name, key)                RELEASE_CONFIG_STRING(name, key)
#define OPT_CONFIG_METHODSET(name, key)             RELEASE_CONFIG_METHODSET(name, key)
#else
#define OPT_CONFIG_INTEGER(name, key, defaultValue)
#define OPT_CONFIG_STRING(name, key)
#define OPT_CONFIG_METHODSET(name, key)
#endif

// Max number of functions to use altjit for (decimal)
CONFIG_INTEGER(AltJitLimit, "AltJitLimit", 0)

// If AltJit hits an assert, fall back to the fallback JIT. Useful in conjunction with DOTNET_ContinueOnAssert=1
CONFIG_INTEGER(AltJitSkipOnAssert, "AltJitSkipOnAssert", 0)

// Breaks when using internal logging on a particular token value.
CONFIG_INTEGER(BreakOnDumpToken, "BreakOnDumpToken", 0xffffffff)

// Halts the jit on verification failure
CONFIG_INTEGER(DebugBreakOnVerificationFailure, "DebugBreakOnVerificationFailure", 0)

CONFIG_INTEGER(DisplayLoopHoistStats, "JitLoopHoistStats", 0) // Display JIT loop hoisting statistics

// Display JIT Linear Scan Register Allocator statistics
// If set to "1", display the stats in textual format.
// If set to "2", display the stats in csv format.
// If set to "3", display the stats in summarize format.
// Recommended to use with JitStdOutFile flag.
CONFIG_INTEGER(DisplayLsraStats, "JitLsraStats", 0)

CONFIG_STRING(JitLsraOrdering, "JitLsraOrdering")        // LSRA heuristics ordering
CONFIG_INTEGER(EnablePCRelAddr, "JitEnablePCRelAddr", 1) // Whether absolute addr be encoded as PC-rel offset by
                                                         // RyuJIT where possible
CONFIG_INTEGER(JitAssertOnMaxRAPasses, "JitAssertOnMaxRAPasses", 0)
CONFIG_INTEGER(JitBreakEmitOutputInstr, "JitBreakEmitOutputInstr", -1)
CONFIG_INTEGER(JitBreakMorphTree, "JitBreakMorphTree", 0xffffffff)
CONFIG_INTEGER(JitBreakOnBadCode, "JitBreakOnBadCode", 0)
CONFIG_INTEGER(JitBreakOnMinOpts, "JITBreakOnMinOpts", 0) // Halt if jit switches to MinOpts
CONFIG_INTEGER(JitCloneLoops, "JitCloneLoops", 1)         // If 0, don't clone. Otherwise clone loops for optimizations.
CONFIG_INTEGER(JitCloneLoopsWithEH, "JitCloneLoopsWithEH", 0) // If 0, don't clone loops containing EH regions
CONFIG_INTEGER(JitCloneLoopsWithGdvTests, "JitCloneLoopsWithGdvTests", 1)     // If 0, don't clone loops based on
                                                                              // invariant type/method address tests
RELEASE_CONFIG_INTEGER(JitCloneLoopsSizeLimit, "JitCloneLoopsSizeLimit", 400) // limit cloning to loops with no more
                                                                              // than this many tree nodes
CONFIG_INTEGER(JitDebugLogLoopCloning, "JitDebugLogLoopCloning", 0) // In debug builds log places where loop cloning
                                                                    // optimizations are performed on the fast path.
CONFIG_INTEGER(JitDefaultFill, "JitDefaultFill", 0xdd) // In debug builds, initialize the memory allocated by the nra
                                                       // with this byte.

// Minimum weight needed for the first block of a loop to make it a candidate for alignment.
CONFIG_INTEGER(JitAlignLoopMinBlockWeight, "JitAlignLoopMinBlockWeight", DEFAULT_ALIGN_LOOP_MIN_BLOCK_WEIGHT)

// For non-adaptive alignment, minimum loop size (in bytes) for which alignment will be done.
// Defaults to 3 blocks of 32 bytes chunks = 96 bytes.
CONFIG_INTEGER(JitAlignLoopMaxCodeSize, "JitAlignLoopMaxCodeSize", DEFAULT_MAX_LOOPSIZE_FOR_ALIGN)

// For non-adaptive alignment, address boundary (power of 2) at which loop alignment should be done. By default, 32B.
CONFIG_INTEGER(JitAlignLoopBoundary, "JitAlignLoopBoundary", DEFAULT_ALIGN_LOOP_BOUNDARY)

// If set, for non-adaptive alignment, ensure loop jmps are not on or cross alignment boundary.
CONFIG_INTEGER(JitAlignLoopForJcc, "JitAlignLoopForJcc", 0)

// If set, perform adaptive loop alignment that limits number of padding based on loop size.
CONFIG_INTEGER(JitAlignLoopAdaptive, "JitAlignLoopAdaptive", 1)

// If set, try to hide align instruction (if any) behind an unconditional jump instruction (if any)
// that is present before the loop start.
CONFIG_INTEGER(JitHideAlignBehindJmp, "JitHideAlignBehindJmp", 1)

// Track stores to locals done through return buffers.
CONFIG_INTEGER(JitOptimizeStructHiddenBuffer, "JitOptimizeStructHiddenBuffer", 1)

CONFIG_INTEGER(JitUnrollLoopMaxIterationCount,
               "JitUnrollLoopMaxIterationCount",
               DEFAULT_UNROLL_LOOP_MAX_ITERATION_COUNT)

CONFIG_INTEGER(JitUnrollLoopsWithEH, "JitUnrollLoopsWithEH", 0) // If 0, don't unroll loops containing EH regions

CONFIG_INTEGER(JitDirectAlloc, "JitDirectAlloc", 0)
CONFIG_INTEGER(JitDoubleAlign, "JitDoubleAlign", 1)
CONFIG_INTEGER(JitEmitPrintRefRegs, "JitEmitPrintRefRegs", 0)
CONFIG_INTEGER(JitEnableDevirtualization, "JitEnableDevirtualization", 1)         // Enable devirtualization in importer
CONFIG_INTEGER(JitEnableLateDevirtualization, "JitEnableLateDevirtualization", 1) // Enable devirtualization after
                                                                                  // inlining
CONFIG_INTEGER(JitExpensiveDebugCheckLevel, "JitExpensiveDebugCheckLevel", 0)     // Level indicates how much checking
                                                                                  // beyond the default to do in debug
                                                                                  // builds (currently 1-2)
CONFIG_INTEGER(JitForceFallback, "JitForceFallback", 0) // Set to non-zero to test NOWAY assert by forcing a retry
CONFIG_INTEGER(JitFullyInt, "JitFullyInt", 0)           // Forces Fully interruptible code
CONFIG_INTEGER(JitFunctionTrace, "JitFunctionTrace", 0) // If non-zero, print JIT start/end logging
CONFIG_INTEGER(JitGCChecks, "JitGCChecks", 0)
CONFIG_INTEGER(JitGCInfoLogging, "JitGCInfoLogging", 0) // If true, prints GCInfo-related output to standard output.
CONFIG_INTEGER(JitHashBreak, "JitHashBreak", -1)        // Same as JitBreak, but for a method hash
CONFIG_INTEGER(JitHashHalt, "JitHashHalt", -1)          // Same as JitHalt, but for a method hash
CONFIG_INTEGER(JitInlineAdditionalMultiplier, "JitInlineAdditionalMultiplier", 0)
CONFIG_INTEGER(JitInlinePrintStats, "JitInlinePrintStats", 0)
CONFIG_INTEGER(JitInlineSize, "JITInlineSize", DEFAULT_MAX_INLINE_SIZE)
CONFIG_INTEGER(JitInlineDepth, "JITInlineDepth", DEFAULT_MAX_INLINE_DEPTH)
CONFIG_INTEGER(JitForceInlineDepth, "JITForceInlineDepth", DEFAULT_MAX_FORCE_INLINE_DEPTH)
CONFIG_INTEGER(JitLongAddress, "JitLongAddress", 0) // Force using the large pseudo instruction form for long address
CONFIG_INTEGER(JitMaxUncheckedOffset, "JitMaxUncheckedOffset", 8)

//
// MinOpts
//

CONFIG_INTEGER(JitMinOpts, "JITMinOpts", 0)        // Forces MinOpts
CONFIG_METHODSET(JitMinOptsName, "JITMinOptsName") // Forces MinOpts for a named function

// Internal jit control of MinOpts
CONFIG_INTEGER(JitMinOptsBbCount, "JITMinOptsBbCount", DEFAULT_MIN_OPTS_BB_COUNT)
CONFIG_INTEGER(JitMinOptsCodeSize, "JITMinOptsCodeSize", DEFAULT_MIN_OPTS_CODE_SIZE)
CONFIG_INTEGER(JitMinOptsInstrCount, "JITMinOptsInstrCount", DEFAULT_MIN_OPTS_INSTR_COUNT)
CONFIG_INTEGER(JitMinOptsLvNumCount, "JITMinOptsLvNumcount", DEFAULT_MIN_OPTS_LV_NUM_COUNT)
CONFIG_INTEGER(JitMinOptsLvRefCount, "JITMinOptsLvRefcount", DEFAULT_MIN_OPTS_LV_REF_COUNT)

CONFIG_INTEGER(JitNoCSE, "JitNoCSE", 0)
CONFIG_INTEGER(JitNoCSE2, "JitNoCSE2", 0)
CONFIG_INTEGER(JitNoForceFallback, "JitNoForceFallback", 0) // Set to non-zero to prevent NOWAY assert testing.
                                                            // Overrides DOTNET_JitForceFallback and JIT stress
                                                            // flags.
CONFIG_INTEGER(JitNoForwardSub, "JitNoForwardSub", 0)       // Disables forward sub
CONFIG_INTEGER(JitNoHoist, "JitNoHoist", 0)
CONFIG_INTEGER(JitNoMemoryBarriers, "JitNoMemoryBarriers", 0)   // If 1, don't generate memory barriers
CONFIG_INTEGER(JitNoStructPromotion, "JitNoStructPromotion", 0) // Disables struct promotion 1 - for all, 2 - for
                                                                // params.
CONFIG_INTEGER(JitNoUnroll, "JitNoUnroll", 0)
CONFIG_INTEGER(JitOrder, "JitOrder", 0)
CONFIG_INTEGER(JitQueryCurrentStaticFieldClass, "JitQueryCurrentStaticFieldClass", 1)
CONFIG_INTEGER(JitReportFastTailCallDecisions, "JitReportFastTailCallDecisions", 0)
CONFIG_INTEGER(JitPInvokeCheckEnabled, "JITPInvokeCheckEnabled", 0)
CONFIG_INTEGER(JitPInvokeEnabled, "JITPInvokeEnabled", 1)

CONFIG_INTEGER(JitHoistLimit, "JitHoistLimit", -1) // Specifies the maximum number of hoist candidates to hoist

// Controls verbosity for JitPrintInlinedMethods. Ignored for JitDump where it's always set.
CONFIG_INTEGER(JitPrintInlinedMethodsVerbose, "JitPrintInlinedMethodsVerboseLevel", 0)

// Prints a tree of inlinees for a specific method (use '*' for all methods)
CONFIG_METHODSET(JitPrintInlinedMethods, "JitPrintInlinedMethods")

CONFIG_METHODSET(JitPrintDevirtualizedMethods, "JitPrintDevirtualizedMethods")
// -1: just do internal checks (CHECK_HASLIKELIHOOD | CHECK_LIKELIHOODSUM | RAISE_ASSERT)
// Else bitflag:
//  - 0x1: check edges have likelihoods
//  - 0x2: check edge likelihoods sum to 1.0
//  - 0x4: fully check likelihoods
//  - 0x8: assert on check failure
//  - 0x10: check block profile weights
CONFIG_INTEGER(JitProfileChecks, "JitProfileChecks", -1)

CONFIG_INTEGER(JitRequired, "JITRequired", -1)
CONFIG_INTEGER(JitStackAllocToLocalSize, "JitStackAllocToLocalSize", DEFAULT_MAX_LOCALLOC_TO_LOCAL_SIZE)
CONFIG_INTEGER(JitSkipArrayBoundCheck, "JitSkipArrayBoundCheck", 0)
CONFIG_INTEGER(JitSlowDebugChecksEnabled, "JitSlowDebugChecksEnabled", 1) // Turn on slow debug checks

// On ARM, use this as the maximum function/funclet size for creating function fragments (and creating
// multiple RUNTIME_FUNCTION entries)
CONFIG_INTEGER(JitSplitFunctionSize, "JitSplitFunctionSize", 0)

// Perturb order of processing of blocks in SSA; 0 = no stress; 1 = use method hash; * = supplied value as random hash
CONFIG_INTEGER(JitSsaStress, "JitSsaStress", 0)

CONFIG_INTEGER(JitStackChecks, "JitStackChecks", 0)

// Internal Jit stress mode: 0 = no stress, 2 = all stress, other = vary stress based on a hash of the method and
// this value.
CONFIG_INTEGER(JitStress, "JitStress", 0)

CONFIG_INTEGER(JitStressBBProf, "JitStressBBProf", 0)                         // Internal Jit stress mode
CONFIG_INTEGER(JitStressProcedureSplitting, "JitStressProcedureSplitting", 0) // Always split after the first basic
                                                                              // block.
CONFIG_INTEGER(JitStressRegs, "JitStressRegs", 0)
CONFIG_STRING(JitStressRegsRange, "JitStressRegsRange") // Only apply JitStressRegs to methods in this hash range

// If non-negative value N, only stress split the first N trees.
CONFIG_INTEGER(JitStressSplitTreeLimit, "JitStressSplitTreeLimit", -1)

// If non-zero, assert if # of VNF_MapSelect applications considered reaches this.
CONFIG_INTEGER(JitVNMapSelLimit, "JitVNMapSelLimit", 0)

// If non-zero, and the compilation succeeds for an AltJit, then use the code. If zero, then we always throw away the
// generated code and fall back to the default compiler.
CONFIG_INTEGER(RunAltJitCode, "RunAltJitCode", 1)

CONFIG_INTEGER(RunComponentUnitTests, "JitComponentUnitTests", 0) // Run JIT component unit tests
CONFIG_INTEGER(ShouldInjectFault, "InjectFault", 0)
CONFIG_INTEGER(TailcallStress, "TailcallStress", 0)

CONFIG_METHODSET(JitBreak, "JitBreak") // Stops in the importer when compiling a specified method
CONFIG_METHODSET(JitDebugBreak, "JitDebugBreak")

//
// JitDump
//

CONFIG_METHODSET(JitDump, "JitDump")                                  // Dumps trees for specified method
CONFIG_INTEGER(JitHashDump, "JitHashDump", -1)                        // Same as JitDump, but for a method hash
CONFIG_INTEGER(JitDumpTier0, "JitDumpTier0", 1)                       // Dump tier0 jit compilations
CONFIG_INTEGER(JitDumpOSR, "JitDumpOSR", 1)                           // Dump OSR jit compilations
CONFIG_INTEGER(JitDumpAtOSROffset, "JitDumpAtOSROffset", -1)          // Dump only OSR jit compilations with this offset
CONFIG_INTEGER(JitDumpInlinePhases, "JitDumpInlinePhases", 1)         // Dump inline compiler phases
CONFIG_INTEGER(JitDumpASCII, "JitDumpASCII", 1)                       // Uses only ASCII characters in tree dumps
CONFIG_INTEGER(JitDumpTerseLsra, "JitDumpTerseLsra", 1)               // Produce terse dump output for LSRA
CONFIG_INTEGER(JitDumpToDebugger, "JitDumpToDebugger", 0)             // Output JitDump output to the debugger
CONFIG_INTEGER(JitDumpVerboseSsa, "JitDumpVerboseSsa", 0)             // Produce especially verbose dump output for SSA
CONFIG_INTEGER(JitDumpVerboseTrees, "JitDumpVerboseTrees", 0)         // Enable more verbose tree dumps
CONFIG_INTEGER(JitDumpTreeIDs, "JitDumpTreeIDs", 1)                   // Print tree IDs in dumps
CONFIG_INTEGER(JitDumpBeforeAfterMorph, "JitDumpBeforeAfterMorph", 0) // If 1, display each tree before/after
                                                                      // morphing

// When dumping blocks, display "*" instead of block number for lexical "next" blocks, to reduce clutter.
CONFIG_INTEGER(JitDumpTerseNextBlock, "JitDumpTerseNextBlock", 0)

CONFIG_METHODSET(JitEHDump, "JitEHDump") // Dump the EH table for the method, as reported to the VM

CONFIG_METHODSET(JitExclude, "JitExclude")
CONFIG_INTEGER(JitFakeProcedureSplitting, "JitFakeProcedureSplitting", 0) // Do code splitting independent of VM.
CONFIG_METHODSET(JitForceProcedureSplitting, "JitForceProcedureSplitting")
CONFIG_METHODSET(JitGCDump, "JitGCDump")
CONFIG_METHODSET(JitDebugDump, "JitDebugDump")
CONFIG_METHODSET(JitHalt, "JitHalt") // Emits break instruction into jitted code
CONFIG_METHODSET(JitInclude, "JitInclude")
CONFIG_METHODSET(JitLateDisasm, "JitLateDisasm")  // Generate late disassembly for the specified methods.
CONFIG_STRING(JitLateDisasmTo, "JitLateDisasmTo") // If set, sends late disassembly output to this file instead of
                                                  // stdout/JitStdOutFile.
CONFIG_METHODSET(JitNoProcedureSplitting, "JitNoProcedureSplitting")     // Disallow procedure splitting for specified
                                                                         // methods
CONFIG_METHODSET(JitNoProcedureSplittingEH, "JitNoProcedureSplittingEH") // Disallow procedure splitting for
                                                                         // specified methods if they contain
                                                                         // exception handling
CONFIG_METHODSET(JitStressOnly, "JitStressOnly") // Internal Jit stress mode: stress only the specified method(s)
CONFIG_METHODSET(JitUnwindDump, "JitUnwindDump") // Dump the unwind codes for the method

//
// JitDumpFg - dump flowgraph
//

CONFIG_METHODSET(JitDumpFg, "JitDumpFg")        // Dumps Xml/Dot Flowgraph for specified method
CONFIG_STRING(JitDumpFgDir, "JitDumpFgDir")     // Directory for Xml/Dot flowgraph dump(s)
CONFIG_STRING(JitDumpFgFile, "JitDumpFgFile")   // Filename for Xml/Dot flowgraph dump(s) (default: "default")
CONFIG_STRING(JitDumpFgPhase, "JitDumpFgPhase") // Phase-based Xml/Dot flowgraph support. Set to the short name of a
                                                // phase to see the flowgraph after that phase. Leave unset to dump
                                                // after COLD-BLK (determine first cold block) or set to * for all
                                                // phases
CONFIG_STRING(JitDumpFgPrePhase, "JitDumpFgPrePhase") // Same as JitDumpFgPhase, but specifies to dump pre-phase, not
                                                      // post-phase.
CONFIG_INTEGER(JitDumpFgDot, "JitDumpFgDot", 1)       // 0 == dump XML format; non-zero == dump DOT format
CONFIG_INTEGER(JitDumpFgEH, "JitDumpFgEH", 0)         // 0 == no EH regions; non-zero == include EH regions
CONFIG_INTEGER(JitDumpFgLoops, "JitDumpFgLoops", 0)   // 0 == no loop regions; non-zero == include loop regions

CONFIG_INTEGER(JitDumpFgConstrained, "JitDumpFgConstrained", 1) // 0 == don't constrain to mostly linear layout;
                                                                // non-zero == force mostly lexical block
                                                                // linear layout
CONFIG_INTEGER(JitDumpFgBlockID, "JitDumpFgBlockID", 0)         // 0 == display block with bbNum; 1 == display with both
                                                                // bbNum and bbID
CONFIG_INTEGER(JitDumpFgBlockFlags, "JitDumpFgBlockFlags", 0)   // 0 == don't display block flags; 1 == display flags
CONFIG_INTEGER(JitDumpFgLoopFlags, "JitDumpFgLoopFlags", 0)     // 0 == don't display loop flags; 1 == display flags
CONFIG_INTEGER(JitDumpFgBlockOrder, "JitDumpFgBlockOrder", 0)   // 0 == bbNext order;  1 == bbNum order; 2 == bbID
                                                                // order
CONFIG_INTEGER(JitDumpFgMemorySsa, "JitDumpFgMemorySsa", 0)     // non-zero: show memory phis + SSA/VNs

CONFIG_STRING(JitRange, "JitRange")

// Internal Jit stress mode: stress using the given set of stress mode names, e.g. STRESS_REGS, STRESS_TAILCALL.
// Unless JitStressModeNamesOnly is non-zero, other stress modes from a JitStress setting may also be invoked.
CONFIG_STRING(JitStressModeNames, "JitStressModeNames")

// Internal Jit stress: if nonzero, only enable stress modes listed in JitStressModeNames.
CONFIG_INTEGER(JitStressModeNamesOnly, "JitStressModeNamesOnly", 0)

// Internal Jit stress mode: only allow stress using the given set of stress mode names, e.g. STRESS_REGS,
// STRESS_TAILCALL. Note that JitStress must be enabled first, and then only the mentioned stress modes are allowed
// to be used, at the same percentage weighting as with JitStress -- the stress modes mentioned are NOT
// unconditionally true for a call to `compStressCompile`. This is basically the opposite of JitStressModeNamesNot.
CONFIG_STRING(JitStressModeNamesAllow, "JitStressModeNamesAllow")

// Internal Jit stress mode: do NOT stress using the given set of stress mode names, e.g. STRESS_REGS, STRESS_TAILCALL
CONFIG_STRING(JitStressModeNamesNot, "JitStressModeNamesNot")

CONFIG_STRING(JitStressRange, "JitStressRange")        // Internal Jit stress mode
CONFIG_METHODSET(JitEmitUnitTests, "JitEmitUnitTests") // Generate emitter unit tests in the specified functions
CONFIG_STRING(JitEmitUnitTestsSections, "JitEmitUnitTestsSections") // Generate this set of unit tests

///
/// JIT Hardware Intrinsics
///
CONFIG_INTEGER(EnableIncompleteISAClass, "EnableIncompleteISAClass", 0) // Enable testing not-yet-implemented

//
// JitDisasm
//

RELEASE_CONFIG_METHODSET(JitDisasm, "JitDisasm")                  // Print codegen for given methods
RELEASE_CONFIG_INTEGER(JitDisasmTesting, "JitDisasmTesting", 0)   // Display BEGIN METHOD/END METHOD anchors for disasm
                                                                  // testing
RELEASE_CONFIG_INTEGER(JitDisasmDiffable, "JitDisasmDiffable", 0) // Make the disassembly diff-able
RELEASE_CONFIG_INTEGER(JitDisasmSummary, "JitDisasmSummary", 0)   // Prints all jitted methods to the console

// Hides disassembly for unoptimized codegen
RELEASE_CONFIG_INTEGER(JitDisasmOnlyOptimized, "JitDisasmOnlyOptimized", 0)

// Print the alignment boundaries.
RELEASE_CONFIG_INTEGER(JitDisasmWithAlignmentBoundaries, "JitDisasmWithAlignmentBoundaries", 0)

// Print the instruction code bytes
RELEASE_CONFIG_INTEGER(JitDisasmWithCodeBytes, "JitDisasmWithCodeBytes", 0)

// Only show JitDisasm and related info for methods from this semicolon-delimited list of assemblies.
CONFIG_STRING(JitDisasmAssemblies, "JitDisasmAssemblies")

// Dump interleaved GC Info for any method disassembled.
CONFIG_INTEGER(JitDisasmWithGC, "JitDisasmWithGC", 0)

// Dump interleaved debug info for any method disassembled.
CONFIG_INTEGER(JitDisasmWithDebugInfo, "JitDisasmWithDebugInfo", 0)

// Display native code when any register spilling occurs
CONFIG_INTEGER(JitDisasmSpilled, "JitDisasmSpilled", 0)

// Print the process address next to each instruction of the disassembly
CONFIG_INTEGER(JitDasmWithAddress, "JitDasmWithAddress", 0)

RELEASE_CONFIG_STRING(JitStdOutFile, "JitStdOutFile") // If set, sends JIT's stdout output to this file.

RELEASE_CONFIG_INTEGER(RichDebugInfo, "RichDebugInfo", 0) // If 1, keep rich debug info and report it back to the EE

CONFIG_STRING(WriteRichDebugInfoFile, "WriteRichDebugInfoFile") // Write rich debug info in JSON format to this file

#if FEATURE_LOOP_ALIGN
RELEASE_CONFIG_INTEGER(JitAlignLoops, "JitAlignLoops", 1) // If set, align inner loops
#else
RELEASE_CONFIG_INTEGER(JitAlignLoops, "JitAlignLoops", 0)
#endif

// AltJitAssertOnNYI should be 0 on targets where JIT is under development or bring up stage, so as to facilitate
// fallback to main JIT on hitting a NYI.
RELEASE_CONFIG_INTEGER(AltJitAssertOnNYI, "AltJitAssertOnNYI", 1) // Controls the AltJit behavior of NYI stuff

// Enable the register allocator to support EH-write thru: partial enregistration of vars exposed on EH boundaries
RELEASE_CONFIG_INTEGER(EnableEHWriteThru, "EnableEHWriteThru", 1)

// Enable the enregistration of locals that are defined or used in a multireg context.
RELEASE_CONFIG_INTEGER(EnableMultiRegLocals, "EnableMultiRegLocals", 1)

// Disables inlining of all methods
RELEASE_CONFIG_INTEGER(JitNoInline, "JitNoInline", 0)

#if defined(DEBUG)
<<<<<<< HEAD
CONFIG_INTEGER(JitStressRex2Encoding, "JitStressRex2Encoding", 0) // Enable rex2 encoding for compatible instructions.                                                                     
CONFIG_INTEGER(JitStressPromotedEvexEncoding, "JitStressPromotedEvexEncoding", 0) // Enable promoted EVEX encoding for compatible instructions.                                                                     
CONFIG_INTEGER(JitBypassApxCheck, "JitBypassApxCheck", 0) // Bypass APX CPUID check.                                                                     
=======
CONFIG_INTEGER(JitStressRex2Encoding, "JitStressRex2Encoding", 0) // Enable rex2 encoding for legacy instructions.
CONFIG_INTEGER(JitBypassAPXCheck, "JitBypassAPXCheck", 0)         // Bypass APX CPUID check.
>>>>>>> 9a02107e
#endif

// clang-format off

#if defined(TARGET_AMD64) || defined(TARGET_X86)
// Enable EVEX encoding for SIMD instructions when AVX-512VL is available.
CONFIG_INTEGER(JitStressEvexEncoding, "JitStressEvexEncoding", 0)
#endif

RELEASE_CONFIG_INTEGER(PreferredVectorBitWidth,     "PreferredVectorBitWidth",   0) // The preferred decimal width, in bits, to use for any implicit vectorization emitted. A value less than 128 is treated as the system default.

//
// Hardware Intrinsic ISAs; keep in sync with clrconfigvalues.h
//
#if defined(TARGET_LOONGARCH64) || defined(TARGET_RISCV64)
//TODO: should implement LoongArch64's features.
//TODO-RISCV64-CQ: should implement RISCV64's features.
RELEASE_CONFIG_INTEGER(EnableHWIntrinsic,           "EnableHWIntrinsic",         0) // Allows Base+ hardware intrinsics to be disabled
#else
RELEASE_CONFIG_INTEGER(EnableHWIntrinsic,           "EnableHWIntrinsic",         1) // Allows Base+ hardware intrinsics to be disabled
#endif // defined(TARGET_LOONGARCH64) || defined(TARGET_RISCV64)

#if defined(TARGET_AMD64) || defined(TARGET_X86)
RELEASE_CONFIG_INTEGER(EnableAES,                   "EnableAES",                 1) // Allows AES+ hardware intrinsics to be disabled
RELEASE_CONFIG_INTEGER(EnableAVX,                   "EnableAVX",                 1) // Allows AVX+ hardware intrinsics to be disabled
RELEASE_CONFIG_INTEGER(EnableAVX2,                  "EnableAVX2",                1) // Allows AVX2+ hardware intrinsics to be disabled
RELEASE_CONFIG_INTEGER(EnableAVX512BW,              "EnableAVX512BW",            1) // Allows AVX512BW+ hardware intrinsics to be disabled
RELEASE_CONFIG_INTEGER(EnableAVX512BW_VL,           "EnableAVX512BW_VL",         1) // Allows AVX512BW+ AVX512VL+ hardware intrinsics to be disabled
RELEASE_CONFIG_INTEGER(EnableAVX512CD,              "EnableAVX512CD",            1) // Allows AVX512CD+ hardware intrinsics to be disabled
RELEASE_CONFIG_INTEGER(EnableAVX512CD_VL,           "EnableAVX512CD_VL",         1) // Allows AVX512CD+ AVX512VL+ hardware intrinsics to be disabled
RELEASE_CONFIG_INTEGER(EnableAVX512DQ,              "EnableAVX512DQ",            1) // Allows AVX512DQ+ hardware intrinsics to be disabled
RELEASE_CONFIG_INTEGER(EnableAVX512DQ_VL,           "EnableAVX512DQ_VL",         1) // Allows AVX512DQ+ AVX512VL+ hardware intrinsics to be disabled
RELEASE_CONFIG_INTEGER(EnableAVX512F,               "EnableAVX512F",             1) // Allows AVX512F+ hardware intrinsics to be disabled
RELEASE_CONFIG_INTEGER(EnableAVX512F_VL,            "EnableAVX512F_VL",          1) // Allows AVX512F+ AVX512VL+ hardware intrinsics to be disabled
RELEASE_CONFIG_INTEGER(EnableAVX512VBMI,            "EnableAVX512VBMI",          1) // Allows AVX512VBMI+ hardware intrinsics to be disabled
RELEASE_CONFIG_INTEGER(EnableAVX512VBMI_VL,         "EnableAVX512VBMI_VL",       1) // Allows AVX512VBMI_VL+ hardware intrinsics to be disabled
RELEASE_CONFIG_INTEGER(EnableAVX10v1,               "EnableAVX10v1",             1) // Allows AVX10v1+ hardware intrinsics to be disabled
RELEASE_CONFIG_INTEGER(EnableAVX10v2,               "EnableAVX10v2",             1) // Allows AVX10v2+ hardware intrinsics to be disabled
RELEASE_CONFIG_INTEGER(EnableAVXVNNI,               "EnableAVXVNNI",             1) // Allows AVXVNNI+ hardware intrinsics to be disabled
RELEASE_CONFIG_INTEGER(EnableBMI1,                  "EnableBMI1",                1) // Allows BMI1+ hardware intrinsics to be disabled
RELEASE_CONFIG_INTEGER(EnableBMI2,                  "EnableBMI2",                1) // Allows BMI2+ hardware intrinsics to be disabled
RELEASE_CONFIG_INTEGER(EnableFMA,                   "EnableFMA",                 1) // Allows FMA+ hardware intrinsics to be disabled
RELEASE_CONFIG_INTEGER(EnableGFNI,                  "EnableGFNI",                1) // Allows GFNI+ hardware intrinsics to be disabled
RELEASE_CONFIG_INTEGER(EnableLZCNT,                 "EnableLZCNT",               1) // Allows LZCNT+ hardware intrinsics to be disabled
RELEASE_CONFIG_INTEGER(EnablePCLMULQDQ,             "EnablePCLMULQDQ",           1) // Allows PCLMULQDQ+ hardware intrinsics to be disabled
RELEASE_CONFIG_INTEGER(EnableVPCLMULQDQ,            "EnableVPCLMULQDQ",          1) // Allows VPCLMULQDQ+ hardware intrinsics to be disabled
RELEASE_CONFIG_INTEGER(EnablePOPCNT,                "EnablePOPCNT",              1) // Allows POPCNT+ hardware intrinsics to be disabled
RELEASE_CONFIG_INTEGER(EnableSSE,                   "EnableSSE",                 1) // Allows SSE+ hardware intrinsics to be disabled
RELEASE_CONFIG_INTEGER(EnableSSE2,                  "EnableSSE2",                1) // Allows SSE2+ hardware intrinsics to be disabled
RELEASE_CONFIG_INTEGER(EnableSSE3,                  "EnableSSE3",                1) // Allows SSE3+ hardware intrinsics to be disabled
RELEASE_CONFIG_INTEGER(EnableSSE3_4,                "EnableSSE3_4",              1) // Allows SSE3+ hardware intrinsics to be disabled
RELEASE_CONFIG_INTEGER(EnableSSE41,                 "EnableSSE41",               1) // Allows SSE4.1+ hardware intrinsics to be disabled
RELEASE_CONFIG_INTEGER(EnableSSE42,                 "EnableSSE42",               1) // Allows SSE4.2+ hardware intrinsics to be disabled
RELEASE_CONFIG_INTEGER(EnableSSSE3,                 "EnableSSSE3",               1) // Allows SSSE3+ hardware intrinsics to be disabled
#elif defined(TARGET_ARM64)
RELEASE_CONFIG_INTEGER(EnableArm64AdvSimd,          "EnableArm64AdvSimd",        1) // Allows Arm64 AdvSimd+ hardware intrinsics to be disabled
RELEASE_CONFIG_INTEGER(EnableArm64Aes,              "EnableArm64Aes",            1) // Allows Arm64 Aes+ hardware intrinsics to be disabled
RELEASE_CONFIG_INTEGER(EnableArm64Atomics,          "EnableArm64Atomics",        1) // Allows Arm64 Atomics+ hardware intrinsics to be disabled
RELEASE_CONFIG_INTEGER(EnableArm64Crc32,            "EnableArm64Crc32",          1) // Allows Arm64 Crc32+ hardware intrinsics to be disabled
RELEASE_CONFIG_INTEGER(EnableArm64Dczva,            "EnableArm64Dczva",          1) // Allows Arm64 Dczva+ hardware intrinsics to be disabled
RELEASE_CONFIG_INTEGER(EnableArm64Dp,               "EnableArm64Dp",             1) // Allows Arm64 Dp+ hardware intrinsics to be disabled
RELEASE_CONFIG_INTEGER(EnableArm64Rdm,              "EnableArm64Rdm",            1) // Allows Arm64 Rdm+ hardware intrinsics to be disabled
RELEASE_CONFIG_INTEGER(EnableArm64Sha1,             "EnableArm64Sha1",           1) // Allows Arm64 Sha1+ hardware intrinsics to be disabled
RELEASE_CONFIG_INTEGER(EnableArm64Sha256,           "EnableArm64Sha256",         1) // Allows Arm64 Sha256+ hardware intrinsics to be disabled
RELEASE_CONFIG_INTEGER(EnableArm64Sve,              "EnableArm64Sve",            1) // Allows Arm64 Sve+ hardware intrinsics to be disabled
#endif

RELEASE_CONFIG_INTEGER(EnableEmbeddedBroadcast,     "EnableEmbeddedBroadcast",   1) // Allows embedded broadcasts to be disabled
RELEASE_CONFIG_INTEGER(EnableEmbeddedMasking,       "EnableEmbeddedMasking",     1) // Allows embedded masking to be disabled
RELEASE_CONFIG_INTEGER(JitEnableApxNDD,             "JitEnableApxNDD",           0) // Allows APX NDD feature to be disabled                                                    

// clang-format on

#ifdef FEATURE_SIMD
// Default 0, ValueNumbering of SIMD nodes and HW Intrinsic nodes enabled
// If 1, then disable ValueNumbering of SIMD nodes
// If 2, then disable ValueNumbering of HW Intrinsic nodes
// If 3, disable both SIMD and HW Intrinsic nodes
RELEASE_CONFIG_INTEGER(JitDisableSimdVN, "JitDisableSimdVN", 0)
#endif

// Default 0, enable the CSE of Constants, including nearby offsets. (only for ARM/ARM64)
// If 1, disable all the CSE of Constants
// If 2, enable the CSE of Constants but don't combine with nearby offsets. (only for ARM/ARM64)
// If 3, enable the CSE of Constants including nearby offsets. (all platforms)
// If 4, enable the CSE of Constants but don't combine with nearby offsets. (all platforms)
//
#define CONST_CSE_ENABLE_ARM            0
#define CONST_CSE_DISABLE_ALL           1
#define CONST_CSE_ENABLE_ARM_NO_SHARING 2
#define CONST_CSE_ENABLE_ALL            3
#define CONST_CSE_ENABLE_ALL_NO_SHARING 4
RELEASE_CONFIG_INTEGER(JitConstCSE, "JitConstCSE", CONST_CSE_ENABLE_ARM)

// If nonzero, use the greedy RL policy.
//
RELEASE_CONFIG_INTEGER(JitRLCSEGreedy, "JitRLCSEGreedy", 0)

// If nonzero, dump out details of parameterized policy evaluation and gradient updates.
RELEASE_CONFIG_INTEGER(JitRLCSEVerbose, "JitRLCSEVerbose", 0)

// Allow fine-grained controls of CSEs done in a particular method
//
// Specify method that will respond to the CSEMask.
// -1 means feature disabled and all methods run CSE normally.
CONFIG_INTEGER(JitCSEHash, "JitCSEHash", -1)

// Bitmask of allowed CSEs in methods specified by JitCSEHash.
// These bits control the "cse attempts" made by normal jitting,
// for the first 32 CSEs attempted (Note this is not the same as
// the CSE candidate number, which reflects the order
// in which CSEs were discovered).
//
// 0: do no CSEs
// 1: do only the first CSE
// 2: do only the second CSE
// C: do only the third and fourth CSEs
// F: do only the first four CSEs
// ...etc...
// FFFFFFFF : do all the CSEs normally done
CONFIG_INTEGER(JitCSEMask, "JitCSEMask", 0)

// Enable metric output in jit disasm and elsewhere
CONFIG_INTEGER(JitMetrics, "JitMetrics", 0)

// When nonzero, choose CSE candidates randomly, with hash salt specified by the (decimal) value of the config.
CONFIG_INTEGER(JitRandomCSE, "JitRandomCSE", 0)

// When set, specifies the exact CSEs to perform as a sequence of CSE candidate numbers.
CONFIG_STRING(JitReplayCSE, "JitReplayCSE")

// When set, specify the sequence of rewards from the CSE replay.
// There should be one reward per step in the sequence.
CONFIG_STRING(JitReplayCSEReward, "JitReplayCSEReward")

// When set, specifies the initial parameter string for
// the reinforcement-learning based CSE heuristic.
//
// Note you can also set JitReplayCSE and JitReplayCSEPerfScore
// along with this, in which case we are asking for a policy
// evaluation/update based on the provided sequence.
CONFIG_STRING(JitRLCSE, "JitRLCSE")

// When set, specify the alpha value (step size) to use in learning.
CONFIG_STRING(JitRLCSEAlpha, "JitRLCSEAlpha")

// If nonzero, dump candidate feature values
CONFIG_INTEGER(JitRLCSECandidateFeatures, "JitRLCSECandidateFeatures", 0)

// Enable CSE_HeuristicRLHook
CONFIG_INTEGER(JitRLHook, "JitRLHook", 0) // If 1, emit RL callbacks

// If 1, emit feature column names
CONFIG_INTEGER(JitRLHookEmitFeatureNames, "JitRLHookEmitFeatureNames", 0)

// A list of CSEs to choose, in the order they should be applied.
CONFIG_STRING(JitRLHookCSEDecisions, "JitRLHookCSEDecisions")

#if !defined(DEBUG) && !defined(_DEBUG)
RELEASE_CONFIG_INTEGER(JitEnableNoWayAssert, "JitEnableNoWayAssert", 0)
#else  // defined(DEBUG) || defined(_DEBUG)
RELEASE_CONFIG_INTEGER(JitEnableNoWayAssert, "JitEnableNoWayAssert", 1)
#endif // !defined(DEBUG) && !defined(_DEBUG)

// The following should be wrapped inside "#if MEASURE_MEM_ALLOC / #endif", but
// some files include this one without bringing in the definitions from "jit.h"
// so we don't always know what the "true" value of that flag should be. For now
// we take the easy way out and always include the flag, even in release builds
// (normally MEASURE_MEM_ALLOC is off for release builds but if it's toggled on
// for release in "jit.h" the flag would be missing for some includers).
// TODO-Cleanup: need to make 'MEASURE_MEM_ALLOC' well-defined here at all times.
RELEASE_CONFIG_INTEGER(DisplayMemStats, "JitMemStats", 0) // Display JIT memory usage statistics

CONFIG_INTEGER(JitEnregStats, "JitEnregStats", 0) // Display JIT enregistration statistics

RELEASE_CONFIG_INTEGER(JitAggressiveInlining, "JitAggressiveInlining", 0) // Aggressive inlining of all methods
RELEASE_CONFIG_INTEGER(JitELTHookEnabled, "JitELTHookEnabled", 0)         // If 1, emit Enter/Leave/TailCall callbacks
RELEASE_CONFIG_INTEGER(JitInlineSIMDMultiplier, "JitInlineSIMDMultiplier", 3)

// Ex lclMAX_TRACKED constant.
RELEASE_CONFIG_INTEGER(JitMaxLocalsToTrack, "JitMaxLocalsToTrack", 0x400)

#if defined(FEATURE_ENABLE_NO_RANGE_CHECKS)
RELEASE_CONFIG_INTEGER(JitNoRngChks, "JitNoRngChks", 0) // If 1, don't generate range checks
#endif

OPT_CONFIG_INTEGER(JitDoAssertionProp, "JitDoAssertionProp", 1) // Perform assertion propagation optimization
OPT_CONFIG_INTEGER(JitDoCopyProp, "JitDoCopyProp", 1) // Perform copy propagation on variables that appear redundant
OPT_CONFIG_INTEGER(JitDoOptimizeIVs, "JitDoOptimizeIVs", 1)     // Perform optimization of induction variables
OPT_CONFIG_INTEGER(JitDoEarlyProp, "JitDoEarlyProp", 1)         // Perform Early Value Propagation
OPT_CONFIG_INTEGER(JitDoLoopHoisting, "JitDoLoopHoisting", 1)   // Perform loop hoisting on loop invariant values
OPT_CONFIG_INTEGER(JitDoLoopInversion, "JitDoLoopInversion", 1) // Perform loop inversion on "for/while" loops
OPT_CONFIG_INTEGER(JitDoRangeAnalysis, "JitDoRangeAnalysis", 1) // Perform range check analysis
OPT_CONFIG_INTEGER(JitDoVNBasedDeadStoreRemoval, "JitDoVNBasedDeadStoreRemoval", 1) // Perform VN-based dead store
                                                                                    // removal
OPT_CONFIG_INTEGER(JitDoRedundantBranchOpts, "JitDoRedundantBranchOpts", 1) // Perform redundant branch optimizations
OPT_CONFIG_STRING(JitEnableRboRange, "JitEnableRboRange")
OPT_CONFIG_STRING(JitEnableHeadTailMergeRange, "JitEnableHeadTailMergeRange")
OPT_CONFIG_STRING(JitEnableVNBasedDeadStoreRemovalRange, "JitEnableVNBasedDeadStoreRemovalRange")
OPT_CONFIG_STRING(JitEnableEarlyLivenessRange, "JitEnableEarlyLivenessRange")
OPT_CONFIG_STRING(JitOnlyOptimizeRange,
                  "JitOnlyOptimizeRange") // If set, all methods that do _not_ match are forced into MinOpts
OPT_CONFIG_STRING(JitEnablePhysicalPromotionRange, "JitEnablePhysicalPromotionRange")
OPT_CONFIG_STRING(JitEnableCrossBlockLocalAssertionPropRange, "JitEnableCrossBlockLocalAssertionPropRange")
OPT_CONFIG_STRING(JitEnableInductionVariableOptsRange, "JitEnableInductionVariableOptsRange")
OPT_CONFIG_STRING(JitEnableLocalAddrPropagationRange, "JitEnableLocalAddrPropagationRange")

OPT_CONFIG_INTEGER(JitDoSsa, "JitDoSsa", 1) // Perform Static Single Assignment (SSA) numbering on the variables
OPT_CONFIG_INTEGER(JitDoValueNumber, "JitDoValueNumber", 1) // Perform value numbering on method expressions

OPT_CONFIG_STRING(JitOptRepeatRange, "JitOptRepeatRange") // Enable JitOptRepeat based on method hash range

OPT_CONFIG_INTEGER(JitDoIfConversion, "JitDoIfConversion", 1)                       // Perform If conversion
OPT_CONFIG_INTEGER(JitDoOptimizeMaskConversions, "JitDoOptimizeMaskConversions", 1) // Perform optimization of mask
                                                                                    // conversions

RELEASE_CONFIG_INTEGER(JitEnableOptRepeat, "JitEnableOptRepeat", 1) // If zero, do not allow JitOptRepeat
RELEASE_CONFIG_METHODSET(JitOptRepeat, "JitOptRepeat")            // Runs optimizer multiple times on specified methods
RELEASE_CONFIG_INTEGER(JitOptRepeatCount, "JitOptRepeatCount", 2) // Number of times to repeat opts when repeating

// Max # of MapSelect's considered for a particular top-level invocation.
RELEASE_CONFIG_INTEGER(JitVNMapSelBudget, "JitVNMapSelBudget", DEFAULT_MAP_SELECT_BUDGET)

RELEASE_CONFIG_INTEGER(TailCallLoopOpt, "TailCallLoopOpt", 1) // Convert recursive tail calls to loops
RELEASE_CONFIG_METHODSET(AltJit, "AltJit")         // Enables AltJit and selectively limits it to the specified methods.
RELEASE_CONFIG_METHODSET(AltJitNgen, "AltJitNgen") // Enables AltJit for NGEN and selectively limits it
                                                   // to the specified methods.

// Do not use AltJit on this semicolon-delimited list of assemblies.
RELEASE_CONFIG_STRING(AltJitExcludeAssemblies, "AltJitExcludeAssemblies")

// If set, measure the IR size after some phases and report it in the time log.
RELEASE_CONFIG_INTEGER(JitMeasureIR, "JitMeasureIR", 0)

// If set, gather JIT function info and write to this file.
RELEASE_CONFIG_STRING(JitFuncInfoFile, "JitFuncInfoLogFile")

// If set, gather JIT throughput data and write to a CSV file. This mode must be used in internal retail builds.
RELEASE_CONFIG_STRING(JitTimeLogCsv, "JitTimeLogCsv")

// If set, gather JIT throughput data and write to this file.
RELEASE_CONFIG_STRING(JitTimeLogFile, "JitTimeLogFile")

RELEASE_CONFIG_STRING(TailCallOpt, "TailCallOpt")

// If set, allow fast tail calls; otherwise allow only helper-based calls for explicit tail calls.
RELEASE_CONFIG_INTEGER(FastTailCalls, "FastTailCalls", 1)

// Set to 1 to measure noway_assert usage. Only valid if MEASURE_NOWAY is defined.
RELEASE_CONFIG_INTEGER(JitMeasureNowayAssert, "JitMeasureNowayAssert", 0)

// Set to file to write noway_assert usage to a file (if not set: stdout). Only valid if MEASURE_NOWAY is defined.
RELEASE_CONFIG_STRING(JitMeasureNowayAssertFile, "JitMeasureNowayAssertFile")

CONFIG_INTEGER(EnableExtraSuperPmiQueries, "EnableExtraSuperPmiQueries", 0) // Make extra queries to somewhat
                                                                            // future-proof SuperPmi method contexts.

CONFIG_INTEGER(JitInlineDumpData, "JitInlineDumpData", 0)
CONFIG_INTEGER(JitInlineDumpXml, "JitInlineDumpXml", 0) // 1 = full xml (+ failures in DEBUG)
                                                        // 2 = only methods with inlines (+ failures in DEBUG)
                                                        // 3 = only methods with inlines, no failures
CONFIG_STRING(JitInlineDumpXmlFile, "JitInlineDumpXmlFile")
CONFIG_INTEGER(JitInlinePolicyDumpXml, "JitInlinePolicyDumpXml", 0)
CONFIG_INTEGER(JitInlineLimit, "JitInlineLimit", -1)
CONFIG_INTEGER(JitInlinePolicyDiscretionary, "JitInlinePolicyDiscretionary", 0)
CONFIG_INTEGER(JitInlinePolicyFull, "JitInlinePolicyFull", 0)
CONFIG_INTEGER(JitInlinePolicySize, "JitInlinePolicySize", 0)
CONFIG_INTEGER(JitInlinePolicyRandom, "JitInlinePolicyRandom", 0) // nonzero enables; value is the external random
                                                                  // seed
CONFIG_INTEGER(JitInlinePolicyReplay, "JitInlinePolicyReplay", 0)
CONFIG_STRING(JitNoInlineRange, "JitNoInlineRange")
CONFIG_STRING(JitInlineReplayFile, "JitInlineReplayFile")

// Extended version of DefaultPolicy that includes a more precise IL scan,
// relies on PGO if it exists and generally is more aggressive.
RELEASE_CONFIG_INTEGER(JitExtDefaultPolicy, "JitExtDefaultPolicy", 1)
RELEASE_CONFIG_INTEGER(JitExtDefaultPolicyMaxIL, "JitExtDefaultPolicyMaxIL", 0x80)
RELEASE_CONFIG_INTEGER(JitExtDefaultPolicyMaxILProf, "JitExtDefaultPolicyMaxILProf", 0x400)
RELEASE_CONFIG_INTEGER(JitExtDefaultPolicyMaxBB, "JitExtDefaultPolicyMaxBB", 7)

// Inliner uses the following formula for PGO-driven decisions:
//
//    BM = BM * ((1.0 - ProfTrust) + ProfWeight * ProfScale)
//
// Where BM is a benefit multiplier composed from various observations (e.g. "const arg makes a branch foldable").
// If a profile data can be trusted for 100% we can safely just give up on inlining anything inside cold blocks
// (except the cases where inlining in cold blocks improves type info/escape analysis for the whole caller).
// For now, it's only applied for dynamic PGO.
RELEASE_CONFIG_INTEGER(JitExtDefaultPolicyProfTrust, "JitExtDefaultPolicyProfTrust", 0x7)
RELEASE_CONFIG_INTEGER(JitExtDefaultPolicyProfScale, "JitExtDefaultPolicyProfScale", 0x2A)

RELEASE_CONFIG_INTEGER(JitInlinePolicyModel, "JitInlinePolicyModel", 0)
RELEASE_CONFIG_INTEGER(JitInlinePolicyProfile, "JitInlinePolicyProfile", 0)
RELEASE_CONFIG_INTEGER(JitInlinePolicyProfileThreshold, "JitInlinePolicyProfileThreshold", 40)
CONFIG_STRING(JitObjectStackAllocationRange, "JitObjectStackAllocationRange")
RELEASE_CONFIG_INTEGER(JitObjectStackAllocation, "JitObjectStackAllocation", 1)
RELEASE_CONFIG_INTEGER(JitObjectStackAllocationRefClass, "JitObjectStackAllocationRefClass", 1)
RELEASE_CONFIG_INTEGER(JitObjectStackAllocationBoxedValueClass, "JitObjectStackAllocationBoxedValueClass", 1)

RELEASE_CONFIG_INTEGER(JitEECallTimingInfo, "JitEECallTimingInfo", 0)

CONFIG_INTEGER(JitEnableFinallyCloning, "JitEnableFinallyCloning", 1)
CONFIG_INTEGER(JitEnableRemoveEmptyTry, "JitEnableRemoveEmptyTry", 1)
CONFIG_INTEGER(JitEnableRemoveEmptyTryCatchOrTryFault, "JitEnableRemoveEmptyTryCatchOrTryFault", 1)

// Overall master enable for Guarded Devirtualization.
RELEASE_CONFIG_INTEGER(JitEnableGuardedDevirtualization, "JitEnableGuardedDevirtualization", 1)

#define MAX_GDV_TYPE_CHECKS 5
// Number of types to probe for polymorphic virtual call-sites to devirtualize them,
// Max number is MAX_GDV_TYPE_CHECKS defined above ^. -1 means it's up to JIT to decide
RELEASE_CONFIG_INTEGER(JitGuardedDevirtualizationMaxTypeChecks, "JitGuardedDevirtualizationMaxTypeChecks", -1)

// Various policies for GuardedDevirtualization (0x4B == 75)
RELEASE_CONFIG_INTEGER(JitGuardedDevirtualizationChainLikelihood, "JitGuardedDevirtualizationChainLikelihood", 0x4B)
RELEASE_CONFIG_INTEGER(JitGuardedDevirtualizationChainStatements, "JitGuardedDevirtualizationChainStatements", 1)
CONFIG_STRING(JitGuardedDevirtualizationRange, "JitGuardedDevirtualizationRange")
CONFIG_INTEGER(JitRandomGuardedDevirtualization, "JitRandomGuardedDevirtualization", 0)

// Enable insertion of patchpoints into Tier0 methods, switching to optimized where needed.
#if defined(TARGET_AMD64) || defined(TARGET_ARM64) || defined(TARGET_LOONGARCH64) || defined(TARGET_RISCV64)
RELEASE_CONFIG_INTEGER(TC_OnStackReplacement, "TC_OnStackReplacement", 1)
#else
RELEASE_CONFIG_INTEGER(TC_OnStackReplacement, "TC_OnStackReplacement", 0)
#endif // defined(TARGET_AMD64) || defined(TARGET_ARM64) || defined(TARGET_LOONGARCH64) || defined(TARGET_RISCV64)

// Initial patchpoint counter value used by jitted code
RELEASE_CONFIG_INTEGER(TC_OnStackReplacement_InitialCounter, "TC_OnStackReplacement_InitialCounter", 1000)

// Enable partial compilation for Tier0 methods
RELEASE_CONFIG_INTEGER(TC_PartialCompilation, "TC_PartialCompilation", 0)

// If partial compilation is enabled, use random heuristic for patchpoint placement
CONFIG_INTEGER(JitRandomPartialCompilation, "JitRandomPartialCompilation", 0)

// Patchpoint strategy:
// 0 - backedge sources
// 1 - backedge targets
// 2 - adaptive (default)
RELEASE_CONFIG_INTEGER(TC_PatchpointStrategy, "TC_PatchpointStrategy", 2)

// Randomly sprinkle patchpoints. Value is the likelihood any given stack-empty point becomes a patchpoint.
CONFIG_INTEGER(JitRandomOnStackReplacement, "JitRandomOnStackReplacement", 0)

// Place patchpoint at the specified IL offset, if possible. Overrides random placement.
CONFIG_INTEGER(JitOffsetOnStackReplacement, "JitOffsetOnStackReplacement", -1)

// EnableOsrRange allows you to limit the set of methods that will rely on OSR to escape
// from Tier0 code. Methods outside the range that would normally be jitted at Tier0
// and have patchpoints will instead be switched to optimized.
CONFIG_STRING(JitEnableOsrRange, "JitEnableOsrRange")

// EnablePatchpointRange allows you to limit the set of Tier0 methods that
// will have patchpoints, and hence control which methods will create OSR methods.
// Unlike EnableOsrRange, it will not alter the optimization setting for methods
// outside the enabled range.
CONFIG_STRING(JitEnablePatchpointRange, "JitEnablePatchpointRange")

// Profile instrumentation options
RELEASE_CONFIG_INTEGER(JitInterlockedProfiling, "JitInterlockedProfiling", 0)
RELEASE_CONFIG_INTEGER(JitScalableProfiling, "JitScalableProfiling", 1)
RELEASE_CONFIG_INTEGER(JitCounterPadding, "JitCounterPadding", 0) // number of unused extra slots per counter
RELEASE_CONFIG_INTEGER(JitMinimalJitProfiling, "JitMinimalJitProfiling", 1)
RELEASE_CONFIG_INTEGER(JitMinimalPrejitProfiling, "JitMinimalPrejitProfiling", 0)

RELEASE_CONFIG_INTEGER(JitProfileValues, "JitProfileValues", 1) // Value profiling, e.g. Buffer.Memmove's size
RELEASE_CONFIG_INTEGER(JitProfileCasts, "JitProfileCasts", 1)   // Profile castclass/isinst
RELEASE_CONFIG_INTEGER(JitConsumeProfileForCasts, "JitConsumeProfileForCasts", 1) // Consume profile data (if any)
                                                                                  // for castclass/isinst

RELEASE_CONFIG_INTEGER(JitClassProfiling, "JitClassProfiling", 1)         // Profile virtual and interface calls
RELEASE_CONFIG_INTEGER(JitDelegateProfiling, "JitDelegateProfiling", 1)   // Profile resolved delegate call targets
RELEASE_CONFIG_INTEGER(JitVTableProfiling, "JitVTableProfiling", 0)       // Profile resolved vtable call targets
RELEASE_CONFIG_INTEGER(JitEdgeProfiling, "JitEdgeProfiling", 1)           // Profile edges instead of blocks
RELEASE_CONFIG_INTEGER(JitCollect64BitCounts, "JitCollect64BitCounts", 0) // Collect counts as 64-bit values.

// Profile consumption options
RELEASE_CONFIG_INTEGER(JitDisablePGO, "JitDisablePGO", 0)     // Ignore PGO data for all methods
CONFIG_STRING(JitEnablePGORange, "JitEnablePGORange")         // Enable PGO data for only some methods
CONFIG_INTEGER(JitRandomEdgeCounts, "JitRandomEdgeCounts", 0) // Substitute random values for edge counts
CONFIG_INTEGER(JitCrossCheckDevirtualizationAndPGO, "JitCrossCheckDevirtualizationAndPGO", 0)
CONFIG_INTEGER(JitNoteFailedExactDevirtualization, "JitNoteFailedExactDevirtualization", 0)
CONFIG_INTEGER(JitRandomlyCollect64BitCounts, "JitRandomlyCollect64BitCounts", 0) // Collect 64-bit counts randomly
                                                                                  // for some methods.

// 1: profile synthesis for root methods
// 2: profile synthesis for root methods w/o PGO data
// 3: profile synthesis for root methods, blend with existing PGO data
CONFIG_INTEGER(JitSynthesizeCounts, "JitSynthesizeCounts", 0)

// If instrumenting the method, run synthesis and save the synthesis results
// as edge or block profile data. Do not actually instrument.
CONFIG_INTEGER(JitPropagateSynthesizedCountsToProfileData, "JitPropagateSynthesizedCountsToProfileData", 0)

// Use general (gauss-seidel) solver
CONFIG_INTEGER(JitSynthesisUseSolver, "JitSynthesisUseSolver", 1)

// Weight for exception regions for synthesis
CONFIG_STRING(JitSynthesisExceptionWeight, "JitSynthesisExceptionWeight")

// Devirtualize virtual calls with getExactClasses (NativeAOT only for now)
RELEASE_CONFIG_INTEGER(JitEnableExactDevirtualization, "JitEnableExactDevirtualization", 1)

// Force the generation of CFG checks
RELEASE_CONFIG_INTEGER(JitForceControlFlowGuard, "JitForceControlFlowGuard", 0);

// JitCFGUseDispatcher values:
// 0: Never use dispatcher
// 1: Use dispatcher on all platforms that support it
// 2: Default behavior, depends on platform (yes on x64, no on arm64)
RELEASE_CONFIG_INTEGER(JitCFGUseDispatcher, "JitCFGUseDispatcher", 2)

// Enable head and tail merging
RELEASE_CONFIG_INTEGER(JitEnableHeadTailMerge, "JitEnableHeadTailMerge", 1)

// Enable physical promotion
RELEASE_CONFIG_INTEGER(JitEnablePhysicalPromotion, "JitEnablePhysicalPromotion", 1)

// Enable cross-block local assertion prop
RELEASE_CONFIG_INTEGER(JitEnableCrossBlockLocalAssertionProp, "JitEnableCrossBlockLocalAssertionProp", 1)

// Do greedy RPO-based layout in Compiler::fgReorderBlocks.
RELEASE_CONFIG_INTEGER(JitDoReversePostOrderLayout, "JitDoReversePostOrderLayout", 1);

// Enable strength reduction
RELEASE_CONFIG_INTEGER(JitEnableStrengthReduction, "JitEnableStrengthReduction", 1)

// Enable IV optimizations
RELEASE_CONFIG_INTEGER(JitEnableInductionVariableOpts, "JitEnableInductionVariableOpts", 1)

// JitFunctionFile: Name of a file that contains a list of functions. If the currently compiled function is in the
// file, certain other JIT config variables will be active. If the currently compiled function is not in the file,
// the specific JIT config variables will not be active.
//
// Functions are approximately in the format output by JitFunctionTrace, e.g.:
//
// System.CLRConfig:GetBoolValue(ref,byref):bool (MethodHash=3c54d35e)
//   -- use the MethodHash, not the function name
//
// System.CLRConfig:GetBoolValue(ref,byref):bool
//   -- use just the name
//
// Lines with leading ";" "#" or "//" are ignored.
//
// If this is unset, then the JIT config values have their normal behavior.
//
CONFIG_STRING(JitFunctionFile, "JitFunctionFile")

CONFIG_METHODSET(JitRawHexCode, "JitRawHexCode")
CONFIG_STRING(JitRawHexCodeFile, "JitRawHexCodeFile")

#if defined(TARGET_ARM64)
// JitSaveFpLrWithCalleeSavedRegisters:
//    0: use default frame type decision
//    1: disable frames that save FP/LR registers with the callee-saved registers (at the top of the frame)
//    2: force all frames to use the frame types that save FP/LR registers with the callee-saved registers (at the top
//    of the frame)
//    3: force all frames to use the frame types that save FP/LR registers with the callee-saved registers (at the top
//    of the frame) and also force using the large funclet frame variation (frame 5) if possible.
CONFIG_INTEGER(JitSaveFpLrWithCalleeSavedRegisters, "JitSaveFpLrWithCalleeSavedRegisters", 0)
#endif // defined(TARGET_ARM64)

#if defined(TARGET_LOONGARCH64)
// Disable emitDispIns by default
CONFIG_INTEGER(JitDispIns, "JitDispIns", 0)
#endif // defined(TARGET_LOONGARCH64)

// Allow to enregister locals with struct type.
RELEASE_CONFIG_INTEGER(JitEnregStructLocals, "JitEnregStructLocals", 1)

#undef CONFIG_INTEGER
#undef CONFIG_STRING
#undef CONFIG_METHODSET
#undef RELEASE_CONFIG_INTEGER
#undef RELEASE_CONFIG_STRING
#undef RELEASE_CONFIG_METHODSET
#undef OPT_CONFIG_INTEGER
#undef OPT_CONFIG_STRING
#undef OPT_CONFIG_METHODSET<|MERGE_RESOLUTION|>--- conflicted
+++ resolved
@@ -369,14 +369,9 @@
 RELEASE_CONFIG_INTEGER(JitNoInline, "JitNoInline", 0)
 
 #if defined(DEBUG)
-<<<<<<< HEAD
 CONFIG_INTEGER(JitStressRex2Encoding, "JitStressRex2Encoding", 0) // Enable rex2 encoding for compatible instructions.                                                                     
 CONFIG_INTEGER(JitStressPromotedEvexEncoding, "JitStressPromotedEvexEncoding", 0) // Enable promoted EVEX encoding for compatible instructions.                                                                     
 CONFIG_INTEGER(JitBypassApxCheck, "JitBypassApxCheck", 0) // Bypass APX CPUID check.                                                                     
-=======
-CONFIG_INTEGER(JitStressRex2Encoding, "JitStressRex2Encoding", 0) // Enable rex2 encoding for legacy instructions.
-CONFIG_INTEGER(JitBypassAPXCheck, "JitBypassAPXCheck", 0)         // Bypass APX CPUID check.
->>>>>>> 9a02107e
 #endif
 
 // clang-format off
