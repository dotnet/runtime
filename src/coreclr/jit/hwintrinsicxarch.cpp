// Licensed to the .NET Foundation under one or more agreements.
// The .NET Foundation licenses this file to you under the MIT license.

#include "jitpch.h"
#include "hwintrinsic.h"

#ifdef FEATURE_HW_INTRINSICS

//------------------------------------------------------------------------
// X64VersionOfIsa: Gets the corresponding 64-bit only InstructionSet for a given InstructionSet
//
// Arguments:
//    isa -- The InstructionSet ID
//
// Return Value:
//    The 64-bit only InstructionSet associated with isa
static CORINFO_InstructionSet X64VersionOfIsa(CORINFO_InstructionSet isa)
{
    switch (isa)
    {
        case InstructionSet_X86Base:
            return InstructionSet_X86Base_X64;
        case InstructionSet_SSE:
            return InstructionSet_SSE_X64;
        case InstructionSet_SSE2:
            return InstructionSet_SSE2_X64;
        case InstructionSet_SSE3:
            return InstructionSet_SSE3_X64;
        case InstructionSet_SSSE3:
            return InstructionSet_SSSE3_X64;
        case InstructionSet_SSE41:
            return InstructionSet_SSE41_X64;
        case InstructionSet_SSE42:
            return InstructionSet_SSE42_X64;
        case InstructionSet_AVX:
            return InstructionSet_AVX_X64;
        case InstructionSet_AVX2:
            return InstructionSet_AVX2_X64;
        case InstructionSet_AVX512BW:
            return InstructionSet_AVX512BW_X64;
        case InstructionSet_AVX512BW_VL:
            return InstructionSet_AVX512BW_VL_X64;
        case InstructionSet_AVX512CD:
            return InstructionSet_AVX512CD_X64;
        case InstructionSet_AVX512CD_VL:
            return InstructionSet_AVX512CD_VL_X64;
        case InstructionSet_AVX512DQ:
            return InstructionSet_AVX512DQ_X64;
        case InstructionSet_AVX512DQ_VL:
            return InstructionSet_AVX512DQ_VL_X64;
        case InstructionSet_AVX512F:
            return InstructionSet_AVX512F_X64;
        case InstructionSet_AVX512F_VL:
            return InstructionSet_AVX512F_VL_X64;
        case InstructionSet_AVX512VBMI:
            return InstructionSet_AVX512VBMI_X64;
        case InstructionSet_AVX512VBMI_VL:
            return InstructionSet_AVX512VBMI_VL_X64;
        case InstructionSet_AVXVNNI:
            return InstructionSet_AVXVNNI_X64;
        case InstructionSet_AES:
            return InstructionSet_AES_X64;
        case InstructionSet_BMI1:
            return InstructionSet_BMI1_X64;
        case InstructionSet_BMI2:
            return InstructionSet_BMI2_X64;
        case InstructionSet_FMA:
            return InstructionSet_FMA_X64;
        case InstructionSet_LZCNT:
            return InstructionSet_LZCNT_X64;
        case InstructionSet_PCLMULQDQ:
            return InstructionSet_PCLMULQDQ_X64;
        case InstructionSet_POPCNT:
            return InstructionSet_POPCNT_X64;
        case InstructionSet_X86Serialize:
            return InstructionSet_X86Serialize_X64;
        default:
            return InstructionSet_NONE;
    }
}

//------------------------------------------------------------------------
// VLVersionOfIsa: Gets the corresponding AVX512VL only InstructionSet for a given InstructionSet
//
// Arguments:
//    isa -- The InstructionSet ID
//
// Return Value:
//    The AVX512VL only InstructionSet associated with isa
static CORINFO_InstructionSet VLVersionOfIsa(CORINFO_InstructionSet isa)
{
    switch (isa)
    {
        case InstructionSet_AVX512BW:
            return InstructionSet_AVX512BW_VL;
        case InstructionSet_AVX512CD:
            return InstructionSet_AVX512CD_VL;
        case InstructionSet_AVX512DQ:
            return InstructionSet_AVX512DQ_VL;
        case InstructionSet_AVX512F:
            return InstructionSet_AVX512F_VL;
        case InstructionSet_AVX512VBMI:
            return InstructionSet_AVX512VBMI_VL;
        default:
            return InstructionSet_NONE;
    }
}

//------------------------------------------------------------------------
// lookupInstructionSet: Gets the InstructionSet for a given class name
//
// Arguments:
//    className -- The name of the class associated with the InstructionSet to lookup
//
// Return Value:
//    The InstructionSet associated with className
static CORINFO_InstructionSet lookupInstructionSet(const char* className)
{
    assert(className != nullptr);
    if (className[0] == 'A')
    {
        if (strcmp(className, "Aes") == 0)
        {
            return InstructionSet_AES;
        }
        if (strcmp(className, "Avx") == 0)
        {
            return InstructionSet_AVX;
        }
        if (strcmp(className, "Avx2") == 0)
        {
            return InstructionSet_AVX2;
        }
        if (strcmp(className, "Avx512BW") == 0)
        {
            return InstructionSet_AVX512BW;
        }
        if (strcmp(className, "Avx512CD") == 0)
        {
            return InstructionSet_AVX512CD;
        }
        if (strcmp(className, "Avx512DQ") == 0)
        {
            return InstructionSet_AVX512DQ;
        }
        if (strcmp(className, "Avx512F") == 0)
        {
            return InstructionSet_AVX512F;
        }
        if (strcmp(className, "Avx512Vbmi") == 0)
        {
            return InstructionSet_AVX512VBMI;
        }
        if (strcmp(className, "AvxVnni") == 0)
        {
            return InstructionSet_AVXVNNI;
        }
    }
    else if (className[0] == 'S')
    {
        if (strcmp(className, "Sse") == 0)
        {
            return InstructionSet_SSE;
        }
        if (strcmp(className, "Sse2") == 0)
        {
            return InstructionSet_SSE2;
        }
        if (strcmp(className, "Sse3") == 0)
        {
            return InstructionSet_SSE3;
        }
        if (strcmp(className, "Ssse3") == 0)
        {
            return InstructionSet_SSSE3;
        }
        if (strcmp(className, "Sse41") == 0)
        {
            return InstructionSet_SSE41;
        }
        if (strcmp(className, "Sse42") == 0)
        {
            return InstructionSet_SSE42;
        }
    }
    else if (className[0] == 'B')
    {
        if (strcmp(className, "Bmi1") == 0)
        {
            return InstructionSet_BMI1;
        }
        if (strcmp(className, "Bmi2") == 0)
        {
            return InstructionSet_BMI2;
        }
    }
    else if (className[0] == 'P')
    {
        if (strcmp(className, "Pclmulqdq") == 0)
        {
            return InstructionSet_PCLMULQDQ;
        }
        if (strcmp(className, "Popcnt") == 0)
        {
            return InstructionSet_POPCNT;
        }
    }
    else if (className[0] == 'V')
    {
        if (strncmp(className, "Vector128", 9) == 0)
        {
            return InstructionSet_Vector128;
        }
        else if (strncmp(className, "Vector256", 9) == 0)
        {
            return InstructionSet_Vector256;
        }
        else if (strncmp(className, "Vector512", 9) == 0)
        {
            return InstructionSet_Vector512;
        }
        else if (strcmp(className, "VL") == 0)
        {
            assert(!"VL.X64 support doesn't exist in the managed libraries and so is not yet implemented");
            return InstructionSet_ILLEGAL;
        }
    }
    else if (strcmp(className, "Fma") == 0)
    {
        return InstructionSet_FMA;
    }
    else if (strcmp(className, "Lzcnt") == 0)
    {
        return InstructionSet_LZCNT;
    }
    else if (strcmp(className, "X86Base") == 0)
    {
        return InstructionSet_X86Base;
    }
    else if (strcmp(className, "X86Serialize") == 0)
    {
        return InstructionSet_X86Serialize;
    }

    return InstructionSet_ILLEGAL;
}

//------------------------------------------------------------------------
// lookupIsa: Gets the InstructionSet for a given class name and enclosing class name
//
// Arguments:
//    className -- The name of the class associated with the InstructionSet to lookup
//    enclosingClassName -- The name of the enclosing class of X64 classes
//
// Return Value:
//    The InstructionSet associated with className and enclosingClassName
CORINFO_InstructionSet HWIntrinsicInfo::lookupIsa(const char* className, const char* enclosingClassName)
{
    assert(className != nullptr);

    if (strcmp(className, "X64") == 0)
    {
        assert(enclosingClassName != nullptr);
        return X64VersionOfIsa(lookupInstructionSet(enclosingClassName));
    }
    else if (strcmp(className, "VL") == 0)
    {
        assert(enclosingClassName != nullptr);
        return VLVersionOfIsa(lookupInstructionSet(enclosingClassName));
    }
    else
    {
        return lookupInstructionSet(className);
    }
}

//------------------------------------------------------------------------
// lookupImmUpperBound: Gets the upper bound for the imm-value of a given NamedIntrinsic
//
// Arguments:
//    id -- The NamedIntrinsic associated with the HWIntrinsic to lookup
//
// Return Value:
//     The upper bound for the imm-value of the intrinsic associated with id
//
int HWIntrinsicInfo::lookupImmUpperBound(NamedIntrinsic id)
{
    assert(HWIntrinsicInfo::lookupCategory(id) == HW_Category_IMM);

    switch (id)
    {
        case NI_AVX_Compare:
        case NI_AVX_CompareScalar:
        {
            assert(!HWIntrinsicInfo::HasFullRangeImm(id));
            return 31; // enum FloatComparisonMode has 32 values
        }

        case NI_AVX2_GatherVector128:
        case NI_AVX2_GatherVector256:
        case NI_AVX2_GatherMaskVector128:
        case NI_AVX2_GatherMaskVector256:
        {
            assert(!HWIntrinsicInfo::HasFullRangeImm(id));
            return 8;
        }

        case NI_AVX512F_GetMantissa:
        case NI_AVX512F_GetMantissaScalar:
        case NI_AVX512F_VL_GetMantissa:
        case NI_AVX512DQ_Range:
        case NI_AVX512DQ_RangeScalar:
        case NI_AVX512DQ_VL_Range:
        {
            assert(!HWIntrinsicInfo::HasFullRangeImm(id));
            return 15;
        }

        default:
        {
            assert(HWIntrinsicInfo::HasFullRangeImm(id));
            return 255;
        }
    }
}

//------------------------------------------------------------------------
// isAVX2GatherIntrinsic: Check if the intrinsic is AVX Gather*
//
// Arguments:
//    id   -- The NamedIntrinsic associated with the HWIntrinsic to lookup
//
// Return Value:
//     true if id is AVX Gather* intrinsic
//
bool HWIntrinsicInfo::isAVX2GatherIntrinsic(NamedIntrinsic id)
{
    switch (id)
    {
        case NI_AVX2_GatherVector128:
        case NI_AVX2_GatherVector256:
        case NI_AVX2_GatherMaskVector128:
        case NI_AVX2_GatherMaskVector256:
            return true;
        default:
            return false;
    }
}

//------------------------------------------------------------------------
// lookupFloatComparisonModeForSwappedArgs: Get the floating-point comparison
//      mode to use when the operands are swapped.
//
// Arguments:
//    comparison -- The comparison mode used for (op1, op2)
//
// Return Value:
//     The comparison mode to use for (op2, op1)
//
FloatComparisonMode HWIntrinsicInfo::lookupFloatComparisonModeForSwappedArgs(FloatComparisonMode comparison)
{
    switch (comparison)
    {
        // These comparison modes are the same even if the operands are swapped

        case FloatComparisonMode::OrderedEqualNonSignaling:
            return FloatComparisonMode::OrderedEqualNonSignaling;
        case FloatComparisonMode::UnorderedNonSignaling:
            return FloatComparisonMode::UnorderedNonSignaling;
        case FloatComparisonMode::UnorderedNotEqualNonSignaling:
            return FloatComparisonMode::UnorderedNotEqualNonSignaling;
        case FloatComparisonMode::OrderedNonSignaling:
            return FloatComparisonMode::OrderedNonSignaling;
        case FloatComparisonMode::UnorderedEqualNonSignaling:
            return FloatComparisonMode::UnorderedEqualNonSignaling;
        case FloatComparisonMode::OrderedFalseNonSignaling:
            return FloatComparisonMode::OrderedFalseNonSignaling;
        case FloatComparisonMode::OrderedNotEqualNonSignaling:
            return FloatComparisonMode::OrderedNotEqualNonSignaling;
        case FloatComparisonMode::UnorderedTrueNonSignaling:
            return FloatComparisonMode::UnorderedTrueNonSignaling;
        case FloatComparisonMode::OrderedEqualSignaling:
            return FloatComparisonMode::OrderedEqualSignaling;
        case FloatComparisonMode::UnorderedSignaling:
            return FloatComparisonMode::UnorderedSignaling;
        case FloatComparisonMode::UnorderedNotEqualSignaling:
            return FloatComparisonMode::UnorderedNotEqualSignaling;
        case FloatComparisonMode::OrderedSignaling:
            return FloatComparisonMode::OrderedSignaling;
        case FloatComparisonMode::UnorderedEqualSignaling:
            return FloatComparisonMode::UnorderedEqualSignaling;
        case FloatComparisonMode::OrderedFalseSignaling:
            return FloatComparisonMode::OrderedFalseSignaling;
        case FloatComparisonMode::OrderedNotEqualSignaling:
            return FloatComparisonMode::OrderedNotEqualSignaling;
        case FloatComparisonMode::UnorderedTrueSignaling:
            return FloatComparisonMode::UnorderedTrueSignaling;

        // These comparison modes need a different mode if the operands are swapped

        case FloatComparisonMode::OrderedLessThanSignaling:
            return FloatComparisonMode::OrderedGreaterThanSignaling;
        case FloatComparisonMode::OrderedLessThanOrEqualSignaling:
            return FloatComparisonMode::OrderedGreaterThanOrEqualSignaling;
        case FloatComparisonMode::UnorderedNotLessThanSignaling:
            return FloatComparisonMode::UnorderedNotGreaterThanSignaling;
        case FloatComparisonMode::UnorderedNotLessThanOrEqualSignaling:
            return FloatComparisonMode::UnorderedNotGreaterThanOrEqualSignaling;
        case FloatComparisonMode::UnorderedNotGreaterThanOrEqualSignaling:
            return FloatComparisonMode::UnorderedNotLessThanOrEqualSignaling;
        case FloatComparisonMode::UnorderedNotGreaterThanSignaling:
            return FloatComparisonMode::UnorderedNotLessThanSignaling;
        case FloatComparisonMode::OrderedGreaterThanOrEqualSignaling:
            return FloatComparisonMode::OrderedLessThanOrEqualSignaling;
        case FloatComparisonMode::OrderedGreaterThanSignaling:
            return FloatComparisonMode::OrderedLessThanSignaling;
        case FloatComparisonMode::OrderedLessThanNonSignaling:
            return FloatComparisonMode::OrderedGreaterThanNonSignaling;
        case FloatComparisonMode::OrderedLessThanOrEqualNonSignaling:
            return FloatComparisonMode::OrderedGreaterThanOrEqualNonSignaling;
        case FloatComparisonMode::UnorderedNotLessThanNonSignaling:
            return FloatComparisonMode::UnorderedNotGreaterThanNonSignaling;
        case FloatComparisonMode::UnorderedNotLessThanOrEqualNonSignaling:
            return FloatComparisonMode::UnorderedNotGreaterThanOrEqualNonSignaling;
        case FloatComparisonMode::UnorderedNotGreaterThanOrEqualNonSignaling:
            return FloatComparisonMode::UnorderedNotLessThanOrEqualNonSignaling;
        case FloatComparisonMode::UnorderedNotGreaterThanNonSignaling:
            return FloatComparisonMode::UnorderedNotLessThanNonSignaling;
        case FloatComparisonMode::OrderedGreaterThanOrEqualNonSignaling:
            return FloatComparisonMode::OrderedLessThanOrEqualNonSignaling;
        case FloatComparisonMode::OrderedGreaterThanNonSignaling:
            return FloatComparisonMode::OrderedLessThanNonSignaling;

        default:
            unreached();
    }
}

//------------------------------------------------------------------------
// isFullyImplementedIsa: Gets a value that indicates whether the InstructionSet is fully implemented
//
// Arguments:
//    isa - The InstructionSet to check
//
// Return Value:
//    true if isa is supported; otherwise, false
bool HWIntrinsicInfo::isFullyImplementedIsa(CORINFO_InstructionSet isa)
{
    switch (isa)
    {
        // These ISAs are fully implemented
        case InstructionSet_AES:
        case InstructionSet_AES_X64:
        case InstructionSet_AVX:
        case InstructionSet_AVX_X64:
        case InstructionSet_AVX2:
        case InstructionSet_AVX2_X64:
        case InstructionSet_AVX512F:
        case InstructionSet_AVX512F_VL:
        case InstructionSet_AVX512F_VL_X64:
        case InstructionSet_AVX512F_X64:
        case InstructionSet_AVX512BW:
        case InstructionSet_AVX512BW_VL:
        case InstructionSet_AVX512BW_VL_X64:
        case InstructionSet_AVX512BW_X64:
        case InstructionSet_AVX512CD:
        case InstructionSet_AVX512CD_VL:
        case InstructionSet_AVX512CD_VL_X64:
        case InstructionSet_AVX512CD_X64:
        case InstructionSet_AVX512DQ:
        case InstructionSet_AVX512DQ_VL:
        case InstructionSet_AVX512DQ_VL_X64:
        case InstructionSet_AVX512DQ_X64:
        case InstructionSet_AVX512VBMI:
        case InstructionSet_AVX512VBMI_VL:
        case InstructionSet_AVX512VBMI_VL_X64:
        case InstructionSet_AVX512VBMI_X64:
        case InstructionSet_AVXVNNI:
        case InstructionSet_AVXVNNI_X64:
        case InstructionSet_BMI1:
        case InstructionSet_BMI1_X64:
        case InstructionSet_BMI2:
        case InstructionSet_BMI2_X64:
        case InstructionSet_FMA:
        case InstructionSet_FMA_X64:
        case InstructionSet_LZCNT:
        case InstructionSet_LZCNT_X64:
        case InstructionSet_PCLMULQDQ:
        case InstructionSet_PCLMULQDQ_X64:
        case InstructionSet_POPCNT:
        case InstructionSet_POPCNT_X64:
        case InstructionSet_SSE:
        case InstructionSet_SSE_X64:
        case InstructionSet_SSE2:
        case InstructionSet_SSE2_X64:
        case InstructionSet_SSE3:
        case InstructionSet_SSE3_X64:
        case InstructionSet_SSSE3:
        case InstructionSet_SSSE3_X64:
        case InstructionSet_SSE41:
        case InstructionSet_SSE41_X64:
        case InstructionSet_SSE42:
        case InstructionSet_SSE42_X64:
        case InstructionSet_Vector128:
        case InstructionSet_Vector256:
        case InstructionSet_Vector512:
        case InstructionSet_X86Base:
        case InstructionSet_X86Base_X64:
        case InstructionSet_X86Serialize:
        case InstructionSet_X86Serialize_X64:
        {
            return true;
        }

        default:
        {
            return false;
        }
    }
}

//------------------------------------------------------------------------
// isScalarIsa: Gets a value that indicates whether the InstructionSet is scalar
//
// Arguments:
//    isa - The InstructionSet to check
//
// Return Value:
//    true if isa is scalar; otherwise, false
bool HWIntrinsicInfo::isScalarIsa(CORINFO_InstructionSet isa)
{
    switch (isa)
    {
        case InstructionSet_BMI1:
        case InstructionSet_BMI1_X64:
        case InstructionSet_BMI2:
        case InstructionSet_BMI2_X64:
        case InstructionSet_LZCNT:
        case InstructionSet_LZCNT_X64:
        case InstructionSet_X86Base:
        case InstructionSet_X86Base_X64:
        {
            // InstructionSet_POPCNT and InstructionSet_POPCNT_X64 are excluded
            // even though they are "scalar" ISA because they depend on SSE4.2
            // and Popcnt.IsSupported implies Sse42.IsSupported
            return true;
        }

        default:
        {
            return false;
        }
    }
}

//------------------------------------------------------------------------
// lookupIval: Gets a the implicit immediate value for the given intrinsic
//
// Arguments:
//    comp         - The compiler
//    id           - The intrinsic for which to get the ival
//    simdBaseType - The base type for the intrinsic
//
// Return Value:
//    The immediate value for the given intrinsic or -1 if none exists
int HWIntrinsicInfo::lookupIval(Compiler* comp, NamedIntrinsic id, var_types simdBaseType)
{
    switch (id)
    {
        case NI_SSE_CompareEqual:
        case NI_SSE_CompareScalarEqual:
        case NI_SSE2_CompareEqual:
        case NI_SSE2_CompareScalarEqual:
        case NI_AVX_CompareEqual:
        case NI_AVX512F_CompareEqualMask:
        {
            if (varTypeIsFloating(simdBaseType))
            {
                return static_cast<int>(FloatComparisonMode::OrderedEqualNonSignaling);
            }
            else
            {
                // We can emit `vpcmpeqb`, `vpcmpeqw`, `vpcmpeqd`, or `vpcmpeqq`
            }
            break;
        }

        case NI_SSE_CompareGreaterThan:
        case NI_SSE_CompareScalarGreaterThan:
        case NI_SSE2_CompareGreaterThan:
        case NI_SSE2_CompareScalarGreaterThan:
        case NI_AVX_CompareGreaterThan:
        case NI_AVX512F_CompareGreaterThanMask:
        {
            if (varTypeIsFloating(simdBaseType))
            {
                if (comp->compOpportunisticallyDependsOn(InstructionSet_AVX))
                {
                    return static_cast<int>(FloatComparisonMode::OrderedGreaterThanSignaling);
                }

                // CompareGreaterThan is not directly supported in hardware without AVX support.
                // We will return the inverted case here and lowering will itself swap the ops
                // to ensure the emitted code remains correct. This simplifies the overall logic
                // here and for other use cases.

                assert(id != NI_AVX_CompareGreaterThan);
                return static_cast<int>(FloatComparisonMode::OrderedLessThanSignaling);
            }
            else if ((id == NI_AVX512F_CompareGreaterThanMask) && varTypeIsUnsigned(simdBaseType))
            {
                // TODO-XARCH-CQ: Allow the other integer paths to use the EVEX encoding
                return static_cast<int>(IntComparisonMode::GreaterThan);
            }
            break;
        }

        case NI_SSE_CompareLessThan:
        case NI_SSE_CompareScalarLessThan:
        case NI_SSE2_CompareLessThan:
        case NI_SSE2_CompareScalarLessThan:
        case NI_AVX_CompareLessThan:
        case NI_AVX512F_CompareLessThanMask:
        {
            if (varTypeIsFloating(simdBaseType))
            {
                return static_cast<int>(FloatComparisonMode::OrderedLessThanSignaling);
            }
            else if (id == NI_AVX512F_CompareLessThanMask)
            {
                // TODO-XARCH-CQ: Allow the other integer paths to use the EVEX encoding
                return static_cast<int>(IntComparisonMode::LessThan);
            }
            break;
        }

        case NI_SSE_CompareGreaterThanOrEqual:
        case NI_SSE_CompareScalarGreaterThanOrEqual:
        case NI_SSE2_CompareGreaterThanOrEqual:
        case NI_SSE2_CompareScalarGreaterThanOrEqual:
        case NI_AVX_CompareGreaterThanOrEqual:
        case NI_AVX512F_CompareGreaterThanOrEqualMask:
        {
            if (varTypeIsFloating(simdBaseType))
            {
                if (comp->compOpportunisticallyDependsOn(InstructionSet_AVX))
                {
                    return static_cast<int>(FloatComparisonMode::OrderedGreaterThanOrEqualSignaling);
                }

                // CompareGreaterThanOrEqual is not directly supported in hardware without AVX support.
                // We will return the inverted case here and lowering will itself swap the ops
                // to ensure the emitted code remains correct. This simplifies the overall logic
                // here and for other use cases.

                assert(id != NI_AVX_CompareGreaterThanOrEqual);
                return static_cast<int>(FloatComparisonMode::OrderedLessThanOrEqualSignaling);
            }
            else
            {
                assert(id == NI_AVX512F_CompareGreaterThanOrEqualMask);
                return static_cast<int>(IntComparisonMode::GreaterThanOrEqual);
            }
            break;
        }

        case NI_SSE_CompareLessThanOrEqual:
        case NI_SSE_CompareScalarLessThanOrEqual:
        case NI_SSE2_CompareLessThanOrEqual:
        case NI_SSE2_CompareScalarLessThanOrEqual:
        case NI_AVX_CompareLessThanOrEqual:
        case NI_AVX512F_CompareLessThanOrEqualMask:
        {
            if (varTypeIsFloating(simdBaseType))
            {
                return static_cast<int>(FloatComparisonMode::OrderedLessThanOrEqualSignaling);
            }
            else
            {
                assert(id == NI_AVX512F_CompareLessThanOrEqualMask);
                return static_cast<int>(IntComparisonMode::LessThanOrEqual);
            }
            break;
        }

        case NI_SSE_CompareNotEqual:
        case NI_SSE_CompareScalarNotEqual:
        case NI_SSE2_CompareNotEqual:
        case NI_SSE2_CompareScalarNotEqual:
        case NI_AVX_CompareNotEqual:
        case NI_AVX512F_CompareNotEqualMask:
        {
            if (varTypeIsFloating(simdBaseType))
            {
                return static_cast<int>(FloatComparisonMode::UnorderedNotEqualNonSignaling);
            }
            else
            {
                assert(id == NI_AVX512F_CompareNotEqualMask);
                return static_cast<int>(IntComparisonMode::NotEqual);
            }
            break;
        }

        case NI_SSE_CompareNotGreaterThan:
        case NI_SSE_CompareScalarNotGreaterThan:
        case NI_SSE2_CompareNotGreaterThan:
        case NI_SSE2_CompareScalarNotGreaterThan:
        case NI_AVX_CompareNotGreaterThan:
        case NI_AVX512F_CompareNotGreaterThanMask:
        {
            if (varTypeIsFloating(simdBaseType))
            {
                if (comp->compOpportunisticallyDependsOn(InstructionSet_AVX))
                {
                    return static_cast<int>(FloatComparisonMode::UnorderedNotGreaterThanSignaling);
                }

                // CompareNotGreaterThan is not directly supported in hardware without AVX support.
                // We will return the inverted case here and lowering will itself swap the ops
                // to ensure the emitted code remains correct. This simplifies the overall logic
                // here and for other use cases.

                assert(id != NI_AVX_CompareGreaterThan);
                return static_cast<int>(FloatComparisonMode::UnorderedNotLessThanSignaling);
            }
            else
            {
                assert(id == NI_AVX512F_CompareNotGreaterThanMask);
                return static_cast<int>(IntComparisonMode::LessThanOrEqual);
            }
            break;
        }

        case NI_SSE_CompareNotLessThan:
        case NI_SSE_CompareScalarNotLessThan:
        case NI_SSE2_CompareNotLessThan:
        case NI_SSE2_CompareScalarNotLessThan:
        case NI_AVX_CompareNotLessThan:
        case NI_AVX512F_CompareNotLessThanMask:
        {
            if (varTypeIsFloating(simdBaseType))
            {
                return static_cast<int>(FloatComparisonMode::UnorderedNotLessThanSignaling);
            }
            else
            {
                assert(id == NI_AVX512F_CompareNotLessThanMask);
                return static_cast<int>(IntComparisonMode::GreaterThanOrEqual);
            }
            break;
        }

        case NI_SSE_CompareNotGreaterThanOrEqual:
        case NI_SSE_CompareScalarNotGreaterThanOrEqual:
        case NI_SSE2_CompareNotGreaterThanOrEqual:
        case NI_SSE2_CompareScalarNotGreaterThanOrEqual:
        case NI_AVX_CompareNotGreaterThanOrEqual:
        case NI_AVX512F_CompareNotGreaterThanOrEqualMask:
        {
            if (varTypeIsFloating(simdBaseType))
            {
                if (comp->compOpportunisticallyDependsOn(InstructionSet_AVX))
                {
                    return static_cast<int>(FloatComparisonMode::UnorderedNotGreaterThanOrEqualSignaling);
                }

                // CompareNotGreaterThanOrEqual is not directly supported in hardware without AVX support.
                // We will return the inverted case here and lowering will itself swap the ops
                // to ensure the emitted code remains correct. This simplifies the overall logic
                // here and for other use cases.

                assert(id != NI_AVX_CompareNotGreaterThanOrEqual);
                return static_cast<int>(FloatComparisonMode::UnorderedNotLessThanOrEqualSignaling);
            }
            else
            {
                assert(id == NI_AVX512F_CompareNotGreaterThanOrEqualMask);
                return static_cast<int>(IntComparisonMode::LessThan);
            }
            break;
        }

        case NI_SSE_CompareNotLessThanOrEqual:
        case NI_SSE_CompareScalarNotLessThanOrEqual:
        case NI_SSE2_CompareNotLessThanOrEqual:
        case NI_SSE2_CompareScalarNotLessThanOrEqual:
        case NI_AVX_CompareNotLessThanOrEqual:
        case NI_AVX512F_CompareNotLessThanOrEqualMask:
        {
            if (varTypeIsFloating(simdBaseType))
            {
                return static_cast<int>(FloatComparisonMode::UnorderedNotLessThanOrEqualSignaling);
            }
            else
            {
                assert(id == NI_AVX512F_CompareNotLessThanOrEqualMask);
                return static_cast<int>(IntComparisonMode::GreaterThan);
            }
            break;
        }

        case NI_SSE_CompareOrdered:
        case NI_SSE_CompareScalarOrdered:
        case NI_SSE2_CompareOrdered:
        case NI_SSE2_CompareScalarOrdered:
        case NI_AVX_CompareOrdered:
        case NI_AVX512F_CompareOrderedMask:
        {
            assert(varTypeIsFloating(simdBaseType));
            return static_cast<int>(FloatComparisonMode::OrderedNonSignaling);
        }

        case NI_SSE_CompareUnordered:
        case NI_SSE_CompareScalarUnordered:
        case NI_SSE2_CompareUnordered:
        case NI_SSE2_CompareScalarUnordered:
        case NI_AVX_CompareUnordered:
        case NI_AVX512F_CompareUnorderedMask:
        {
            assert(varTypeIsFloating(simdBaseType));
            return static_cast<int>(FloatComparisonMode::UnorderedNonSignaling);
        }

        case NI_SSE41_Ceiling:
        case NI_SSE41_CeilingScalar:
        case NI_AVX_Ceiling:
        {
            FALLTHROUGH;
        }

        case NI_SSE41_RoundToPositiveInfinity:
        case NI_SSE41_RoundToPositiveInfinityScalar:
        case NI_AVX_RoundToPositiveInfinity:
        {
            assert(varTypeIsFloating(simdBaseType));
            return static_cast<int>(FloatRoundingMode::ToPositiveInfinity);
        }

        case NI_SSE41_Floor:
        case NI_SSE41_FloorScalar:
        case NI_AVX_Floor:
        {
            FALLTHROUGH;
        }

        case NI_SSE41_RoundToNegativeInfinity:
        case NI_SSE41_RoundToNegativeInfinityScalar:
        case NI_AVX_RoundToNegativeInfinity:
        {
            assert(varTypeIsFloating(simdBaseType));
            return static_cast<int>(FloatRoundingMode::ToNegativeInfinity);
        }

        case NI_SSE41_RoundCurrentDirection:
        case NI_SSE41_RoundCurrentDirectionScalar:
        case NI_AVX_RoundCurrentDirection:
        {
            assert(varTypeIsFloating(simdBaseType));
            return static_cast<int>(FloatRoundingMode::CurrentDirection);
        }

        case NI_SSE41_RoundToNearestInteger:
        case NI_SSE41_RoundToNearestIntegerScalar:
        case NI_AVX_RoundToNearestInteger:
        {
            assert(varTypeIsFloating(simdBaseType));
            return static_cast<int>(FloatRoundingMode::ToNearestInteger);
        }

        case NI_SSE41_RoundToZero:
        case NI_SSE41_RoundToZeroScalar:
        case NI_AVX_RoundToZero:
        {
            assert(varTypeIsFloating(simdBaseType));
            return static_cast<int>(FloatRoundingMode::ToZero);
        }

        default:
        {
            break;
        }
    }

    return -1;
}

//------------------------------------------------------------------------
// impNonConstFallback: convert certain SSE2/AVX2 shift intrinsic to its semantic alternative when the imm-arg is
// not a compile-time constant
//
// Arguments:
//    intrinsic       -- intrinsic ID
//    simdType        -- Vector type
//    simdBaseJitType -- SIMD base JIT type of the Vector128/256<T>
//
// Return Value:
//     return the IR of semantic alternative on non-const imm-arg
//
GenTree* Compiler::impNonConstFallback(NamedIntrinsic intrinsic, var_types simdType, CorInfoType simdBaseJitType)
{
    assert(HWIntrinsicInfo::NoJmpTableImm(intrinsic) || HWIntrinsicInfo::MaybeNoJmpTableImm(intrinsic));
    switch (intrinsic)
    {
        case NI_SSE2_ShiftLeftLogical:
        case NI_SSE2_ShiftRightArithmetic:
        case NI_SSE2_ShiftRightLogical:
        case NI_AVX2_ShiftLeftLogical:
        case NI_AVX2_ShiftRightArithmetic:
        case NI_AVX2_ShiftRightLogical:
        case NI_AVX512F_ShiftLeftLogical:
        case NI_AVX512F_ShiftRightArithmetic:
        case NI_AVX512F_ShiftRightLogical:
        case NI_AVX512F_VL_ShiftRightArithmetic:
        case NI_AVX512BW_ShiftLeftLogical:
        case NI_AVX512BW_ShiftRightArithmetic:
        case NI_AVX512BW_ShiftRightLogical:
        {
            // These intrinsics have overloads that take op2 in a simd register and just read the lowest 8-bits

            impSpillSideEffect(true,
                               verCurrentState.esStackDepth - 2 DEBUGARG("Spilling op1 side effects for HWIntrinsic"));

            GenTree* op2 = impPopStack().val;
            GenTree* op1 = impSIMDPopStack();

            GenTree* tmpOp = gtNewSimdCreateScalarUnsafeNode(TYP_SIMD16, op2, CORINFO_TYPE_INT, 16);
            return gtNewSimdHWIntrinsicNode(simdType, op1, tmpOp, intrinsic, simdBaseJitType, genTypeSize(simdType));
        }

        case NI_AVX512F_RotateLeft:
        case NI_AVX512F_RotateRight:
        case NI_AVX512F_VL_RotateLeft:
        case NI_AVX512F_VL_RotateRight:
        {
            var_types simdBaseType = JitType2PreciseVarType(simdBaseJitType);

            // These intrinsics have variants that take op2 in a simd register and read a unique shift per element
            intrinsic = static_cast<NamedIntrinsic>(intrinsic + 1);

            static_assert_no_msg(NI_AVX512F_RotateLeftVariable == (NI_AVX512F_RotateLeft + 1));
            static_assert_no_msg(NI_AVX512F_RotateRightVariable == (NI_AVX512F_RotateRight + 1));
            static_assert_no_msg(NI_AVX512F_VL_RotateLeftVariable == (NI_AVX512F_VL_RotateLeft + 1));
            static_assert_no_msg(NI_AVX512F_VL_RotateRightVariable == (NI_AVX512F_VL_RotateRight + 1));

            impSpillSideEffect(true,
                               verCurrentState.esStackDepth - 2 DEBUGARG("Spilling op1 side effects for HWIntrinsic"));

            GenTree* op2 = impPopStack().val;
            GenTree* op1 = impSIMDPopStack();

            if (varTypeIsLong(simdBaseType))
            {
                op2 = gtNewCastNode(TYP_LONG, op2, /* fromUnsigned */ true, TYP_LONG);
            }

            GenTree* tmpOp = gtNewSimdCreateBroadcastNode(simdType, op2, simdBaseJitType, genTypeSize(simdType));
            return gtNewSimdHWIntrinsicNode(simdType, op1, tmpOp, intrinsic, simdBaseJitType, genTypeSize(simdType));
        }

        default:
            return nullptr;
    }
}

//------------------------------------------------------------------------
// impSpecialIntrinsic: dispatch intrinsics to their own implementation
//
// Arguments:
//    intrinsic       -- id of the intrinsic function.
//    clsHnd          -- class handle containing the intrinsic function.
//    method          -- method handle of the intrinsic function.
//    sig             -- signature of the intrinsic call.
//    simdBaseJitType -- generic argument of the intrinsic.
//    retType         -- return type of the intrinsic.
// Return Value:
//    the expanded intrinsic.
//
GenTree* Compiler::impSpecialIntrinsic(NamedIntrinsic        intrinsic,
                                       CORINFO_CLASS_HANDLE  clsHnd,
                                       CORINFO_METHOD_HANDLE method,
                                       CORINFO_SIG_INFO*     sig,
                                       CorInfoType           simdBaseJitType,
                                       var_types             retType,
                                       unsigned              simdSize)
{
    GenTree* retNode = nullptr;
    GenTree* op1     = nullptr;
    GenTree* op2     = nullptr;
    GenTree* op3     = nullptr;
    GenTree* op4     = nullptr;

    CORINFO_InstructionSet isa = HWIntrinsicInfo::lookupIsa(intrinsic);

    var_types simdBaseType = TYP_UNKNOWN;
    if (simdSize != 0)
    {
        simdBaseType = JitType2PreciseVarType(simdBaseJitType);
        assert(varTypeIsArithmetic(simdBaseType));
    }

    switch (intrinsic)
    {
        case NI_Vector128_Abs:
        case NI_Vector256_Abs:
        case NI_Vector512_Abs:
        {
            assert(sig->numArgs == 1);

            if ((simdSize != 32) || varTypeIsFloating(simdBaseType) || varTypeIsUnsigned(simdBaseType) ||
                compOpportunisticallyDependsOn(InstructionSet_AVX2))
            {
                op1     = impSIMDPopStack();
                retNode = gtNewSimdAbsNode(retType, op1, simdBaseJitType, simdSize);
            }
            break;
        }

        case NI_Vector128_Add:
        case NI_Vector256_Add:
        case NI_Vector512_Add:
        case NI_Vector128_op_Addition:
        case NI_Vector256_op_Addition:
        case NI_Vector512_op_Addition:
        {
            assert(sig->numArgs == 2);

            if ((simdSize != 32) || varTypeIsFloating(simdBaseType) ||
                compOpportunisticallyDependsOn(InstructionSet_AVX2))
            {
                op2 = impSIMDPopStack();
                op1 = impSIMDPopStack();

                retNode = gtNewSimdBinOpNode(GT_ADD, retType, op1, op2, simdBaseJitType, simdSize);
            }
            break;
        }

        case NI_Vector128_AndNot:
        case NI_Vector256_AndNot:
        case NI_Vector512_AndNot:
        {
            assert(sig->numArgs == 2);

            impSpillSideEffect(true,
                               verCurrentState.esStackDepth - 2 DEBUGARG("Spilling op1 side effects for HWIntrinsic"));

            op2 = impSIMDPopStack();
            op1 = impSIMDPopStack();

            retNode = gtNewSimdBinOpNode(GT_AND_NOT, retType, op1, op2, simdBaseJitType, simdSize);
            break;
        }

        case NI_Vector128_As:
        case NI_Vector128_AsByte:
        case NI_Vector128_AsDouble:
        case NI_Vector128_AsInt16:
        case NI_Vector128_AsInt32:
        case NI_Vector128_AsInt64:
        case NI_Vector128_AsNInt:
        case NI_Vector128_AsNUInt:
        case NI_Vector128_AsSByte:
        case NI_Vector128_AsSingle:
        case NI_Vector128_AsUInt16:
        case NI_Vector128_AsUInt32:
        case NI_Vector128_AsUInt64:
        case NI_Vector128_AsVector4:
        case NI_Vector256_As:
        case NI_Vector256_AsByte:
        case NI_Vector256_AsDouble:
        case NI_Vector256_AsInt16:
        case NI_Vector256_AsInt32:
        case NI_Vector256_AsInt64:
        case NI_Vector256_AsNInt:
        case NI_Vector256_AsNUInt:
        case NI_Vector256_AsSByte:
        case NI_Vector256_AsSingle:
        case NI_Vector256_AsUInt16:
        case NI_Vector256_AsUInt32:
        case NI_Vector256_AsUInt64:
        case NI_Vector512_As:
        case NI_Vector512_AsByte:
        case NI_Vector512_AsDouble:
        case NI_Vector512_AsInt16:
        case NI_Vector512_AsInt32:
        case NI_Vector512_AsInt64:
        case NI_Vector512_AsNInt:
        case NI_Vector512_AsNUInt:
        case NI_Vector512_AsSByte:
        case NI_Vector512_AsSingle:
        case NI_Vector512_AsUInt16:
        case NI_Vector512_AsUInt32:
        case NI_Vector512_AsUInt64:
        {
            // We fold away the cast here, as it only exists to satisfy
            // the type system. It is safe to do this here since the retNode type
            // and the signature return type are both the same TYP_SIMD.

            assert(sig->numArgs == 1);

            retNode = impSIMDPopStack();
            SetOpLclRelatedToSIMDIntrinsic(retNode);
            assert(retNode->gtType == getSIMDTypeForSize(getSIMDTypeSizeInBytes(sig->retTypeSigClass)));
            break;
        }

        case NI_Vector128_AsVector:
        {
            assert(sig->numArgs == 1);
            uint32_t vectorTByteLength = getVectorTByteLength();

            if (vectorTByteLength == YMM_REGSIZE_BYTES)
            {
                // Vector<T> is TYP_SIMD32, so we should treat this as a call to Vector128.ToVector256
                return impSpecialIntrinsic(NI_Vector128_ToVector256, clsHnd, method, sig, simdBaseJitType, retType,
                                           simdSize);
            }
            else if (vectorTByteLength == XMM_REGSIZE_BYTES)
            {
                // We fold away the cast here, as it only exists to satisfy
                // the type system. It is safe to do this here since the retNode type
                // and the signature return type are both the same TYP_SIMD.

                retNode = impSIMDPopStack();
                SetOpLclRelatedToSIMDIntrinsic(retNode);
                assert(retNode->gtType == getSIMDTypeForSize(getSIMDTypeSizeInBytes(sig->retTypeSigClass)));
            }
            else
            {
                assert(vectorTByteLength == 0);
            }
            break;
        }

        case NI_Vector128_AsVector2:
        case NI_Vector128_AsVector3:
        {
            assert(sig->numArgs == 1);
            assert((simdSize == 16) && (simdBaseType == TYP_FLOAT));
            assert((retType == TYP_SIMD8) || (retType == TYP_SIMD12));

            op1     = impSIMDPopStack();
            retNode = gtNewSimdHWIntrinsicNode(retType, op1, intrinsic, simdBaseJitType, simdSize);
            break;
        }

        case NI_Vector128_AsVector128:
        {
            assert(sig->numArgs == 1);
            assert(retType == TYP_SIMD16);
            assert(HWIntrinsicInfo::BaseTypeFromFirstArg(intrinsic));

            CorInfoType op1SimdBaseJitType =
                getBaseJitTypeAndSizeOfSIMDType(info.compCompHnd->getArgClass(sig, sig->args), &simdSize);

            assert(simdBaseJitType == op1SimdBaseJitType);

            switch (getSIMDTypeForSize(simdSize))
            {
                case TYP_SIMD8:
                {
                    assert((simdSize == 8) && (simdBaseType == TYP_FLOAT));

                    op1 = impSIMDPopStack();

                    if (op1->IsCnsVec())
                    {
                        GenTreeVecCon* vecCon = op1->AsVecCon();
                        vecCon->gtType        = TYP_SIMD16;

                        vecCon->gtSimdVal.f32[2] = 0.0f;
                        vecCon->gtSimdVal.f32[3] = 0.0f;

                        return vecCon;
                    }

                    GenTree* idx  = gtNewIconNode(2, TYP_INT);
                    GenTree* zero = gtNewZeroConNode(TYP_FLOAT);
                    op1           = gtNewSimdWithElementNode(retType, op1, idx, zero, simdBaseJitType, 16);

                    idx     = gtNewIconNode(3, TYP_INT);
                    zero    = gtNewZeroConNode(TYP_FLOAT);
                    retNode = gtNewSimdWithElementNode(retType, op1, idx, zero, simdBaseJitType, 16);

                    break;
                }

                case TYP_SIMD12:
                {
                    assert((simdSize == 12) && (simdBaseType == TYP_FLOAT));

                    op1 = impSIMDPopStack();

                    if (op1->IsCnsVec())
                    {
                        GenTreeVecCon* vecCon = op1->AsVecCon();
                        vecCon->gtType        = TYP_SIMD16;

                        vecCon->gtSimdVal.f32[3] = 0.0f;
                        return vecCon;
                    }

                    GenTree* idx  = gtNewIconNode(3, TYP_INT);
                    GenTree* zero = gtNewZeroConNode(TYP_FLOAT);
                    retNode       = gtNewSimdWithElementNode(retType, op1, idx, zero, simdBaseJitType, 16);
                    break;
                }

                case TYP_SIMD16:
                {
                    // We fold away the cast here, as it only exists to satisfy
                    // the type system. It is safe to do this here since the retNode type
                    // and the signature return type are both the same TYP_SIMD.

                    retNode = impSIMDPopStack();
                    SetOpLclRelatedToSIMDIntrinsic(retNode);
                    assert(retNode->gtType == getSIMDTypeForSize(getSIMDTypeSizeInBytes(sig->retTypeSigClass)));

                    break;
                }

                case TYP_SIMD32:
                {
                    // Vector<T> is TYP_SIMD32, so we should treat this as a call to Vector256.GetLower
                    return impSpecialIntrinsic(NI_Vector256_GetLower, clsHnd, method, sig, simdBaseJitType, retType,
                                               simdSize);
                }

                default:
                {
                    unreached();
                }
            }

            break;
        }

        case NI_Vector256_AsVector:
        case NI_Vector256_AsVector256:
        {
            assert(sig->numArgs == 1);
            uint32_t vectorTByteLength = getVectorTByteLength();

            if (vectorTByteLength == YMM_REGSIZE_BYTES)
            {
                // We fold away the cast here, as it only exists to satisfy
                // the type system. It is safe to do this here since the retNode type
                // and the signature return type are both the same TYP_SIMD.

                retNode = impSIMDPopStack();
                SetOpLclRelatedToSIMDIntrinsic(retNode);
                assert(retNode->gtType == getSIMDTypeForSize(getSIMDTypeSizeInBytes(sig->retTypeSigClass)));

                break;
            }
            else if (vectorTByteLength == XMM_REGSIZE_BYTES)
            {
                if (compOpportunisticallyDependsOn(InstructionSet_AVX))
                {
                    // We support Vector256 but Vector<T> is only 16-bytes, so we should
                    // treat this method as a call to Vector256.GetLower or Vector128.ToVector256

                    if (intrinsic == NI_Vector256_AsVector)
                    {
                        return impSpecialIntrinsic(NI_Vector256_GetLower, clsHnd, method, sig, simdBaseJitType, retType,
                                                   simdSize);
                    }
                    else
                    {
                        assert(intrinsic == NI_Vector256_AsVector256);
                        return impSpecialIntrinsic(NI_Vector128_ToVector256, clsHnd, method, sig, simdBaseJitType,
                                                   retType, 16);
                    }
                }
            }
            else
            {
                assert(vectorTByteLength == 0);
            }
            break;
        }

        case NI_Vector512_AsVector:
        case NI_Vector512_AsVector512:
        {
            assert(sig->numArgs == 1);
            uint32_t vectorTByteLength = getVectorTByteLength();

            if (vectorTByteLength == YMM_REGSIZE_BYTES)
            {
                assert(IsBaselineVector512IsaSupportedDebugOnly());

                // We support Vector512 but Vector<T> is only 32-bytes, so we should
                // treat this method as a call to Vector512.GetLower or Vector256.ToVector512

                if (intrinsic == NI_Vector512_AsVector)
                {
                    return impSpecialIntrinsic(NI_Vector512_GetLower, clsHnd, method, sig, simdBaseJitType, retType,
                                               simdSize);
                }
                else
                {
                    assert(intrinsic == NI_Vector512_AsVector512);
                    return impSpecialIntrinsic(NI_Vector256_ToVector512, clsHnd, method, sig, simdBaseJitType, retType,
                                               32);
                }
                break;
            }
            else if (vectorTByteLength == XMM_REGSIZE_BYTES)
            {
                if (compOpportunisticallyDependsOn(InstructionSet_AVX512F))
                {
                    // We support Vector512 but Vector<T> is only 16-bytes, so we should
                    // treat this method as a call to Vector512.GetLower128 or Vector128.ToVector512

                    if (intrinsic == NI_Vector512_AsVector)
                    {
                        return impSpecialIntrinsic(NI_Vector512_GetLower128, clsHnd, method, sig, simdBaseJitType,
                                                   retType, simdSize);
                    }
                    else
                    {
                        assert(intrinsic == NI_Vector512_AsVector512);
                        return impSpecialIntrinsic(NI_Vector128_ToVector512, clsHnd, method, sig, simdBaseJitType,
                                                   retType, 16);
                    }
                }
            }
            else
            {
                assert(vectorTByteLength == 0);
            }
            break;
        }

        case NI_Vector128_BitwiseAnd:
        case NI_Vector256_BitwiseAnd:
        case NI_Vector512_BitwiseAnd:
        case NI_Vector128_op_BitwiseAnd:
        case NI_Vector256_op_BitwiseAnd:
        case NI_Vector512_op_BitwiseAnd:
        {
            assert(sig->numArgs == 2);

            op2 = impSIMDPopStack();
            op1 = impSIMDPopStack();

            retNode = gtNewSimdBinOpNode(GT_AND, retType, op1, op2, simdBaseJitType, simdSize);
            break;
        }

        case NI_Vector128_BitwiseOr:
        case NI_Vector256_BitwiseOr:
        case NI_Vector512_BitwiseOr:
        case NI_Vector128_op_BitwiseOr:
        case NI_Vector256_op_BitwiseOr:
        case NI_Vector512_op_BitwiseOr:
        {
            assert(sig->numArgs == 2);

            op2 = impSIMDPopStack();
            op1 = impSIMDPopStack();

            retNode = gtNewSimdBinOpNode(GT_OR, retType, op1, op2, simdBaseJitType, simdSize);
            break;
        }

        case NI_Vector128_Ceiling:
        case NI_Vector256_Ceiling:
        case NI_Vector512_Ceiling:
        {
            assert(sig->numArgs == 1);
            assert(varTypeIsFloating(simdBaseType));

            if ((simdSize < 32) && !compOpportunisticallyDependsOn(InstructionSet_SSE41))
            {
                // Ceiling is only supported for floating-point types on SSE4.1 or later
                break;
            }

            op1     = impSIMDPopStack();
            retNode = gtNewSimdCeilNode(retType, op1, simdBaseJitType, simdSize);
            break;
        }

        case NI_Vector128_ConditionalSelect:
        case NI_Vector256_ConditionalSelect:
        case NI_Vector512_ConditionalSelect:
        {
            assert(sig->numArgs == 3);

            op3 = impSIMDPopStack();
            op2 = impSIMDPopStack();
            op1 = impSIMDPopStack();

            retNode = gtNewSimdCndSelNode(retType, op1, op2, op3, simdBaseJitType, simdSize);
            break;
        }

        case NI_Vector128_ConvertToDouble:
        case NI_Vector256_ConvertToDouble:
        case NI_Vector128_ConvertToInt64:
        case NI_Vector256_ConvertToInt64:
        case NI_Vector128_ConvertToUInt32:
        case NI_Vector256_ConvertToUInt32:
        case NI_Vector128_ConvertToUInt64:
        case NI_Vector256_ConvertToUInt64:
        {
            assert(sig->numArgs == 1);
            // TODO-XARCH-CQ: These intrinsics should be accelerated
            break;
        }

        case NI_Vector128_ConvertToInt32:
        case NI_Vector256_ConvertToInt32:
        case NI_Vector512_ConvertToInt32:
        {
            assert(sig->numArgs == 1);
            assert(simdBaseType == TYP_FLOAT);

            switch (simdSize)
            {
                case 16:
                    intrinsic = NI_SSE2_ConvertToVector128Int32WithTruncation;
                    break;
                case 32:
                    intrinsic = NI_AVX_ConvertToVector256Int32WithTruncation;
                    break;
                case 64:
                    intrinsic = NI_AVX512F_ConvertToVector512Int32WithTruncation;
                    break;
                default:
                    unreached();
            }

            op1     = impSIMDPopStack();
            retNode = gtNewSimdHWIntrinsicNode(retType, op1, intrinsic, simdBaseJitType, simdSize);
            break;
        }

        case NI_Vector128_ConvertToSingle:
        case NI_Vector256_ConvertToSingle:
        case NI_Vector512_ConvertToSingle:
        {
            assert(sig->numArgs == 1);

            if (simdBaseType == TYP_INT)
            {
                switch (simdSize)
                {
                    case 16:
                        intrinsic = NI_SSE2_ConvertToVector128Single;
                        break;
                    case 32:
                        intrinsic = NI_AVX_ConvertToVector256Single;
                        break;
                    case 64:
                        intrinsic = NI_AVX512F_ConvertToVector512Single;
                        break;
                    default:
                        unreached();
                }

                op1     = impSIMDPopStack();
                retNode = gtNewSimdHWIntrinsicNode(retType, op1, intrinsic, simdBaseJitType, simdSize);
            }
            else
            {
                // TODO-XARCH-CQ: These intrinsics should be accelerated
                assert(simdBaseType == TYP_UINT);
            }
            break;
        }

        case NI_Vector128_Create:
        case NI_Vector256_Create:
        case NI_Vector512_Create:
        {
            if (sig->numArgs == 1)
            {
                op1     = impPopStack().val;
                retNode = gtNewSimdCreateBroadcastNode(retType, op1, simdBaseJitType, simdSize);
                break;
            }

            uint32_t simdLength = getSIMDVectorLength(simdSize, simdBaseType);
            assert(sig->numArgs == simdLength);

            bool isConstant = true;

            if (varTypeIsFloating(simdBaseType))
            {
                for (uint32_t index = 0; index < sig->numArgs; index++)
                {
                    GenTree* arg = impStackTop(index).val;

                    if (!arg->IsCnsFltOrDbl())
                    {
                        isConstant = false;
                        break;
                    }
                }
            }
            else
            {
                assert(varTypeIsIntegral(simdBaseType));

                for (uint32_t index = 0; index < sig->numArgs; index++)
                {
                    GenTree* arg = impStackTop(index).val;

                    if (!arg->IsIntegralConst())
                    {
                        isConstant = false;
                        break;
                    }
                }
            }

            if (isConstant)
            {
                // Some of the below code assumes 16/32/64 byte SIMD types
                assert((simdSize == 16) || (simdSize == 32) || (simdSize == 64));

                GenTreeVecCon* vecCon = gtNewVconNode(retType);

                switch (simdBaseType)
                {
                    case TYP_BYTE:
                    case TYP_UBYTE:
                    {
                        uint8_t cnsVal = 0;

                        for (uint32_t index = 0; index < sig->numArgs; index++)
                        {
                            cnsVal = static_cast<uint8_t>(impPopStack().val->AsIntConCommon()->IntegralValue());
                            vecCon->gtSimdVal.u8[simdLength - 1 - index] = cnsVal;
                        }
                        break;
                    }

                    case TYP_SHORT:
                    case TYP_USHORT:
                    {
                        uint16_t cnsVal = 0;

                        for (uint32_t index = 0; index < sig->numArgs; index++)
                        {
                            cnsVal = static_cast<uint16_t>(impPopStack().val->AsIntConCommon()->IntegralValue());
                            vecCon->gtSimdVal.u16[simdLength - 1 - index] = cnsVal;
                        }
                        break;
                    }

                    case TYP_INT:
                    case TYP_UINT:
                    {
                        uint32_t cnsVal = 0;

                        for (uint32_t index = 0; index < sig->numArgs; index++)
                        {
                            cnsVal = static_cast<uint32_t>(impPopStack().val->AsIntConCommon()->IntegralValue());
                            vecCon->gtSimdVal.u32[simdLength - 1 - index] = cnsVal;
                        }
                        break;
                    }

                    case TYP_LONG:
                    case TYP_ULONG:
                    {
                        uint64_t cnsVal = 0;

                        for (uint32_t index = 0; index < sig->numArgs; index++)
                        {
                            cnsVal = static_cast<uint64_t>(impPopStack().val->AsIntConCommon()->IntegralValue());
                            vecCon->gtSimdVal.u64[simdLength - 1 - index] = cnsVal;
                        }
                        break;
                    }

                    case TYP_FLOAT:
                    {
                        float cnsVal = 0;

                        for (uint32_t index = 0; index < sig->numArgs; index++)
                        {
                            cnsVal = static_cast<float>(impPopStack().val->AsDblCon()->DconValue());
                            vecCon->gtSimdVal.f32[simdLength - 1 - index] = cnsVal;
                        }
                        break;
                    }

                    case TYP_DOUBLE:
                    {
                        double cnsVal = 0;

                        for (uint32_t index = 0; index < sig->numArgs; index++)
                        {
                            double cnsVal = static_cast<double>(impPopStack().val->AsDblCon()->DconValue());
                            vecCon->gtSimdVal.f64[simdLength - 1 - index] = cnsVal;
                        }
                        break;
                    }

                    default:
                    {
                        unreached();
                    }
                }

                retNode = vecCon;
                break;
            }

            IntrinsicNodeBuilder nodeBuilder(getAllocator(CMK_ASTNode), sig->numArgs);

            // TODO-CQ: We don't handle contiguous args for anything except TYP_FLOAT today

            GenTree* prevArg           = nullptr;
            bool     areArgsContiguous = (simdBaseType == TYP_FLOAT);

            for (int i = sig->numArgs - 1; i >= 0; i--)
            {
                GenTree* arg = impPopStack().val;

                if (areArgsContiguous)
                {
                    if (prevArg != nullptr)
                    {
                        // Recall that we are popping the args off the stack in reverse order.
                        areArgsContiguous = areArgumentsContiguous(arg, prevArg);
                    }

                    prevArg = arg;
                }

                nodeBuilder.AddOperand(i, arg);
            }

            if (areArgsContiguous)
            {
                op1                 = nodeBuilder.GetOperand(0);
                GenTree* op1Address = CreateAddressNodeForSimdHWIntrinsicCreate(op1, simdBaseType, simdSize);
                retNode             = gtNewIndir(retType, op1Address);
            }
            else
            {
                retNode =
                    gtNewSimdHWIntrinsicNode(retType, std::move(nodeBuilder), intrinsic, simdBaseJitType, simdSize);
            }
            break;
        }

        case NI_Vector128_CreateScalar:
        case NI_Vector256_CreateScalar:
        case NI_Vector512_CreateScalar:
        {
            assert(sig->numArgs == 1);
            op1     = impPopStack().val;
            retNode = gtNewSimdCreateScalarNode(retType, op1, simdBaseJitType, simdSize);
            break;
        }

        case NI_Vector128_CreateScalarUnsafe:
        case NI_Vector256_CreateScalarUnsafe:
        case NI_Vector512_CreateScalarUnsafe:
        {
            assert(sig->numArgs == 1);
            op1     = impPopStack().val;
            retNode = gtNewSimdCreateScalarUnsafeNode(retType, op1, simdBaseJitType, simdSize);
            break;
        }

        case NI_Vector128_Divide:
        case NI_Vector256_Divide:
        case NI_Vector512_Divide:
        case NI_Vector128_op_Division:
        case NI_Vector256_op_Division:
        case NI_Vector512_op_Division:
        {
            assert(sig->numArgs == 2);

            if (!varTypeIsFloating(simdBaseType))
            {
                // We can't trivially handle division for integral types using SIMD
                break;
            }

            CORINFO_ARG_LIST_HANDLE arg1     = sig->args;
            CORINFO_ARG_LIST_HANDLE arg2     = info.compCompHnd->getArgNext(arg1);
            var_types               argType  = TYP_UNKNOWN;
            CORINFO_CLASS_HANDLE    argClass = NO_CLASS_HANDLE;

            argType = JITtype2varType(strip(info.compCompHnd->getArgType(sig, arg2, &argClass)));
            op2     = getArgForHWIntrinsic(argType, argClass);

            argType = JITtype2varType(strip(info.compCompHnd->getArgType(sig, arg1, &argClass)));
            op1     = getArgForHWIntrinsic(argType, argClass);

            retNode = gtNewSimdBinOpNode(GT_DIV, retType, op1, op2, simdBaseJitType, simdSize);
            break;
        }

        case NI_Vector128_Dot:
        case NI_Vector256_Dot:
        {
            assert(sig->numArgs == 2);
            var_types simdType = getSIMDTypeForSize(simdSize);

            if (varTypeIsByte(simdBaseType) || varTypeIsLong(simdBaseType))
            {
                // TODO-XARCH-CQ: We could support dot product for 8-bit and
                // 64-bit integers if we support multiplication for the same
                break;
            }

            if (simdSize == 32)
            {
                if (!varTypeIsFloating(simdBaseType) && !compOpportunisticallyDependsOn(InstructionSet_AVX2))
                {
                    // We can't deal with TYP_SIMD32 for integral types if the compiler doesn't support AVX2
                    break;
                }
            }
            else if ((simdBaseType == TYP_INT) || (simdBaseType == TYP_UINT))
            {
                if (!compOpportunisticallyDependsOn(InstructionSet_SSE41))
                {
                    // TODO-XARCH-CQ: We can support 32-bit integers if we updating multiplication
                    // to be lowered rather than imported as the relevant operations.
                    break;
                }
            }

            op2 = impSIMDPopStack();
            op1 = impSIMDPopStack();

            retNode = gtNewSimdDotProdNode(simdType, op1, op2, simdBaseJitType, simdSize);
            retNode = gtNewSimdGetElementNode(retType, retNode, gtNewIconNode(0), simdBaseJitType, simdSize);
            break;
        }

        case NI_Vector128_Equals:
        case NI_Vector256_Equals:
        case NI_Vector512_Equals:
        {
            assert(sig->numArgs == 2);

            if ((simdSize != 32) || varTypeIsFloating(simdBaseType) ||
                compOpportunisticallyDependsOn(InstructionSet_AVX2))
            {
                op2 = impSIMDPopStack();
                op1 = impSIMDPopStack();

                retNode = gtNewSimdCmpOpNode(GT_EQ, retType, op1, op2, simdBaseJitType, simdSize);
            }
            break;
        }

        case NI_Vector128_EqualsAll:
        case NI_Vector256_EqualsAll:
        case NI_Vector512_EqualsAll:
        case NI_Vector128_op_Equality:
        case NI_Vector256_op_Equality:
        case NI_Vector512_op_Equality:
        {
            assert(sig->numArgs == 2);

            if ((simdSize != 32) || varTypeIsFloating(simdBaseType) ||
                compOpportunisticallyDependsOn(InstructionSet_AVX2))
            {
                var_types simdType = getSIMDTypeForSize(simdSize);

                op2 = impSIMDPopStack();
                op1 = impSIMDPopStack();

                retNode = gtNewSimdCmpOpAllNode(GT_EQ, retType, op1, op2, simdBaseJitType, simdSize);
            }
            break;
        }

        case NI_Vector128_EqualsAny:
        case NI_Vector256_EqualsAny:
        case NI_Vector512_EqualsAny:
        {
            assert(sig->numArgs == 2);

            if ((simdSize != 32) || compOpportunisticallyDependsOn(InstructionSet_AVX2))
            {
                var_types simdType = getSIMDTypeForSize(simdSize);

                op2 = impSIMDPopStack();
                op1 = impSIMDPopStack();

                retNode = gtNewSimdCmpOpAnyNode(GT_EQ, retType, op1, op2, simdBaseJitType, simdSize);
            }
            break;
        }

        case NI_Vector512_ExtractMostSignificantBits:
        {
#if defined(TARGET_X86)
            // TODO-XARCH-CQ: It may be beneficial to decompose this operation
            break;
#endif // TARGET_X86

            if (IsBaselineVector512IsaSupportedOpportunistically())
            {
                var_types simdType = getSIMDTypeForSize(simdSize);

                op1 = impSIMDPopStack();
                op1 =
                    gtNewSimdHWIntrinsicNode(TYP_MASK, op1, NI_AVX512F_ConvertVectorToMask, simdBaseJitType, simdSize);

                retNode = gtNewSimdHWIntrinsicNode(retType, op1, NI_AVX512F_MoveMask, simdBaseJitType, simdSize);
            }
            break;
        }

        case NI_Vector128_ExtractMostSignificantBits:
        case NI_Vector256_ExtractMostSignificantBits:
        {
            assert(sig->numArgs == 1);

            if ((simdSize != 32) || varTypeIsFloating(simdBaseType) ||
                compOpportunisticallyDependsOn(InstructionSet_AVX2))
            {
                var_types simdType = getSIMDTypeForSize(simdSize);

                NamedIntrinsic moveMaskIntrinsic = NI_Illegal;
                NamedIntrinsic shuffleIntrinsic  = NI_Illegal;

                switch (simdBaseType)
                {
                    case TYP_BYTE:
                    case TYP_UBYTE:
                    {
                        op1               = impSIMDPopStack();
                        moveMaskIntrinsic = (simdSize == 32) ? NI_AVX2_MoveMask : NI_SSE2_MoveMask;
                        break;
                    }

                    case TYP_SHORT:
                    case TYP_USHORT:
                    {
                        simd_t simdVal = {};

                        assert((simdSize == 16) || (simdSize == 32) || (simdSize == 64));
                        simdBaseJitType = varTypeIsUnsigned(simdBaseType) ? CORINFO_TYPE_UBYTE : CORINFO_TYPE_BYTE;

                        // We want to tightly pack the most significant byte of each short/ushort
                        // and then zero the tightly packed least significant bytes
                        //
                        // The most significant bit being set means zero the value

                        simdVal.u64[0] = 0x0F0D0B0907050301;
                        simdVal.u64[1] = 0x8080808080808080;

                        if (simdSize == 32)
                        {
                            // Vector256 works on 2x128-bit lanes, so repeat the same indices for the upper lane

                            simdVal.u64[2] = 0x0F0D0B0907050301;
                            simdVal.u64[3] = 0x8080808080808080;

                            shuffleIntrinsic  = NI_AVX2_Shuffle;
                            moveMaskIntrinsic = NI_SSE2_MoveMask;
                        }
                        else if (compOpportunisticallyDependsOn(InstructionSet_SSSE3))
                        {
                            shuffleIntrinsic  = NI_SSSE3_Shuffle;
                            moveMaskIntrinsic = NI_SSE2_MoveMask;
                        }
                        else
                        {
                            return nullptr;
                        }

                        op2 = gtNewVconNode(simdType);
                        memcpy(&op2->AsVecCon()->gtSimdVal, &simdVal, simdSize);

                        op1 = impSIMDPopStack();
                        op1 = gtNewSimdHWIntrinsicNode(simdType, op1, op2, shuffleIntrinsic, simdBaseJitType, simdSize);

                        if (simdSize == 32)
                        {
                            CorInfoType simdOtherJitType;

                            // Since Vector256 is 2x128-bit lanes we need a full width permutation so we get the lower
                            // 64-bits of each lane next to eachother. The upper bits should be zero, but also don't
                            // matter so we can also then simplify down to a 128-bit move mask.

                            simdOtherJitType = (simdBaseType == TYP_UBYTE) ? CORINFO_TYPE_ULONG : CORINFO_TYPE_LONG;

                            op1 = gtNewSimdHWIntrinsicNode(simdType, op1, gtNewIconNode(0xD8), NI_AVX2_Permute4x64,
                                                           simdOtherJitType, simdSize);

                            simdType = TYP_SIMD16;

                            op1 = gtNewSimdGetLowerNode(simdType, op1, simdBaseJitType, simdSize);

                            simdSize = 16;
                        }
                        break;
                    }

                    case TYP_INT:
                    case TYP_UINT:
                    case TYP_FLOAT:
                    {
                        simdBaseJitType   = CORINFO_TYPE_FLOAT;
                        op1               = impSIMDPopStack();
                        moveMaskIntrinsic = (simdSize == 32) ? NI_AVX_MoveMask : NI_SSE_MoveMask;
                        break;
                    }

                    case TYP_LONG:
                    case TYP_ULONG:
                    case TYP_DOUBLE:
                    {
                        simdBaseJitType   = CORINFO_TYPE_DOUBLE;
                        op1               = impSIMDPopStack();
                        moveMaskIntrinsic = (simdSize == 32) ? NI_AVX_MoveMask : NI_SSE2_MoveMask;
                        break;
                    }

                    default:
                    {
                        unreached();
                    }
                }

                assert(moveMaskIntrinsic != NI_Illegal);
                assert(op1 != nullptr);

                retNode = gtNewSimdHWIntrinsicNode(retType, op1, moveMaskIntrinsic, simdBaseJitType, simdSize);
            }
            break;
        }

        case NI_Vector128_Floor:
        case NI_Vector256_Floor:
        case NI_Vector512_Floor:
        {
            assert(sig->numArgs == 1);
            assert(varTypeIsFloating(simdBaseType));

            if ((simdSize < 32) && !compOpportunisticallyDependsOn(InstructionSet_SSE41))
            {
                // Floor is only supported for floating-point types on SSE4.1 or later
                break;
            }

            op1     = impSIMDPopStack();
            retNode = gtNewSimdFloorNode(retType, op1, simdBaseJitType, simdSize);
            break;
        }

        case NI_Vector128_get_AllBitsSet:
        case NI_Vector256_get_AllBitsSet:
        case NI_Vector512_get_AllBitsSet:
        {
            assert(sig->numArgs == 0);
            retNode = gtNewAllBitsSetConNode(retType);
            break;
        }

        case NI_Vector128_get_One:
        case NI_Vector256_get_One:
        case NI_Vector512_get_One:
        {
            assert(sig->numArgs == 0);
            retNode = gtNewOneConNode(retType, simdBaseType);
            break;
        }

        case NI_Vector128_get_Zero:
        case NI_Vector256_get_Zero:
        case NI_Vector512_get_Zero:
        {
            assert(sig->numArgs == 0);
            retNode = gtNewZeroConNode(retType);
            break;
        }

        case NI_Vector128_GetElement:
        case NI_Vector256_GetElement:
        case NI_Vector512_GetElement:
        {
            assert(sig->numArgs == 2);

            op2 = impStackTop(0).val;

            switch (simdBaseType)
            {
                case TYP_BYTE:
                case TYP_UBYTE:
                case TYP_INT:
                case TYP_UINT:
                case TYP_LONG:
                case TYP_ULONG:
                {
                    bool useToScalar = op2->IsIntegralConst(0);

#if defined(TARGET_X86)
                    useToScalar &= !varTypeIsLong(simdBaseType);
#endif // TARGET_X86

                    if (!useToScalar && !compOpportunisticallyDependsOn(InstructionSet_SSE41))
                    {
                        // Using software fallback if simdBaseType is not supported by hardware
                        return nullptr;
                    }
                    break;
                }

                case TYP_DOUBLE:
                case TYP_FLOAT:
                case TYP_SHORT:
                case TYP_USHORT:
                {
                    // short/ushort/float/double is supported by SSE2
                    break;
                }

                default:
                {
                    unreached();
                }
            }

            impPopStack();
            op1 = impSIMDPopStack();

            retNode = gtNewSimdGetElementNode(retType, op1, op2, simdBaseJitType, simdSize);
            break;
        }

        case NI_Vector128_GreaterThan:
        case NI_Vector256_GreaterThan:
        case NI_Vector512_GreaterThan:
        {
            assert(sig->numArgs == 2);

            if ((simdSize != 32) || varTypeIsFloating(simdBaseType) ||
                compOpportunisticallyDependsOn(InstructionSet_AVX2))
            {
                op2 = impSIMDPopStack();
                op1 = impSIMDPopStack();

                retNode = gtNewSimdCmpOpNode(GT_GT, retType, op1, op2, simdBaseJitType, simdSize);
            }
            break;
        }

        case NI_Vector128_GreaterThanAll:
        case NI_Vector256_GreaterThanAll:
        case NI_Vector512_GreaterThanAll:
        {
            assert(sig->numArgs == 2);

            if ((simdSize != 32) || compOpportunisticallyDependsOn(InstructionSet_AVX2))
            {
                var_types simdType = getSIMDTypeForSize(simdSize);

                op2 = impSIMDPopStack();
                op1 = impSIMDPopStack();

                retNode = gtNewSimdCmpOpAllNode(GT_GT, retType, op1, op2, simdBaseJitType, simdSize);
            }
            break;
        }

        case NI_Vector128_GreaterThanAny:
        case NI_Vector256_GreaterThanAny:
        case NI_Vector512_GreaterThanAny:
        {
            assert(sig->numArgs == 2);

            if ((simdSize != 32) || compOpportunisticallyDependsOn(InstructionSet_AVX2))
            {
                var_types simdType = getSIMDTypeForSize(simdSize);

                op2 = impSIMDPopStack();
                op1 = impSIMDPopStack();

                retNode = gtNewSimdCmpOpAnyNode(GT_GT, retType, op1, op2, simdBaseJitType, simdSize);
            }
            break;
        }

        case NI_Vector128_GreaterThanOrEqual:
        case NI_Vector256_GreaterThanOrEqual:
        case NI_Vector512_GreaterThanOrEqual:
        {
            assert(sig->numArgs == 2);

            if ((simdSize != 32) || varTypeIsFloating(simdBaseType) ||
                compOpportunisticallyDependsOn(InstructionSet_AVX2))
            {
                op2 = impSIMDPopStack();
                op1 = impSIMDPopStack();

                retNode = gtNewSimdCmpOpNode(GT_GE, retType, op1, op2, simdBaseJitType, simdSize);
            }
            break;
        }

        case NI_Vector128_GreaterThanOrEqualAll:
        case NI_Vector256_GreaterThanOrEqualAll:
        case NI_Vector512_GreaterThanOrEqualAll:
        {
            assert(sig->numArgs == 2);

            if ((simdSize != 32) || compOpportunisticallyDependsOn(InstructionSet_AVX2))
            {
                var_types simdType = getSIMDTypeForSize(simdSize);

                op2 = impSIMDPopStack();
                op1 = impSIMDPopStack();

                retNode = gtNewSimdCmpOpAllNode(GT_GE, retType, op1, op2, simdBaseJitType, simdSize);
            }
            break;
        }

        case NI_Vector128_GreaterThanOrEqualAny:
        case NI_Vector256_GreaterThanOrEqualAny:
        case NI_Vector512_GreaterThanOrEqualAny:
        {
            assert(sig->numArgs == 2);

            if ((simdSize != 32) || compOpportunisticallyDependsOn(InstructionSet_AVX2))
            {
                var_types simdType = getSIMDTypeForSize(simdSize);

                op2 = impSIMDPopStack();
                op1 = impSIMDPopStack();

                retNode = gtNewSimdCmpOpAnyNode(GT_GE, retType, op1, op2, simdBaseJitType, simdSize);
            }
            break;
        }

        case NI_Vector128_LessThan:
        case NI_Vector256_LessThan:
        case NI_Vector512_LessThan:
        {
            assert(sig->numArgs == 2);

            if ((simdSize != 32) || varTypeIsFloating(simdBaseType) ||
                compOpportunisticallyDependsOn(InstructionSet_AVX2))
            {
                op2 = impSIMDPopStack();
                op1 = impSIMDPopStack();

                retNode = gtNewSimdCmpOpNode(GT_LT, retType, op1, op2, simdBaseJitType, simdSize);
            }
            break;
        }

        case NI_Vector128_LessThanAll:
        case NI_Vector256_LessThanAll:
        case NI_Vector512_LessThanAll:
        {
            assert(sig->numArgs == 2);

            if ((simdSize != 32) || compOpportunisticallyDependsOn(InstructionSet_AVX2))
            {
                var_types simdType = getSIMDTypeForSize(simdSize);

                op2 = impSIMDPopStack();
                op1 = impSIMDPopStack();

                retNode = gtNewSimdCmpOpAllNode(GT_LT, retType, op1, op2, simdBaseJitType, simdSize);
            }
            break;
        }

        case NI_Vector128_LessThanAny:
        case NI_Vector256_LessThanAny:
        case NI_Vector512_LessThanAny:
        {
            assert(sig->numArgs == 2);

            if ((simdSize != 32) || compOpportunisticallyDependsOn(InstructionSet_AVX2))
            {
                var_types simdType = getSIMDTypeForSize(simdSize);

                op2 = impSIMDPopStack();
                op1 = impSIMDPopStack();

                retNode = gtNewSimdCmpOpAnyNode(GT_LT, retType, op1, op2, simdBaseJitType, simdSize);
            }
            break;
        }

        case NI_Vector128_LessThanOrEqual:
        case NI_Vector256_LessThanOrEqual:
        case NI_Vector512_LessThanOrEqual:
        {
            assert(sig->numArgs == 2);

            if ((simdSize != 32) || varTypeIsFloating(simdBaseType) ||
                compOpportunisticallyDependsOn(InstructionSet_AVX2))
            {
                op2 = impSIMDPopStack();
                op1 = impSIMDPopStack();

                retNode = gtNewSimdCmpOpNode(GT_LE, retType, op1, op2, simdBaseJitType, simdSize);
            }
            break;
        }

        case NI_Vector128_LessThanOrEqualAll:
        case NI_Vector256_LessThanOrEqualAll:
        case NI_Vector512_LessThanOrEqualAll:
        {
            assert(sig->numArgs == 2);

            if ((simdSize != 32) || compOpportunisticallyDependsOn(InstructionSet_AVX2))
            {
                var_types simdType = getSIMDTypeForSize(simdSize);

                op2 = impSIMDPopStack();
                op1 = impSIMDPopStack();

                retNode = gtNewSimdCmpOpAllNode(GT_LE, retType, op1, op2, simdBaseJitType, simdSize);
            }
            break;
        }

        case NI_Vector128_LessThanOrEqualAny:
        case NI_Vector256_LessThanOrEqualAny:
        case NI_Vector512_LessThanOrEqualAny:
        {
            assert(sig->numArgs == 2);

            if ((simdSize != 32) || compOpportunisticallyDependsOn(InstructionSet_AVX2))
            {
                var_types simdType = getSIMDTypeForSize(simdSize);

                op2 = impSIMDPopStack();
                op1 = impSIMDPopStack();

                retNode = gtNewSimdCmpOpAnyNode(GT_LE, retType, op1, op2, simdBaseJitType, simdSize);
            }
            break;
        }

        case NI_SSE_LoadVector128:
        case NI_SSE2_LoadVector128:
        case NI_AVX_LoadVector256:
        case NI_AVX512F_LoadVector512:
        case NI_AVX512BW_LoadVector512:
        case NI_Vector128_Load:
        case NI_Vector256_Load:
        case NI_Vector512_Load:
        case NI_Vector128_LoadUnsafe:
        case NI_Vector256_LoadUnsafe:
        case NI_Vector512_LoadUnsafe:
        {
            if (sig->numArgs == 2)
            {
                op2 = impPopStack().val;
            }
            else
            {
                assert(sig->numArgs == 1);
            }

            op1 = impPopStack().val;

            if (op1->OperIs(GT_CAST) && op1->gtGetOp1()->TypeIs(TYP_BYREF))
            {
                // If what we have is a BYREF, that's what we really want, so throw away the cast.
                op1 = op1->gtGetOp1();
            }

            if (sig->numArgs == 2)
            {
                op3 = gtNewIconNode(genTypeSize(simdBaseType), op2->TypeGet());
                op2 = gtNewOperNode(GT_MUL, op2->TypeGet(), op2, op3);
                op1 = gtNewOperNode(GT_ADD, op1->TypeGet(), op1, op2);
            }

            retNode = gtNewSimdLoadNode(retType, op1, simdBaseJitType, simdSize);
            break;
        }

        case NI_Vector128_LoadAligned:
        case NI_Vector256_LoadAligned:
        case NI_Vector512_LoadAligned:
        {
            assert(sig->numArgs == 1);

            op1 = impPopStack().val;

            if (op1->OperIs(GT_CAST) && op1->gtGetOp1()->TypeIs(TYP_BYREF))
            {
                // If what we have is a BYREF, that's what we really want, so throw away the cast.
                op1 = op1->gtGetOp1();
            }

            retNode = gtNewSimdLoadAlignedNode(retType, op1, simdBaseJitType, simdSize);
            break;
        }

        case NI_Vector128_LoadAlignedNonTemporal:
        case NI_Vector256_LoadAlignedNonTemporal:
        case NI_Vector512_LoadAlignedNonTemporal:
        {
            assert(sig->numArgs == 1);

            op1 = impPopStack().val;

            if (op1->OperIs(GT_CAST) && op1->gtGetOp1()->TypeIs(TYP_BYREF))
            {
                // If what we have is a BYREF, that's what we really want, so throw away the cast.
                op1 = op1->gtGetOp1();
            }

            retNode = gtNewSimdLoadNonTemporalNode(retType, op1, simdBaseJitType, simdSize);
            break;
        }

        case NI_Vector128_Max:
        case NI_Vector256_Max:
        case NI_Vector512_Max:
        {
            assert(sig->numArgs == 2);

            if ((simdSize != 32) || varTypeIsFloating(simdBaseType) ||
                compOpportunisticallyDependsOn(InstructionSet_AVX2))
            {
                op2 = impSIMDPopStack();
                op1 = impSIMDPopStack();

                retNode = gtNewSimdMaxNode(retType, op1, op2, simdBaseJitType, simdSize);
            }
            break;
        }

        case NI_Vector128_Min:
        case NI_Vector256_Min:
        case NI_Vector512_Min:
        {
            assert(sig->numArgs == 2);

            if ((simdSize != 32) || varTypeIsFloating(simdBaseType) ||
                compOpportunisticallyDependsOn(InstructionSet_AVX2))
            {
                op2 = impSIMDPopStack();
                op1 = impSIMDPopStack();

                retNode = gtNewSimdMinNode(retType, op1, op2, simdBaseJitType, simdSize);
            }
            break;
        }

        case NI_Vector128_Multiply:
        case NI_Vector256_Multiply:
        case NI_Vector512_Multiply:
        case NI_Vector128_op_Multiply:
        case NI_Vector256_op_Multiply:
        case NI_Vector512_op_Multiply:
        {
            assert(sig->numArgs == 2);

            if ((simdSize == 32) && !varTypeIsFloating(simdBaseType) &&
                !compOpportunisticallyDependsOn(InstructionSet_AVX2))
            {
                // We can't deal with TYP_SIMD32 for integral types if the compiler doesn't support AVX2
                break;
            }

            assert(simdSize != 64 || IsBaselineVector512IsaSupportedDebugOnly());

            if ((simdBaseType == TYP_BYTE) || (simdBaseType == TYP_UBYTE))
            {
                // TODO-XARCH-CQ: We should support byte/sbyte multiplication
                break;
            }

            CORINFO_ARG_LIST_HANDLE arg1     = sig->args;
            CORINFO_ARG_LIST_HANDLE arg2     = info.compCompHnd->getArgNext(arg1);
            var_types               argType  = TYP_UNKNOWN;
            CORINFO_CLASS_HANDLE    argClass = NO_CLASS_HANDLE;

            argType = JITtype2varType(strip(info.compCompHnd->getArgType(sig, arg2, &argClass)));
            op2     = getArgForHWIntrinsic(argType, argClass);

            argType = JITtype2varType(strip(info.compCompHnd->getArgType(sig, arg1, &argClass)));
            op1     = getArgForHWIntrinsic(argType, argClass);

            retNode = gtNewSimdBinOpNode(GT_MUL, retType, op1, op2, simdBaseJitType, simdSize);
            break;
        }

        case NI_Vector128_Narrow:
        case NI_Vector256_Narrow:
        case NI_Vector512_Narrow:
        {
            assert(sig->numArgs == 2);

            if ((simdSize != 32) || varTypeIsFloating(simdBaseType) ||
                compOpportunisticallyDependsOn(InstructionSet_AVX2))
            {
                assert((simdSize != 64) || IsBaselineVector512IsaSupportedDebugOnly());

                op2 = impSIMDPopStack();
                op1 = impSIMDPopStack();

                retNode = gtNewSimdNarrowNode(retType, op1, op2, simdBaseJitType, simdSize);
            }
            break;
        }

        case NI_Vector128_Negate:
        case NI_Vector256_Negate:
        case NI_Vector512_Negate:
        case NI_Vector128_op_UnaryNegation:
        case NI_Vector256_op_UnaryNegation:
        case NI_Vector512_op_UnaryNegation:
        {
            assert(sig->numArgs == 1);

            if ((simdSize != 32) || varTypeIsFloating(simdBaseType) ||
                compOpportunisticallyDependsOn(InstructionSet_AVX2))
            {
                op1     = impSIMDPopStack();
                retNode = gtNewSimdUnOpNode(GT_NEG, retType, op1, simdBaseJitType, simdSize);
            }
            break;
        }

        case NI_Vector128_OnesComplement:
        case NI_Vector256_OnesComplement:
        case NI_Vector512_OnesComplement:
        case NI_Vector128_op_OnesComplement:
        case NI_Vector256_op_OnesComplement:
        case NI_Vector512_op_OnesComplement:
        {
            assert(sig->numArgs == 1);
            op1     = impSIMDPopStack();
            retNode = gtNewSimdUnOpNode(GT_NOT, retType, op1, simdBaseJitType, simdSize);
            break;
        }

        case NI_Vector128_op_Inequality:
        case NI_Vector256_op_Inequality:
        {
            assert(sig->numArgs == 2);

            if ((simdSize != 32) || varTypeIsFloating(simdBaseType) ||
                compOpportunisticallyDependsOn(InstructionSet_AVX2))
            {
                var_types simdType = getSIMDTypeForSize(simdSize);

                op2 = impSIMDPopStack();
                op1 = impSIMDPopStack();

                retNode = gtNewSimdCmpOpAnyNode(GT_NE, retType, op1, op2, simdBaseJitType, simdSize);
            }
            break;
        }

        case NI_Vector512_op_Inequality:
        {
            assert(sig->numArgs == 2);

            if (IsBaselineVector512IsaSupportedOpportunistically())
            {
                var_types simdType = getSIMDTypeForSize(simdSize);

                op2 = impSIMDPopStack();
                op1 = impSIMDPopStack();

                retNode = gtNewSimdCmpOpAnyNode(GT_NE, retType, op1, op2, simdBaseJitType, simdSize);
            }

            break;
        }

        case NI_Vector128_op_UnaryPlus:
        case NI_Vector256_op_UnaryPlus:
        case NI_Vector512_op_UnaryPlus:
        {
            assert(sig->numArgs == 1);
            retNode = impSIMDPopStack();
            break;
        }

        case NI_Vector128_Subtract:
        case NI_Vector256_Subtract:
        case NI_Vector512_Subtract:
        case NI_Vector128_op_Subtraction:
        case NI_Vector256_op_Subtraction:
        case NI_Vector512_op_Subtraction:
        {
            assert(sig->numArgs == 2);

            if ((simdSize != 32) || varTypeIsFloating(simdBaseType) ||
                compOpportunisticallyDependsOn(InstructionSet_AVX2))
            {
                op2 = impSIMDPopStack();
                op1 = impSIMDPopStack();

                retNode = gtNewSimdBinOpNode(GT_SUB, retType, op1, op2, simdBaseJitType, simdSize);
            }
            break;
        }

        case NI_Vector128_ShiftLeft:
        case NI_Vector256_ShiftLeft:
        case NI_Vector512_ShiftLeft:
        case NI_Vector128_op_LeftShift:
        case NI_Vector256_op_LeftShift:
        case NI_Vector512_op_LeftShift:
        {
            assert(sig->numArgs == 2);

            if (varTypeIsByte(simdBaseType))
            {
                // byte and sbyte would require more work to support
                break;
            }

            if ((simdSize != 32) || compOpportunisticallyDependsOn(InstructionSet_AVX2))
            {
                op2 = impPopStack().val;
                op1 = impSIMDPopStack();

                retNode = gtNewSimdBinOpNode(GT_LSH, retType, op1, op2, simdBaseJitType, simdSize);
            }
            break;
        }

        case NI_Vector128_ShiftRightArithmetic:
        case NI_Vector256_ShiftRightArithmetic:
        case NI_Vector512_ShiftRightArithmetic:
        case NI_Vector128_op_RightShift:
        case NI_Vector256_op_RightShift:
        case NI_Vector512_op_RightShift:
        {
            assert(sig->numArgs == 2);

            if (varTypeIsByte(simdBaseType))
            {
                // byte and sbyte would require more work to support
                break;
            }

            if (varTypeIsLong(simdBaseType) || (simdBaseType == TYP_DOUBLE))
            {
                if (!compOpportunisticallyDependsOn(InstructionSet_AVX512F_VL))
                {
                    // long, ulong, and double would require more work to support
                    break;
                }
            }

            if ((simdSize != 32) || compOpportunisticallyDependsOn(InstructionSet_AVX2))
            {
                genTreeOps op = varTypeIsUnsigned(simdBaseType) ? GT_RSZ : GT_RSH;

                op2 = impPopStack().val;
                op1 = impSIMDPopStack();

                retNode = gtNewSimdBinOpNode(op, retType, op1, op2, simdBaseJitType, simdSize);
            }
            break;
        }

        case NI_Vector128_ShiftRightLogical:
        case NI_Vector256_ShiftRightLogical:
        case NI_Vector512_ShiftRightLogical:
        case NI_Vector128_op_UnsignedRightShift:
        case NI_Vector256_op_UnsignedRightShift:
        case NI_Vector512_op_UnsignedRightShift:
        {
            assert(sig->numArgs == 2);

            if ((simdSize != 32) || compOpportunisticallyDependsOn(InstructionSet_AVX2))
            {
                op2 = impPopStack().val;
                op1 = impSIMDPopStack();

                retNode = gtNewSimdBinOpNode(GT_RSZ, retType, op1, op2, simdBaseJitType, simdSize);
            }
            break;
        }

        case NI_Vector128_Shuffle:
        case NI_Vector256_Shuffle:
        case NI_Vector512_Shuffle:
        {
            assert((sig->numArgs == 2) || (sig->numArgs == 3));
            assert((simdSize == 16) || (simdSize == 32) || (simdSize == 64));

            GenTree* indices = impStackTop(0).val;

            if (!indices->IsVectorConst())
            {
                // TODO-XARCH-CQ: Handling non-constant indices is a bit more complex
                break;
            }

            size_t elementSize  = genTypeSize(simdBaseType);
            size_t elementCount = simdSize / elementSize;

            if (simdSize == 32)
            {
                if (!compOpportunisticallyDependsOn(InstructionSet_AVX2))
                {
                    // While we could accelerate some functions on hardware with only AVX support
                    // it's likely not worth it overall given that IsHardwareAccelerated reports false
                    break;
                }
                else if ((varTypeIsByte(simdBaseType) &&
                          !compOpportunisticallyDependsOn(InstructionSet_AVX512VBMI_VL)) ||
                         (varTypeIsShort(simdBaseType) && !compOpportunisticallyDependsOn(InstructionSet_AVX512BW_VL)))
                {
                    bool crossLane = false;

                    for (size_t index = 0; index < elementCount; index++)
                    {
                        uint64_t value = indices->GetIntegralVectorConstElement(index, simdBaseType);

                        if (value >= elementCount)
                        {
                            continue;
                        }

                        if (index < (elementCount / 2))
                        {
                            if (value >= (elementCount / 2))
                            {
                                crossLane = true;
                                break;
                            }
                        }
                        else if (value < (elementCount / 2))
                        {
                            crossLane = true;
                            break;
                        }
                    }

                    if (crossLane)
                    {
                        // TODO-XARCH-CQ: We should emulate cross-lane shuffling for byte/sbyte and short/ushort
                        break;
                    }
                }
            }
            else if (simdSize == 64)
            {
                if (varTypeIsByte(simdBaseType) && !compOpportunisticallyDependsOn(InstructionSet_AVX512VBMI))
                {
                    // TYP_BYTE, TYP_UBYTE need AVX512VBMI.
                    break;
                }
            }
            else
            {
                assert(simdSize == 16);

                if (varTypeIsSmallInt(simdBaseType) && !compOpportunisticallyDependsOn(InstructionSet_SSSE3))
                {
                    // TYP_BYTE, TYP_UBYTE, TYP_SHORT, and TYP_USHORT need SSSE3 to be able to shuffle any operation
                    break;
                }
            }

            if (sig->numArgs == 2)
            {
                op2 = impSIMDPopStack();
                op1 = impSIMDPopStack();

                retNode = gtNewSimdShuffleNode(retType, op1, op2, simdBaseJitType, simdSize);
            }
            break;
        }

        case NI_Vector128_Sqrt:
        case NI_Vector256_Sqrt:
        case NI_Vector512_Sqrt:
        {
            assert(sig->numArgs == 1);

            if (varTypeIsFloating(simdBaseType))
            {
                op1     = impSIMDPopStack();
                retNode = gtNewSimdSqrtNode(retType, op1, simdBaseJitType, simdSize);
            }
            break;
        }

        case NI_SSE_Store:
        case NI_SSE2_Store:
        case NI_AVX_Store:
        case NI_AVX512F_Store:
        case NI_AVX512BW_Store:
        {
            assert(retType == TYP_VOID);
            assert(sig->numArgs == 2);

            var_types simdType = getSIMDTypeForSize(simdSize);

            op2 = impSIMDPopStack();
            op1 = impPopStack().val;

            if (op1->OperIs(GT_CAST) && op1->gtGetOp1()->TypeIs(TYP_BYREF))
            {
                // If what we have is a BYREF, that's what we really want, so throw away the cast.
                op1 = op1->gtGetOp1();
            }

            retNode = gtNewSimdStoreNode(op1, op2, simdBaseJitType, simdSize);
            break;
        }

        case NI_Vector128_Store:
        case NI_Vector256_Store:
        case NI_Vector512_Store:
        case NI_Vector128_StoreUnsafe:
        case NI_Vector256_StoreUnsafe:
        case NI_Vector512_StoreUnsafe:
        {
            assert(retType == TYP_VOID);
            var_types simdType = getSIMDTypeForSize(simdSize);

            if (sig->numArgs == 3)
            {
                impSpillSideEffect(true, verCurrentState.esStackDepth -
                                             3 DEBUGARG("Spilling op1 side effects for HWIntrinsic"));

                op3 = impPopStack().val;
            }
            else
            {
                assert(sig->numArgs == 2);

                impSpillSideEffect(true, verCurrentState.esStackDepth -
                                             2 DEBUGARG("Spilling op1 side effects for HWIntrinsic"));
            }

            op2 = impPopStack().val;

            if (op2->OperIs(GT_CAST) && op2->gtGetOp1()->TypeIs(TYP_BYREF))
            {
                // If what we have is a BYREF, that's what we really want, so throw away the cast.
                op2 = op2->gtGetOp1();
            }

            if (sig->numArgs == 3)
            {
                op4 = gtNewIconNode(genTypeSize(simdBaseType), op3->TypeGet());
                op3 = gtNewOperNode(GT_MUL, op3->TypeGet(), op3, op4);
                op2 = gtNewOperNode(GT_ADD, op2->TypeGet(), op2, op3);
            }

            op1 = impSIMDPopStack();

            retNode = gtNewSimdStoreNode(op2, op1, simdBaseJitType, simdSize);
            break;
        }

        case NI_Vector128_StoreAligned:
        case NI_Vector256_StoreAligned:
        case NI_Vector512_StoreAligned:
        {
            assert(sig->numArgs == 2);
            assert(retType == TYP_VOID);

            var_types simdType = getSIMDTypeForSize(simdSize);

            impSpillSideEffect(true,
                               verCurrentState.esStackDepth - 2 DEBUGARG("Spilling op1 side effects for HWIntrinsic"));

            op2 = impPopStack().val;

            if (op2->OperIs(GT_CAST) && op2->gtGetOp1()->TypeIs(TYP_BYREF))
            {
                // If what we have is a BYREF, that's what we really want, so throw away the cast.
                op2 = op2->gtGetOp1();
            }

            op1 = impSIMDPopStack();

            retNode = gtNewSimdStoreAlignedNode(op2, op1, simdBaseJitType, simdSize);
            break;
        }

        case NI_Vector128_StoreAlignedNonTemporal:
        case NI_Vector256_StoreAlignedNonTemporal:
        case NI_Vector512_StoreAlignedNonTemporal:
        {
            assert(sig->numArgs == 2);
            assert(retType == TYP_VOID);

            var_types simdType = getSIMDTypeForSize(simdSize);

            impSpillSideEffect(true,
                               verCurrentState.esStackDepth - 2 DEBUGARG("Spilling op1 side effects for HWIntrinsic"));

            op2 = impPopStack().val;

            if (op2->OperIs(GT_CAST) && op2->gtGetOp1()->TypeIs(TYP_BYREF))
            {
                // If what we have is a BYREF, that's what we really want, so throw away the cast.
                op2 = op2->gtGetOp1();
            }

            op1 = impSIMDPopStack();

            retNode = gtNewSimdStoreNonTemporalNode(op2, op1, simdBaseJitType, simdSize);
            break;
        }

        case NI_Vector128_Sum:
        case NI_Vector256_Sum:
        {
            assert(sig->numArgs == 1);
            var_types simdType = getSIMDTypeForSize(simdSize);

            if ((simdSize == 32) && !compOpportunisticallyDependsOn(InstructionSet_AVX2))
            {
                // Vector256 for integer types requires AVX2
                break;
            }
            else if (varTypeIsFloating(simdBaseType))
            {
                if (!compOpportunisticallyDependsOn(InstructionSet_SSE3))
                {
                    // Floating-point types require SSE3.HorizontalAdd
                    break;
                }
            }
            else if (!compOpportunisticallyDependsOn(InstructionSet_SSSE3))
            {
                // Integral types require SSSE3.HorizontalAdd
                break;
            }
            else if (varTypeIsByte(simdBaseType) || varTypeIsLong(simdBaseType))
            {
                // byte, sbyte, long, and ulong all would require more work to support
                break;
            }

            op1     = impSIMDPopStack();
            retNode = gtNewSimdSumNode(retType, op1, simdBaseJitType, simdSize);
            break;
        }

        case NI_Vector128_ToScalar:
        case NI_Vector256_ToScalar:
        case NI_Vector512_ToScalar:
        {
            assert(sig->numArgs == 1);

#if defined(TARGET_X86)
            if (varTypeIsLong(simdBaseType))
            {
                if (!compOpportunisticallyDependsOn(InstructionSet_SSE41))
                {
                    // We need SSE41 to handle long, use software fallback
                    break;
                }
                // Create a GetElement node which handles decomposition
                op1     = impSIMDPopStack();
                op2     = gtNewIconNode(0);
                retNode = gtNewSimdGetElementNode(retType, op1, op2, simdBaseJitType, simdSize);
                break;
            }
#endif // TARGET_X86

            op1     = impSIMDPopStack();
            retNode = gtNewSimdHWIntrinsicNode(retType, op1, intrinsic, simdBaseJitType, simdSize);
            break;
        }

        case NI_Vector128_ToVector256:
        case NI_Vector128_ToVector256Unsafe:
        {
            assert(sig->numArgs == 1);
            assert(compIsaSupportedDebugOnly(InstructionSet_AVX));

            op1     = impSIMDPopStack();
            retNode = gtNewSimdHWIntrinsicNode(retType, op1, intrinsic, simdBaseJitType, simdSize);
            break;
        }

        case NI_Vector256_GetLower:
        {
            assert(sig->numArgs == 1);
            assert(compIsaSupportedDebugOnly(InstructionSet_AVX));

            op1     = impSIMDPopStack();
            retNode = gtNewSimdGetLowerNode(retType, op1, simdBaseJitType, simdSize);
            break;
        }

        case NI_Vector256_GetUpper:
        {
            assert(sig->numArgs == 1);
            assert(compIsaSupportedDebugOnly(InstructionSet_AVX));

            op1     = impSIMDPopStack();
            retNode = gtNewSimdGetUpperNode(retType, op1, simdBaseJitType, simdSize);
            break;
        }

        case NI_Vector512_GetLower:
        {
            assert(sig->numArgs == 1);
            assert(IsBaselineVector512IsaSupportedDebugOnly());

            op1     = impSIMDPopStack();
            retNode = gtNewSimdGetLowerNode(retType, op1, simdBaseJitType, simdSize);
            break;
        }

        case NI_Vector512_GetUpper:
        {
            assert(sig->numArgs == 1);
            assert(IsBaselineVector512IsaSupportedDebugOnly());

            op1     = impSIMDPopStack();
            retNode = gtNewSimdGetUpperNode(retType, op1, simdBaseJitType, simdSize);
            break;
        }

        case NI_Vector128_ToVector512:
        case NI_Vector256_ToVector512:
        case NI_Vector256_ToVector512Unsafe:
        case NI_Vector512_GetLower128:
        {
            assert(sig->numArgs == 1);
            assert(IsBaselineVector512IsaSupportedDebugOnly());

            op1     = impSIMDPopStack();
            retNode = gtNewSimdHWIntrinsicNode(retType, op1, intrinsic, simdBaseJitType, simdSize);
            break;
        }

        case NI_Vector128_WidenLower:
        case NI_Vector256_WidenLower:
        case NI_Vector512_WidenLower:
        {
            assert(sig->numArgs == 1);

            if ((simdSize != 32) || varTypeIsFloating(simdBaseType) ||
                compOpportunisticallyDependsOn(InstructionSet_AVX2))
            {
                assert((simdSize != 64) || IsBaselineVector512IsaSupportedDebugOnly());

                op1 = impSIMDPopStack();

                retNode = gtNewSimdWidenLowerNode(retType, op1, simdBaseJitType, simdSize);
            }
            break;
        }

        case NI_Vector128_WidenUpper:
        case NI_Vector256_WidenUpper:
        case NI_Vector512_WidenUpper:
        {
            assert(sig->numArgs == 1);

            if ((simdSize != 32) || varTypeIsFloating(simdBaseType) ||
                compOpportunisticallyDependsOn(InstructionSet_AVX2))
            {
                assert((simdSize != 64) || IsBaselineVector512IsaSupportedDebugOnly());

                op1 = impSIMDPopStack();

                retNode = gtNewSimdWidenUpperNode(retType, op1, simdBaseJitType, simdSize);
            }
            break;
        }

        case NI_Vector128_WithElement:
        case NI_Vector256_WithElement:
        case NI_Vector512_WithElement:
        {
            assert(sig->numArgs == 3);
            GenTree* indexOp = impStackTop(1).val;

            if (!indexOp->OperIsConst())
            {
                // TODO-XARCH-CQ: We should always import these like we do with GetElement
                // Index is not a constant, use the software fallback
                return nullptr;
            }

            ssize_t imm8  = indexOp->AsIntCon()->IconValue();
            ssize_t count = simdSize / genTypeSize(simdBaseType);

            if ((imm8 >= count) || (imm8 < 0))
            {
                // Using software fallback if index is out of range (throw exception)
                return nullptr;
            }

            switch (simdBaseType)
            {
                case TYP_BYTE:
                case TYP_UBYTE:
<<<<<<< HEAD
                {
=======
                case TYP_INT:
                case TYP_UINT:
>>>>>>> 9ab919c4
                    if (!compOpportunisticallyDependsOn(InstructionSet_SSE41))
                    {
                        return nullptr;
                    }
                    break;
                }

                case TYP_INT:
                case TYP_UINT:
                {
                    // int/uint are "properly" supported by SSE4.1 and
                    // handled using the TYP_FLOAT logic otherwise
                    break;
                }

                case TYP_LONG:
                case TYP_ULONG:
<<<<<<< HEAD
                {
=======
>>>>>>> 9ab919c4
                    if (!compOpportunisticallyDependsOn(InstructionSet_SSE41_X64))
                    {
                        return nullptr;
                    }
                    break;
                }

                case TYP_DOUBLE:
                case TYP_FLOAT:
                case TYP_SHORT:
                case TYP_USHORT:
                {
                    // short/ushort/float/double is supported by SSE2
                    break;
                }

                default:
                {
                    unreached();
                }
            }

            GenTree* valueOp = impPopStack().val;
            impPopStack(); // Pop the indexOp now that we know its valid
            GenTree* vectorOp = impSIMDPopStack();

            retNode = gtNewSimdWithElementNode(retType, vectorOp, indexOp, valueOp, simdBaseJitType, simdSize);
            break;
        }

        case NI_Vector256_WithLower:
        {
            assert(sig->numArgs == 2);
            assert(compIsaSupportedDebugOnly(InstructionSet_AVX));

            op2     = impSIMDPopStack();
            op1     = impSIMDPopStack();
            retNode = gtNewSimdWithLowerNode(retType, op1, op2, simdBaseJitType, simdSize);
            break;
        }

        case NI_Vector256_WithUpper:
        {
            assert(sig->numArgs == 2);
            assert(compIsaSupportedDebugOnly(InstructionSet_AVX));

            op2     = impSIMDPopStack();
            op1     = impSIMDPopStack();
            retNode = gtNewSimdWithUpperNode(retType, op1, op2, simdBaseJitType, simdSize);
            break;
        }

        case NI_Vector512_WithLower:
        {
            assert(sig->numArgs == 2);
            assert(IsBaselineVector512IsaSupportedDebugOnly());

            op2     = impSIMDPopStack();
            op1     = impSIMDPopStack();
            retNode = gtNewSimdWithLowerNode(retType, op1, op2, simdBaseJitType, simdSize);
            break;
        }

        case NI_Vector512_WithUpper:
        {
            assert(sig->numArgs == 2);
            assert(IsBaselineVector512IsaSupportedDebugOnly());

            op2     = impSIMDPopStack();
            op1     = impSIMDPopStack();
            retNode = gtNewSimdWithUpperNode(retType, op1, op2, simdBaseJitType, simdSize);
            break;
        }

        case NI_Vector128_Xor:
        case NI_Vector256_Xor:
        case NI_Vector512_Xor:
        case NI_Vector128_op_ExclusiveOr:
        case NI_Vector256_op_ExclusiveOr:
        case NI_Vector512_op_ExclusiveOr:
        {
            assert(sig->numArgs == 2);

            op2 = impSIMDPopStack();
            op1 = impSIMDPopStack();

            retNode = gtNewSimdBinOpNode(GT_XOR, retType, op1, op2, simdBaseJitType, simdSize);
            break;
        }

        case NI_X86Base_Pause:
        case NI_X86Serialize_Serialize:
        {
            assert(sig->numArgs == 0);
            assert(JITtype2varType(sig->retType) == TYP_VOID);
            assert(simdSize == 0);

            retNode = gtNewScalarHWIntrinsicNode(TYP_VOID, intrinsic);
            break;
        }

        case NI_X86Base_DivRem:
        case NI_X86Base_X64_DivRem:
        {
            assert(sig->numArgs == 3);
            assert(HWIntrinsicInfo::IsMultiReg(intrinsic));
            assert(retType == TYP_STRUCT);
            assert(simdBaseJitType != CORINFO_TYPE_UNDEF);

            op3 = impPopStack().val;
            op2 = impPopStack().val;
            op1 = impPopStack().val;

            GenTreeHWIntrinsic* divRemIntrinsic = gtNewScalarHWIntrinsicNode(retType, op1, op2, op3, intrinsic);

            // Store the type from signature into SIMD base type for convenience
            divRemIntrinsic->SetSimdBaseJitType(simdBaseJitType);

            retNode = impStoreMultiRegValueToVar(divRemIntrinsic,
                                                 sig->retTypeSigClass DEBUGARG(CorInfoCallConvExtension::Managed));
            break;
        }

        case NI_SSE_CompareScalarGreaterThan:
        case NI_SSE_CompareScalarGreaterThanOrEqual:
        case NI_SSE_CompareScalarNotGreaterThan:
        case NI_SSE_CompareScalarNotGreaterThanOrEqual:
        {
            assert(sig->numArgs == 2);

            bool supportsAvx = compOpportunisticallyDependsOn(InstructionSet_AVX);

            if (!supportsAvx)
            {
                impSpillSideEffect(true, verCurrentState.esStackDepth -
                                             2 DEBUGARG("Spilling op1 side effects for HWIntrinsic"));
            }

            op2             = impSIMDPopStack();
            op1             = impSIMDPopStack();
            simdBaseJitType = getBaseJitTypeOfSIMDType(sig->retTypeSigClass);
            assert(JitType2PreciseVarType(simdBaseJitType) == TYP_FLOAT);

            if (supportsAvx)
            {
                // These intrinsics are "special import" because the non-AVX path isn't directly
                // hardware supported. Instead, they start with "swapped operands" and we fix that here.

                int ival = HWIntrinsicInfo::lookupIval(this, intrinsic, simdBaseType);
                retNode  = gtNewSimdHWIntrinsicNode(TYP_SIMD16, op1, op2, gtNewIconNode(ival), NI_AVX_CompareScalar,
                                                   simdBaseJitType, simdSize);
            }
            else
            {
                GenTree* clonedOp1 = nullptr;
                op1                = impCloneExpr(op1, &clonedOp1, CHECK_SPILL_ALL,
                                   nullptr DEBUGARG("Clone op1 for Sse.CompareScalarGreaterThan"));

                retNode = gtNewSimdHWIntrinsicNode(TYP_SIMD16, op2, op1, intrinsic, simdBaseJitType, simdSize);
                retNode = gtNewSimdHWIntrinsicNode(TYP_SIMD16, clonedOp1, retNode, NI_SSE_MoveScalar, simdBaseJitType,
                                                   simdSize);
            }
            break;
        }

        case NI_SSE_Prefetch0:
        case NI_SSE_Prefetch1:
        case NI_SSE_Prefetch2:
        case NI_SSE_PrefetchNonTemporal:
        {
            assert(sig->numArgs == 1);
            assert(JITtype2varType(sig->retType) == TYP_VOID);
            op1     = impPopStack().val;
            retNode = gtNewSimdHWIntrinsicNode(TYP_VOID, op1, intrinsic, CORINFO_TYPE_UBYTE, 0);
            break;
        }

        case NI_SSE_StoreFence:
            assert(sig->numArgs == 0);
            assert(JITtype2varType(sig->retType) == TYP_VOID);
            retNode = gtNewScalarHWIntrinsicNode(TYP_VOID, intrinsic);
            break;

        case NI_SSE2_CompareScalarGreaterThan:
        case NI_SSE2_CompareScalarGreaterThanOrEqual:
        case NI_SSE2_CompareScalarNotGreaterThan:
        case NI_SSE2_CompareScalarNotGreaterThanOrEqual:
        {
            assert(sig->numArgs == 2);

            bool supportsAvx = compOpportunisticallyDependsOn(InstructionSet_AVX);

            if (!supportsAvx)
            {
                impSpillSideEffect(true, verCurrentState.esStackDepth -
                                             2 DEBUGARG("Spilling op1 side effects for HWIntrinsic"));
            }

            op2 = impSIMDPopStack();
            op1 = impSIMDPopStack();
            assert(JitType2PreciseVarType(simdBaseJitType) == TYP_DOUBLE);

            if (supportsAvx)
            {
                // These intrinsics are "special import" because the non-AVX path isn't directly
                // hardware supported. Instead, they start with "swapped operands" and we fix that here.

                int ival = HWIntrinsicInfo::lookupIval(this, intrinsic, simdBaseType);
                retNode  = gtNewSimdHWIntrinsicNode(TYP_SIMD16, op1, op2, gtNewIconNode(ival), NI_AVX_CompareScalar,
                                                   simdBaseJitType, simdSize);
            }
            else
            {
                GenTree* clonedOp1 = nullptr;
                op1                = impCloneExpr(op1, &clonedOp1, CHECK_SPILL_ALL,
                                   nullptr DEBUGARG("Clone op1 for Sse2.CompareScalarGreaterThan"));

                retNode = gtNewSimdHWIntrinsicNode(TYP_SIMD16, op2, op1, intrinsic, simdBaseJitType, simdSize);
                retNode = gtNewSimdHWIntrinsicNode(TYP_SIMD16, clonedOp1, retNode, NI_SSE2_MoveScalar, simdBaseJitType,
                                                   simdSize);
            }
            break;
        }

        case NI_SSE2_LoadFence:
        case NI_SSE2_MemoryFence:
        {
            assert(sig->numArgs == 0);
            assert(JITtype2varType(sig->retType) == TYP_VOID);
            assert(simdSize == 0);

            retNode = gtNewScalarHWIntrinsicNode(TYP_VOID, intrinsic);
            break;
        }

        case NI_SSE2_StoreNonTemporal:
        {
            assert(sig->numArgs == 2);
            assert(JITtype2varType(sig->retType) == TYP_VOID);

            CORINFO_ARG_LIST_HANDLE argList = info.compCompHnd->getArgNext(sig->args);
            CORINFO_CLASS_HANDLE    argClass;
            CorInfoType             argJitType = strip(info.compCompHnd->getArgType(sig, argList, &argClass));

            op2     = impPopStack().val;
            op1     = impPopStack().val;
            retNode = gtNewSimdHWIntrinsicNode(TYP_VOID, op1, op2, NI_SSE2_StoreNonTemporal, argJitType, 0);
            break;
        }

        case NI_AVX2_PermuteVar8x32:
        case NI_AVX512BW_PermuteVar32x16:
        case NI_AVX512BW_VL_PermuteVar8x16:
        case NI_AVX512BW_VL_PermuteVar16x16:
        case NI_AVX512F_PermuteVar8x64:
        case NI_AVX512F_PermuteVar16x32:
        case NI_AVX512F_VL_PermuteVar4x64:
        case NI_AVX512VBMI_PermuteVar64x8:
        case NI_AVX512VBMI_VL_PermuteVar16x8:
        case NI_AVX512VBMI_VL_PermuteVar32x8:
        {
            simdBaseJitType = getBaseJitTypeOfSIMDType(sig->retTypeSigClass);

            impSpillSideEffect(true,
                               verCurrentState.esStackDepth - 2 DEBUGARG("Spilling op1 side effects for HWIntrinsic"));

            // swap the two operands
            GenTree* idxVector = impSIMDPopStack();
            GenTree* srcVector = impSIMDPopStack();

            retNode = gtNewSimdHWIntrinsicNode(retType, idxVector, srcVector, intrinsic, simdBaseJitType, simdSize);
            break;
        }

        case NI_AVX512F_Fixup:
        case NI_AVX512F_FixupScalar:
        case NI_AVX512F_VL_Fixup:
        {
            assert(sig->numArgs == 4);

            op4 = impPopStack().val;
            op3 = impSIMDPopStack();
            op2 = impSIMDPopStack();
            op1 = impSIMDPopStack();

            retNode = gtNewSimdHWIntrinsicNode(retType, op1, op2, op3, op4, intrinsic, simdBaseJitType, simdSize);

            if (!retNode->isRMWHWIntrinsic(this))
            {
                if (!op1->IsVectorZero())
                {
                    GenTree* zero = gtNewZeroConNode(retType);

                    if ((op1->gtFlags & GTF_SIDE_EFFECT) != 0)
                    {
                        op1 = gtNewOperNode(GT_COMMA, retType, op1, zero);
                    }
                    else
                    {
                        op1 = zero;
                    }

                    retNode->AsHWIntrinsic()->Op(1) = op1;
                }
            }
            break;
        }

        case NI_AVX512F_TernaryLogic:
        case NI_AVX512F_VL_TernaryLogic:
        {
            assert(sig->numArgs == 4);

            op4 = impPopStack().val;

            if (op4->IsIntegralConst())
            {
                uint8_t                 control  = static_cast<uint8_t>(op4->AsIntCon()->gtIconVal);
                const TernaryLogicInfo& info     = TernaryLogicInfo::lookup(control);
                TernaryLogicUseFlags    useFlags = info.GetAllUseFlags();

                if (useFlags != TernaryLogicUseFlags::ABC)
                {
                    // We are not using all 3 inputs, so we can potentially optimize
                    //
                    // In particular, for unary and binary operations we want to prefer
                    // the standard operator over vpternlog with unused operands where
                    // possible and we want to normalize to a consistent ternlog otherwise.
                    //
                    // Doing this massively simplifies downstream checks because later
                    // phases, such as morph which can combine bitwise operations to
                    // produce new vpternlog nodes, no longer have to consider all the
                    // special edges themselves.
                    //
                    // For example, they don't have to consider that `bitwise and` could
                    // present itself as all of the following:
                    // * HWINTRINSIC_TernaryLogic(op1, op2, unused, cns)
                    // * HWINTRINSIC_TernaryLogic(op1, unused, op2, cns)
                    // * HWINTRINSIC_TernaryLogic(unused, op1, op2, cns)
                    //
                    // Instead, it will only see HWINTRINSIC_And(op1, op2).
                    //
                    // For cases which must be kept as vpternlog, such as `not` or `xnor`
                    // (because there is no regular unary/binary operator for them), it
                    // ensures we only have one form to consider and that any side effects
                    // will have already been spilled where relevant.
                    //
                    // For example, they don't have to consider that `not` could present
                    // itself as all of the following:
                    // * HWINTRINSIC_TernaryLogic(op1, unused, unused, cns)
                    // * HWINTRINSIC_TernaryLogic(unused, op1, unused, cns)
                    // * HWINTRINSIC_TernaryLogic(unused, unused, op1, cns)
                    //
                    // Instead, it will only see  HWINTRINSIC_TernaryLogic(unused, unused, op1, cns)

                    assert(info.oper2 != TernaryLogicOperKind::Select);
                    assert(info.oper2 != TernaryLogicOperKind::True);
                    assert(info.oper2 != TernaryLogicOperKind::False);
                    assert(info.oper2 != TernaryLogicOperKind::Cond);
                    assert(info.oper2 != TernaryLogicOperKind::Major);
                    assert(info.oper2 != TernaryLogicOperKind::Minor);
                    assert(info.oper3 == TernaryLogicOperKind::None);
                    assert(info.oper3Use == TernaryLogicUseFlags::None);

                    bool spillOp1 = false;
                    bool spillOp2 = false;

                    GenTree** val1 = &op1;
                    GenTree** val2 = &op2;
                    GenTree** val3 = &op3;

                    bool unusedVal1 = false;
                    bool unusedVal2 = false;
                    bool unusedVal3 = false;

                    switch (useFlags)
                    {
                        case TernaryLogicUseFlags::A:
                        {
                            // We're only using op1, so we'll swap
                            // from '1, 2, 3' to '2, 3, 1', this
                            // means we need to spill op1 and
                            // append op2/op3 as gtUnusedVal
                            //
                            // This gives us:
                            // * tmp1 = op1
                            // * unused(op2)
                            // * unused(op3)
                            // * res  = tmp1

                            spillOp1 = true;

                            std::swap(val1, val2); // 2, 1, 3
                            std::swap(val2, val3); // 2, 3, 1

                            unusedVal1 = true;
                            unusedVal2 = true;
                            break;
                        }

                        case TernaryLogicUseFlags::B:
                        {
                            // We're only using op2, so we'll swap
                            // from '1, 2, 3' to '1, 3, 2', this
                            // means we need to spill op1/op2 and
                            // append op3 as gtUnusedVal
                            //
                            // This gives us:
                            // * tmp1 = op1
                            // * tmp2 = op2
                            // * unused(op3)
                            // * res  = tmp2

                            spillOp1 = true;
                            spillOp2 = true;

                            std::swap(val2, val3); // 1, 3, 2

                            unusedVal1 = true;
                            unusedVal2 = true;
                            break;
                        }

                        case TernaryLogicUseFlags::C:
                        {
                            // We're only using op3, so we don't
                            // need to swap, but we do need to
                            // append op1/op2 as gtUnusedVal
                            //
                            // This gives us:
                            // * unused(op1)
                            // * unused(op2)
                            // * res = op3

                            unusedVal1 = true;
                            unusedVal2 = true;
                            break;
                        }

                        case TernaryLogicUseFlags::AB:
                        {
                            // We're using op1 and op2, so we need
                            // to swap from '1, 2, 3' to '3, 1, 2',
                            // this means we need to spill op1/op2
                            // and append op3 as gtUnusedVal
                            //
                            // This gives us:
                            // tmp1 = op1
                            // tmp2 = op2
                            // unused(op3)
                            // res  = BinOp(tmp1, tmp2)

                            spillOp1 = true;
                            spillOp2 = true;

                            std::swap(val1, val3); // 3, 2, 1
                            std::swap(val2, val3); // 3, 1, 2

                            unusedVal1 = true;
                            break;
                        }

                        case TernaryLogicUseFlags::AC:
                        {
                            // We're using op1 and op3, so we need
                            // to swap from  '1, 2, 3' to '2, 1, 3',
                            // this means we need to spill op1 and
                            // append op2 as gtUnusedVal
                            //
                            // This gives us:
                            // tmp1 = op1
                            // unused(op2)
                            // res  = BinOp(tmp1, op3)

                            spillOp1 = true;

                            std::swap(val1, val2); // 2, 1, 3

                            unusedVal1 = true;
                            break;
                        }

                        case TernaryLogicUseFlags::BC:
                        {
                            // We're using op2 and op3, so we don't
                            // need to swap, but we do need to
                            // append op1 as gtUnusedVal
                            //
                            // This gives us:
                            // * unused(op1)
                            // * res = BinOp(op2, op3)

                            unusedVal1 = true;
                            break;
                        }

                        case TernaryLogicUseFlags::None:
                        {
                            // We're not using any operands, so we don't
                            // need to swap, but we do need push all three
                            // operands up as gtUnusedVal

                            unusedVal1 = true;
                            unusedVal2 = true;
                            unusedVal3 = true;
                            break;
                        }

                        default:
                        {
                            unreached();
                        }
                    }

                    if (spillOp1)
                    {
                        impSpillSideEffect(true, verCurrentState.esStackDepth -
                                                     3 DEBUGARG("Spilling op1 side effects for HWIntrinsic"));
                    }

                    if (spillOp2)
                    {
                        impSpillSideEffect(true, verCurrentState.esStackDepth -
                                                     2 DEBUGARG("Spilling op2 side effects for HWIntrinsic"));
                    }

                    op3 = impSIMDPopStack();
                    op2 = impSIMDPopStack();
                    op1 = impSIMDPopStack();

                    if (unusedVal1)
                    {
                        impAppendTree(gtUnusedValNode(*val1), CHECK_SPILL_ALL, impCurStmtDI);
                    }

                    if (unusedVal2)
                    {
                        impAppendTree(gtUnusedValNode(*val2), CHECK_SPILL_ALL, impCurStmtDI);
                    }

                    if (unusedVal3)
                    {
                        impAppendTree(gtUnusedValNode(*val3), CHECK_SPILL_ALL, impCurStmtDI);
                    }

                    switch (info.oper1)
                    {
                        case TernaryLogicOperKind::Select:
                        {
                            assert(info.oper1Use != TernaryLogicUseFlags::None);

                            assert(info.oper2 == TernaryLogicOperKind::None);
                            assert(info.oper2Use == TernaryLogicUseFlags::None);

                            assert((control == static_cast<uint8_t>(0xF0)) || // A
                                   (control == static_cast<uint8_t>(0xCC)) || // B
                                   (control == static_cast<uint8_t>(0xAA)));  // C

                            assert(unusedVal1);
                            assert(unusedVal2);
                            assert(!unusedVal3);

                            return *val3;
                        }

                        case TernaryLogicOperKind::True:
                        {
                            assert(info.oper1Use == TernaryLogicUseFlags::None);

                            assert(info.oper2 == TernaryLogicOperKind::None);
                            assert(info.oper2Use == TernaryLogicUseFlags::None);

                            assert(control == static_cast<uint8_t>(0xFF));

                            assert(unusedVal1);
                            assert(unusedVal2);
                            assert(unusedVal3);

                            return gtNewAllBitsSetConNode(retType);
                        }

                        case TernaryLogicOperKind::False:
                        {
                            assert(info.oper1Use == TernaryLogicUseFlags::None);

                            assert(info.oper2 == TernaryLogicOperKind::None);
                            assert(info.oper2Use == TernaryLogicUseFlags::None);

                            assert(control == static_cast<uint8_t>(0x00));

                            assert(unusedVal1);
                            assert(unusedVal2);
                            assert(unusedVal3);

                            return gtNewZeroConNode(retType);
                        }

                        case TernaryLogicOperKind::Not:
                        {
                            assert(info.oper1Use != TernaryLogicUseFlags::None);

                            if (info.oper2 == TernaryLogicOperKind::None)
                            {
                                assert(info.oper2Use == TernaryLogicUseFlags::None);

                                assert((control == static_cast<uint8_t>(~0xF0)) || // ~A
                                       (control == static_cast<uint8_t>(~0xCC)) || // ~B
                                       (control == static_cast<uint8_t>(~0xAA)));  // ~C

                                assert(unusedVal1);
                                assert(unusedVal2);
                                assert(!unusedVal3);

                                if (!(*val1)->IsVectorZero())
                                {
                                    *val1 = gtNewZeroConNode(retType);
                                }

                                if (!(*val2)->IsVectorZero())
                                {
                                    *val2 = gtNewZeroConNode(retType);
                                }

                                op4->AsIntCon()->gtIconVal = static_cast<uint8_t>(~0xAA);
                                break;
                            }

                            assert(info.oper2Use != TernaryLogicUseFlags::None);

                            if (info.oper2 == TernaryLogicOperKind::And)
                            {
                                if ((control == static_cast<uint8_t>(~0xCC & 0xF0)) || // ~B & A
                                    (control == static_cast<uint8_t>(~0xAA & 0xF0)) || // ~C & A
                                    (control == static_cast<uint8_t>(~0xAA & 0xCC)))   // ~C & B
                                {
                                    // We're normalizing to ~B & C, so we need another swap
                                    std::swap(*val2, *val3);
                                }
                                else
                                {
                                    assert((control == static_cast<uint8_t>(~0xF0 & 0xCC)) || // ~A & B
                                           (control == static_cast<uint8_t>(~0xF0 & 0xAA)) || // ~A & C
                                           (control == static_cast<uint8_t>(~0xCC & 0xAA)));  // ~B & C
                                }

                                assert(unusedVal1);
                                assert(!unusedVal2);
                                assert(!unusedVal3);

                                // GT_AND_NOT takes them as `op1 & ~op2` and x86 reorders them back to `~op1 & op2`
                                // since the underlying andnps/andnpd/pandn instructions take them as such

                                return gtNewSimdBinOpNode(GT_AND_NOT, retType, *val3, *val2, simdBaseJitType, simdSize);
                            }
                            else
                            {
                                assert(info.oper2 == TernaryLogicOperKind::Or);

                                if ((control == static_cast<uint8_t>(~0xCC | 0xF0)) || // ~B | A
                                    (control == static_cast<uint8_t>(~0xAA | 0xF0)) || // ~C | A
                                    (control == static_cast<uint8_t>(~0xAA | 0xCC)))   // ~C | B
                                {
                                    // We're normalizing to ~B & C, so we need another swap
                                    std::swap(*val2, *val3);
                                }
                                else
                                {
                                    assert((control == static_cast<uint8_t>(~0xF0 | 0xCC)) || // ~A | B
                                           (control == static_cast<uint8_t>(~0xF0 | 0xAA)) || // ~A | C
                                           (control == static_cast<uint8_t>(~0xCC | 0xAA)));  // ~B | C
                                }

                                assert(unusedVal1);
                                assert(!unusedVal2);
                                assert(!unusedVal3);

                                if (!(*val1)->IsVectorZero())
                                {
                                    *val1 = gtNewZeroConNode(retType);
                                }

                                op4->AsIntCon()->gtIconVal = static_cast<uint8_t>(~0xCC | 0xAA);
                            }
                            break;
                        }

                        case TernaryLogicOperKind::And:
                        {
                            assert(info.oper1Use != TernaryLogicUseFlags::None);

                            assert(info.oper2 == TernaryLogicOperKind::None);
                            assert(info.oper2Use == TernaryLogicUseFlags::None);

                            assert((control == static_cast<uint8_t>(0xF0 & 0xCC)) || // A & B
                                   (control == static_cast<uint8_t>(0xF0 & 0xAA)) || // A & C
                                   (control == static_cast<uint8_t>(0xCC & 0xAA)));  // B & C

                            assert(unusedVal1);
                            assert(!unusedVal2);
                            assert(!unusedVal3);

                            return gtNewSimdBinOpNode(GT_AND, retType, *val2, *val3, simdBaseJitType, simdSize);
                        }

                        case TernaryLogicOperKind::Nand:
                        {
                            assert(info.oper1Use != TernaryLogicUseFlags::None);

                            assert(info.oper2 == TernaryLogicOperKind::None);
                            assert(info.oper2Use == TernaryLogicUseFlags::None);

                            assert((control == static_cast<uint8_t>(~(0xF0 & 0xCC))) || // ~(A & B)
                                   (control == static_cast<uint8_t>(~(0xF0 & 0xAA))) || // ~(A & C)
                                   (control == static_cast<uint8_t>(~(0xCC & 0xAA))));  // ~(B & C)

                            assert(unusedVal1);
                            assert(!unusedVal2);
                            assert(!unusedVal3);

                            if (!(*val1)->IsVectorZero())
                            {
                                *val1 = gtNewZeroConNode(retType);
                            }

                            op4->AsIntCon()->gtIconVal = static_cast<uint8_t>(~(0xCC & 0xAA));
                            break;
                        }

                        case TernaryLogicOperKind::Or:
                        {
                            assert(info.oper1Use != TernaryLogicUseFlags::None);

                            assert(info.oper2 == TernaryLogicOperKind::None);
                            assert(info.oper2Use == TernaryLogicUseFlags::None);

                            assert((control == static_cast<uint8_t>(0xF0 | 0xCC)) || // A | B
                                   (control == static_cast<uint8_t>(0xF0 | 0xAA)) || // A | C
                                   (control == static_cast<uint8_t>(0xCC | 0xAA)));  // B | C

                            assert(unusedVal1);
                            assert(!unusedVal2);
                            assert(!unusedVal3);

                            return gtNewSimdBinOpNode(GT_OR, retType, *val2, *val3, simdBaseJitType, simdSize);
                        }

                        case TernaryLogicOperKind::Nor:
                        {
                            assert(info.oper1Use != TernaryLogicUseFlags::None);

                            assert(info.oper2 == TernaryLogicOperKind::None);
                            assert(info.oper2Use == TernaryLogicUseFlags::None);

                            assert((control == static_cast<uint8_t>(~(0xF0 | 0xCC))) || // ~(A | B)
                                   (control == static_cast<uint8_t>(~(0xF0 | 0xAA))) || // ~(A | C)
                                   (control == static_cast<uint8_t>(~(0xCC | 0xAA))));  // ~(B | C)

                            assert(unusedVal1);
                            assert(!unusedVal2);
                            assert(!unusedVal3);

                            if (!(*val1)->IsVectorZero())
                            {
                                *val1 = gtNewZeroConNode(retType);
                            }

                            op4->AsIntCon()->gtIconVal = static_cast<uint8_t>(~(0xCC | 0xAA));
                            break;
                        }

                        case TernaryLogicOperKind::Xor:
                        {
                            assert(info.oper1Use != TernaryLogicUseFlags::None);

                            assert(info.oper2 == TernaryLogicOperKind::None);
                            assert(info.oper2Use == TernaryLogicUseFlags::None);

                            assert((control == static_cast<uint8_t>(0xF0 ^ 0xCC)) || // A ^ B
                                   (control == static_cast<uint8_t>(0xF0 ^ 0xAA)) || // A ^ C
                                   (control == static_cast<uint8_t>(0xCC ^ 0xAA)));  // B ^ C

                            assert(unusedVal1);
                            assert(!unusedVal2);
                            assert(!unusedVal3);

                            return gtNewSimdBinOpNode(GT_XOR, retType, *val2, *val3, simdBaseJitType, simdSize);
                        }

                        case TernaryLogicOperKind::Xnor:
                        {
                            assert(info.oper1Use != TernaryLogicUseFlags::None);

                            assert(info.oper2 == TernaryLogicOperKind::None);
                            assert(info.oper2Use == TernaryLogicUseFlags::None);

                            assert((control == static_cast<uint8_t>(~(0xF0 ^ 0xCC))) || // ~(A ^ B)
                                   (control == static_cast<uint8_t>(~(0xF0 ^ 0xAA))) || // ~(A ^ C)
                                   (control == static_cast<uint8_t>(~(0xCC ^ 0xAA))));  // ~(B ^ C)

                            assert(unusedVal1);
                            assert(!unusedVal2);
                            assert(!unusedVal3);

                            if (!(*val1)->IsVectorZero())
                            {
                                *val1 = gtNewZeroConNode(retType);
                            }

                            op4->AsIntCon()->gtIconVal = static_cast<uint8_t>(~(0xCC ^ 0xAA));
                            break;
                        }

                        case TernaryLogicOperKind::None:
                        case TernaryLogicOperKind::Cond:
                        case TernaryLogicOperKind::Major:
                        case TernaryLogicOperKind::Minor:
                        {
                            // invalid table metadata
                            unreached();
                        }

                        default:
                        {
                            unreached();
                        }
                    }

                    retNode = gtNewSimdTernaryLogicNode(retType, *val1, *val2, *val3, op4, simdBaseJitType, simdSize);
                    break;
                }
            }

            op3 = impSIMDPopStack();
            op2 = impSIMDPopStack();
            op1 = impSIMDPopStack();

            retNode = gtNewSimdTernaryLogicNode(retType, op1, op2, op3, op4, simdBaseJitType, simdSize);
            break;
        }

        case NI_AVX512F_BlendVariable:
        case NI_AVX512BW_BlendVariable:
        {
            assert(sig->numArgs == 3);

            op3 = impSIMDPopStack();
            op2 = impSIMDPopStack();
            op1 = impSIMDPopStack();

            op3 = gtNewSimdHWIntrinsicNode(TYP_MASK, op3, NI_AVX512F_ConvertVectorToMask, simdBaseJitType, simdSize);
            retNode = gtNewSimdHWIntrinsicNode(retType, op1, op2, op3, NI_AVX512F_BlendVariableMask, simdBaseJitType,
                                               simdSize);
            break;
        }

        case NI_AVX512F_CompareEqual:
        case NI_AVX512BW_CompareEqual:
        {
            assert(sig->numArgs == 2);

            op2 = impSIMDPopStack();
            op1 = impSIMDPopStack();

            retNode =
                gtNewSimdHWIntrinsicNode(TYP_MASK, op1, op2, NI_AVX512F_CompareEqualMask, simdBaseJitType, simdSize);
            retNode =
                gtNewSimdHWIntrinsicNode(retType, retNode, NI_AVX512F_ConvertMaskToVector, simdBaseJitType, simdSize);

            break;
        }

        case NI_AVX512F_CompareGreaterThan:
        case NI_AVX512F_VL_CompareGreaterThan:
        case NI_AVX512BW_CompareGreaterThan:
        case NI_AVX512BW_VL_CompareGreaterThan:
        {
            assert(sig->numArgs == 2);

            op2 = impSIMDPopStack();
            op1 = impSIMDPopStack();

            retNode = gtNewSimdHWIntrinsicNode(TYP_MASK, op1, op2, NI_AVX512F_CompareGreaterThanMask, simdBaseJitType,
                                               simdSize);
            retNode =
                gtNewSimdHWIntrinsicNode(retType, retNode, NI_AVX512F_ConvertMaskToVector, simdBaseJitType, simdSize);

            break;
        }

        case NI_AVX512F_CompareGreaterThanOrEqual:
        case NI_AVX512F_VL_CompareGreaterThanOrEqual:
        case NI_AVX512BW_CompareGreaterThanOrEqual:
        case NI_AVX512BW_VL_CompareGreaterThanOrEqual:
        {
            assert(sig->numArgs == 2);

            op2 = impSIMDPopStack();
            op1 = impSIMDPopStack();

            retNode = gtNewSimdHWIntrinsicNode(TYP_MASK, op1, op2, NI_AVX512F_CompareGreaterThanOrEqualMask,
                                               simdBaseJitType, simdSize);
            retNode =
                gtNewSimdHWIntrinsicNode(retType, retNode, NI_AVX512F_ConvertMaskToVector, simdBaseJitType, simdSize);

            break;
        }

        case NI_AVX512F_CompareLessThan:
        case NI_AVX512F_VL_CompareLessThan:
        case NI_AVX512BW_CompareLessThan:
        case NI_AVX512BW_VL_CompareLessThan:
        {
            assert(sig->numArgs == 2);

            op2 = impSIMDPopStack();
            op1 = impSIMDPopStack();

            retNode =
                gtNewSimdHWIntrinsicNode(TYP_MASK, op1, op2, NI_AVX512F_CompareLessThanMask, simdBaseJitType, simdSize);
            retNode =
                gtNewSimdHWIntrinsicNode(retType, retNode, NI_AVX512F_ConvertMaskToVector, simdBaseJitType, simdSize);

            break;
        }

        case NI_AVX512F_CompareLessThanOrEqual:
        case NI_AVX512F_VL_CompareLessThanOrEqual:
        case NI_AVX512BW_CompareLessThanOrEqual:
        case NI_AVX512BW_VL_CompareLessThanOrEqual:
        {
            assert(sig->numArgs == 2);

            op2 = impSIMDPopStack();
            op1 = impSIMDPopStack();

            retNode = gtNewSimdHWIntrinsicNode(TYP_MASK, op1, op2, NI_AVX512F_CompareLessThanOrEqualMask,
                                               simdBaseJitType, simdSize);
            retNode =
                gtNewSimdHWIntrinsicNode(retType, retNode, NI_AVX512F_ConvertMaskToVector, simdBaseJitType, simdSize);

            break;
        }

        case NI_AVX512F_CompareNotEqual:
        case NI_AVX512F_VL_CompareNotEqual:
        case NI_AVX512BW_CompareNotEqual:
        case NI_AVX512BW_VL_CompareNotEqual:
        {
            assert(sig->numArgs == 2);

            op2 = impSIMDPopStack();
            op1 = impSIMDPopStack();

            retNode =
                gtNewSimdHWIntrinsicNode(TYP_MASK, op1, op2, NI_AVX512F_CompareNotEqualMask, simdBaseJitType, simdSize);
            retNode =
                gtNewSimdHWIntrinsicNode(retType, retNode, NI_AVX512F_ConvertMaskToVector, simdBaseJitType, simdSize);

            break;
        }

        case NI_AVX512F_CompareNotGreaterThan:
        {
            assert(sig->numArgs == 2);

            op2 = impSIMDPopStack();
            op1 = impSIMDPopStack();

            retNode = gtNewSimdHWIntrinsicNode(TYP_MASK, op1, op2, NI_AVX512F_CompareNotGreaterThanMask,
                                               simdBaseJitType, simdSize);
            retNode =
                gtNewSimdHWIntrinsicNode(retType, retNode, NI_AVX512F_ConvertMaskToVector, simdBaseJitType, simdSize);

            break;
        }

        case NI_AVX512F_CompareNotGreaterThanOrEqual:
        {
            assert(sig->numArgs == 2);

            op2 = impSIMDPopStack();
            op1 = impSIMDPopStack();

            retNode = gtNewSimdHWIntrinsicNode(TYP_MASK, op1, op2, NI_AVX512F_CompareNotGreaterThanOrEqualMask,
                                               simdBaseJitType, simdSize);
            retNode =
                gtNewSimdHWIntrinsicNode(retType, retNode, NI_AVX512F_ConvertMaskToVector, simdBaseJitType, simdSize);

            break;
        }

        case NI_AVX512F_CompareNotLessThan:
        {
            assert(sig->numArgs == 2);

            op2 = impSIMDPopStack();
            op1 = impSIMDPopStack();

            retNode = gtNewSimdHWIntrinsicNode(TYP_MASK, op1, op2, NI_AVX512F_CompareNotLessThanMask, simdBaseJitType,
                                               simdSize);
            retNode =
                gtNewSimdHWIntrinsicNode(retType, retNode, NI_AVX512F_ConvertMaskToVector, simdBaseJitType, simdSize);

            break;
        }

        case NI_AVX512F_CompareNotLessThanOrEqual:
        {
            assert(sig->numArgs == 2);

            op2 = impSIMDPopStack();
            op1 = impSIMDPopStack();

            retNode = gtNewSimdHWIntrinsicNode(TYP_MASK, op1, op2, NI_AVX512F_CompareNotLessThanOrEqualMask,
                                               simdBaseJitType, simdSize);
            retNode =
                gtNewSimdHWIntrinsicNode(retType, retNode, NI_AVX512F_ConvertMaskToVector, simdBaseJitType, simdSize);

            break;
        }

        case NI_AVX512F_CompareOrdered:
        {
            assert(sig->numArgs == 2);

            op2 = impSIMDPopStack();
            op1 = impSIMDPopStack();

            retNode =
                gtNewSimdHWIntrinsicNode(TYP_MASK, op1, op2, NI_AVX512F_CompareOrderedMask, simdBaseJitType, simdSize);
            retNode =
                gtNewSimdHWIntrinsicNode(retType, retNode, NI_AVX512F_ConvertMaskToVector, simdBaseJitType, simdSize);

            break;
        }

        case NI_AVX512F_CompareUnordered:
        {
            assert(sig->numArgs == 2);

            op2 = impSIMDPopStack();
            op1 = impSIMDPopStack();

            retNode = gtNewSimdHWIntrinsicNode(TYP_MASK, op1, op2, NI_AVX512F_CompareUnorderedMask, simdBaseJitType,
                                               simdSize);
            retNode =
                gtNewSimdHWIntrinsicNode(retType, retNode, NI_AVX512F_ConvertMaskToVector, simdBaseJitType, simdSize);

            break;
        }

        case NI_AVX2_GatherMaskVector128:
        case NI_AVX2_GatherMaskVector256:
        {
            CORINFO_ARG_LIST_HANDLE argList = sig->args;
            CORINFO_CLASS_HANDLE    argClass;
            var_types               argType = TYP_UNKNOWN;
            unsigned int            sizeBytes;
            simdBaseJitType   = getBaseJitTypeAndSizeOfSIMDType(sig->retTypeSigClass, &sizeBytes);
            var_types retType = getSIMDTypeForSize(sizeBytes);

            assert(sig->numArgs == 5);
            CORINFO_ARG_LIST_HANDLE arg2 = info.compCompHnd->getArgNext(argList);
            CORINFO_ARG_LIST_HANDLE arg3 = info.compCompHnd->getArgNext(arg2);
            CORINFO_ARG_LIST_HANDLE arg4 = info.compCompHnd->getArgNext(arg3);
            CORINFO_ARG_LIST_HANDLE arg5 = info.compCompHnd->getArgNext(arg4);

            argType      = JITtype2varType(strip(info.compCompHnd->getArgType(sig, arg5, &argClass)));
            GenTree* op5 = getArgForHWIntrinsic(argType, argClass);
            SetOpLclRelatedToSIMDIntrinsic(op5);

            argType      = JITtype2varType(strip(info.compCompHnd->getArgType(sig, arg4, &argClass)));
            GenTree* op4 = getArgForHWIntrinsic(argType, argClass);
            SetOpLclRelatedToSIMDIntrinsic(op4);

            argType                      = JITtype2varType(strip(info.compCompHnd->getArgType(sig, arg3, &argClass)));
            CorInfoType indexBaseJitType = getBaseJitTypeOfSIMDType(argClass);
            GenTree*    op3              = getArgForHWIntrinsic(argType, argClass);
            SetOpLclRelatedToSIMDIntrinsic(op3);

            argType = JITtype2varType(strip(info.compCompHnd->getArgType(sig, arg2, &argClass)));
            op2     = getArgForHWIntrinsic(argType, argClass);
            SetOpLclRelatedToSIMDIntrinsic(op2);

            argType = JITtype2varType(strip(info.compCompHnd->getArgType(sig, argList, &argClass)));
            op1     = getArgForHWIntrinsic(argType, argClass);
            SetOpLclRelatedToSIMDIntrinsic(op1);

            retNode = new (this, GT_HWINTRINSIC) GenTreeHWIntrinsic(retType, getAllocator(CMK_ASTNode), intrinsic,
                                                                    simdBaseJitType, simdSize, op1, op2, op3, op4, op5);
            retNode->AsHWIntrinsic()->SetAuxiliaryJitType(indexBaseJitType);
            break;
        }

        case NI_BMI2_ZeroHighBits:
        case NI_BMI2_X64_ZeroHighBits:
        {
            assert(sig->numArgs == 2);

            GenTree* op2 = impPopStack().val;
            GenTree* op1 = impPopStack().val;
            // Instruction BZHI requires to encode op2 (3rd register) in VEX.vvvv and op1 maybe memory operand,
            // so swap op1 and op2 to unify the backend code.
            return gtNewScalarHWIntrinsicNode(retType, op2, op1, intrinsic);
        }

        case NI_BMI1_BitFieldExtract:
        case NI_BMI1_X64_BitFieldExtract:
        {
            // The 3-arg version is implemented in managed code
            if (sig->numArgs == 3)
            {
                return nullptr;
            }
            assert(sig->numArgs == 2);

            GenTree* op2 = impPopStack().val;
            GenTree* op1 = impPopStack().val;
            // Instruction BEXTR requires to encode op2 (3rd register) in VEX.vvvv and op1 maybe memory operand,
            // so swap op1 and op2 to unify the backend code.
            return gtNewScalarHWIntrinsicNode(retType, op2, op1, intrinsic);
        }

        default:
        {
            return nullptr;
        }
    }

    return retNode;
}
#endif // FEATURE_HW_INTRINSICS<|MERGE_RESOLUTION|>--- conflicted
+++ resolved
@@ -3009,12 +3009,7 @@
             {
                 case TYP_BYTE:
                 case TYP_UBYTE:
-<<<<<<< HEAD
                 {
-=======
-                case TYP_INT:
-                case TYP_UINT:
->>>>>>> 9ab919c4
                     if (!compOpportunisticallyDependsOn(InstructionSet_SSE41))
                     {
                         return nullptr;
@@ -3032,10 +3027,7 @@
 
                 case TYP_LONG:
                 case TYP_ULONG:
-<<<<<<< HEAD
                 {
-=======
->>>>>>> 9ab919c4
                     if (!compOpportunisticallyDependsOn(InstructionSet_SSE41_X64))
                     {
                         return nullptr;
