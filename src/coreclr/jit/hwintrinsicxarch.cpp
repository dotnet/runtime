--- conflicted
+++ resolved
@@ -2417,14 +2417,6 @@
                 break;
             }
 
-#if defined(TARGET_X86)
-            if (varTypeIsLong(simdBaseType) && !compOpportunisticallyDependsOn(InstructionSet_SSE41))
-            {
-                // We need SSE41 to handle long, use software fallback
-                break;
-            }
-#endif // TARGET_X86
-
             op2 = impSIMDPopStack();
             op1 = impSIMDPopStack();
 
@@ -3298,32 +3290,6 @@
                 break;
             }
 
-#if defined(TARGET_X86)
-            if (varTypeIsLong(simdBaseType))
-            {
-<<<<<<< HEAD
-
-                if ((simdSize == 32) && compOpportunisticallyDependsOn(InstructionSet_AVX2))
-                {
-                    // Emulate NI_AVX512DQ_VL_MultiplyLow with AVX2 for SIMD32
-                }
-                else if ((simdSize == 16) && compOpportunisticallyDependsOn(InstructionSet_SSE41))
-                {
-                    // Emulate NI_AVX512DQ_VL_MultiplyLow with SSE41 for SIMD16
-                }
-                else if (simdSize != 64)
-                {
-                    // Software fallback
-                    break;
-                }
-=======
-                // TODO-XARCH-CQ: We can't handle long here, only because one of the args might
-                // be scalar, and gtNewSimdCreateBroadcastNode doesn't handle long on x86.
-                break;
->>>>>>> f5657119
-            }
-#endif // TARGET_X86
-
             CORINFO_ARG_LIST_HANDLE arg1     = sig->args;
             CORINFO_ARG_LIST_HANDLE arg2     = info.compCompHnd->getArgNext(arg1);
             var_types               argType  = TYP_UNKNOWN;
@@ -3357,26 +3323,6 @@
                 break;
             }
 
-<<<<<<< HEAD
-            if (varTypeIsLong(simdBaseType))
-            {
-                if ((simdSize == 32) && compOpportunisticallyDependsOn(InstructionSet_AVX2))
-                {
-                    // Emulate NI_AVX512DQ_VL_MultiplyLow with AVX2 for SIMD32
-                }
-                else if ((simdSize == 16) && compOpportunisticallyDependsOn(InstructionSet_SSE41))
-                {
-                    // Emulate NI_AVX512DQ_VL_MultiplyLow with SSE41 for SIMD16
-                }
-                else if (simdSize != 64)
-                {
-                    // Software fallback
-                    break;
-                }
-            }
-
-=======
->>>>>>> f5657119
             op3 = impSIMDPopStack();
             op2 = impSIMDPopStack();
             op1 = impSIMDPopStack();
@@ -3754,26 +3700,6 @@
         case NI_Vector512_Sum:
         {
             assert(sig->numArgs == 1);
-
-<<<<<<< HEAD
-            if ((simdSize == 32) && !compOpportunisticallyDependsOn(InstructionSet_AVX2))
-            {
-                // Vector256 requires AVX2
-                break;
-            }
-            else if ((simdSize == 16) && !compOpportunisticallyDependsOn(InstructionSet_SSE2))
-            {
-                break;
-            }
-=======
-#if defined(TARGET_X86)
-            if (varTypeIsLong(simdBaseType) && !compOpportunisticallyDependsOn(InstructionSet_SSE41))
-            {
-                // We need SSE41 to handle long, use software fallback
-                break;
-            }
-#endif // TARGET_X86
->>>>>>> f5657119
 
             op1     = impSIMDPopStack();
             retNode = gtNewSimdSumNode(retType, op1, simdBaseJitType, simdSize);
