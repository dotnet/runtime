--- conflicted
+++ resolved
@@ -3337,10 +3337,7 @@
                 break;
             }
 
-<<<<<<< HEAD
 #if defined(TARGET_X86)
-=======
->>>>>>> 37b1764e
             if (varTypeIsLong(simdBaseType))
             {
                 // TODO-XARCH-CQ: We can't handle long here, only because one of the args might
@@ -3382,32 +3379,6 @@
                 break;
             }
 
-<<<<<<< HEAD
-=======
-            if (varTypeIsLong(simdBaseType))
-            {
-                if (TARGET_POINTER_SIZE == 4)
-                {
-                    // TODO-XARCH-CQ: 32bit support
-                    break;
-                }
-
-                if ((simdSize == 32) && compOpportunisticallyDependsOn(InstructionSet_AVX2))
-                {
-                    // Emulate NI_AVX512DQ_VL_MultiplyLow with AVX2 for SIMD32
-                }
-                else if ((simdSize == 16) && compOpportunisticallyDependsOn(InstructionSet_SSE41))
-                {
-                    // Emulate NI_AVX512DQ_VL_MultiplyLow with SSE41 for SIMD16
-                }
-                else if (simdSize != 64)
-                {
-                    // Software fallback
-                    break;
-                }
-            }
-
->>>>>>> 37b1764e
             op3 = impSIMDPopStack();
             op2 = impSIMDPopStack();
             op1 = impSIMDPopStack();
