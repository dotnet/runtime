--- conflicted
+++ resolved
@@ -2417,29 +2417,21 @@
 
         case NI_Vector128_ToVector256:
         case NI_Vector128_ToVector256Unsafe:
-<<<<<<< HEAD
-        case NI_Vector256_ToVector512Unsafe:
-=======
+        {
+            assert(sig->numArgs == 1);
+            assert(compIsaSupportedDebugOnly(InstructionSet_AVX));
+
+            op1     = impSIMDPopStack(getSIMDTypeForSize(simdSize));
+            retNode = gtNewSimdHWIntrinsicNode(retType, op1, intrinsic, simdBaseJitType, simdSize);
+            break;
+        }
+
         case NI_Vector256_GetLower:
->>>>>>> dddf2233
-        {
-            assert(sig->numArgs == 1);
-
-            if (compExactlyDependsOn(InstructionSet_AVX))
-            {
-                op1     = impSIMDPopStack(getSIMDTypeForSize(simdSize));
-                retNode = gtNewSimdHWIntrinsicNode(retType, op1, intrinsic, simdBaseJitType, simdSize);
-            }
-            break;
-        }
-
-<<<<<<< HEAD
-        case NI_Vector256_GetLower:
         {
             assert(sig->numArgs == 1);
             assert(compIsaSupportedDebugOnly(InstructionSet_AVX));
 
-            op1     = impSIMDPopStack(TYP_SIMD32);
+            op1     = impSIMDPopStack(getSIMDTypeForSize(simdSize));
             retNode = gtNewSimdGetLowerNode(retType, op1, simdBaseJitType, simdSize, /* isSimdAsHWIntrinsic */ false);
             break;
         }
@@ -2447,15 +2439,36 @@
         case NI_Vector256_GetUpper:
         {
             assert(sig->numArgs == 1);
-            assert(compIsaSupportedDebugOnly(InstructionSet_AVX));
-
-            op1     = impSIMDPopStack(TYP_SIMD32);
+            assert(IsBaselineVector512IsaSupportedDebugOnly());
+
+            op1     = impSIMDPopStack(getSIMDTypeForSize(simdSize));
             retNode = gtNewSimdGetUpperNode(retType, op1, simdBaseJitType, simdSize, /* isSimdAsHWIntrinsic */ false);
-=======
+            break;
+        }
+
+        case NI_Vector512_GetLower:
+        {
+            assert(sig->numArgs == 1);
+            assert(IsBaselineVector512IsaSupportedDebugOnly());
+
+            op1     = impSIMDPopStack(getSIMDTypeForSize(simdSize));
+            retNode = gtNewSimdGetLowerNode(retType, op1, simdBaseJitType, simdSize, /* isSimdAsHWIntrinsic */ false);
+            break;
+        }
+
+        case NI_Vector512_GetUpper:
+        {
+            assert(sig->numArgs == 1);
+            assert(IsBaselineVector512IsaSupportedDebugOnly());
+
+            op1     = impSIMDPopStack(getSIMDTypeForSize(simdSize));
+            retNode = gtNewSimdGetUpperNode(retType, op1, simdBaseJitType, simdSize, /* isSimdAsHWIntrinsic */ false);
+            break;
+        }
+
         case NI_Vector128_ToVector512:
         case NI_Vector256_ToVector512:
         case NI_Vector256_ToVector512Unsafe:
-        case NI_Vector512_GetLower:
         case NI_Vector512_GetLower128:
         {
             assert(sig->numArgs == 1);
@@ -2463,7 +2476,6 @@
 
             op1     = impSIMDPopStack(getSIMDTypeForSize(simdSize));
             retNode = gtNewSimdHWIntrinsicNode(retType, op1, intrinsic, simdBaseJitType, simdSize);
->>>>>>> dddf2233
             break;
         }
 
