// Licensed to the .NET Foundation under one or more agreements.
// The .NET Foundation licenses this file to you under the MIT license.

#include "jitpch.h"
#include "hwintrinsic.h"

#ifdef FEATURE_HW_INTRINSICS

//------------------------------------------------------------------------
// X64VersionOfIsa: Gets the corresponding 64-bit only InstructionSet for a given InstructionSet
//
// Arguments:
//    isa -- The InstructionSet ID
//
// Return Value:
//    The 64-bit only InstructionSet associated with isa
static CORINFO_InstructionSet X64VersionOfIsa(CORINFO_InstructionSet isa)
{
    switch (isa)
    {
        case InstructionSet_X86Base:
            return InstructionSet_X86Base_X64;
        case InstructionSet_SSE:
            return InstructionSet_SSE_X64;
        case InstructionSet_SSE2:
            return InstructionSet_SSE2_X64;
        case InstructionSet_SSE3:
            return InstructionSet_SSE3_X64;
        case InstructionSet_SSSE3:
            return InstructionSet_SSSE3_X64;
        case InstructionSet_SSE41:
            return InstructionSet_SSE41_X64;
        case InstructionSet_SSE42:
            return InstructionSet_SSE42_X64;
        case InstructionSet_AVX:
            return InstructionSet_AVX_X64;
        case InstructionSet_AVX2:
            return InstructionSet_AVX2_X64;
        case InstructionSet_AVX512BW:
            return InstructionSet_AVX512BW_X64;
        case InstructionSet_AVX512BW_VL:
            return InstructionSet_AVX512BW_VL_X64;
        case InstructionSet_AVX512CD:
            return InstructionSet_AVX512CD_X64;
        case InstructionSet_AVX512CD_VL:
            return InstructionSet_AVX512CD_VL_X64;
        case InstructionSet_AVX512DQ:
            return InstructionSet_AVX512DQ_X64;
        case InstructionSet_AVX512DQ_VL:
            return InstructionSet_AVX512DQ_VL_X64;
        case InstructionSet_AVX512F:
            return InstructionSet_AVX512F_X64;
        case InstructionSet_AVX512F_VL:
            return InstructionSet_AVX512F_VL_X64;
        case InstructionSet_AVX512VBMI:
            return InstructionSet_AVX512VBMI_X64;
        case InstructionSet_AVX512VBMI_VL:
            return InstructionSet_AVX512VBMI_VL_X64;
        case InstructionSet_AVX10v1:
            return InstructionSet_AVX10v1_X64;
        case InstructionSet_AVX10v1_V512:
            return InstructionSet_AVX10v1_V512_X64;
        case InstructionSet_AVXVNNI:
            return InstructionSet_AVXVNNI_X64;
        case InstructionSet_AES:
            return InstructionSet_AES_X64;
        case InstructionSet_BMI1:
            return InstructionSet_BMI1_X64;
        case InstructionSet_BMI2:
            return InstructionSet_BMI2_X64;
        case InstructionSet_FMA:
            return InstructionSet_FMA_X64;
        case InstructionSet_LZCNT:
            return InstructionSet_LZCNT_X64;
        case InstructionSet_PCLMULQDQ:
            return InstructionSet_PCLMULQDQ_X64;
        case InstructionSet_POPCNT:
            return InstructionSet_POPCNT_X64;
        case InstructionSet_X86Serialize:
            return InstructionSet_X86Serialize_X64;
        case InstructionSet_EVEX:
            return InstructionSet_EVEX_X64;
        default:
            return InstructionSet_NONE;
    }
}

//------------------------------------------------------------------------
// VLVersionOfIsa: Gets the corresponding AVX512VL only InstructionSet for a given InstructionSet
//
// Arguments:
//    isa -- The InstructionSet ID
//
// Return Value:
//    The AVX512VL only InstructionSet associated with isa
static CORINFO_InstructionSet VLVersionOfIsa(CORINFO_InstructionSet isa)
{
    switch (isa)
    {
        case InstructionSet_AVX512BW:
            return InstructionSet_AVX512BW_VL;
        case InstructionSet_AVX512CD:
            return InstructionSet_AVX512CD_VL;
        case InstructionSet_AVX512DQ:
            return InstructionSet_AVX512DQ_VL;
        case InstructionSet_AVX512F:
            return InstructionSet_AVX512F_VL;
        case InstructionSet_AVX512VBMI:
            return InstructionSet_AVX512VBMI_VL;
        default:
            return InstructionSet_NONE;
    }
}

//------------------------------------------------------------------------
// V512VersionOfIsa: Gets the corresponding AVX10V512 only InstructionSet for a given InstructionSet
//
// Arguments:
//    isa -- The InstructionSet ID
//
// Return Value:
//    The AVX10V512 only InstructionSet associated with isa
static CORINFO_InstructionSet V512VersionOfIsa(CORINFO_InstructionSet isa)
{
    switch (isa)
    {
        case InstructionSet_AVX10v1:
            return InstructionSet_AVX10v1_V512;
        case InstructionSet_AVX10v1_X64:
            return InstructionSet_AVX10v1_V512_X64;
        default:
            return InstructionSet_NONE;
    }
}

//------------------------------------------------------------------------
// lookupInstructionSet: Gets the InstructionSet for a given class name
//
// Arguments:
//    className -- The name of the class associated with the InstructionSet to lookup
//
// Return Value:
//    The InstructionSet associated with className
static CORINFO_InstructionSet lookupInstructionSet(const char* className)
{
    assert(className != nullptr);

    if (className[0] == 'A')
    {
        if (strcmp(className, "Aes") == 0)
        {
            return InstructionSet_AES;
        }
        else if (strncmp(className, "Avx", 3) == 0)
        {
            if (className[3] == '\0')
            {
                return InstructionSet_AVX;
            }
            else if (strcmp(className + 3, "10v1") == 0)
            {
                return InstructionSet_AVX10v1;
            }
            else if (strcmp(className + 3, "2") == 0)
            {
                return InstructionSet_AVX2;
            }
            else if (strncmp(className + 3, "512", 3) == 0)
            {
                if (strcmp(className + 6, "BW") == 0)
                {
                    return InstructionSet_AVX512BW;
                }
                else if (strcmp(className + 6, "CD") == 0)
                {
                    return InstructionSet_AVX512CD;
                }
                else if (strcmp(className + 6, "DQ") == 0)
                {
                    return InstructionSet_AVX512DQ;
                }
                else if (strcmp(className + 6, "F") == 0)
                {
                    return InstructionSet_AVX512F;
                }
                else if (strcmp(className + 6, "Vbmi") == 0)
                {
                    return InstructionSet_AVX512VBMI;
                }
            }
            else if (strcmp(className + 3, "Vnni") == 0)
            {
                return InstructionSet_AVXVNNI;
            }
        }
    }
    else if (className[0] == 'B')
    {
        if (strncmp(className, "Bmi", 3) == 0)
        {
            if (strcmp(className + 3, "1") == 0)
            {
                return InstructionSet_BMI1;
            }
            else if (strcmp(className + 3, "2") == 0)
            {
                return InstructionSet_BMI2;
            }
        }
    }
    else if (className[0] == 'F')
    {
        if (strcmp(className, "Fma") == 0)
        {
            return InstructionSet_FMA;
        }
    }
    else if (className[0] == 'L')
    {
        if (strcmp(className, "Lzcnt") == 0)
        {
            return InstructionSet_LZCNT;
        }
    }
    else if (className[0] == 'P')
    {
        if (strcmp(className, "Pclmulqdq") == 0)
        {
            return InstructionSet_PCLMULQDQ;
        }
        else if (strcmp(className, "Popcnt") == 0)
        {
            return InstructionSet_POPCNT;
        }
    }
    else if (className[0] == 'S')
    {
        if (strncmp(className, "Sse", 3) == 0)
        {
            if (className[3] == '\0')
            {
                return InstructionSet_SSE;
            }
            else if (strcmp(className + 3, "2") == 0)
            {
                return InstructionSet_SSE2;
            }
            else if (strcmp(className + 3, "3") == 0)
            {
                return InstructionSet_SSE3;
            }
            else if (strcmp(className + 3, "41") == 0)
            {
                return InstructionSet_SSE41;
            }
            else if (strcmp(className + 3, "42") == 0)
            {
                return InstructionSet_SSE42;
            }
        }
        else if (strcmp(className, "Ssse3") == 0)
        {
            return InstructionSet_SSSE3;
        }
    }
    else if (className[0] == 'V')
    {
        if (strncmp(className, "Vector", 6) == 0)
        {
            if (strncmp(className + 6, "128", 3) == 0)
            {
                if ((className[9] == '\0') || (strcmp(className + 9, "`1") == 0))
                {
                    return InstructionSet_Vector128;
                }
            }
            else if (strncmp(className + 6, "256", 3) == 0)
            {
                if ((className[9] == '\0') || (strcmp(className + 9, "`1") == 0))
                {
                    return InstructionSet_Vector256;
                }
            }
            else if (strncmp(className + 6, "512", 3) == 0)
            {
                if ((className[9] == '\0') || (strcmp(className + 9, "`1") == 0))
                {
                    return InstructionSet_Vector512;
                }
            }
        }
        else if (strcmp(className, "VL") == 0)
        {
            assert(!"VL.X64 support doesn't exist in the managed libraries and so is not yet implemented");
            return InstructionSet_ILLEGAL;
        }
    }
    else if (strncmp(className, "X86", 3) == 0)
    {
        if (strcmp(className + 3, "Base") == 0)
        {
            return InstructionSet_X86Base;
        }
        else if (strcmp(className + 3, "Serialize") == 0)
        {
            return InstructionSet_X86Serialize;
        }
    }

    return InstructionSet_ILLEGAL;
}

//------------------------------------------------------------------------
// lookupIsa: Gets the InstructionSet for a given class name and enclosing class name
//
// Arguments:
//    className -- The name of the class associated with the InstructionSet to lookup
//    innerEnclosingClassName -- The name of the inner enclosing class of X64 classes
//    outerEnclosingClassName -- The name of the outer enclosing class of X64 classes
//
// Return Value:
//    The InstructionSet associated with className and enclosingClassName
CORINFO_InstructionSet HWIntrinsicInfo::lookupIsa(const char* className,
                                                  const char* innerEnclosingClassName,
                                                  const char* outerEnclosingClassName)
{
    assert(className != nullptr);

    if (innerEnclosingClassName == nullptr)
    {
        // No nested class is the most common, so fast path it
        return lookupInstructionSet(className);
    }

    // Since lookupId is only called for the xplat intrinsics
    // or intrinsics in the platform specific namespace, we assume
    // that it will be one we can handle and don't try to early out.

    CORINFO_InstructionSet enclosingIsa = lookupIsa(innerEnclosingClassName, outerEnclosingClassName, nullptr);

    if (className[0] == 'V')
    {
        if (strcmp(className, "V512") == 0)
        {
            return V512VersionOfIsa(enclosingIsa);
        }
        else if (strcmp(className, "VL") == 0)
        {
            return VLVersionOfIsa(enclosingIsa);
        }
    }
    else if (strcmp(className, "X64") == 0)
    {
        return X64VersionOfIsa(enclosingIsa);
    }

    return InstructionSet_ILLEGAL;
}

//------------------------------------------------------------------------
// lookupImmUpperBound: Gets the upper bound for the imm-value of a given NamedIntrinsic
//
// Arguments:
//    id -- The NamedIntrinsic associated with the HWIntrinsic to lookup
//
// Return Value:
//     The upper bound for the imm-value of the intrinsic associated with id
//
int HWIntrinsicInfo::lookupImmUpperBound(NamedIntrinsic id)
{
    if (HWIntrinsicInfo::IsEmbRoundingCompatible(id))
    {
        // The only case this branch should be hit is that JIT is generating a jump table fallback when the
        // FloatRoundingMode is not a compile-time constant.
        // Although the expected FloatRoundingMode values are 8, 9, 10, 11, but in the generated jump table, results for
        // entries within [0, 11] are all calculated,
        // Any unexpected value, say [0, 7] should be blocked by the managed code.
        return 11;
    }

    assert(HWIntrinsicInfo::lookupCategory(id) == HW_Category_IMM);

    switch (id)
    {
        case NI_AVX_Compare:
        case NI_AVX_CompareScalar:
        case NI_AVX512F_Compare:
        case NI_EVEX_CompareMask:
        {
            assert(!HWIntrinsicInfo::HasFullRangeImm(id));
            return 31; // enum FloatComparisonMode has 32 values
        }

        case NI_AVX2_GatherVector128:
        case NI_AVX2_GatherVector256:
        case NI_AVX2_GatherMaskVector128:
        case NI_AVX2_GatherMaskVector256:
        {
            assert(!HWIntrinsicInfo::HasFullRangeImm(id));
            return 8;
        }

        case NI_AVX512F_GetMantissa:
        case NI_AVX512F_GetMantissaScalar:
        case NI_AVX512F_VL_GetMantissa:
        case NI_AVX512DQ_Range:
        case NI_AVX512DQ_RangeScalar:
        case NI_AVX512DQ_VL_Range:
        case NI_AVX10v1_GetMantissa:
        case NI_AVX10v1_GetMantissaScalar:
        case NI_AVX10v1_Range:
        case NI_AVX10v1_RangeScalar:
        case NI_AVX10v1_V512_Range:
        {
            assert(!HWIntrinsicInfo::HasFullRangeImm(id));
            return 15;
        }

        default:
        {
            assert(HWIntrinsicInfo::HasFullRangeImm(id));
            return 255;
        }
    }
}

//------------------------------------------------------------------------
// isAVX2GatherIntrinsic: Check if the intrinsic is AVX Gather*
//
// Arguments:
//    id   -- The NamedIntrinsic associated with the HWIntrinsic to lookup
//
// Return Value:
//     true if id is AVX Gather* intrinsic
//
bool HWIntrinsicInfo::isAVX2GatherIntrinsic(NamedIntrinsic id)
{
    switch (id)
    {
        case NI_AVX2_GatherVector128:
        case NI_AVX2_GatherVector256:
        case NI_AVX2_GatherMaskVector128:
        case NI_AVX2_GatherMaskVector256:
            return true;
        default:
            return false;
    }
}

//------------------------------------------------------------------------
// lookupFloatComparisonModeForSwappedArgs: Get the floating-point comparison
//      mode to use when the operands are swapped.
//
// Arguments:
//    comparison -- The comparison mode used for (op1, op2)
//
// Return Value:
//     The comparison mode to use for (op2, op1)
//
FloatComparisonMode HWIntrinsicInfo::lookupFloatComparisonModeForSwappedArgs(FloatComparisonMode comparison)
{
    switch (comparison)
    {
            // These comparison modes are the same even if the operands are swapped

        case FloatComparisonMode::OrderedEqualNonSignaling:
            return FloatComparisonMode::OrderedEqualNonSignaling;
        case FloatComparisonMode::UnorderedNonSignaling:
            return FloatComparisonMode::UnorderedNonSignaling;
        case FloatComparisonMode::UnorderedNotEqualNonSignaling:
            return FloatComparisonMode::UnorderedNotEqualNonSignaling;
        case FloatComparisonMode::OrderedNonSignaling:
            return FloatComparisonMode::OrderedNonSignaling;
        case FloatComparisonMode::UnorderedEqualNonSignaling:
            return FloatComparisonMode::UnorderedEqualNonSignaling;
        case FloatComparisonMode::OrderedFalseNonSignaling:
            return FloatComparisonMode::OrderedFalseNonSignaling;
        case FloatComparisonMode::OrderedNotEqualNonSignaling:
            return FloatComparisonMode::OrderedNotEqualNonSignaling;
        case FloatComparisonMode::UnorderedTrueNonSignaling:
            return FloatComparisonMode::UnorderedTrueNonSignaling;
        case FloatComparisonMode::OrderedEqualSignaling:
            return FloatComparisonMode::OrderedEqualSignaling;
        case FloatComparisonMode::UnorderedSignaling:
            return FloatComparisonMode::UnorderedSignaling;
        case FloatComparisonMode::UnorderedNotEqualSignaling:
            return FloatComparisonMode::UnorderedNotEqualSignaling;
        case FloatComparisonMode::OrderedSignaling:
            return FloatComparisonMode::OrderedSignaling;
        case FloatComparisonMode::UnorderedEqualSignaling:
            return FloatComparisonMode::UnorderedEqualSignaling;
        case FloatComparisonMode::OrderedFalseSignaling:
            return FloatComparisonMode::OrderedFalseSignaling;
        case FloatComparisonMode::OrderedNotEqualSignaling:
            return FloatComparisonMode::OrderedNotEqualSignaling;
        case FloatComparisonMode::UnorderedTrueSignaling:
            return FloatComparisonMode::UnorderedTrueSignaling;

            // These comparison modes need a different mode if the operands are swapped

        case FloatComparisonMode::OrderedLessThanSignaling:
            return FloatComparisonMode::OrderedGreaterThanSignaling;
        case FloatComparisonMode::OrderedLessThanOrEqualSignaling:
            return FloatComparisonMode::OrderedGreaterThanOrEqualSignaling;
        case FloatComparisonMode::UnorderedNotLessThanSignaling:
            return FloatComparisonMode::UnorderedNotGreaterThanSignaling;
        case FloatComparisonMode::UnorderedNotLessThanOrEqualSignaling:
            return FloatComparisonMode::UnorderedNotGreaterThanOrEqualSignaling;
        case FloatComparisonMode::UnorderedNotGreaterThanOrEqualSignaling:
            return FloatComparisonMode::UnorderedNotLessThanOrEqualSignaling;
        case FloatComparisonMode::UnorderedNotGreaterThanSignaling:
            return FloatComparisonMode::UnorderedNotLessThanSignaling;
        case FloatComparisonMode::OrderedGreaterThanOrEqualSignaling:
            return FloatComparisonMode::OrderedLessThanOrEqualSignaling;
        case FloatComparisonMode::OrderedGreaterThanSignaling:
            return FloatComparisonMode::OrderedLessThanSignaling;
        case FloatComparisonMode::OrderedLessThanNonSignaling:
            return FloatComparisonMode::OrderedGreaterThanNonSignaling;
        case FloatComparisonMode::OrderedLessThanOrEqualNonSignaling:
            return FloatComparisonMode::OrderedGreaterThanOrEqualNonSignaling;
        case FloatComparisonMode::UnorderedNotLessThanNonSignaling:
            return FloatComparisonMode::UnorderedNotGreaterThanNonSignaling;
        case FloatComparisonMode::UnorderedNotLessThanOrEqualNonSignaling:
            return FloatComparisonMode::UnorderedNotGreaterThanOrEqualNonSignaling;
        case FloatComparisonMode::UnorderedNotGreaterThanOrEqualNonSignaling:
            return FloatComparisonMode::UnorderedNotLessThanOrEqualNonSignaling;
        case FloatComparisonMode::UnorderedNotGreaterThanNonSignaling:
            return FloatComparisonMode::UnorderedNotLessThanNonSignaling;
        case FloatComparisonMode::OrderedGreaterThanOrEqualNonSignaling:
            return FloatComparisonMode::OrderedLessThanOrEqualNonSignaling;
        case FloatComparisonMode::OrderedGreaterThanNonSignaling:
            return FloatComparisonMode::OrderedLessThanNonSignaling;

        default:
            unreached();
    }
}

//------------------------------------------------------------------------
// lookupIdForFloatComparisonMode: Get the intrinsic ID to use for a given float comparison mode
//
// Arguments:
//    intrinsic    -- The base intrinsic that is being simplified
//    comparison   -- The comparison mode used
//    simdBaseType -- The base type for which the comparison is being done
//    simdSize     -- The simd size for which the comparison is being done
//
// Return Value:
//     The intrinsic ID to use instead of intrinsic
//
NamedIntrinsic HWIntrinsicInfo::lookupIdForFloatComparisonMode(NamedIntrinsic      intrinsic,
                                                               FloatComparisonMode comparison,
                                                               var_types           simdBaseType,
                                                               unsigned            simdSize)
{
    assert(varTypeIsFloating(simdBaseType));
    assert((simdSize == 16) || (simdSize == 32) || (simdSize == 64));

    switch (comparison)
    {
        case FloatComparisonMode::OrderedEqualNonSignaling:
        {
            if (intrinsic == NI_EVEX_CompareMask)
            {
                return NI_EVEX_CompareEqualMask;
            }
            else if (intrinsic == NI_AVX_CompareScalar)
            {
                return (simdBaseType == TYP_FLOAT) ? NI_SSE_CompareScalarEqual : NI_SSE2_CompareScalarEqual;
            }

            assert(intrinsic == NI_AVX_Compare);

            if (simdSize == 32)
            {
                return NI_AVX_CompareEqual;
            }
            return (simdBaseType == TYP_FLOAT) ? NI_SSE_CompareEqual : NI_SSE2_CompareEqual;
        }

        case FloatComparisonMode::OrderedGreaterThanSignaling:
        {
            if (intrinsic == NI_EVEX_CompareMask)
            {
                return NI_EVEX_CompareGreaterThanMask;
            }
            else if (intrinsic == NI_AVX_CompareScalar)
            {
                return (simdBaseType == TYP_FLOAT) ? NI_SSE_CompareScalarGreaterThan : NI_SSE2_CompareScalarGreaterThan;
            }

            assert(intrinsic == NI_AVX_Compare);

            if (simdSize == 32)
            {
                return NI_AVX_CompareGreaterThan;
            }
            return (simdBaseType == TYP_FLOAT) ? NI_SSE_CompareGreaterThan : NI_SSE2_CompareGreaterThan;
        }

        case FloatComparisonMode::OrderedGreaterThanOrEqualSignaling:
        {
            if (intrinsic == NI_EVEX_CompareMask)
            {
                return NI_EVEX_CompareGreaterThanOrEqualMask;
            }
            else if (intrinsic == NI_AVX_CompareScalar)
            {
                return (simdBaseType == TYP_FLOAT) ? NI_SSE_CompareScalarGreaterThanOrEqual
                                                   : NI_SSE2_CompareScalarGreaterThanOrEqual;
            }

            assert(intrinsic == NI_AVX_Compare);

            if (simdSize == 32)
            {
                return NI_AVX_CompareGreaterThanOrEqual;
            }
            return (simdBaseType == TYP_FLOAT) ? NI_SSE_CompareGreaterThanOrEqual : NI_SSE2_CompareGreaterThanOrEqual;
        }

        case FloatComparisonMode::OrderedLessThanSignaling:
        {
            if (intrinsic == NI_EVEX_CompareMask)
            {
                return NI_EVEX_CompareLessThanMask;
            }
            else if (intrinsic == NI_AVX_CompareScalar)
            {
                return (simdBaseType == TYP_FLOAT) ? NI_SSE_CompareScalarLessThan : NI_SSE2_CompareScalarLessThan;
            }

            assert(intrinsic == NI_AVX_Compare);

            if (simdSize == 32)
            {
                return NI_AVX_CompareLessThan;
            }
            return (simdBaseType == TYP_FLOAT) ? NI_SSE_CompareLessThan : NI_SSE2_CompareLessThan;
        }

        case FloatComparisonMode::OrderedLessThanOrEqualSignaling:
        {
            if (intrinsic == NI_EVEX_CompareMask)
            {
                return NI_EVEX_CompareLessThanOrEqualMask;
            }
            else if (intrinsic == NI_AVX_CompareScalar)
            {
                return (simdBaseType == TYP_FLOAT) ? NI_SSE_CompareScalarLessThanOrEqual
                                                   : NI_SSE2_CompareScalarLessThanOrEqual;
            }

            assert(intrinsic == NI_AVX_Compare);

            if (simdSize == 32)
            {
                return NI_AVX_CompareLessThanOrEqual;
            }
            return (simdBaseType == TYP_FLOAT) ? NI_SSE_CompareLessThanOrEqual : NI_SSE2_CompareLessThanOrEqual;
        }

        case FloatComparisonMode::UnorderedNotEqualNonSignaling:
        {
            if (intrinsic == NI_EVEX_CompareMask)
            {
                return NI_EVEX_CompareNotEqualMask;
            }
            else if (intrinsic == NI_AVX_CompareScalar)
            {
                return (simdBaseType == TYP_FLOAT) ? NI_SSE_CompareScalarNotEqual : NI_SSE2_CompareScalarNotEqual;
            }

            assert(intrinsic == NI_AVX_Compare);

            if (simdSize == 32)
            {
                return NI_AVX_CompareNotEqual;
            }
            return (simdBaseType == TYP_FLOAT) ? NI_SSE_CompareNotEqual : NI_SSE2_CompareNotEqual;
        }

        case FloatComparisonMode::UnorderedNotGreaterThanSignaling:
        {
            if (intrinsic == NI_EVEX_CompareMask)
            {
                return NI_EVEX_CompareNotGreaterThanMask;
            }
            else if (intrinsic == NI_AVX_CompareScalar)
            {
                return (simdBaseType == TYP_FLOAT) ? NI_SSE_CompareScalarNotGreaterThan
                                                   : NI_SSE2_CompareScalarNotGreaterThan;
            }

            assert(intrinsic == NI_AVX_Compare);

            if (simdSize == 32)
            {
                return NI_AVX_CompareNotGreaterThan;
            }
            return (simdBaseType == TYP_FLOAT) ? NI_SSE_CompareNotGreaterThan : NI_SSE2_CompareNotGreaterThan;
        }

        case FloatComparisonMode::UnorderedNotGreaterThanOrEqualSignaling:
        {
            if (intrinsic == NI_EVEX_CompareMask)
            {
                return NI_EVEX_CompareNotGreaterThanOrEqualMask;
            }
            else if (intrinsic == NI_AVX_CompareScalar)
            {
                return (simdBaseType == TYP_FLOAT) ? NI_SSE_CompareScalarNotGreaterThanOrEqual
                                                   : NI_SSE2_CompareScalarNotGreaterThanOrEqual;
            }

            assert(intrinsic == NI_AVX_Compare);

            if (simdSize == 32)
            {
                return NI_AVX_CompareNotGreaterThanOrEqual;
            }
            return (simdBaseType == TYP_FLOAT) ? NI_SSE_CompareNotGreaterThanOrEqual
                                               : NI_SSE2_CompareNotGreaterThanOrEqual;
        }

        case FloatComparisonMode::UnorderedNotLessThanSignaling:
        {
            if (intrinsic == NI_EVEX_CompareMask)
            {
                return NI_EVEX_CompareNotLessThanMask;
            }
            else if (intrinsic == NI_AVX_CompareScalar)
            {
                return (simdBaseType == TYP_FLOAT) ? NI_SSE_CompareScalarNotLessThan : NI_SSE2_CompareScalarNotLessThan;
            }

            assert(intrinsic == NI_AVX_Compare);

            if (simdSize == 32)
            {
                return NI_AVX_CompareNotLessThan;
            }
            return (simdBaseType == TYP_FLOAT) ? NI_SSE_CompareNotLessThan : NI_SSE2_CompareNotLessThan;
        }

        case FloatComparisonMode::UnorderedNotLessThanOrEqualSignaling:
        {
            if (intrinsic == NI_EVEX_CompareMask)
            {
                return NI_EVEX_CompareNotLessThanOrEqualMask;
            }
            else if (intrinsic == NI_AVX_CompareScalar)
            {
                return (simdBaseType == TYP_FLOAT) ? NI_SSE_CompareScalarNotLessThanOrEqual
                                                   : NI_SSE2_CompareScalarNotLessThanOrEqual;
            }

            assert(intrinsic == NI_AVX_Compare);

            if (simdSize == 32)
            {
                return NI_AVX_CompareNotLessThanOrEqual;
            }
            return (simdBaseType == TYP_FLOAT) ? NI_SSE_CompareNotLessThanOrEqual : NI_SSE2_CompareNotLessThanOrEqual;
        }

        case FloatComparisonMode::OrderedNonSignaling:
        {
            if (intrinsic == NI_EVEX_CompareMask)
            {
                return NI_EVEX_CompareOrderedMask;
            }
            else if (intrinsic == NI_AVX_CompareScalar)
            {
                return (simdBaseType == TYP_FLOAT) ? NI_SSE_CompareScalarOrdered : NI_SSE2_CompareScalarOrdered;
            }

            assert(intrinsic == NI_AVX_Compare);

            if (simdSize == 32)
            {
                return NI_AVX_CompareOrdered;
            }
            return (simdBaseType == TYP_FLOAT) ? NI_SSE_CompareOrdered : NI_SSE2_CompareOrdered;
        }

        case FloatComparisonMode::UnorderedNonSignaling:
        {
            if (intrinsic == NI_EVEX_CompareMask)
            {
                return NI_EVEX_CompareUnorderedMask;
            }
            else if (intrinsic == NI_AVX_CompareScalar)
            {
                return (simdBaseType == TYP_FLOAT) ? NI_SSE_CompareScalarUnordered : NI_SSE2_CompareScalarUnordered;
            }

            assert(intrinsic == NI_AVX_Compare);

            if (simdSize == 32)
            {
                return NI_AVX_CompareUnordered;
            }
            return (simdBaseType == TYP_FLOAT) ? NI_SSE_CompareUnordered : NI_SSE2_CompareUnordered;
        }

        default:
        {
            return intrinsic;
        }
    }
}

//------------------------------------------------------------------------
// isFullyImplementedIsa: Gets a value that indicates whether the InstructionSet is fully implemented
//
// Arguments:
//    isa - The InstructionSet to check
//
// Return Value:
//    true if isa is supported; otherwise, false
bool HWIntrinsicInfo::isFullyImplementedIsa(CORINFO_InstructionSet isa)
{
    switch (isa)
    {
        // These ISAs are fully implemented
        case InstructionSet_AES:
        case InstructionSet_AES_X64:
        case InstructionSet_AVX:
        case InstructionSet_AVX_X64:
        case InstructionSet_AVX2:
        case InstructionSet_AVX2_X64:
        case InstructionSet_AVX512F:
        case InstructionSet_AVX512F_VL:
        case InstructionSet_AVX512F_VL_X64:
        case InstructionSet_AVX512F_X64:
        case InstructionSet_AVX512BW:
        case InstructionSet_AVX512BW_VL:
        case InstructionSet_AVX512BW_VL_X64:
        case InstructionSet_AVX512BW_X64:
        case InstructionSet_AVX512CD:
        case InstructionSet_AVX512CD_VL:
        case InstructionSet_AVX512CD_VL_X64:
        case InstructionSet_AVX512CD_X64:
        case InstructionSet_AVX512DQ:
        case InstructionSet_AVX512DQ_VL:
        case InstructionSet_AVX512DQ_VL_X64:
        case InstructionSet_AVX512DQ_X64:
        case InstructionSet_AVX512VBMI:
        case InstructionSet_AVX512VBMI_VL:
        case InstructionSet_AVX512VBMI_VL_X64:
        case InstructionSet_AVX512VBMI_X64:
        case InstructionSet_AVXVNNI:
        case InstructionSet_AVXVNNI_X64:
        case InstructionSet_BMI1:
        case InstructionSet_BMI1_X64:
        case InstructionSet_BMI2:
        case InstructionSet_BMI2_X64:
        case InstructionSet_FMA:
        case InstructionSet_FMA_X64:
        case InstructionSet_LZCNT:
        case InstructionSet_LZCNT_X64:
        case InstructionSet_PCLMULQDQ:
        case InstructionSet_PCLMULQDQ_X64:
        case InstructionSet_POPCNT:
        case InstructionSet_POPCNT_X64:
        case InstructionSet_SSE:
        case InstructionSet_SSE_X64:
        case InstructionSet_SSE2:
        case InstructionSet_SSE2_X64:
        case InstructionSet_SSE3:
        case InstructionSet_SSE3_X64:
        case InstructionSet_SSSE3:
        case InstructionSet_SSSE3_X64:
        case InstructionSet_SSE41:
        case InstructionSet_SSE41_X64:
        case InstructionSet_SSE42:
        case InstructionSet_SSE42_X64:
        case InstructionSet_Vector128:
        case InstructionSet_Vector256:
        case InstructionSet_Vector512:
        case InstructionSet_X86Base:
        case InstructionSet_X86Base_X64:
        case InstructionSet_X86Serialize:
        case InstructionSet_X86Serialize_X64:
        case InstructionSet_AVX10v1:
        case InstructionSet_AVX10v1_X64:
        case InstructionSet_AVX10v1_V512:
        case InstructionSet_AVX10v1_V512_X64:
        case InstructionSet_EVEX:
        {
            return true;
        }

        default:
        {
            return false;
        }
    }
}

//------------------------------------------------------------------------
// isScalarIsa: Gets a value that indicates whether the InstructionSet is scalar
//
// Arguments:
//    isa - The InstructionSet to check
//
// Return Value:
//    true if isa is scalar; otherwise, false
bool HWIntrinsicInfo::isScalarIsa(CORINFO_InstructionSet isa)
{
    switch (isa)
    {
        case InstructionSet_BMI1:
        case InstructionSet_BMI1_X64:
        case InstructionSet_BMI2:
        case InstructionSet_BMI2_X64:
        case InstructionSet_LZCNT:
        case InstructionSet_LZCNT_X64:
        case InstructionSet_X86Base:
        case InstructionSet_X86Base_X64:
        {
            // InstructionSet_POPCNT and InstructionSet_POPCNT_X64 are excluded
            // even though they are "scalar" ISA because they depend on SSE4.2
            // and Popcnt.IsSupported implies Sse42.IsSupported
            return true;
        }

        default:
        {
            return false;
        }
    }
}

//------------------------------------------------------------------------
// lookupIval: Gets a the implicit immediate value for the given intrinsic
//
// Arguments:
//    comp         - The compiler
//    id           - The intrinsic for which to get the ival
//    simdBaseType - The base type for the intrinsic
//
// Return Value:
//    The immediate value for the given intrinsic or -1 if none exists
int HWIntrinsicInfo::lookupIval(Compiler* comp, NamedIntrinsic id, var_types simdBaseType)
{
    switch (id)
    {
        case NI_SSE_CompareEqual:
        case NI_SSE_CompareScalarEqual:
        case NI_SSE2_CompareEqual:
        case NI_SSE2_CompareScalarEqual:
        case NI_AVX_CompareEqual:
        case NI_EVEX_CompareEqualMask:
        {
            if (varTypeIsFloating(simdBaseType))
            {
                return static_cast<int>(FloatComparisonMode::OrderedEqualNonSignaling);
            }
            else
            {
                // We can emit `vpcmpeqb`, `vpcmpeqw`, `vpcmpeqd`, or `vpcmpeqq`
            }
            break;
        }

        case NI_SSE_CompareGreaterThan:
        case NI_SSE_CompareScalarGreaterThan:
        case NI_SSE2_CompareGreaterThan:
        case NI_SSE2_CompareScalarGreaterThan:
        case NI_AVX_CompareGreaterThan:
        case NI_EVEX_CompareGreaterThanMask:
        {
            if (varTypeIsFloating(simdBaseType))
            {
                // CompareGreaterThan is not directly supported in hardware without AVX support.
                // Lowering ensures we swap the operands and change to the correct ID.

                assert(comp->compIsaSupportedDebugOnly(InstructionSet_AVX));
                return static_cast<int>(FloatComparisonMode::OrderedGreaterThanSignaling);
            }
            else if ((id == NI_EVEX_CompareGreaterThanMask) && varTypeIsUnsigned(simdBaseType))
            {
                // TODO-XARCH-CQ: Allow the other integer paths to use the EVEX encoding
                return static_cast<int>(IntComparisonMode::GreaterThan);
            }
            break;
        }

        case NI_SSE_CompareLessThan:
        case NI_SSE_CompareScalarLessThan:
        case NI_SSE2_CompareLessThan:
        case NI_SSE2_CompareScalarLessThan:
        case NI_AVX_CompareLessThan:
        case NI_EVEX_CompareLessThanMask:
        {
            if (varTypeIsFloating(simdBaseType))
            {
                return static_cast<int>(FloatComparisonMode::OrderedLessThanSignaling);
            }
            else if (id == NI_EVEX_CompareLessThanMask)
            {
                // TODO-XARCH-CQ: Allow the other integer paths to use the EVEX encoding
                return static_cast<int>(IntComparisonMode::LessThan);
            }
            break;
        }

        case NI_SSE_CompareGreaterThanOrEqual:
        case NI_SSE_CompareScalarGreaterThanOrEqual:
        case NI_SSE2_CompareGreaterThanOrEqual:
        case NI_SSE2_CompareScalarGreaterThanOrEqual:
        case NI_AVX_CompareGreaterThanOrEqual:
        case NI_EVEX_CompareGreaterThanOrEqualMask:
        {
            if (varTypeIsFloating(simdBaseType))
            {
                // CompareGreaterThanOrEqual is not directly supported in hardware without AVX support.
                // Lowering ensures we swap the operands and change to the correct ID.

                assert(comp->compIsaSupportedDebugOnly(InstructionSet_AVX));
                return static_cast<int>(FloatComparisonMode::OrderedGreaterThanOrEqualSignaling);
            }
            else
            {
                assert(id == NI_EVEX_CompareGreaterThanOrEqualMask);
                return static_cast<int>(IntComparisonMode::GreaterThanOrEqual);
            }
            break;
        }

        case NI_SSE_CompareLessThanOrEqual:
        case NI_SSE_CompareScalarLessThanOrEqual:
        case NI_SSE2_CompareLessThanOrEqual:
        case NI_SSE2_CompareScalarLessThanOrEqual:
        case NI_AVX_CompareLessThanOrEqual:
        case NI_EVEX_CompareLessThanOrEqualMask:
        {
            if (varTypeIsFloating(simdBaseType))
            {
                return static_cast<int>(FloatComparisonMode::OrderedLessThanOrEqualSignaling);
            }
            else
            {
                assert(id == NI_EVEX_CompareLessThanOrEqualMask);
                return static_cast<int>(IntComparisonMode::LessThanOrEqual);
            }
            break;
        }

        case NI_SSE_CompareNotEqual:
        case NI_SSE_CompareScalarNotEqual:
        case NI_SSE2_CompareNotEqual:
        case NI_SSE2_CompareScalarNotEqual:
        case NI_AVX_CompareNotEqual:
        case NI_EVEX_CompareNotEqualMask:
        {
            if (varTypeIsFloating(simdBaseType))
            {
                return static_cast<int>(FloatComparisonMode::UnorderedNotEqualNonSignaling);
            }
            else
            {
                assert(id == NI_EVEX_CompareNotEqualMask);
                return static_cast<int>(IntComparisonMode::NotEqual);
            }
            break;
        }

        case NI_SSE_CompareNotGreaterThan:
        case NI_SSE_CompareScalarNotGreaterThan:
        case NI_SSE2_CompareNotGreaterThan:
        case NI_SSE2_CompareScalarNotGreaterThan:
        case NI_AVX_CompareNotGreaterThan:
        case NI_EVEX_CompareNotGreaterThanMask:
        {
            if (varTypeIsFloating(simdBaseType))
            {
                // CompareNotGreaterThan is not directly supported in hardware without AVX support.
                // Lowering ensures we swap the operands and change to the correct ID.

                assert(comp->compIsaSupportedDebugOnly(InstructionSet_AVX));
                return static_cast<int>(FloatComparisonMode::UnorderedNotGreaterThanSignaling);
            }
            else
            {
                assert(id == NI_EVEX_CompareNotGreaterThanMask);
                return static_cast<int>(IntComparisonMode::LessThanOrEqual);
            }
            break;
        }

        case NI_SSE_CompareNotLessThan:
        case NI_SSE_CompareScalarNotLessThan:
        case NI_SSE2_CompareNotLessThan:
        case NI_SSE2_CompareScalarNotLessThan:
        case NI_AVX_CompareNotLessThan:
        case NI_EVEX_CompareNotLessThanMask:
        {
            if (varTypeIsFloating(simdBaseType))
            {
                return static_cast<int>(FloatComparisonMode::UnorderedNotLessThanSignaling);
            }
            else
            {
                assert(id == NI_EVEX_CompareNotLessThanMask);
                return static_cast<int>(IntComparisonMode::GreaterThanOrEqual);
            }
            break;
        }

        case NI_SSE_CompareNotGreaterThanOrEqual:
        case NI_SSE_CompareScalarNotGreaterThanOrEqual:
        case NI_SSE2_CompareNotGreaterThanOrEqual:
        case NI_SSE2_CompareScalarNotGreaterThanOrEqual:
        case NI_AVX_CompareNotGreaterThanOrEqual:
        case NI_EVEX_CompareNotGreaterThanOrEqualMask:
        {
            if (varTypeIsFloating(simdBaseType))
            {
                // CompareNotGreaterThanOrEqual is not directly supported in hardware without AVX support.
                // Lowering ensures we swap the operands and change to the correct ID.

                assert(comp->compIsaSupportedDebugOnly(InstructionSet_AVX));
                return static_cast<int>(FloatComparisonMode::UnorderedNotGreaterThanOrEqualSignaling);
            }
            else
            {
                assert(id == NI_EVEX_CompareNotGreaterThanOrEqualMask);
                return static_cast<int>(IntComparisonMode::LessThan);
            }
            break;
        }

        case NI_SSE_CompareNotLessThanOrEqual:
        case NI_SSE_CompareScalarNotLessThanOrEqual:
        case NI_SSE2_CompareNotLessThanOrEqual:
        case NI_SSE2_CompareScalarNotLessThanOrEqual:
        case NI_AVX_CompareNotLessThanOrEqual:
        case NI_EVEX_CompareNotLessThanOrEqualMask:
        {
            if (varTypeIsFloating(simdBaseType))
            {
                return static_cast<int>(FloatComparisonMode::UnorderedNotLessThanOrEqualSignaling);
            }
            else
            {
                assert(id == NI_EVEX_CompareNotLessThanOrEqualMask);
                return static_cast<int>(IntComparisonMode::GreaterThan);
            }
            break;
        }

        case NI_SSE_CompareOrdered:
        case NI_SSE_CompareScalarOrdered:
        case NI_SSE2_CompareOrdered:
        case NI_SSE2_CompareScalarOrdered:
        case NI_AVX_CompareOrdered:
        case NI_EVEX_CompareOrderedMask:
        {
            assert(varTypeIsFloating(simdBaseType));
            return static_cast<int>(FloatComparisonMode::OrderedNonSignaling);
        }

        case NI_SSE_CompareUnordered:
        case NI_SSE_CompareScalarUnordered:
        case NI_SSE2_CompareUnordered:
        case NI_SSE2_CompareScalarUnordered:
        case NI_AVX_CompareUnordered:
        case NI_EVEX_CompareUnorderedMask:
        {
            assert(varTypeIsFloating(simdBaseType));
            return static_cast<int>(FloatComparisonMode::UnorderedNonSignaling);
        }

        case NI_SSE41_Ceiling:
        case NI_SSE41_CeilingScalar:
        case NI_AVX_Ceiling:
        {
            FALLTHROUGH;
        }

        case NI_SSE41_RoundToPositiveInfinity:
        case NI_SSE41_RoundToPositiveInfinityScalar:
        case NI_AVX_RoundToPositiveInfinity:
        {
            assert(varTypeIsFloating(simdBaseType));
            return static_cast<int>(FloatRoundingMode::ToPositiveInfinity);
        }

        case NI_SSE41_Floor:
        case NI_SSE41_FloorScalar:
        case NI_AVX_Floor:
        {
            FALLTHROUGH;
        }

        case NI_SSE41_RoundToNegativeInfinity:
        case NI_SSE41_RoundToNegativeInfinityScalar:
        case NI_AVX_RoundToNegativeInfinity:
        {
            assert(varTypeIsFloating(simdBaseType));
            return static_cast<int>(FloatRoundingMode::ToNegativeInfinity);
        }

        case NI_SSE41_RoundCurrentDirection:
        case NI_SSE41_RoundCurrentDirectionScalar:
        case NI_AVX_RoundCurrentDirection:
        {
            assert(varTypeIsFloating(simdBaseType));
            return static_cast<int>(FloatRoundingMode::CurrentDirection);
        }

        case NI_SSE41_RoundToNearestInteger:
        case NI_SSE41_RoundToNearestIntegerScalar:
        case NI_AVX_RoundToNearestInteger:
        {
            assert(varTypeIsFloating(simdBaseType));
            return static_cast<int>(FloatRoundingMode::ToNearestInteger);
        }

        case NI_SSE41_RoundToZero:
        case NI_SSE41_RoundToZeroScalar:
        case NI_AVX_RoundToZero:
        {
            assert(varTypeIsFloating(simdBaseType));
            return static_cast<int>(FloatRoundingMode::ToZero);
        }

        default:
        {
            break;
        }
    }

    return -1;
}

//------------------------------------------------------------------------
// impNonConstFallback: convert certain SSE2/AVX2 shift intrinsic to its semantic alternative when the imm-arg is
// not a compile-time constant
//
// Arguments:
//    intrinsic       -- intrinsic ID
//    simdType        -- Vector type
//    simdBaseJitType -- SIMD base JIT type of the Vector128/256<T>
//
// Return Value:
//     return the IR of semantic alternative on non-const imm-arg
//
GenTree* Compiler::impNonConstFallback(NamedIntrinsic intrinsic, var_types simdType, CorInfoType simdBaseJitType)
{
    assert(HWIntrinsicInfo::NoJmpTableImm(intrinsic) || HWIntrinsicInfo::MaybeNoJmpTableImm(intrinsic));
    switch (intrinsic)
    {
        case NI_SSE2_ShiftLeftLogical:
        case NI_SSE2_ShiftRightArithmetic:
        case NI_SSE2_ShiftRightLogical:
        case NI_AVX2_ShiftLeftLogical:
        case NI_AVX2_ShiftRightArithmetic:
        case NI_AVX2_ShiftRightLogical:
        case NI_AVX512F_ShiftLeftLogical:
        case NI_AVX512F_ShiftRightArithmetic:
        case NI_AVX512F_ShiftRightLogical:
        case NI_AVX512F_VL_ShiftRightArithmetic:
        case NI_AVX512BW_ShiftLeftLogical:
        case NI_AVX512BW_ShiftRightArithmetic:
        case NI_AVX512BW_ShiftRightLogical:
        case NI_AVX10v1_ShiftRightArithmetic:
        {
            // These intrinsics have overloads that take op2 in a simd register and just read the lowest 8-bits

            impSpillSideEffect(true, stackState.esStackDepth - 2 DEBUGARG("Spilling op1 side effects for HWIntrinsic"));

            GenTree* op2 = impPopStack().val;
            GenTree* op1 = impSIMDPopStack();

            GenTree* tmpOp = gtNewSimdCreateScalarNode(TYP_SIMD16, op2, CORINFO_TYPE_INT, 16);
            return gtNewSimdHWIntrinsicNode(simdType, op1, tmpOp, intrinsic, simdBaseJitType, genTypeSize(simdType));
        }

        case NI_AVX512F_RotateLeft:
        case NI_AVX512F_RotateRight:
        case NI_AVX512F_VL_RotateLeft:
        case NI_AVX512F_VL_RotateRight:
        case NI_AVX10v1_RotateLeft:
        case NI_AVX10v1_RotateRight:
        {
            var_types simdBaseType = JitType2PreciseVarType(simdBaseJitType);

            // These intrinsics have variants that take op2 in a simd register and read a unique shift per element
            intrinsic = static_cast<NamedIntrinsic>(intrinsic + 1);

            static_assert_no_msg(NI_AVX512F_RotateLeftVariable == (NI_AVX512F_RotateLeft + 1));
            static_assert_no_msg(NI_AVX512F_RotateRightVariable == (NI_AVX512F_RotateRight + 1));
            static_assert_no_msg(NI_AVX512F_VL_RotateLeftVariable == (NI_AVX512F_VL_RotateLeft + 1));
            static_assert_no_msg(NI_AVX512F_VL_RotateRightVariable == (NI_AVX512F_VL_RotateRight + 1));
            static_assert_no_msg(NI_AVX10v1_RotateLeftVariable == (NI_AVX10v1_RotateLeft + 1));
            static_assert_no_msg(NI_AVX10v1_RotateRightVariable == (NI_AVX10v1_RotateRight + 1));

            impSpillSideEffect(true, stackState.esStackDepth - 2 DEBUGARG("Spilling op1 side effects for HWIntrinsic"));

            GenTree* op2 = impPopStack().val;
            GenTree* op1 = impSIMDPopStack();

            if (varTypeIsLong(simdBaseType))
            {
                op2 = gtNewCastNode(TYP_LONG, op2, /* fromUnsigned */ true, TYP_LONG);
            }

            GenTree* tmpOp = gtNewSimdCreateBroadcastNode(simdType, op2, simdBaseJitType, genTypeSize(simdType));
            return gtNewSimdHWIntrinsicNode(simdType, op1, tmpOp, intrinsic, simdBaseJitType, genTypeSize(simdType));
        }

        default:
            return nullptr;
    }
}

//------------------------------------------------------------------------
// impSpecialIntrinsic: dispatch intrinsics to their own implementation
//
// Arguments:
//    intrinsic       -- id of the intrinsic function.
//    clsHnd          -- class handle containing the intrinsic function.
//    method          -- method handle of the intrinsic function.
//    sig             -- signature of the intrinsic call.
//    entryPoint      -- The entry point information required for R2R scenarios
//    simdBaseJitType -- generic argument of the intrinsic.
//    retType         -- return type of the intrinsic.
//    mustExpand      -- true if the intrinsic must return a GenTree*; otherwise, false
//
// Return Value:
//    the expanded intrinsic.
//
GenTree* Compiler::impSpecialIntrinsic(NamedIntrinsic        intrinsic,
                                       CORINFO_CLASS_HANDLE  clsHnd,
                                       CORINFO_METHOD_HANDLE method,
                                       CORINFO_SIG_INFO* sig R2RARG(CORINFO_CONST_LOOKUP* entryPoint),
                                       CorInfoType           simdBaseJitType,
                                       var_types             retType,
                                       unsigned              simdSize,
                                       bool                  mustExpand)
{
    GenTree* retNode = nullptr;
    GenTree* op1     = nullptr;
    GenTree* op2     = nullptr;
    GenTree* op3     = nullptr;
    GenTree* op4     = nullptr;

    CORINFO_InstructionSet isa = HWIntrinsicInfo::lookupIsa(intrinsic);

    var_types simdBaseType = TYP_UNKNOWN;
    if (simdSize != 0)
    {
        simdBaseType = JitType2PreciseVarType(simdBaseJitType);
        assert(varTypeIsArithmetic(simdBaseType));
    }

#if defined(FEATURE_READYTORUN)
    CORINFO_CONST_LOOKUP emptyEntryPoint;

    emptyEntryPoint.addr       = nullptr;
    emptyEntryPoint.accessType = IAT_VALUE;
#endif // FEATURE_READYTORUN

    switch (intrinsic)
    {
        case NI_Vector128_Abs:
        case NI_Vector256_Abs:
        case NI_Vector512_Abs:
        {
            assert(sig->numArgs == 1);

            if ((simdSize != 32) || varTypeIsFloating(simdBaseType) || varTypeIsUnsigned(simdBaseType) ||
                compOpportunisticallyDependsOn(InstructionSet_AVX2))
            {
                op1     = impSIMDPopStack();
                retNode = gtNewSimdAbsNode(retType, op1, simdBaseJitType, simdSize);
            }
            break;
        }

        case NI_Vector128_op_Addition:
        case NI_Vector256_op_Addition:
        case NI_Vector512_op_Addition:
        {
            assert(sig->numArgs == 2);

            if ((simdSize != 32) || varTypeIsFloating(simdBaseType) ||
                compOpportunisticallyDependsOn(InstructionSet_AVX2))
            {
                op2 = impSIMDPopStack();
                op1 = impSIMDPopStack();

                retNode = gtNewSimdBinOpNode(GT_ADD, retType, op1, op2, simdBaseJitType, simdSize);
            }
            break;
        }

        case NI_SSE_AndNot:
        case NI_SSE2_AndNot:
        case NI_AVX_AndNot:
        case NI_AVX2_AndNot:
        case NI_AVX512F_AndNot:
        case NI_AVX512DQ_AndNot:
        case NI_AVX10v1_V512_AndNot:
        {
            assert(sig->numArgs == 2);

            // We don't want to support creating AND_NOT nodes prior to LIR
            // as it can break important optimizations. We'll produces this
            // in lowering instead so decompose into the individual operations
            // on import, taking into account that despite the name, these APIs
            // do (~op1 & op2), so we need to account for that

            op2 = impSIMDPopStack();
            op1 = impSIMDPopStack();

            if (IsBaselineSimdIsaSupported())
            {
                op1     = gtFoldExpr(gtNewSimdUnOpNode(GT_NOT, retType, op1, simdBaseJitType, simdSize));
                retNode = gtNewSimdBinOpNode(GT_AND, retType, op1, op2, simdBaseJitType, simdSize);
            }
            else
            {
                // We need to ensure we import even if SSE2 is disabled
                assert(intrinsic == NI_SSE_AndNot);

                op3 = gtNewAllBitsSetConNode(retType);

                op1 = gtNewSimdHWIntrinsicNode(retType, op1, op3, NI_SSE_Xor, simdBaseJitType, simdSize);
                op1 = gtFoldExpr(op1);

                retNode = gtNewSimdHWIntrinsicNode(retType, op1, op2, NI_SSE_And, simdBaseJitType, simdSize);
            }
            break;
        }

        case NI_BMI1_AndNot:
        case NI_BMI1_X64_AndNot:
        {
            assert(sig->numArgs == 2);

            // The same general reasoning for the decomposition exists here as
            // given above for the SIMD AndNot APIs.

            op2 = impPopStack().val;
            op1 = impPopStack().val;

            op1     = gtFoldExpr(gtNewOperNode(GT_NOT, retType, op1));
            retNode = gtNewOperNode(GT_AND, retType, op1, op2);
            break;
        }

        case NI_Vector128_AndNot:
        case NI_Vector256_AndNot:
        case NI_Vector512_AndNot:
        {
            assert(sig->numArgs == 2);

            // We don't want to support creating AND_NOT nodes prior to LIR
            // as it can break important optimizations. We'll produces this
            // in lowering instead so decompose into the individual operations
            // on import

            op2 = impSIMDPopStack();
            op1 = impSIMDPopStack();

            op2     = gtFoldExpr(gtNewSimdUnOpNode(GT_NOT, retType, op2, simdBaseJitType, simdSize));
            retNode = gtNewSimdBinOpNode(GT_AND, retType, op1, op2, simdBaseJitType, simdSize);
            break;
        }

        case NI_Vector128_As:
        case NI_Vector128_AsByte:
        case NI_Vector128_AsDouble:
        case NI_Vector128_AsInt16:
        case NI_Vector128_AsInt32:
        case NI_Vector128_AsInt64:
        case NI_Vector128_AsNInt:
        case NI_Vector128_AsNUInt:
        case NI_Vector128_AsSByte:
        case NI_Vector128_AsSingle:
        case NI_Vector128_AsUInt16:
        case NI_Vector128_AsUInt32:
        case NI_Vector128_AsUInt64:
        case NI_Vector128_AsVector4:
        case NI_Vector256_As:
        case NI_Vector256_AsByte:
        case NI_Vector256_AsDouble:
        case NI_Vector256_AsInt16:
        case NI_Vector256_AsInt32:
        case NI_Vector256_AsInt64:
        case NI_Vector256_AsNInt:
        case NI_Vector256_AsNUInt:
        case NI_Vector256_AsSByte:
        case NI_Vector256_AsSingle:
        case NI_Vector256_AsUInt16:
        case NI_Vector256_AsUInt32:
        case NI_Vector256_AsUInt64:
        case NI_Vector512_As:
        case NI_Vector512_AsByte:
        case NI_Vector512_AsDouble:
        case NI_Vector512_AsInt16:
        case NI_Vector512_AsInt32:
        case NI_Vector512_AsInt64:
        case NI_Vector512_AsNInt:
        case NI_Vector512_AsNUInt:
        case NI_Vector512_AsSByte:
        case NI_Vector512_AsSingle:
        case NI_Vector512_AsUInt16:
        case NI_Vector512_AsUInt32:
        case NI_Vector512_AsUInt64:
        {
            // We fold away the cast here, as it only exists to satisfy
            // the type system. It is safe to do this here since the retNode type
            // and the signature return type are both the same TYP_SIMD.

            assert(sig->numArgs == 1);

            retNode = impSIMDPopStack();
            SetOpLclRelatedToSIMDIntrinsic(retNode);
            assert(retNode->gtType == getSIMDTypeForSize(getSIMDTypeSizeInBytes(sig->retTypeSigClass)));
            break;
        }

        case NI_Vector128_AsVector:
        {
            assert(sig->numArgs == 1);
            uint32_t vectorTByteLength = getVectorTByteLength();

            if (vectorTByteLength == YMM_REGSIZE_BYTES)
            {
                // Vector<T> is TYP_SIMD32, so we should treat this as a call to Vector128.ToVector256
                return impSpecialIntrinsic(NI_Vector128_ToVector256, clsHnd, method, sig R2RARG(&emptyEntryPoint),
                                           simdBaseJitType, retType, simdSize, mustExpand);
            }
            else if (vectorTByteLength == XMM_REGSIZE_BYTES)
            {
                // We fold away the cast here, as it only exists to satisfy
                // the type system. It is safe to do this here since the retNode type
                // and the signature return type are both the same TYP_SIMD.

                retNode = impSIMDPopStack();
                SetOpLclRelatedToSIMDIntrinsic(retNode);
                assert(retNode->gtType == getSIMDTypeForSize(getSIMDTypeSizeInBytes(sig->retTypeSigClass)));
            }
            else
            {
                assert(vectorTByteLength == 0);
            }
            break;
        }

        case NI_Vector128_AsVector2:
        case NI_Vector128_AsVector3:
        {
            assert(sig->numArgs == 1);
            assert((simdSize == 16) && (simdBaseType == TYP_FLOAT));
            assert((retType == TYP_SIMD8) || (retType == TYP_SIMD12));

            op1     = impSIMDPopStack();
            retNode = gtNewSimdHWIntrinsicNode(retType, op1, intrinsic, simdBaseJitType, simdSize);
            break;
        }

        case NI_Vector128_AsVector128:
        {
            assert(sig->numArgs == 1);
            assert(retType == TYP_SIMD16);
            assert(HWIntrinsicInfo::BaseTypeFromFirstArg(intrinsic));

            CorInfoType op1SimdBaseJitType =
                getBaseJitTypeAndSizeOfSIMDType(info.compCompHnd->getArgClass(sig, sig->args), &simdSize);

            assert(simdBaseJitType == op1SimdBaseJitType);

            switch (getSIMDTypeForSize(simdSize))
            {
                case TYP_SIMD8:
                {
                    assert((simdSize == 8) && (simdBaseType == TYP_FLOAT));

                    op1 = impSIMDPopStack();

                    if (op1->IsCnsVec())
                    {
                        GenTreeVecCon* vecCon = op1->AsVecCon();
                        vecCon->gtType        = TYP_SIMD16;

                        vecCon->gtSimdVal.f32[2] = 0.0f;
                        vecCon->gtSimdVal.f32[3] = 0.0f;

                        return vecCon;
                    }

                    op1 = gtNewSimdHWIntrinsicNode(retType, op1, NI_Vector128_AsVector128Unsafe, simdBaseJitType, 8);

                    GenTree* idx  = gtNewIconNode(2, TYP_INT);
                    GenTree* zero = gtNewZeroConNode(TYP_FLOAT);
                    op1           = gtNewSimdWithElementNode(retType, op1, idx, zero, simdBaseJitType, 16);

                    idx     = gtNewIconNode(3, TYP_INT);
                    zero    = gtNewZeroConNode(TYP_FLOAT);
                    retNode = gtNewSimdWithElementNode(retType, op1, idx, zero, simdBaseJitType, 16);

                    break;
                }

                case TYP_SIMD12:
                {
                    assert((simdSize == 12) && (simdBaseType == TYP_FLOAT));

                    op1 = impSIMDPopStack();

                    if (op1->IsCnsVec())
                    {
                        GenTreeVecCon* vecCon = op1->AsVecCon();
                        vecCon->gtType        = TYP_SIMD16;

                        vecCon->gtSimdVal.f32[3] = 0.0f;
                        return vecCon;
                    }

                    op1 = gtNewSimdHWIntrinsicNode(retType, op1, NI_Vector128_AsVector128Unsafe, simdBaseJitType, 12);

                    GenTree* idx  = gtNewIconNode(3, TYP_INT);
                    GenTree* zero = gtNewZeroConNode(TYP_FLOAT);
                    retNode       = gtNewSimdWithElementNode(retType, op1, idx, zero, simdBaseJitType, 16);
                    break;
                }

                case TYP_SIMD16:
                {
                    // We fold away the cast here, as it only exists to satisfy
                    // the type system. It is safe to do this here since the retNode type
                    // and the signature return type are both the same TYP_SIMD.

                    retNode = impSIMDPopStack();
                    SetOpLclRelatedToSIMDIntrinsic(retNode);
                    assert(retNode->gtType == getSIMDTypeForSize(getSIMDTypeSizeInBytes(sig->retTypeSigClass)));

                    break;
                }

                case TYP_SIMD32:
                {
                    // Vector<T> is TYP_SIMD32, so we should treat this as a call to Vector256.GetLower
                    return impSpecialIntrinsic(NI_Vector256_GetLower, clsHnd, method, sig R2RARG(&emptyEntryPoint),
                                               simdBaseJitType, retType, simdSize, mustExpand);
                }

                default:
                {
                    unreached();
                }
            }

            break;
        }

        case NI_Vector128_AsVector128Unsafe:
        {
            assert(sig->numArgs == 1);
            assert(retType == TYP_SIMD16);
            assert(simdBaseJitType == CORINFO_TYPE_FLOAT);
            assert((simdSize == 8) || (simdSize == 12));

            op1     = impSIMDPopStack();
            retNode = gtNewSimdHWIntrinsicNode(retType, op1, NI_Vector128_AsVector128Unsafe, simdBaseJitType, simdSize);
            break;
        }

        case NI_Vector256_AsVector:
        case NI_Vector256_AsVector256:
        {
            assert(sig->numArgs == 1);
            uint32_t vectorTByteLength = getVectorTByteLength();

            if (vectorTByteLength == YMM_REGSIZE_BYTES)
            {
                // We fold away the cast here, as it only exists to satisfy
                // the type system. It is safe to do this here since the retNode type
                // and the signature return type are both the same TYP_SIMD.

                retNode = impSIMDPopStack();
                SetOpLclRelatedToSIMDIntrinsic(retNode);
                assert(retNode->gtType == getSIMDTypeForSize(getSIMDTypeSizeInBytes(sig->retTypeSigClass)));

                break;
            }
            else if (vectorTByteLength == XMM_REGSIZE_BYTES)
            {
                if (compOpportunisticallyDependsOn(InstructionSet_AVX))
                {
                    // We support Vector256 but Vector<T> is only 16-bytes, so we should
                    // treat this method as a call to Vector256.GetLower or Vector128.ToVector256

                    if (intrinsic == NI_Vector256_AsVector)
                    {
                        return impSpecialIntrinsic(NI_Vector256_GetLower, clsHnd, method, sig R2RARG(&emptyEntryPoint),
                                                   simdBaseJitType, retType, simdSize, mustExpand);
                    }
                    else
                    {
                        assert(intrinsic == NI_Vector256_AsVector256);
                        return impSpecialIntrinsic(NI_Vector128_ToVector256, clsHnd, method,
                                                   sig R2RARG(&emptyEntryPoint), simdBaseJitType, retType, 16,
                                                   mustExpand);
                    }
                }
            }
            else
            {
                assert(vectorTByteLength == 0);
            }
            break;
        }

        case NI_Vector512_AsVector:
        case NI_Vector512_AsVector512:
        {
            assert(sig->numArgs == 1);
            uint32_t vectorTByteLength = getVectorTByteLength();

            if (vectorTByteLength == YMM_REGSIZE_BYTES)
            {
                assert(IsBaselineVector512IsaSupportedDebugOnly());

                // We support Vector512 but Vector<T> is only 32-bytes, so we should
                // treat this method as a call to Vector512.GetLower or Vector256.ToVector512

                if (intrinsic == NI_Vector512_AsVector)
                {
                    return impSpecialIntrinsic(NI_Vector512_GetLower, clsHnd, method, sig R2RARG(&emptyEntryPoint),
                                               simdBaseJitType, retType, simdSize, mustExpand);
                }
                else
                {
                    assert(intrinsic == NI_Vector512_AsVector512);
                    return impSpecialIntrinsic(NI_Vector256_ToVector512, clsHnd, method, sig R2RARG(&emptyEntryPoint),
                                               simdBaseJitType, retType, 32, mustExpand);
                }
                break;
            }
            else if (vectorTByteLength == XMM_REGSIZE_BYTES)
            {
                if (compOpportunisticallyDependsOn(InstructionSet_AVX512F))
                {
                    // We support Vector512 but Vector<T> is only 16-bytes, so we should
                    // treat this method as a call to Vector512.GetLower128 or Vector128.ToVector512

                    if (intrinsic == NI_Vector512_AsVector)
                    {
                        return impSpecialIntrinsic(NI_Vector512_GetLower128, clsHnd, method,
                                                   sig R2RARG(&emptyEntryPoint), simdBaseJitType, retType, simdSize,
                                                   mustExpand);
                    }
                    else
                    {
                        assert(intrinsic == NI_Vector512_AsVector512);
                        return impSpecialIntrinsic(NI_Vector128_ToVector512, clsHnd, method,
                                                   sig R2RARG(&emptyEntryPoint), simdBaseJitType, retType, 16,
                                                   mustExpand);
                    }
                }
            }
            else
            {
                assert(vectorTByteLength == 0);
            }
            break;
        }

        case NI_Vector128_op_BitwiseAnd:
        case NI_Vector256_op_BitwiseAnd:
        case NI_Vector512_op_BitwiseAnd:
        {
            assert(sig->numArgs == 2);

            op2 = impSIMDPopStack();
            op1 = impSIMDPopStack();

            retNode = gtNewSimdBinOpNode(GT_AND, retType, op1, op2, simdBaseJitType, simdSize);
            break;
        }

        case NI_Vector128_op_BitwiseOr:
        case NI_Vector256_op_BitwiseOr:
        case NI_Vector512_op_BitwiseOr:
        {
            assert(sig->numArgs == 2);

            op2 = impSIMDPopStack();
            op1 = impSIMDPopStack();

            retNode = gtNewSimdBinOpNode(GT_OR, retType, op1, op2, simdBaseJitType, simdSize);
            break;
        }

        case NI_Vector128_Ceiling:
        case NI_Vector256_Ceiling:
        case NI_Vector512_Ceiling:
        {
            assert(sig->numArgs == 1);

            if (!varTypeIsFloating(simdBaseType))
            {
                retNode = impSIMDPopStack();
                break;
            }

            if ((simdSize < 32) && !compOpportunisticallyDependsOn(InstructionSet_SSE41))
            {
                // Ceiling is only supported for floating-point types on SSE4.1 or later
                break;
            }

            op1     = impSIMDPopStack();
            retNode = gtNewSimdCeilNode(retType, op1, simdBaseJitType, simdSize);
            break;
        }

        case NI_Vector128_ConditionalSelect:
        case NI_Vector256_ConditionalSelect:
        case NI_Vector512_ConditionalSelect:
        {
            assert(sig->numArgs == 3);

            op3 = impSIMDPopStack();
            op2 = impSIMDPopStack();
            op1 = impSIMDPopStack();

            retNode = gtNewSimdCndSelNode(retType, op1, op2, op3, simdBaseJitType, simdSize);
            break;
        }

        case NI_Vector128_ConvertToDouble:
        case NI_Vector256_ConvertToDouble:
        case NI_Vector512_ConvertToDouble:
        {
            assert(sig->numArgs == 1);
            assert(varTypeIsLong(simdBaseType));
            if (IsBaselineVector512IsaSupportedOpportunistically() ||
                ((simdSize != 64) && compOpportunisticallyDependsOn(InstructionSet_AVX10v1)))
            {
                if (simdSize == 64)
                {
                    intrinsic = NI_AVX512DQ_ConvertToVector512Double;
                }
                else if (simdSize == 32)
                {
                    intrinsic = compOpportunisticallyDependsOn(InstructionSet_AVX10v1)
                                    ? NI_AVX10v1_ConvertToVector256Double
                                    : NI_AVX512DQ_VL_ConvertToVector256Double;
                }
                else
                {
                    assert(simdSize == 16);
                    intrinsic = compOpportunisticallyDependsOn(InstructionSet_AVX10v1)
                                    ? NI_AVX10v1_ConvertToVector128Double
                                    : NI_AVX512DQ_VL_ConvertToVector128Double;
                }
                op1     = impSIMDPopStack();
                retNode = gtNewSimdHWIntrinsicNode(retType, op1, intrinsic, simdBaseJitType, simdSize);
            }
            break;
        }

        case NI_Vector128_ConvertToInt32:
        case NI_Vector256_ConvertToInt32:
        case NI_Vector512_ConvertToInt32:
        {
            assert(sig->numArgs == 1);
            assert(simdBaseType == TYP_FLOAT);

            if (compOpportunisticallyDependsOn(InstructionSet_SSE41))
            {
                op1     = impSIMDPopStack();
                retNode = gtNewSimdCvtNode(retType, op1, CORINFO_TYPE_INT, simdBaseJitType, simdSize);
            }
            break;
        }

        case NI_Vector128_ConvertToInt32Native:
        case NI_Vector256_ConvertToInt32Native:
        case NI_Vector512_ConvertToInt32Native:
        {
            assert(sig->numArgs == 1);
            assert(simdBaseType == TYP_FLOAT);

            if (BlockNonDeterministicIntrinsics(mustExpand))
            {
                break;
            }

            op1     = impSIMDPopStack();
            retNode = gtNewSimdCvtNativeNode(retType, op1, CORINFO_TYPE_INT, simdBaseJitType, simdSize);
            break;
        }

        case NI_Vector128_ConvertToInt64:
        case NI_Vector256_ConvertToInt64:
        case NI_Vector512_ConvertToInt64:
        {
            assert(sig->numArgs == 1);
            assert(simdBaseType == TYP_DOUBLE);

            if (IsBaselineVector512IsaSupportedOpportunistically() ||
                (simdSize != 64 && compOpportunisticallyDependsOn(InstructionSet_AVX10v1)))
            {
                op1     = impSIMDPopStack();
                retNode = gtNewSimdCvtNode(retType, op1, CORINFO_TYPE_LONG, simdBaseJitType, simdSize);
            }
            break;
        }

        case NI_Vector128_ConvertToInt64Native:
        case NI_Vector256_ConvertToInt64Native:
        case NI_Vector512_ConvertToInt64Native:
        {
            assert(sig->numArgs == 1);
            assert(simdBaseType == TYP_DOUBLE);

            if (BlockNonDeterministicIntrinsics(mustExpand))
            {
                break;
            }

            if (IsBaselineVector512IsaSupportedOpportunistically() ||
                (simdSize != 64 && compOpportunisticallyDependsOn(InstructionSet_AVX10v1)))
            {
                op1     = impSIMDPopStack();
                retNode = gtNewSimdCvtNativeNode(retType, op1, CORINFO_TYPE_LONG, simdBaseJitType, simdSize);
            }
            break;
        }

        case NI_Vector128_ConvertToSingle:
        case NI_Vector256_ConvertToSingle:
        case NI_Vector512_ConvertToSingle:
        {
            assert(sig->numArgs == 1);
            assert(varTypeIsInt(simdBaseType));
            intrinsic = NI_Illegal;
            if (simdBaseType == TYP_INT)
            {
                switch (simdSize)
                {
                    case 16:
                        intrinsic = NI_SSE2_ConvertToVector128Single;
                        break;
                    case 32:
                        intrinsic = NI_AVX_ConvertToVector256Single;
                        break;
                    case 64:
                        intrinsic = NI_AVX512F_ConvertToVector512Single;
                        break;
                    default:
                        unreached();
                }
            }
            else if (simdBaseType == TYP_UINT && simdSize != 64 &&
                     compOpportunisticallyDependsOn(InstructionSet_AVX10v1))
            {
                switch (simdSize)
                {
                    case 16:
                        intrinsic = NI_AVX10v1_ConvertToVector128Single;
                        break;
                    case 32:
                        intrinsic = NI_AVX10v1_ConvertToVector256Single;
                        break;
                    default:
                        unreached();
                }
            }
            else if (simdBaseType == TYP_UINT && IsBaselineVector512IsaSupportedOpportunistically())
            {
                switch (simdSize)
                {
                    case 16:
                        intrinsic = NI_AVX512F_VL_ConvertToVector128Single;
                        break;
                    case 32:
                        intrinsic = NI_AVX512F_VL_ConvertToVector256Single;
                        break;
                    case 64:
                        intrinsic = NI_AVX512F_ConvertToVector512Single;
                        break;
                    default:
                        unreached();
                }
            }
            if (intrinsic != NI_Illegal)
            {
                op1     = impSIMDPopStack();
                retNode = gtNewSimdHWIntrinsicNode(retType, op1, intrinsic, simdBaseJitType, simdSize);
            }
            break;
        }

        case NI_Vector128_ConvertToUInt32:
        case NI_Vector256_ConvertToUInt32:
        case NI_Vector512_ConvertToUInt32:
        {
            assert(sig->numArgs == 1);
            assert(simdBaseType == TYP_FLOAT);

            if (IsBaselineVector512IsaSupportedOpportunistically() ||
                (simdSize != 64 && compOpportunisticallyDependsOn(InstructionSet_AVX10v1)))
            {
                op1     = impSIMDPopStack();
                retNode = gtNewSimdCvtNode(retType, op1, CORINFO_TYPE_UINT, simdBaseJitType, simdSize);
            }
            break;
        }

        case NI_Vector128_ConvertToUInt32Native:
        case NI_Vector256_ConvertToUInt32Native:
        case NI_Vector512_ConvertToUInt32Native:
        {
            assert(sig->numArgs == 1);
            assert(simdBaseType == TYP_FLOAT);

            if (BlockNonDeterministicIntrinsics(mustExpand))
            {
                break;
            }

            if (IsBaselineVector512IsaSupportedOpportunistically() ||
                (simdSize != 64 && compOpportunisticallyDependsOn(InstructionSet_AVX10v1)))
            {
                op1     = impSIMDPopStack();
                retNode = gtNewSimdCvtNativeNode(retType, op1, CORINFO_TYPE_UINT, simdBaseJitType, simdSize);
            }
            break;
        }

        case NI_Vector128_ConvertToUInt64:
        case NI_Vector256_ConvertToUInt64:
        case NI_Vector512_ConvertToUInt64:
        {
            assert(sig->numArgs == 1);
            assert(simdBaseType == TYP_DOUBLE);
            if (IsBaselineVector512IsaSupportedOpportunistically() ||
                (simdSize != 64 && compOpportunisticallyDependsOn(InstructionSet_AVX10v1)))
            {
                op1     = impSIMDPopStack();
                retNode = gtNewSimdCvtNode(retType, op1, CORINFO_TYPE_ULONG, simdBaseJitType, simdSize);
            }
            break;
        }

        case NI_Vector128_ConvertToUInt64Native:
        case NI_Vector256_ConvertToUInt64Native:
        case NI_Vector512_ConvertToUInt64Native:
        {
            assert(sig->numArgs == 1);
            assert(simdBaseType == TYP_DOUBLE);

            if (BlockNonDeterministicIntrinsics(mustExpand))
            {
                break;
            }

            if (IsBaselineVector512IsaSupportedOpportunistically() ||
                (simdSize != 64 && compOpportunisticallyDependsOn(InstructionSet_AVX10v1)))
            {
                op1     = impSIMDPopStack();
                retNode = gtNewSimdCvtNativeNode(retType, op1, CORINFO_TYPE_ULONG, simdBaseJitType, simdSize);
            }
            break;
        }

        case NI_Vector128_Create:
        case NI_Vector256_Create:
        case NI_Vector512_Create:
        {
            if (sig->numArgs == 1)
            {
#if defined(TARGET_X86)
                if (varTypeIsLong(simdBaseType) && !impStackTop(0).val->IsIntegralConst())
                {
                    // TODO-XARCH-CQ: It may be beneficial to emit the movq
                    // instruction, which takes a 64-bit memory address and
                    // works on 32-bit x86 systems.
                    break;
                }
#endif // TARGET_X86

                op1     = impPopStack().val;
                retNode = gtNewSimdCreateBroadcastNode(retType, op1, simdBaseJitType, simdSize);
                break;
            }

            uint32_t simdLength = getSIMDVectorLength(simdSize, simdBaseType);
            assert(sig->numArgs == simdLength);

            bool isConstant = true;

            if (varTypeIsFloating(simdBaseType))
            {
                for (uint32_t index = 0; index < sig->numArgs; index++)
                {
                    GenTree* arg = impStackTop(index).val;

                    if (!arg->IsCnsFltOrDbl())
                    {
                        isConstant = false;
                        break;
                    }
                }
            }
            else
            {
                assert(varTypeIsIntegral(simdBaseType));

                for (uint32_t index = 0; index < sig->numArgs; index++)
                {
                    GenTree* arg = impStackTop(index).val;

                    if (!arg->IsIntegralConst())
                    {
                        isConstant = false;
                        break;
                    }
                }
            }

            if (isConstant)
            {
                // Some of the below code assumes 16/32/64 byte SIMD types
                assert((simdSize == 16) || (simdSize == 32) || (simdSize == 64));

                GenTreeVecCon* vecCon = gtNewVconNode(retType);

                switch (simdBaseType)
                {
                    case TYP_BYTE:
                    case TYP_UBYTE:
                    {
                        uint8_t cnsVal = 0;

                        for (uint32_t index = 0; index < sig->numArgs; index++)
                        {
                            cnsVal = static_cast<uint8_t>(impPopStack().val->AsIntConCommon()->IntegralValue());
                            vecCon->gtSimdVal.u8[simdLength - 1 - index] = cnsVal;
                        }
                        break;
                    }

                    case TYP_SHORT:
                    case TYP_USHORT:
                    {
                        uint16_t cnsVal = 0;

                        for (uint32_t index = 0; index < sig->numArgs; index++)
                        {
                            cnsVal = static_cast<uint16_t>(impPopStack().val->AsIntConCommon()->IntegralValue());
                            vecCon->gtSimdVal.u16[simdLength - 1 - index] = cnsVal;
                        }
                        break;
                    }

                    case TYP_INT:
                    case TYP_UINT:
                    {
                        uint32_t cnsVal = 0;

                        for (uint32_t index = 0; index < sig->numArgs; index++)
                        {
                            cnsVal = static_cast<uint32_t>(impPopStack().val->AsIntConCommon()->IntegralValue());
                            vecCon->gtSimdVal.u32[simdLength - 1 - index] = cnsVal;
                        }
                        break;
                    }

                    case TYP_LONG:
                    case TYP_ULONG:
                    {
                        uint64_t cnsVal = 0;

                        for (uint32_t index = 0; index < sig->numArgs; index++)
                        {
                            cnsVal = static_cast<uint64_t>(impPopStack().val->AsIntConCommon()->IntegralValue());
                            vecCon->gtSimdVal.u64[simdLength - 1 - index] = cnsVal;
                        }
                        break;
                    }

                    case TYP_FLOAT:
                    {
                        float cnsVal = 0;

                        for (uint32_t index = 0; index < sig->numArgs; index++)
                        {
                            cnsVal = static_cast<float>(impPopStack().val->AsDblCon()->DconValue());
                            vecCon->gtSimdVal.f32[simdLength - 1 - index] = cnsVal;
                        }
                        break;
                    }

                    case TYP_DOUBLE:
                    {
                        double cnsVal = 0;

                        for (uint32_t index = 0; index < sig->numArgs; index++)
                        {
                            double cnsVal = static_cast<double>(impPopStack().val->AsDblCon()->DconValue());
                            vecCon->gtSimdVal.f64[simdLength - 1 - index] = cnsVal;
                        }
                        break;
                    }

                    default:
                    {
                        unreached();
                    }
                }

                retNode = vecCon;
                break;
            }

#if defined(TARGET_X86)
            if (varTypeIsLong(simdBaseType))
            {
                // TODO-XARCH-CQ: It may be beneficial to emit the movq
                // instruction, which takes a 64-bit memory address and
                // works on 32-bit x86 systems.
                break;
            }
#endif // TARGET_X86

            IntrinsicNodeBuilder nodeBuilder(getAllocator(CMK_ASTNode), sig->numArgs);

            // TODO-CQ: We don't handle contiguous args for anything except TYP_FLOAT today

            GenTree* prevArg           = nullptr;
            bool     areArgsContiguous = (simdBaseType == TYP_FLOAT);

            for (int i = sig->numArgs - 1; i >= 0; i--)
            {
                GenTree* arg = impPopStack().val;

                if (areArgsContiguous)
                {
                    if (prevArg != nullptr)
                    {
                        // Recall that we are popping the args off the stack in reverse order.
                        areArgsContiguous = areArgumentsContiguous(arg, prevArg);
                    }

                    prevArg = arg;
                }

                nodeBuilder.AddOperand(i, arg);
            }

            if (areArgsContiguous)
            {
                op1                 = nodeBuilder.GetOperand(0);
                GenTree* op1Address = CreateAddressNodeForSimdHWIntrinsicCreate(op1, simdBaseType, simdSize);
                retNode             = gtNewIndir(retType, op1Address);
            }
            else
            {
                retNode =
                    gtNewSimdHWIntrinsicNode(retType, std::move(nodeBuilder), intrinsic, simdBaseJitType, simdSize);
            }
            break;
        }

        case NI_Vector128_CreateScalar:
        case NI_Vector256_CreateScalar:
        case NI_Vector512_CreateScalar:
        {
            assert(sig->numArgs == 1);

#if defined(TARGET_X86)
            if (varTypeIsLong(simdBaseType) && !impStackTop(0).val->IsIntegralConst())
            {
                // TODO-XARCH-CQ: It may be beneficial to emit the movq
                // instruction, which takes a 64-bit memory address and
                // works on 32-bit x86 systems.
                break;
            }
#endif // TARGET_X86

            op1     = impPopStack().val;
            retNode = gtNewSimdCreateScalarNode(retType, op1, simdBaseJitType, simdSize);
            break;
        }

        case NI_Vector128_CreateScalarUnsafe:
        case NI_Vector256_CreateScalarUnsafe:
        case NI_Vector512_CreateScalarUnsafe:
        {
            assert(sig->numArgs == 1);

#if defined(TARGET_X86)
            if (varTypeIsLong(simdBaseType) && !impStackTop(0).val->IsIntegralConst())
            {
                // TODO-XARCH-CQ: It may be beneficial to emit the movq
                // instruction, which takes a 64-bit memory address and
                // works on 32-bit x86 systems.
                break;
            }
#endif // TARGET_X86

            op1     = impPopStack().val;
            retNode = gtNewSimdCreateScalarUnsafeNode(retType, op1, simdBaseJitType, simdSize);
            break;
        }

        case NI_Vector128_CreateSequence:
        case NI_Vector256_CreateSequence:
        case NI_Vector512_CreateSequence:
        {
            assert(sig->numArgs == 2);

            if (!impStackTop(1).val->OperIsConst() || !impStackTop(0).val->OperIsConst())
            {
                // One of the operands isn't constant, so we need to do a computation in the form of:
                //     (Indices * op2) + op1

                if (simdSize == 32)
                {
                    if (varTypeIsIntegral(simdBaseType) && !compOpportunisticallyDependsOn(InstructionSet_AVX2))
                    {
                        // We can't deal with TYP_SIMD32 for integral types if the compiler doesn't support AVX2
                        break;
                    }
                }

                if (varTypeIsLong(simdBaseType))
                {
                    if (!impStackTop(0).val->OperIsConst())
                    {
                        // When op2 is a constant, we can skip the multiplication allowing us to always
                        // generate better code. However, if it isn't then we need to fallback in the
                        // cases where multiplication isn't supported.

                        if ((simdSize != 64) && !canUseEvexEncoding())
                        {
                            // TODO-XARCH-CQ: We should support long/ulong multiplication
                            break;
                        }
                    }

#if defined(TARGET_X86)
                    // TODO-XARCH-CQ: We need to support 64-bit CreateBroadcast
                    break;
#endif // TARGET_X86
                }
            }

<<<<<<< HEAD
            impSpillSideEffect(true,
                               stackState.esStackDepth - 2 DEBUGARG("Spilling op1 side effects for SimdAsHWIntrinsic"));
=======
            impSpillSideEffect(true, verCurrentState.esStackDepth -
                                         2 DEBUGARG("Spilling op1 side effects for vector CreateSequence"));
>>>>>>> 1e414045

            op2 = impPopStack().val;
            op1 = impPopStack().val;

            retNode = gtNewSimdCreateSequenceNode(retType, op1, op2, simdBaseJitType, simdSize);
            break;
        }

        case NI_Vector128_op_Division:
        case NI_Vector256_op_Division:
        case NI_Vector512_op_Division:
        {
            assert(sig->numArgs == 2);

            if (!varTypeIsFloating(simdBaseType))
            {
                // We can't trivially handle division for integral types using SIMD
                break;
            }

            CORINFO_ARG_LIST_HANDLE arg1     = sig->args;
            CORINFO_ARG_LIST_HANDLE arg2     = info.compCompHnd->getArgNext(arg1);
            var_types               argType  = TYP_UNKNOWN;
            CORINFO_CLASS_HANDLE    argClass = NO_CLASS_HANDLE;

            argType = JITtype2varType(strip(info.compCompHnd->getArgType(sig, arg2, &argClass)));
            op2     = getArgForHWIntrinsic(argType, argClass);

            argType = JITtype2varType(strip(info.compCompHnd->getArgType(sig, arg1, &argClass)));
            op1     = getArgForHWIntrinsic(argType, argClass);

            retNode = gtNewSimdBinOpNode(GT_DIV, retType, op1, op2, simdBaseJitType, simdSize);
            break;
        }

        case NI_Vector128_Dot:
        case NI_Vector256_Dot:
        {
            assert(sig->numArgs == 2);
            var_types simdType = getSIMDTypeForSize(simdSize);

            if (varTypeIsByte(simdBaseType) || varTypeIsLong(simdBaseType))
            {
                // TODO-XARCH-CQ: We could support dot product for 8-bit and
                // 64-bit integers if we support multiplication for the same
                break;
            }

            if (simdSize == 32)
            {
                if (!varTypeIsFloating(simdBaseType) && !compOpportunisticallyDependsOn(InstructionSet_AVX2))
                {
                    // We can't deal with TYP_SIMD32 for integral types if the compiler doesn't support AVX2
                    break;
                }
            }
            else if ((simdBaseType == TYP_INT) || (simdBaseType == TYP_UINT))
            {
                if (!compOpportunisticallyDependsOn(InstructionSet_SSE41))
                {
                    // TODO-XARCH-CQ: We can support 32-bit integers if we updating multiplication
                    // to be lowered rather than imported as the relevant operations.
                    break;
                }
            }

            op2 = impSIMDPopStack();
            op1 = impSIMDPopStack();

            retNode = gtNewSimdDotProdNode(simdType, op1, op2, simdBaseJitType, simdSize);
            retNode = gtNewSimdGetElementNode(retType, retNode, gtNewIconNode(0), simdBaseJitType, simdSize);
            break;
        }

        case NI_Vector128_Equals:
        case NI_Vector256_Equals:
        case NI_Vector512_Equals:
        {
            assert(sig->numArgs == 2);

            if ((simdSize != 32) || varTypeIsFloating(simdBaseType) ||
                compOpportunisticallyDependsOn(InstructionSet_AVX2))
            {
                op2 = impSIMDPopStack();
                op1 = impSIMDPopStack();

                retNode = gtNewSimdCmpOpNode(GT_EQ, retType, op1, op2, simdBaseJitType, simdSize);
            }
            break;
        }

        case NI_Vector128_op_Equality:
        case NI_Vector256_op_Equality:
        case NI_Vector512_op_Equality:
        {
            assert(sig->numArgs == 2);

            if ((simdSize != 32) || varTypeIsFloating(simdBaseType) ||
                compOpportunisticallyDependsOn(InstructionSet_AVX2))
            {
                op2 = impSIMDPopStack();
                op1 = impSIMDPopStack();

                retNode = gtNewSimdCmpOpAllNode(GT_EQ, retType, op1, op2, simdBaseJitType, simdSize);
            }
            break;
        }

        case NI_Vector128_EqualsAny:
        case NI_Vector256_EqualsAny:
        case NI_Vector512_EqualsAny:
        {
            assert(sig->numArgs == 2);

            if ((simdSize != 32) || compOpportunisticallyDependsOn(InstructionSet_AVX2))
            {
                op2 = impSIMDPopStack();
                op1 = impSIMDPopStack();

                retNode = gtNewSimdCmpOpAnyNode(GT_EQ, retType, op1, op2, simdBaseJitType, simdSize);
            }
            break;
        }

        case NI_Vector512_ExtractMostSignificantBits:
        {
#if defined(TARGET_X86)
            // TODO-XARCH-CQ: It may be beneficial to decompose this operation
            break;
#endif // TARGET_X86

            if (IsBaselineVector512IsaSupportedOpportunistically())
            {
                op1 = impSIMDPopStack();

                if (!varTypeIsMask(op1))
                {
                    op1 = gtNewSimdCvtVectorToMaskNode(TYP_MASK, op1, simdBaseJitType, simdSize);
                }
                retNode = gtNewSimdHWIntrinsicNode(retType, op1, NI_EVEX_MoveMask, simdBaseJitType, simdSize);
            }
            break;
        }

        case NI_Vector128_ExtractMostSignificantBits:
        case NI_Vector256_ExtractMostSignificantBits:
        {
            assert(sig->numArgs == 1);

            if ((simdSize != 32) || varTypeIsFloating(simdBaseType) ||
                compOpportunisticallyDependsOn(InstructionSet_AVX2))
            {
                var_types simdType = getSIMDTypeForSize(simdSize);

                NamedIntrinsic moveMaskIntrinsic = NI_Illegal;
                NamedIntrinsic shuffleIntrinsic  = NI_Illegal;

                switch (simdBaseType)
                {
                    case TYP_BYTE:
                    case TYP_UBYTE:
                    {
                        op1               = impSIMDPopStack();
                        moveMaskIntrinsic = (simdSize == 32) ? NI_AVX2_MoveMask : NI_SSE2_MoveMask;
                        break;
                    }

                    case TYP_SHORT:
                    case TYP_USHORT:
                    {
                        simd_t simdVal = {};

                        assert((simdSize == 16) || (simdSize == 32) || (simdSize == 64));
                        simdBaseJitType = varTypeIsUnsigned(simdBaseType) ? CORINFO_TYPE_UBYTE : CORINFO_TYPE_BYTE;

                        // We want to tightly pack the most significant byte of each short/ushort
                        // and then zero the tightly packed least significant bytes
                        //
                        // The most significant bit being set means zero the value

                        simdVal.u64[0] = 0x0F0D0B0907050301;
                        simdVal.u64[1] = 0x8080808080808080;

                        if (simdSize == 32)
                        {
                            // Vector256 works on 2x128-bit lanes, so repeat the same indices for the upper lane

                            simdVal.u64[2] = 0x0F0D0B0907050301;
                            simdVal.u64[3] = 0x8080808080808080;

                            shuffleIntrinsic  = NI_AVX2_Shuffle;
                            moveMaskIntrinsic = NI_SSE2_MoveMask;
                        }
                        else if (compOpportunisticallyDependsOn(InstructionSet_SSSE3))
                        {
                            shuffleIntrinsic  = NI_SSSE3_Shuffle;
                            moveMaskIntrinsic = NI_SSE2_MoveMask;
                        }
                        else
                        {
                            return nullptr;
                        }

                        op2 = gtNewVconNode(simdType);
                        memcpy(&op2->AsVecCon()->gtSimdVal, &simdVal, simdSize);

                        op1 = impSIMDPopStack();
                        op1 = gtNewSimdHWIntrinsicNode(simdType, op1, op2, shuffleIntrinsic, simdBaseJitType, simdSize);

                        if (simdSize == 32)
                        {
                            CorInfoType simdOtherJitType;

                            // Since Vector256 is 2x128-bit lanes we need a full width permutation so we get the lower
                            // 64-bits of each lane next to eachother. The upper bits should be zero, but also don't
                            // matter so we can also then simplify down to a 128-bit move mask.

                            simdOtherJitType = (simdBaseType == TYP_UBYTE) ? CORINFO_TYPE_ULONG : CORINFO_TYPE_LONG;

                            op1 = gtNewSimdHWIntrinsicNode(simdType, op1, gtNewIconNode(0xD8), NI_AVX2_Permute4x64,
                                                           simdOtherJitType, simdSize);

                            simdType = TYP_SIMD16;

                            op1 = gtNewSimdGetLowerNode(simdType, op1, simdBaseJitType, simdSize);

                            simdSize = 16;
                        }
                        break;
                    }

                    case TYP_INT:
                    case TYP_UINT:
                    case TYP_FLOAT:
                    {
                        simdBaseJitType   = CORINFO_TYPE_FLOAT;
                        op1               = impSIMDPopStack();
                        moveMaskIntrinsic = (simdSize == 32) ? NI_AVX_MoveMask : NI_SSE_MoveMask;
                        break;
                    }

                    case TYP_LONG:
                    case TYP_ULONG:
                    case TYP_DOUBLE:
                    {
                        simdBaseJitType   = CORINFO_TYPE_DOUBLE;
                        op1               = impSIMDPopStack();
                        moveMaskIntrinsic = (simdSize == 32) ? NI_AVX_MoveMask : NI_SSE2_MoveMask;
                        break;
                    }

                    default:
                    {
                        unreached();
                    }
                }

                assert(moveMaskIntrinsic != NI_Illegal);
                assert(op1 != nullptr);

                retNode = gtNewSimdHWIntrinsicNode(retType, op1, moveMaskIntrinsic, simdBaseJitType, simdSize);
            }
            break;
        }

        case NI_Vector128_Floor:
        case NI_Vector256_Floor:
        case NI_Vector512_Floor:
        {
            assert(sig->numArgs == 1);

            if (!varTypeIsFloating(simdBaseType))
            {
                retNode = impSIMDPopStack();
                break;
            }

            if ((simdSize < 32) && !compOpportunisticallyDependsOn(InstructionSet_SSE41))
            {
                // Floor is only supported for floating-point types on SSE4.1 or later
                break;
            }

            op1     = impSIMDPopStack();
            retNode = gtNewSimdFloorNode(retType, op1, simdBaseJitType, simdSize);
            break;
        }

        case NI_Vector128_FusedMultiplyAdd:
        case NI_Vector256_FusedMultiplyAdd:
        case NI_Vector512_FusedMultiplyAdd:
        {
            assert(sig->numArgs == 3);
            assert(varTypeIsFloating(simdBaseType));

            if (compOpportunisticallyDependsOn(InstructionSet_FMA))
            {
                op3 = impSIMDPopStack();
                op2 = impSIMDPopStack();
                op1 = impSIMDPopStack();

                retNode = gtNewSimdFmaNode(retType, op1, op2, op3, simdBaseJitType, simdSize);
            }
            break;
        }

        case NI_Vector128_get_AllBitsSet:
        case NI_Vector256_get_AllBitsSet:
        case NI_Vector512_get_AllBitsSet:
        {
            assert(sig->numArgs == 0);
            retNode = gtNewAllBitsSetConNode(retType);
            break;
        }

        case NI_Vector128_get_Indices:
        case NI_Vector256_get_Indices:
        case NI_Vector512_get_Indices:
        {
            assert(sig->numArgs == 0);
            retNode = gtNewSimdGetIndicesNode(retType, simdBaseJitType, simdSize);
            break;
        }

        case NI_Vector128_get_One:
        case NI_Vector256_get_One:
        case NI_Vector512_get_One:
        {
            assert(sig->numArgs == 0);
            retNode = gtNewOneConNode(retType, simdBaseType);
            break;
        }

        case NI_Vector128_get_Zero:
        case NI_Vector256_get_Zero:
        case NI_Vector512_get_Zero:
        {
            assert(sig->numArgs == 0);
            retNode = gtNewZeroConNode(retType);
            break;
        }

        case NI_Vector128_GetElement:
        case NI_Vector256_GetElement:
        case NI_Vector512_GetElement:
        {
            assert(sig->numArgs == 2);

            op2 = impStackTop(0).val;

            switch (simdBaseType)
            {
                case TYP_BYTE:
                case TYP_UBYTE:
                case TYP_INT:
                case TYP_UINT:
                case TYP_LONG:
                case TYP_ULONG:
                {
                    bool useToScalar = op2->IsIntegralConst(0);

#if defined(TARGET_X86)
                    useToScalar &= !varTypeIsLong(simdBaseType);
#endif // TARGET_X86

                    if (!useToScalar && !compOpportunisticallyDependsOn(InstructionSet_SSE41))
                    {
                        // Using software fallback if simdBaseType is not supported by hardware
                        return nullptr;
                    }
                    break;
                }

                case TYP_DOUBLE:
                case TYP_FLOAT:
                case TYP_SHORT:
                case TYP_USHORT:
                {
                    // short/ushort/float/double is supported by SSE2
                    break;
                }

                default:
                {
                    unreached();
                }
            }

            impPopStack();
            op1 = impSIMDPopStack();

            retNode = gtNewSimdGetElementNode(retType, op1, op2, simdBaseJitType, simdSize);
            break;
        }

        case NI_Vector128_GreaterThan:
        case NI_Vector256_GreaterThan:
        case NI_Vector512_GreaterThan:
        {
            assert(sig->numArgs == 2);

            if ((simdSize != 32) || varTypeIsFloating(simdBaseType) ||
                compOpportunisticallyDependsOn(InstructionSet_AVX2))
            {
                op2 = impSIMDPopStack();
                op1 = impSIMDPopStack();

                retNode = gtNewSimdCmpOpNode(GT_GT, retType, op1, op2, simdBaseJitType, simdSize);
            }
            break;
        }

        case NI_Vector128_GreaterThanAll:
        case NI_Vector256_GreaterThanAll:
        case NI_Vector512_GreaterThanAll:
        {
            assert(sig->numArgs == 2);

            if ((simdSize != 32) || compOpportunisticallyDependsOn(InstructionSet_AVX2))
            {
                var_types simdType = getSIMDTypeForSize(simdSize);

                op2 = impSIMDPopStack();
                op1 = impSIMDPopStack();

                retNode = gtNewSimdCmpOpAllNode(GT_GT, retType, op1, op2, simdBaseJitType, simdSize);
            }
            break;
        }

        case NI_Vector128_GreaterThanAny:
        case NI_Vector256_GreaterThanAny:
        case NI_Vector512_GreaterThanAny:
        {
            assert(sig->numArgs == 2);

            if ((simdSize != 32) || compOpportunisticallyDependsOn(InstructionSet_AVX2))
            {
                var_types simdType = getSIMDTypeForSize(simdSize);

                op2 = impSIMDPopStack();
                op1 = impSIMDPopStack();

                retNode = gtNewSimdCmpOpAnyNode(GT_GT, retType, op1, op2, simdBaseJitType, simdSize);
            }
            break;
        }

        case NI_Vector128_GreaterThanOrEqual:
        case NI_Vector256_GreaterThanOrEqual:
        case NI_Vector512_GreaterThanOrEqual:
        {
            assert(sig->numArgs == 2);

            if ((simdSize != 32) || varTypeIsFloating(simdBaseType) ||
                compOpportunisticallyDependsOn(InstructionSet_AVX2))
            {
                op2 = impSIMDPopStack();
                op1 = impSIMDPopStack();

                retNode = gtNewSimdCmpOpNode(GT_GE, retType, op1, op2, simdBaseJitType, simdSize);
            }
            break;
        }

        case NI_Vector128_GreaterThanOrEqualAll:
        case NI_Vector256_GreaterThanOrEqualAll:
        case NI_Vector512_GreaterThanOrEqualAll:
        {
            assert(sig->numArgs == 2);

            if ((simdSize != 32) || compOpportunisticallyDependsOn(InstructionSet_AVX2))
            {
                var_types simdType = getSIMDTypeForSize(simdSize);

                op2 = impSIMDPopStack();
                op1 = impSIMDPopStack();

                retNode = gtNewSimdCmpOpAllNode(GT_GE, retType, op1, op2, simdBaseJitType, simdSize);
            }
            break;
        }

        case NI_Vector128_GreaterThanOrEqualAny:
        case NI_Vector256_GreaterThanOrEqualAny:
        case NI_Vector512_GreaterThanOrEqualAny:
        {
            assert(sig->numArgs == 2);

            if ((simdSize != 32) || compOpportunisticallyDependsOn(InstructionSet_AVX2))
            {
                var_types simdType = getSIMDTypeForSize(simdSize);

                op2 = impSIMDPopStack();
                op1 = impSIMDPopStack();

                retNode = gtNewSimdCmpOpAnyNode(GT_GE, retType, op1, op2, simdBaseJitType, simdSize);
            }
            break;
        }

        case NI_Vector128_IsNaN:
        case NI_Vector256_IsNaN:
        case NI_Vector512_IsNaN:
        {
            assert(sig->numArgs == 1);
            var_types simdType = getSIMDTypeForSize(simdSize);

            op1     = impSIMDPopStack();
            retNode = gtNewSimdIsNaNNode(retType, op1, simdBaseJitType, simdSize);
            break;
        }

        case NI_Vector128_IsNegative:
        case NI_Vector256_IsNegative:
        case NI_Vector512_IsNegative:
        {
            assert(sig->numArgs == 1);

            if ((simdSize != 32) || compOpportunisticallyDependsOn(InstructionSet_AVX2))
            {
                var_types simdType = getSIMDTypeForSize(simdSize);
                op1                = impSIMDPopStack();
                retNode            = gtNewSimdIsNegativeNode(retType, op1, simdBaseJitType, simdSize);
            }
            break;
        }

        case NI_Vector128_IsPositive:
        case NI_Vector256_IsPositive:
        case NI_Vector512_IsPositive:
        {
            assert(sig->numArgs == 1);

            if ((simdSize != 32) || compOpportunisticallyDependsOn(InstructionSet_AVX2))
            {
                var_types simdType = getSIMDTypeForSize(simdSize);
                op1                = impSIMDPopStack();
                retNode            = gtNewSimdIsPositiveNode(retType, op1, simdBaseJitType, simdSize);
            }
            break;
        }

        case NI_Vector128_IsPositiveInfinity:
        case NI_Vector256_IsPositiveInfinity:
        case NI_Vector512_IsPositiveInfinity:
        {
            assert(sig->numArgs == 1);
            var_types simdType = getSIMDTypeForSize(simdSize);

            op1     = impSIMDPopStack();
            retNode = gtNewSimdIsPositiveInfinityNode(retType, op1, simdBaseJitType, simdSize);
            break;
        }

        case NI_Vector128_IsZero:
        case NI_Vector256_IsZero:
        case NI_Vector512_IsZero:
        {
            assert(sig->numArgs == 1);
            var_types simdType = getSIMDTypeForSize(simdSize);

            op1     = impSIMDPopStack();
            retNode = gtNewSimdIsZeroNode(retType, op1, simdBaseJitType, simdSize);
            break;
        }

        case NI_Vector128_LessThan:
        case NI_Vector256_LessThan:
        case NI_Vector512_LessThan:
        {
            assert(sig->numArgs == 2);

            if ((simdSize != 32) || varTypeIsFloating(simdBaseType) ||
                compOpportunisticallyDependsOn(InstructionSet_AVX2))
            {
                op2 = impSIMDPopStack();
                op1 = impSIMDPopStack();

                retNode = gtNewSimdCmpOpNode(GT_LT, retType, op1, op2, simdBaseJitType, simdSize);
            }
            break;
        }

        case NI_Vector128_LessThanAll:
        case NI_Vector256_LessThanAll:
        case NI_Vector512_LessThanAll:
        {
            assert(sig->numArgs == 2);

            if ((simdSize != 32) || compOpportunisticallyDependsOn(InstructionSet_AVX2))
            {
                var_types simdType = getSIMDTypeForSize(simdSize);

                op2 = impSIMDPopStack();
                op1 = impSIMDPopStack();

                retNode = gtNewSimdCmpOpAllNode(GT_LT, retType, op1, op2, simdBaseJitType, simdSize);
            }
            break;
        }

        case NI_Vector128_LessThanAny:
        case NI_Vector256_LessThanAny:
        case NI_Vector512_LessThanAny:
        {
            assert(sig->numArgs == 2);

            if ((simdSize != 32) || compOpportunisticallyDependsOn(InstructionSet_AVX2))
            {
                var_types simdType = getSIMDTypeForSize(simdSize);

                op2 = impSIMDPopStack();
                op1 = impSIMDPopStack();

                retNode = gtNewSimdCmpOpAnyNode(GT_LT, retType, op1, op2, simdBaseJitType, simdSize);
            }
            break;
        }

        case NI_Vector128_LessThanOrEqual:
        case NI_Vector256_LessThanOrEqual:
        case NI_Vector512_LessThanOrEqual:
        {
            assert(sig->numArgs == 2);

            if ((simdSize != 32) || varTypeIsFloating(simdBaseType) ||
                compOpportunisticallyDependsOn(InstructionSet_AVX2))
            {
                op2 = impSIMDPopStack();
                op1 = impSIMDPopStack();

                retNode = gtNewSimdCmpOpNode(GT_LE, retType, op1, op2, simdBaseJitType, simdSize);
            }
            break;
        }

        case NI_Vector128_LessThanOrEqualAll:
        case NI_Vector256_LessThanOrEqualAll:
        case NI_Vector512_LessThanOrEqualAll:
        {
            assert(sig->numArgs == 2);

            if ((simdSize != 32) || compOpportunisticallyDependsOn(InstructionSet_AVX2))
            {
                var_types simdType = getSIMDTypeForSize(simdSize);

                op2 = impSIMDPopStack();
                op1 = impSIMDPopStack();

                retNode = gtNewSimdCmpOpAllNode(GT_LE, retType, op1, op2, simdBaseJitType, simdSize);
            }
            break;
        }

        case NI_Vector128_LessThanOrEqualAny:
        case NI_Vector256_LessThanOrEqualAny:
        case NI_Vector512_LessThanOrEqualAny:
        {
            assert(sig->numArgs == 2);

            if ((simdSize != 32) || compOpportunisticallyDependsOn(InstructionSet_AVX2))
            {
                var_types simdType = getSIMDTypeForSize(simdSize);

                op2 = impSIMDPopStack();
                op1 = impSIMDPopStack();

                retNode = gtNewSimdCmpOpAnyNode(GT_LE, retType, op1, op2, simdBaseJitType, simdSize);
            }
            break;
        }

        case NI_SSE_LoadVector128:
        case NI_SSE2_LoadVector128:
        case NI_AVX_LoadVector256:
        case NI_AVX512F_LoadVector512:
        case NI_AVX512BW_LoadVector512:
        case NI_Vector128_LoadUnsafe:
        case NI_Vector256_LoadUnsafe:
        case NI_Vector512_LoadUnsafe:
        {
            if (sig->numArgs == 2)
            {
                op2 = impPopStack().val;
            }
            else
            {
                assert(sig->numArgs == 1);
            }

            op1 = impPopStack().val;

            if (op1->OperIs(GT_CAST) && op1->gtGetOp1()->TypeIs(TYP_BYREF))
            {
                // If what we have is a BYREF, that's what we really want, so throw away the cast.
                op1 = op1->gtGetOp1();
            }

            if (sig->numArgs == 2)
            {
                op3 = gtNewIconNode(genTypeSize(simdBaseType), op2->TypeGet());
                op2 = gtNewOperNode(GT_MUL, op2->TypeGet(), op2, op3);
                op1 = gtNewOperNode(GT_ADD, op1->TypeGet(), op1, op2);
            }

            retNode = gtNewSimdLoadNode(retType, op1, simdBaseJitType, simdSize);
            break;
        }

        case NI_Vector128_LoadAligned:
        case NI_Vector256_LoadAligned:
        case NI_Vector512_LoadAligned:
        {
            assert(sig->numArgs == 1);

            op1 = impPopStack().val;

            if (op1->OperIs(GT_CAST) && op1->gtGetOp1()->TypeIs(TYP_BYREF))
            {
                // If what we have is a BYREF, that's what we really want, so throw away the cast.
                op1 = op1->gtGetOp1();
            }

            retNode = gtNewSimdLoadAlignedNode(retType, op1, simdBaseJitType, simdSize);
            break;
        }

        case NI_Vector128_LoadAlignedNonTemporal:
        case NI_Vector256_LoadAlignedNonTemporal:
        case NI_Vector512_LoadAlignedNonTemporal:
        {
            assert(sig->numArgs == 1);

            op1 = impPopStack().val;

            if (op1->OperIs(GT_CAST) && op1->gtGetOp1()->TypeIs(TYP_BYREF))
            {
                // If what we have is a BYREF, that's what we really want, so throw away the cast.
                op1 = op1->gtGetOp1();
            }

            retNode = gtNewSimdLoadNonTemporalNode(retType, op1, simdBaseJitType, simdSize);
            break;
        }

        case NI_Vector128_Max:
        case NI_Vector256_Max:
        case NI_Vector512_Max:
        {
            assert(sig->numArgs == 2);

            if ((simdSize != 32) || varTypeIsFloating(simdBaseType) ||
                compOpportunisticallyDependsOn(InstructionSet_AVX2))
            {
                op2 = impSIMDPopStack();
                op1 = impSIMDPopStack();

                retNode = gtNewSimdMaxNode(retType, op1, op2, simdBaseJitType, simdSize);
            }
            break;
        }

        case NI_Vector128_MaxNative:
        case NI_Vector256_MaxNative:
        case NI_Vector512_MaxNative:
        {
            assert(sig->numArgs == 2);

            if (BlockNonDeterministicIntrinsics(mustExpand))
            {
                break;
            }

            if ((simdSize != 32) || varTypeIsFloating(simdBaseType) ||
                compOpportunisticallyDependsOn(InstructionSet_AVX2))
            {
                op2 = impSIMDPopStack();
                op1 = impSIMDPopStack();

                retNode = gtNewSimdMaxNativeNode(retType, op1, op2, simdBaseJitType, simdSize);
            }
            break;
        }

        case NI_Vector128_Min:
        case NI_Vector256_Min:
        case NI_Vector512_Min:
        {
            assert(sig->numArgs == 2);

            if ((simdSize != 32) || varTypeIsFloating(simdBaseType) ||
                compOpportunisticallyDependsOn(InstructionSet_AVX2))
            {
                op2 = impSIMDPopStack();
                op1 = impSIMDPopStack();

                retNode = gtNewSimdMinNode(retType, op1, op2, simdBaseJitType, simdSize);
            }
            break;
        }

        case NI_Vector128_MinNative:
        case NI_Vector256_MinNative:
        case NI_Vector512_MinNative:
        {
            assert(sig->numArgs == 2);

            if (BlockNonDeterministicIntrinsics(mustExpand))
            {
                break;
            }

            if ((simdSize != 32) || varTypeIsFloating(simdBaseType) ||
                compOpportunisticallyDependsOn(InstructionSet_AVX2))
            {
                op2 = impSIMDPopStack();
                op1 = impSIMDPopStack();

                retNode = gtNewSimdMinNativeNode(retType, op1, op2, simdBaseJitType, simdSize);
            }
            break;
        }

        case NI_Vector128_op_Multiply:
        case NI_Vector256_op_Multiply:
        case NI_Vector512_op_Multiply:
        {
            assert(sig->numArgs == 2);

            if ((simdSize == 32) && !varTypeIsFloating(simdBaseType) &&
                !compOpportunisticallyDependsOn(InstructionSet_AVX2))
            {
                // We can't deal with TYP_SIMD32 for integral types if the compiler doesn't support AVX2
                break;
            }

            assert(simdSize != 64 || IsBaselineVector512IsaSupportedDebugOnly());

            if (varTypeIsLong(simdBaseType))
            {
                if (TARGET_POINTER_SIZE == 4)
                {
                    // TODO-XARCH-CQ: 32bit support
                    break;
                }

                if ((simdSize == 32) && compOpportunisticallyDependsOn(InstructionSet_AVX2))
                {
                    // Emulate NI_AVX512DQ_VL_MultiplyLow with AVX2 for SIMD32
                }
                else if ((simdSize == 16) && compOpportunisticallyDependsOn(InstructionSet_SSE41))
                {
                    // Emulate NI_AVX512DQ_VL_MultiplyLow with SSE41 for SIMD16
                }
                else
                {
                    // Software fallback
                    break;
                }
            }

            CORINFO_ARG_LIST_HANDLE arg1     = sig->args;
            CORINFO_ARG_LIST_HANDLE arg2     = info.compCompHnd->getArgNext(arg1);
            var_types               argType  = TYP_UNKNOWN;
            CORINFO_CLASS_HANDLE    argClass = NO_CLASS_HANDLE;

            argType = JITtype2varType(strip(info.compCompHnd->getArgType(sig, arg2, &argClass)));
            op2     = getArgForHWIntrinsic(argType, argClass);

            argType = JITtype2varType(strip(info.compCompHnd->getArgType(sig, arg1, &argClass)));
            op1     = getArgForHWIntrinsic(argType, argClass);

            retNode = gtNewSimdBinOpNode(GT_MUL, retType, op1, op2, simdBaseJitType, simdSize);
            break;
        }

        case NI_Vector128_MultiplyAddEstimate:
        case NI_Vector256_MultiplyAddEstimate:
        case NI_Vector512_MultiplyAddEstimate:
        {
            assert(sig->numArgs == 3);

            if (BlockNonDeterministicIntrinsics(mustExpand))
            {
                break;
            }

            op3 = impSIMDPopStack();
            op2 = impSIMDPopStack();
            op1 = impSIMDPopStack();

            if (varTypeIsFloating(simdBaseType) && compExactlyDependsOn(InstructionSet_FMA))
            {
                retNode = gtNewSimdFmaNode(retType, op1, op2, op3, simdBaseJitType, simdSize);
            }
            else
            {
                GenTree* mulNode = gtNewSimdBinOpNode(GT_MUL, retType, op1, op2, simdBaseJitType, simdSize);
                retNode          = gtNewSimdBinOpNode(GT_ADD, retType, mulNode, op3, simdBaseJitType, simdSize);
            }
            break;
        }

        case NI_Vector128_Narrow:
        case NI_Vector256_Narrow:
        case NI_Vector512_Narrow:
        {
            assert(sig->numArgs == 2);

            if ((simdSize != 32) || varTypeIsFloating(simdBaseType) ||
                compOpportunisticallyDependsOn(InstructionSet_AVX2))
            {
                assert((simdSize != 64) || IsBaselineVector512IsaSupportedDebugOnly());

                op2 = impSIMDPopStack();
                op1 = impSIMDPopStack();

                retNode = gtNewSimdNarrowNode(retType, op1, op2, simdBaseJitType, simdSize);
            }
            break;
        }

        case NI_Vector128_op_UnaryNegation:
        case NI_Vector256_op_UnaryNegation:
        case NI_Vector512_op_UnaryNegation:
        {
            assert(sig->numArgs == 1);

            if ((simdSize != 32) || varTypeIsFloating(simdBaseType) ||
                compOpportunisticallyDependsOn(InstructionSet_AVX2))
            {
                op1     = impSIMDPopStack();
                retNode = gtNewSimdUnOpNode(GT_NEG, retType, op1, simdBaseJitType, simdSize);
            }
            break;
        }

        case NI_Vector128_op_OnesComplement:
        case NI_Vector256_op_OnesComplement:
        case NI_Vector512_op_OnesComplement:
        {
            assert(sig->numArgs == 1);
            op1     = impSIMDPopStack();
            retNode = gtNewSimdUnOpNode(GT_NOT, retType, op1, simdBaseJitType, simdSize);
            break;
        }

        case NI_Vector128_op_Inequality:
        case NI_Vector256_op_Inequality:
        {
            assert(sig->numArgs == 2);

            if ((simdSize != 32) || varTypeIsFloating(simdBaseType) ||
                compOpportunisticallyDependsOn(InstructionSet_AVX2))
            {
                var_types simdType = getSIMDTypeForSize(simdSize);

                op2 = impSIMDPopStack();
                op1 = impSIMDPopStack();

                retNode = gtNewSimdCmpOpAnyNode(GT_NE, retType, op1, op2, simdBaseJitType, simdSize);
            }
            break;
        }

        case NI_Vector512_op_Inequality:
        {
            assert(sig->numArgs == 2);

            if (IsBaselineVector512IsaSupportedOpportunistically())
            {
                var_types simdType = getSIMDTypeForSize(simdSize);

                op2 = impSIMDPopStack();
                op1 = impSIMDPopStack();

                retNode = gtNewSimdCmpOpAnyNode(GT_NE, retType, op1, op2, simdBaseJitType, simdSize);
            }

            break;
        }

        case NI_Vector128_op_UnaryPlus:
        case NI_Vector256_op_UnaryPlus:
        case NI_Vector512_op_UnaryPlus:
        {
            assert(sig->numArgs == 1);
            retNode = impSIMDPopStack();
            break;
        }

        case NI_Vector128_op_Subtraction:
        case NI_Vector256_op_Subtraction:
        case NI_Vector512_op_Subtraction:
        {
            assert(sig->numArgs == 2);

            if ((simdSize != 32) || varTypeIsFloating(simdBaseType) ||
                compOpportunisticallyDependsOn(InstructionSet_AVX2))
            {
                op2 = impSIMDPopStack();
                op1 = impSIMDPopStack();

                retNode = gtNewSimdBinOpNode(GT_SUB, retType, op1, op2, simdBaseJitType, simdSize);
            }
            break;
        }

        case NI_Vector128_op_LeftShift:
        case NI_Vector256_op_LeftShift:
        case NI_Vector512_op_LeftShift:
        {
            assert(sig->numArgs == 2);

            if ((simdSize != 32) || compOpportunisticallyDependsOn(InstructionSet_AVX2))
            {
                op2 = impPopStack().val;
                op1 = impSIMDPopStack();

                retNode = gtNewSimdBinOpNode(GT_LSH, retType, op1, op2, simdBaseJitType, simdSize);
            }
            break;
        }

        case NI_Vector128_op_RightShift:
        case NI_Vector256_op_RightShift:
        case NI_Vector512_op_RightShift:
        {
            assert(sig->numArgs == 2);

            if (varTypeIsByte(simdBaseType))
            {
                // byte and sbyte would require more work to support
                break;
            }

            if (varTypeIsLong(simdBaseType) || (simdBaseType == TYP_DOUBLE))
            {
                if (!compOpportunisticallyDependsOn(InstructionSet_AVX512F_VL))
                {
                    // long, ulong, and double would require more work to support
                    break;
                }
            }

            if ((simdSize != 32) || compOpportunisticallyDependsOn(InstructionSet_AVX2))
            {
                genTreeOps op = varTypeIsUnsigned(simdBaseType) ? GT_RSZ : GT_RSH;

                op2 = impPopStack().val;
                op1 = impSIMDPopStack();

                retNode = gtNewSimdBinOpNode(op, retType, op1, op2, simdBaseJitType, simdSize);
            }
            break;
        }

        case NI_Vector128_op_UnsignedRightShift:
        case NI_Vector256_op_UnsignedRightShift:
        case NI_Vector512_op_UnsignedRightShift:
        {
            assert(sig->numArgs == 2);

            if ((simdSize != 32) || compOpportunisticallyDependsOn(InstructionSet_AVX2))
            {
                op2 = impPopStack().val;
                op1 = impSIMDPopStack();

                retNode = gtNewSimdBinOpNode(GT_RSZ, retType, op1, op2, simdBaseJitType, simdSize);
            }
            break;
        }

        case NI_Vector128_Round:
        case NI_Vector256_Round:
        case NI_Vector512_Round:
        {
            if (sig->numArgs != 1)
            {
                break;
            }

            if (!varTypeIsFloating(simdBaseType))
            {
                retNode = impSIMDPopStack();
                break;
            }

            if ((simdSize < 32) && !compOpportunisticallyDependsOn(InstructionSet_SSE41))
            {
                // Round is only supported for floating-point types on SSE4.1 or later
                break;
            }

            op1     = impSIMDPopStack();
            retNode = gtNewSimdRoundNode(retType, op1, simdBaseJitType, simdSize);
            break;
        }

        case NI_Vector128_Shuffle:
        case NI_Vector256_Shuffle:
        case NI_Vector512_Shuffle:
        {
            assert((sig->numArgs == 2) || (sig->numArgs == 3));
            assert((simdSize == 16) || (simdSize == 32) || (simdSize == 64));

            GenTree* indices = impStackTop(0).val;

            if (!indices->IsCnsVec() || !IsValidForShuffle(indices->AsVecCon(), simdSize, simdBaseType))
            {
                assert(sig->numArgs == 2);

                if (!opts.OptimizationEnabled())
                {
                    // Only enable late stage rewriting if optimizations are enabled
                    // as we won't otherwise encounter a constant at the later point
                    return nullptr;
                }

                op2 = impSIMDPopStack();
                op1 = impSIMDPopStack();

                retNode = gtNewSimdHWIntrinsicNode(retType, op1, op2, intrinsic, simdBaseJitType, simdSize);

                retNode->AsHWIntrinsic()->SetMethodHandle(this, method R2RARG(*entryPoint));
                break;
            }

            if (sig->numArgs == 2)
            {
                op2 = impSIMDPopStack();
                op1 = impSIMDPopStack();

                retNode = gtNewSimdShuffleNode(retType, op1, op2, simdBaseJitType, simdSize);
            }
            break;
        }

        case NI_Vector128_Sqrt:
        case NI_Vector256_Sqrt:
        case NI_Vector512_Sqrt:
        {
            assert(sig->numArgs == 1);

            if (varTypeIsFloating(simdBaseType))
            {
                op1     = impSIMDPopStack();
                retNode = gtNewSimdSqrtNode(retType, op1, simdBaseJitType, simdSize);
            }
            break;
        }

        case NI_SSE_Store:
        case NI_SSE2_Store:
        case NI_AVX_Store:
        case NI_AVX512F_Store:
        case NI_AVX512BW_Store:
        {
            assert(retType == TYP_VOID);
            assert(sig->numArgs == 2);

            var_types simdType = getSIMDTypeForSize(simdSize);

            op2 = impSIMDPopStack();
            op1 = impPopStack().val;

            if (op1->OperIs(GT_CAST) && op1->gtGetOp1()->TypeIs(TYP_BYREF))
            {
                // If what we have is a BYREF, that's what we really want, so throw away the cast.
                op1 = op1->gtGetOp1();
            }

            retNode = gtNewSimdStoreNode(op1, op2, simdBaseJitType, simdSize);
            break;
        }

        case NI_Vector128_StoreUnsafe:
        case NI_Vector256_StoreUnsafe:
        case NI_Vector512_StoreUnsafe:
        {
            assert(retType == TYP_VOID);
            var_types simdType = getSIMDTypeForSize(simdSize);

            if (sig->numArgs == 3)
            {
                impSpillSideEffect(true,
                                   stackState.esStackDepth - 3 DEBUGARG("Spilling op1 side effects for HWIntrinsic"));

                op3 = impPopStack().val;
            }
            else
            {
                assert(sig->numArgs == 2);

                impSpillSideEffect(true,
                                   stackState.esStackDepth - 2 DEBUGARG("Spilling op1 side effects for HWIntrinsic"));
            }

            op2 = impPopStack().val;

            if (op2->OperIs(GT_CAST) && op2->gtGetOp1()->TypeIs(TYP_BYREF))
            {
                // If what we have is a BYREF, that's what we really want, so throw away the cast.
                op2 = op2->gtGetOp1();
            }

            if (sig->numArgs == 3)
            {
                op4 = gtNewIconNode(genTypeSize(simdBaseType), op3->TypeGet());
                op3 = gtNewOperNode(GT_MUL, op3->TypeGet(), op3, op4);
                op2 = gtNewOperNode(GT_ADD, op2->TypeGet(), op2, op3);
            }

            op1 = impSIMDPopStack();

            retNode = gtNewSimdStoreNode(op2, op1, simdBaseJitType, simdSize);
            break;
        }

        case NI_Vector128_StoreAligned:
        case NI_Vector256_StoreAligned:
        case NI_Vector512_StoreAligned:
        {
            assert(sig->numArgs == 2);
            assert(retType == TYP_VOID);

            var_types simdType = getSIMDTypeForSize(simdSize);

            impSpillSideEffect(true, stackState.esStackDepth - 2 DEBUGARG("Spilling op1 side effects for HWIntrinsic"));

            op2 = impPopStack().val;

            if (op2->OperIs(GT_CAST) && op2->gtGetOp1()->TypeIs(TYP_BYREF))
            {
                // If what we have is a BYREF, that's what we really want, so throw away the cast.
                op2 = op2->gtGetOp1();
            }

            op1 = impSIMDPopStack();

            retNode = gtNewSimdStoreAlignedNode(op2, op1, simdBaseJitType, simdSize);
            break;
        }

        case NI_Vector128_StoreAlignedNonTemporal:
        case NI_Vector256_StoreAlignedNonTemporal:
        case NI_Vector512_StoreAlignedNonTemporal:
        {
            assert(sig->numArgs == 2);
            assert(retType == TYP_VOID);

            var_types simdType = getSIMDTypeForSize(simdSize);

            impSpillSideEffect(true, stackState.esStackDepth - 2 DEBUGARG("Spilling op1 side effects for HWIntrinsic"));

            op2 = impPopStack().val;

            if (op2->OperIs(GT_CAST) && op2->gtGetOp1()->TypeIs(TYP_BYREF))
            {
                // If what we have is a BYREF, that's what we really want, so throw away the cast.
                op2 = op2->gtGetOp1();
            }

            op1 = impSIMDPopStack();

            retNode = gtNewSimdStoreNonTemporalNode(op2, op1, simdBaseJitType, simdSize);
            break;
        }

        case NI_Vector128_Sum:
        case NI_Vector256_Sum:
        case NI_Vector512_Sum:
        {
            assert(sig->numArgs == 1);
            var_types simdType = getSIMDTypeForSize(simdSize);

            if ((simdSize == 32) && !compOpportunisticallyDependsOn(InstructionSet_AVX2))
            {
                // Vector256 requires AVX2
                break;
            }
            else if ((simdSize == 16) && !compOpportunisticallyDependsOn(InstructionSet_SSE2))
            {
                break;
            }
#if defined(TARGET_X86)
            else if (varTypeIsLong(simdBaseType) && !compOpportunisticallyDependsOn(InstructionSet_SSE41))
            {
                // We need SSE41 to handle long, use software fallback
                break;
            }
#endif // TARGET_X86

            op1     = impSIMDPopStack();
            retNode = gtNewSimdSumNode(retType, op1, simdBaseJitType, simdSize);
            break;
        }

        case NI_Vector128_ToScalar:
        case NI_Vector256_ToScalar:
        case NI_Vector512_ToScalar:
        {
            assert(sig->numArgs == 1);

#if defined(TARGET_X86)
            if (varTypeIsLong(simdBaseType) && !compOpportunisticallyDependsOn(InstructionSet_SSE41))
            {
                // We need SSE41 to handle long, use software fallback
                break;
            }
#endif // TARGET_X86

            op1     = impSIMDPopStack();
            retNode = gtNewSimdToScalarNode(retType, op1, simdBaseJitType, simdSize);
            break;
        }

        case NI_Vector128_ToVector256:
        case NI_Vector128_ToVector256Unsafe:
        {
            assert(sig->numArgs == 1);
            assert(compIsaSupportedDebugOnly(InstructionSet_AVX));

            op1     = impSIMDPopStack();
            retNode = gtNewSimdHWIntrinsicNode(retType, op1, intrinsic, simdBaseJitType, simdSize);
            break;
        }

        case NI_Vector128_Truncate:
        case NI_Vector256_Truncate:
        case NI_Vector512_Truncate:
        {
            assert(sig->numArgs == 1);

            if (!varTypeIsFloating(simdBaseType))
            {
                retNode = impSIMDPopStack();
                break;
            }

            if ((simdSize < 32) && !compOpportunisticallyDependsOn(InstructionSet_SSE41))
            {
                // Truncate is only supported for floating-point types on SSE4.1 or later
                break;
            }

            op1     = impSIMDPopStack();
            retNode = gtNewSimdTruncNode(retType, op1, simdBaseJitType, simdSize);
            break;
        }

        case NI_Vector256_GetLower:
        {
            assert(sig->numArgs == 1);
            assert(compIsaSupportedDebugOnly(InstructionSet_AVX));

            op1     = impSIMDPopStack();
            retNode = gtNewSimdGetLowerNode(retType, op1, simdBaseJitType, simdSize);
            break;
        }

        case NI_Vector256_GetUpper:
        {
            assert(sig->numArgs == 1);
            assert(compIsaSupportedDebugOnly(InstructionSet_AVX));

            op1     = impSIMDPopStack();
            retNode = gtNewSimdGetUpperNode(retType, op1, simdBaseJitType, simdSize);
            break;
        }

        case NI_Vector512_GetLower:
        {
            assert(sig->numArgs == 1);
            assert(IsBaselineVector512IsaSupportedDebugOnly());

            op1     = impSIMDPopStack();
            retNode = gtNewSimdGetLowerNode(retType, op1, simdBaseJitType, simdSize);
            break;
        }

        case NI_Vector512_GetUpper:
        {
            assert(sig->numArgs == 1);
            assert(IsBaselineVector512IsaSupportedDebugOnly());

            op1     = impSIMDPopStack();
            retNode = gtNewSimdGetUpperNode(retType, op1, simdBaseJitType, simdSize);
            break;
        }

        case NI_Vector128_ToVector512:
        case NI_Vector256_ToVector512:
        case NI_Vector256_ToVector512Unsafe:
        case NI_Vector512_GetLower128:
        {
            assert(sig->numArgs == 1);
            assert(IsBaselineVector512IsaSupportedDebugOnly());

            op1     = impSIMDPopStack();
            retNode = gtNewSimdHWIntrinsicNode(retType, op1, intrinsic, simdBaseJitType, simdSize);
            break;
        }

        case NI_Vector128_WidenLower:
        case NI_Vector256_WidenLower:
        case NI_Vector512_WidenLower:
        {
            assert(sig->numArgs == 1);

            if ((simdSize != 32) || varTypeIsFloating(simdBaseType) ||
                compOpportunisticallyDependsOn(InstructionSet_AVX2))
            {
                assert((simdSize != 64) || IsBaselineVector512IsaSupportedDebugOnly());

                op1 = impSIMDPopStack();

                retNode = gtNewSimdWidenLowerNode(retType, op1, simdBaseJitType, simdSize);
            }
            break;
        }

        case NI_Vector128_WidenUpper:
        case NI_Vector256_WidenUpper:
        case NI_Vector512_WidenUpper:
        {
            assert(sig->numArgs == 1);

            if ((simdSize != 32) || varTypeIsFloating(simdBaseType) ||
                compOpportunisticallyDependsOn(InstructionSet_AVX2))
            {
                assert((simdSize != 64) || IsBaselineVector512IsaSupportedDebugOnly());

                op1 = impSIMDPopStack();

                retNode = gtNewSimdWidenUpperNode(retType, op1, simdBaseJitType, simdSize);
            }
            break;
        }

        case NI_Vector128_WithElement:
        case NI_Vector256_WithElement:
        case NI_Vector512_WithElement:
        {
            assert(sig->numArgs == 3);
            GenTree* indexOp = impStackTop(1).val;

            if (!indexOp->OperIsConst())
            {
                if (!opts.OptimizationEnabled())
                {
                    // Only enable late stage rewriting if optimizations are enabled
                    // as we won't otherwise encounter a constant at the later point
                    return nullptr;
                }

                op3 = impPopStack().val;
                op2 = impPopStack().val;
                op1 = impSIMDPopStack();

                retNode = gtNewSimdHWIntrinsicNode(retType, op1, op2, op3, intrinsic, simdBaseJitType, simdSize);

                retNode->AsHWIntrinsic()->SetMethodHandle(this, method R2RARG(*entryPoint));
                break;
            }

            ssize_t imm8  = indexOp->AsIntCon()->IconValue();
            ssize_t count = simdSize / genTypeSize(simdBaseType);

            if ((imm8 >= count) || (imm8 < 0))
            {
                // Using software fallback if index is out of range (throw exception)
                return nullptr;
            }

            switch (simdBaseType)
            {
                // Using software fallback if simdBaseType is not supported by hardware
                case TYP_BYTE:
                case TYP_UBYTE:
                case TYP_INT:
                case TYP_UINT:
                    if (!compOpportunisticallyDependsOn(InstructionSet_SSE41))
                    {
                        return nullptr;
                    }
                    break;

                case TYP_LONG:
                case TYP_ULONG:
                    if (!compOpportunisticallyDependsOn(InstructionSet_SSE41_X64))
                    {
                        return nullptr;
                    }
                    break;

                case TYP_DOUBLE:
                case TYP_FLOAT:
                case TYP_SHORT:
                case TYP_USHORT:
                    // short/ushort/float/double is supported by SSE2
                    break;

                default:
                    unreached();
            }

            GenTree* valueOp = impPopStack().val;
            impPopStack(); // Pop the indexOp now that we know its valid
            GenTree* vectorOp = impSIMDPopStack();

            retNode = gtNewSimdWithElementNode(retType, vectorOp, indexOp, valueOp, simdBaseJitType, simdSize);
            break;
        }

        case NI_Vector256_WithLower:
        {
            assert(sig->numArgs == 2);
            assert(compIsaSupportedDebugOnly(InstructionSet_AVX));

            op2     = impSIMDPopStack();
            op1     = impSIMDPopStack();
            retNode = gtNewSimdWithLowerNode(retType, op1, op2, simdBaseJitType, simdSize);
            break;
        }

        case NI_Vector256_WithUpper:
        {
            assert(sig->numArgs == 2);
            assert(compIsaSupportedDebugOnly(InstructionSet_AVX));

            op2     = impSIMDPopStack();
            op1     = impSIMDPopStack();
            retNode = gtNewSimdWithUpperNode(retType, op1, op2, simdBaseJitType, simdSize);
            break;
        }

        case NI_Vector512_WithLower:
        {
            assert(sig->numArgs == 2);
            assert(IsBaselineVector512IsaSupportedDebugOnly());

            op2     = impSIMDPopStack();
            op1     = impSIMDPopStack();
            retNode = gtNewSimdWithLowerNode(retType, op1, op2, simdBaseJitType, simdSize);
            break;
        }

        case NI_Vector512_WithUpper:
        {
            assert(sig->numArgs == 2);
            assert(IsBaselineVector512IsaSupportedDebugOnly());

            op2     = impSIMDPopStack();
            op1     = impSIMDPopStack();
            retNode = gtNewSimdWithUpperNode(retType, op1, op2, simdBaseJitType, simdSize);
            break;
        }

        case NI_Vector128_op_ExclusiveOr:
        case NI_Vector256_op_ExclusiveOr:
        case NI_Vector512_op_ExclusiveOr:
        {
            assert(sig->numArgs == 2);

            op2 = impSIMDPopStack();
            op1 = impSIMDPopStack();

            retNode = gtNewSimdBinOpNode(GT_XOR, retType, op1, op2, simdBaseJitType, simdSize);
            break;
        }

        case NI_X86Base_Pause:
        case NI_X86Serialize_Serialize:
        {
            assert(sig->numArgs == 0);
            assert(JITtype2varType(sig->retType) == TYP_VOID);
            assert(simdSize == 0);

            retNode = gtNewScalarHWIntrinsicNode(TYP_VOID, intrinsic);
            break;
        }

        case NI_X86Base_DivRem:
        case NI_X86Base_X64_DivRem:
        {
            assert(sig->numArgs == 3);
            assert(HWIntrinsicInfo::IsMultiReg(intrinsic));
            assert(retType == TYP_STRUCT);
            assert(simdBaseJitType != CORINFO_TYPE_UNDEF);

            op3 = impPopStack().val;
            op2 = impPopStack().val;
            op1 = impPopStack().val;

            GenTreeHWIntrinsic* divRemIntrinsic = gtNewScalarHWIntrinsicNode(retType, op1, op2, op3, intrinsic);

            // Store the type from signature into SIMD base type for convenience
            divRemIntrinsic->SetSimdBaseJitType(simdBaseJitType);

            retNode = impStoreMultiRegValueToVar(divRemIntrinsic,
                                                 sig->retTypeSigClass DEBUGARG(CorInfoCallConvExtension::Managed));
            break;
        }

        case NI_SSE_CompareScalarGreaterThan:
        case NI_SSE_CompareScalarGreaterThanOrEqual:
        case NI_SSE_CompareScalarNotGreaterThan:
        case NI_SSE_CompareScalarNotGreaterThanOrEqual:
        {
            assert(sig->numArgs == 2);

            bool supportsAvx = compOpportunisticallyDependsOn(InstructionSet_AVX);

            if (!supportsAvx)
            {
                impSpillSideEffect(true,
                                   stackState.esStackDepth - 2 DEBUGARG("Spilling op1 side effects for HWIntrinsic"));
            }

            op2             = impSIMDPopStack();
            op1             = impSIMDPopStack();
            simdBaseJitType = getBaseJitTypeOfSIMDType(sig->retTypeSigClass);
            assert(JitType2PreciseVarType(simdBaseJitType) == TYP_FLOAT);

            if (supportsAvx)
            {
                // These intrinsics are "special import" because the non-AVX path isn't directly
                // hardware supported. Instead, they start with "swapped operands" and we fix that here.

                int ival = HWIntrinsicInfo::lookupIval(this, intrinsic, simdBaseType);
                retNode  = gtNewSimdHWIntrinsicNode(TYP_SIMD16, op1, op2, gtNewIconNode(ival), NI_AVX_CompareScalar,
                                                    simdBaseJitType, simdSize);
            }
            else
            {
                GenTree* clonedOp1 = nullptr;
                op1                = impCloneExpr(op1, &clonedOp1, CHECK_SPILL_ALL,
                                                  nullptr DEBUGARG("Clone op1 for Sse.CompareScalarGreaterThan"));

                switch (intrinsic)
                {
                    case NI_SSE_CompareScalarGreaterThan:
                    {
                        intrinsic = NI_SSE_CompareScalarLessThan;
                        break;
                    }

                    case NI_SSE_CompareScalarGreaterThanOrEqual:
                    {
                        intrinsic = NI_SSE_CompareScalarLessThanOrEqual;
                        break;
                    }

                    case NI_SSE_CompareScalarNotGreaterThan:
                    {
                        intrinsic = NI_SSE_CompareScalarNotLessThan;
                        break;
                    }

                    case NI_SSE_CompareScalarNotGreaterThanOrEqual:
                    {
                        intrinsic = NI_SSE_CompareScalarNotLessThanOrEqual;
                        break;
                    }

                    default:
                    {
                        unreached();
                    }
                }

                retNode = gtNewSimdHWIntrinsicNode(TYP_SIMD16, op2, op1, intrinsic, simdBaseJitType, simdSize);
                retNode = gtNewSimdHWIntrinsicNode(TYP_SIMD16, clonedOp1, retNode, NI_SSE_MoveScalar, simdBaseJitType,
                                                   simdSize);
            }
            break;
        }

        case NI_SSE_Prefetch0:
        case NI_SSE_Prefetch1:
        case NI_SSE_Prefetch2:
        case NI_SSE_PrefetchNonTemporal:
        {
            assert(sig->numArgs == 1);
            assert(JITtype2varType(sig->retType) == TYP_VOID);
            op1     = impPopStack().val;
            retNode = gtNewSimdHWIntrinsicNode(TYP_VOID, op1, intrinsic, CORINFO_TYPE_UBYTE, 0);
            break;
        }

        case NI_SSE_StoreFence:
            assert(sig->numArgs == 0);
            assert(JITtype2varType(sig->retType) == TYP_VOID);
            retNode = gtNewScalarHWIntrinsicNode(TYP_VOID, intrinsic);
            break;

        case NI_SSE2_CompareScalarGreaterThan:
        case NI_SSE2_CompareScalarGreaterThanOrEqual:
        case NI_SSE2_CompareScalarNotGreaterThan:
        case NI_SSE2_CompareScalarNotGreaterThanOrEqual:
        {
            assert(sig->numArgs == 2);

            bool supportsAvx = compOpportunisticallyDependsOn(InstructionSet_AVX);

            if (!supportsAvx)
            {
                impSpillSideEffect(true,
                                   stackState.esStackDepth - 2 DEBUGARG("Spilling op1 side effects for HWIntrinsic"));
            }

            op2 = impSIMDPopStack();
            op1 = impSIMDPopStack();
            assert(JitType2PreciseVarType(simdBaseJitType) == TYP_DOUBLE);

            if (supportsAvx)
            {
                // These intrinsics are "special import" because the non-AVX path isn't directly
                // hardware supported. Instead, they start with "swapped operands" and we fix that here.

                int ival = HWIntrinsicInfo::lookupIval(this, intrinsic, simdBaseType);
                retNode  = gtNewSimdHWIntrinsicNode(TYP_SIMD16, op1, op2, gtNewIconNode(ival), NI_AVX_CompareScalar,
                                                    simdBaseJitType, simdSize);
            }
            else
            {
                GenTree* clonedOp1 = nullptr;
                op1                = impCloneExpr(op1, &clonedOp1, CHECK_SPILL_ALL,
                                                  nullptr DEBUGARG("Clone op1 for Sse2.CompareScalarGreaterThan"));

                switch (intrinsic)
                {
                    case NI_SSE2_CompareScalarGreaterThan:
                    {
                        intrinsic = NI_SSE2_CompareScalarLessThan;
                        break;
                    }

                    case NI_SSE2_CompareScalarGreaterThanOrEqual:
                    {
                        intrinsic = NI_SSE2_CompareScalarLessThanOrEqual;
                        break;
                    }

                    case NI_SSE2_CompareScalarNotGreaterThan:
                    {
                        intrinsic = NI_SSE2_CompareScalarNotLessThan;
                        break;
                    }

                    case NI_SSE2_CompareScalarNotGreaterThanOrEqual:
                    {
                        intrinsic = NI_SSE2_CompareScalarNotLessThanOrEqual;
                        break;
                    }

                    default:
                    {
                        unreached();
                    }
                }

                retNode = gtNewSimdHWIntrinsicNode(TYP_SIMD16, op2, op1, intrinsic, simdBaseJitType, simdSize);
                retNode = gtNewSimdHWIntrinsicNode(TYP_SIMD16, clonedOp1, retNode, NI_SSE2_MoveScalar, simdBaseJitType,
                                                   simdSize);
            }
            break;
        }

        case NI_SSE2_LoadFence:
        case NI_SSE2_MemoryFence:
        {
            assert(sig->numArgs == 0);
            assert(JITtype2varType(sig->retType) == TYP_VOID);
            assert(simdSize == 0);

            retNode = gtNewScalarHWIntrinsicNode(TYP_VOID, intrinsic);
            break;
        }

        case NI_SSE2_StoreNonTemporal:
        {
            assert(sig->numArgs == 2);
            assert(JITtype2varType(sig->retType) == TYP_VOID);

            CORINFO_ARG_LIST_HANDLE argList = info.compCompHnd->getArgNext(sig->args);
            CORINFO_CLASS_HANDLE    argClass;
            CorInfoType             argJitType = strip(info.compCompHnd->getArgType(sig, argList, &argClass));

            op2     = impPopStack().val;
            op1     = impPopStack().val;
            retNode = gtNewSimdHWIntrinsicNode(TYP_VOID, op1, op2, NI_SSE2_StoreNonTemporal, argJitType, 0);
            break;
        }

        case NI_AVX2_PermuteVar8x32:
        case NI_AVX512BW_PermuteVar32x16:
        case NI_AVX512BW_VL_PermuteVar8x16:
        case NI_AVX512BW_VL_PermuteVar16x16:
        case NI_AVX512F_PermuteVar8x64:
        case NI_AVX512F_PermuteVar16x32:
        case NI_AVX512F_VL_PermuteVar4x64:
        case NI_AVX512VBMI_PermuteVar64x8:
        case NI_AVX512VBMI_VL_PermuteVar16x8:
        case NI_AVX512VBMI_VL_PermuteVar32x8:
        case NI_AVX10v1_PermuteVar16x8:
        case NI_AVX10v1_PermuteVar8x16:
        case NI_AVX10v1_PermuteVar16x16:
        case NI_AVX10v1_PermuteVar32x8:
        case NI_AVX10v1_PermuteVar4x64:
        case NI_AVX10v1_V512_PermuteVar64x8:
        {
            simdBaseJitType = getBaseJitTypeOfSIMDType(sig->retTypeSigClass);

            impSpillSideEffect(true, stackState.esStackDepth - 2 DEBUGARG("Spilling op1 side effects for HWIntrinsic"));

            // swap the two operands
            GenTree* idxVector = impSIMDPopStack();
            GenTree* srcVector = impSIMDPopStack();

            retNode = gtNewSimdHWIntrinsicNode(retType, idxVector, srcVector, intrinsic, simdBaseJitType, simdSize);
            break;
        }

        case NI_AVX512F_Fixup:
        case NI_AVX512F_FixupScalar:
        case NI_AVX512F_VL_Fixup:
        case NI_AVX10v1_Fixup:
        case NI_AVX10v1_FixupScalar:
        {
            assert(sig->numArgs == 4);

            op4 = impPopStack().val;
            op3 = impSIMDPopStack();
            op2 = impSIMDPopStack();
            op1 = impSIMDPopStack();

            retNode = gtNewSimdHWIntrinsicNode(retType, op1, op2, op3, op4, intrinsic, simdBaseJitType, simdSize);

            if (!retNode->isRMWHWIntrinsic(this))
            {
                if (!op1->IsVectorZero())
                {
                    GenTree* zero = gtNewZeroConNode(retType);

                    if ((op1->gtFlags & GTF_SIDE_EFFECT) != 0)
                    {
                        op1 = gtNewOperNode(GT_COMMA, retType, op1, zero);
                    }
                    else
                    {
                        op1 = zero;
                    }

                    retNode->AsHWIntrinsic()->Op(1) = op1;
                }
            }
            break;
        }

        case NI_AVX512F_TernaryLogic:
        case NI_AVX512F_VL_TernaryLogic:
        case NI_AVX10v1_TernaryLogic:
        {
            assert(sig->numArgs == 4);

            op4 = impPopStack().val;

            if (op4->IsIntegralConst())
            {
                uint8_t                 control  = static_cast<uint8_t>(op4->AsIntCon()->gtIconVal);
                const TernaryLogicInfo& info     = TernaryLogicInfo::lookup(control);
                TernaryLogicUseFlags    useFlags = info.GetAllUseFlags();

                if (useFlags != TernaryLogicUseFlags::ABC)
                {
                    // We are not using all 3 inputs, so we can potentially optimize
                    //
                    // In particular, for unary and binary operations we want to prefer
                    // the standard operator over vpternlog with unused operands where
                    // possible and we want to normalize to a consistent ternlog otherwise.
                    //
                    // Doing this massively simplifies downstream checks because later
                    // phases, such as morph which can combine bitwise operations to
                    // produce new vpternlog nodes, no longer have to consider all the
                    // special edges themselves.
                    //
                    // For example, they don't have to consider that `bitwise and` could
                    // present itself as all of the following:
                    // * HWINTRINSIC_TernaryLogic(op1, op2, unused, cns)
                    // * HWINTRINSIC_TernaryLogic(op1, unused, op2, cns)
                    // * HWINTRINSIC_TernaryLogic(unused, op1, op2, cns)
                    //
                    // Instead, it will only see HWINTRINSIC_And(op1, op2).
                    //
                    // For cases which must be kept as vpternlog, such as `not` or `xnor`
                    // (because there is no regular unary/binary operator for them), it
                    // ensures we only have one form to consider and that any side effects
                    // will have already been spilled where relevant.
                    //
                    // For example, they don't have to consider that `not` could present
                    // itself as all of the following:
                    // * HWINTRINSIC_TernaryLogic(op1, unused, unused, cns)
                    // * HWINTRINSIC_TernaryLogic(unused, op1, unused, cns)
                    // * HWINTRINSIC_TernaryLogic(unused, unused, op1, cns)
                    //
                    // Instead, it will only see  HWINTRINSIC_TernaryLogic(unused, unused, op1, cns)

                    assert(info.oper2 != TernaryLogicOperKind::Select);
                    assert(info.oper2 != TernaryLogicOperKind::True);
                    assert(info.oper2 != TernaryLogicOperKind::False);
                    assert(info.oper2 != TernaryLogicOperKind::Cond);
                    assert(info.oper2 != TernaryLogicOperKind::Major);
                    assert(info.oper2 != TernaryLogicOperKind::Minor);
                    assert(info.oper3 == TernaryLogicOperKind::None);
                    assert(info.oper3Use == TernaryLogicUseFlags::None);

                    bool spillOp1 = false;
                    bool spillOp2 = false;

                    GenTree** val1 = &op1;
                    GenTree** val2 = &op2;
                    GenTree** val3 = &op3;

                    bool unusedVal1 = false;
                    bool unusedVal2 = false;
                    bool unusedVal3 = false;

                    switch (useFlags)
                    {
                        case TernaryLogicUseFlags::A:
                        {
                            // We're only using op1, so we'll swap
                            // from '1, 2, 3' to '2, 3, 1', this
                            // means we need to spill op1 and
                            // append op2/op3 as gtUnusedVal
                            //
                            // This gives us:
                            // * tmp1 = op1
                            // * unused(op2)
                            // * unused(op3)
                            // * res  = tmp1

                            spillOp1 = true;

                            std::swap(val1, val2); // 2, 1, 3
                            std::swap(val2, val3); // 2, 3, 1

                            unusedVal1 = true;
                            unusedVal2 = true;
                            break;
                        }

                        case TernaryLogicUseFlags::B:
                        {
                            // We're only using op2, so we'll swap
                            // from '1, 2, 3' to '1, 3, 2', this
                            // means we need to spill op1/op2 and
                            // append op3 as gtUnusedVal
                            //
                            // This gives us:
                            // * tmp1 = op1
                            // * tmp2 = op2
                            // * unused(op3)
                            // * res  = tmp2

                            spillOp1 = true;
                            spillOp2 = true;

                            std::swap(val2, val3); // 1, 3, 2

                            unusedVal1 = true;
                            unusedVal2 = true;
                            break;
                        }

                        case TernaryLogicUseFlags::C:
                        {
                            // We're only using op3, so we don't
                            // need to swap, but we do need to
                            // append op1/op2 as gtUnusedVal
                            //
                            // This gives us:
                            // * unused(op1)
                            // * unused(op2)
                            // * res = op3

                            unusedVal1 = true;
                            unusedVal2 = true;
                            break;
                        }

                        case TernaryLogicUseFlags::AB:
                        {
                            // We're using op1 and op2, so we need
                            // to swap from '1, 2, 3' to '3, 1, 2',
                            // this means we need to spill op1/op2
                            // and append op3 as gtUnusedVal
                            //
                            // This gives us:
                            // tmp1 = op1
                            // tmp2 = op2
                            // unused(op3)
                            // res  = BinOp(tmp1, tmp2)

                            spillOp1 = true;
                            spillOp2 = true;

                            std::swap(val1, val3); // 3, 2, 1
                            std::swap(val2, val3); // 3, 1, 2

                            unusedVal1 = true;
                            break;
                        }

                        case TernaryLogicUseFlags::AC:
                        {
                            // We're using op1 and op3, so we need
                            // to swap from  '1, 2, 3' to '2, 1, 3',
                            // this means we need to spill op1 and
                            // append op2 as gtUnusedVal
                            //
                            // This gives us:
                            // tmp1 = op1
                            // unused(op2)
                            // res  = BinOp(tmp1, op3)

                            spillOp1 = true;

                            std::swap(val1, val2); // 2, 1, 3

                            unusedVal1 = true;
                            break;
                        }

                        case TernaryLogicUseFlags::BC:
                        {
                            // We're using op2 and op3, so we don't
                            // need to swap, but we do need to
                            // append op1 as gtUnusedVal
                            //
                            // This gives us:
                            // * unused(op1)
                            // * res = BinOp(op2, op3)

                            unusedVal1 = true;
                            break;
                        }

                        case TernaryLogicUseFlags::None:
                        {
                            // We're not using any operands, so we don't
                            // need to swap, but we do need push all three
                            // operands up as gtUnusedVal

                            unusedVal1 = true;
                            unusedVal2 = true;
                            unusedVal3 = true;
                            break;
                        }

                        default:
                        {
                            unreached();
                        }
                    }

                    if (spillOp1)
                    {
                        impSpillSideEffect(true, stackState.esStackDepth -
                                                     3 DEBUGARG("Spilling op1 side effects for HWIntrinsic"));
                    }

                    if (spillOp2)
                    {
                        impSpillSideEffect(true, stackState.esStackDepth -
                                                     2 DEBUGARG("Spilling op2 side effects for HWIntrinsic"));
                    }

                    op3 = impSIMDPopStack();
                    op2 = impSIMDPopStack();
                    op1 = impSIMDPopStack();

                    // Consume operands we won't use, in case they have side effects.
                    //
                    if (unusedVal1 && !(*val1)->IsVectorZero())
                    {
                        impAppendTree(gtUnusedValNode(*val1), CHECK_SPILL_ALL, impCurStmtDI);
                    }

                    if (unusedVal2 && !(*val2)->IsVectorZero())
                    {
                        impAppendTree(gtUnusedValNode(*val2), CHECK_SPILL_ALL, impCurStmtDI);
                    }

                    if (unusedVal3 && !(*val3)->IsVectorZero())
                    {
                        impAppendTree(gtUnusedValNode(*val3), CHECK_SPILL_ALL, impCurStmtDI);
                    }

                    // cast in switch clause is needed for old gcc
                    switch ((TernaryLogicOperKind)info.oper1)
                    {
                        case TernaryLogicOperKind::Select:
                        {
                            assert(info.oper1Use != TernaryLogicUseFlags::None);

                            assert(info.oper2 == TernaryLogicOperKind::None);
                            assert(info.oper2Use == TernaryLogicUseFlags::None);

                            assert((control == static_cast<uint8_t>(0xF0)) || // A
                                   (control == static_cast<uint8_t>(0xCC)) || // B
                                   (control == static_cast<uint8_t>(0xAA)));  // C

                            assert(unusedVal1);
                            assert(unusedVal2);
                            assert(!unusedVal3);

                            return *val3;
                        }

                        case TernaryLogicOperKind::True:
                        {
                            assert(info.oper1Use == TernaryLogicUseFlags::None);

                            assert(info.oper2 == TernaryLogicOperKind::None);
                            assert(info.oper2Use == TernaryLogicUseFlags::None);

                            assert(control == static_cast<uint8_t>(0xFF));

                            assert(unusedVal1);
                            assert(unusedVal2);
                            assert(unusedVal3);

                            return gtNewAllBitsSetConNode(retType);
                        }

                        case TernaryLogicOperKind::False:
                        {
                            assert(info.oper1Use == TernaryLogicUseFlags::None);

                            assert(info.oper2 == TernaryLogicOperKind::None);
                            assert(info.oper2Use == TernaryLogicUseFlags::None);

                            assert(control == static_cast<uint8_t>(0x00));

                            assert(unusedVal1);
                            assert(unusedVal2);
                            assert(unusedVal3);

                            return gtNewZeroConNode(retType);
                        }

                        case TernaryLogicOperKind::Not:
                        {
                            assert(info.oper1Use != TernaryLogicUseFlags::None);

                            if (info.oper2 == TernaryLogicOperKind::None)
                            {
                                assert(info.oper2Use == TernaryLogicUseFlags::None);

                                assert((control == static_cast<uint8_t>(~0xF0)) || // ~A
                                       (control == static_cast<uint8_t>(~0xCC)) || // ~B
                                       (control == static_cast<uint8_t>(~0xAA)));  // ~C

                                assert(unusedVal1);
                                assert(unusedVal2);
                                assert(!unusedVal3);

                                if (!(*val1)->IsVectorZero())
                                {
                                    *val1 = gtNewZeroConNode(retType);
                                }

                                if (!(*val2)->IsVectorZero())
                                {
                                    *val2 = gtNewZeroConNode(retType);
                                }

                                op4->AsIntCon()->gtIconVal = static_cast<uint8_t>(~0xAA);
                                break;
                            }

                            assert(info.oper2Use != TernaryLogicUseFlags::None);

                            if (info.oper2 == TernaryLogicOperKind::And)
                            {
                                if ((control == static_cast<uint8_t>(~0xCC & 0xF0)) || // ~B & A
                                    (control == static_cast<uint8_t>(~0xAA & 0xF0)) || // ~C & A
                                    (control == static_cast<uint8_t>(~0xAA & 0xCC)))   // ~C & B
                                {
                                    // We're normalizing to ~B & C, so we need another swap
                                    std::swap(*val2, *val3);
                                }
                                else
                                {
                                    assert((control == static_cast<uint8_t>(~0xF0 & 0xCC)) || // ~A & B
                                           (control == static_cast<uint8_t>(~0xF0 & 0xAA)) || // ~A & C
                                           (control == static_cast<uint8_t>(~0xCC & 0xAA)));  // ~B & C
                                }

                                assert(unusedVal1);
                                assert(!unusedVal2);
                                assert(!unusedVal3);

                                // GT_AND_NOT takes them as `op1 & ~op2` and x86 reorders them back to `~op1 & op2`
                                // since the underlying andnps/andnpd/pandn instructions take them as such

                                return gtNewSimdBinOpNode(GT_AND_NOT, retType, *val3, *val2, simdBaseJitType, simdSize);
                            }
                            else
                            {
                                assert(info.oper2 == TernaryLogicOperKind::Or);

                                if ((control == static_cast<uint8_t>(~0xCC | 0xF0)) || // ~B | A
                                    (control == static_cast<uint8_t>(~0xAA | 0xF0)) || // ~C | A
                                    (control == static_cast<uint8_t>(~0xAA | 0xCC)))   // ~C | B
                                {
                                    // We're normalizing to ~B & C, so we need another swap
                                    std::swap(*val2, *val3);
                                }
                                else
                                {
                                    assert((control == static_cast<uint8_t>(~0xF0 | 0xCC)) || // ~A | B
                                           (control == static_cast<uint8_t>(~0xF0 | 0xAA)) || // ~A | C
                                           (control == static_cast<uint8_t>(~0xCC | 0xAA)));  // ~B | C
                                }

                                assert(unusedVal1);
                                assert(!unusedVal2);
                                assert(!unusedVal3);

                                if (!(*val1)->IsVectorZero())
                                {
                                    *val1 = gtNewZeroConNode(retType);
                                }

                                op4->AsIntCon()->gtIconVal = static_cast<uint8_t>(~0xCC | 0xAA);
                            }
                            break;
                        }

                        case TernaryLogicOperKind::And:
                        {
                            assert(info.oper1Use != TernaryLogicUseFlags::None);

                            assert(info.oper2 == TernaryLogicOperKind::None);
                            assert(info.oper2Use == TernaryLogicUseFlags::None);

                            assert((control == static_cast<uint8_t>(0xF0 & 0xCC)) || // A & B
                                   (control == static_cast<uint8_t>(0xF0 & 0xAA)) || // A & C
                                   (control == static_cast<uint8_t>(0xCC & 0xAA)));  // B & C

                            assert(unusedVal1);
                            assert(!unusedVal2);
                            assert(!unusedVal3);

                            return gtNewSimdBinOpNode(GT_AND, retType, *val2, *val3, simdBaseJitType, simdSize);
                        }

                        case TernaryLogicOperKind::Nand:
                        {
                            assert(info.oper1Use != TernaryLogicUseFlags::None);

                            assert(info.oper2 == TernaryLogicOperKind::None);
                            assert(info.oper2Use == TernaryLogicUseFlags::None);

                            assert((control == static_cast<uint8_t>(~(0xF0 & 0xCC))) || // ~(A & B)
                                   (control == static_cast<uint8_t>(~(0xF0 & 0xAA))) || // ~(A & C)
                                   (control == static_cast<uint8_t>(~(0xCC & 0xAA))));  // ~(B & C)

                            assert(unusedVal1);
                            assert(!unusedVal2);
                            assert(!unusedVal3);

                            if (!(*val1)->IsVectorZero())
                            {
                                *val1 = gtNewZeroConNode(retType);
                            }

                            op4->AsIntCon()->gtIconVal = static_cast<uint8_t>(~(0xCC & 0xAA));
                            break;
                        }

                        case TernaryLogicOperKind::Or:
                        {
                            assert(info.oper1Use != TernaryLogicUseFlags::None);

                            assert(info.oper2 == TernaryLogicOperKind::None);
                            assert(info.oper2Use == TernaryLogicUseFlags::None);

                            assert((control == static_cast<uint8_t>(0xF0 | 0xCC)) || // A | B
                                   (control == static_cast<uint8_t>(0xF0 | 0xAA)) || // A | C
                                   (control == static_cast<uint8_t>(0xCC | 0xAA)));  // B | C

                            assert(unusedVal1);
                            assert(!unusedVal2);
                            assert(!unusedVal3);

                            return gtNewSimdBinOpNode(GT_OR, retType, *val2, *val3, simdBaseJitType, simdSize);
                        }

                        case TernaryLogicOperKind::Nor:
                        {
                            assert(info.oper1Use != TernaryLogicUseFlags::None);

                            assert(info.oper2 == TernaryLogicOperKind::None);
                            assert(info.oper2Use == TernaryLogicUseFlags::None);

                            assert((control == static_cast<uint8_t>(~(0xF0 | 0xCC))) || // ~(A | B)
                                   (control == static_cast<uint8_t>(~(0xF0 | 0xAA))) || // ~(A | C)
                                   (control == static_cast<uint8_t>(~(0xCC | 0xAA))));  // ~(B | C)

                            assert(unusedVal1);
                            assert(!unusedVal2);
                            assert(!unusedVal3);

                            if (!(*val1)->IsVectorZero())
                            {
                                *val1 = gtNewZeroConNode(retType);
                            }

                            op4->AsIntCon()->gtIconVal = static_cast<uint8_t>(~(0xCC | 0xAA));
                            break;
                        }

                        case TernaryLogicOperKind::Xor:
                        {
                            assert(info.oper1Use != TernaryLogicUseFlags::None);

                            assert(info.oper2 == TernaryLogicOperKind::None);
                            assert(info.oper2Use == TernaryLogicUseFlags::None);

                            assert((control == static_cast<uint8_t>(0xF0 ^ 0xCC)) || // A ^ B
                                   (control == static_cast<uint8_t>(0xF0 ^ 0xAA)) || // A ^ C
                                   (control == static_cast<uint8_t>(0xCC ^ 0xAA)));  // B ^ C

                            assert(unusedVal1);
                            assert(!unusedVal2);
                            assert(!unusedVal3);

                            return gtNewSimdBinOpNode(GT_XOR, retType, *val2, *val3, simdBaseJitType, simdSize);
                        }

                        case TernaryLogicOperKind::Xnor:
                        {
                            assert(info.oper1Use != TernaryLogicUseFlags::None);

                            assert(info.oper2 == TernaryLogicOperKind::None);
                            assert(info.oper2Use == TernaryLogicUseFlags::None);

                            assert((control == static_cast<uint8_t>(~(0xF0 ^ 0xCC))) || // ~(A ^ B)
                                   (control == static_cast<uint8_t>(~(0xF0 ^ 0xAA))) || // ~(A ^ C)
                                   (control == static_cast<uint8_t>(~(0xCC ^ 0xAA))));  // ~(B ^ C)

                            assert(unusedVal1);
                            assert(!unusedVal2);
                            assert(!unusedVal3);

                            if (!(*val1)->IsVectorZero())
                            {
                                *val1 = gtNewZeroConNode(retType);
                            }

                            op4->AsIntCon()->gtIconVal = static_cast<uint8_t>(~(0xCC ^ 0xAA));
                            break;
                        }

                        case TernaryLogicOperKind::None:
                        case TernaryLogicOperKind::Cond:
                        case TernaryLogicOperKind::Major:
                        case TernaryLogicOperKind::Minor:
                        {
                            // invalid table metadata
                            unreached();
                        }

                        default:
                        {
                            unreached();
                        }
                    }

                    retNode = gtNewSimdTernaryLogicNode(retType, *val1, *val2, *val3, op4, simdBaseJitType, simdSize);
                    break;
                }
            }

            op3 = impSIMDPopStack();
            op2 = impSIMDPopStack();
            op1 = impSIMDPopStack();

            retNode = gtNewSimdTernaryLogicNode(retType, op1, op2, op3, op4, simdBaseJitType, simdSize);
            break;
        }

        case NI_AVX512F_BlendVariable:
        case NI_AVX512BW_BlendVariable:
        {
            assert(sig->numArgs == 3);

            op3 = impSIMDPopStack();
            op2 = impSIMDPopStack();
            op1 = impSIMDPopStack();

            if (!varTypeIsMask(op3))
            {
                op3 = gtNewSimdCvtVectorToMaskNode(TYP_MASK, op3, simdBaseJitType, simdSize);
            }
            retNode =
                gtNewSimdHWIntrinsicNode(retType, op1, op2, op3, NI_EVEX_BlendVariableMask, simdBaseJitType, simdSize);
            break;
        }

        case NI_AVX_Compare:
        case NI_AVX_CompareScalar:
        case NI_AVX512F_Compare:
        {
            assert(sig->numArgs == 3);

            if (intrinsic == NI_AVX512F_Compare)
            {
                intrinsic = NI_EVEX_CompareMask;
                retType   = TYP_MASK;
            }

            int immLowerBound = 0;
            int immUpperBound = HWIntrinsicInfo::lookupImmUpperBound(intrinsic);

            op3 = impPopStack().val;
            op3 = addRangeCheckIfNeeded(intrinsic, op3, immLowerBound, immUpperBound);
            op2 = impSIMDPopStack();
            op1 = impSIMDPopStack();

            if (op3->IsCnsIntOrI())
            {
                FloatComparisonMode mode = static_cast<FloatComparisonMode>(op3->AsIntConCommon()->IntegralValue());
                NamedIntrinsic      id =
                    HWIntrinsicInfo::lookupIdForFloatComparisonMode(intrinsic, mode, simdBaseType, simdSize);

                if (id != intrinsic)
                {
                    intrinsic = id;
                    op3       = nullptr;
                }
            }

            if (op3 == nullptr)
            {
                retNode = gtNewSimdHWIntrinsicNode(retType, op1, op2, intrinsic, simdBaseJitType, simdSize);
            }
            else
            {
                retNode = gtNewSimdHWIntrinsicNode(retType, op1, op2, op3, intrinsic, simdBaseJitType, simdSize);
            }

            if (retType == TYP_MASK)
            {
                retType = getSIMDTypeForSize(simdSize);
                retNode = gtNewSimdCvtMaskToVectorNode(retType, retNode, simdBaseJitType, simdSize);
            }
            break;
        }

        case NI_AVX512F_CompareEqual:
        case NI_AVX512BW_CompareEqual:
        {
            assert(sig->numArgs == 2);

            op2 = impSIMDPopStack();
            op1 = impSIMDPopStack();

            retNode = gtNewSimdHWIntrinsicNode(TYP_MASK, op1, op2, NI_EVEX_CompareEqualMask, simdBaseJitType, simdSize);
            retNode = gtNewSimdCvtMaskToVectorNode(retType, retNode, simdBaseJitType, simdSize);
            break;
        }

        case NI_AVX512F_CompareGreaterThan:
        case NI_AVX512F_VL_CompareGreaterThan:
        case NI_AVX10v1_CompareGreaterThan:
        case NI_AVX512BW_CompareGreaterThan:
        case NI_AVX512BW_VL_CompareGreaterThan:
        {
            assert(sig->numArgs == 2);

            op2 = impSIMDPopStack();
            op1 = impSIMDPopStack();

            retNode =
                gtNewSimdHWIntrinsicNode(TYP_MASK, op1, op2, NI_EVEX_CompareGreaterThanMask, simdBaseJitType, simdSize);
            retNode = gtNewSimdCvtMaskToVectorNode(retType, retNode, simdBaseJitType, simdSize);
            break;
        }

        case NI_AVX512F_CompareGreaterThanOrEqual:
        case NI_AVX512F_VL_CompareGreaterThanOrEqual:
        case NI_AVX512BW_CompareGreaterThanOrEqual:
        case NI_AVX512BW_VL_CompareGreaterThanOrEqual:
        case NI_AVX10v1_CompareGreaterThanOrEqual:
        {
            assert(sig->numArgs == 2);

            op2 = impSIMDPopStack();
            op1 = impSIMDPopStack();

            retNode = gtNewSimdHWIntrinsicNode(TYP_MASK, op1, op2, NI_EVEX_CompareGreaterThanOrEqualMask,
                                               simdBaseJitType, simdSize);
            retNode = gtNewSimdCvtMaskToVectorNode(retType, retNode, simdBaseJitType, simdSize);
            break;
        }

        case NI_AVX512F_CompareLessThan:
        case NI_AVX512F_VL_CompareLessThan:
        case NI_AVX512BW_CompareLessThan:
        case NI_AVX512BW_VL_CompareLessThan:
        case NI_AVX10v1_CompareLessThan:
        {
            assert(sig->numArgs == 2);

            op2 = impSIMDPopStack();
            op1 = impSIMDPopStack();

            retNode =
                gtNewSimdHWIntrinsicNode(TYP_MASK, op1, op2, NI_EVEX_CompareLessThanMask, simdBaseJitType, simdSize);
            retNode = gtNewSimdCvtMaskToVectorNode(retType, retNode, simdBaseJitType, simdSize);
            break;
        }

        case NI_AVX512F_CompareLessThanOrEqual:
        case NI_AVX512F_VL_CompareLessThanOrEqual:
        case NI_AVX512BW_CompareLessThanOrEqual:
        case NI_AVX512BW_VL_CompareLessThanOrEqual:
        case NI_AVX10v1_CompareLessThanOrEqual:
        {
            assert(sig->numArgs == 2);

            op2 = impSIMDPopStack();
            op1 = impSIMDPopStack();

            retNode = gtNewSimdHWIntrinsicNode(TYP_MASK, op1, op2, NI_EVEX_CompareLessThanOrEqualMask, simdBaseJitType,
                                               simdSize);
            retNode = gtNewSimdCvtMaskToVectorNode(retType, retNode, simdBaseJitType, simdSize);
            break;
        }

        case NI_AVX512F_CompareNotEqual:
        case NI_AVX512F_VL_CompareNotEqual:
        case NI_AVX512BW_CompareNotEqual:
        case NI_AVX512BW_VL_CompareNotEqual:
        case NI_AVX10v1_CompareNotEqual:
        {
            assert(sig->numArgs == 2);

            op2 = impSIMDPopStack();
            op1 = impSIMDPopStack();

            retNode =
                gtNewSimdHWIntrinsicNode(TYP_MASK, op1, op2, NI_EVEX_CompareNotEqualMask, simdBaseJitType, simdSize);
            retNode = gtNewSimdCvtMaskToVectorNode(retType, retNode, simdBaseJitType, simdSize);
            break;
        }

        case NI_AVX512F_CompareNotGreaterThan:
        {
            assert(sig->numArgs == 2);

            op2 = impSIMDPopStack();
            op1 = impSIMDPopStack();

            retNode = gtNewSimdHWIntrinsicNode(TYP_MASK, op1, op2, NI_EVEX_CompareNotGreaterThanMask, simdBaseJitType,
                                               simdSize);
            retNode = gtNewSimdCvtMaskToVectorNode(retType, retNode, simdBaseJitType, simdSize);
            break;
        }

        case NI_AVX512F_CompareNotGreaterThanOrEqual:
        {
            assert(sig->numArgs == 2);

            op2 = impSIMDPopStack();
            op1 = impSIMDPopStack();

            retNode = gtNewSimdHWIntrinsicNode(TYP_MASK, op1, op2, NI_EVEX_CompareNotGreaterThanOrEqualMask,
                                               simdBaseJitType, simdSize);
            retNode = gtNewSimdCvtMaskToVectorNode(retType, retNode, simdBaseJitType, simdSize);
            break;
        }

        case NI_AVX512F_CompareNotLessThan:
        {
            assert(sig->numArgs == 2);

            op2 = impSIMDPopStack();
            op1 = impSIMDPopStack();

            retNode =
                gtNewSimdHWIntrinsicNode(TYP_MASK, op1, op2, NI_EVEX_CompareNotLessThanMask, simdBaseJitType, simdSize);
            retNode = gtNewSimdCvtMaskToVectorNode(retType, retNode, simdBaseJitType, simdSize);
            break;
        }

        case NI_AVX512F_CompareNotLessThanOrEqual:
        {
            assert(sig->numArgs == 2);

            op2 = impSIMDPopStack();
            op1 = impSIMDPopStack();

            retNode = gtNewSimdHWIntrinsicNode(TYP_MASK, op1, op2, NI_EVEX_CompareNotLessThanOrEqualMask,
                                               simdBaseJitType, simdSize);
            retNode = gtNewSimdCvtMaskToVectorNode(retType, retNode, simdBaseJitType, simdSize);
            break;
        }

        case NI_AVX512F_CompareOrdered:
        {
            assert(sig->numArgs == 2);

            op2 = impSIMDPopStack();
            op1 = impSIMDPopStack();

            retNode =
                gtNewSimdHWIntrinsicNode(TYP_MASK, op1, op2, NI_EVEX_CompareOrderedMask, simdBaseJitType, simdSize);
            retNode = gtNewSimdCvtMaskToVectorNode(retType, retNode, simdBaseJitType, simdSize);
            break;
        }

        case NI_AVX512F_CompareUnordered:
        {
            assert(sig->numArgs == 2);

            op2 = impSIMDPopStack();
            op1 = impSIMDPopStack();

            retNode =
                gtNewSimdHWIntrinsicNode(TYP_MASK, op1, op2, NI_EVEX_CompareUnorderedMask, simdBaseJitType, simdSize);
            retNode = gtNewSimdCvtMaskToVectorNode(retType, retNode, simdBaseJitType, simdSize);
            break;
        }

        case NI_AVX2_GatherMaskVector128:
        case NI_AVX2_GatherMaskVector256:
        {
            CORINFO_ARG_LIST_HANDLE argList = sig->args;
            CORINFO_CLASS_HANDLE    argClass;
            var_types               argType = TYP_UNKNOWN;
            unsigned int            sizeBytes;
            simdBaseJitType   = getBaseJitTypeAndSizeOfSIMDType(sig->retTypeSigClass, &sizeBytes);
            var_types retType = getSIMDTypeForSize(sizeBytes);

            assert(sig->numArgs == 5);
            CORINFO_ARG_LIST_HANDLE arg2 = info.compCompHnd->getArgNext(argList);
            CORINFO_ARG_LIST_HANDLE arg3 = info.compCompHnd->getArgNext(arg2);
            CORINFO_ARG_LIST_HANDLE arg4 = info.compCompHnd->getArgNext(arg3);
            CORINFO_ARG_LIST_HANDLE arg5 = info.compCompHnd->getArgNext(arg4);

            argType      = JITtype2varType(strip(info.compCompHnd->getArgType(sig, arg5, &argClass)));
            GenTree* op5 = getArgForHWIntrinsic(argType, argClass);
            SetOpLclRelatedToSIMDIntrinsic(op5);

            argType      = JITtype2varType(strip(info.compCompHnd->getArgType(sig, arg4, &argClass)));
            GenTree* op4 = getArgForHWIntrinsic(argType, argClass);
            SetOpLclRelatedToSIMDIntrinsic(op4);

            argType                      = JITtype2varType(strip(info.compCompHnd->getArgType(sig, arg3, &argClass)));
            CorInfoType indexBaseJitType = getBaseJitTypeOfSIMDType(argClass);
            GenTree*    op3              = getArgForHWIntrinsic(argType, argClass);
            SetOpLclRelatedToSIMDIntrinsic(op3);

            argType = JITtype2varType(strip(info.compCompHnd->getArgType(sig, arg2, &argClass)));
            op2     = getArgForHWIntrinsic(argType, argClass);
            SetOpLclRelatedToSIMDIntrinsic(op2);

            argType = JITtype2varType(strip(info.compCompHnd->getArgType(sig, argList, &argClass)));
            op1     = getArgForHWIntrinsic(argType, argClass);
            SetOpLclRelatedToSIMDIntrinsic(op1);

            retNode = new (this, GT_HWINTRINSIC) GenTreeHWIntrinsic(retType, getAllocator(CMK_ASTNode), intrinsic,
                                                                    simdBaseJitType, simdSize, op1, op2, op3, op4, op5);
            retNode->AsHWIntrinsic()->SetAuxiliaryJitType(indexBaseJitType);
            break;
        }

        case NI_BMI2_ZeroHighBits:
        case NI_BMI2_X64_ZeroHighBits:
        {
            assert(sig->numArgs == 2);

            impSpillSideEffect(true, stackState.esStackDepth - 2 DEBUGARG("Spilling op1 for ZeroHighBits"));

            GenTree* op2 = impPopStack().val;
            GenTree* op1 = impPopStack().val;
            // Instruction BZHI requires to encode op2 (3rd register) in VEX.vvvv and op1 maybe memory operand,
            // so swap op1 and op2 to unify the backend code.
            return gtNewScalarHWIntrinsicNode(retType, op2, op1, intrinsic);
        }

        case NI_BMI1_BitFieldExtract:
        case NI_BMI1_X64_BitFieldExtract:
        {
            // The 3-arg version is implemented in managed code
            if (sig->numArgs == 3)
            {
                return nullptr;
            }
            assert(sig->numArgs == 2);

            impSpillSideEffect(true, stackState.esStackDepth - 2 DEBUGARG("Spilling op1 for BitFieldExtract"));

            GenTree* op2 = impPopStack().val;
            GenTree* op1 = impPopStack().val;
            // Instruction BEXTR requires to encode op2 (3rd register) in VEX.vvvv and op1 maybe memory operand,
            // so swap op1 and op2 to unify the backend code.
            return gtNewScalarHWIntrinsicNode(retType, op2, op1, intrinsic);
        }

        default:
        {
            return nullptr;
        }
    }

    return retNode;
}

//------------------------------------------------------------------------
// getHWIntrinsicImmOps: Gets the immediate Ops for an intrinsic
//
// Arguments:
//    intrinsic       -- NamedIntrinsic associated with the HWIntrinsic to lookup
//    sig             -- signature of the intrinsic call.
//    immOp1Ptr [OUT] -- The first immediate Op
//    immOp2Ptr [OUT] -- The second immediate Op, if any. Otherwise unchanged.
//
void Compiler::getHWIntrinsicImmOps(NamedIntrinsic    intrinsic,
                                    CORINFO_SIG_INFO* sig,
                                    GenTree**         immOp1Ptr,
                                    GenTree**         immOp2Ptr)
{
    if ((sig->numArgs > 0) && HWIntrinsicInfo::isImmOp(intrinsic, impStackTop().val))
    {
        // NOTE: The following code assumes that for all intrinsics
        // taking an immediate operand, that operand will be last.
        *immOp1Ptr = impStackTop().val;
    }
}

#endif // FEATURE_HW_INTRINSICS<|MERGE_RESOLUTION|>--- conflicted
+++ resolved
@@ -2358,13 +2358,8 @@
                 }
             }
 
-<<<<<<< HEAD
-            impSpillSideEffect(true,
-                               stackState.esStackDepth - 2 DEBUGARG("Spilling op1 side effects for SimdAsHWIntrinsic"));
-=======
-            impSpillSideEffect(true, verCurrentState.esStackDepth -
+            impSpillSideEffect(true, stackState.esStackDepth -
                                          2 DEBUGARG("Spilling op1 side effects for vector CreateSequence"));
->>>>>>> 1e414045
 
             op2 = impPopStack().val;
             op1 = impPopStack().val;
