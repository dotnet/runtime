// Licensed to the .NET Foundation under one or more agreements.
// The .NET Foundation licenses this file to you under the MIT license.

#include "jitpch.h"
#include "hwintrinsic.h"

#ifdef FEATURE_HW_INTRINSICS

//------------------------------------------------------------------------
// X64VersionOfIsa: Gets the corresponding 64-bit only InstructionSet for a given InstructionSet
//
// Arguments:
//    isa -- The InstructionSet ID
//
// Return Value:
//    The 64-bit only InstructionSet associated with isa
static CORINFO_InstructionSet X64VersionOfIsa(CORINFO_InstructionSet isa)
{
    switch (isa)
    {
        case InstructionSet_X86Base:
            return InstructionSet_X86Base_X64;
        case InstructionSet_SSE:
            return InstructionSet_SSE_X64;
        case InstructionSet_SSE2:
            return InstructionSet_SSE2_X64;
        case InstructionSet_SSE3:
            return InstructionSet_SSE3_X64;
        case InstructionSet_SSSE3:
            return InstructionSet_SSSE3_X64;
        case InstructionSet_SSE41:
            return InstructionSet_SSE41_X64;
        case InstructionSet_SSE42:
            return InstructionSet_SSE42_X64;
        case InstructionSet_AVX:
            return InstructionSet_AVX_X64;
        case InstructionSet_AVX2:
            return InstructionSet_AVX2_X64;
        case InstructionSet_AVX512BW:
            return InstructionSet_AVX512BW_X64;
        case InstructionSet_AVX512CD:
            return InstructionSet_AVX512CD_X64;
        case InstructionSet_AVX512DQ:
            return InstructionSet_AVX512DQ_X64;
        case InstructionSet_AVX512F:
            return InstructionSet_AVX512F_X64;
        case InstructionSet_AVX512VBMI:
            return InstructionSet_AVX512VBMI_X64;
        case InstructionSet_AVX10v1:
            return InstructionSet_AVX10v1_X64;
        case InstructionSet_AVX10v1_V512:
            return InstructionSet_AVX10v1_V512_X64;
        case InstructionSet_AVX10v2:
            return InstructionSet_AVX10v2_X64;
        case InstructionSet_AVX10v2_V512:
            return InstructionSet_AVX10v2_V512_X64;
        case InstructionSet_AVXVNNI:
            return InstructionSet_AVXVNNI_X64;
        case InstructionSet_AES:
            return InstructionSet_AES_X64;
        case InstructionSet_BMI1:
            return InstructionSet_BMI1_X64;
        case InstructionSet_BMI2:
            return InstructionSet_BMI2_X64;
        case InstructionSet_FMA:
            return InstructionSet_FMA_X64;
        case InstructionSet_GFNI:
            return InstructionSet_GFNI_X64;
        case InstructionSet_LZCNT:
            return InstructionSet_LZCNT_X64;
        case InstructionSet_PCLMULQDQ:
            return InstructionSet_PCLMULQDQ_X64;
        case InstructionSet_POPCNT:
            return InstructionSet_POPCNT_X64;
        case InstructionSet_X86Serialize:
            return InstructionSet_X86Serialize_X64;
        default:
            return InstructionSet_NONE;
    }
}

//------------------------------------------------------------------------
// VLVersionOfIsa: Gets the corresponding AVX512VL only InstructionSet for a given InstructionSet
//
// Arguments:
//    isa -- The InstructionSet ID
//
// Return Value:
//    The AVX512VL only InstructionSet associated with isa
static CORINFO_InstructionSet VLVersionOfIsa(CORINFO_InstructionSet isa)
{
    switch (isa)
    {
        case InstructionSet_AVX512BW:
            return InstructionSet_AVX512BW_VL;
        case InstructionSet_AVX512CD:
            return InstructionSet_AVX512CD_VL;
        case InstructionSet_AVX512DQ:
            return InstructionSet_AVX512DQ_VL;
        case InstructionSet_AVX512F:
            return InstructionSet_AVX512F_VL;
        case InstructionSet_AVX512VBMI:
            return InstructionSet_AVX512VBMI_VL;
        default:
            return InstructionSet_NONE;
    }
}

//------------------------------------------------------------------------
// V256VersionOfIsa: Gets the corresponding V256 only InstructionSet for a given InstructionSet
//
// Arguments:
//    isa -- The InstructionSet ID
//
// Return Value:
//    The V256 only InstructionSet associated with isa
static CORINFO_InstructionSet V256VersionOfIsa(CORINFO_InstructionSet isa)
{
    switch (isa)
    {
        case InstructionSet_GFNI:
            return InstructionSet_GFNI_V256;
        case InstructionSet_PCLMULQDQ:
            return InstructionSet_PCLMULQDQ_V256;
        default:
            return InstructionSet_NONE;
    }
}

//------------------------------------------------------------------------
// V512VersionOfIsa: Gets the corresponding V512 only InstructionSet for a given InstructionSet
//
// Arguments:
//    isa -- The InstructionSet ID
//
// Return Value:
//    The V512 only InstructionSet associated with isa
static CORINFO_InstructionSet V512VersionOfIsa(CORINFO_InstructionSet isa)
{
    switch (isa)
    {
        case InstructionSet_AVX10v1:
            return InstructionSet_AVX10v1_V512;
        case InstructionSet_AVX10v1_X64:
            return InstructionSet_AVX10v1_V512_X64;
        case InstructionSet_AVX10v2:
            return InstructionSet_AVX10v2_V512;
        case InstructionSet_AVX10v2_X64:
            return InstructionSet_AVX10v2_V512_X64;
        case InstructionSet_GFNI:
            return InstructionSet_GFNI_V512;
        case InstructionSet_PCLMULQDQ:
            return InstructionSet_PCLMULQDQ_V512;
        default:
            return InstructionSet_NONE;
    }
}

//------------------------------------------------------------------------
// lookupInstructionSet: Gets the InstructionSet for a given class name
//
// Arguments:
//    className -- The name of the class associated with the InstructionSet to lookup
//
// Return Value:
//    The InstructionSet associated with className
static CORINFO_InstructionSet lookupInstructionSet(const char* className)
{
    assert(className != nullptr);

    if (className[0] == 'A')
    {
        if (strcmp(className, "Aes") == 0)
        {
            return InstructionSet_AES;
        }
        else if (strncmp(className, "Avx", 3) == 0)
        {
            if (className[3] == '\0')
            {
                return InstructionSet_AVX;
            }
            else if (strncmp(className + 3, "10v", 3) == 0)
            {
                if (strcmp(className + 6, "1") == 0)
                {
                    return InstructionSet_AVX10v1;
                }
                else if (strcmp(className + 6, "2") == 0)
                {
                    return InstructionSet_AVX10v2;
                }
            }
            else if (strcmp(className + 3, "2") == 0)
            {
                return InstructionSet_AVX2;
            }
            else if (strncmp(className + 3, "512", 3) == 0)
            {
                if (strcmp(className + 6, "BW") == 0)
                {
                    return InstructionSet_AVX512BW;
                }
                else if (strcmp(className + 6, "CD") == 0)
                {
                    return InstructionSet_AVX512CD;
                }
                else if (strcmp(className + 6, "DQ") == 0)
                {
                    return InstructionSet_AVX512DQ;
                }
                else if (strcmp(className + 6, "F") == 0)
                {
                    return InstructionSet_AVX512F;
                }
                else if (strcmp(className + 6, "Vbmi") == 0)
                {
                    return InstructionSet_AVX512VBMI;
                }
            }
            else if (strcmp(className + 3, "Vnni") == 0)
            {
                return InstructionSet_AVXVNNI;
            }
        }
    }
    else if (className[0] == 'B')
    {
        if (strncmp(className, "Bmi", 3) == 0)
        {
            if (strcmp(className + 3, "1") == 0)
            {
                return InstructionSet_BMI1;
            }
            else if (strcmp(className + 3, "2") == 0)
            {
                return InstructionSet_BMI2;
            }
        }
    }
    else if (className[0] == 'F')
    {
        if (strcmp(className, "Fma") == 0)
        {
            return InstructionSet_FMA;
        }
    }
    else if (className[0] == 'G')
    {
        if (strcmp(className, "Gfni") == 0)
        {
            return InstructionSet_GFNI;
        }
    }
    else if (className[0] == 'L')
    {
        if (strcmp(className, "Lzcnt") == 0)
        {
            return InstructionSet_LZCNT;
        }
    }
    else if (className[0] == 'P')
    {
        if (strcmp(className, "Pclmulqdq") == 0)
        {
            return InstructionSet_PCLMULQDQ;
        }
        else if (strcmp(className, "Popcnt") == 0)
        {
            return InstructionSet_POPCNT;
        }
    }
    else if (className[0] == 'S')
    {
        if (strncmp(className, "Sse", 3) == 0)
        {
            if (className[3] == '\0')
            {
                return InstructionSet_SSE;
            }
            else if (strcmp(className + 3, "2") == 0)
            {
                return InstructionSet_SSE2;
            }
            else if (strcmp(className + 3, "3") == 0)
            {
                return InstructionSet_SSE3;
            }
            else if (strcmp(className + 3, "41") == 0)
            {
                return InstructionSet_SSE41;
            }
            else if (strcmp(className + 3, "42") == 0)
            {
                return InstructionSet_SSE42;
            }
        }
        else if (strcmp(className, "Ssse3") == 0)
        {
            return InstructionSet_SSSE3;
        }
    }
    else if (className[0] == 'V')
    {
        if (strncmp(className, "Vector", 6) == 0)
        {
            if (strncmp(className + 6, "128", 3) == 0)
            {
                if ((className[9] == '\0') || (strcmp(className + 9, "`1") == 0))
                {
                    return InstructionSet_Vector128;
                }
            }
            else if (strncmp(className + 6, "256", 3) == 0)
            {
                if ((className[9] == '\0') || (strcmp(className + 9, "`1") == 0))
                {
                    return InstructionSet_Vector256;
                }
            }
            else if (strncmp(className + 6, "512", 3) == 0)
            {
                if ((className[9] == '\0') || (strcmp(className + 9, "`1") == 0))
                {
                    return InstructionSet_Vector512;
                }
            }
        }
        else if (strcmp(className, "VL") == 0)
        {
            assert(!"VL.X64 support doesn't exist in the managed libraries and so is not yet implemented");
            return InstructionSet_ILLEGAL;
        }
    }
    else if (strncmp(className, "X86", 3) == 0)
    {
        if (strcmp(className + 3, "Base") == 0)
        {
            return InstructionSet_X86Base;
        }
        else if (strcmp(className + 3, "Serialize") == 0)
        {
            return InstructionSet_X86Serialize;
        }
    }

    return InstructionSet_ILLEGAL;
}

//------------------------------------------------------------------------
// lookupIsa: Gets the InstructionSet for a given class name and enclosing class name
//
// Arguments:
//    className -- The name of the class associated with the InstructionSet to lookup
//    innerEnclosingClassName -- The name of the inner enclosing class of X64 classes
//    outerEnclosingClassName -- The name of the outer enclosing class of X64 classes
//
// Return Value:
//    The InstructionSet associated with className and enclosingClassName
CORINFO_InstructionSet HWIntrinsicInfo::lookupIsa(const char* className,
                                                  const char* innerEnclosingClassName,
                                                  const char* outerEnclosingClassName)
{
    assert(className != nullptr);

    if (innerEnclosingClassName == nullptr)
    {
        // No nested class is the most common, so fast path it
        return lookupInstructionSet(className);
    }

    // Since lookupId is only called for the xplat intrinsics
    // or intrinsics in the platform specific namespace, we assume
    // that it will be one we can handle and don't try to early out.

    CORINFO_InstructionSet enclosingIsa = lookupIsa(innerEnclosingClassName, outerEnclosingClassName, nullptr);

    if (className[0] == 'V')
    {
        if (strcmp(className, "V256") == 0)
        {
            return V256VersionOfIsa(enclosingIsa);
        }
        else if (strcmp(className, "V512") == 0)
        {
            return V512VersionOfIsa(enclosingIsa);
        }
        else if (strcmp(className, "VL") == 0)
        {
            return VLVersionOfIsa(enclosingIsa);
        }
    }
    else if (strcmp(className, "X64") == 0)
    {
        return X64VersionOfIsa(enclosingIsa);
    }

    return InstructionSet_ILLEGAL;
}

//------------------------------------------------------------------------
// lookupImmUpperBound: Gets the upper bound for the imm-value of a given NamedIntrinsic
//
// Arguments:
//    id -- The NamedIntrinsic associated with the HWIntrinsic to lookup
//
// Return Value:
//     The upper bound for the imm-value of the intrinsic associated with id
//
int HWIntrinsicInfo::lookupImmUpperBound(NamedIntrinsic id)
{
    if (HWIntrinsicInfo::IsEmbRoundingCompatible(id))
    {
        // The only case this branch should be hit is that JIT is generating a jump table fallback when the
        // FloatRoundingMode is not a compile-time constant.
        // Although the expected FloatRoundingMode values are 8, 9, 10, 11, but in the generated jump table, results for
        // entries within [0, 11] are all calculated,
        // Any unexpected value, say [0, 7] should be blocked by the managed code.
        return 11;
    }

    assert(HWIntrinsicInfo::lookupCategory(id) == HW_Category_IMM);

    switch (id)
    {
        case NI_AVX_Compare:
        case NI_AVX_CompareScalar:
        case NI_AVX512F_Compare:
        case NI_EVEX_CompareMask:
        case NI_AVX10v2_MinMaxScalar:
        case NI_AVX10v2_MinMax:
        case NI_AVX10v2_V512_MinMax:
        {
            assert(!HWIntrinsicInfo::HasFullRangeImm(id));
            return 31; // enum FloatComparisonMode has 32 values
        }

        case NI_AVX2_GatherVector128:
        case NI_AVX2_GatherVector256:
        case NI_AVX2_GatherMaskVector128:
        case NI_AVX2_GatherMaskVector256:
        {
            assert(!HWIntrinsicInfo::HasFullRangeImm(id));
            return 8;
        }

        case NI_AVX512F_GetMantissa:
        case NI_AVX512F_GetMantissaScalar:
        case NI_AVX512F_VL_GetMantissa:
        case NI_AVX512DQ_Range:
        case NI_AVX512DQ_RangeScalar:
        case NI_AVX512DQ_VL_Range:
        case NI_AVX10v1_GetMantissa:
        case NI_AVX10v1_GetMantissaScalar:
        case NI_AVX10v1_Range:
        case NI_AVX10v1_RangeScalar:
        case NI_AVX10v1_V512_Range:
        {
            assert(!HWIntrinsicInfo::HasFullRangeImm(id));
            return 15;
        }

        default:
        {
            assert(HWIntrinsicInfo::HasFullRangeImm(id));
            return 255;
        }
    }
}

//------------------------------------------------------------------------
// isAVX2GatherIntrinsic: Check if the intrinsic is AVX Gather*
//
// Arguments:
//    id   -- The NamedIntrinsic associated with the HWIntrinsic to lookup
//
// Return Value:
//     true if id is AVX Gather* intrinsic
//
bool HWIntrinsicInfo::isAVX2GatherIntrinsic(NamedIntrinsic id)
{
    switch (id)
    {
        case NI_AVX2_GatherVector128:
        case NI_AVX2_GatherVector256:
        case NI_AVX2_GatherMaskVector128:
        case NI_AVX2_GatherMaskVector256:
            return true;
        default:
            return false;
    }
}

//------------------------------------------------------------------------
// lookupFloatComparisonModeForSwappedArgs: Get the floating-point comparison
//      mode to use when the operands are swapped.
//
// Arguments:
//    comparison -- The comparison mode used for (op1, op2)
//
// Return Value:
//     The comparison mode to use for (op2, op1)
//
FloatComparisonMode HWIntrinsicInfo::lookupFloatComparisonModeForSwappedArgs(FloatComparisonMode comparison)
{
    switch (comparison)
    {
            // These comparison modes are the same even if the operands are swapped

        case FloatComparisonMode::OrderedEqualNonSignaling:
            return FloatComparisonMode::OrderedEqualNonSignaling;
        case FloatComparisonMode::UnorderedNonSignaling:
            return FloatComparisonMode::UnorderedNonSignaling;
        case FloatComparisonMode::UnorderedNotEqualNonSignaling:
            return FloatComparisonMode::UnorderedNotEqualNonSignaling;
        case FloatComparisonMode::OrderedNonSignaling:
            return FloatComparisonMode::OrderedNonSignaling;
        case FloatComparisonMode::UnorderedEqualNonSignaling:
            return FloatComparisonMode::UnorderedEqualNonSignaling;
        case FloatComparisonMode::OrderedFalseNonSignaling:
            return FloatComparisonMode::OrderedFalseNonSignaling;
        case FloatComparisonMode::OrderedNotEqualNonSignaling:
            return FloatComparisonMode::OrderedNotEqualNonSignaling;
        case FloatComparisonMode::UnorderedTrueNonSignaling:
            return FloatComparisonMode::UnorderedTrueNonSignaling;
        case FloatComparisonMode::OrderedEqualSignaling:
            return FloatComparisonMode::OrderedEqualSignaling;
        case FloatComparisonMode::UnorderedSignaling:
            return FloatComparisonMode::UnorderedSignaling;
        case FloatComparisonMode::UnorderedNotEqualSignaling:
            return FloatComparisonMode::UnorderedNotEqualSignaling;
        case FloatComparisonMode::OrderedSignaling:
            return FloatComparisonMode::OrderedSignaling;
        case FloatComparisonMode::UnorderedEqualSignaling:
            return FloatComparisonMode::UnorderedEqualSignaling;
        case FloatComparisonMode::OrderedFalseSignaling:
            return FloatComparisonMode::OrderedFalseSignaling;
        case FloatComparisonMode::OrderedNotEqualSignaling:
            return FloatComparisonMode::OrderedNotEqualSignaling;
        case FloatComparisonMode::UnorderedTrueSignaling:
            return FloatComparisonMode::UnorderedTrueSignaling;

            // These comparison modes need a different mode if the operands are swapped

        case FloatComparisonMode::OrderedLessThanSignaling:
            return FloatComparisonMode::OrderedGreaterThanSignaling;
        case FloatComparisonMode::OrderedLessThanOrEqualSignaling:
            return FloatComparisonMode::OrderedGreaterThanOrEqualSignaling;
        case FloatComparisonMode::UnorderedNotLessThanSignaling:
            return FloatComparisonMode::UnorderedNotGreaterThanSignaling;
        case FloatComparisonMode::UnorderedNotLessThanOrEqualSignaling:
            return FloatComparisonMode::UnorderedNotGreaterThanOrEqualSignaling;
        case FloatComparisonMode::UnorderedNotGreaterThanOrEqualSignaling:
            return FloatComparisonMode::UnorderedNotLessThanOrEqualSignaling;
        case FloatComparisonMode::UnorderedNotGreaterThanSignaling:
            return FloatComparisonMode::UnorderedNotLessThanSignaling;
        case FloatComparisonMode::OrderedGreaterThanOrEqualSignaling:
            return FloatComparisonMode::OrderedLessThanOrEqualSignaling;
        case FloatComparisonMode::OrderedGreaterThanSignaling:
            return FloatComparisonMode::OrderedLessThanSignaling;
        case FloatComparisonMode::OrderedLessThanNonSignaling:
            return FloatComparisonMode::OrderedGreaterThanNonSignaling;
        case FloatComparisonMode::OrderedLessThanOrEqualNonSignaling:
            return FloatComparisonMode::OrderedGreaterThanOrEqualNonSignaling;
        case FloatComparisonMode::UnorderedNotLessThanNonSignaling:
            return FloatComparisonMode::UnorderedNotGreaterThanNonSignaling;
        case FloatComparisonMode::UnorderedNotLessThanOrEqualNonSignaling:
            return FloatComparisonMode::UnorderedNotGreaterThanOrEqualNonSignaling;
        case FloatComparisonMode::UnorderedNotGreaterThanOrEqualNonSignaling:
            return FloatComparisonMode::UnorderedNotLessThanOrEqualNonSignaling;
        case FloatComparisonMode::UnorderedNotGreaterThanNonSignaling:
            return FloatComparisonMode::UnorderedNotLessThanNonSignaling;
        case FloatComparisonMode::OrderedGreaterThanOrEqualNonSignaling:
            return FloatComparisonMode::OrderedLessThanOrEqualNonSignaling;
        case FloatComparisonMode::OrderedGreaterThanNonSignaling:
            return FloatComparisonMode::OrderedLessThanNonSignaling;

        default:
            unreached();
    }
}

//------------------------------------------------------------------------
// lookupIdForFloatComparisonMode: Get the intrinsic ID to use for a given float comparison mode
//
// Arguments:
//    intrinsic    -- The base intrinsic that is being simplified
//    comparison   -- The comparison mode used
//    simdBaseType -- The base type for which the comparison is being done
//    simdSize     -- The simd size for which the comparison is being done
//
// Return Value:
//     The intrinsic ID to use instead of intrinsic
//
NamedIntrinsic HWIntrinsicInfo::lookupIdForFloatComparisonMode(NamedIntrinsic      intrinsic,
                                                               FloatComparisonMode comparison,
                                                               var_types           simdBaseType,
                                                               unsigned            simdSize)
{
    assert(varTypeIsFloating(simdBaseType));
    assert((simdSize == 16) || (simdSize == 32) || (simdSize == 64));

    switch (comparison)
    {
        case FloatComparisonMode::OrderedEqualNonSignaling:
        {
            if (intrinsic == NI_EVEX_CompareMask)
            {
                return NI_EVEX_CompareEqualMask;
            }
            else if (intrinsic == NI_AVX_CompareScalar)
            {
                return (simdBaseType == TYP_FLOAT) ? NI_SSE_CompareScalarEqual : NI_SSE2_CompareScalarEqual;
            }

            assert(intrinsic == NI_AVX_Compare);

            if (simdSize == 32)
            {
                return NI_AVX_CompareEqual;
            }
            return (simdBaseType == TYP_FLOAT) ? NI_SSE_CompareEqual : NI_SSE2_CompareEqual;
        }

        case FloatComparisonMode::OrderedGreaterThanSignaling:
        {
            if (intrinsic == NI_EVEX_CompareMask)
            {
                return NI_EVEX_CompareGreaterThanMask;
            }
            else if (intrinsic == NI_AVX_CompareScalar)
            {
                return (simdBaseType == TYP_FLOAT) ? NI_SSE_CompareScalarGreaterThan : NI_SSE2_CompareScalarGreaterThan;
            }

            assert(intrinsic == NI_AVX_Compare);

            if (simdSize == 32)
            {
                return NI_AVX_CompareGreaterThan;
            }
            return (simdBaseType == TYP_FLOAT) ? NI_SSE_CompareGreaterThan : NI_SSE2_CompareGreaterThan;
        }

        case FloatComparisonMode::OrderedGreaterThanOrEqualSignaling:
        {
            if (intrinsic == NI_EVEX_CompareMask)
            {
                return NI_EVEX_CompareGreaterThanOrEqualMask;
            }
            else if (intrinsic == NI_AVX_CompareScalar)
            {
                return (simdBaseType == TYP_FLOAT) ? NI_SSE_CompareScalarGreaterThanOrEqual
                                                   : NI_SSE2_CompareScalarGreaterThanOrEqual;
            }

            assert(intrinsic == NI_AVX_Compare);

            if (simdSize == 32)
            {
                return NI_AVX_CompareGreaterThanOrEqual;
            }
            return (simdBaseType == TYP_FLOAT) ? NI_SSE_CompareGreaterThanOrEqual : NI_SSE2_CompareGreaterThanOrEqual;
        }

        case FloatComparisonMode::OrderedLessThanSignaling:
        {
            if (intrinsic == NI_EVEX_CompareMask)
            {
                return NI_EVEX_CompareLessThanMask;
            }
            else if (intrinsic == NI_AVX_CompareScalar)
            {
                return (simdBaseType == TYP_FLOAT) ? NI_SSE_CompareScalarLessThan : NI_SSE2_CompareScalarLessThan;
            }

            assert(intrinsic == NI_AVX_Compare);

            if (simdSize == 32)
            {
                return NI_AVX_CompareLessThan;
            }
            return (simdBaseType == TYP_FLOAT) ? NI_SSE_CompareLessThan : NI_SSE2_CompareLessThan;
        }

        case FloatComparisonMode::OrderedLessThanOrEqualSignaling:
        {
            if (intrinsic == NI_EVEX_CompareMask)
            {
                return NI_EVEX_CompareLessThanOrEqualMask;
            }
            else if (intrinsic == NI_AVX_CompareScalar)
            {
                return (simdBaseType == TYP_FLOAT) ? NI_SSE_CompareScalarLessThanOrEqual
                                                   : NI_SSE2_CompareScalarLessThanOrEqual;
            }

            assert(intrinsic == NI_AVX_Compare);

            if (simdSize == 32)
            {
                return NI_AVX_CompareLessThanOrEqual;
            }
            return (simdBaseType == TYP_FLOAT) ? NI_SSE_CompareLessThanOrEqual : NI_SSE2_CompareLessThanOrEqual;
        }

        case FloatComparisonMode::UnorderedNotEqualNonSignaling:
        {
            if (intrinsic == NI_EVEX_CompareMask)
            {
                return NI_EVEX_CompareNotEqualMask;
            }
            else if (intrinsic == NI_AVX_CompareScalar)
            {
                return (simdBaseType == TYP_FLOAT) ? NI_SSE_CompareScalarNotEqual : NI_SSE2_CompareScalarNotEqual;
            }

            assert(intrinsic == NI_AVX_Compare);

            if (simdSize == 32)
            {
                return NI_AVX_CompareNotEqual;
            }
            return (simdBaseType == TYP_FLOAT) ? NI_SSE_CompareNotEqual : NI_SSE2_CompareNotEqual;
        }

        case FloatComparisonMode::UnorderedNotGreaterThanSignaling:
        {
            if (intrinsic == NI_EVEX_CompareMask)
            {
                return NI_EVEX_CompareNotGreaterThanMask;
            }
            else if (intrinsic == NI_AVX_CompareScalar)
            {
                return (simdBaseType == TYP_FLOAT) ? NI_SSE_CompareScalarNotGreaterThan
                                                   : NI_SSE2_CompareScalarNotGreaterThan;
            }

            assert(intrinsic == NI_AVX_Compare);

            if (simdSize == 32)
            {
                return NI_AVX_CompareNotGreaterThan;
            }
            return (simdBaseType == TYP_FLOAT) ? NI_SSE_CompareNotGreaterThan : NI_SSE2_CompareNotGreaterThan;
        }

        case FloatComparisonMode::UnorderedNotGreaterThanOrEqualSignaling:
        {
            if (intrinsic == NI_EVEX_CompareMask)
            {
                return NI_EVEX_CompareNotGreaterThanOrEqualMask;
            }
            else if (intrinsic == NI_AVX_CompareScalar)
            {
                return (simdBaseType == TYP_FLOAT) ? NI_SSE_CompareScalarNotGreaterThanOrEqual
                                                   : NI_SSE2_CompareScalarNotGreaterThanOrEqual;
            }

            assert(intrinsic == NI_AVX_Compare);

            if (simdSize == 32)
            {
                return NI_AVX_CompareNotGreaterThanOrEqual;
            }
            return (simdBaseType == TYP_FLOAT) ? NI_SSE_CompareNotGreaterThanOrEqual
                                               : NI_SSE2_CompareNotGreaterThanOrEqual;
        }

        case FloatComparisonMode::UnorderedNotLessThanSignaling:
        {
            if (intrinsic == NI_EVEX_CompareMask)
            {
                return NI_EVEX_CompareNotLessThanMask;
            }
            else if (intrinsic == NI_AVX_CompareScalar)
            {
                return (simdBaseType == TYP_FLOAT) ? NI_SSE_CompareScalarNotLessThan : NI_SSE2_CompareScalarNotLessThan;
            }

            assert(intrinsic == NI_AVX_Compare);

            if (simdSize == 32)
            {
                return NI_AVX_CompareNotLessThan;
            }
            return (simdBaseType == TYP_FLOAT) ? NI_SSE_CompareNotLessThan : NI_SSE2_CompareNotLessThan;
        }

        case FloatComparisonMode::UnorderedNotLessThanOrEqualSignaling:
        {
            if (intrinsic == NI_EVEX_CompareMask)
            {
                return NI_EVEX_CompareNotLessThanOrEqualMask;
            }
            else if (intrinsic == NI_AVX_CompareScalar)
            {
                return (simdBaseType == TYP_FLOAT) ? NI_SSE_CompareScalarNotLessThanOrEqual
                                                   : NI_SSE2_CompareScalarNotLessThanOrEqual;
            }

            assert(intrinsic == NI_AVX_Compare);

            if (simdSize == 32)
            {
                return NI_AVX_CompareNotLessThanOrEqual;
            }
            return (simdBaseType == TYP_FLOAT) ? NI_SSE_CompareNotLessThanOrEqual : NI_SSE2_CompareNotLessThanOrEqual;
        }

        case FloatComparisonMode::OrderedNonSignaling:
        {
            if (intrinsic == NI_EVEX_CompareMask)
            {
                return NI_EVEX_CompareOrderedMask;
            }
            else if (intrinsic == NI_AVX_CompareScalar)
            {
                return (simdBaseType == TYP_FLOAT) ? NI_SSE_CompareScalarOrdered : NI_SSE2_CompareScalarOrdered;
            }

            assert(intrinsic == NI_AVX_Compare);

            if (simdSize == 32)
            {
                return NI_AVX_CompareOrdered;
            }
            return (simdBaseType == TYP_FLOAT) ? NI_SSE_CompareOrdered : NI_SSE2_CompareOrdered;
        }

        case FloatComparisonMode::UnorderedNonSignaling:
        {
            if (intrinsic == NI_EVEX_CompareMask)
            {
                return NI_EVEX_CompareUnorderedMask;
            }
            else if (intrinsic == NI_AVX_CompareScalar)
            {
                return (simdBaseType == TYP_FLOAT) ? NI_SSE_CompareScalarUnordered : NI_SSE2_CompareScalarUnordered;
            }

            assert(intrinsic == NI_AVX_Compare);

            if (simdSize == 32)
            {
                return NI_AVX_CompareUnordered;
            }
            return (simdBaseType == TYP_FLOAT) ? NI_SSE_CompareUnordered : NI_SSE2_CompareUnordered;
        }

        default:
        {
            return intrinsic;
        }
    }
}

//------------------------------------------------------------------------
// isFullyImplementedIsa: Gets a value that indicates whether the InstructionSet is fully implemented
//
// Arguments:
//    isa - The InstructionSet to check
//
// Return Value:
//    true if isa is supported; otherwise, false
bool HWIntrinsicInfo::isFullyImplementedIsa(CORINFO_InstructionSet isa)
{
    switch (isa)
    {
        // These ISAs are fully implemented
        case InstructionSet_AES:
        case InstructionSet_AES_X64:
        case InstructionSet_AVX:
        case InstructionSet_AVX_X64:
        case InstructionSet_AVX2:
        case InstructionSet_AVX2_X64:
        case InstructionSet_AVX512F:
        case InstructionSet_AVX512F_VL:
        case InstructionSet_AVX512F_X64:
        case InstructionSet_AVX512BW:
        case InstructionSet_AVX512BW_VL:
        case InstructionSet_AVX512BW_X64:
        case InstructionSet_AVX512CD:
        case InstructionSet_AVX512CD_VL:
        case InstructionSet_AVX512CD_X64:
        case InstructionSet_AVX512DQ:
        case InstructionSet_AVX512DQ_VL:
        case InstructionSet_AVX512DQ_X64:
        case InstructionSet_AVX512VBMI:
        case InstructionSet_AVX512VBMI_VL:
        case InstructionSet_AVX512VBMI_X64:
        case InstructionSet_AVXVNNI:
        case InstructionSet_AVXVNNI_X64:
        case InstructionSet_BMI1:
        case InstructionSet_BMI1_X64:
        case InstructionSet_BMI2:
        case InstructionSet_BMI2_X64:
        case InstructionSet_FMA:
        case InstructionSet_FMA_X64:
        case InstructionSet_LZCNT:
        case InstructionSet_LZCNT_X64:
        case InstructionSet_PCLMULQDQ:
        case InstructionSet_PCLMULQDQ_X64:
        case InstructionSet_PCLMULQDQ_V256:
        case InstructionSet_PCLMULQDQ_V512:
        case InstructionSet_POPCNT:
        case InstructionSet_POPCNT_X64:
        case InstructionSet_SSE:
        case InstructionSet_SSE_X64:
        case InstructionSet_SSE2:
        case InstructionSet_SSE2_X64:
        case InstructionSet_SSE3:
        case InstructionSet_SSE3_X64:
        case InstructionSet_SSSE3:
        case InstructionSet_SSSE3_X64:
        case InstructionSet_SSE41:
        case InstructionSet_SSE41_X64:
        case InstructionSet_SSE42:
        case InstructionSet_SSE42_X64:
        case InstructionSet_Vector128:
        case InstructionSet_Vector256:
        case InstructionSet_Vector512:
        case InstructionSet_X86Base:
        case InstructionSet_X86Base_X64:
        case InstructionSet_X86Serialize:
        case InstructionSet_X86Serialize_X64:
        case InstructionSet_AVX10v1:
        case InstructionSet_AVX10v1_X64:
        case InstructionSet_AVX10v1_V512:
        case InstructionSet_AVX10v1_V512_X64:
        case InstructionSet_AVX10v2:
        case InstructionSet_AVX10v2_X64:
        case InstructionSet_AVX10v2_V512:
        case InstructionSet_AVX10v2_V512_X64:
        case InstructionSet_EVEX:
        case InstructionSet_GFNI:
        case InstructionSet_GFNI_X64:
        case InstructionSet_GFNI_V256:
        case InstructionSet_GFNI_V512:
        {
            return true;
        }

        default:
        {
            return false;
        }
    }
}

//------------------------------------------------------------------------
// isScalarIsa: Gets a value that indicates whether the InstructionSet is scalar
//
// Arguments:
//    isa - The InstructionSet to check
//
// Return Value:
//    true if isa is scalar; otherwise, false
bool HWIntrinsicInfo::isScalarIsa(CORINFO_InstructionSet isa)
{
    switch (isa)
    {
        case InstructionSet_BMI1:
        case InstructionSet_BMI1_X64:
        case InstructionSet_BMI2:
        case InstructionSet_BMI2_X64:
        case InstructionSet_LZCNT:
        case InstructionSet_LZCNT_X64:
        case InstructionSet_X86Base:
        case InstructionSet_X86Base_X64:
        {
            // InstructionSet_POPCNT and InstructionSet_POPCNT_X64 are excluded
            // even though they are "scalar" ISA because they depend on SSE4.2
            // and Popcnt.IsSupported implies Sse42.IsSupported
            return true;
        }

        default:
        {
            return false;
        }
    }
}

//------------------------------------------------------------------------
// lookupIval: Gets a the implicit immediate value for the given intrinsic
//
// Arguments:
//    comp         - The compiler
//    id           - The intrinsic for which to get the ival
//    simdBaseType - The base type for the intrinsic
//
// Return Value:
//    The immediate value for the given intrinsic or -1 if none exists
int HWIntrinsicInfo::lookupIval(Compiler* comp, NamedIntrinsic id, var_types simdBaseType)
{
    switch (id)
    {
        case NI_SSE_CompareEqual:
        case NI_SSE_CompareScalarEqual:
        case NI_SSE2_CompareEqual:
        case NI_SSE2_CompareScalarEqual:
        case NI_AVX_CompareEqual:
        case NI_EVEX_CompareEqualMask:
        {
            if (varTypeIsFloating(simdBaseType))
            {
                return static_cast<int>(FloatComparisonMode::OrderedEqualNonSignaling);
            }
            else
            {
                // We can emit `vpcmpeqb`, `vpcmpeqw`, `vpcmpeqd`, or `vpcmpeqq`
            }
            break;
        }

        case NI_SSE_CompareGreaterThan:
        case NI_SSE_CompareScalarGreaterThan:
        case NI_SSE2_CompareGreaterThan:
        case NI_SSE2_CompareScalarGreaterThan:
        case NI_AVX_CompareGreaterThan:
        case NI_EVEX_CompareGreaterThanMask:
        {
            if (varTypeIsFloating(simdBaseType))
            {
                // CompareGreaterThan is not directly supported in hardware without AVX support.
                // Lowering ensures we swap the operands and change to the correct ID.

                assert(comp->compIsaSupportedDebugOnly(InstructionSet_AVX));
                return static_cast<int>(FloatComparisonMode::OrderedGreaterThanSignaling);
            }
            else if ((id == NI_EVEX_CompareGreaterThanMask) && varTypeIsUnsigned(simdBaseType))
            {
                // TODO-XARCH-CQ: Allow the other integer paths to use the EVEX encoding
                return static_cast<int>(IntComparisonMode::GreaterThan);
            }
            break;
        }

        case NI_SSE_CompareLessThan:
        case NI_SSE_CompareScalarLessThan:
        case NI_SSE2_CompareLessThan:
        case NI_SSE2_CompareScalarLessThan:
        case NI_AVX_CompareLessThan:
        case NI_EVEX_CompareLessThanMask:
        {
            if (varTypeIsFloating(simdBaseType))
            {
                return static_cast<int>(FloatComparisonMode::OrderedLessThanSignaling);
            }
            else if (id == NI_EVEX_CompareLessThanMask)
            {
                // TODO-XARCH-CQ: Allow the other integer paths to use the EVEX encoding
                return static_cast<int>(IntComparisonMode::LessThan);
            }
            break;
        }

        case NI_SSE_CompareGreaterThanOrEqual:
        case NI_SSE_CompareScalarGreaterThanOrEqual:
        case NI_SSE2_CompareGreaterThanOrEqual:
        case NI_SSE2_CompareScalarGreaterThanOrEqual:
        case NI_AVX_CompareGreaterThanOrEqual:
        case NI_EVEX_CompareGreaterThanOrEqualMask:
        {
            if (varTypeIsFloating(simdBaseType))
            {
                // CompareGreaterThanOrEqual is not directly supported in hardware without AVX support.
                // Lowering ensures we swap the operands and change to the correct ID.

                assert(comp->compIsaSupportedDebugOnly(InstructionSet_AVX));
                return static_cast<int>(FloatComparisonMode::OrderedGreaterThanOrEqualSignaling);
            }
            else
            {
                assert(id == NI_EVEX_CompareGreaterThanOrEqualMask);
                return static_cast<int>(IntComparisonMode::GreaterThanOrEqual);
            }
            break;
        }

        case NI_SSE_CompareLessThanOrEqual:
        case NI_SSE_CompareScalarLessThanOrEqual:
        case NI_SSE2_CompareLessThanOrEqual:
        case NI_SSE2_CompareScalarLessThanOrEqual:
        case NI_AVX_CompareLessThanOrEqual:
        case NI_EVEX_CompareLessThanOrEqualMask:
        {
            if (varTypeIsFloating(simdBaseType))
            {
                return static_cast<int>(FloatComparisonMode::OrderedLessThanOrEqualSignaling);
            }
            else
            {
                assert(id == NI_EVEX_CompareLessThanOrEqualMask);
                return static_cast<int>(IntComparisonMode::LessThanOrEqual);
            }
            break;
        }

        case NI_SSE_CompareNotEqual:
        case NI_SSE_CompareScalarNotEqual:
        case NI_SSE2_CompareNotEqual:
        case NI_SSE2_CompareScalarNotEqual:
        case NI_AVX_CompareNotEqual:
        case NI_EVEX_CompareNotEqualMask:
        {
            if (varTypeIsFloating(simdBaseType))
            {
                return static_cast<int>(FloatComparisonMode::UnorderedNotEqualNonSignaling);
            }
            else
            {
                assert(id == NI_EVEX_CompareNotEqualMask);
                return static_cast<int>(IntComparisonMode::NotEqual);
            }
            break;
        }

        case NI_SSE_CompareNotGreaterThan:
        case NI_SSE_CompareScalarNotGreaterThan:
        case NI_SSE2_CompareNotGreaterThan:
        case NI_SSE2_CompareScalarNotGreaterThan:
        case NI_AVX_CompareNotGreaterThan:
        case NI_EVEX_CompareNotGreaterThanMask:
        {
            if (varTypeIsFloating(simdBaseType))
            {
                // CompareNotGreaterThan is not directly supported in hardware without AVX support.
                // Lowering ensures we swap the operands and change to the correct ID.

                assert(comp->compIsaSupportedDebugOnly(InstructionSet_AVX));
                return static_cast<int>(FloatComparisonMode::UnorderedNotGreaterThanSignaling);
            }
            else
            {
                assert(id == NI_EVEX_CompareNotGreaterThanMask);
                return static_cast<int>(IntComparisonMode::LessThanOrEqual);
            }
            break;
        }

        case NI_SSE_CompareNotLessThan:
        case NI_SSE_CompareScalarNotLessThan:
        case NI_SSE2_CompareNotLessThan:
        case NI_SSE2_CompareScalarNotLessThan:
        case NI_AVX_CompareNotLessThan:
        case NI_EVEX_CompareNotLessThanMask:
        {
            if (varTypeIsFloating(simdBaseType))
            {
                return static_cast<int>(FloatComparisonMode::UnorderedNotLessThanSignaling);
            }
            else
            {
                assert(id == NI_EVEX_CompareNotLessThanMask);
                return static_cast<int>(IntComparisonMode::GreaterThanOrEqual);
            }
            break;
        }

        case NI_SSE_CompareNotGreaterThanOrEqual:
        case NI_SSE_CompareScalarNotGreaterThanOrEqual:
        case NI_SSE2_CompareNotGreaterThanOrEqual:
        case NI_SSE2_CompareScalarNotGreaterThanOrEqual:
        case NI_AVX_CompareNotGreaterThanOrEqual:
        case NI_EVEX_CompareNotGreaterThanOrEqualMask:
        {
            if (varTypeIsFloating(simdBaseType))
            {
                // CompareNotGreaterThanOrEqual is not directly supported in hardware without AVX support.
                // Lowering ensures we swap the operands and change to the correct ID.

                assert(comp->compIsaSupportedDebugOnly(InstructionSet_AVX));
                return static_cast<int>(FloatComparisonMode::UnorderedNotGreaterThanOrEqualSignaling);
            }
            else
            {
                assert(id == NI_EVEX_CompareNotGreaterThanOrEqualMask);
                return static_cast<int>(IntComparisonMode::LessThan);
            }
            break;
        }

        case NI_SSE_CompareNotLessThanOrEqual:
        case NI_SSE_CompareScalarNotLessThanOrEqual:
        case NI_SSE2_CompareNotLessThanOrEqual:
        case NI_SSE2_CompareScalarNotLessThanOrEqual:
        case NI_AVX_CompareNotLessThanOrEqual:
        case NI_EVEX_CompareNotLessThanOrEqualMask:
        {
            if (varTypeIsFloating(simdBaseType))
            {
                return static_cast<int>(FloatComparisonMode::UnorderedNotLessThanOrEqualSignaling);
            }
            else
            {
                assert(id == NI_EVEX_CompareNotLessThanOrEqualMask);
                return static_cast<int>(IntComparisonMode::GreaterThan);
            }
            break;
        }

        case NI_SSE_CompareOrdered:
        case NI_SSE_CompareScalarOrdered:
        case NI_SSE2_CompareOrdered:
        case NI_SSE2_CompareScalarOrdered:
        case NI_AVX_CompareOrdered:
        case NI_EVEX_CompareOrderedMask:
        {
            assert(varTypeIsFloating(simdBaseType));
            return static_cast<int>(FloatComparisonMode::OrderedNonSignaling);
        }

        case NI_SSE_CompareUnordered:
        case NI_SSE_CompareScalarUnordered:
        case NI_SSE2_CompareUnordered:
        case NI_SSE2_CompareScalarUnordered:
        case NI_AVX_CompareUnordered:
        case NI_EVEX_CompareUnorderedMask:
        {
            assert(varTypeIsFloating(simdBaseType));
            return static_cast<int>(FloatComparisonMode::UnorderedNonSignaling);
        }

        case NI_SSE41_Ceiling:
        case NI_SSE41_CeilingScalar:
        case NI_AVX_Ceiling:
        {
            FALLTHROUGH;
        }

        case NI_SSE41_RoundToPositiveInfinity:
        case NI_SSE41_RoundToPositiveInfinityScalar:
        case NI_AVX_RoundToPositiveInfinity:
        {
            assert(varTypeIsFloating(simdBaseType));
            return static_cast<int>(FloatRoundingMode::ToPositiveInfinity);
        }

        case NI_SSE41_Floor:
        case NI_SSE41_FloorScalar:
        case NI_AVX_Floor:
        {
            FALLTHROUGH;
        }

        case NI_SSE41_RoundToNegativeInfinity:
        case NI_SSE41_RoundToNegativeInfinityScalar:
        case NI_AVX_RoundToNegativeInfinity:
        {
            assert(varTypeIsFloating(simdBaseType));
            return static_cast<int>(FloatRoundingMode::ToNegativeInfinity);
        }

        case NI_SSE41_RoundCurrentDirection:
        case NI_SSE41_RoundCurrentDirectionScalar:
        case NI_AVX_RoundCurrentDirection:
        {
            assert(varTypeIsFloating(simdBaseType));
            return static_cast<int>(FloatRoundingMode::CurrentDirection);
        }

        case NI_SSE41_RoundToNearestInteger:
        case NI_SSE41_RoundToNearestIntegerScalar:
        case NI_AVX_RoundToNearestInteger:
        {
            assert(varTypeIsFloating(simdBaseType));
            return static_cast<int>(FloatRoundingMode::ToNearestInteger);
        }

        case NI_SSE41_RoundToZero:
        case NI_SSE41_RoundToZeroScalar:
        case NI_AVX_RoundToZero:
        {
            assert(varTypeIsFloating(simdBaseType));
            return static_cast<int>(FloatRoundingMode::ToZero);
        }

        default:
        {
            break;
        }
    }

    return -1;
}

//------------------------------------------------------------------------
// impNonConstFallback: convert certain SSE2/AVX2 shift intrinsic to its semantic alternative when the imm-arg is
// not a compile-time constant
//
// Arguments:
//    intrinsic       -- intrinsic ID
//    simdType        -- Vector type
//    simdBaseJitType -- SIMD base JIT type of the Vector128/256<T>
//
// Return Value:
//     return the IR of semantic alternative on non-const imm-arg
//
GenTree* Compiler::impNonConstFallback(NamedIntrinsic intrinsic, var_types simdType, CorInfoType simdBaseJitType)
{
    assert(HWIntrinsicInfo::NoJmpTableImm(intrinsic) || HWIntrinsicInfo::MaybeNoJmpTableImm(intrinsic));
    switch (intrinsic)
    {
        case NI_SSE2_ShiftLeftLogical:
        case NI_SSE2_ShiftRightArithmetic:
        case NI_SSE2_ShiftRightLogical:
        case NI_AVX2_ShiftLeftLogical:
        case NI_AVX2_ShiftRightArithmetic:
        case NI_AVX2_ShiftRightLogical:
        case NI_AVX512F_ShiftLeftLogical:
        case NI_AVX512F_ShiftRightArithmetic:
        case NI_AVX512F_ShiftRightLogical:
        case NI_AVX512F_VL_ShiftRightArithmetic:
        case NI_AVX512BW_ShiftLeftLogical:
        case NI_AVX512BW_ShiftRightArithmetic:
        case NI_AVX512BW_ShiftRightLogical:
        case NI_AVX10v1_ShiftRightArithmetic:
        {
            // These intrinsics have overloads that take op2 in a simd register and just read the lowest 8-bits

            impSpillSideEffect(true, stackState.esStackDepth - 2 DEBUGARG("Spilling op1 side effects for HWIntrinsic"));

            GenTree* op2 = impPopStack().val;
            GenTree* op1 = impSIMDPopStack();

            GenTree* tmpOp = gtNewSimdCreateScalarNode(TYP_SIMD16, op2, CORINFO_TYPE_INT, 16);
            return gtNewSimdHWIntrinsicNode(simdType, op1, tmpOp, intrinsic, simdBaseJitType, genTypeSize(simdType));
        }

        case NI_AVX512F_RotateLeft:
        case NI_AVX512F_RotateRight:
        case NI_AVX512F_VL_RotateLeft:
        case NI_AVX512F_VL_RotateRight:
        case NI_AVX10v1_RotateLeft:
        case NI_AVX10v1_RotateRight:
        {
            var_types simdBaseType = JitType2PreciseVarType(simdBaseJitType);

            // These intrinsics have variants that take op2 in a simd register and read a unique shift per element
            intrinsic = static_cast<NamedIntrinsic>(intrinsic + 1);

            static_assert_no_msg(NI_AVX512F_RotateLeftVariable == (NI_AVX512F_RotateLeft + 1));
            static_assert_no_msg(NI_AVX512F_RotateRightVariable == (NI_AVX512F_RotateRight + 1));
            static_assert_no_msg(NI_AVX512F_VL_RotateLeftVariable == (NI_AVX512F_VL_RotateLeft + 1));
            static_assert_no_msg(NI_AVX512F_VL_RotateRightVariable == (NI_AVX512F_VL_RotateRight + 1));
            static_assert_no_msg(NI_AVX10v1_RotateLeftVariable == (NI_AVX10v1_RotateLeft + 1));
            static_assert_no_msg(NI_AVX10v1_RotateRightVariable == (NI_AVX10v1_RotateRight + 1));

            impSpillSideEffect(true, stackState.esStackDepth - 2 DEBUGARG("Spilling op1 side effects for HWIntrinsic"));

            GenTree* op2 = impPopStack().val;
            GenTree* op1 = impSIMDPopStack();

            if (varTypeIsLong(simdBaseType))
            {
                op2 = gtNewCastNode(TYP_LONG, op2, /* fromUnsigned */ true, TYP_LONG);
            }

            GenTree* tmpOp = gtNewSimdCreateBroadcastNode(simdType, op2, simdBaseJitType, genTypeSize(simdType));
            return gtNewSimdHWIntrinsicNode(simdType, op1, tmpOp, intrinsic, simdBaseJitType, genTypeSize(simdType));
        }

        default:
            return nullptr;
    }
}

//------------------------------------------------------------------------
// impSpecialIntrinsic: dispatch intrinsics to their own implementation
//
// Arguments:
//    intrinsic       -- id of the intrinsic function.
//    clsHnd          -- class handle containing the intrinsic function.
//    method          -- method handle of the intrinsic function.
//    sig             -- signature of the intrinsic call.
//    entryPoint      -- The entry point information required for R2R scenarios
//    simdBaseJitType -- generic argument of the intrinsic.
//    retType         -- return type of the intrinsic.
//    mustExpand      -- true if the intrinsic must return a GenTree*; otherwise, false
//
// Return Value:
//    the expanded intrinsic.
//
// Assumptions:
//    For Vector### methods, attempted intrinsic expansion implies
//    baseline ISA requirements have been met, as follows:
//      Vector128: SSE2
//      Vector256: AVX (note that AVX2 cannot be assumed)
//      Vector512: AVX-512F+CD+DQ+BW+VL
//    For hardware ISA classes, attempted expansion means the ISA
//    is explicitly supported.
//
GenTree* Compiler::impSpecialIntrinsic(NamedIntrinsic        intrinsic,
                                       CORINFO_CLASS_HANDLE  clsHnd,
                                       CORINFO_METHOD_HANDLE method,
                                       CORINFO_SIG_INFO* sig R2RARG(CORINFO_CONST_LOOKUP* entryPoint),
                                       CorInfoType           simdBaseJitType,
                                       var_types             retType,
                                       unsigned              simdSize,
                                       bool                  mustExpand)
{
    GenTree* retNode = nullptr;
    GenTree* op1     = nullptr;
    GenTree* op2     = nullptr;
    GenTree* op3     = nullptr;
    GenTree* op4     = nullptr;

    CORINFO_InstructionSet isa = HWIntrinsicInfo::lookupIsa(intrinsic);

    var_types simdBaseType = TYP_UNKNOWN;
    if (simdSize != 0)
    {
        simdBaseType = JitType2PreciseVarType(simdBaseJitType);
        assert(varTypeIsArithmetic(simdBaseType));
    }

#if defined(FEATURE_READYTORUN)
    CORINFO_CONST_LOOKUP emptyEntryPoint;

    emptyEntryPoint.addr       = nullptr;
    emptyEntryPoint.accessType = IAT_VALUE;
#endif // FEATURE_READYTORUN

    switch (intrinsic)
    {
        case NI_Vector128_Abs:
        case NI_Vector256_Abs:
        case NI_Vector512_Abs:
        {
            assert(sig->numArgs == 1);

            if ((simdSize != 32) || varTypeIsFloating(simdBaseType) || varTypeIsUnsigned(simdBaseType) ||
                compOpportunisticallyDependsOn(InstructionSet_AVX2))
            {
                op1     = impSIMDPopStack();
                retNode = gtNewSimdAbsNode(retType, op1, simdBaseJitType, simdSize);
            }
            break;
        }

        case NI_Vector128_op_Addition:
        case NI_Vector256_op_Addition:
        case NI_Vector512_op_Addition:
        {
            assert(sig->numArgs == 2);

            if ((simdSize != 32) || varTypeIsFloating(simdBaseType) ||
                compOpportunisticallyDependsOn(InstructionSet_AVX2))
            {
                op2 = impSIMDPopStack();
                op1 = impSIMDPopStack();

                retNode = gtNewSimdBinOpNode(GT_ADD, retType, op1, op2, simdBaseJitType, simdSize);
            }
            break;
        }

        case NI_SSE_AndNot:
        case NI_SSE2_AndNot:
        case NI_AVX_AndNot:
        case NI_AVX2_AndNot:
        case NI_AVX512F_AndNot:
        case NI_AVX512DQ_AndNot:
        case NI_AVX10v1_V512_AndNot:
        {
            assert(sig->numArgs == 2);

            // We don't want to support creating AND_NOT nodes prior to LIR
            // as it can break important optimizations. We'll produces this
            // in lowering instead so decompose into the individual operations
            // on import, taking into account that despite the name, these APIs
            // do (~op1 & op2), so we need to account for that

            op2 = impSIMDPopStack();
            op1 = impSIMDPopStack();

            if (IsBaselineSimdIsaSupported())
            {
                op1     = gtFoldExpr(gtNewSimdUnOpNode(GT_NOT, retType, op1, simdBaseJitType, simdSize));
                retNode = gtNewSimdBinOpNode(GT_AND, retType, op1, op2, simdBaseJitType, simdSize);
            }
            else
            {
                // We need to ensure we import even if SSE2 is disabled
                assert(intrinsic == NI_SSE_AndNot);

                op3 = gtNewAllBitsSetConNode(retType);

                op1 = gtNewSimdHWIntrinsicNode(retType, op1, op3, NI_SSE_Xor, simdBaseJitType, simdSize);
                op1 = gtFoldExpr(op1);

                retNode = gtNewSimdHWIntrinsicNode(retType, op1, op2, NI_SSE_And, simdBaseJitType, simdSize);
            }
            break;
        }

        case NI_BMI1_AndNot:
        case NI_BMI1_X64_AndNot:
        {
            assert(sig->numArgs == 2);

            // The same general reasoning for the decomposition exists here as
            // given above for the SIMD AndNot APIs.

            op2 = impPopStack().val;
            op1 = impPopStack().val;

            op1     = gtFoldExpr(gtNewOperNode(GT_NOT, retType, op1));
            retNode = gtNewOperNode(GT_AND, retType, op1, op2);
            break;
        }

        case NI_Vector128_AndNot:
        case NI_Vector256_AndNot:
        case NI_Vector512_AndNot:
        {
            assert(sig->numArgs == 2);

            // We don't want to support creating AND_NOT nodes prior to LIR
            // as it can break important optimizations. We'll produces this
            // in lowering instead so decompose into the individual operations
            // on import

            op2 = impSIMDPopStack();
            op1 = impSIMDPopStack();

            op2     = gtFoldExpr(gtNewSimdUnOpNode(GT_NOT, retType, op2, simdBaseJitType, simdSize));
            retNode = gtNewSimdBinOpNode(GT_AND, retType, op1, op2, simdBaseJitType, simdSize);
            break;
        }

        case NI_Vector128_As:
        case NI_Vector128_AsByte:
        case NI_Vector128_AsDouble:
        case NI_Vector128_AsInt16:
        case NI_Vector128_AsInt32:
        case NI_Vector128_AsInt64:
        case NI_Vector128_AsNInt:
        case NI_Vector128_AsNUInt:
        case NI_Vector128_AsSByte:
        case NI_Vector128_AsSingle:
        case NI_Vector128_AsUInt16:
        case NI_Vector128_AsUInt32:
        case NI_Vector128_AsUInt64:
        case NI_Vector128_AsVector4:
        case NI_Vector256_As:
        case NI_Vector256_AsByte:
        case NI_Vector256_AsDouble:
        case NI_Vector256_AsInt16:
        case NI_Vector256_AsInt32:
        case NI_Vector256_AsInt64:
        case NI_Vector256_AsNInt:
        case NI_Vector256_AsNUInt:
        case NI_Vector256_AsSByte:
        case NI_Vector256_AsSingle:
        case NI_Vector256_AsUInt16:
        case NI_Vector256_AsUInt32:
        case NI_Vector256_AsUInt64:
        case NI_Vector512_As:
        case NI_Vector512_AsByte:
        case NI_Vector512_AsDouble:
        case NI_Vector512_AsInt16:
        case NI_Vector512_AsInt32:
        case NI_Vector512_AsInt64:
        case NI_Vector512_AsNInt:
        case NI_Vector512_AsNUInt:
        case NI_Vector512_AsSByte:
        case NI_Vector512_AsSingle:
        case NI_Vector512_AsUInt16:
        case NI_Vector512_AsUInt32:
        case NI_Vector512_AsUInt64:
        {
            // We fold away the cast here, as it only exists to satisfy
            // the type system. It is safe to do this here since the retNode type
            // and the signature return type are both the same TYP_SIMD.

            assert(sig->numArgs == 1);

            retNode = impSIMDPopStack();
            SetOpLclRelatedToSIMDIntrinsic(retNode);
            assert(retNode->gtType == getSIMDTypeForSize(getSIMDTypeSizeInBytes(sig->retTypeSigClass)));
            break;
        }

        case NI_Vector128_AsVector2:
        case NI_Vector128_AsVector3:
        {
            assert(sig->numArgs == 1);
            assert((simdSize == 16) && (simdBaseType == TYP_FLOAT));
            assert((retType == TYP_SIMD8) || (retType == TYP_SIMD12));

            op1     = impSIMDPopStack();
            retNode = gtNewSimdHWIntrinsicNode(retType, op1, intrinsic, simdBaseJitType, simdSize);
            break;
        }

        case NI_Vector128_AsVector128:
        {
            assert(sig->numArgs == 1);
            assert(retType == TYP_SIMD16);
            assert(HWIntrinsicInfo::BaseTypeFromFirstArg(intrinsic));

            CorInfoType op1SimdBaseJitType =
                getBaseJitTypeAndSizeOfSIMDType(info.compCompHnd->getArgClass(sig, sig->args), &simdSize);

            assert(simdBaseJitType == op1SimdBaseJitType);

            switch (getSIMDTypeForSize(simdSize))
            {
                case TYP_SIMD8:
                {
                    assert((simdSize == 8) && (simdBaseType == TYP_FLOAT));

                    op1 = impSIMDPopStack();

                    if (op1->IsCnsVec())
                    {
                        GenTreeVecCon* vecCon = op1->AsVecCon();
                        vecCon->gtType        = TYP_SIMD16;

                        vecCon->gtSimdVal.f32[2] = 0.0f;
                        vecCon->gtSimdVal.f32[3] = 0.0f;

                        return vecCon;
                    }

                    op1 = gtNewSimdHWIntrinsicNode(retType, op1, NI_Vector128_AsVector128Unsafe, simdBaseJitType, 8);

                    GenTree* idx  = gtNewIconNode(2, TYP_INT);
                    GenTree* zero = gtNewZeroConNode(TYP_FLOAT);
                    op1           = gtNewSimdWithElementNode(retType, op1, idx, zero, simdBaseJitType, 16);

                    idx     = gtNewIconNode(3, TYP_INT);
                    zero    = gtNewZeroConNode(TYP_FLOAT);
                    retNode = gtNewSimdWithElementNode(retType, op1, idx, zero, simdBaseJitType, 16);

                    break;
                }

                case TYP_SIMD12:
                {
                    assert((simdSize == 12) && (simdBaseType == TYP_FLOAT));

                    op1 = impSIMDPopStack();

                    if (op1->IsCnsVec())
                    {
                        GenTreeVecCon* vecCon = op1->AsVecCon();
                        vecCon->gtType        = TYP_SIMD16;

                        vecCon->gtSimdVal.f32[3] = 0.0f;
                        return vecCon;
                    }

                    op1 = gtNewSimdHWIntrinsicNode(retType, op1, NI_Vector128_AsVector128Unsafe, simdBaseJitType, 12);

                    GenTree* idx  = gtNewIconNode(3, TYP_INT);
                    GenTree* zero = gtNewZeroConNode(TYP_FLOAT);
                    retNode       = gtNewSimdWithElementNode(retType, op1, idx, zero, simdBaseJitType, 16);
                    break;
                }

                case TYP_SIMD16:
                {
                    // We fold away the cast here, as it only exists to satisfy
                    // the type system. It is safe to do this here since the retNode type
                    // and the signature return type are both the same TYP_SIMD.

                    retNode = impSIMDPopStack();
                    SetOpLclRelatedToSIMDIntrinsic(retNode);
                    assert(retNode->gtType == getSIMDTypeForSize(getSIMDTypeSizeInBytes(sig->retTypeSigClass)));

                    break;
                }

                case TYP_SIMD32:
                case TYP_SIMD64:
                {
                    // Vector<T> is larger, so we should treat this as a call to the appropriate narrowing intrinsic
                    intrinsic = simdSize == YMM_REGSIZE_BYTES ? NI_Vector256_GetLower : NI_Vector512_GetLower128;

<<<<<<< HEAD
                    return impSpecialIntrinsic(intrinsic, clsHnd, method, sig R2RARG(&emptyEntryPoint), simdBaseJitType,
                                               retType, simdSize, mustExpand);
=======
                    op1     = impSIMDPopStack();
                    retNode = gtNewSimdHWIntrinsicNode(retType, op1, intrinsic, simdBaseJitType, simdSize);
                    break;
>>>>>>> 37b1764e
                }

                default:
                {
                    unreached();
                }
            }

            break;
        }

        case NI_Vector128_AsVector128Unsafe:
        {
            assert(sig->numArgs == 1);
            assert(retType == TYP_SIMD16);
            assert(simdBaseJitType == CORINFO_TYPE_FLOAT);
            assert((simdSize == 8) || (simdSize == 12));

            op1     = impSIMDPopStack();
            retNode = gtNewSimdHWIntrinsicNode(retType, op1, NI_Vector128_AsVector128Unsafe, simdBaseJitType, simdSize);
            break;
        }

        case NI_Vector128_AsVector:
        case NI_Vector256_AsVector:
        case NI_Vector512_AsVector:
        case NI_Vector256_AsVector256:
        case NI_Vector512_AsVector512:
        {
            assert(sig->numArgs == 1);
            uint32_t vectorTByteLength = getVectorTByteLength();

<<<<<<< HEAD
=======
            if (vectorTByteLength == 0)
            {
                // VectorT ISA was not present. Fall back to managed.
                break;
            }

>>>>>>> 37b1764e
            if (vectorTByteLength == simdSize)
            {
                // We fold away the cast here, as it only exists to satisfy
                // the type system. It is safe to do this here since the retNode type
                // and the signature return type are both the same TYP_SIMD.

                retNode = impSIMDPopStack();
                SetOpLclRelatedToSIMDIntrinsic(retNode);
                assert(retNode->gtType == getSIMDTypeForSize(getSIMDTypeSizeInBytes(sig->retTypeSigClass)));

                break;
            }
<<<<<<< HEAD
            else if (vectorTByteLength != 0)
            {
                // Vector<T> is a different size than the source/target SIMD type, so we should
                // treat this as a call to the appropriate narrowing or widening intrinsic.

                NamedIntrinsic convertIntrinsic = NI_Illegal;

                switch (vectorTByteLength)
                {
                    case XMM_REGSIZE_BYTES:
                    {
                        switch (intrinsic)
                        {
                            case NI_Vector256_AsVector:
                                convertIntrinsic = NI_Vector256_GetLower;
                                break;
                            case NI_Vector512_AsVector:
                                convertIntrinsic = NI_Vector512_GetLower128;
                                break;
                            case NI_Vector256_AsVector256:
                                convertIntrinsic = NI_Vector128_ToVector256;
                                break;
                            case NI_Vector512_AsVector512:
                                convertIntrinsic = NI_Vector128_ToVector512;
                                break;
                            default:
                                unreached();
                        }
                        break;
                    }

                    case YMM_REGSIZE_BYTES:
                    {
                        switch (intrinsic)
                        {
                            case NI_Vector128_AsVector:
                                convertIntrinsic = NI_Vector128_ToVector256;
                                break;
                            case NI_Vector512_AsVector:
                                convertIntrinsic = NI_Vector512_GetLower;
                                break;
                            case NI_Vector512_AsVector512:
                                convertIntrinsic = NI_Vector256_ToVector512;
                                break;
                            default:
                                unreached();
                        }
                        break;
                    }

                    case ZMM_REGSIZE_BYTES:
                    {
                        switch (intrinsic)
                        {
                            case NI_Vector128_AsVector:
                                convertIntrinsic = NI_Vector128_ToVector512;
                                break;
                            case NI_Vector256_AsVector:
                                convertIntrinsic = NI_Vector256_ToVector512;
                                break;
                            case NI_Vector256_AsVector256:
                                convertIntrinsic = NI_Vector512_GetLower;
                                break;
                            default:
                                unreached();
                        }
                        break;
                    }

                    default:
                    {
                        unreached();
                    }
                }

                unsigned convertSize = simdSize;
                bool     sizeFound   = HWIntrinsicInfo::tryLookupSimdSize(convertIntrinsic, &convertSize);
                assert(sizeFound);

                return impSpecialIntrinsic(convertIntrinsic, clsHnd, method, sig R2RARG(&emptyEntryPoint),
                                           simdBaseJitType, retType, convertSize, mustExpand);
            }

            // VectorT ISA was not present. Fall back to managed.
=======

            // Vector<T> is a different size than the source/target SIMD type, so we should
            // treat this as a call to the appropriate narrowing or widening intrinsic.

            NamedIntrinsic convertIntrinsic = NI_Illegal;

            switch (vectorTByteLength)
            {
                case XMM_REGSIZE_BYTES:
                {
                    switch (intrinsic)
                    {
                        case NI_Vector256_AsVector:
                            convertIntrinsic = NI_Vector256_GetLower;
                            break;
                        case NI_Vector512_AsVector:
                            convertIntrinsic = NI_Vector512_GetLower128;
                            break;
                        case NI_Vector256_AsVector256:
                            convertIntrinsic = NI_Vector128_ToVector256;
                            break;
                        case NI_Vector512_AsVector512:
                            convertIntrinsic = NI_Vector128_ToVector512;
                            break;
                        default:
                            unreached();
                    }
                    break;
                }

                case YMM_REGSIZE_BYTES:
                {
                    switch (intrinsic)
                    {
                        case NI_Vector128_AsVector:
                            convertIntrinsic = NI_Vector128_ToVector256;
                            break;
                        case NI_Vector512_AsVector:
                            convertIntrinsic = NI_Vector512_GetLower;
                            break;
                        case NI_Vector512_AsVector512:
                            convertIntrinsic = NI_Vector256_ToVector512;
                            break;
                        default:
                            unreached();
                    }
                    break;
                }

                case ZMM_REGSIZE_BYTES:
                {
                    switch (intrinsic)
                    {
                        case NI_Vector128_AsVector:
                            convertIntrinsic = NI_Vector128_ToVector512;
                            break;
                        case NI_Vector256_AsVector:
                            convertIntrinsic = NI_Vector256_ToVector512;
                            break;
                        case NI_Vector256_AsVector256:
                            convertIntrinsic = NI_Vector512_GetLower;
                            break;
                        default:
                            unreached();
                    }
                    break;
                }

                default:
                {
                    unreached();
                }
            }

            unsigned convertSize = simdSize;
            bool     sizeFound   = HWIntrinsicInfo::tryLookupSimdSize(convertIntrinsic, &convertSize);
            assert(sizeFound);

            op1     = impSIMDPopStack();
            retNode = gtNewSimdHWIntrinsicNode(retType, op1, convertIntrinsic, simdBaseJitType, convertSize);

>>>>>>> 37b1764e
            break;
        }

        case NI_Vector128_op_BitwiseAnd:
        case NI_Vector256_op_BitwiseAnd:
        case NI_Vector512_op_BitwiseAnd:
        {
            assert(sig->numArgs == 2);

            op2 = impSIMDPopStack();
            op1 = impSIMDPopStack();

            retNode = gtNewSimdBinOpNode(GT_AND, retType, op1, op2, simdBaseJitType, simdSize);
            break;
        }

        case NI_Vector128_op_BitwiseOr:
        case NI_Vector256_op_BitwiseOr:
        case NI_Vector512_op_BitwiseOr:
        {
            assert(sig->numArgs == 2);

            op2 = impSIMDPopStack();
            op1 = impSIMDPopStack();

            retNode = gtNewSimdBinOpNode(GT_OR, retType, op1, op2, simdBaseJitType, simdSize);
            break;
        }

        case NI_Vector128_Ceiling:
        case NI_Vector256_Ceiling:
        case NI_Vector512_Ceiling:
        {
            assert(sig->numArgs == 1);

            if (!varTypeIsFloating(simdBaseType))
            {
                retNode = impSIMDPopStack();
                break;
            }

            if ((simdSize < 32) && !compOpportunisticallyDependsOn(InstructionSet_SSE41))
            {
                // Ceiling is only supported for floating-point types on SSE4.1 or later
                break;
            }

            op1     = impSIMDPopStack();
            retNode = gtNewSimdCeilNode(retType, op1, simdBaseJitType, simdSize);
            break;
        }

        case NI_Vector128_ConditionalSelect:
        case NI_Vector256_ConditionalSelect:
        case NI_Vector512_ConditionalSelect:
        {
            assert(sig->numArgs == 3);

            op3 = impSIMDPopStack();
            op2 = impSIMDPopStack();
            op1 = impSIMDPopStack();

            retNode = gtNewSimdCndSelNode(retType, op1, op2, op3, simdBaseJitType, simdSize);
            break;
        }

        case NI_Vector128_ConvertToDouble:
        case NI_Vector256_ConvertToDouble:
        case NI_Vector512_ConvertToDouble:
        {
            assert(sig->numArgs == 1);
            assert(varTypeIsLong(simdBaseType));
            if (IsBaselineVector512IsaSupportedOpportunistically() ||
                ((simdSize != 64) && compOpportunisticallyDependsOn(InstructionSet_AVX10v1)))
            {
                if (simdSize == 64)
                {
                    intrinsic = NI_AVX512DQ_ConvertToVector512Double;
                }
                else if (simdSize == 32)
                {
                    intrinsic = compOpportunisticallyDependsOn(InstructionSet_AVX10v1)
                                    ? NI_AVX10v1_ConvertToVector256Double
                                    : NI_AVX512DQ_VL_ConvertToVector256Double;
                }
                else
                {
                    assert(simdSize == 16);
                    intrinsic = compOpportunisticallyDependsOn(InstructionSet_AVX10v1)
                                    ? NI_AVX10v1_ConvertToVector128Double
                                    : NI_AVX512DQ_VL_ConvertToVector128Double;
                }
                op1     = impSIMDPopStack();
                retNode = gtNewSimdHWIntrinsicNode(retType, op1, intrinsic, simdBaseJitType, simdSize);
            }
            break;
        }

        case NI_Vector128_ConvertToInt32:
        case NI_Vector256_ConvertToInt32:
        case NI_Vector512_ConvertToInt32:
        {
            assert(sig->numArgs == 1);
            assert(simdBaseType == TYP_FLOAT);

            if (compOpportunisticallyDependsOn(InstructionSet_SSE41))
            {
                op1     = impSIMDPopStack();
                retNode = gtNewSimdCvtNode(retType, op1, CORINFO_TYPE_INT, simdBaseJitType, simdSize);
            }
            break;
        }

        case NI_Vector128_ConvertToInt32Native:
        case NI_Vector256_ConvertToInt32Native:
        case NI_Vector512_ConvertToInt32Native:
        {
            assert(sig->numArgs == 1);
            assert(simdBaseType == TYP_FLOAT);

            if (BlockNonDeterministicIntrinsics(mustExpand))
            {
                break;
            }

            op1     = impSIMDPopStack();
            retNode = gtNewSimdCvtNativeNode(retType, op1, CORINFO_TYPE_INT, simdBaseJitType, simdSize);
            break;
        }

        case NI_Vector128_ConvertToInt64:
        case NI_Vector256_ConvertToInt64:
        case NI_Vector512_ConvertToInt64:
        {
            assert(sig->numArgs == 1);
            assert(simdBaseType == TYP_DOUBLE);

            if (IsBaselineVector512IsaSupportedOpportunistically() ||
                (simdSize != 64 && compOpportunisticallyDependsOn(InstructionSet_AVX10v1)))
            {
                op1     = impSIMDPopStack();
                retNode = gtNewSimdCvtNode(retType, op1, CORINFO_TYPE_LONG, simdBaseJitType, simdSize);
            }
            break;
        }

        case NI_Vector128_ConvertToInt64Native:
        case NI_Vector256_ConvertToInt64Native:
        case NI_Vector512_ConvertToInt64Native:
        {
            assert(sig->numArgs == 1);
            assert(simdBaseType == TYP_DOUBLE);

            if (BlockNonDeterministicIntrinsics(mustExpand))
            {
                break;
            }

            if (IsBaselineVector512IsaSupportedOpportunistically() ||
                (simdSize != 64 && compOpportunisticallyDependsOn(InstructionSet_AVX10v1)))
            {
                op1     = impSIMDPopStack();
                retNode = gtNewSimdCvtNativeNode(retType, op1, CORINFO_TYPE_LONG, simdBaseJitType, simdSize);
            }
            break;
        }

        case NI_Vector128_ConvertToSingle:
        case NI_Vector256_ConvertToSingle:
        case NI_Vector512_ConvertToSingle:
        {
            assert(sig->numArgs == 1);
            assert(varTypeIsInt(simdBaseType));
            intrinsic = NI_Illegal;
            if (simdBaseType == TYP_INT)
            {
                switch (simdSize)
                {
                    case 16:
                        intrinsic = NI_SSE2_ConvertToVector128Single;
                        break;
                    case 32:
                        intrinsic = NI_AVX_ConvertToVector256Single;
                        break;
                    case 64:
                        intrinsic = NI_AVX512F_ConvertToVector512Single;
                        break;
                    default:
                        unreached();
                }
            }
            else if (simdBaseType == TYP_UINT && simdSize != 64 &&
                     compOpportunisticallyDependsOn(InstructionSet_AVX10v1))
            {
                switch (simdSize)
                {
                    case 16:
                        intrinsic = NI_AVX10v1_ConvertToVector128Single;
                        break;
                    case 32:
                        intrinsic = NI_AVX10v1_ConvertToVector256Single;
                        break;
                    default:
                        unreached();
                }
            }
            else if (simdBaseType == TYP_UINT && IsBaselineVector512IsaSupportedOpportunistically())
            {
                switch (simdSize)
                {
                    case 16:
                        intrinsic = NI_AVX512F_VL_ConvertToVector128Single;
                        break;
                    case 32:
                        intrinsic = NI_AVX512F_VL_ConvertToVector256Single;
                        break;
                    case 64:
                        intrinsic = NI_AVX512F_ConvertToVector512Single;
                        break;
                    default:
                        unreached();
                }
            }
            if (intrinsic != NI_Illegal)
            {
                op1     = impSIMDPopStack();
                retNode = gtNewSimdHWIntrinsicNode(retType, op1, intrinsic, simdBaseJitType, simdSize);
            }
            break;
        }

        case NI_Vector128_ConvertToUInt32:
        case NI_Vector256_ConvertToUInt32:
        case NI_Vector512_ConvertToUInt32:
        {
            assert(sig->numArgs == 1);
            assert(simdBaseType == TYP_FLOAT);

            if (IsBaselineVector512IsaSupportedOpportunistically() ||
                (simdSize != 64 && compOpportunisticallyDependsOn(InstructionSet_AVX10v1)))
            {
                op1     = impSIMDPopStack();
                retNode = gtNewSimdCvtNode(retType, op1, CORINFO_TYPE_UINT, simdBaseJitType, simdSize);
            }
            break;
        }

        case NI_Vector128_ConvertToUInt32Native:
        case NI_Vector256_ConvertToUInt32Native:
        case NI_Vector512_ConvertToUInt32Native:
        {
            assert(sig->numArgs == 1);
            assert(simdBaseType == TYP_FLOAT);

            if (BlockNonDeterministicIntrinsics(mustExpand))
            {
                break;
            }

            if (IsBaselineVector512IsaSupportedOpportunistically() ||
                (simdSize != 64 && compOpportunisticallyDependsOn(InstructionSet_AVX10v1)))
            {
                op1     = impSIMDPopStack();
                retNode = gtNewSimdCvtNativeNode(retType, op1, CORINFO_TYPE_UINT, simdBaseJitType, simdSize);
            }
            break;
        }

        case NI_Vector128_ConvertToUInt64:
        case NI_Vector256_ConvertToUInt64:
        case NI_Vector512_ConvertToUInt64:
        {
            assert(sig->numArgs == 1);
            assert(simdBaseType == TYP_DOUBLE);
            if (IsBaselineVector512IsaSupportedOpportunistically() ||
                (simdSize != 64 && compOpportunisticallyDependsOn(InstructionSet_AVX10v1)))
            {
                op1     = impSIMDPopStack();
                retNode = gtNewSimdCvtNode(retType, op1, CORINFO_TYPE_ULONG, simdBaseJitType, simdSize);
            }
            break;
        }

        case NI_Vector128_ConvertToUInt64Native:
        case NI_Vector256_ConvertToUInt64Native:
        case NI_Vector512_ConvertToUInt64Native:
        {
            assert(sig->numArgs == 1);
            assert(simdBaseType == TYP_DOUBLE);

            if (BlockNonDeterministicIntrinsics(mustExpand))
            {
                break;
            }

            if (IsBaselineVector512IsaSupportedOpportunistically() ||
                (simdSize != 64 && compOpportunisticallyDependsOn(InstructionSet_AVX10v1)))
            {
                op1     = impSIMDPopStack();
                retNode = gtNewSimdCvtNativeNode(retType, op1, CORINFO_TYPE_ULONG, simdBaseJitType, simdSize);
            }
            break;
        }

        case NI_Vector128_Create:
        case NI_Vector256_Create:
        case NI_Vector512_Create:
        {
            if (sig->numArgs == 1)
            {
#if defined(TARGET_X86)
                if (varTypeIsLong(simdBaseType) && !impStackTop(0).val->IsIntegralConst())
                {
                    // TODO-XARCH-CQ: It may be beneficial to emit the movq
                    // instruction, which takes a 64-bit memory address and
                    // works on 32-bit x86 systems.
                    break;
                }
#endif // TARGET_X86

                op1     = impPopStack().val;
                retNode = gtNewSimdCreateBroadcastNode(retType, op1, simdBaseJitType, simdSize);
                break;
            }

            uint32_t simdLength = getSIMDVectorLength(simdSize, simdBaseType);
            assert(sig->numArgs == simdLength);

            bool isConstant = true;

            if (varTypeIsFloating(simdBaseType))
            {
                for (uint32_t index = 0; index < sig->numArgs; index++)
                {
                    GenTree* arg = impStackTop(index).val;

                    if (!arg->IsCnsFltOrDbl())
                    {
                        isConstant = false;
                        break;
                    }
                }
            }
            else
            {
                assert(varTypeIsIntegral(simdBaseType));

                for (uint32_t index = 0; index < sig->numArgs; index++)
                {
                    GenTree* arg = impStackTop(index).val;

                    if (!arg->IsIntegralConst())
                    {
                        isConstant = false;
                        break;
                    }
                }
            }

            if (isConstant)
            {
                GenTreeVecCon* vecCon = gtNewVconNode(retType);

                switch (simdBaseType)
                {
                    case TYP_BYTE:
                    case TYP_UBYTE:
                    {
                        uint8_t cnsVal = 0;

                        for (uint32_t index = 0; index < sig->numArgs; index++)
                        {
                            cnsVal = static_cast<uint8_t>(impPopStack().val->AsIntConCommon()->IntegralValue());
                            vecCon->gtSimdVal.u8[simdLength - 1 - index] = cnsVal;
                        }
                        break;
                    }

                    case TYP_SHORT:
                    case TYP_USHORT:
                    {
                        uint16_t cnsVal = 0;

                        for (uint32_t index = 0; index < sig->numArgs; index++)
                        {
                            cnsVal = static_cast<uint16_t>(impPopStack().val->AsIntConCommon()->IntegralValue());
                            vecCon->gtSimdVal.u16[simdLength - 1 - index] = cnsVal;
                        }
                        break;
                    }

                    case TYP_INT:
                    case TYP_UINT:
                    {
                        uint32_t cnsVal = 0;

                        for (uint32_t index = 0; index < sig->numArgs; index++)
                        {
                            cnsVal = static_cast<uint32_t>(impPopStack().val->AsIntConCommon()->IntegralValue());
                            vecCon->gtSimdVal.u32[simdLength - 1 - index] = cnsVal;
                        }
                        break;
                    }

                    case TYP_LONG:
                    case TYP_ULONG:
                    {
                        uint64_t cnsVal = 0;

                        for (uint32_t index = 0; index < sig->numArgs; index++)
                        {
                            cnsVal = static_cast<uint64_t>(impPopStack().val->AsIntConCommon()->IntegralValue());
                            vecCon->gtSimdVal.u64[simdLength - 1 - index] = cnsVal;
                        }
                        break;
                    }

                    case TYP_FLOAT:
                    {
                        float cnsVal = 0;

                        for (uint32_t index = 0; index < sig->numArgs; index++)
                        {
                            cnsVal = static_cast<float>(impPopStack().val->AsDblCon()->DconValue());
                            vecCon->gtSimdVal.f32[simdLength - 1 - index] = cnsVal;
                        }
                        break;
                    }

                    case TYP_DOUBLE:
                    {
                        double cnsVal = 0;

                        for (uint32_t index = 0; index < sig->numArgs; index++)
                        {
                            double cnsVal = static_cast<double>(impPopStack().val->AsDblCon()->DconValue());
                            vecCon->gtSimdVal.f64[simdLength - 1 - index] = cnsVal;
                        }
                        break;
                    }

                    default:
                    {
                        unreached();
                    }
                }

                retNode = vecCon;
                break;
            }

#if defined(TARGET_X86)
            if (varTypeIsLong(simdBaseType))
            {
                // TODO-XARCH-CQ: It may be beneficial to emit the movq
                // instruction, which takes a 64-bit memory address and
                // works on 32-bit x86 systems.
                break;
            }
#endif // TARGET_X86

            IntrinsicNodeBuilder nodeBuilder(getAllocator(CMK_ASTNode), sig->numArgs);

            // TODO-CQ: We don't handle contiguous args for anything except TYP_FLOAT today

            GenTree* prevArg           = nullptr;
            bool     areArgsContiguous = (simdBaseType == TYP_FLOAT);

            for (int i = sig->numArgs - 1; i >= 0; i--)
            {
                GenTree* arg = impPopStack().val;

                if (areArgsContiguous)
                {
                    if (prevArg != nullptr)
                    {
                        // Recall that we are popping the args off the stack in reverse order.
                        areArgsContiguous = areArgumentsContiguous(arg, prevArg);
                    }

                    prevArg = arg;
                }

                nodeBuilder.AddOperand(i, arg);
            }

            if (areArgsContiguous)
            {
                op1                 = nodeBuilder.GetOperand(0);
                GenTree* op1Address = CreateAddressNodeForSimdHWIntrinsicCreate(op1, simdBaseType, simdSize);
                retNode             = gtNewIndir(retType, op1Address);
            }
            else
            {
                retNode =
                    gtNewSimdHWIntrinsicNode(retType, std::move(nodeBuilder), intrinsic, simdBaseJitType, simdSize);
            }
            break;
        }

        case NI_Vector128_CreateScalar:
        case NI_Vector256_CreateScalar:
        case NI_Vector512_CreateScalar:
        {
            assert(sig->numArgs == 1);

#if defined(TARGET_X86)
            if (varTypeIsLong(simdBaseType) && !impStackTop(0).val->IsIntegralConst())
            {
                // TODO-XARCH-CQ: It may be beneficial to emit the movq
                // instruction, which takes a 64-bit memory address and
                // works on 32-bit x86 systems.
                break;
            }
#endif // TARGET_X86

            op1     = impPopStack().val;
            retNode = gtNewSimdCreateScalarNode(retType, op1, simdBaseJitType, simdSize);
            break;
        }

        case NI_Vector128_CreateScalarUnsafe:
        case NI_Vector256_CreateScalarUnsafe:
        case NI_Vector512_CreateScalarUnsafe:
        {
            assert(sig->numArgs == 1);

#if defined(TARGET_X86)
            if (varTypeIsLong(simdBaseType) && !impStackTop(0).val->IsIntegralConst())
            {
                // TODO-XARCH-CQ: It may be beneficial to emit the movq
                // instruction, which takes a 64-bit memory address and
                // works on 32-bit x86 systems.
                break;
            }
#endif // TARGET_X86

            op1     = impPopStack().val;
            retNode = gtNewSimdCreateScalarUnsafeNode(retType, op1, simdBaseJitType, simdSize);
            break;
        }

        case NI_Vector128_CreateSequence:
        case NI_Vector256_CreateSequence:
        case NI_Vector512_CreateSequence:
        {
            assert(sig->numArgs == 2);

            if (!impStackTop(1).val->OperIsConst() || !impStackTop(0).val->OperIsConst())
            {
                // One of the operands isn't constant, so we need to do a computation in the form of:
                //     (Indices * op2) + op1

                if (simdSize == 32)
                {
                    if (varTypeIsIntegral(simdBaseType) && !compOpportunisticallyDependsOn(InstructionSet_AVX2))
                    {
                        // We can't deal with TYP_SIMD32 for integral types if the compiler doesn't support AVX2
                        break;
                    }
                }

                if (varTypeIsLong(simdBaseType))
                {
                    if (!impStackTop(0).val->OperIsConst())
                    {
                        // When op2 is a constant, we can skip the multiplication allowing us to always
                        // generate better code. However, if it isn't then we need to fallback in the
                        // cases where multiplication isn't supported.

                        if ((simdSize != 64) && !canUseEvexEncoding())
                        {
                            // TODO-XARCH-CQ: We should support long/ulong multiplication
                            break;
                        }
                    }

#if defined(TARGET_X86)
                    // TODO-XARCH-CQ: We need to support 64-bit CreateBroadcast
                    break;
#endif // TARGET_X86
                }
            }

            impSpillSideEffect(true, stackState.esStackDepth -
                                         2 DEBUGARG("Spilling op1 side effects for vector CreateSequence"));

            op2 = impPopStack().val;
            op1 = impPopStack().val;

            retNode = gtNewSimdCreateSequenceNode(retType, op1, op2, simdBaseJitType, simdSize);
            break;
        }

        case NI_Vector128_op_Division:
        case NI_Vector256_op_Division:
        case NI_Vector512_op_Division:
        {
            assert(sig->numArgs == 2);

            if (!varTypeIsFloating(simdBaseType))
            {
                // We can't trivially handle division for integral types using SIMD
                break;
            }

            CORINFO_ARG_LIST_HANDLE arg1     = sig->args;
            CORINFO_ARG_LIST_HANDLE arg2     = info.compCompHnd->getArgNext(arg1);
            var_types               argType  = TYP_UNKNOWN;
            CORINFO_CLASS_HANDLE    argClass = NO_CLASS_HANDLE;

            argType = JITtype2varType(strip(info.compCompHnd->getArgType(sig, arg2, &argClass)));
            op2     = getArgForHWIntrinsic(argType, argClass);

            argType = JITtype2varType(strip(info.compCompHnd->getArgType(sig, arg1, &argClass)));
            op1     = getArgForHWIntrinsic(argType, argClass);

            retNode = gtNewSimdBinOpNode(GT_DIV, retType, op1, op2, simdBaseJitType, simdSize);
            break;
        }

        case NI_Vector128_Dot:
        case NI_Vector256_Dot:
        {
            assert(sig->numArgs == 2);
            var_types simdType = getSIMDTypeForSize(simdSize);

            if (varTypeIsByte(simdBaseType) || varTypeIsLong(simdBaseType))
            {
                // TODO-XARCH-CQ: We could support dot product for 8-bit and
                // 64-bit integers if we support multiplication for the same
                break;
            }

            if (simdSize == 32)
            {
                if (!varTypeIsFloating(simdBaseType) && !compOpportunisticallyDependsOn(InstructionSet_AVX2))
                {
                    // We can't deal with TYP_SIMD32 for integral types if the compiler doesn't support AVX2
                    break;
                }
            }
            else if ((simdBaseType == TYP_INT) || (simdBaseType == TYP_UINT))
            {
                if (!compOpportunisticallyDependsOn(InstructionSet_SSE41))
                {
                    // TODO-XARCH-CQ: We can support 32-bit integers if we updating multiplication
                    // to be lowered rather than imported as the relevant operations.
                    break;
                }
            }

            op2 = impSIMDPopStack();
            op1 = impSIMDPopStack();

            retNode = gtNewSimdDotProdNode(simdType, op1, op2, simdBaseJitType, simdSize);
            retNode = gtNewSimdGetElementNode(retType, retNode, gtNewIconNode(0), simdBaseJitType, simdSize);
            break;
        }

        case NI_Vector128_Equals:
        case NI_Vector256_Equals:
        case NI_Vector512_Equals:
        {
            assert(sig->numArgs == 2);

            if ((simdSize != 32) || varTypeIsFloating(simdBaseType) ||
                compOpportunisticallyDependsOn(InstructionSet_AVX2))
            {
                op2 = impSIMDPopStack();
                op1 = impSIMDPopStack();

                retNode = gtNewSimdCmpOpNode(GT_EQ, retType, op1, op2, simdBaseJitType, simdSize);
            }
            break;
        }

        case NI_Vector128_op_Equality:
        case NI_Vector256_op_Equality:
        case NI_Vector512_op_Equality:
        {
            assert(sig->numArgs == 2);

            if ((simdSize != 32) || varTypeIsFloating(simdBaseType) ||
                compOpportunisticallyDependsOn(InstructionSet_AVX2))
            {
                op2 = impSIMDPopStack();
                op1 = impSIMDPopStack();

                retNode = gtNewSimdCmpOpAllNode(GT_EQ, retType, op1, op2, simdBaseJitType, simdSize);
            }
            break;
        }

        case NI_Vector128_EqualsAny:
        case NI_Vector256_EqualsAny:
        case NI_Vector512_EqualsAny:
        {
            assert(sig->numArgs == 2);

            if ((simdSize != 32) || compOpportunisticallyDependsOn(InstructionSet_AVX2))
            {
                op2 = impSIMDPopStack();
                op1 = impSIMDPopStack();

                retNode = gtNewSimdCmpOpAnyNode(GT_EQ, retType, op1, op2, simdBaseJitType, simdSize);
            }
            break;
        }

        case NI_Vector128_ExtractMostSignificantBits:
        case NI_Vector256_ExtractMostSignificantBits:
        case NI_Vector512_ExtractMostSignificantBits:
        {
            assert(sig->numArgs == 1);

            if ((simdSize == 64) || (varTypeIsShort(simdBaseType) && canUseEvexEncoding()))
            {
                op1 = impSIMDPopStack();

                if (!varTypeIsMask(op1))
                {
                    op1 = gtNewSimdCvtVectorToMaskNode(TYP_MASK, op1, simdBaseJitType, simdSize);
                }
                retNode = gtNewSimdHWIntrinsicNode(retType, op1, NI_EVEX_MoveMask, simdBaseJitType, simdSize);
                break;
            }

            if ((simdSize != 32) || varTypeIsFloating(simdBaseType) ||
                compOpportunisticallyDependsOn(InstructionSet_AVX2))
            {
                var_types simdType = getSIMDTypeForSize(simdSize);

                NamedIntrinsic moveMaskIntrinsic = NI_Illegal;
                NamedIntrinsic shuffleIntrinsic  = NI_Illegal;

                switch (simdBaseType)
                {
                    case TYP_BYTE:
                    case TYP_UBYTE:
                    {
                        op1               = impSIMDPopStack();
                        moveMaskIntrinsic = (simdSize == 32) ? NI_AVX2_MoveMask : NI_SSE2_MoveMask;
                        break;
                    }

                    case TYP_SHORT:
                    case TYP_USHORT:
                    {
                        simd_t simdVal = {};

                        assert((simdSize == 16) || (simdSize == 32) || (simdSize == 64));
                        simdBaseJitType = varTypeIsUnsigned(simdBaseType) ? CORINFO_TYPE_UBYTE : CORINFO_TYPE_BYTE;

                        // We want to tightly pack the most significant byte of each short/ushort
                        // and then zero the tightly packed least significant bytes
                        //
                        // The most significant bit being set means zero the value

                        simdVal.u64[0] = 0x0F0D0B0907050301;
                        simdVal.u64[1] = 0x8080808080808080;

                        if (simdSize == 32)
                        {
                            // Vector256 works on 2x128-bit lanes, so repeat the same indices for the upper lane

                            simdVal.u64[2] = 0x0F0D0B0907050301;
                            simdVal.u64[3] = 0x8080808080808080;

                            shuffleIntrinsic  = NI_AVX2_Shuffle;
                            moveMaskIntrinsic = NI_SSE2_MoveMask;
                        }
                        else if (compOpportunisticallyDependsOn(InstructionSet_SSSE3))
                        {
                            shuffleIntrinsic  = NI_SSSE3_Shuffle;
                            moveMaskIntrinsic = NI_SSE2_MoveMask;
                        }
                        else
                        {
                            return nullptr;
                        }

                        op2 = gtNewVconNode(simdType);
                        memcpy(&op2->AsVecCon()->gtSimdVal, &simdVal, simdSize);

                        op1 = impSIMDPopStack();
                        op1 = gtNewSimdHWIntrinsicNode(simdType, op1, op2, shuffleIntrinsic, simdBaseJitType, simdSize);

                        if (simdSize == 32)
                        {
                            CorInfoType simdOtherJitType;

                            // Since Vector256 is 2x128-bit lanes we need a full width permutation so we get the lower
                            // 64-bits of each lane next to eachother. The upper bits should be zero, but also don't
                            // matter so we can also then simplify down to a 128-bit move mask.

                            simdOtherJitType = (simdBaseType == TYP_UBYTE) ? CORINFO_TYPE_ULONG : CORINFO_TYPE_LONG;

                            op1 = gtNewSimdHWIntrinsicNode(simdType, op1, gtNewIconNode(0xD8), NI_AVX2_Permute4x64,
                                                           simdOtherJitType, simdSize);

                            simdType = TYP_SIMD16;

                            op1 = gtNewSimdGetLowerNode(simdType, op1, simdBaseJitType, simdSize);

                            simdSize = 16;
                        }
                        break;
                    }

                    case TYP_INT:
                    case TYP_UINT:
                    case TYP_FLOAT:
                    {
                        simdBaseJitType   = CORINFO_TYPE_FLOAT;
                        op1               = impSIMDPopStack();
                        moveMaskIntrinsic = (simdSize == 32) ? NI_AVX_MoveMask : NI_SSE_MoveMask;
                        break;
                    }

                    case TYP_LONG:
                    case TYP_ULONG:
                    case TYP_DOUBLE:
                    {
                        simdBaseJitType   = CORINFO_TYPE_DOUBLE;
                        op1               = impSIMDPopStack();
                        moveMaskIntrinsic = (simdSize == 32) ? NI_AVX_MoveMask : NI_SSE2_MoveMask;
                        break;
                    }

                    default:
                    {
                        unreached();
                    }
                }

                assert(moveMaskIntrinsic != NI_Illegal);
                assert(op1 != nullptr);

                retNode = gtNewSimdHWIntrinsicNode(retType, op1, moveMaskIntrinsic, simdBaseJitType, simdSize);
            }
            break;
        }

        case NI_Vector128_Floor:
        case NI_Vector256_Floor:
        case NI_Vector512_Floor:
        {
            assert(sig->numArgs == 1);

            if (!varTypeIsFloating(simdBaseType))
            {
                retNode = impSIMDPopStack();
                break;
            }

            if ((simdSize < 32) && !compOpportunisticallyDependsOn(InstructionSet_SSE41))
            {
                // Floor is only supported for floating-point types on SSE4.1 or later
                break;
            }

            op1     = impSIMDPopStack();
            retNode = gtNewSimdFloorNode(retType, op1, simdBaseJitType, simdSize);
            break;
        }

        case NI_Vector128_FusedMultiplyAdd:
        case NI_Vector256_FusedMultiplyAdd:
        case NI_Vector512_FusedMultiplyAdd:
        {
            assert(sig->numArgs == 3);
            assert(varTypeIsFloating(simdBaseType));

            if (compOpportunisticallyDependsOn(InstructionSet_FMA))
            {
                op3 = impSIMDPopStack();
                op2 = impSIMDPopStack();
                op1 = impSIMDPopStack();

                retNode = gtNewSimdFmaNode(retType, op1, op2, op3, simdBaseJitType, simdSize);
            }
            break;
        }

        case NI_Vector128_get_AllBitsSet:
        case NI_Vector256_get_AllBitsSet:
        case NI_Vector512_get_AllBitsSet:
        {
            assert(sig->numArgs == 0);
            retNode = gtNewAllBitsSetConNode(retType);
            break;
        }

        case NI_Vector128_get_Indices:
        case NI_Vector256_get_Indices:
        case NI_Vector512_get_Indices:
        {
            assert(sig->numArgs == 0);
            retNode = gtNewSimdGetIndicesNode(retType, simdBaseJitType, simdSize);
            break;
        }

        case NI_Vector128_get_One:
        case NI_Vector256_get_One:
        case NI_Vector512_get_One:
        {
            assert(sig->numArgs == 0);
            retNode = gtNewOneConNode(retType, simdBaseType);
            break;
        }

        case NI_Vector128_get_Zero:
        case NI_Vector256_get_Zero:
        case NI_Vector512_get_Zero:
        {
            assert(sig->numArgs == 0);
            retNode = gtNewZeroConNode(retType);
            break;
        }

        case NI_Vector128_GetElement:
        case NI_Vector256_GetElement:
        case NI_Vector512_GetElement:
        {
            assert(sig->numArgs == 2);

            op2 = impStackTop(0).val;

            switch (simdBaseType)
            {
                case TYP_BYTE:
                case TYP_UBYTE:
                case TYP_INT:
                case TYP_UINT:
                case TYP_LONG:
                case TYP_ULONG:
                {
                    bool useToScalar = op2->IsIntegralConst(0);

#if defined(TARGET_X86)
                    useToScalar &= !varTypeIsLong(simdBaseType);
#endif // TARGET_X86

                    if (!useToScalar && !compOpportunisticallyDependsOn(InstructionSet_SSE41))
                    {
                        // Using software fallback if simdBaseType is not supported by hardware
                        return nullptr;
                    }
                    break;
                }

                case TYP_DOUBLE:
                case TYP_FLOAT:
                case TYP_SHORT:
                case TYP_USHORT:
                {
                    // short/ushort/float/double is supported by SSE2
                    break;
                }

                default:
                {
                    unreached();
                }
            }

            impPopStack();
            op1 = impSIMDPopStack();

            retNode = gtNewSimdGetElementNode(retType, op1, op2, simdBaseJitType, simdSize);
            break;
        }

        case NI_Vector128_GreaterThan:
        case NI_Vector256_GreaterThan:
        case NI_Vector512_GreaterThan:
        {
            assert(sig->numArgs == 2);

            if ((simdSize != 32) || varTypeIsFloating(simdBaseType) ||
                compOpportunisticallyDependsOn(InstructionSet_AVX2))
            {
                op2 = impSIMDPopStack();
                op1 = impSIMDPopStack();

                retNode = gtNewSimdCmpOpNode(GT_GT, retType, op1, op2, simdBaseJitType, simdSize);
            }
            break;
        }

        case NI_Vector128_GreaterThanAll:
        case NI_Vector256_GreaterThanAll:
        case NI_Vector512_GreaterThanAll:
        {
            assert(sig->numArgs == 2);

            if ((simdSize != 32) || compOpportunisticallyDependsOn(InstructionSet_AVX2))
            {
                op2 = impSIMDPopStack();
                op1 = impSIMDPopStack();

                retNode = gtNewSimdCmpOpAllNode(GT_GT, retType, op1, op2, simdBaseJitType, simdSize);
            }
            break;
        }

        case NI_Vector128_GreaterThanAny:
        case NI_Vector256_GreaterThanAny:
        case NI_Vector512_GreaterThanAny:
        {
            assert(sig->numArgs == 2);

            if ((simdSize != 32) || compOpportunisticallyDependsOn(InstructionSet_AVX2))
            {
                op2 = impSIMDPopStack();
                op1 = impSIMDPopStack();

                retNode = gtNewSimdCmpOpAnyNode(GT_GT, retType, op1, op2, simdBaseJitType, simdSize);
            }
            break;
        }

        case NI_Vector128_GreaterThanOrEqual:
        case NI_Vector256_GreaterThanOrEqual:
        case NI_Vector512_GreaterThanOrEqual:
        {
            assert(sig->numArgs == 2);

            if ((simdSize != 32) || varTypeIsFloating(simdBaseType) ||
                compOpportunisticallyDependsOn(InstructionSet_AVX2))
            {
                op2 = impSIMDPopStack();
                op1 = impSIMDPopStack();

                retNode = gtNewSimdCmpOpNode(GT_GE, retType, op1, op2, simdBaseJitType, simdSize);
            }
            break;
        }

        case NI_Vector128_GreaterThanOrEqualAll:
        case NI_Vector256_GreaterThanOrEqualAll:
        case NI_Vector512_GreaterThanOrEqualAll:
        {
            assert(sig->numArgs == 2);

            if ((simdSize != 32) || compOpportunisticallyDependsOn(InstructionSet_AVX2))
            {
                op2 = impSIMDPopStack();
                op1 = impSIMDPopStack();

                retNode = gtNewSimdCmpOpAllNode(GT_GE, retType, op1, op2, simdBaseJitType, simdSize);
            }
            break;
        }

        case NI_Vector128_GreaterThanOrEqualAny:
        case NI_Vector256_GreaterThanOrEqualAny:
        case NI_Vector512_GreaterThanOrEqualAny:
        {
            assert(sig->numArgs == 2);

            if ((simdSize != 32) || compOpportunisticallyDependsOn(InstructionSet_AVX2))
            {
                op2 = impSIMDPopStack();
                op1 = impSIMDPopStack();

                retNode = gtNewSimdCmpOpAnyNode(GT_GE, retType, op1, op2, simdBaseJitType, simdSize);
            }
            break;
        }

        case NI_Vector128_IsEvenInteger:
        case NI_Vector256_IsEvenInteger:
        case NI_Vector512_IsEvenInteger:
        {
            assert(sig->numArgs == 1);

            if (varTypeIsFloating(simdBaseType))
            {
                // The code for handling floating-point is decently complex but also expected
                // to be rare, so we fallback to the managed implementation, which is accelerated
                break;
            }

            op1     = impSIMDPopStack();
            retNode = gtNewSimdIsEvenIntegerNode(retType, op1, simdBaseJitType, simdSize);
            break;
        }

        case NI_Vector128_IsFinite:
        case NI_Vector256_IsFinite:
        case NI_Vector512_IsFinite:
        {
            assert(sig->numArgs == 1);

            if ((simdSize != 32) || compOpportunisticallyDependsOn(InstructionSet_AVX2))
            {
                op1     = impSIMDPopStack();
                retNode = gtNewSimdIsFiniteNode(retType, op1, simdBaseJitType, simdSize);
            }
            break;
        }

        case NI_Vector128_IsInfinity:
        case NI_Vector256_IsInfinity:
        case NI_Vector512_IsInfinity:
        {
            assert(sig->numArgs == 1);

            if ((simdSize != 32) || compOpportunisticallyDependsOn(InstructionSet_AVX2))
            {
                op1     = impSIMDPopStack();
                retNode = gtNewSimdIsInfinityNode(retType, op1, simdBaseJitType, simdSize);
            }
            break;
        }

        case NI_Vector128_IsInteger:
        case NI_Vector256_IsInteger:
        case NI_Vector512_IsInteger:
        {
            assert(sig->numArgs == 1);

            if ((simdSize == 16) && !compOpportunisticallyDependsOn(InstructionSet_SSE41))
            {
                break;
            }
            if ((simdSize == 32) && !compOpportunisticallyDependsOn(InstructionSet_AVX2))
            {
                break;
            }

            op1     = impSIMDPopStack();
            retNode = gtNewSimdIsIntegerNode(retType, op1, simdBaseJitType, simdSize);
            break;
        }

        case NI_Vector128_IsNaN:
        case NI_Vector256_IsNaN:
        case NI_Vector512_IsNaN:
        {
            assert(sig->numArgs == 1);
            op1     = impSIMDPopStack();
            retNode = gtNewSimdIsNaNNode(retType, op1, simdBaseJitType, simdSize);
            break;
        }

        case NI_Vector128_IsNegative:
        case NI_Vector256_IsNegative:
        case NI_Vector512_IsNegative:
        {
            assert(sig->numArgs == 1);

            if ((simdSize != 32) || compOpportunisticallyDependsOn(InstructionSet_AVX2))
            {
                op1     = impSIMDPopStack();
                retNode = gtNewSimdIsNegativeNode(retType, op1, simdBaseJitType, simdSize);
            }
            break;
        }

        case NI_Vector128_IsNegativeInfinity:
        case NI_Vector256_IsNegativeInfinity:
        case NI_Vector512_IsNegativeInfinity:
        {
            assert(sig->numArgs == 1);

            if ((simdSize != 32) || compOpportunisticallyDependsOn(InstructionSet_AVX2))
            {
                op1     = impSIMDPopStack();
                retNode = gtNewSimdIsNegativeInfinityNode(retType, op1, simdBaseJitType, simdSize);
            }
            break;
        }

        case NI_Vector128_IsNormal:
        case NI_Vector256_IsNormal:
        case NI_Vector512_IsNormal:
        {
            assert(sig->numArgs == 1);

            if ((simdSize != 32) || compOpportunisticallyDependsOn(InstructionSet_AVX2))
            {
                op1     = impSIMDPopStack();
                retNode = gtNewSimdIsNormalNode(retType, op1, simdBaseJitType, simdSize);
            }
            break;
        }

        case NI_Vector128_IsOddInteger:
        case NI_Vector256_IsOddInteger:
        case NI_Vector512_IsOddInteger:
        {
            assert(sig->numArgs == 1);

            if (varTypeIsFloating(simdBaseType))
            {
                // The code for handling floating-point is decently complex but also expected
                // to be rare, so we fallback to the managed implementation, which is accelerated
                break;
            }

            op1     = impSIMDPopStack();
            retNode = gtNewSimdIsOddIntegerNode(retType, op1, simdBaseJitType, simdSize);
            break;
        }

        case NI_Vector128_IsPositive:
        case NI_Vector256_IsPositive:
        case NI_Vector512_IsPositive:
        {
            assert(sig->numArgs == 1);

            if ((simdSize != 32) || compOpportunisticallyDependsOn(InstructionSet_AVX2))
            {
                op1     = impSIMDPopStack();
                retNode = gtNewSimdIsPositiveNode(retType, op1, simdBaseJitType, simdSize);
            }
            break;
        }

        case NI_Vector128_IsPositiveInfinity:
        case NI_Vector256_IsPositiveInfinity:
        case NI_Vector512_IsPositiveInfinity:
        {
            assert(sig->numArgs == 1);

            if ((simdSize != 32) || compOpportunisticallyDependsOn(InstructionSet_AVX2))
            {
                op1     = impSIMDPopStack();
                retNode = gtNewSimdIsPositiveInfinityNode(retType, op1, simdBaseJitType, simdSize);
            }
            break;
        }

        case NI_Vector128_IsSubnormal:
        case NI_Vector256_IsSubnormal:
        case NI_Vector512_IsSubnormal:
        {
            assert(sig->numArgs == 1);

            if ((simdSize != 32) || compOpportunisticallyDependsOn(InstructionSet_AVX2))
            {
                op1     = impSIMDPopStack();
                retNode = gtNewSimdIsSubnormalNode(retType, op1, simdBaseJitType, simdSize);
            }
            break;
        }

        case NI_Vector128_IsZero:
        case NI_Vector256_IsZero:
        case NI_Vector512_IsZero:
        {
            assert(sig->numArgs == 1);
            op1     = impSIMDPopStack();
            retNode = gtNewSimdIsZeroNode(retType, op1, simdBaseJitType, simdSize);
            break;
        }

        case NI_Vector128_LessThan:
        case NI_Vector256_LessThan:
        case NI_Vector512_LessThan:
        {
            assert(sig->numArgs == 2);

            if ((simdSize != 32) || varTypeIsFloating(simdBaseType) ||
                compOpportunisticallyDependsOn(InstructionSet_AVX2))
            {
                op2 = impSIMDPopStack();
                op1 = impSIMDPopStack();

                retNode = gtNewSimdCmpOpNode(GT_LT, retType, op1, op2, simdBaseJitType, simdSize);
            }
            break;
        }

        case NI_Vector128_LessThanAll:
        case NI_Vector256_LessThanAll:
        case NI_Vector512_LessThanAll:
        {
            assert(sig->numArgs == 2);

            if ((simdSize != 32) || compOpportunisticallyDependsOn(InstructionSet_AVX2))
            {
                op2 = impSIMDPopStack();
                op1 = impSIMDPopStack();

                retNode = gtNewSimdCmpOpAllNode(GT_LT, retType, op1, op2, simdBaseJitType, simdSize);
            }
            break;
        }

        case NI_Vector128_LessThanAny:
        case NI_Vector256_LessThanAny:
        case NI_Vector512_LessThanAny:
        {
            assert(sig->numArgs == 2);

            if ((simdSize != 32) || compOpportunisticallyDependsOn(InstructionSet_AVX2))
            {
                op2 = impSIMDPopStack();
                op1 = impSIMDPopStack();

                retNode = gtNewSimdCmpOpAnyNode(GT_LT, retType, op1, op2, simdBaseJitType, simdSize);
            }
            break;
        }

        case NI_Vector128_LessThanOrEqual:
        case NI_Vector256_LessThanOrEqual:
        case NI_Vector512_LessThanOrEqual:
        {
            assert(sig->numArgs == 2);

            if ((simdSize != 32) || varTypeIsFloating(simdBaseType) ||
                compOpportunisticallyDependsOn(InstructionSet_AVX2))
            {
                op2 = impSIMDPopStack();
                op1 = impSIMDPopStack();

                retNode = gtNewSimdCmpOpNode(GT_LE, retType, op1, op2, simdBaseJitType, simdSize);
            }
            break;
        }

        case NI_Vector128_LessThanOrEqualAll:
        case NI_Vector256_LessThanOrEqualAll:
        case NI_Vector512_LessThanOrEqualAll:
        {
            assert(sig->numArgs == 2);

            if ((simdSize != 32) || compOpportunisticallyDependsOn(InstructionSet_AVX2))
            {
                op2 = impSIMDPopStack();
                op1 = impSIMDPopStack();

                retNode = gtNewSimdCmpOpAllNode(GT_LE, retType, op1, op2, simdBaseJitType, simdSize);
            }
            break;
        }

        case NI_Vector128_LessThanOrEqualAny:
        case NI_Vector256_LessThanOrEqualAny:
        case NI_Vector512_LessThanOrEqualAny:
        {
            assert(sig->numArgs == 2);

            if ((simdSize != 32) || compOpportunisticallyDependsOn(InstructionSet_AVX2))
            {
                op2 = impSIMDPopStack();
                op1 = impSIMDPopStack();

                retNode = gtNewSimdCmpOpAnyNode(GT_LE, retType, op1, op2, simdBaseJitType, simdSize);
            }
            break;
        }

        case NI_SSE_LoadVector128:
        case NI_SSE2_LoadVector128:
        case NI_AVX_LoadVector256:
        case NI_AVX512F_LoadVector512:
        case NI_AVX512BW_LoadVector512:
        case NI_Vector128_LoadUnsafe:
        case NI_Vector256_LoadUnsafe:
        case NI_Vector512_LoadUnsafe:
        {
            if (sig->numArgs == 2)
            {
                op2 = impPopStack().val;
            }
            else
            {
                assert(sig->numArgs == 1);
            }

            op1 = impPopStack().val;

            if (op1->OperIs(GT_CAST) && op1->gtGetOp1()->TypeIs(TYP_BYREF))
            {
                // If what we have is a BYREF, that's what we really want, so throw away the cast.
                op1 = op1->gtGetOp1();
            }

            if (sig->numArgs == 2)
            {
                op3 = gtNewIconNode(genTypeSize(simdBaseType), op2->TypeGet());
                op2 = gtNewOperNode(GT_MUL, op2->TypeGet(), op2, op3);
                op1 = gtNewOperNode(GT_ADD, op1->TypeGet(), op1, op2);
            }

            retNode = gtNewSimdLoadNode(retType, op1, simdBaseJitType, simdSize);
            break;
        }

        case NI_Vector128_LoadAligned:
        case NI_Vector256_LoadAligned:
        case NI_Vector512_LoadAligned:
        {
            assert(sig->numArgs == 1);

            op1 = impPopStack().val;

            if (op1->OperIs(GT_CAST) && op1->gtGetOp1()->TypeIs(TYP_BYREF))
            {
                // If what we have is a BYREF, that's what we really want, so throw away the cast.
                op1 = op1->gtGetOp1();
            }

            retNode = gtNewSimdLoadAlignedNode(retType, op1, simdBaseJitType, simdSize);
            break;
        }

        case NI_Vector128_LoadAlignedNonTemporal:
        case NI_Vector256_LoadAlignedNonTemporal:
        case NI_Vector512_LoadAlignedNonTemporal:
        {
            assert(sig->numArgs == 1);

            op1 = impPopStack().val;

            if (op1->OperIs(GT_CAST) && op1->gtGetOp1()->TypeIs(TYP_BYREF))
            {
                // If what we have is a BYREF, that's what we really want, so throw away the cast.
                op1 = op1->gtGetOp1();
            }

            retNode = gtNewSimdLoadNonTemporalNode(retType, op1, simdBaseJitType, simdSize);
            break;
        }

        case NI_Vector128_Max:
        case NI_Vector256_Max:
        case NI_Vector512_Max:
        {
            assert(sig->numArgs == 2);

            if ((simdSize != 32) || varTypeIsFloating(simdBaseType) ||
                compOpportunisticallyDependsOn(InstructionSet_AVX2))
            {
                op2 = impSIMDPopStack();
                op1 = impSIMDPopStack();

                retNode = gtNewSimdMaxNode(retType, op1, op2, simdBaseJitType, simdSize);
            }
            break;
        }

        case NI_Vector128_MaxNative:
        case NI_Vector256_MaxNative:
        case NI_Vector512_MaxNative:
        {
            assert(sig->numArgs == 2);

            if (BlockNonDeterministicIntrinsics(mustExpand))
            {
                break;
            }

            if ((simdSize != 32) || varTypeIsFloating(simdBaseType) ||
                compOpportunisticallyDependsOn(InstructionSet_AVX2))
            {
                op2 = impSIMDPopStack();
                op1 = impSIMDPopStack();

                retNode = gtNewSimdMaxNativeNode(retType, op1, op2, simdBaseJitType, simdSize);
            }
            break;
        }

        case NI_Vector128_Min:
        case NI_Vector256_Min:
        case NI_Vector512_Min:
        {
            assert(sig->numArgs == 2);

            if ((simdSize != 32) || varTypeIsFloating(simdBaseType) ||
                compOpportunisticallyDependsOn(InstructionSet_AVX2))
            {
                op2 = impSIMDPopStack();
                op1 = impSIMDPopStack();

                retNode = gtNewSimdMinNode(retType, op1, op2, simdBaseJitType, simdSize);
            }
            break;
        }

        case NI_Vector128_MinNative:
        case NI_Vector256_MinNative:
        case NI_Vector512_MinNative:
        {
            assert(sig->numArgs == 2);

            if (BlockNonDeterministicIntrinsics(mustExpand))
            {
                break;
            }

            if ((simdSize != 32) || varTypeIsFloating(simdBaseType) ||
                compOpportunisticallyDependsOn(InstructionSet_AVX2))
            {
                op2 = impSIMDPopStack();
                op1 = impSIMDPopStack();

                retNode = gtNewSimdMinNativeNode(retType, op1, op2, simdBaseJitType, simdSize);
            }
            break;
        }

        case NI_Vector128_op_Multiply:
        case NI_Vector256_op_Multiply:
        case NI_Vector512_op_Multiply:
        {
            assert(sig->numArgs == 2);

            if ((simdSize == 32) && !varTypeIsFloating(simdBaseType) &&
                !compOpportunisticallyDependsOn(InstructionSet_AVX2))
            {
                // We can't deal with TYP_SIMD32 for integral types if the compiler doesn't support AVX2
                break;
            }

            if (varTypeIsLong(simdBaseType))
            {
                if (TARGET_POINTER_SIZE == 4)
                {
                    // TODO-XARCH-CQ: 32bit support
                    break;
                }

                if ((simdSize == 32) && compOpportunisticallyDependsOn(InstructionSet_AVX2))
                {
                    // Emulate NI_AVX512DQ_VL_MultiplyLow with AVX2 for SIMD32
                }
                else if ((simdSize == 16) && compOpportunisticallyDependsOn(InstructionSet_SSE41))
                {
                    // Emulate NI_AVX512DQ_VL_MultiplyLow with SSE41 for SIMD16
                }
                else if (simdSize != 64)
                {
                    // Software fallback
                    break;
                }
            }

            CORINFO_ARG_LIST_HANDLE arg1     = sig->args;
            CORINFO_ARG_LIST_HANDLE arg2     = info.compCompHnd->getArgNext(arg1);
            var_types               argType  = TYP_UNKNOWN;
            CORINFO_CLASS_HANDLE    argClass = NO_CLASS_HANDLE;

            argType = JITtype2varType(strip(info.compCompHnd->getArgType(sig, arg2, &argClass)));
            op2     = getArgForHWIntrinsic(argType, argClass);

            argType = JITtype2varType(strip(info.compCompHnd->getArgType(sig, arg1, &argClass)));
            op1     = getArgForHWIntrinsic(argType, argClass);

            retNode = gtNewSimdBinOpNode(GT_MUL, retType, op1, op2, simdBaseJitType, simdSize);
            break;
        }

        case NI_Vector128_MultiplyAddEstimate:
        case NI_Vector256_MultiplyAddEstimate:
        case NI_Vector512_MultiplyAddEstimate:
        {
            assert(sig->numArgs == 3);

            if (BlockNonDeterministicIntrinsics(mustExpand))
            {
                break;
            }

            if ((simdSize == 32) && !varTypeIsFloating(simdBaseType) &&
                !compOpportunisticallyDependsOn(InstructionSet_AVX2))
            {
                // We can't deal with TYP_SIMD32 for integral types if the compiler doesn't support AVX2
                break;
            }

            if (varTypeIsLong(simdBaseType))
            {
                if (TARGET_POINTER_SIZE == 4)
                {
                    // TODO-XARCH-CQ: 32bit support
                    break;
                }

                if ((simdSize == 32) && compOpportunisticallyDependsOn(InstructionSet_AVX2))
                {
                    // Emulate NI_AVX512DQ_VL_MultiplyLow with AVX2 for SIMD32
                }
                else if ((simdSize == 16) && compOpportunisticallyDependsOn(InstructionSet_SSE41))
                {
                    // Emulate NI_AVX512DQ_VL_MultiplyLow with SSE41 for SIMD16
                }
                else if (simdSize != 64)
                {
                    // Software fallback
                    break;
                }
            }

            op3 = impSIMDPopStack();
            op2 = impSIMDPopStack();
            op1 = impSIMDPopStack();

            if (varTypeIsFloating(simdBaseType) && compExactlyDependsOn(InstructionSet_FMA))
            {
                retNode = gtNewSimdFmaNode(retType, op1, op2, op3, simdBaseJitType, simdSize);
            }
            else
            {
                GenTree* mulNode = gtNewSimdBinOpNode(GT_MUL, retType, op1, op2, simdBaseJitType, simdSize);
                retNode          = gtNewSimdBinOpNode(GT_ADD, retType, mulNode, op3, simdBaseJitType, simdSize);
            }
            break;
        }

        case NI_Vector128_Narrow:
        case NI_Vector256_Narrow:
        case NI_Vector512_Narrow:
        {
            assert(sig->numArgs == 2);

            if ((simdSize != 32) || varTypeIsFloating(simdBaseType) ||
                compOpportunisticallyDependsOn(InstructionSet_AVX2))
            {
                op2 = impSIMDPopStack();
                op1 = impSIMDPopStack();

                retNode = gtNewSimdNarrowNode(retType, op1, op2, simdBaseJitType, simdSize);
            }
            break;
        }

        case NI_Vector128_op_UnaryNegation:
        case NI_Vector256_op_UnaryNegation:
        case NI_Vector512_op_UnaryNegation:
        {
            assert(sig->numArgs == 1);

            if ((simdSize != 32) || varTypeIsFloating(simdBaseType) ||
                compOpportunisticallyDependsOn(InstructionSet_AVX2))
            {
                op1     = impSIMDPopStack();
                retNode = gtNewSimdUnOpNode(GT_NEG, retType, op1, simdBaseJitType, simdSize);
            }
            break;
        }

        case NI_Vector128_op_OnesComplement:
        case NI_Vector256_op_OnesComplement:
        case NI_Vector512_op_OnesComplement:
        {
            assert(sig->numArgs == 1);
            op1     = impSIMDPopStack();
            retNode = gtNewSimdUnOpNode(GT_NOT, retType, op1, simdBaseJitType, simdSize);
            break;
        }

        case NI_Vector128_op_Inequality:
        case NI_Vector256_op_Inequality:
        case NI_Vector512_op_Inequality:
        {
            assert(sig->numArgs == 2);

            if ((simdSize != 32) || varTypeIsFloating(simdBaseType) ||
                compOpportunisticallyDependsOn(InstructionSet_AVX2))
            {
                op2 = impSIMDPopStack();
                op1 = impSIMDPopStack();

                retNode = gtNewSimdCmpOpAnyNode(GT_NE, retType, op1, op2, simdBaseJitType, simdSize);
            }
            break;
        }

        case NI_Vector128_op_UnaryPlus:
        case NI_Vector256_op_UnaryPlus:
        case NI_Vector512_op_UnaryPlus:
        {
            assert(sig->numArgs == 1);
            retNode = impSIMDPopStack();
            break;
        }

        case NI_Vector128_op_Subtraction:
        case NI_Vector256_op_Subtraction:
        case NI_Vector512_op_Subtraction:
        {
            assert(sig->numArgs == 2);

            if ((simdSize != 32) || varTypeIsFloating(simdBaseType) ||
                compOpportunisticallyDependsOn(InstructionSet_AVX2))
            {
                op2 = impSIMDPopStack();
                op1 = impSIMDPopStack();

                retNode = gtNewSimdBinOpNode(GT_SUB, retType, op1, op2, simdBaseJitType, simdSize);
            }
            break;
        }

        case NI_Vector128_op_LeftShift:
        case NI_Vector256_op_LeftShift:
        case NI_Vector512_op_LeftShift:
        {
            assert(sig->numArgs == 2);

            if ((simdSize != 32) || compOpportunisticallyDependsOn(InstructionSet_AVX2))
            {
                op2 = impPopStack().val;
                op1 = impSIMDPopStack();

                retNode = gtNewSimdBinOpNode(GT_LSH, retType, op1, op2, simdBaseJitType, simdSize);
            }
            break;
        }

        case NI_Vector128_op_RightShift:
        case NI_Vector256_op_RightShift:
        case NI_Vector512_op_RightShift:
        {
            assert(sig->numArgs == 2);

#if defined(TARGET_X86)
            if ((simdBaseType == TYP_LONG) || (simdBaseType == TYP_DOUBLE))
            {
                if (!compOpportunisticallyDependsOn(InstructionSet_EVEX) && !impStackTop(0).val->IsCnsIntOrI())
                {
                    // If vpsraq is available, we can use that. We can also trivially emulate arithmetic shift by const
                    // amount. Otherwise, more work is required for long types, so we fall back to managed for now.
                    break;
                }
            }
#endif // TARGET_X86

            if ((simdSize != 32) || compOpportunisticallyDependsOn(InstructionSet_AVX2))
            {
                genTreeOps op = varTypeIsUnsigned(simdBaseType) ? GT_RSZ : GT_RSH;

                op2 = impPopStack().val;
                op1 = impSIMDPopStack();

                retNode = gtNewSimdBinOpNode(op, retType, op1, op2, simdBaseJitType, simdSize);
            }
            break;
        }

        case NI_Vector128_op_UnsignedRightShift:
        case NI_Vector256_op_UnsignedRightShift:
        case NI_Vector512_op_UnsignedRightShift:
        {
            assert(sig->numArgs == 2);

            if ((simdSize != 32) || compOpportunisticallyDependsOn(InstructionSet_AVX2))
            {
                op2 = impPopStack().val;
                op1 = impSIMDPopStack();

                retNode = gtNewSimdBinOpNode(GT_RSZ, retType, op1, op2, simdBaseJitType, simdSize);
            }
            break;
        }

        case NI_Vector128_Round:
        case NI_Vector256_Round:
        case NI_Vector512_Round:
        {
            if (sig->numArgs != 1)
            {
                break;
            }

            if (!varTypeIsFloating(simdBaseType))
            {
                retNode = impSIMDPopStack();
                break;
            }

            if ((simdSize < 32) && !compOpportunisticallyDependsOn(InstructionSet_SSE41))
            {
                // Round is only supported for floating-point types on SSE4.1 or later
                break;
            }

            op1     = impSIMDPopStack();
            retNode = gtNewSimdRoundNode(retType, op1, simdBaseJitType, simdSize);
            break;
        }

        case NI_Vector128_ShiftLeft:
        case NI_Vector256_ShiftLeft:
        case NI_Vector512_ShiftLeft:
        {
            assert(sig->numArgs == 2);

            if (!varTypeIsSIMD(impStackTop(0).val))
            {
                // We just want the inlining profitability boost for the helper intrinsics/
                // that have operator alternatives like `simd << int`
                break;
            }

            if ((simdSize != 16) || compOpportunisticallyDependsOn(InstructionSet_AVX2))
            {
                op2 = impSIMDPopStack();
                op1 = impSIMDPopStack();

                if (simdSize == 64)
                {
                    intrinsic = NI_AVX512F_ShiftLeftLogicalVariable;
                }
                else
                {
                    assert((simdSize == 16) || (simdSize == 32));
                    intrinsic = NI_AVX2_ShiftLeftLogicalVariable;
                }

                retNode = gtNewSimdHWIntrinsicNode(retType, op1, op2, intrinsic, simdBaseJitType, simdSize);
            }
            break;
        }

        case NI_Vector128_Shuffle:
        case NI_Vector256_Shuffle:
        case NI_Vector512_Shuffle:
        {
            assert((sig->numArgs == 2) || (sig->numArgs == 3));

            GenTree* indices = impStackTop(0).val;

            if (!indices->IsCnsVec() || !IsValidForShuffle(indices->AsVecCon(), simdSize, simdBaseType))
            {
                assert(sig->numArgs == 2);

                if (!opts.OptimizationEnabled())
                {
                    // Only enable late stage rewriting if optimizations are enabled
                    // as we won't otherwise encounter a constant at the later point
                    return nullptr;
                }

                op2 = impSIMDPopStack();
                op1 = impSIMDPopStack();

                retNode = gtNewSimdHWIntrinsicNode(retType, op1, op2, intrinsic, simdBaseJitType, simdSize);

                retNode->AsHWIntrinsic()->SetMethodHandle(this, method R2RARG(*entryPoint));
                break;
            }

            if (sig->numArgs == 2)
            {
                op2 = impSIMDPopStack();
                op1 = impSIMDPopStack();

                retNode = gtNewSimdShuffleNode(retType, op1, op2, simdBaseJitType, simdSize);
            }
            break;
        }

        case NI_Vector128_Sqrt:
        case NI_Vector256_Sqrt:
        case NI_Vector512_Sqrt:
        {
            assert(sig->numArgs == 1);

            if (varTypeIsFloating(simdBaseType))
            {
                op1     = impSIMDPopStack();
                retNode = gtNewSimdSqrtNode(retType, op1, simdBaseJitType, simdSize);
            }
            break;
        }

        case NI_SSE_Store:
        case NI_SSE2_Store:
        case NI_AVX_Store:
        case NI_AVX512F_Store:
        case NI_AVX512BW_Store:
        {
            assert(retType == TYP_VOID);
            assert(sig->numArgs == 2);

            op2 = impSIMDPopStack();
            op1 = impPopStack().val;

            if (op1->OperIs(GT_CAST) && op1->gtGetOp1()->TypeIs(TYP_BYREF))
            {
                // If what we have is a BYREF, that's what we really want, so throw away the cast.
                op1 = op1->gtGetOp1();
            }

            retNode = gtNewSimdStoreNode(op1, op2, simdBaseJitType, simdSize);
            break;
        }

        case NI_Vector128_StoreUnsafe:
        case NI_Vector256_StoreUnsafe:
        case NI_Vector512_StoreUnsafe:
        {
            assert(retType == TYP_VOID);

            if (sig->numArgs == 3)
            {
                impSpillSideEffect(true,
                                   stackState.esStackDepth - 3 DEBUGARG("Spilling op1 side effects for HWIntrinsic"));

                op3 = impPopStack().val;
            }
            else
            {
                assert(sig->numArgs == 2);

                impSpillSideEffect(true,
                                   stackState.esStackDepth - 2 DEBUGARG("Spilling op1 side effects for HWIntrinsic"));
            }

            op2 = impPopStack().val;

            if (op2->OperIs(GT_CAST) && op2->gtGetOp1()->TypeIs(TYP_BYREF))
            {
                // If what we have is a BYREF, that's what we really want, so throw away the cast.
                op2 = op2->gtGetOp1();
            }

            if (sig->numArgs == 3)
            {
                op4 = gtNewIconNode(genTypeSize(simdBaseType), op3->TypeGet());
                op3 = gtNewOperNode(GT_MUL, op3->TypeGet(), op3, op4);
                op2 = gtNewOperNode(GT_ADD, op2->TypeGet(), op2, op3);
            }

            op1 = impSIMDPopStack();

            retNode = gtNewSimdStoreNode(op2, op1, simdBaseJitType, simdSize);
            break;
        }

        case NI_Vector128_StoreAligned:
        case NI_Vector256_StoreAligned:
        case NI_Vector512_StoreAligned:
        {
            assert(sig->numArgs == 2);
            assert(retType == TYP_VOID);

            impSpillSideEffect(true, stackState.esStackDepth - 2 DEBUGARG("Spilling op1 side effects for HWIntrinsic"));

            op2 = impPopStack().val;

            if (op2->OperIs(GT_CAST) && op2->gtGetOp1()->TypeIs(TYP_BYREF))
            {
                // If what we have is a BYREF, that's what we really want, so throw away the cast.
                op2 = op2->gtGetOp1();
            }

            op1 = impSIMDPopStack();

            retNode = gtNewSimdStoreAlignedNode(op2, op1, simdBaseJitType, simdSize);
            break;
        }

        case NI_Vector128_StoreAlignedNonTemporal:
        case NI_Vector256_StoreAlignedNonTemporal:
        case NI_Vector512_StoreAlignedNonTemporal:
        {
            assert(sig->numArgs == 2);
            assert(retType == TYP_VOID);

            impSpillSideEffect(true, stackState.esStackDepth - 2 DEBUGARG("Spilling op1 side effects for HWIntrinsic"));

            op2 = impPopStack().val;

            if (op2->OperIs(GT_CAST) && op2->gtGetOp1()->TypeIs(TYP_BYREF))
            {
                // If what we have is a BYREF, that's what we really want, so throw away the cast.
                op2 = op2->gtGetOp1();
            }

            op1 = impSIMDPopStack();

            retNode = gtNewSimdStoreNonTemporalNode(op2, op1, simdBaseJitType, simdSize);
            break;
        }

        case NI_Vector128_Sum:
        case NI_Vector256_Sum:
        case NI_Vector512_Sum:
        {
            assert(sig->numArgs == 1);

            if ((simdSize == 32) && !compOpportunisticallyDependsOn(InstructionSet_AVX2))
            {
                // Vector256 requires AVX2
                break;
            }
            else if ((simdSize == 16) && !compOpportunisticallyDependsOn(InstructionSet_SSE2))
            {
                break;
            }
#if defined(TARGET_X86)
            else if (varTypeIsLong(simdBaseType) && !compOpportunisticallyDependsOn(InstructionSet_SSE41))
            {
                // We need SSE41 to handle long, use software fallback
                break;
            }
#endif // TARGET_X86

            op1     = impSIMDPopStack();
            retNode = gtNewSimdSumNode(retType, op1, simdBaseJitType, simdSize);
            break;
        }

        case NI_Vector128_ToScalar:
        case NI_Vector256_ToScalar:
        case NI_Vector512_ToScalar:
        {
            assert(sig->numArgs == 1);

#if defined(TARGET_X86)
            if (varTypeIsLong(simdBaseType) && !compOpportunisticallyDependsOn(InstructionSet_SSE41))
            {
                // We need SSE41 to handle long, use software fallback
                break;
            }
#endif // TARGET_X86

            op1     = impSIMDPopStack();
            retNode = gtNewSimdToScalarNode(retType, op1, simdBaseJitType, simdSize);
            break;
        }

        case NI_Vector128_Truncate:
        case NI_Vector256_Truncate:
        case NI_Vector512_Truncate:
        {
            assert(sig->numArgs == 1);

            if (!varTypeIsFloating(simdBaseType))
            {
                retNode = impSIMDPopStack();
                break;
            }

            if ((simdSize < 32) && !compOpportunisticallyDependsOn(InstructionSet_SSE41))
            {
                // Truncate is only supported for floating-point types on SSE4.1 or later
                break;
            }

            op1     = impSIMDPopStack();
            retNode = gtNewSimdTruncNode(retType, op1, simdBaseJitType, simdSize);
            break;
        }

        case NI_Vector256_GetUpper:
        case NI_Vector512_GetUpper:
        {
            assert(sig->numArgs == 1);

            op1     = impSIMDPopStack();
            retNode = gtNewSimdGetUpperNode(retType, op1, simdBaseJitType, simdSize);
            break;
        }

        case NI_Vector128_WidenLower:
        case NI_Vector256_WidenLower:
        case NI_Vector512_WidenLower:
        {
            assert(sig->numArgs == 1);

            if ((simdSize != 32) || varTypeIsFloating(simdBaseType) ||
                compOpportunisticallyDependsOn(InstructionSet_AVX2))
            {
                assert((simdSize != 64) || IsBaselineVector512IsaSupportedDebugOnly());

                op1 = impSIMDPopStack();

                retNode = gtNewSimdWidenLowerNode(retType, op1, simdBaseJitType, simdSize);
            }
            break;
        }

        case NI_Vector128_WidenUpper:
        case NI_Vector256_WidenUpper:
        case NI_Vector512_WidenUpper:
        {
            assert(sig->numArgs == 1);

            if ((simdSize != 32) || varTypeIsFloating(simdBaseType) ||
                compOpportunisticallyDependsOn(InstructionSet_AVX2))
            {
                op1 = impSIMDPopStack();

                retNode = gtNewSimdWidenUpperNode(retType, op1, simdBaseJitType, simdSize);
            }
            break;
        }

        case NI_Vector128_WithElement:
        case NI_Vector256_WithElement:
        case NI_Vector512_WithElement:
        {
            assert(sig->numArgs == 3);
            GenTree* indexOp = impStackTop(1).val;

            if (!indexOp->OperIsConst())
            {
                if (!opts.OptimizationEnabled())
                {
                    // Only enable late stage rewriting if optimizations are enabled
                    // as we won't otherwise encounter a constant at the later point
                    return nullptr;
                }

                op3 = impPopStack().val;
                op2 = impPopStack().val;
                op1 = impSIMDPopStack();

                retNode = gtNewSimdHWIntrinsicNode(retType, op1, op2, op3, intrinsic, simdBaseJitType, simdSize);

                retNode->AsHWIntrinsic()->SetMethodHandle(this, method R2RARG(*entryPoint));
                break;
            }

            ssize_t imm8  = indexOp->AsIntCon()->IconValue();
            ssize_t count = simdSize / genTypeSize(simdBaseType);

            if ((imm8 >= count) || (imm8 < 0))
            {
                // Using software fallback if index is out of range (throw exception)
                return nullptr;
            }

            switch (simdBaseType)
            {
                // Using software fallback if simdBaseType is not supported by hardware
                case TYP_BYTE:
                case TYP_UBYTE:
                case TYP_INT:
                case TYP_UINT:
                    if (!compOpportunisticallyDependsOn(InstructionSet_SSE41))
                    {
                        return nullptr;
                    }
                    break;

                case TYP_LONG:
                case TYP_ULONG:
                    if (!compOpportunisticallyDependsOn(InstructionSet_SSE41_X64))
                    {
                        return nullptr;
                    }
                    break;

                case TYP_DOUBLE:
                case TYP_FLOAT:
                case TYP_SHORT:
                case TYP_USHORT:
                    // short/ushort/float/double is supported by SSE2
                    break;

                default:
                    unreached();
            }

            GenTree* valueOp = impPopStack().val;
            impPopStack(); // Pop the indexOp now that we know its valid
            GenTree* vectorOp = impSIMDPopStack();

            retNode = gtNewSimdWithElementNode(retType, vectorOp, indexOp, valueOp, simdBaseJitType, simdSize);
            break;
        }

        case NI_Vector256_WithLower:
        case NI_Vector512_WithLower:
        {
            assert(sig->numArgs == 2);

            op2     = impSIMDPopStack();
            op1     = impSIMDPopStack();
            retNode = gtNewSimdWithLowerNode(retType, op1, op2, simdBaseJitType, simdSize);
            break;
        }

        case NI_Vector256_WithUpper:
        case NI_Vector512_WithUpper:
        {
            assert(sig->numArgs == 2);

            op2     = impSIMDPopStack();
            op1     = impSIMDPopStack();
            retNode = gtNewSimdWithUpperNode(retType, op1, op2, simdBaseJitType, simdSize);
            break;
        }

        case NI_Vector128_op_ExclusiveOr:
        case NI_Vector256_op_ExclusiveOr:
        case NI_Vector512_op_ExclusiveOr:
        {
            assert(sig->numArgs == 2);

            op2 = impSIMDPopStack();
            op1 = impSIMDPopStack();

            retNode = gtNewSimdBinOpNode(GT_XOR, retType, op1, op2, simdBaseJitType, simdSize);
            break;
        }

        case NI_X86Base_Pause:
        case NI_X86Serialize_Serialize:
        {
            assert(sig->numArgs == 0);
            assert(JITtype2varType(sig->retType) == TYP_VOID);
            assert(simdSize == 0);

            retNode = gtNewScalarHWIntrinsicNode(TYP_VOID, intrinsic);
            break;
        }

        case NI_X86Base_DivRem:
        case NI_X86Base_X64_DivRem:
        {
            assert(sig->numArgs == 3);
            assert(HWIntrinsicInfo::IsMultiReg(intrinsic));
            assert(retType == TYP_STRUCT);
            assert(simdBaseJitType != CORINFO_TYPE_UNDEF);

            op3 = impPopStack().val;
            op2 = impPopStack().val;
            op1 = impPopStack().val;

            GenTreeHWIntrinsic* divRemIntrinsic = gtNewScalarHWIntrinsicNode(retType, op1, op2, op3, intrinsic);

            // Store the type from signature into SIMD base type for convenience
            divRemIntrinsic->SetSimdBaseJitType(simdBaseJitType);

            retNode = impStoreMultiRegValueToVar(divRemIntrinsic,
                                                 sig->retTypeSigClass DEBUGARG(CorInfoCallConvExtension::Managed));
            break;
        }

        case NI_SSE_CompareScalarGreaterThan:
        case NI_SSE_CompareScalarGreaterThanOrEqual:
        case NI_SSE_CompareScalarNotGreaterThan:
        case NI_SSE_CompareScalarNotGreaterThanOrEqual:
        {
            assert(sig->numArgs == 2);

            bool supportsAvx = compOpportunisticallyDependsOn(InstructionSet_AVX);

            if (!supportsAvx)
            {
                impSpillSideEffect(true,
                                   stackState.esStackDepth - 2 DEBUGARG("Spilling op1 side effects for HWIntrinsic"));
            }

            op2             = impSIMDPopStack();
            op1             = impSIMDPopStack();
            simdBaseJitType = getBaseJitTypeOfSIMDType(sig->retTypeSigClass);
            assert(JitType2PreciseVarType(simdBaseJitType) == TYP_FLOAT);

            if (supportsAvx)
            {
                // These intrinsics are "special import" because the non-AVX path isn't directly
                // hardware supported. Instead, they start with "swapped operands" and we fix that here.

                int ival = HWIntrinsicInfo::lookupIval(this, intrinsic, simdBaseType);
                retNode  = gtNewSimdHWIntrinsicNode(TYP_SIMD16, op1, op2, gtNewIconNode(ival), NI_AVX_CompareScalar,
                                                    simdBaseJitType, simdSize);
            }
            else
            {
                GenTree* clonedOp1 = nullptr;
                op1                = impCloneExpr(op1, &clonedOp1, CHECK_SPILL_ALL,
                                                  nullptr DEBUGARG("Clone op1 for Sse.CompareScalarGreaterThan"));

                switch (intrinsic)
                {
                    case NI_SSE_CompareScalarGreaterThan:
                    {
                        intrinsic = NI_SSE_CompareScalarLessThan;
                        break;
                    }

                    case NI_SSE_CompareScalarGreaterThanOrEqual:
                    {
                        intrinsic = NI_SSE_CompareScalarLessThanOrEqual;
                        break;
                    }

                    case NI_SSE_CompareScalarNotGreaterThan:
                    {
                        intrinsic = NI_SSE_CompareScalarNotLessThan;
                        break;
                    }

                    case NI_SSE_CompareScalarNotGreaterThanOrEqual:
                    {
                        intrinsic = NI_SSE_CompareScalarNotLessThanOrEqual;
                        break;
                    }

                    default:
                    {
                        unreached();
                    }
                }

                retNode = gtNewSimdHWIntrinsicNode(TYP_SIMD16, op2, op1, intrinsic, simdBaseJitType, simdSize);
                retNode = gtNewSimdHWIntrinsicNode(TYP_SIMD16, clonedOp1, retNode, NI_SSE_MoveScalar, simdBaseJitType,
                                                   simdSize);
            }
            break;
        }

        case NI_SSE_Prefetch0:
        case NI_SSE_Prefetch1:
        case NI_SSE_Prefetch2:
        case NI_SSE_PrefetchNonTemporal:
        {
            assert(sig->numArgs == 1);
            assert(JITtype2varType(sig->retType) == TYP_VOID);
            op1     = impPopStack().val;
            retNode = gtNewSimdHWIntrinsicNode(TYP_VOID, op1, intrinsic, CORINFO_TYPE_UBYTE, 0);
            break;
        }

        case NI_SSE_StoreFence:
            assert(sig->numArgs == 0);
            assert(JITtype2varType(sig->retType) == TYP_VOID);
            retNode = gtNewScalarHWIntrinsicNode(TYP_VOID, intrinsic);
            break;

        case NI_SSE2_CompareScalarGreaterThan:
        case NI_SSE2_CompareScalarGreaterThanOrEqual:
        case NI_SSE2_CompareScalarNotGreaterThan:
        case NI_SSE2_CompareScalarNotGreaterThanOrEqual:
        {
            assert(sig->numArgs == 2);

            bool supportsAvx = compOpportunisticallyDependsOn(InstructionSet_AVX);

            if (!supportsAvx)
            {
                impSpillSideEffect(true,
                                   stackState.esStackDepth - 2 DEBUGARG("Spilling op1 side effects for HWIntrinsic"));
            }

            op2 = impSIMDPopStack();
            op1 = impSIMDPopStack();
            assert(JitType2PreciseVarType(simdBaseJitType) == TYP_DOUBLE);

            if (supportsAvx)
            {
                // These intrinsics are "special import" because the non-AVX path isn't directly
                // hardware supported. Instead, they start with "swapped operands" and we fix that here.

                int ival = HWIntrinsicInfo::lookupIval(this, intrinsic, simdBaseType);
                retNode  = gtNewSimdHWIntrinsicNode(TYP_SIMD16, op1, op2, gtNewIconNode(ival), NI_AVX_CompareScalar,
                                                    simdBaseJitType, simdSize);
            }
            else
            {
                GenTree* clonedOp1 = nullptr;
                op1                = impCloneExpr(op1, &clonedOp1, CHECK_SPILL_ALL,
                                                  nullptr DEBUGARG("Clone op1 for Sse2.CompareScalarGreaterThan"));

                switch (intrinsic)
                {
                    case NI_SSE2_CompareScalarGreaterThan:
                    {
                        intrinsic = NI_SSE2_CompareScalarLessThan;
                        break;
                    }

                    case NI_SSE2_CompareScalarGreaterThanOrEqual:
                    {
                        intrinsic = NI_SSE2_CompareScalarLessThanOrEqual;
                        break;
                    }

                    case NI_SSE2_CompareScalarNotGreaterThan:
                    {
                        intrinsic = NI_SSE2_CompareScalarNotLessThan;
                        break;
                    }

                    case NI_SSE2_CompareScalarNotGreaterThanOrEqual:
                    {
                        intrinsic = NI_SSE2_CompareScalarNotLessThanOrEqual;
                        break;
                    }

                    default:
                    {
                        unreached();
                    }
                }

                retNode = gtNewSimdHWIntrinsicNode(TYP_SIMD16, op2, op1, intrinsic, simdBaseJitType, simdSize);
                retNode = gtNewSimdHWIntrinsicNode(TYP_SIMD16, clonedOp1, retNode, NI_SSE2_MoveScalar, simdBaseJitType,
                                                   simdSize);
            }
            break;
        }

        case NI_SSE2_LoadFence:
        case NI_SSE2_MemoryFence:
        {
            assert(sig->numArgs == 0);
            assert(JITtype2varType(sig->retType) == TYP_VOID);
            assert(simdSize == 0);

            retNode = gtNewScalarHWIntrinsicNode(TYP_VOID, intrinsic);
            break;
        }

        case NI_SSE2_StoreNonTemporal:
        {
            assert(sig->numArgs == 2);
            assert(JITtype2varType(sig->retType) == TYP_VOID);

            CORINFO_ARG_LIST_HANDLE argList = info.compCompHnd->getArgNext(sig->args);
            CORINFO_CLASS_HANDLE    argClass;
            CorInfoType             argJitType = strip(info.compCompHnd->getArgType(sig, argList, &argClass));

            op2     = impPopStack().val;
            op1     = impPopStack().val;
            retNode = gtNewSimdHWIntrinsicNode(TYP_VOID, op1, op2, NI_SSE2_StoreNonTemporal, argJitType, 0);
            break;
        }

        case NI_AVX2_PermuteVar8x32:
        case NI_AVX512BW_PermuteVar32x16:
        case NI_AVX512BW_VL_PermuteVar8x16:
        case NI_AVX512BW_VL_PermuteVar16x16:
        case NI_AVX512F_PermuteVar8x64:
        case NI_AVX512F_PermuteVar16x32:
        case NI_AVX512F_VL_PermuteVar4x64:
        case NI_AVX512VBMI_PermuteVar64x8:
        case NI_AVX512VBMI_VL_PermuteVar16x8:
        case NI_AVX512VBMI_VL_PermuteVar32x8:
        case NI_AVX10v1_PermuteVar16x8:
        case NI_AVX10v1_PermuteVar8x16:
        case NI_AVX10v1_PermuteVar16x16:
        case NI_AVX10v1_PermuteVar32x8:
        case NI_AVX10v1_PermuteVar4x64:
        case NI_AVX10v1_V512_PermuteVar64x8:
        {
            simdBaseJitType = getBaseJitTypeOfSIMDType(sig->retTypeSigClass);

            impSpillSideEffect(true, stackState.esStackDepth - 2 DEBUGARG("Spilling op1 side effects for HWIntrinsic"));

            // swap the two operands
            GenTree* idxVector = impSIMDPopStack();
            GenTree* srcVector = impSIMDPopStack();

            retNode = gtNewSimdHWIntrinsicNode(retType, idxVector, srcVector, intrinsic, simdBaseJitType, simdSize);
            break;
        }

        case NI_AVX512F_Fixup:
        case NI_AVX512F_FixupScalar:
        case NI_AVX512F_VL_Fixup:
        case NI_AVX10v1_Fixup:
        case NI_AVX10v1_FixupScalar:
        {
            assert(sig->numArgs == 4);

            op4 = impPopStack().val;
            op3 = impSIMDPopStack();
            op2 = impSIMDPopStack();
            op1 = impSIMDPopStack();

            retNode = gtNewSimdHWIntrinsicNode(retType, op1, op2, op3, op4, intrinsic, simdBaseJitType, simdSize);

            if (!retNode->isRMWHWIntrinsic(this))
            {
                if (!op1->IsVectorZero())
                {
                    GenTree* zero = gtNewZeroConNode(retType);

                    if ((op1->gtFlags & GTF_SIDE_EFFECT) != 0)
                    {
                        op1 = gtNewOperNode(GT_COMMA, retType, op1, zero);
                    }
                    else
                    {
                        op1 = zero;
                    }

                    retNode->AsHWIntrinsic()->Op(1) = op1;
                }
            }
            break;
        }

        case NI_AVX512F_TernaryLogic:
        case NI_AVX512F_VL_TernaryLogic:
        case NI_AVX10v1_TernaryLogic:
        {
            assert(sig->numArgs == 4);

            op4 = impPopStack().val;

            if (op4->IsIntegralConst())
            {
                uint8_t                 control  = static_cast<uint8_t>(op4->AsIntCon()->gtIconVal);
                const TernaryLogicInfo& info     = TernaryLogicInfo::lookup(control);
                TernaryLogicUseFlags    useFlags = info.GetAllUseFlags();

                if (useFlags != TernaryLogicUseFlags::ABC)
                {
                    // We are not using all 3 inputs, so we can potentially optimize
                    //
                    // In particular, for unary and binary operations we want to prefer
                    // the standard operator over vpternlog with unused operands where
                    // possible and we want to normalize to a consistent ternlog otherwise.
                    //
                    // Doing this massively simplifies downstream checks because later
                    // phases, such as morph which can combine bitwise operations to
                    // produce new vpternlog nodes, no longer have to consider all the
                    // special edges themselves.
                    //
                    // For example, they don't have to consider that `bitwise and` could
                    // present itself as all of the following:
                    // * HWINTRINSIC_TernaryLogic(op1, op2, unused, cns)
                    // * HWINTRINSIC_TernaryLogic(op1, unused, op2, cns)
                    // * HWINTRINSIC_TernaryLogic(unused, op1, op2, cns)
                    //
                    // Instead, it will only see HWINTRINSIC_And(op1, op2).
                    //
                    // For cases which must be kept as vpternlog, such as `not` or `xnor`
                    // (because there is no regular unary/binary operator for them), it
                    // ensures we only have one form to consider and that any side effects
                    // will have already been spilled where relevant.
                    //
                    // For example, they don't have to consider that `not` could present
                    // itself as all of the following:
                    // * HWINTRINSIC_TernaryLogic(op1, unused, unused, cns)
                    // * HWINTRINSIC_TernaryLogic(unused, op1, unused, cns)
                    // * HWINTRINSIC_TernaryLogic(unused, unused, op1, cns)
                    //
                    // Instead, it will only see  HWINTRINSIC_TernaryLogic(unused, unused, op1, cns)

                    assert(info.oper2 != TernaryLogicOperKind::Select);
                    assert(info.oper2 != TernaryLogicOperKind::True);
                    assert(info.oper2 != TernaryLogicOperKind::False);
                    assert(info.oper2 != TernaryLogicOperKind::Cond);
                    assert(info.oper2 != TernaryLogicOperKind::Major);
                    assert(info.oper2 != TernaryLogicOperKind::Minor);
                    assert(info.oper3 == TernaryLogicOperKind::None);
                    assert(info.oper3Use == TernaryLogicUseFlags::None);

                    bool spillOp1 = false;
                    bool spillOp2 = false;

                    GenTree** val1 = &op1;
                    GenTree** val2 = &op2;
                    GenTree** val3 = &op3;

                    bool unusedVal1 = false;
                    bool unusedVal2 = false;
                    bool unusedVal3 = false;

                    switch (useFlags)
                    {
                        case TernaryLogicUseFlags::A:
                        {
                            // We're only using op1, so we'll swap
                            // from '1, 2, 3' to '2, 3, 1', this
                            // means we need to spill op1 and
                            // append op2/op3 as gtUnusedVal
                            //
                            // This gives us:
                            // * tmp1 = op1
                            // * unused(op2)
                            // * unused(op3)
                            // * res  = tmp1

                            spillOp1 = true;

                            std::swap(val1, val2); // 2, 1, 3
                            std::swap(val2, val3); // 2, 3, 1

                            unusedVal1 = true;
                            unusedVal2 = true;
                            break;
                        }

                        case TernaryLogicUseFlags::B:
                        {
                            // We're only using op2, so we'll swap
                            // from '1, 2, 3' to '1, 3, 2', this
                            // means we need to spill op1/op2 and
                            // append op3 as gtUnusedVal
                            //
                            // This gives us:
                            // * tmp1 = op1
                            // * tmp2 = op2
                            // * unused(op3)
                            // * res  = tmp2

                            spillOp1 = true;
                            spillOp2 = true;

                            std::swap(val2, val3); // 1, 3, 2

                            unusedVal1 = true;
                            unusedVal2 = true;
                            break;
                        }

                        case TernaryLogicUseFlags::C:
                        {
                            // We're only using op3, so we don't
                            // need to swap, but we do need to
                            // append op1/op2 as gtUnusedVal
                            //
                            // This gives us:
                            // * unused(op1)
                            // * unused(op2)
                            // * res = op3

                            unusedVal1 = true;
                            unusedVal2 = true;
                            break;
                        }

                        case TernaryLogicUseFlags::AB:
                        {
                            // We're using op1 and op2, so we need
                            // to swap from '1, 2, 3' to '3, 1, 2',
                            // this means we need to spill op1/op2
                            // and append op3 as gtUnusedVal
                            //
                            // This gives us:
                            // tmp1 = op1
                            // tmp2 = op2
                            // unused(op3)
                            // res  = BinOp(tmp1, tmp2)

                            spillOp1 = true;
                            spillOp2 = true;

                            std::swap(val1, val3); // 3, 2, 1
                            std::swap(val2, val3); // 3, 1, 2

                            unusedVal1 = true;
                            break;
                        }

                        case TernaryLogicUseFlags::AC:
                        {
                            // We're using op1 and op3, so we need
                            // to swap from  '1, 2, 3' to '2, 1, 3',
                            // this means we need to spill op1 and
                            // append op2 as gtUnusedVal
                            //
                            // This gives us:
                            // tmp1 = op1
                            // unused(op2)
                            // res  = BinOp(tmp1, op3)

                            spillOp1 = true;

                            std::swap(val1, val2); // 2, 1, 3

                            unusedVal1 = true;
                            break;
                        }

                        case TernaryLogicUseFlags::BC:
                        {
                            // We're using op2 and op3, so we don't
                            // need to swap, but we do need to
                            // append op1 as gtUnusedVal
                            //
                            // This gives us:
                            // * unused(op1)
                            // * res = BinOp(op2, op3)

                            unusedVal1 = true;
                            break;
                        }

                        case TernaryLogicUseFlags::None:
                        {
                            // We're not using any operands, so we don't
                            // need to swap, but we do need push all three
                            // operands up as gtUnusedVal

                            unusedVal1 = true;
                            unusedVal2 = true;
                            unusedVal3 = true;
                            break;
                        }

                        default:
                        {
                            unreached();
                        }
                    }

                    if (spillOp1)
                    {
                        impSpillSideEffect(true, stackState.esStackDepth -
                                                     3 DEBUGARG("Spilling op1 side effects for HWIntrinsic"));
                    }

                    if (spillOp2)
                    {
                        impSpillSideEffect(true, stackState.esStackDepth -
                                                     2 DEBUGARG("Spilling op2 side effects for HWIntrinsic"));
                    }

                    op3 = impSIMDPopStack();
                    op2 = impSIMDPopStack();
                    op1 = impSIMDPopStack();

                    // Consume operands we won't use, in case they have side effects.
                    //
                    if (unusedVal1 && !(*val1)->IsVectorZero())
                    {
                        impAppendTree(gtUnusedValNode(*val1), CHECK_SPILL_ALL, impCurStmtDI);
                    }

                    if (unusedVal2 && !(*val2)->IsVectorZero())
                    {
                        impAppendTree(gtUnusedValNode(*val2), CHECK_SPILL_ALL, impCurStmtDI);
                    }

                    if (unusedVal3 && !(*val3)->IsVectorZero())
                    {
                        impAppendTree(gtUnusedValNode(*val3), CHECK_SPILL_ALL, impCurStmtDI);
                    }

                    // cast in switch clause is needed for old gcc
                    switch ((TernaryLogicOperKind)info.oper1)
                    {
                        case TernaryLogicOperKind::Select:
                        {
                            assert(info.oper1Use != TernaryLogicUseFlags::None);

                            assert(info.oper2 == TernaryLogicOperKind::None);
                            assert(info.oper2Use == TernaryLogicUseFlags::None);

                            assert((control == static_cast<uint8_t>(0xF0)) || // A
                                   (control == static_cast<uint8_t>(0xCC)) || // B
                                   (control == static_cast<uint8_t>(0xAA)));  // C

                            assert(unusedVal1);
                            assert(unusedVal2);
                            assert(!unusedVal3);

                            return *val3;
                        }

                        case TernaryLogicOperKind::True:
                        {
                            assert(info.oper1Use == TernaryLogicUseFlags::None);

                            assert(info.oper2 == TernaryLogicOperKind::None);
                            assert(info.oper2Use == TernaryLogicUseFlags::None);

                            assert(control == static_cast<uint8_t>(0xFF));

                            assert(unusedVal1);
                            assert(unusedVal2);
                            assert(unusedVal3);

                            return gtNewAllBitsSetConNode(retType);
                        }

                        case TernaryLogicOperKind::False:
                        {
                            assert(info.oper1Use == TernaryLogicUseFlags::None);

                            assert(info.oper2 == TernaryLogicOperKind::None);
                            assert(info.oper2Use == TernaryLogicUseFlags::None);

                            assert(control == static_cast<uint8_t>(0x00));

                            assert(unusedVal1);
                            assert(unusedVal2);
                            assert(unusedVal3);

                            return gtNewZeroConNode(retType);
                        }

                        case TernaryLogicOperKind::Not:
                        {
                            assert(info.oper1Use != TernaryLogicUseFlags::None);

                            if (info.oper2 == TernaryLogicOperKind::None)
                            {
                                assert(info.oper2Use == TernaryLogicUseFlags::None);

                                assert((control == static_cast<uint8_t>(~0xF0)) || // ~A
                                       (control == static_cast<uint8_t>(~0xCC)) || // ~B
                                       (control == static_cast<uint8_t>(~0xAA)));  // ~C

                                assert(unusedVal1);
                                assert(unusedVal2);
                                assert(!unusedVal3);

                                if (!(*val1)->IsVectorZero())
                                {
                                    *val1 = gtNewZeroConNode(retType);
                                }

                                if (!(*val2)->IsVectorZero())
                                {
                                    *val2 = gtNewZeroConNode(retType);
                                }

                                op4->AsIntCon()->gtIconVal = static_cast<uint8_t>(~0xAA);
                                break;
                            }

                            assert(info.oper2Use != TernaryLogicUseFlags::None);

                            if (info.oper2 == TernaryLogicOperKind::And)
                            {
                                if ((control == static_cast<uint8_t>(~0xCC & 0xF0)) || // ~B & A
                                    (control == static_cast<uint8_t>(~0xAA & 0xF0)) || // ~C & A
                                    (control == static_cast<uint8_t>(~0xAA & 0xCC)))   // ~C & B
                                {
                                    // We're normalizing to ~B & C, so we need another swap
                                    std::swap(*val2, *val3);
                                }
                                else
                                {
                                    assert((control == static_cast<uint8_t>(~0xF0 & 0xCC)) || // ~A & B
                                           (control == static_cast<uint8_t>(~0xF0 & 0xAA)) || // ~A & C
                                           (control == static_cast<uint8_t>(~0xCC & 0xAA)));  // ~B & C
                                }

                                assert(unusedVal1);
                                assert(!unusedVal2);
                                assert(!unusedVal3);

                                // GT_AND_NOT takes them as `op1 & ~op2` and x86 reorders them back to `~op1 & op2`
                                // since the underlying andnps/andnpd/pandn instructions take them as such

                                return gtNewSimdBinOpNode(GT_AND_NOT, retType, *val3, *val2, simdBaseJitType, simdSize);
                            }
                            else
                            {
                                assert(info.oper2 == TernaryLogicOperKind::Or);

                                if ((control == static_cast<uint8_t>(~0xCC | 0xF0)) || // ~B | A
                                    (control == static_cast<uint8_t>(~0xAA | 0xF0)) || // ~C | A
                                    (control == static_cast<uint8_t>(~0xAA | 0xCC)))   // ~C | B
                                {
                                    // We're normalizing to ~B & C, so we need another swap
                                    std::swap(*val2, *val3);
                                }
                                else
                                {
                                    assert((control == static_cast<uint8_t>(~0xF0 | 0xCC)) || // ~A | B
                                           (control == static_cast<uint8_t>(~0xF0 | 0xAA)) || // ~A | C
                                           (control == static_cast<uint8_t>(~0xCC | 0xAA)));  // ~B | C
                                }

                                assert(unusedVal1);
                                assert(!unusedVal2);
                                assert(!unusedVal3);

                                if (!(*val1)->IsVectorZero())
                                {
                                    *val1 = gtNewZeroConNode(retType);
                                }

                                op4->AsIntCon()->gtIconVal = static_cast<uint8_t>(~0xCC | 0xAA);
                            }
                            break;
                        }

                        case TernaryLogicOperKind::And:
                        {
                            assert(info.oper1Use != TernaryLogicUseFlags::None);

                            assert(info.oper2 == TernaryLogicOperKind::None);
                            assert(info.oper2Use == TernaryLogicUseFlags::None);

                            assert((control == static_cast<uint8_t>(0xF0 & 0xCC)) || // A & B
                                   (control == static_cast<uint8_t>(0xF0 & 0xAA)) || // A & C
                                   (control == static_cast<uint8_t>(0xCC & 0xAA)));  // B & C

                            assert(unusedVal1);
                            assert(!unusedVal2);
                            assert(!unusedVal3);

                            return gtNewSimdBinOpNode(GT_AND, retType, *val2, *val3, simdBaseJitType, simdSize);
                        }

                        case TernaryLogicOperKind::Nand:
                        {
                            assert(info.oper1Use != TernaryLogicUseFlags::None);

                            assert(info.oper2 == TernaryLogicOperKind::None);
                            assert(info.oper2Use == TernaryLogicUseFlags::None);

                            assert((control == static_cast<uint8_t>(~(0xF0 & 0xCC))) || // ~(A & B)
                                   (control == static_cast<uint8_t>(~(0xF0 & 0xAA))) || // ~(A & C)
                                   (control == static_cast<uint8_t>(~(0xCC & 0xAA))));  // ~(B & C)

                            assert(unusedVal1);
                            assert(!unusedVal2);
                            assert(!unusedVal3);

                            if (!(*val1)->IsVectorZero())
                            {
                                *val1 = gtNewZeroConNode(retType);
                            }

                            op4->AsIntCon()->gtIconVal = static_cast<uint8_t>(~(0xCC & 0xAA));
                            break;
                        }

                        case TernaryLogicOperKind::Or:
                        {
                            assert(info.oper1Use != TernaryLogicUseFlags::None);

                            assert(info.oper2 == TernaryLogicOperKind::None);
                            assert(info.oper2Use == TernaryLogicUseFlags::None);

                            assert((control == static_cast<uint8_t>(0xF0 | 0xCC)) || // A | B
                                   (control == static_cast<uint8_t>(0xF0 | 0xAA)) || // A | C
                                   (control == static_cast<uint8_t>(0xCC | 0xAA)));  // B | C

                            assert(unusedVal1);
                            assert(!unusedVal2);
                            assert(!unusedVal3);

                            return gtNewSimdBinOpNode(GT_OR, retType, *val2, *val3, simdBaseJitType, simdSize);
                        }

                        case TernaryLogicOperKind::Nor:
                        {
                            assert(info.oper1Use != TernaryLogicUseFlags::None);

                            assert(info.oper2 == TernaryLogicOperKind::None);
                            assert(info.oper2Use == TernaryLogicUseFlags::None);

                            assert((control == static_cast<uint8_t>(~(0xF0 | 0xCC))) || // ~(A | B)
                                   (control == static_cast<uint8_t>(~(0xF0 | 0xAA))) || // ~(A | C)
                                   (control == static_cast<uint8_t>(~(0xCC | 0xAA))));  // ~(B | C)

                            assert(unusedVal1);
                            assert(!unusedVal2);
                            assert(!unusedVal3);

                            if (!(*val1)->IsVectorZero())
                            {
                                *val1 = gtNewZeroConNode(retType);
                            }

                            op4->AsIntCon()->gtIconVal = static_cast<uint8_t>(~(0xCC | 0xAA));
                            break;
                        }

                        case TernaryLogicOperKind::Xor:
                        {
                            assert(info.oper1Use != TernaryLogicUseFlags::None);

                            assert(info.oper2 == TernaryLogicOperKind::None);
                            assert(info.oper2Use == TernaryLogicUseFlags::None);

                            assert((control == static_cast<uint8_t>(0xF0 ^ 0xCC)) || // A ^ B
                                   (control == static_cast<uint8_t>(0xF0 ^ 0xAA)) || // A ^ C
                                   (control == static_cast<uint8_t>(0xCC ^ 0xAA)));  // B ^ C

                            assert(unusedVal1);
                            assert(!unusedVal2);
                            assert(!unusedVal3);

                            return gtNewSimdBinOpNode(GT_XOR, retType, *val2, *val3, simdBaseJitType, simdSize);
                        }

                        case TernaryLogicOperKind::Xnor:
                        {
                            assert(info.oper1Use != TernaryLogicUseFlags::None);

                            assert(info.oper2 == TernaryLogicOperKind::None);
                            assert(info.oper2Use == TernaryLogicUseFlags::None);

                            assert((control == static_cast<uint8_t>(~(0xF0 ^ 0xCC))) || // ~(A ^ B)
                                   (control == static_cast<uint8_t>(~(0xF0 ^ 0xAA))) || // ~(A ^ C)
                                   (control == static_cast<uint8_t>(~(0xCC ^ 0xAA))));  // ~(B ^ C)

                            assert(unusedVal1);
                            assert(!unusedVal2);
                            assert(!unusedVal3);

                            if (!(*val1)->IsVectorZero())
                            {
                                *val1 = gtNewZeroConNode(retType);
                            }

                            op4->AsIntCon()->gtIconVal = static_cast<uint8_t>(~(0xCC ^ 0xAA));
                            break;
                        }

                        case TernaryLogicOperKind::None:
                        case TernaryLogicOperKind::Cond:
                        case TernaryLogicOperKind::Major:
                        case TernaryLogicOperKind::Minor:
                        {
                            // invalid table metadata
                            unreached();
                        }

                        default:
                        {
                            unreached();
                        }
                    }

                    retNode = gtNewSimdTernaryLogicNode(retType, *val1, *val2, *val3, op4, simdBaseJitType, simdSize);
                    break;
                }
            }

            op3 = impSIMDPopStack();
            op2 = impSIMDPopStack();
            op1 = impSIMDPopStack();

            retNode = gtNewSimdTernaryLogicNode(retType, op1, op2, op3, op4, simdBaseJitType, simdSize);
            break;
        }

        case NI_AVX512F_BlendVariable:
        case NI_AVX512BW_BlendVariable:
        {
            assert(sig->numArgs == 3);

            op3 = impSIMDPopStack();
            op2 = impSIMDPopStack();
            op1 = impSIMDPopStack();

            if (!varTypeIsMask(op3))
            {
                op3 = gtNewSimdCvtVectorToMaskNode(TYP_MASK, op3, simdBaseJitType, simdSize);
            }
            retNode =
                gtNewSimdHWIntrinsicNode(retType, op1, op2, op3, NI_EVEX_BlendVariableMask, simdBaseJitType, simdSize);
            break;
        }

        case NI_AVX_Compare:
        case NI_AVX_CompareScalar:
        case NI_AVX512F_Compare:
        {
            assert(sig->numArgs == 3);

            if (intrinsic == NI_AVX512F_Compare)
            {
                intrinsic = NI_EVEX_CompareMask;
                retType   = TYP_MASK;
            }

            int immLowerBound = 0;
            int immUpperBound = HWIntrinsicInfo::lookupImmUpperBound(intrinsic);

            op3 = impPopStack().val;
            op3 = addRangeCheckIfNeeded(intrinsic, op3, immLowerBound, immUpperBound);
            op2 = impSIMDPopStack();
            op1 = impSIMDPopStack();

            if (op3->IsCnsIntOrI())
            {
                FloatComparisonMode mode = static_cast<FloatComparisonMode>(op3->AsIntConCommon()->IntegralValue());
                NamedIntrinsic      id =
                    HWIntrinsicInfo::lookupIdForFloatComparisonMode(intrinsic, mode, simdBaseType, simdSize);

                if (id != intrinsic)
                {
                    intrinsic = id;
                    op3       = nullptr;
                }
            }

            if (op3 == nullptr)
            {
                retNode = gtNewSimdHWIntrinsicNode(retType, op1, op2, intrinsic, simdBaseJitType, simdSize);
            }
            else
            {
                retNode = gtNewSimdHWIntrinsicNode(retType, op1, op2, op3, intrinsic, simdBaseJitType, simdSize);
            }

            if (retType == TYP_MASK)
            {
                retType = getSIMDTypeForSize(simdSize);
                retNode = gtNewSimdCvtMaskToVectorNode(retType, retNode, simdBaseJitType, simdSize);
            }
            break;
        }

        case NI_AVX512F_CompareEqual:
        case NI_AVX512BW_CompareEqual:
        {
            assert(sig->numArgs == 2);

            op2 = impSIMDPopStack();
            op1 = impSIMDPopStack();

            retNode = gtNewSimdHWIntrinsicNode(TYP_MASK, op1, op2, NI_EVEX_CompareEqualMask, simdBaseJitType, simdSize);
            retNode = gtNewSimdCvtMaskToVectorNode(retType, retNode, simdBaseJitType, simdSize);
            break;
        }

        case NI_AVX512F_CompareGreaterThan:
        case NI_AVX512F_VL_CompareGreaterThan:
        case NI_AVX10v1_CompareGreaterThan:
        case NI_AVX512BW_CompareGreaterThan:
        case NI_AVX512BW_VL_CompareGreaterThan:
        {
            assert(sig->numArgs == 2);

            op2 = impSIMDPopStack();
            op1 = impSIMDPopStack();

            retNode =
                gtNewSimdHWIntrinsicNode(TYP_MASK, op1, op2, NI_EVEX_CompareGreaterThanMask, simdBaseJitType, simdSize);
            retNode = gtNewSimdCvtMaskToVectorNode(retType, retNode, simdBaseJitType, simdSize);
            break;
        }

        case NI_AVX512F_CompareGreaterThanOrEqual:
        case NI_AVX512F_VL_CompareGreaterThanOrEqual:
        case NI_AVX512BW_CompareGreaterThanOrEqual:
        case NI_AVX512BW_VL_CompareGreaterThanOrEqual:
        case NI_AVX10v1_CompareGreaterThanOrEqual:
        {
            assert(sig->numArgs == 2);

            op2 = impSIMDPopStack();
            op1 = impSIMDPopStack();

            retNode = gtNewSimdHWIntrinsicNode(TYP_MASK, op1, op2, NI_EVEX_CompareGreaterThanOrEqualMask,
                                               simdBaseJitType, simdSize);
            retNode = gtNewSimdCvtMaskToVectorNode(retType, retNode, simdBaseJitType, simdSize);
            break;
        }

        case NI_AVX512F_CompareLessThan:
        case NI_AVX512F_VL_CompareLessThan:
        case NI_AVX512BW_CompareLessThan:
        case NI_AVX512BW_VL_CompareLessThan:
        case NI_AVX10v1_CompareLessThan:
        {
            assert(sig->numArgs == 2);

            op2 = impSIMDPopStack();
            op1 = impSIMDPopStack();

            retNode =
                gtNewSimdHWIntrinsicNode(TYP_MASK, op1, op2, NI_EVEX_CompareLessThanMask, simdBaseJitType, simdSize);
            retNode = gtNewSimdCvtMaskToVectorNode(retType, retNode, simdBaseJitType, simdSize);
            break;
        }

        case NI_AVX512F_CompareLessThanOrEqual:
        case NI_AVX512F_VL_CompareLessThanOrEqual:
        case NI_AVX512BW_CompareLessThanOrEqual:
        case NI_AVX512BW_VL_CompareLessThanOrEqual:
        case NI_AVX10v1_CompareLessThanOrEqual:
        {
            assert(sig->numArgs == 2);

            op2 = impSIMDPopStack();
            op1 = impSIMDPopStack();

            retNode = gtNewSimdHWIntrinsicNode(TYP_MASK, op1, op2, NI_EVEX_CompareLessThanOrEqualMask, simdBaseJitType,
                                               simdSize);
            retNode = gtNewSimdCvtMaskToVectorNode(retType, retNode, simdBaseJitType, simdSize);
            break;
        }

        case NI_AVX512F_CompareNotEqual:
        case NI_AVX512F_VL_CompareNotEqual:
        case NI_AVX512BW_CompareNotEqual:
        case NI_AVX512BW_VL_CompareNotEqual:
        case NI_AVX10v1_CompareNotEqual:
        {
            assert(sig->numArgs == 2);

            op2 = impSIMDPopStack();
            op1 = impSIMDPopStack();

            retNode =
                gtNewSimdHWIntrinsicNode(TYP_MASK, op1, op2, NI_EVEX_CompareNotEqualMask, simdBaseJitType, simdSize);
            retNode = gtNewSimdCvtMaskToVectorNode(retType, retNode, simdBaseJitType, simdSize);
            break;
        }

        case NI_AVX512F_CompareNotGreaterThan:
        {
            assert(sig->numArgs == 2);

            op2 = impSIMDPopStack();
            op1 = impSIMDPopStack();

            retNode = gtNewSimdHWIntrinsicNode(TYP_MASK, op1, op2, NI_EVEX_CompareNotGreaterThanMask, simdBaseJitType,
                                               simdSize);
            retNode = gtNewSimdCvtMaskToVectorNode(retType, retNode, simdBaseJitType, simdSize);
            break;
        }

        case NI_AVX512F_CompareNotGreaterThanOrEqual:
        {
            assert(sig->numArgs == 2);

            op2 = impSIMDPopStack();
            op1 = impSIMDPopStack();

            retNode = gtNewSimdHWIntrinsicNode(TYP_MASK, op1, op2, NI_EVEX_CompareNotGreaterThanOrEqualMask,
                                               simdBaseJitType, simdSize);
            retNode = gtNewSimdCvtMaskToVectorNode(retType, retNode, simdBaseJitType, simdSize);
            break;
        }

        case NI_AVX512F_CompareNotLessThan:
        {
            assert(sig->numArgs == 2);

            op2 = impSIMDPopStack();
            op1 = impSIMDPopStack();

            retNode =
                gtNewSimdHWIntrinsicNode(TYP_MASK, op1, op2, NI_EVEX_CompareNotLessThanMask, simdBaseJitType, simdSize);
            retNode = gtNewSimdCvtMaskToVectorNode(retType, retNode, simdBaseJitType, simdSize);
            break;
        }

        case NI_AVX512F_CompareNotLessThanOrEqual:
        {
            assert(sig->numArgs == 2);

            op2 = impSIMDPopStack();
            op1 = impSIMDPopStack();

            retNode = gtNewSimdHWIntrinsicNode(TYP_MASK, op1, op2, NI_EVEX_CompareNotLessThanOrEqualMask,
                                               simdBaseJitType, simdSize);
            retNode = gtNewSimdCvtMaskToVectorNode(retType, retNode, simdBaseJitType, simdSize);
            break;
        }

        case NI_AVX512F_CompareOrdered:
        {
            assert(sig->numArgs == 2);

            op2 = impSIMDPopStack();
            op1 = impSIMDPopStack();

            retNode =
                gtNewSimdHWIntrinsicNode(TYP_MASK, op1, op2, NI_EVEX_CompareOrderedMask, simdBaseJitType, simdSize);
            retNode = gtNewSimdCvtMaskToVectorNode(retType, retNode, simdBaseJitType, simdSize);
            break;
        }

        case NI_AVX512F_CompareUnordered:
        {
            assert(sig->numArgs == 2);

            op2 = impSIMDPopStack();
            op1 = impSIMDPopStack();

            retNode =
                gtNewSimdHWIntrinsicNode(TYP_MASK, op1, op2, NI_EVEX_CompareUnorderedMask, simdBaseJitType, simdSize);
            retNode = gtNewSimdCvtMaskToVectorNode(retType, retNode, simdBaseJitType, simdSize);
            break;
        }

        case NI_AVX2_GatherMaskVector128:
        case NI_AVX2_GatherMaskVector256:
        {
            CORINFO_ARG_LIST_HANDLE argList = sig->args;
            CORINFO_CLASS_HANDLE    argClass;
            var_types               argType = TYP_UNKNOWN;
            unsigned int            sizeBytes;
            simdBaseJitType   = getBaseJitTypeAndSizeOfSIMDType(sig->retTypeSigClass, &sizeBytes);
            var_types retType = getSIMDTypeForSize(sizeBytes);

            assert(sig->numArgs == 5);
            CORINFO_ARG_LIST_HANDLE arg2 = info.compCompHnd->getArgNext(argList);
            CORINFO_ARG_LIST_HANDLE arg3 = info.compCompHnd->getArgNext(arg2);
            CORINFO_ARG_LIST_HANDLE arg4 = info.compCompHnd->getArgNext(arg3);
            CORINFO_ARG_LIST_HANDLE arg5 = info.compCompHnd->getArgNext(arg4);

            argType      = JITtype2varType(strip(info.compCompHnd->getArgType(sig, arg5, &argClass)));
            GenTree* op5 = getArgForHWIntrinsic(argType, argClass);
            SetOpLclRelatedToSIMDIntrinsic(op5);

            argType      = JITtype2varType(strip(info.compCompHnd->getArgType(sig, arg4, &argClass)));
            GenTree* op4 = getArgForHWIntrinsic(argType, argClass);
            SetOpLclRelatedToSIMDIntrinsic(op4);

            argType                      = JITtype2varType(strip(info.compCompHnd->getArgType(sig, arg3, &argClass)));
            CorInfoType indexBaseJitType = getBaseJitTypeOfSIMDType(argClass);
            GenTree*    op3              = getArgForHWIntrinsic(argType, argClass);
            SetOpLclRelatedToSIMDIntrinsic(op3);

            argType = JITtype2varType(strip(info.compCompHnd->getArgType(sig, arg2, &argClass)));
            op2     = getArgForHWIntrinsic(argType, argClass);
            SetOpLclRelatedToSIMDIntrinsic(op2);

            argType = JITtype2varType(strip(info.compCompHnd->getArgType(sig, argList, &argClass)));
            op1     = getArgForHWIntrinsic(argType, argClass);
            SetOpLclRelatedToSIMDIntrinsic(op1);

            retNode = new (this, GT_HWINTRINSIC) GenTreeHWIntrinsic(retType, getAllocator(CMK_ASTNode), intrinsic,
                                                                    simdBaseJitType, simdSize, op1, op2, op3, op4, op5);
            retNode->AsHWIntrinsic()->SetAuxiliaryJitType(indexBaseJitType);
            break;
        }

        case NI_BMI2_ZeroHighBits:
        case NI_BMI2_X64_ZeroHighBits:
        {
            assert(sig->numArgs == 2);

            impSpillSideEffect(true, stackState.esStackDepth - 2 DEBUGARG("Spilling op1 for ZeroHighBits"));

            GenTree* op2 = impPopStack().val;
            GenTree* op1 = impPopStack().val;
            // Instruction BZHI requires to encode op2 (3rd register) in VEX.vvvv and op1 maybe memory operand,
            // so swap op1 and op2 to unify the backend code.
            return gtNewScalarHWIntrinsicNode(retType, op2, op1, intrinsic);
        }

        case NI_BMI1_BitFieldExtract:
        case NI_BMI1_X64_BitFieldExtract:
        {
            // The 3-arg version is implemented in managed code
            if (sig->numArgs == 3)
            {
                return nullptr;
            }
            assert(sig->numArgs == 2);

            impSpillSideEffect(true, stackState.esStackDepth - 2 DEBUGARG("Spilling op1 for BitFieldExtract"));

            GenTree* op2 = impPopStack().val;
            GenTree* op1 = impPopStack().val;
            // Instruction BEXTR requires to encode op2 (3rd register) in VEX.vvvv and op1 maybe memory operand,
            // so swap op1 and op2 to unify the backend code.
            return gtNewScalarHWIntrinsicNode(retType, op2, op1, intrinsic);
        }

        default:
        {
            return nullptr;
        }
    }

    return retNode;
}

//------------------------------------------------------------------------
// getHWIntrinsicImmOps: Gets the immediate Ops for an intrinsic
//
// Arguments:
//    intrinsic       -- NamedIntrinsic associated with the HWIntrinsic to lookup
//    sig             -- signature of the intrinsic call.
//    immOp1Ptr [OUT] -- The first immediate Op
//    immOp2Ptr [OUT] -- The second immediate Op, if any. Otherwise unchanged.
//
void Compiler::getHWIntrinsicImmOps(NamedIntrinsic    intrinsic,
                                    CORINFO_SIG_INFO* sig,
                                    GenTree**         immOp1Ptr,
                                    GenTree**         immOp2Ptr)
{
    if ((sig->numArgs > 0) && HWIntrinsicInfo::isImmOp(intrinsic, impStackTop().val))
    {
        // NOTE: The following code assumes that for all intrinsics
        // taking an immediate operand, that operand will be last.
        *immOp1Ptr = impStackTop().val;
    }
}

#endif // FEATURE_HW_INTRINSICS<|MERGE_RESOLUTION|>--- conflicted
+++ resolved
@@ -1681,14 +1681,9 @@
                     // Vector<T> is larger, so we should treat this as a call to the appropriate narrowing intrinsic
                     intrinsic = simdSize == YMM_REGSIZE_BYTES ? NI_Vector256_GetLower : NI_Vector512_GetLower128;
 
-<<<<<<< HEAD
-                    return impSpecialIntrinsic(intrinsic, clsHnd, method, sig R2RARG(&emptyEntryPoint), simdBaseJitType,
-                                               retType, simdSize, mustExpand);
-=======
                     op1     = impSIMDPopStack();
                     retNode = gtNewSimdHWIntrinsicNode(retType, op1, intrinsic, simdBaseJitType, simdSize);
                     break;
->>>>>>> 37b1764e
                 }
 
                 default:
@@ -1721,15 +1716,12 @@
             assert(sig->numArgs == 1);
             uint32_t vectorTByteLength = getVectorTByteLength();
 
-<<<<<<< HEAD
-=======
             if (vectorTByteLength == 0)
             {
                 // VectorT ISA was not present. Fall back to managed.
                 break;
             }
 
->>>>>>> 37b1764e
             if (vectorTByteLength == simdSize)
             {
                 // We fold away the cast here, as it only exists to satisfy
@@ -1742,92 +1734,6 @@
 
                 break;
             }
-<<<<<<< HEAD
-            else if (vectorTByteLength != 0)
-            {
-                // Vector<T> is a different size than the source/target SIMD type, so we should
-                // treat this as a call to the appropriate narrowing or widening intrinsic.
-
-                NamedIntrinsic convertIntrinsic = NI_Illegal;
-
-                switch (vectorTByteLength)
-                {
-                    case XMM_REGSIZE_BYTES:
-                    {
-                        switch (intrinsic)
-                        {
-                            case NI_Vector256_AsVector:
-                                convertIntrinsic = NI_Vector256_GetLower;
-                                break;
-                            case NI_Vector512_AsVector:
-                                convertIntrinsic = NI_Vector512_GetLower128;
-                                break;
-                            case NI_Vector256_AsVector256:
-                                convertIntrinsic = NI_Vector128_ToVector256;
-                                break;
-                            case NI_Vector512_AsVector512:
-                                convertIntrinsic = NI_Vector128_ToVector512;
-                                break;
-                            default:
-                                unreached();
-                        }
-                        break;
-                    }
-
-                    case YMM_REGSIZE_BYTES:
-                    {
-                        switch (intrinsic)
-                        {
-                            case NI_Vector128_AsVector:
-                                convertIntrinsic = NI_Vector128_ToVector256;
-                                break;
-                            case NI_Vector512_AsVector:
-                                convertIntrinsic = NI_Vector512_GetLower;
-                                break;
-                            case NI_Vector512_AsVector512:
-                                convertIntrinsic = NI_Vector256_ToVector512;
-                                break;
-                            default:
-                                unreached();
-                        }
-                        break;
-                    }
-
-                    case ZMM_REGSIZE_BYTES:
-                    {
-                        switch (intrinsic)
-                        {
-                            case NI_Vector128_AsVector:
-                                convertIntrinsic = NI_Vector128_ToVector512;
-                                break;
-                            case NI_Vector256_AsVector:
-                                convertIntrinsic = NI_Vector256_ToVector512;
-                                break;
-                            case NI_Vector256_AsVector256:
-                                convertIntrinsic = NI_Vector512_GetLower;
-                                break;
-                            default:
-                                unreached();
-                        }
-                        break;
-                    }
-
-                    default:
-                    {
-                        unreached();
-                    }
-                }
-
-                unsigned convertSize = simdSize;
-                bool     sizeFound   = HWIntrinsicInfo::tryLookupSimdSize(convertIntrinsic, &convertSize);
-                assert(sizeFound);
-
-                return impSpecialIntrinsic(convertIntrinsic, clsHnd, method, sig R2RARG(&emptyEntryPoint),
-                                           simdBaseJitType, retType, convertSize, mustExpand);
-            }
-
-            // VectorT ISA was not present. Fall back to managed.
-=======
 
             // Vector<T> is a different size than the source/target SIMD type, so we should
             // treat this as a call to the appropriate narrowing or widening intrinsic.
@@ -1909,7 +1815,6 @@
             op1     = impSIMDPopStack();
             retNode = gtNewSimdHWIntrinsicNode(retType, op1, convertIntrinsic, simdBaseJitType, convertSize);
 
->>>>>>> 37b1764e
             break;
         }
 
