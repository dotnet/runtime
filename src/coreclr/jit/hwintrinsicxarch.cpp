--- conflicted
+++ resolved
@@ -102,8 +102,6 @@
 
 //------------------------------------------------------------------------
 // V256VersionOfIsa: Gets the corresponding V256 only InstructionSet for a given InstructionSet
-<<<<<<< HEAD
-=======
 //
 // Arguments:
 //    isa -- The InstructionSet ID
@@ -114,29 +112,10 @@
 {
     switch (isa)
     {
+        case InstructionSet_GFNI:
+            return InstructionSet_GFNI_V256;
         case InstructionSet_PCLMULQDQ:
             return InstructionSet_PCLMULQDQ_V256;
-        default:
-            return InstructionSet_NONE;
-    }
-}
-
-//------------------------------------------------------------------------
-// V512VersionOfIsa: Gets the corresponding V512 only InstructionSet for a given InstructionSet
->>>>>>> 1474fc3f
-//
-// Arguments:
-//    isa -- The InstructionSet ID
-//
-// Return Value:
-<<<<<<< HEAD
-//    The V256 only InstructionSet associated with isa
-static CORINFO_InstructionSet V256VersionOfIsa(CORINFO_InstructionSet isa)
-{
-    switch (isa)
-    {
-        case InstructionSet_GFNI:
-            return InstructionSet_GFNI_V256;
         default:
             return InstructionSet_NONE;
     }
@@ -149,8 +128,6 @@
 //    isa -- The InstructionSet ID
 //
 // Return Value:
-=======
->>>>>>> 1474fc3f
 //    The V512 only InstructionSet associated with isa
 static CORINFO_InstructionSet V512VersionOfIsa(CORINFO_InstructionSet isa)
 {
@@ -160,13 +137,10 @@
             return InstructionSet_AVX10v1_V512;
         case InstructionSet_AVX10v1_X64:
             return InstructionSet_AVX10v1_V512_X64;
-<<<<<<< HEAD
         case InstructionSet_GFNI:
             return InstructionSet_GFNI_V512;
-=======
         case InstructionSet_PCLMULQDQ:
             return InstructionSet_PCLMULQDQ_V512;
->>>>>>> 1474fc3f
         default:
             return InstructionSet_NONE;
     }
