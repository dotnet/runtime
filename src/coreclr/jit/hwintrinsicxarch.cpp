--- conflicted
+++ resolved
@@ -1389,24 +1389,6 @@
             break;
         }
 
-<<<<<<< HEAD
-=======
-        case NI_Vector512_EqualsAll:
-        case NI_Vector512_op_Equality:
-        {
-            assert(sig->numArgs == 2);
-            assert(IsBaselineVector512IsaSupportedDebugOnly());
-
-            var_types simdType = getSIMDTypeForSize(simdSize);
-
-            op2 = impSIMDPopStack();
-            op1 = impSIMDPopStack();
-
-            retNode = gtNewSimdCmpOpAllNode(GT_EQ, retType, op1, op2, simdBaseJitType, simdSize);
-            break;
-        }
-
->>>>>>> c27a1603
         case NI_Vector128_EqualsAll:
         case NI_Vector256_EqualsAll:
         case NI_Vector512_EqualsAll:
@@ -1428,24 +1410,6 @@
             break;
         }
 
-<<<<<<< HEAD
-=======
-        case NI_Vector512_EqualsAny:
-        {
-            assert(sig->numArgs == 2);
-            assert(simdSize == 64);
-            assert(IsBaselineVector512IsaSupportedDebugOnly());
-
-            var_types simdType = getSIMDTypeForSize(simdSize);
-
-            op2 = impSIMDPopStack();
-            op1 = impSIMDPopStack();
-
-            retNode = gtNewSimdCmpOpAnyNode(GT_EQ, retType, op1, op2, simdBaseJitType, simdSize);
-            break;
-        }
-
->>>>>>> c27a1603
         case NI_Vector128_EqualsAny:
         case NI_Vector256_EqualsAny:
         case NI_Vector512_EqualsAny:
