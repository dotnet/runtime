--- conflicted
+++ resolved
@@ -1501,11 +1501,7 @@
             case GT_RETURNTRAP:
             case GT_PUTARG_STK:
             case GT_IL_OFFSET:
-<<<<<<< HEAD
-            case GT_RECORD_ASYNC_JOIN:
-=======
             case GT_RECORD_ASYNC_RESUME:
->>>>>>> 302a563c
             case GT_KEEPALIVE:
             case GT_SWIFT_ERROR_RET:
             case GT_GCPOLL:
