--- conflicted
+++ resolved
@@ -8650,22 +8650,6 @@
 // Marks the containsCall information to "loop" and any parent loops.
 void Compiler::AddContainsCallAllContainingLoops(FlowGraphNaturalLoop* loop)
 {
-<<<<<<< HEAD
-
-#if FEATURE_LOOP_ALIGN
-    // If this is the inner most loop, reset the LOOP_ALIGN flag
-    // because a loop having call will not likely to benefit from
-    // alignment
-    if (loop->GetChild() == nullptr)
-    {
-        BasicBlock* top = loop->GetLexicallyTopMostBlock();
-
-        top->unmarkLoopAlign(this DEBUG_ARG("Loop with call"));
-    }
-#endif
-
-=======
->>>>>>> d636522f
     do
     {
         m_loopSideEffects[loop->GetIndex()].ContainsCall = true;
