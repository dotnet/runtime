--- conflicted
+++ resolved
@@ -9039,1287 +9039,6 @@
     return scale;
 }
 
-<<<<<<< HEAD
-//-----------------------------------------------------------------------------
-// OptTestInfo:     Member of OptBoolsDsc struct used to test if a GT_JTRUE or GT_RETURN node
-//                  is a boolean comparison
-//
-struct OptTestInfo
-{
-    Statement* testStmt; // Last statement of the basic block
-    GenTree*   testTree; // The root node of the testStmt (GT_JTRUE or GT_RETURN).
-    GenTree*   compTree; // The compare node (i.e. GT_EQ or GT_NE node) of the testTree
-    bool       isBool;   // If the compTree is boolean expression
-};
-
-//-----------------------------------------------------------------------------
-// OptBoolsDsc:     Descriptor used for Boolean Optimization
-//
-class OptBoolsDsc
-{
-public:
-    OptBoolsDsc(BasicBlock* b1, BasicBlock* b2, Compiler* comp)
-    {
-        m_b1   = b1;
-        m_b2   = b2;
-        m_b3   = nullptr;
-        m_comp = comp;
-    }
-
-private:
-    BasicBlock* m_b1; // The first basic block with the BBJ_COND conditional jump type
-    BasicBlock* m_b2; // The next basic block of m_b1. Either BBJ_COND or BBJ_RETURN type
-    BasicBlock* m_b3; // m_b1->bbJumpDest. Null if m_b2 is not a return block.
-
-    Compiler* m_comp; // The pointer to the Compiler instance
-
-    OptTestInfo m_testInfo1; // The first test info
-    OptTestInfo m_testInfo2; // The second test info
-    GenTree*    m_t3;        // The root node of the first statement of m_b3
-
-    GenTree* m_c1; // The first operand of m_testInfo1.compTree
-    GenTree* m_c2; // The first operand of m_testInfo2.compTree
-
-    bool m_sameTarget; // if m_b1 and m_b2 jumps to the same destination
-
-    genTreeOps m_foldOp;   // The fold operator (e.g., GT_AND or GT_OR)
-    var_types  m_foldType; // The type of the folded tree
-    genTreeOps m_cmpOp;    // The comparison operator (e.g., GT_EQ or GT_NE)
-
-public:
-    bool optOptimizeBoolsCondBlock();
-    bool optOptimizeBoolsReturnBlock(BasicBlock* b3);
-#ifdef DEBUG
-    void optOptimizeBoolsGcStress();
-#endif
-
-private:
-    Statement* optOptimizeBoolsChkBlkCond();
-    GenTree* optIsBoolComp(OptTestInfo* pOptTest);
-    bool optOptimizeBoolsChkTypeCostCond();
-    void optOptimizeBoolsUpdateTrees();
-};
-
-//-----------------------------------------------------------------------------
-//  optOptimizeBoolsCondBlock:  Optimize boolean when bbJumpKind of both m_b1 and m_b2 are BBJ_COND
-//
-//  Returns:
-//      true if boolean optimization is done and m_b1 and m_b2 are folded into m_b1, else false.
-//
-//  Notes:
-//      m_b1 and m_b2 are set on entry.
-//
-//      Case 1: if b1.bbJumpDest == b2.bbJumpDest, it transforms
-//          B1 : brtrue(t1, Bx)
-//          B2 : brtrue(t2, Bx)
-//          B3 :
-//      to
-//          B1 : brtrue(t1|t2, BX)
-//          B3 :
-//
-//          For example, (x == 0 && y == 0 && z == 0) generates
-//              B1: GT_JTRUE (BBJ_COND), jump to B4
-//              B2: GT_JTRUE (BBJ_COND), jump to B4
-//              B3: GT_RETURN (BBJ_RETURN)
-//              B4: GT_RETURN (BBJ_RETURN)
-//          and B1 and B2 are folded into B1:
-//              B1: GT_JTRUE (BBJ_COND), jump to B4
-//              B3: GT_RETURN (BBJ_RETURN)
-//              B4: GT_RETURN (BBJ_RETURN)
-//
-//      Case 2: if B1.bbJumpDest == B2->bbNext, it transforms
-//          B1 : brtrue(t1, B3)
-//          B2 : brtrue(t2, Bx)
-//          B3 :
-//      to
-//          B1 : brtrue((!t1) && t2, Bx)
-//          B3 :
-//
-bool OptBoolsDsc::optOptimizeBoolsCondBlock()
-{
-    assert(m_b1 != nullptr && m_b2 != nullptr && m_b3 == nullptr);
-
-    // Check if m_b1 and m_b2 jump to the same target and get back pointers to m_testInfo1 and t2 tree nodes
-
-    m_t3 = nullptr;
-
-    // Check if m_b1 and m_b2 have the same bbJumpDest
-
-    if (m_b1->bbJumpDest == m_b2->bbJumpDest)
-    {
-        // Given the following sequence of blocks :
-        //        B1: brtrue(t1, BX)
-        //        B2: brtrue(t2, BX)
-        //        B3:
-        // we will try to fold it to :
-        //        B1: brtrue(t1|t2, BX)
-        //        B3:
-
-        m_sameTarget = true;
-    }
-    else if (m_b1->bbJumpDest == m_b2->bbNext)
-    {
-        // Given the following sequence of blocks :
-        //        B1: brtrue(t1, B3)
-        //        B2: brtrue(t2, BX)
-        //        B3:
-        // we will try to fold it to :
-        //        B1: brtrue((!t1)&&t2, BX)
-        //        B3:
-
-        m_sameTarget = false;
-    }
-    else
-    {
-        return false;
-    }
-
-    Statement* const s1 = optOptimizeBoolsChkBlkCond();
-    if (s1 == nullptr)
-    {
-        return false;
-    }
-
-    // Find the branch conditions of m_b1 and m_b2
-
-    m_c1 = optIsBoolComp(&m_testInfo1);
-    if (m_c1 == nullptr)
-    {
-        return false;
-    }
-
-    m_c2 = optIsBoolComp(&m_testInfo2);
-    if (m_c2 == nullptr)
-    {
-        return false;
-    }
-
-    // Find the type and cost conditions of m_testInfo1 and m_testInfo2
-
-    if (!optOptimizeBoolsChkTypeCostCond())
-    {
-        return false;
-    }
-
-    // Get the fold operator and the comparison operator
-
-    genTreeOps foldOp;
-    genTreeOps cmpOp;
-    var_types  foldType = m_c1->TypeGet();
-    if (varTypeIsGC(foldType))
-    {
-        foldType = TYP_I_IMPL;
-    }
-
-    assert(m_testInfo1.compTree->OperIs(GT_EQ, GT_NE, GT_LT, GT_GT, GT_GE, GT_LE));
-
-    if (m_sameTarget)
-    {
-        if (m_c1->gtOper == GT_LCL_VAR && m_c2->gtOper == GT_LCL_VAR &&
-            m_c1->AsLclVarCommon()->GetLclNum() == m_c2->AsLclVarCommon()->GetLclNum())
-        {
-            if ((m_testInfo1.compTree->gtOper == GT_LT && m_testInfo2.compTree->gtOper == GT_EQ) ||
-                (m_testInfo1.compTree->gtOper == GT_EQ && m_testInfo2.compTree->gtOper == GT_LT))
-            {
-                // Case: t1:c1<0 t2:c1==0
-                // So we will branch to BX if c1<=0
-                //
-                // Case: t1:c1==0 t2:c1<0
-                // So we will branch to BX if c1<=0
-                cmpOp = GT_LE;
-            }
-            else if ((m_testInfo1.compTree->gtOper == GT_GT && m_testInfo2.compTree->gtOper == GT_EQ) ||
-                     (m_testInfo1.compTree->gtOper == GT_EQ && m_testInfo2.compTree->gtOper == GT_GT))
-            {
-                // Case: t1:c1>0 t2:c1==0
-                // So we will branch to BX if c1>=0
-                //
-                // Case: t1:c1==0 t2:c1>0
-                // So we will branch to BX if c1>=0
-                cmpOp = GT_GE;
-            }
-            else
-            {
-                return false;
-            }
-
-            foldOp = GT_NONE;
-        }
-        else if (m_testInfo1.compTree->gtOper == GT_EQ && m_testInfo2.compTree->gtOper == GT_EQ)
-        {
-            // t1:c1==0 t2:c2==0 ==> Branch to BX if either value is 0
-            // So we will branch to BX if (c1&c2)==0
-
-            foldOp = GT_AND;
-            cmpOp  = GT_EQ;
-        }
-        else if (m_testInfo1.compTree->gtOper == GT_LT && m_testInfo2.compTree->gtOper == GT_LT &&
-                 (!m_testInfo1.testTree->AsOp()->gtOp1->IsUnsigned() &&
-                  !m_testInfo2.testTree->AsOp()->gtOp1->IsUnsigned()))
-        {
-            // t1:c1<0 t2:c2<0 ==> Branch to BX if either value < 0
-            // So we will branch to BX if (c1|c2)<0
-
-            foldOp = GT_OR;
-            cmpOp  = GT_LT;
-        }
-        else if (m_testInfo1.compTree->gtOper == GT_NE && m_testInfo2.compTree->gtOper == GT_NE)
-        {
-            // t1:c1!=0 t2:c2!=0 ==> Branch to BX if either value is non-0
-            // So we will branch to BX if (c1|c2)!=0
-
-            foldOp = GT_OR;
-            cmpOp  = GT_NE;
-        }
-        else
-        {
-            return false;
-        }
-    }
-    else
-    {
-        if (m_c1->gtOper == GT_LCL_VAR && m_c2->gtOper == GT_LCL_VAR &&
-            m_c1->AsLclVarCommon()->GetLclNum() == m_c2->AsLclVarCommon()->GetLclNum())
-        {
-            if ((m_testInfo1.compTree->gtOper == GT_LT && m_testInfo2.compTree->gtOper == GT_NE) ||
-                (m_testInfo1.compTree->gtOper == GT_EQ && m_testInfo2.compTree->gtOper == GT_GE))
-            {
-                // Case: t1:c1<0 t2:c1!=0
-                // So we will branch to BX if c1>0
-                //
-                // Case: t1:c1==0 t2:c1>=0
-                // So we will branch to BX if c1>0
-                cmpOp = GT_GT;
-            }
-            else if ((m_testInfo1.compTree->gtOper == GT_GT && m_testInfo2.compTree->gtOper == GT_NE) ||
-                     (m_testInfo1.compTree->gtOper == GT_EQ && m_testInfo2.compTree->gtOper == GT_LE))
-            {
-                // Case: t1:c1>0 t2:c1!=0
-                // So we will branch to BX if c1<0
-                //
-                // Case: t1:c1==0 t2:c1<=0
-                // So we will branch to BX if c1<0
-                cmpOp = GT_LT;
-            }
-            else
-            {
-                return false;
-            }
-
-            foldOp = GT_NONE;
-        }
-        else if (m_testInfo1.compTree->gtOper == GT_EQ && m_testInfo2.compTree->gtOper == GT_NE)
-        {
-            // t1:c1==0 t2:c2!=0 ==> Branch to BX if both values are non-0
-            // So we will branch to BX if (c1&c2)!=0
-
-            foldOp = GT_AND;
-            cmpOp  = GT_NE;
-        }
-        else if (m_testInfo1.compTree->gtOper == GT_LT && m_testInfo2.compTree->gtOper == GT_GE &&
-                 (!m_testInfo1.testTree->AsOp()->gtOp1->IsUnsigned() &&
-                  !m_testInfo2.testTree->AsOp()->gtOp1->IsUnsigned()))
-        {
-            // t1:c1<0 t2:c2>=0 ==> Branch to BX if both values >= 0
-            // So we will branch to BX if (c1|c2)>=0
-
-            foldOp = GT_OR;
-            cmpOp  = GT_GE;
-        }
-        else if (m_testInfo1.compTree->gtOper == GT_NE && m_testInfo2.compTree->gtOper == GT_EQ)
-        {
-            // t1:c1!=0 t2:c2==0 ==> Branch to BX if both values are 0
-            // So we will branch to BX if (c1|c2)==0
-
-            foldOp = GT_OR;
-            cmpOp  = GT_EQ;
-        }
-        else
-        {
-            return false;
-        }
-    }
-
-    // Anding requires both values to be 0 or 1
-
-    if ((foldOp == GT_AND) && (!m_testInfo1.isBool || !m_testInfo2.isBool))
-    {
-        return false;
-    }
-
-    //
-    // Now update the trees
-    //
-
-    m_foldOp   = foldOp;
-    m_foldType = foldType;
-    m_cmpOp    = cmpOp;
-
-    optOptimizeBoolsUpdateTrees();
-
-#ifdef DEBUG
-    if (m_comp->verbose)
-    {
-        printf("Folded %sboolean conditions of " FMT_BB " and " FMT_BB " to :\n", m_c2->OperIsLeaf() ? "" : "non-leaf ",
-               m_b1->bbNum, m_b2->bbNum);
-        m_comp->gtDispStmt(s1);
-        printf("\n");
-    }
-#endif
-
-    // Return true to continue the bool optimization for the rest of the BB chain
-    return true;
-}
-
-//-----------------------------------------------------------------------------
-// optOptimizeBoolsChkBlkCond: Checks block conditions if it can be boolean optimized
-//
-// Return:
-//      If all conditions pass, returns the last statement of m_b1, else return nullptr.
-//
-// Notes:
-//      This method checks if the second (and third block for cond/return/return case) contains only one statement,
-//      and checks if tree operators are of the right type, e.g, GT_JTRUE, GT_RETURN.
-//
-//      On entry, m_b1, m_b2 are set and m_b3 is set for cond/return/return case.
-//      If it passes all the conditions, m_testInfo1.testTree, m_testInfo2.testTree and m_t3 are set
-//      to the root nodes of m_b1, m_b2 and m_b3 each.
-//      SameTarget is also updated to true if m_b1 and m_b2 jump to the same destination.
-//
-Statement* OptBoolsDsc::optOptimizeBoolsChkBlkCond()
-{
-    assert(m_b1 != nullptr && m_b2 != nullptr);
-
-    bool optReturnBlock = false;
-    if (m_b3 != nullptr)
-    {
-        optReturnBlock = true;
-    }
-
-    // Find the block conditions of m_b1 and m_b2
-
-    if (m_b2->countOfInEdges() > 1 || (optReturnBlock && m_b3->countOfInEdges() > 1))
-    {
-        return nullptr;
-    }
-
-    // Find the condition for the first block
-
-    Statement* s1 = m_b1->lastStmt();
-
-    GenTree* testTree1 = s1->GetRootNode();
-    assert(testTree1->gtOper == GT_JTRUE);
-
-    // The second and the third block must contain a single statement
-
-    Statement* s2 = m_b2->firstStmt();
-    if (s2->GetPrevStmt() != s2)
-    {
-        return nullptr;
-    }
-
-    GenTree* testTree2 = s2->GetRootNode();
-
-    if (!optReturnBlock)
-    {
-        assert(testTree2->gtOper == GT_JTRUE);
-    }
-    else
-    {
-        if (testTree2->gtOper != GT_RETURN)
-        {
-            return nullptr;
-        }
-
-        Statement* s3 = m_b3->firstStmt();
-        if (s3->GetPrevStmt() != s3)
-        {
-            return nullptr;
-        }
-
-        GenTree* testTree3 = s3->GetRootNode();
-        if (testTree3->gtOper != GT_RETURN)
-        {
-            return nullptr;
-        }
-
-        if (!varTypeIsIntegral(testTree2->TypeGet()) || !varTypeIsIntegral(testTree3->TypeGet()))
-        {
-            return nullptr;
-        }
-
-        // The third block is Return with "CNS_INT int 0/1"
-        if (testTree3->AsOp()->gtOp1->gtOper != GT_CNS_INT)
-        {
-            return nullptr;
-        }
-
-        if (testTree3->AsOp()->gtOp1->gtType != TYP_INT)
-        {
-            return nullptr;
-        }
-
-        m_t3 = testTree3;
-    }
-
-    m_testInfo1.testStmt = s1;
-    m_testInfo1.testTree = testTree1;
-    m_testInfo2.testStmt = s2;
-    m_testInfo2.testTree = testTree2;
-
-    return s1;
-}
-
-//-----------------------------------------------------------------------------
-// optOptimizeBoolsChkTypeCostCond: Checks if type conditions meet the folding condition, and
-//                                  if cost to fold is not too expensive
-//
-// Return:
-//      True if it meets type conditions and cost conditions.	Else false.
-//
-bool OptBoolsDsc::optOptimizeBoolsChkTypeCostCond()
-{
-    assert(m_testInfo1.compTree->OperIs(GT_EQ, GT_NE, GT_LT, GT_GT, GT_GE, GT_LE) &&
-           m_testInfo1.compTree->AsOp()->gtOp1 == m_c1);
-    assert(m_testInfo2.compTree->OperIs(GT_EQ, GT_NE, GT_LT, GT_GT, GT_GE, GT_LE) &&
-           m_testInfo2.compTree->AsOp()->gtOp1 == m_c2);
-
-    //
-    // Leave out floats where the bit-representation is more complicated
-    // - there are two representations for 0.
-    //
-    if (varTypeIsFloating(m_c1->TypeGet()) || varTypeIsFloating(m_c2->TypeGet()))
-    {
-        return false;
-    }
-
-    // Make sure the types involved are of the same sizes
-    if (genTypeSize(m_c1->TypeGet()) != genTypeSize(m_c2->TypeGet()))
-    {
-        return false;
-    }
-    if (genTypeSize(m_testInfo1.compTree->TypeGet()) != genTypeSize(m_testInfo2.compTree->TypeGet()))
-    {
-        return false;
-    }
-#ifdef TARGET_ARMARCH
-    // Skip the small operand which we cannot encode.
-    if (varTypeIsSmall(m_c1->TypeGet()))
-        return false;
-#endif
-    // The second condition must not contain side effects
-    //
-    if (m_c2->gtFlags & GTF_GLOB_EFFECT)
-    {
-        return false;
-    }
-
-    // The second condition must not be too expensive
-    //
-    if (m_c2->GetCostEx() > 12)
-    {
-        return false;
-    }
-
-    return true;
-}
-
-//-----------------------------------------------------------------------------
-// optOptimizeBoolsUpdateTrees: Fold the trees based on fold type and comparison type,
-//                              update the edges, unlink removed blocks and update loop table
-//
-void OptBoolsDsc::optOptimizeBoolsUpdateTrees()
-{
-    assert(m_b1 != nullptr && m_b2 != nullptr);
-
-    bool optReturnBlock = false;
-    if (m_b3 != nullptr)
-    {
-        optReturnBlock = true;
-    }
-
-    assert(m_cmpOp != NULL && m_c1 != nullptr && m_c2 != nullptr);
-
-    GenTree* cmpOp1 = m_foldOp == GT_NONE ? m_c1 : m_comp->gtNewOperNode(m_foldOp, m_foldType, m_c1, m_c2);
-    if (m_testInfo1.isBool && m_testInfo2.isBool)
-    {
-        // When we 'OR'/'AND' two booleans, the result is boolean as well
-        cmpOp1->gtFlags |= GTF_BOOLEAN;
-    }
-
-    GenTree* t1Comp = m_testInfo1.compTree;
-    t1Comp->SetOper(m_cmpOp);
-    t1Comp->AsOp()->gtOp1         = cmpOp1;
-    t1Comp->AsOp()->gtOp2->gtType = m_foldType; // Could have been varTypeIsGC()
-    if (optReturnBlock)
-    {
-        // Update tree when m_b1 is BBJ_COND and m_b2 and m_b3 are GT_RETURN (BBJ_RETURN)
-        t1Comp->AsOp()->gtOp2->AsIntCon()->gtIconVal = 0;
-        m_testInfo1.testTree->gtOper                 = GT_RETURN;
-        m_testInfo1.testTree->gtType                 = m_testInfo2.testTree->gtType;
-
-        // Update the return count of flow graph
-        assert(m_comp->fgReturnCount >= 2);
-        --m_comp->fgReturnCount;
-    }
-
-#if FEATURE_SET_FLAGS
-    // For comparisons against zero we will have the GTF_SET_FLAGS set
-    // and this can cause an assert to fire in fgMoveOpsLeft(GenTree* tree)
-    // during the CSE phase.
-    //
-    // So make sure to clear any GTF_SET_FLAGS bit on these operations
-    // as they are no longer feeding directly into a comparisons against zero
-
-    // Make sure that the GTF_SET_FLAGS bit is cleared.
-    // Fix 388436 ARM JitStress WP7
-    m_c1->gtFlags &= ~GTF_SET_FLAGS;
-    m_c2->gtFlags &= ~GTF_SET_FLAGS;
-
-    // The new top level node that we just created does feed directly into
-    // a comparison against zero, so set the GTF_SET_FLAGS bit so that
-    // we generate an instruction that sets the flags, which allows us
-    // to omit the cmp with zero instruction.
-
-    // Request that the codegen for cmpOp1 sets the condition flags
-    // when it generates the code for cmpOp1.
-    //
-    cmpOp1->gtRequestSetFlags();
-#endif
-
-    // Recost/rethread the tree if necessary
-    //
-    if (m_comp->fgNodeThreading != NodeThreading::None)
-    {
-        m_comp->gtSetStmtInfo(m_testInfo1.testStmt);
-        m_comp->fgSetStmtSeq(m_testInfo1.testStmt);
-    }
-
-    if (!optReturnBlock)
-    {
-        // Update edges if m_b1: BBJ_COND and m_b2: BBJ_COND
-
-        FlowEdge* edge1 = m_comp->fgGetPredForBlock(m_b1->bbJumpDest, m_b1);
-        FlowEdge* edge2;
-
-        if (m_sameTarget)
-        {
-            edge2 = m_comp->fgGetPredForBlock(m_b2->bbJumpDest, m_b2);
-        }
-        else
-        {
-            edge2 = m_comp->fgGetPredForBlock(m_b2->bbNext, m_b2);
-
-            m_comp->fgRemoveRefPred(m_b1->bbJumpDest, m_b1);
-
-            m_b1->bbJumpDest = m_b2->bbJumpDest;
-
-            m_comp->fgAddRefPred(m_b2->bbJumpDest, m_b1);
-        }
-
-        assert(edge1 != nullptr);
-        assert(edge2 != nullptr);
-
-        weight_t edgeSumMin = edge1->edgeWeightMin() + edge2->edgeWeightMin();
-        weight_t edgeSumMax = edge1->edgeWeightMax() + edge2->edgeWeightMax();
-        if ((edgeSumMax >= edge1->edgeWeightMax()) && (edgeSumMax >= edge2->edgeWeightMax()))
-        {
-            edge1->setEdgeWeights(edgeSumMin, edgeSumMax, m_b1->bbJumpDest);
-        }
-        else
-        {
-            edge1->setEdgeWeights(BB_ZERO_WEIGHT, BB_MAX_WEIGHT, m_b1->bbJumpDest);
-        }
-    }
-
-    /* Modify the target of the conditional jump and update bbRefs and bbPreds */
-
-    if (optReturnBlock)
-    {
-        m_b1->bbJumpDest = nullptr;
-        m_b1->bbJumpKind = BBJ_RETURN;
-#ifdef DEBUG
-        m_b1->bbJumpSwt = m_b2->bbJumpSwt;
-#endif
-        assert(m_b2->bbJumpKind == BBJ_RETURN);
-        assert(m_b1->bbNext == m_b2);
-        assert(m_b3 != nullptr);
-    }
-    else
-    {
-        assert(m_b1->bbJumpKind == BBJ_COND);
-        assert(m_b2->bbJumpKind == BBJ_COND);
-        assert(m_b1->bbJumpDest == m_b2->bbJumpDest);
-        assert(m_b1->bbNext == m_b2);
-        assert(m_b2->bbNext != nullptr);
-    }
-
-    if (!optReturnBlock)
-    {
-        // Update bbRefs and bbPreds
-        //
-        // Replace pred 'm_b2' for 'm_b2->bbNext' with 'm_b1'
-        // Remove  pred 'm_b2' for 'm_b2->bbJumpDest'
-        m_comp->fgReplacePred(m_b2->bbNext, m_b2, m_b1);
-        m_comp->fgRemoveRefPred(m_b2->bbJumpDest, m_b2);
-    }
-
-    // Get rid of the second block
-
-    m_comp->fgUnlinkBlock(m_b2);
-    m_b2->bbFlags |= BBF_REMOVED;
-    // If m_b2 was the last block of a try or handler, update the EH table.
-    m_comp->ehUpdateForDeletedBlock(m_b2);
-
-    if (optReturnBlock)
-    {
-        // Get rid of the third block
-        m_comp->fgUnlinkBlock(m_b3);
-        m_b3->bbFlags |= BBF_REMOVED;
-        // If m_b3 was the last block of a try or handler, update the EH table.
-        m_comp->ehUpdateForDeletedBlock(m_b3);
-    }
-
-    // Update loop table
-    m_comp->fgUpdateLoopsAfterCompacting(m_b1, m_b2);
-    if (optReturnBlock)
-    {
-        m_comp->fgUpdateLoopsAfterCompacting(m_b1, m_b3);
-    }
-
-    // Update IL range of first block
-    m_b1->bbCodeOffsEnd = optReturnBlock ? m_b3->bbCodeOffsEnd : m_b2->bbCodeOffsEnd;
-}
-
-//-----------------------------------------------------------------------------
-//  optOptimizeBoolsReturnBlock: Optimize boolean when m_b1 is BBJ_COND and m_b2 and m_b3 are BBJ_RETURN
-//
-// Arguments:
-//      b3:    Pointer to basic block b3
-//
-//  Returns:
-//      true if boolean optimization is done and m_b1, m_b2 and m_b3 are folded into m_b1, else false.
-//
-//  Notes:
-//      m_b1, m_b2 and m_b3 of OptBoolsDsc are set on entry.
-//
-//      if B1.bbJumpDest == b3, it transforms
-//          B1 : brtrue(t1, B3)
-//          B2 : ret(t2)
-//          B3 : ret(0)
-//      to
-//          B1 : ret((!t1) && t2)
-//
-//          For example, (x==0 && y==0) generates:
-//              B1: GT_JTRUE (BBJ_COND), jumps to B3
-//              B2: GT_RETURN (BBJ_RETURN)
-//              B3: GT_RETURN (BBJ_RETURN),
-//          and it is folded into
-//              B1: GT_RETURN (BBJ_RETURN)
-//
-bool OptBoolsDsc::optOptimizeBoolsReturnBlock(BasicBlock* b3)
-{
-    assert(m_b1 != nullptr && m_b2 != nullptr);
-
-    // m_b3 is set for cond/return/return case
-    m_b3 = b3;
-
-    m_sameTarget        = false;
-    Statement* const s1 = optOptimizeBoolsChkBlkCond();
-    if (s1 == nullptr)
-    {
-        return false;
-    }
-
-    // Find the branch conditions of m_b1 and m_b2
-
-    m_c1 = optIsBoolComp(&m_testInfo1);
-    if (m_c1 == nullptr)
-    {
-        return false;
-    }
-
-    m_c2 = optIsBoolComp(&m_testInfo2);
-    if (m_c2 == nullptr)
-    {
-        return false;
-    }
-
-    // Find the type and cost conditions of m_testInfo1 and m_testInfo2
-
-    if (!optOptimizeBoolsChkTypeCostCond())
-    {
-        return false;
-    }
-
-    // Get the fold operator (m_foldOp, e.g., GT_OR/GT_AND) and
-    // the comparison operator (m_cmpOp, e.g., GT_EQ/GT_NE/GT_GE/GT_LT)
-
-    var_types foldType = m_c1->TypeGet();
-    if (varTypeIsGC(foldType))
-    {
-        foldType = TYP_I_IMPL;
-    }
-    m_foldType = foldType;
-
-    m_foldOp = GT_NONE;
-    m_cmpOp  = GT_NONE;
-
-    genTreeOps foldOp;
-    genTreeOps cmpOp;
-
-    ssize_t it1val = m_testInfo1.compTree->AsOp()->gtOp2->AsIntCon()->gtIconVal;
-    ssize_t it2val = m_testInfo2.compTree->AsOp()->gtOp2->AsIntCon()->gtIconVal;
-    ssize_t it3val = m_t3->AsOp()->gtOp1->AsIntCon()->gtIconVal;
-
-    if (m_c1->gtOper == GT_LCL_VAR && m_c2->gtOper == GT_LCL_VAR &&
-        m_c1->AsLclVarCommon()->GetLclNum() == m_c2->AsLclVarCommon()->GetLclNum())
-    {
-        if (((m_testInfo1.compTree->gtOper == GT_LT && m_testInfo2.compTree->gtOper == GT_EQ) ||
-             (m_testInfo1.compTree->gtOper == GT_EQ && m_testInfo2.compTree->gtOper == GT_LT)) &&
-            it3val == 1)
-        {
-            // Case: x < 0 || x == 0
-            //      t1:c1<0 t2:c2==0 t3:c3==1
-            //      ==> true if c1<=0
-            //
-            // Case: x == 0 || x < 0
-            //      t1:c1==0 t2:c2<0 t3:c3==1
-            //      ==> true if c1 <= 0
-            cmpOp = GT_LE;
-        }
-        else if (((m_testInfo1.compTree->gtOper == GT_GT && m_testInfo2.compTree->gtOper == GT_EQ) ||
-                  (m_testInfo1.compTree->gtOper == GT_EQ && m_testInfo2.compTree->gtOper == GT_GT)) &&
-                 it3val == 1)
-        {
-            // Case: x > 0 || x == 0
-            //      t1:c1<0 t2:c2==0 t3:c3==1
-            //      ==> true if c1>=0
-            //
-            // Case: x == 0 || x > 0
-            //      t1:c1==0 t2:c2>0 t3:c3==1
-            //      ==> true if c1 >= 0
-            cmpOp = GT_GE;
-        }
-        else if (((m_testInfo1.compTree->gtOper == GT_LT && m_testInfo2.compTree->gtOper == GT_NE) ||
-                  (m_testInfo1.compTree->gtOper == GT_EQ && m_testInfo2.compTree->gtOper == GT_GE)) &&
-                 it3val == 0)
-        {
-            // Case: x >= 0 && x != 0
-            //      t1:c1<0 t2:c2==0 t3:c3==0
-            //      ==> true if c1>0
-            //
-            // Case: x != 0 && x >= 0
-            //      t1:c1==0 t2:c2>=0 t3:c3==0
-            //      ==> true if c1>0
-            cmpOp = GT_GT;
-        }
-        else if (((m_testInfo1.compTree->gtOper == GT_GT && m_testInfo2.compTree->gtOper == GT_NE) ||
-                  (m_testInfo1.compTree->gtOper == GT_EQ && m_testInfo2.compTree->gtOper == GT_LE)) &&
-                 it3val == 0)
-        {
-            // Case: x <= 0 && x != 0
-            //      t1:c1<0 t2:c2==0 t3:c3==0
-            //      ==> true if c1<0
-            //
-            // Case: x != 0 && x <= 0
-            //      t1:c1==0 t2:c2<=0 t3:c3==0
-            //      ==> true if c1<0
-            cmpOp = GT_LT;
-        }
-        else
-        {
-            return false;
-        }
-
-        foldOp = GT_NONE;
-    }
-    else if ((m_testInfo1.compTree->gtOper == GT_NE && m_testInfo2.compTree->gtOper == GT_EQ) &&
-             (it1val == 0 && it2val == 0 && it3val == 0))
-    {
-        // Case: x == 0 && y == 0
-        //      t1:c1!=0 t2:c2==0 t3:c3==0
-        //      ==> true if (c1|c2)==0
-        foldOp = GT_OR;
-        cmpOp  = GT_EQ;
-    }
-    else if ((m_testInfo1.compTree->gtOper == GT_EQ && m_testInfo2.compTree->gtOper == GT_NE) &&
-             (it1val == 0 && it2val == 0 && it3val == 0))
-    {
-        // Case: x == 1 && y ==1
-        //      t1:c1!=1 t2:c2==1 t3:c3==0 is reversed from optIsBoolComp() to: t1:c1==0 t2:c2!=0 t3:c3==0
-        //      ==> true if (c1&c2)!=0
-        foldOp = GT_AND;
-        cmpOp  = GT_NE;
-    }
-    else if ((m_testInfo1.compTree->gtOper == GT_LT && m_testInfo2.compTree->gtOper == GT_GE) &&
-             (it1val == 0 && it2val == 0 && it3val == 0) &&
-             (!m_testInfo1.testTree->AsOp()->gtOp1->IsUnsigned() && !m_testInfo2.testTree->AsOp()->gtOp1->IsUnsigned()))
-    {
-        // Case: x >= 0 && y >= 0
-        //      t1:c1<0 t2:c2>=0 t3:c3==0
-        //      ==> true if (c1|c2)>=0
-
-        foldOp = GT_OR;
-        cmpOp  = GT_GE;
-    }
-    else if ((m_testInfo1.compTree->gtOper == GT_EQ && m_testInfo2.compTree->gtOper == GT_EQ) &&
-             (it1val == 0 && it2val == 0 && it3val == 1))
-    {
-        // Case: x == 0 || y == 0
-        //      t1:c1==0 t2:c2==0 t3:c3==1
-        //      ==> true if (c1&c2)==0
-        foldOp = GT_AND;
-        cmpOp  = GT_EQ;
-    }
-    else if ((m_testInfo1.compTree->gtOper == GT_NE && m_testInfo2.compTree->gtOper == GT_NE) &&
-             (it1val == 0 && it2val == 0 && it3val == 1))
-    {
-        // Case: x == 1 || y == 1
-        //      t1:c1==1 t2:c2==1 t3:c3==1 is reversed from optIsBoolComp() to: t1:c1!=0 t2:c2!=0 t3:c3==1
-        //      ==> true if (c1|c2)!=0
-        foldOp = GT_OR;
-        cmpOp  = GT_NE;
-    }
-    else if ((m_testInfo1.compTree->gtOper == GT_LT && m_testInfo2.compTree->gtOper == GT_LT) &&
-             (it1val == 0 && it2val == 0 && it3val == 1) &&
-             (!m_testInfo1.testTree->AsOp()->gtOp1->IsUnsigned() && !m_testInfo2.testTree->AsOp()->gtOp1->IsUnsigned()))
-    {
-        // Case: x < 0 || y < 0
-        //      t1:c1<0 t2:c2<0 t3:c3==1
-        //      ==> true if (c1|c2)<0
-
-        foldOp = GT_OR;
-        cmpOp  = GT_LT;
-    }
-    else
-    {
-        // Require NOT operation for operand(s). Do Not fold.
-        return false;
-    }
-
-    if ((foldOp == GT_AND || (cmpOp == GT_NE && foldOp != GT_OR)) && (!m_testInfo1.isBool || !m_testInfo2.isBool))
-    {
-        // x == 1 && y == 1: Skip cases where x or y is greater than 1, e.g., x=3, y=1
-        // x == 0 || y == 0: Skip cases where x and y have opposite bits set, e.g., x=2, y=1
-        // x == 1 || y == 1: Skip cases where either x or y is greater than 1, e.g., x=2, y=0
-        return false;
-    }
-
-    m_foldOp = foldOp;
-    m_cmpOp  = cmpOp;
-
-    // Now update the trees
-
-    optOptimizeBoolsUpdateTrees();
-
-#ifdef DEBUG
-    if (m_comp->verbose)
-    {
-        printf("Folded %sboolean conditions of " FMT_BB ", " FMT_BB " and " FMT_BB " to :\n",
-               m_c2->OperIsLeaf() ? "" : "non-leaf ", m_b1->bbNum, m_b2->bbNum, m_b3->bbNum);
-        m_comp->gtDispStmt(s1);
-        printf("\n");
-    }
-#endif
-
-    // Return true to continue the bool optimization for the rest of the BB chain
-    return true;
-}
-
-//-----------------------------------------------------------------------------
-//  optOptimizeBoolsGcStress: Replace x==null with (x|x)==0 if x is a GC-type.
-//                            This will stress code-gen and the emitter to make sure they support such trees.
-//
-#ifdef DEBUG
-
-void OptBoolsDsc::optOptimizeBoolsGcStress()
-{
-    if (!m_comp->compStressCompile(m_comp->STRESS_OPT_BOOLS_GC, 20))
-    {
-        return;
-    }
-
-    assert(m_b1->bbJumpKind == BBJ_COND);
-    Statement* const stmt = m_b1->lastStmt();
-    GenTree* const   cond = stmt->GetRootNode();
-
-    assert(cond->gtOper == GT_JTRUE);
-
-    OptTestInfo test;
-    test.testStmt = stmt;
-    test.testTree = cond;
-
-    GenTree* comparand = optIsBoolComp(&test);
-
-    if (comparand == nullptr || !varTypeIsGC(comparand->TypeGet()))
-    {
-        return;
-    }
-    GenTree* relop  = test.compTree;
-    bool     isBool = test.isBool;
-
-    if (comparand->gtFlags & (GTF_ASG | GTF_CALL | GTF_ORDER_SIDEEFF))
-    {
-        return;
-    }
-
-    GenTree* comparandClone = m_comp->gtCloneExpr(comparand);
-
-    noway_assert(relop->AsOp()->gtOp1 == comparand);
-    genTreeOps oper      = m_comp->compStressCompile(m_comp->STRESS_OPT_BOOLS_GC, 50) ? GT_OR : GT_AND;
-    relop->AsOp()->gtOp1 = m_comp->gtNewOperNode(oper, TYP_I_IMPL, comparand, comparandClone);
-
-    // Comparand type is already checked, and we have const int, there is no harm
-    // morphing it into a TYP_I_IMPL.
-    noway_assert(relop->AsOp()->gtOp2->gtOper == GT_CNS_INT);
-    relop->AsOp()->gtOp2->gtType = TYP_I_IMPL;
-
-    // Recost/rethread the tree if necessary
-    //
-    if (m_comp->fgNodeThreading != NodeThreading::None)
-    {
-        m_comp->gtSetStmtInfo(test.testStmt);
-        m_comp->fgSetStmtSeq(test.testStmt);
-    }
-}
-
-#endif
-
-//-----------------------------------------------------------------------------
-// optIsBoolComp:   Function used by folding of boolean conditionals
-//
-// Arguments:
-//      pOptTest    The test info for the test tree
-//
-// Return:
-//      On success, return the first operand (gtOp1) of compTree, else return nullptr.
-//
-// Notes:
-//      On entry, testTree is set.
-//      On success, compTree is set to the compare node (i.e. GT_EQ or GT_NE or GT_LT or GT_GE) of the testTree.
-//      isBool is set to true if the comparand (i.e., operand 1 of compTree is boolean. Otherwise, false.
-//
-//      Given a GT_JTRUE or GT_RETURN node, this method checks if it is a boolean comparison
-//      of the form "if (boolVal ==/!=/>=/<  0/1)".This is translated into
-//      a GT_EQ/GT_NE/GT_GE/GT_LT node with "opr1" being a boolean lclVar and "opr2" the const 0/1.
-//
-//      When isBool == true, if the comparison was against a 1 (i.e true)
-//      then we morph the tree by reversing the GT_EQ/GT_NE/GT_GE/GT_LT and change the 1 to 0.
-//
-GenTree* OptBoolsDsc::optIsBoolComp(OptTestInfo* pOptTest)
-{
-    pOptTest->isBool = false;
-
-    assert(pOptTest->testTree->gtOper == GT_JTRUE || pOptTest->testTree->gtOper == GT_RETURN);
-    GenTree* cond = pOptTest->testTree->AsOp()->gtOp1;
-
-    // The condition must be "!= 0" or "== 0" or >=0 or <= 0 or > 0 or < 0
-    if (!cond->OperIs(GT_EQ, GT_NE, GT_LT, GT_GT, GT_GE, GT_LE))
-    {
-        return nullptr;
-    }
-
-    // Return the compare node to the caller
-
-    pOptTest->compTree = cond;
-
-    // Get hold of the comparands
-
-    GenTree* opr1 = cond->AsOp()->gtOp1;
-    GenTree* opr2 = cond->AsOp()->gtOp2;
-
-    if (opr2->gtOper != GT_CNS_INT)
-    {
-        return nullptr;
-    }
-
-    if (!opr2->IsIntegralConst(0) && !opr2->IsIntegralConst(1))
-    {
-        return nullptr;
-    }
-
-    ssize_t ival2 = opr2->AsIntCon()->gtIconVal;
-
-    // Is the value a boolean?
-    // We can either have a boolean expression (marked GTF_BOOLEAN) or
-    // a local variable that is marked as being boolean (lvIsBoolean)
-
-    if (opr1->gtFlags & GTF_BOOLEAN)
-    {
-        pOptTest->isBool = true;
-    }
-    else if ((opr1->gtOper == GT_CNS_INT) && (opr1->IsIntegralConst(0) || opr1->IsIntegralConst(1)))
-    {
-        pOptTest->isBool = true;
-    }
-    else if (opr1->gtOper == GT_LCL_VAR)
-    {
-        // is it a boolean local variable?
-
-        unsigned lclNum = opr1->AsLclVarCommon()->GetLclNum();
-        noway_assert(lclNum < m_comp->lvaCount);
-
-        if (m_comp->lvaTable[lclNum].lvIsBoolean)
-        {
-            pOptTest->isBool = true;
-        }
-    }
-
-    // Was our comparison against the constant 1 (i.e. true)
-    if (ival2 == 1)
-    {
-        // If this is a boolean expression tree we can reverse the relop
-        // and change the true to false.
-        if (pOptTest->isBool)
-        {
-            m_comp->gtReverseCond(cond);
-            opr2->AsIntCon()->gtIconVal = 0;
-        }
-        else
-        {
-            return nullptr;
-        }
-    }
-
-    return opr1;
-}
-
-//-----------------------------------------------------------------------------
-// optOptimizeBools:    Folds boolean conditionals for GT_JTRUE/GT_RETURN nodes
-//
-// Returns:
-//    suitable phase status
-//
-// Notes:
-//      If the operand of GT_JTRUE/GT_RETURN node is GT_EQ/GT_NE/GT_GE/GT_LE/GT_GT/GT_LT of the form
-//      "if (boolVal ==/!=/>=/<  0/1)", the GT_EQ/GT_NE/GT_GE/GT_LE/GT_GT/GT_LT nodes are translated into a
-//      GT_EQ/GT_NE/GT_GE/GT_LE/GT_GT/GT_LT node with
-//          "op1" being a boolean GT_OR/GT_AND lclVar and
-//          "op2" the const 0/1.
-//      For example, the folded tree for the below boolean optimization is shown below:
-//      Case 1:     (x == 0 && y ==0) => (x | y) == 0
-//          *  RETURN   int
-//          \--*  EQ        int
-//             +--*  OR         int
-//             |  +--*  LCL_VAR     int     V00 arg0
-//             |  \--*  LCL_VAR     int     V01 arg1
-//             \--*  CNS_INT    int     0
-//
-//      Case 2:     (x == null && y == null) ==> (x | y) == 0
-//          *  RETURN    int
-//          \-- * EQ        int
-//              + -- * OR        long
-//              |    +-- * LCL_VAR   ref    V00 arg0
-//              |    \-- * LCL_VAR   ref    V01 arg1
-//              \-- * CNS_INT   long   0
-//
-//      Case 3:     (x == 0 && y == 0 && z == 0) ==> ((x | y) | z) == 0
-//          *  RETURN    int
-//          \-- * EQ        int
-//              + -- * OR        int
-//              |    +-- * OR        int
-//              |    |   +-- * LCL_VAR   int    V00 arg0
-//              |    |   \-- * LCL_VAR   int    V01 arg1
-//              |    \-- * LCL_VAR   int    V02 arg2
-//              \-- * CNS_INT   int    0
-//
-//      Case 4:     (x == 0 && y == 0 && z == 0 && w == 0) ==> (((x | y) | z) | w) == 0
-//          *  RETURN    int
-//          \-- *  EQ        int
-//              +  *  OR        int
-//              |  +--*  OR        int
-//              |  |  +--*  OR        int
-//              |  |  |  +--*  LCL_VAR   int    V00 arg0
-//              |  |  |  \--*  LCL_VAR   int    V01 arg1
-//              |  |  \--*  LCL_VAR   int    V02 arg2
-//              |  \--*  LCL_VAR   int    V03 arg3
-//              \--*  CNS_INT   int    0
-//
-//      Case 5:     (x != 0 && y != 0) => (x | y) != 0
-//          *  RETURN   int
-//          \--*  NE        int
-//             +--*  OR         int
-//             |  +--*  LCL_VAR     int     V00 arg0
-//             |  \--*  LCL_VAR     int     V01 arg1
-//             \--*  CNS_INT    int     0
-//
-//      Case 6:     (x >= 0 && y >= 0) => (x | y) >= 0
-//          *  RETURN   int
-//          \--*  GE        int
-//             +--*  OR         int
-//             |  +--*  LCL_VAR     int     V00 arg0
-//             |  \--*  LCL_VAR     int     V01 arg1
-//             \--*  CNS_INT    int     0
-//
-//      Case 7:     (x < 0 || y < 0) => (x & y) < 0
-//          *  RETURN   int
-//          \--*  LT        int
-//             +--*  AND         int
-//             |  +--*  LCL_VAR     int     V00 arg0
-//             |  \--*  LCL_VAR     int     V01 arg1
-//             \--*  CNS_INT    int     0
-//
-//      Case 8:     (x < 0 || x == 0) => x <= 0
-//          *  RETURN   int
-//          \--*  LE        int
-//             +--*  LCL_VAR    int     V00 arg0
-//             \--*  CNS_INT    int     0
-//
-//      Case 9:     (x == 0 || x < 0) => x <= 0
-//          *  RETURN   int
-//          \--*  LE        int
-//             +--*  LCL_VAR    int     V00 arg0
-//             \--*  CNS_INT    int     0
-//
-//      Case 10:     (x > 0 || x == 0) => x >= 0
-//          *  RETURN   int
-//          \--*  GE        int
-//             +--*  LCL_VAR    int     V00 arg0
-//             \--*  CNS_INT    int     0
-//
-//      Case 11:     (x == 0 || x > 0) => x >= 0
-//          *  RETURN   int
-//          \--*  GE        int
-//             +--*  LCL_VAR    int     V00 arg0
-//             \--*  CNS_INT    int     0
-//
-//      Case 12:     (x >= 0 && x != 0) => x > 0
-//          *  RETURN   int
-//          \--*  GT        int
-//             +--*  LCL_VAR    int     V00 arg0
-//             \--*  CNS_INT    int     0
-//
-//      Case 13:     (x != 0 && x >= 0) => x > 0
-//          *  RETURN   int
-//          \--*  GT        int
-//             +--*  LCL_VAR    int     V00 arg0
-//             \--*  CNS_INT    int     0
-//
-//      Case 14:     (x <= 0 && x != 0) => x < 0
-//          *  RETURN   int
-//          \--*  LT        int
-//             +--*  LCL_VAR    int     V00 arg0
-//             \--*  CNS_INT    int     0
-//
-//      Case 15:     (x != 0 && x <= 0) => x < 0
-//          *  RETURN   int
-//          \--*  LT        int
-//             +--*  LCL_VAR    int     V00 arg0
-//             \--*  CNS_INT    int     0
-//
-//      Patterns that are not optimized include (x == 1 && y == 1), (x == 1 || y == 1),
-//      (x == 0 || y == 0) because currently their comptree is not marked as boolean expression.
-//      When m_foldOp == GT_AND or m_cmpOp == GT_NE, both compTrees must be boolean expression
-//      in order to skip below cases when compTree is not boolean expression:
-//          - x == 1 && y == 1 ==> (x&y)!=0: Skip cases where x or y is greater than 1, e.g., x=3, y=1
-//          - x == 1 || y == 1 ==> (x|y)!=0: Skip cases where either x or y is greater than 1, e.g., x=2, y=0
-//          - x == 0 || y == 0 ==> (x&y)==0: Skip cases where x and y have opposite bits set, e.g., x=2, y=1
-//
-PhaseStatus Compiler::optOptimizeBools()
-{
-#ifdef DEBUG
-    if (verbose)
-    {
-        printf("*************** In optOptimizeBools()\n");
-    }
-#endif
-    bool     change    = false;
-    unsigned numCond   = 0;
-    unsigned numReturn = 0;
-    unsigned numPasses = 0;
-    unsigned stress    = false;
-
-    do
-    {
-        numPasses++;
-        change = false;
-
-        for (BasicBlock* const b1 : Blocks())
-        {
-            // We're only interested in conditional jumps here
-
-            if (b1->bbJumpKind != BBJ_COND)
-            {
-                continue;
-            }
-
-            // If there is no next block, we're done
-
-            BasicBlock* b2 = b1->bbNext;
-            if (b2 == nullptr)
-            {
-                break;
-            }
-
-            // The next block must not be marked as BBF_DONT_REMOVE
-            if (b2->bbFlags & BBF_DONT_REMOVE)
-            {
-                continue;
-            }
-
-            OptBoolsDsc optBoolsDsc(b1, b2, this);
-
-            // The next block needs to be a condition or return block.
-
-            if (b2->bbJumpKind == BBJ_COND)
-            {
-                if ((b1->bbJumpDest != b2->bbJumpDest) && (b1->bbJumpDest != b2->bbNext))
-                {
-                    continue;
-                }
-
-                // When it is conditional jumps
-
-                if (optBoolsDsc.optOptimizeBoolsCondBlock())
-                {
-                    change = true;
-                    numCond++;
-                }
-            }
-            else if (b2->bbJumpKind == BBJ_RETURN)
-            {
-                // Set b3 to b1 jump destination
-                BasicBlock* b3 = b1->bbJumpDest;
-
-                // b3 must not be marked as BBF_DONT_REMOVE
-
-                if (b3->bbFlags & BBF_DONT_REMOVE)
-                {
-                    continue;
-                }
-
-                // b3 must be RETURN type
-
-                if (b3->bbJumpKind != BBJ_RETURN)
-                {
-                    continue;
-                }
-
-                if (optBoolsDsc.optOptimizeBoolsReturnBlock(b3))
-                {
-                    change = true;
-                    numReturn++;
-                }
-            }
-            else
-            {
-#ifdef DEBUG
-                optBoolsDsc.optOptimizeBoolsGcStress();
-                stress = true;
-#endif
-            }
-        }
-    } while (change);
-
-    JITDUMP("\noptimized %u BBJ_COND cases, %u BBJ_RETURN cases in %u passes\n", numCond, numReturn, numPasses);
-
-    const bool modified = stress || ((numCond + numReturn) > 0);
-    return modified ? PhaseStatus::MODIFIED_EVERYTHING : PhaseStatus::MODIFIED_NOTHING;
-}
-
-=======
->>>>>>> b9352f15
 typedef JitHashTable<unsigned, JitSmallPrimitiveKeyFuncs<unsigned>, unsigned> LclVarRefCounts;
 
 //------------------------------------------------------------------------------------------
