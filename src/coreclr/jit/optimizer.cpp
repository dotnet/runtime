--- conflicted
+++ resolved
@@ -1899,17 +1899,10 @@
     JITDUMP("Condition in block " FMT_BB " of loop " FMT_LP " is a candidate for duplication to invert the loop\n",
             condBlock->bbNum, loop->GetIndex());
 
-<<<<<<< HEAD
     // Check if loop is small enough to consider for inversion.
     // Large loops are less likely to benefit from inversion.
     const int sizeLimit = JitConfig.JitLoopInversionSizeLimit();
     if ((sizeLimit >= 0) && optLoopComplexityExceeds(loop, (unsigned)sizeLimit))
-=======
-    // Verify the test block ends with a conditional that we can manipulate.
-    GenTree* const condTree = condStmt->GetRootNode();
-    noway_assert(condTree->OperIs(GT_JTRUE));
-    if (!condTree->AsOp()->gtOp1->OperIsCompare())
->>>>>>> 6ab03113
     {
         return false;
     }
