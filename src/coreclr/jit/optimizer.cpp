--- conflicted
+++ resolved
@@ -2254,10 +2254,6 @@
 #endif // DEBUG
 
     Metrics.LoopsInverted++;
-<<<<<<< HEAD
-
-=======
->>>>>>> 2d7f45b9
     return true;
 }
 
