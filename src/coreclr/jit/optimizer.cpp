// Licensed to the .NET Foundation under one or more agreements.
// The .NET Foundation licenses this file to you under the MIT license.

/*XXXXXXXXXXXXXXXXXXXXXXXXXXXXXXXXXXXXXXXXXXXXXXXXXXXXXXXXXXXXXXXXXXXXXXXXXXXXX
XXXXXXXXXXXXXXXXXXXXXXXXXXXXXXXXXXXXXXXXXXXXXXXXXXXXXXXXXXXXXXXXXXXXXXXXXXXXXXX
XX                                                                           XX
XX                              Optimizer                                    XX
XX                                                                           XX
XXXXXXXXXXXXXXXXXXXXXXXXXXXXXXXXXXXXXXXXXXXXXXXXXXXXXXXXXXXXXXXXXXXXXXXXXXXXXXX
XXXXXXXXXXXXXXXXXXXXXXXXXXXXXXXXXXXXXXXXXXXXXXXXXXXXXXXXXXXXXXXXXXXXXXXXXXXXXXX
*/

#include "jitpch.h"
#ifdef _MSC_VER
#pragma hdrstop
#endif

/*****************************************************************************/

void Compiler::optInit()
{
    fgHasLoops = false;

    /* Initialize the # of tracked loops to 0 */
    optLoopCount              = 0;
    optLoopTable              = nullptr;
    optLoopTableValid         = false;
    optLoopsRequirePreHeaders = false;
    optCurLoopEpoch           = 0;

#ifdef DEBUG
    loopAlignCandidates = 0;
    loopsAligned        = 0;
#endif

    /* Keep track of the number of calls and indirect calls made by this method */
    optCallCount         = 0;
    optIndirectCallCount = 0;
    optNativeCallCount   = 0;
    optAssertionCount    = 0;
    optAssertionDep      = nullptr;
    optCSEstart          = BAD_VAR_NUM;
    optCSEcount          = 0;
    optCSEattempt        = 0;
    optCSEheuristic      = nullptr;
}

DataFlow::DataFlow(Compiler* pCompiler) : m_pCompiler(pCompiler)
{
}

//------------------------------------------------------------------------
// optSetBlockWeights: adjust block weights, as follows:
// 1. A block that is not reachable from the entry block is marked "run rarely".
// 2. If we're not using profile weights, then any block with a non-zero weight
//    that doesn't dominate all the return blocks has its weight dropped in half
//    (but only if the first block *does* dominate all the returns).
//
// Returns:
//    Suitable phase status
//
// Notes:
//    Depends on dominators, and fgReturnBlocks being set.
//
PhaseStatus Compiler::optSetBlockWeights()
{
    noway_assert(opts.OptimizationEnabled());
    assert(m_domTree != nullptr);
    assert(fgReturnBlocksComputed);

    bool       madeChanges                = false;
    bool       firstBBDominatesAllReturns = true;
    const bool usingProfileWeights        = fgIsUsingProfileWeights();

    // TODO-Quirk: Previously, this code ran on a dominator tree based only on
    // regular flow. This meant that all handlers were not considered to be
    // dominated by fgFirstBB. When those handlers could reach a return
    // block that return was also not considered to be dominated by fgFirstBB.
    // In practice the code below would then not make any changes for those
    // functions. We emulate that behavior here.
    for (EHblkDsc* eh : EHClauses(this))
    {
        BasicBlock* flowBlock = eh->ExFlowBlock();

        for (BasicBlockList* retBlocks = fgReturnBlocks; retBlocks != nullptr; retBlocks = retBlocks->next)
        {
            if (m_dfsTree->Contains(flowBlock) && m_reachabilitySets->CanReach(flowBlock, retBlocks->block))
            {
                firstBBDominatesAllReturns = false;
                break;
            }
        }

        if (!firstBBDominatesAllReturns)
        {
            break;
        }
    }

    for (BasicBlock* const block : Blocks())
    {
        // Blocks that can't be reached via the first block are rarely executed
        if (!m_reachabilitySets->CanReach(fgFirstBB, block) && !block->isRunRarely())
        {
            madeChanges = true;
            block->bbSetRunRarely();
        }

        if (!usingProfileWeights && firstBBDominatesAllReturns)
        {
            // If the weight is already zero (and thus rarely run), there's no point scaling it.
            if (block->bbWeight != BB_ZERO_WEIGHT)
            {
                // If the block dominates all return blocks, leave the weight alone. Otherwise,
                // scale the weight by 0.5 as a heuristic that some other path gets some of the dynamic flow.
                // Note that `optScaleLoopBlocks` has a similar heuristic for loop blocks that don't dominate
                // their loop back edge.

                bool blockDominatesAllReturns = true; // Assume that we will dominate

                for (BasicBlockList* retBlocks = fgReturnBlocks; retBlocks != nullptr; retBlocks = retBlocks->next)
                {
                    // TODO-Quirk: Returns that are unreachable can just be ignored.
                    if (!m_dfsTree->Contains(retBlocks->block) || !m_domTree->Dominates(block, retBlocks->block))
                    {
                        blockDominatesAllReturns = false;
                        break;
                    }
                }

                if (block == fgFirstBB)
                {
                    firstBBDominatesAllReturns = blockDominatesAllReturns;

                    // Don't scale the weight of the first block, since it is guaranteed to execute.
                    // If the first block does not dominate all the returns, we won't scale any of the function's
                    // block weights.
                }
                else
                {
                    // If we are not using profile weight then we lower the weight
                    // of blocks that do not dominate a return block
                    //
                    if (!blockDominatesAllReturns)
                    {
                        madeChanges = true;

                        // TODO-Cleanup: we should use:
                        //    block->scaleBBWeight(0.5);
                        // since we are inheriting "from ourselves", but that leads to asm diffs due to minutely
                        // different floating-point value in the calculation, and some code that compares weights
                        // for equality.
                        block->inheritWeightPercentage(block, 50);
                    }
                }
            }
        }
    }

    return madeChanges ? PhaseStatus::MODIFIED_EVERYTHING : PhaseStatus::MODIFIED_NOTHING;
}

//------------------------------------------------------------------------
// optScaleLoopBlocks: Scale the weight of loop blocks from 'begBlk' to 'endBlk'.
//
// Arguments:
//      begBlk - first block of range. Must be marked as a loop head (BBF_LOOP_HEAD).
//      endBlk - last block of range (inclusive). Must be reachable from `begBlk`.
//
// Operation:
//      Calculate the 'loop weight'. This is the amount to scale the weight of each block in the loop.
//      Our heuristic is that loops are weighted eight times more than straight-line code
//      (scale factor is BB_LOOP_WEIGHT_SCALE). If the loops are all properly formed this gives us these weights:
//
//          1 -- non-loop basic block
//          8 -- single loop nesting
//         64 -- double loop nesting
//        512 -- triple loop nesting
//
void Compiler::optScaleLoopBlocks(BasicBlock* begBlk, BasicBlock* endBlk)
{
    noway_assert(begBlk->bbNum <= endBlk->bbNum);
    noway_assert(begBlk->isLoopHead());
    noway_assert(m_reachabilitySets->CanReach(begBlk, endBlk));
    noway_assert(!opts.MinOpts());

#ifdef DEBUG
    if (verbose)
    {
        printf("\nMarking a loop from " FMT_BB " to " FMT_BB, begBlk->bbNum, endBlk->bbNum);
    }
#endif

    // Build list of back edges for block begBlk.
    FlowEdge* backedgeList = nullptr;

    for (BasicBlock* const predBlock : begBlk->PredBlocks())
    {
        // Is this a back edge?
        if (predBlock->bbNum >= begBlk->bbNum)
        {
            backedgeList = new (this, CMK_FlowEdge) FlowEdge(predBlock, backedgeList);

#if MEASURE_BLOCK_SIZE
            genFlowNodeCnt += 1;
            genFlowNodeSize += sizeof(FlowEdge);
#endif // MEASURE_BLOCK_SIZE
        }
    }

    // At least one backedge must have been found (the one from endBlk).
    noway_assert(backedgeList);

    auto reportBlockWeight = [&](BasicBlock* blk, const char* message) {
#ifdef DEBUG
        if (verbose)
        {
            printf("\n    " FMT_BB "(wt=" FMT_WT ")%s", blk->bbNum, blk->getBBWeight(this), message);
        }
#endif // DEBUG
    };

    for (BasicBlock* const curBlk : BasicBlockRangeList(begBlk, endBlk))
    {
        // Don't change the block weight if it came from profile data.
        if (curBlk->hasProfileWeight() && fgHaveProfileData())
        {
            reportBlockWeight(curBlk, "; unchanged: has profile weight");
            continue;
        }

        // Don't change the block weight if it's known to be rarely run.
        if (curBlk->isRunRarely())
        {
            reportBlockWeight(curBlk, "; unchanged: run rarely");
            continue;
        }

        // For curBlk to be part of a loop that starts at begBlk, curBlk must be reachable from begBlk and
        // (since this is a loop) begBlk must likewise be reachable from curBlk.

        if (m_reachabilitySets->CanReach(curBlk, begBlk) && m_reachabilitySets->CanReach(begBlk, curBlk))
        {
            // If `curBlk` reaches any of the back edge blocks we set `reachable`.
            // If `curBlk` dominates any of the back edge blocks we set `dominates`.
            bool reachable = false;
            bool dominates = false;

            for (FlowEdge* tmp = backedgeList; tmp != nullptr; tmp = tmp->getNextPredEdge())
            {
                BasicBlock* backedge = tmp->getSourceBlock();

                reachable |= m_reachabilitySets->CanReach(curBlk, backedge);
                dominates |= m_domTree->Dominates(curBlk, backedge);

                if (dominates && reachable)
                {
                    // No need to keep looking; we've already found all the info we need.
                    break;
                }
            }

            if (reachable)
            {
                // If the block has BB_ZERO_WEIGHT, then it should be marked as rarely run, and skipped, above.
                noway_assert(curBlk->bbWeight > BB_ZERO_WEIGHT);

                weight_t scale = BB_LOOP_WEIGHT_SCALE;

                if (!dominates)
                {
                    // If `curBlk` reaches but doesn't dominate any back edge to `endBlk` then there must be at least
                    // some other path to `endBlk`, so don't give `curBlk` all the execution weight.
                    scale = scale / 2;
                }

                curBlk->scaleBBWeight(scale);

                reportBlockWeight(curBlk, "");
            }
            else
            {
                reportBlockWeight(curBlk, "; unchanged: back edge unreachable");
            }
        }
        else
        {
            reportBlockWeight(curBlk, "; unchanged: block not in loop");
        }
    }
}

//------------------------------------------------------------------------
// optUnmarkLoopBlocks: Unmark the blocks between 'begBlk' and 'endBlk' as part of a loop.
//
// Arguments:
//      begBlk - first block of range. Must be marked as a loop head (BBF_LOOP_HEAD).
//      endBlk - last block of range (inclusive). Must be reachable from `begBlk`.
//
// Operation:
//      A set of blocks that were previously marked as a loop are now to be unmarked, since we have decided that
//      for some reason this loop no longer exists. Basically we are just resetting the blocks bbWeight to their
//      previous values.
//
void Compiler::optUnmarkLoopBlocks(BasicBlock* begBlk, BasicBlock* endBlk)
{
    noway_assert(begBlk->bbNum <= endBlk->bbNum);
    noway_assert(begBlk->isLoopHead());
    noway_assert(!opts.MinOpts());

    unsigned backEdgeCount = 0;

    for (BasicBlock* const predBlock : begBlk->PredBlocks())
    {
        // Is this a backward edge? (from predBlock to begBlk)
        if (begBlk->bbNum > predBlock->bbNum)
        {
            continue;
        }

        // We only consider back-edges that are BBJ_COND or BBJ_ALWAYS for loops.
        if (!predBlock->KindIs(BBJ_COND, BBJ_ALWAYS))
        {
            continue;
        }

        backEdgeCount++;
    }

    // Only unmark the loop blocks if we have exactly one loop back edge.
    if (backEdgeCount != 1)
    {
#ifdef DEBUG
        if (verbose)
        {
            if (backEdgeCount > 0)
            {
                printf("\nNot removing loop at " FMT_BB ", due to an additional back edge", begBlk->bbNum);
            }
            else if (backEdgeCount == 0)
            {
                printf("\nNot removing loop at " FMT_BB ", due to no back edge", begBlk->bbNum);
            }
        }
#endif
        return;
    }
    noway_assert(m_reachabilitySets->CanReach(begBlk, endBlk));

#ifdef DEBUG
    if (verbose)
    {
        printf("\nUnmarking a loop from " FMT_BB " to " FMT_BB, begBlk->bbNum, endBlk->bbNum);
    }
#endif

    for (BasicBlock* const curBlk : BasicBlockRangeList(begBlk, endBlk))
    {
        // Stop if we go past the last block in the loop, as it may have been deleted.
        if (curBlk->bbNum > endBlk->bbNum)
        {
            break;
        }

        // Don't change the block weight if it's known to be rarely run.
        if (curBlk->isRunRarely())
        {
            continue;
        }

        // Don't change the block weight if it came from profile data.
        if (curBlk->hasProfileWeight())
        {
            continue;
        }

        // Don't unmark blocks that are maximum weight.
        if (curBlk->isMaxBBWeight())
        {
            continue;
        }

        // For curBlk to be part of a loop that starts at begBlk, curBlk must be reachable from begBlk and
        // (since this is a loop) begBlk must likewise be reachable from curBlk.
        //
        if (m_reachabilitySets->CanReach(curBlk, begBlk) && m_reachabilitySets->CanReach(begBlk, curBlk))
        {
            weight_t scale = 1.0 / BB_LOOP_WEIGHT_SCALE;

            if (!m_domTree->Dominates(curBlk, endBlk))
            {
                scale *= 2;
            }

            curBlk->scaleBBWeight(scale);

            JITDUMP("\n    " FMT_BB "(wt=" FMT_WT ")", curBlk->bbNum, curBlk->getBBWeight(this));
        }
    }

    JITDUMP("\n");
}

/*****************************************************************************************************
 *
 *  Function called to update the loop table and bbWeight before removing a block
 */

void Compiler::optUpdateLoopsBeforeRemoveBlock(BasicBlock* block, bool skipUnmarkLoop)
{
    if (!optLoopTableValid)
    {
        return;
    }

    noway_assert(!opts.MinOpts());

    // If an unreachable block is a loop entry or bottom then the loop is unreachable.
    // Special case: the block was the head of a loop - or pointing to a loop entry.

    for (unsigned loopNum = 0; loopNum < optLoopCount; loopNum++)
    {
        LoopDsc& loop = optLoopTable[loopNum];

        // Some loops may have been already removed by loop unrolling or conditional folding.
        if (loop.lpIsRemoved())
        {
            continue;
        }

        // Avoid printing to the JitDump unless we're actually going to change something.
        // If we call reportBefore, then we're going to change the loop table, and we should print the
        // `reportAfter` info as well. Only print the `reportBefore` info once, if multiple changes to
        // the table are made.
        INDEBUG(bool reportedBefore = false);

        auto reportBefore = [&]() {
#ifdef DEBUG
            if (verbose && !reportedBefore)
            {
                printf("optUpdateLoopsBeforeRemoveBlock " FMT_BB " Before: ", block->bbNum);
                optPrintLoopInfo(loopNum);
                printf("\n");
                reportedBefore = true;
            }
#endif // DEBUG
        };

        auto reportAfter = [&]() {
#ifdef DEBUG
            if (verbose && reportedBefore)
            {
                printf("optUpdateLoopsBeforeRemoveBlock " FMT_BB "  After: ", block->bbNum);
                optPrintLoopInfo(loopNum);
                printf("\n");
            }
#endif // DEBUG
        };

        if ((block == loop.lpEntry) || (block == loop.lpBottom) || (block == loop.lpTop))
        {
            reportBefore();
            optMarkLoopRemoved(loopNum);
            reportAfter();
            continue;
        }

        // If the loop is still in the table any block in the loop must be reachable.

        noway_assert((loop.lpEntry != block) && (loop.lpBottom != block));

        if (loop.lpExit == block)
        {
            reportBefore();
            assert(loop.lpExitCnt == 1);
            --loop.lpExitCnt;
            loop.lpExit = nullptr;
        }

        // If `block` flows to the loop entry then the whole loop will become unreachable if it is the
        // only non-loop predecessor.

        bool removeLoop = false;
        if (!loop.lpContains(block))
        {
            for (BasicBlock* const succ : block->Succs())
            {
                if (loop.lpEntry == succ)
                {
                    removeLoop = true;
                    break;
                }
            }

            if (removeLoop)
            {
                // If the entry has any non-loop block that is not the known 'block' predecessor of entry
                // (found above), then don't remove the loop.
                for (BasicBlock* const predBlock : loop.lpEntry->PredBlocks())
                {
                    if (!loop.lpContains(predBlock) && (predBlock != block))
                    {
                        removeLoop = false;
                        break;
                    }
                }
            }
        }

        if (removeLoop)
        {
            reportBefore();
            optMarkLoopRemoved(loopNum);
        }
        else if (loop.lpHead == block)
        {
            reportBefore();
            /* The loop has a new head - Just update the loop table */
            loop.lpHead = block->Prev();
        }

        reportAfter();
    }

    if (!skipUnmarkLoop &&                      // If we want to unmark this loop...
        (fgCurBBEpochSize == fgBBNumMax + 1) && // We didn't add new blocks since last renumber...
        (m_reachabilitySets != nullptr) &&      // Given the reachability sets are computed and valid...
        (fgCurBBEpochSize == fgDomBBcount + 1))
    {
        // This block must reach conditionally or always

        if (block->KindIs(BBJ_ALWAYS) &&                             // This block always reaches
            block->GetTarget()->isLoopHead() &&                      // to a loop head...
            (block->GetTarget()->bbNum <= block->bbNum) &&           // This is a backedge...
            m_reachabilitySets->CanReach(block->GetTarget(), block)) // Block's back edge target can reach block...
        {
            optUnmarkLoopBlocks(block->GetTarget(), block); // Unscale the blocks in such loop.
        }
        else if (block->KindIs(BBJ_COND) &&                                   // This block conditionally reaches
                 block->GetTrueTarget()->isLoopHead() &&                      // to a loop head...
                 (block->GetTrueTarget()->bbNum <= block->bbNum) &&           // This is a backedge...
                 m_reachabilitySets->CanReach(block->GetTrueTarget(), block)) // Block's back edge target can reach
                                                                              // block...
        {
            optUnmarkLoopBlocks(block->GetTrueTarget(), block); // Unscale the blocks in such loop.
        }
    }
}

#ifdef DEBUG

/*****************************************************************************
 *
 *  Print loop info in an uniform way.
 */

void Compiler::optPrintLoopInfo(const LoopDsc* loop, bool printVerbose /* = false */)
{
    assert(optLoopTable != nullptr);
    assert((&optLoopTable[0] <= loop) && (loop < &optLoopTable[optLoopCount]));

    unsigned lnum = (unsigned)(loop - optLoopTable);
    assert(lnum < optLoopCount);
    assert(&optLoopTable[lnum] == loop);

    if (loop->lpIsRemoved())
    {
        // If a loop has been removed, it might be dangerous to print its fields (e.g., loop unrolling
        // nulls out the lpHead field).
        printf(FMT_LP " REMOVED", lnum);
        return;
    }

    printf(FMT_LP ", from " FMT_BB " to " FMT_BB " (Head=" FMT_BB ", Entry=" FMT_BB, lnum, loop->lpTop->bbNum,
           loop->lpBottom->bbNum, loop->lpHead->bbNum, loop->lpEntry->bbNum);

    if (loop->lpExitCnt == 1)
    {
        printf(", Exit=" FMT_BB, loop->lpExit->bbNum);
    }
    else
    {
        printf(", ExitCnt=%d", loop->lpExitCnt);
    }

    if (loop->lpParent != BasicBlock::NOT_IN_LOOP)
    {
        printf(", parent=" FMT_LP, loop->lpParent);
    }
    printf(")");

    if (printVerbose)
    {
        if (loop->lpChild != BasicBlock::NOT_IN_LOOP)
        {
            printf(", child loop = " FMT_LP, loop->lpChild);
        }
        if (loop->lpSibling != BasicBlock::NOT_IN_LOOP)
        {
            printf(", sibling loop = " FMT_LP, loop->lpSibling);
        }

        // If an iterator loop print the iterator and the initialization.
        if (loop->lpFlags & LPFLG_ITER)
        {
            printf(" [over V%02u", loop->lpIterVar());
            printf(" (");
            printf(GenTree::OpName(loop->lpIterOper()));
            printf(" %d)", loop->lpIterConst());

            if (loop->lpFlags & LPFLG_CONST_INIT)
            {
                printf(" from %d", loop->lpConstInit);
            }

            if (loop->lpFlags & LPFLG_CONST_INIT)
            {
                if (loop->lpInitBlock != loop->lpHead)
                {
                    printf(" (in " FMT_BB ")", loop->lpInitBlock->bbNum);
                }
            }

            // If a simple test condition print operator and the limits */
            printf(" %s", GenTree::OpName(loop->lpTestOper()));

            if (loop->lpFlags & LPFLG_CONST_LIMIT)
            {
                printf(" %d", loop->lpConstLimit());
                if (loop->lpFlags & LPFLG_SIMD_LIMIT)
                {
                    printf(" (simd)");
                }
            }
            if (loop->lpFlags & LPFLG_VAR_LIMIT)
            {
                printf(" V%02u", loop->lpVarLimit());
            }
            if (loop->lpFlags & LPFLG_ARRLEN_LIMIT)
            {
                ArrIndex* index = new (getAllocator(CMK_DebugOnly)) ArrIndex(getAllocator(CMK_DebugOnly));
                if (loop->lpArrLenLimit(this, index))
                {
                    printf(" ");
                    index->Print();
                    printf(".Length");
                }
                else
                {
                    printf(" ???.Length");
                }
            }

            printf("]");
        }

        // Print the flags

        if (loop->lpFlags & LPFLG_CONTAINS_CALL)
        {
            printf(" call");
        }
        if (loop->lpFlags & LPFLG_HAS_PREHEAD)
        {
            printf(" prehead");
        }
        if (loop->lpFlags & LPFLG_DONT_UNROLL)
        {
            printf(" !unroll");
        }
        if (loop->lpFlags & LPFLG_ASGVARS_YES)
        {
            printf(" avyes");
        }
        if (loop->lpFlags & LPFLG_ASGVARS_INC)
        {
            printf(" avinc");
        }
    }
}

void Compiler::optPrintLoopInfo(unsigned lnum, bool printVerbose /* = false */)
{
    assert(lnum < optLoopCount);

    const LoopDsc& loop = optLoopTable[lnum];
    optPrintLoopInfo(&loop, printVerbose);
}

//------------------------------------------------------------------------
// optPrintLoopTable: Print the loop table
//
void Compiler::optPrintLoopTable()
{
    printf("\n***************  Natural loop table\n");

    if (optLoopCount == 0)
    {
        printf("No loops\n");
    }
    else
    {
        for (unsigned loopInd = 0; loopInd < optLoopCount; loopInd++)
        {
            optPrintLoopInfo(loopInd, /* verbose */ true);
            printf("\n");
        }
    }

    printf("\n");
}

#endif // DEBUG

//------------------------------------------------------------------------
// optPopulateInitInfo: Populate loop init info in the loop table.
// We assume the iteration variable is initialized already and check appropriately.
// This only checks for the special case of a constant initialization.
//
// Arguments:
//     loopInd   -  loop index
//     initBlock -  block in which the initialization lives.
//     init      -  the tree that is supposed to initialize the loop iterator. Might be nullptr.
//     iterVar   -  loop iteration variable.
//
// Return Value:
//     "true" if a constant initializer was found.
//
// Operation:
//     The 'init' tree is checked if its lhs is a local and rhs is a const.
//
bool Compiler::optPopulateInitInfo(unsigned loopInd, BasicBlock* initBlock, GenTree* init, unsigned iterVar)
{
    // Operator should be STORE_LCL_VAR<iterator local>
    if ((init == nullptr) || !init->OperIs(GT_STORE_LCL_VAR) || (init->AsLclVar()->GetLclNum() != iterVar))
    {
        return false;
    }

    // Value must be constant. TODO-CQ: CLONE: Add arr length for descending loops.
    GenTree* initValue = init->AsLclVar()->Data();
    if (!initValue->IsCnsIntOrI() || (initValue->TypeGet() != TYP_INT))
    {
        return false;
    }

    // We found an initializer in the `initBlock` block. For this to be used, we need to make sure the
    // "iterVar" initialization is never skipped. That is, every pred of ENTRY other than HEAD is in the loop.
    // We allow one special case: the HEAD block is an empty predecessor to ENTRY, and the initBlock is the
    // only predecessor to HEAD. This handles the case where we rebuild the loop table (after inserting
    // pre-headers) and we still want to find the initializer before the pre-header block.
    for (BasicBlock* const predBlock : optLoopTable[loopInd].lpEntry->PredBlocks())
    {
        if (!optLoopTable[loopInd].lpContains(predBlock))
        {
            bool initBlockOk = (predBlock == initBlock);
            if (!initBlockOk)
            {
                if (predBlock->KindIs(BBJ_ALWAYS) && predBlock->TargetIs(optLoopTable[loopInd].lpEntry) &&
                    (predBlock->countOfInEdges() == 1) && (predBlock->firstStmt() == nullptr) &&
                    !predBlock->IsFirst() && predBlock->Prev()->bbFallsThrough())
                {
                    initBlockOk = true;
                }
            }
            if (!initBlockOk)
            {
                JITDUMP(FMT_LP ": initialization not guaranteed from " FMT_BB " through to entry block " FMT_BB
                               " from pred " FMT_BB "; ignore constant initializer\n",
                        loopInd, initBlock->bbNum, optLoopTable[loopInd].lpEntry->bbNum, predBlock->bbNum);
                return false;
            }
        }
    }

    optLoopTable[loopInd].lpFlags |= LPFLG_CONST_INIT;
    optLoopTable[loopInd].lpConstInit = (int)initValue->AsIntCon()->gtIconVal;
    optLoopTable[loopInd].lpInitBlock = initBlock;

    return true;
}

//----------------------------------------------------------------------------------
// optCheckIterInLoopTest: Check if iteration variable is used in loop test.
//
// Arguments:
//      loopInd - loop index
//      test    - "jtrue" tree or a store of the loop iteration termination condition
//      iterVar - loop iteration variable.
//
//  Operation:
//      The test tree is parsed to check if "iterVar" matches the lhs of the condition
//      and the rhs limit is extracted from the "test" tree. The limit information is
//      added to the loop table.
//
//  Return Value:
//      "false" if the loop table could not be populated with the loop test info or
//      if the test condition doesn't involve iterVar.
//
bool Compiler::optCheckIterInLoopTest(unsigned loopInd, GenTree* test, unsigned iterVar)
{
    // Obtain the relop from the "test" tree.
    GenTree* relop;
    if (test->OperIs(GT_JTRUE))
    {
        relop = test->gtGetOp1();
    }
    else
    {
        assert(test->OperIs(GT_STORE_LCL_VAR));
        relop = test->AsLclVar()->Data();
    }

    noway_assert(relop->OperIsCompare());

    GenTree* opr1 = relop->AsOp()->gtOp1;
    GenTree* opr2 = relop->AsOp()->gtOp2;

    GenTree* iterOp;
    GenTree* limitOp;

    // Make sure op1 or op2 is the iterVar.
    if (opr1->gtOper == GT_LCL_VAR && opr1->AsLclVarCommon()->GetLclNum() == iterVar)
    {
        iterOp  = opr1;
        limitOp = opr2;
    }
    else if (opr2->gtOper == GT_LCL_VAR && opr2->AsLclVarCommon()->GetLclNum() == iterVar)
    {
        iterOp  = opr2;
        limitOp = opr1;
    }
    else
    {
        return false;
    }

    if (iterOp->gtType != TYP_INT)
    {
        return false;
    }

    // Mark the iterator node.
    iterOp->gtFlags |= GTF_VAR_ITERATOR;

    // Check what type of limit we have - constant, variable or arr-len.
    if (limitOp->gtOper == GT_CNS_INT)
    {
        optLoopTable[loopInd].lpFlags |= LPFLG_CONST_LIMIT;
        if ((limitOp->gtFlags & GTF_ICON_SIMD_COUNT) != 0)
        {
            optLoopTable[loopInd].lpFlags |= LPFLG_SIMD_LIMIT;
        }
    }
    else if (limitOp->gtOper == GT_LCL_VAR)
    {
        // See if limit var is a loop invariant
        //
        if (!optIsVarAssgLoop(loopInd, limitOp->AsLclVarCommon()->GetLclNum()))
        {
            optLoopTable[loopInd].lpFlags |= LPFLG_VAR_LIMIT;
        }
        else
        {
            JITDUMP("Limit var V%02u modifiable in " FMT_LP "\n", limitOp->AsLclVarCommon()->GetLclNum(), loopInd);
        }
    }
    else if (limitOp->gtOper == GT_ARR_LENGTH)
    {
        // See if limit array is a loop invariant
        //
        GenTree* const array = limitOp->AsArrLen()->ArrRef();

        if (array->OperIs(GT_LCL_VAR))
        {
            if (!optIsVarAssgLoop(loopInd, array->AsLclVarCommon()->GetLclNum()))
            {
                optLoopTable[loopInd].lpFlags |= LPFLG_ARRLEN_LIMIT;
            }
            else
            {
                JITDUMP("Array limit var V%02u modifiable in " FMT_LP "\n", array->AsLclVarCommon()->GetLclNum(),
                        loopInd);
            }
        }
        else
        {
            JITDUMP("Array limit tree [%06u] not analyzable in " FMT_LP "\n", dspTreeID(limitOp), loopInd);
        }
    }
    else
    {
        JITDUMP("Loop limit tree [%06u] not analyzable in " FMT_LP "\n", dspTreeID(limitOp), loopInd);
    }

    // Were we able to successfully analyze the limit?
    //
    const bool analyzedLimit =
        (optLoopTable[loopInd].lpFlags & (LPFLG_CONST_LIMIT | LPFLG_VAR_LIMIT | LPFLG_ARRLEN_LIMIT)) != 0;

    // Save the type of the comparison between the iterator and the limit.
    //
    optLoopTable[loopInd].lpTestTree = relop;

    return analyzedLimit;
}

//----------------------------------------------------------------------------------
// optIsLoopIncrTree: Check if loop is a tree of form v = v op const.
//
// Arguments:
//      incr - The incr tree to be checked.
//
//  Return Value:
//      iterVar local num if the iterVar is found, otherwise BAD_VAR_NUM.
//
unsigned Compiler::optIsLoopIncrTree(GenTree* incr)
{
    GenTree*   incrVal;
    genTreeOps updateOper;
    unsigned   iterVar = incr->IsLclVarUpdateTree(&incrVal, &updateOper);
    if (iterVar != BAD_VAR_NUM)
    {
        // We have v = v op y type node.
        switch (updateOper)
        {
            case GT_ADD:
            case GT_SUB:
            case GT_MUL:
            case GT_RSH:
            case GT_LSH:
                break;
            default:
                return BAD_VAR_NUM;
        }

        // Increment should be by a const int.
        // TODO-CQ: CLONE: allow variable increments.
        if ((incrVal->gtOper != GT_CNS_INT) || (incrVal->TypeGet() != TYP_INT))
        {
            return BAD_VAR_NUM;
        }
    }

    return iterVar;
}

//----------------------------------------------------------------------------------
// optComputeIterInfo: Check tree is loop increment of a lcl that is loop-invariant.
//
// Arguments:
//      incr        - tree that increments the loop iterator. v+=1 or v=v+1.
//      from, to    - range of blocks that comprise the loop body
//      pIterVar    - see return value.
//
//  Return Value:
//      Returns true if iterVar "v" can be returned in "pIterVar", otherwise returns
//      false.
//
//  Operation:
//      Check if the "incr" tree is a "v=v+1 or v+=1" type tree and make sure it is not
//      otherwise modified in the loop.
//
bool Compiler::optComputeIterInfo(GenTree* incr, BasicBlock* from, BasicBlock* to, unsigned* pIterVar)
{
    const unsigned iterVar = optIsLoopIncrTree(incr);

    if (iterVar == BAD_VAR_NUM)
    {
        return false;
    }

    // Note we can't use optIsVarAssgLoop here, as iterVar is indeed
    // assigned within the loop.
    //
    // Bail on promoted case, otherwise we'd have to search the loop
    // for both iterVar and its parent.
    //
    // Bail on the potentially aliased case.
    //
    LclVarDsc* const iterVarDsc = lvaGetDesc(iterVar);

    if (iterVarDsc->lvIsStructField)
    {
        JITDUMP("iterVar V%02u is a promoted field\n", iterVar);
        return false;
    }

    if (iterVarDsc->IsAddressExposed())
    {
        JITDUMP("iterVar V%02u is address exposed\n", iterVar);
        return false;
    }

    if (optIsVarAssigned(from, to, incr, iterVar))
    {
        JITDUMP("iterVar V%02u is assigned in loop\n", iterVar);
        return false;
    }

    JITDUMP("iterVar V%02u is invariant in loop (with the exception of the update in [%06u])\n", iterVar,
            dspTreeID(incr));

    *pIterVar = iterVar;
    return true;
}

//----------------------------------------------------------------------------------
// optIsLoopTestEvalIntoTemp:
//      Pattern match if the test tree is computed into a tmp
//      and the "tmp" is used as jump condition for loop termination.
//
// Arguments:
//      testStmt    - is the JTRUE statement that is of the form: jmpTrue (Vtmp != 0)
//                    where Vtmp contains the actual loop test result.
//      newTestStmt - contains the statement that is the actual test stmt involving
//                    the loop iterator.
//
//  Return Value:
//      Returns true if a new test tree can be obtained.
//
//  Operation:
//      Scan if the current stmt is a jtrue with (Vtmp != 0) as condition
//      Then returns the rhs for def of Vtmp as the "test" node.
//
//  Note:
//      This method just retrieves what it thinks is the "test" node,
//      the callers are expected to verify that "iterVar" is used in the test.
//
bool Compiler::optIsLoopTestEvalIntoTemp(Statement* testStmt, Statement** newTestStmt)
{
    GenTree* test = testStmt->GetRootNode();

    if (test->gtOper != GT_JTRUE)
    {
        return false;
    }

    GenTree* relop = test->gtGetOp1();
    noway_assert(relop->OperIsCompare());

    GenTree* opr1 = relop->AsOp()->gtOp1;
    GenTree* opr2 = relop->AsOp()->gtOp2;

    // Make sure we have jtrue (vtmp != 0)
    if ((relop->OperGet() == GT_NE) && (opr1->OperGet() == GT_LCL_VAR) && (opr2->OperGet() == GT_CNS_INT) &&
        opr2->IsIntegralConst(0))
    {
        // Get the previous statement to get the def (rhs) of Vtmp to see
        // if the "test" is evaluated into Vtmp.
        Statement* prevStmt = testStmt->GetPrevStmt();
        if (prevStmt == nullptr)
        {
            return false;
        }

        GenTree* tree = prevStmt->GetRootNode();
        if (tree->OperIs(GT_STORE_LCL_VAR) && (tree->AsLclVar()->GetLclNum() == opr1->AsLclVar()->GetLclNum()) &&
            tree->AsLclVar()->Data()->OperIsCompare())
        {
            *newTestStmt = prevStmt;
            return true;
        }
    }
    return false;
}

//----------------------------------------------------------------------------------
// optExtractInitTestIncr:
//      Extract the "init", "test" and "incr" nodes of the loop.
//
// Arguments:
//      pInitBlock - [IN/OUT] *pInitBlock is the loop head block on entry, and is set to the initBlock on exit,
//                   if `**ppInit` is non-null.
//      bottom     - Loop bottom block
//      top        - Loop top block
//      ppInit     - The init stmt of the loop if found.
//      ppTest     - The test stmt of the loop if found.
//      ppIncr     - The incr stmt of the loop if found.
//
//  Return Value:
//      The results are put in "ppInit", "ppTest" and "ppIncr" if the method
//      returns true. Returns false if the information can't be extracted.
//      Extracting the `init` is optional; if one is not found, *ppInit is set
//      to nullptr. Return value will never be false if `init` is not found.
//
//  Operation:
//      Check if the "test" stmt is last stmt in the loop "bottom". Try to find the "incr" stmt.
//      Check previous stmt of "test" to get the "incr" stmt. If it is not found it could be a loop of the
//      below form.
//
//                     +-------<-----------------<-----------+
//                     |                                     |
//                     v                                     |
//      BBinit(head) -> BBcond(top) -> BBLoopBody(bottom) ---^
//
//      Check if the "incr" tree is present in the loop "top" node as the last stmt.
//      Also check if the "test" tree is assigned to a tmp node and the tmp is used
//      in the jtrue condition.
//
//  Note:
//      This method just retrieves what it thinks is the "test" node,
//      the callers are expected to verify that "iterVar" is used in the test.
//
bool Compiler::optExtractInitTestIncr(
    BasicBlock** pInitBlock, BasicBlock* bottom, BasicBlock* top, GenTree** ppInit, GenTree** ppTest, GenTree** ppIncr)
{
    assert(pInitBlock != nullptr);
    assert(ppInit != nullptr);
    assert(ppTest != nullptr);
    assert(ppIncr != nullptr);

    // Check if last two statements in the loop body are the increment of the iterator
    // and the loop termination test.
    noway_assert(bottom->bbStmtList != nullptr);
    Statement* testStmt = bottom->lastStmt();
    noway_assert(testStmt != nullptr && testStmt->GetNextStmt() == nullptr);

    Statement* newTestStmt;
    if (optIsLoopTestEvalIntoTemp(testStmt, &newTestStmt))
    {
        testStmt = newTestStmt;
    }

    // Check if we have the incr stmt before the test stmt, if we don't,
    // check if incr is part of the loop "top".
    Statement* incrStmt = testStmt->GetPrevStmt();

    // If we've added profile instrumentation, we may need to skip past a BB counter update.
    //
    if (opts.jitFlags->IsSet(JitFlags::JIT_FLAG_BBINSTR) && (incrStmt != nullptr) &&
        incrStmt->GetRootNode()->IsBlockProfileUpdate())
    {
        incrStmt = incrStmt->GetPrevStmt();
    }

    if (incrStmt == nullptr || (optIsLoopIncrTree(incrStmt->GetRootNode()) == BAD_VAR_NUM))
    {
        return false;
    }

    assert(testStmt != incrStmt);

    // Find the last statement in the loop pre-header which we expect to be the initialization of
    // the loop iterator.
    BasicBlock* initBlock = *pInitBlock;
    Statement*  phdrStmt  = initBlock->firstStmt();
    if (phdrStmt == nullptr)
    {
        // When we build the loop table, we canonicalize by introducing loop pre-headers for all loops.
        // If we are rebuilding the loop table, we would already have the pre-header block introduced
        // the first time, which might be empty if no hoisting has yet occurred. In this case, look a
        // little harder for the possible loop initialization statement.
        if (initBlock->KindIs(BBJ_ALWAYS) && initBlock->TargetIs(top) && (initBlock->countOfInEdges() == 1) &&
            !initBlock->IsFirst() && initBlock->Prev()->bbFallsThrough())
        {
            initBlock = initBlock->Prev();
            phdrStmt  = initBlock->firstStmt();
        }
    }

    if (phdrStmt != nullptr)
    {
        Statement* initStmt = phdrStmt->GetPrevStmt();
        noway_assert(initStmt != nullptr && (initStmt->GetNextStmt() == nullptr));

        // If it is a duplicated loop condition, skip it.
        if (initStmt->GetRootNode()->OperIs(GT_JTRUE))
        {
            bool doGetPrev = true;
#ifdef DEBUG
            if (opts.optRepeat)
            {
                // Previous optimization passes may have inserted compiler-generated
                // statements other than duplicated loop conditions.
                doGetPrev = (initStmt->GetPrevStmt() != nullptr);
            }
#endif // DEBUG
            if (doGetPrev)
            {
                initStmt = initStmt->GetPrevStmt();
            }
            noway_assert(initStmt != nullptr);
        }

        *ppInit     = initStmt->GetRootNode();
        *pInitBlock = initBlock;
    }
    else
    {
        *ppInit = nullptr;
    }

    *ppTest = testStmt->GetRootNode();
    *ppIncr = incrStmt->GetRootNode();

    return true;
}

/*****************************************************************************
 *
 *  Record the loop in the loop table.  Return true if successful, false if
 *  out of entries in loop table.
 */

bool Compiler::optRecordLoop(
    BasicBlock* head, BasicBlock* top, BasicBlock* entry, BasicBlock* bottom, BasicBlock* exit, unsigned char exitCnt)
{
    if (exitCnt == 1)
    {
        noway_assert(exit != nullptr);
    }

    // Record this loop in the table, if there's room.

    assert(optLoopCount <= BasicBlock::MAX_LOOP_NUM);
    if (optLoopCount == BasicBlock::MAX_LOOP_NUM)
    {
#if COUNT_LOOPS
        loopOverflowThisMethod = true;
#endif
        return false;
    }

    // Assumed preconditions on the loop we're adding.
    assert(top->bbNum <= entry->bbNum);
    assert(entry->bbNum <= bottom->bbNum);
    assert(head->bbNum < top->bbNum || head->bbNum > bottom->bbNum);

    unsigned char loopInd = optLoopCount;

    if (optLoopTable == nullptr)
    {
        assert(loopInd == 0);
        optLoopTable = getAllocator(CMK_LoopOpt).allocate<LoopDsc>(BasicBlock::MAX_LOOP_NUM);

        NewLoopEpoch();
    }
    else
    {
        // If the new loop contains any existing ones, add it in the right place.
        for (unsigned char prevPlus1 = optLoopCount; prevPlus1 > 0; prevPlus1--)
        {
            unsigned char prev = prevPlus1 - 1;
            if (optLoopTable[prev].lpContainedBy(top, bottom))
            {
                loopInd = prev;
            }
        }
        // Move up any loops if necessary.
        for (unsigned j = optLoopCount; j > loopInd; j--)
        {
            optLoopTable[j] = optLoopTable[j - 1];
        }
    }

#ifdef DEBUG
    for (unsigned i = loopInd + 1; i < optLoopCount; i++)
    {
        // The loop is well-formed.
        assert(optLoopTable[i].lpWellFormed());
        // Check for disjoint.
        if (optLoopTable[i].lpDisjoint(top, bottom))
        {
            continue;
        }
        // Otherwise, assert complete containment (of optLoopTable[i] in new loop).
        assert(optLoopTable[i].lpContainedBy(top, bottom));
    }
#endif // DEBUG

    bool loopInsertedAtEnd = (loopInd == optLoopCount);
    optLoopCount++;

    optLoopTable[loopInd].lpHead    = head;
    optLoopTable[loopInd].lpTop     = top;
    optLoopTable[loopInd].lpBottom  = bottom;
    optLoopTable[loopInd].lpEntry   = entry;
    optLoopTable[loopInd].lpExit    = exit;
    optLoopTable[loopInd].lpExitCnt = exitCnt;

    optLoopTable[loopInd].lpParent  = BasicBlock::NOT_IN_LOOP;
    optLoopTable[loopInd].lpChild   = BasicBlock::NOT_IN_LOOP;
    optLoopTable[loopInd].lpSibling = BasicBlock::NOT_IN_LOOP;

    optLoopTable[loopInd].lpAsgVars = AllVarSetOps::UninitVal();

    optLoopTable[loopInd].lpFlags = LPFLG_EMPTY;

    // We haven't yet recorded any side effects.
    for (MemoryKind memoryKind : allMemoryKinds())
    {
        optLoopTable[loopInd].lpLoopHasMemoryHavoc[memoryKind] = false;
    }
    optLoopTable[loopInd].lpFieldsModified         = nullptr;
    optLoopTable[loopInd].lpArrayElemTypesModified = nullptr;

    //
    // Try to find loops that have an iterator (i.e. for-like loops) "for (init; test; incr){ ... }"
    // We have the following restrictions:
    //     1. The loop condition must be a simple one i.e. only one JTRUE node
    //     2. There must be a loop iterator (a local var) that is
    //        incremented (decremented or lsh, rsh, mul) with a constant value
    //     3. The iterator is incremented exactly once
    //     4. The loop condition must use the iterator.
    //     5. Finding a constant initializer is optional; if the initializer is not found, or is not constant,
    //        it is still considered a for-like loop.
    //
    if (bottom->KindIs(BBJ_COND))
    {
        GenTree*    init;
        GenTree*    test;
        GenTree*    incr;
        BasicBlock* initBlock = head;
        if (!optExtractInitTestIncr(&initBlock, bottom, top, &init, &test, &incr))
        {
            JITDUMP(FMT_LP ": couldn't find init/test/incr; not LPFLG_ITER loop\n", loopInd);
            goto DONE_LOOP;
        }

        unsigned iterVar = BAD_VAR_NUM;
        if (!optComputeIterInfo(incr, top, bottom, &iterVar))
        {
            JITDUMP(FMT_LP ": increment expression not appropriate form, or not loop invariant; not LPFLG_ITER loop\n",
                    loopInd);
            goto DONE_LOOP;
        }

        optPopulateInitInfo(loopInd, initBlock, init, iterVar);

        // Check that the iterator is used in the loop condition.
        if (!optCheckIterInLoopTest(loopInd, test, iterVar))
        {
            JITDUMP(FMT_LP ": iterator V%02u fails analysis of loop condition [%06u]; not LPFLG_ITER loop\n", loopInd,
                    iterVar, dspTreeID(test));
            goto DONE_LOOP;
        }

        // We know the loop has an iterator at this point; flag it as LPFLG_ITER.
        JITDUMP(FMT_LP ": setting LPFLG_ITER\n", loopInd);
        optLoopTable[loopInd].lpFlags |= LPFLG_ITER;

        // Record iterator.
        optLoopTable[loopInd].lpIterTree = incr;

#if COUNT_LOOPS
        iterLoopCount++;

        // Check if a constant iteration loop.
        if ((optLoopTable[loopInd].lpFlags & LPFLG_CONST_INIT) && (optLoopTable[loopInd].lpFlags & LPFLG_CONST_LIMIT))
        {
            // This is a constant loop.
            constIterLoopCount++;
        }
#endif
    }

DONE_LOOP:

#ifdef DEBUG
    if (verbose)
    {
        printf("Recorded loop %s", loopInsertedAtEnd ? "" : "(extended) ");
        optPrintLoopInfo(loopInd, /* verbose */ true);
        printf("\n");
    }
#endif // DEBUG

    return true;
}

#ifdef DEBUG
void Compiler::optCheckPreds()
{
    for (BasicBlock* const block : Blocks())
    {
        for (BasicBlock* const predBlock : block->PredBlocks())
        {
            // make sure this pred is part of the BB list
            BasicBlock* bb;
            for (bb = fgFirstBB; bb; bb = bb->Next())
            {
                if (bb == predBlock)
                {
                    break;
                }
            }
            noway_assert(bb);
            switch (bb->GetKind())
            {
                case BBJ_COND:
                    if (bb->TrueTargetIs(block))
                    {
                        break;
                    }
                    noway_assert(bb->FalseTargetIs(block));
                    break;
                case BBJ_EHFILTERRET:
                case BBJ_ALWAYS:
                case BBJ_EHCATCHRET:
                    noway_assert(bb->TargetIs(block));
                    break;
                default:
                    break;
            }
        }
    }
}

#endif // DEBUG

namespace
{
//------------------------------------------------------------------------
// LoopSearch: Class that handles scanning a range of blocks to detect a loop,
//             moving blocks to make the loop body contiguous, and recording the loop.
//
// We will use the following terminology:
//   HEAD    - the basic block that flows into the loop ENTRY block (Currently MUST be lexically before entry).
//             Not part of the looping of the loop.
//   TOP     - the target of the backward edge from BOTTOM, and the lexically first basic block (in bbNext order)
//             within this loop.
//   BOTTOM  - the lexically last block in the loop (i.e. the block from which we jump to the top)
//   EXIT    - the predecessor of loop's unique exit edge, if it has a unique exit edge; else nullptr
//   ENTRY   - the entry in the loop (not necessarily the TOP), but there must be only one entry
//
//   We (currently) require the body of a loop to be a contiguous (in bbNext order) sequence of basic blocks.
//   When the loop is identified, blocks will be moved out to make it a compact contiguous region if possible,
//   and in cases where compaction is not possible, we'll subsequently treat all blocks in the lexical range
//   between TOP and BOTTOM as part of the loop even if they aren't part of the SCC.
//   Regarding nesting:  Since a given block can only have one back-edge (we only detect loops with back-edges
//   from BBJ_COND or BBJ_ALWAYS blocks), no two loops will share the same BOTTOM.  Two loops may share the
//   same TOP/ENTRY as reported by LoopSearch, and optCanonicalizeLoopNest will subsequently re-write
//   the CFG so that no two loops share the same TOP/ENTRY anymore.
//
//        |
//        v
//      head
//        |
//        |      top   <--+
//        |       |       |
//        |      ...      |
//        |       |       |
//        |       v       |
//        +---> entry     |
//                |       |
//               ...      |
//                |       |
//                v       |
//         +-- exit/tail  |
//         |      |       |
//         |     ...      |
//         |      |       |
//         |      v       |
//         |    bottom ---+
//         |
//         +------+
//                |
//                v
//
class LoopSearch
{

    // Keeping track of which blocks are in the loop requires two block sets since we may add blocks
    // as we go but the BlockSet type's max ID doesn't increase to accommodate them.  Define a helper
    // struct to make the ensuing code more readable.
    struct LoopBlockSet
    {
    private:
        // Keep track of blocks with bbNum <= oldBlockMaxNum in a regular BlockSet, since
        // it can hold all of them.
        BlockSet oldBlocksInLoop; // Blocks with bbNum <= oldBlockMaxNum

        // Keep track of blocks with bbNum > oldBlockMaxNum in a separate BlockSet, but
        // indexing them by (blockNum - oldBlockMaxNum); since we won't generate more than
        // one new block per old block, this must be sufficient to track any new blocks.
        BlockSet newBlocksInLoop; // Blocks with bbNum > oldBlockMaxNum

        Compiler*    comp;
        unsigned int oldBlockMaxNum;

    public:
        LoopBlockSet(Compiler* comp)
            : oldBlocksInLoop(BlockSetOps::UninitVal())
            , newBlocksInLoop(BlockSetOps::UninitVal())
            , comp(comp)
            , oldBlockMaxNum(comp->fgBBNumMax)
        {
        }

        void Reset(unsigned int seedBlockNum)
        {
            if (BlockSetOps::MayBeUninit(oldBlocksInLoop))
            {
                // Either the block sets are uninitialized (and long), so we need to initialize
                // them (and allocate their backing storage), or they are short and empty, so
                // assigning MakeEmpty to them is as cheap as ClearD.
                oldBlocksInLoop = BlockSetOps::MakeEmpty(comp);
                newBlocksInLoop = BlockSetOps::MakeEmpty(comp);
            }
            else
            {
                // We know the backing storage is already allocated, so just clear it.
                BlockSetOps::ClearD(comp, oldBlocksInLoop);
                BlockSetOps::ClearD(comp, newBlocksInLoop);
            }
            assert(seedBlockNum <= oldBlockMaxNum);
            BlockSetOps::AddElemD(comp, oldBlocksInLoop, seedBlockNum);
        }

        bool CanRepresent(unsigned int blockNum)
        {
            // We can represent old blocks up to oldBlockMaxNum, and
            // new blocks up to 2 * oldBlockMaxNum.
            return (blockNum <= 2 * oldBlockMaxNum);
        }

        bool IsMember(unsigned int blockNum)
        {
            if (blockNum > oldBlockMaxNum)
            {
                return BlockSetOps::IsMember(comp, newBlocksInLoop, blockNum - oldBlockMaxNum);
            }
            else
            {
                return BlockSetOps::IsMember(comp, oldBlocksInLoop, blockNum);
            }
        }

        void Insert(unsigned int blockNum)
        {
            if (blockNum > oldBlockMaxNum)
            {
                BlockSetOps::AddElemD(comp, newBlocksInLoop, blockNum - oldBlockMaxNum);
            }
            else
            {
                BlockSetOps::AddElemD(comp, oldBlocksInLoop, blockNum);
            }
        }

        bool TestAndInsert(unsigned int blockNum)
        {
            if (blockNum > oldBlockMaxNum)
            {
                unsigned int shiftedNum = blockNum - oldBlockMaxNum;
                if (!BlockSetOps::IsMember(comp, newBlocksInLoop, shiftedNum))
                {
                    BlockSetOps::AddElemD(comp, newBlocksInLoop, shiftedNum);
                    return false;
                }
            }
            else
            {
                if (!BlockSetOps::IsMember(comp, oldBlocksInLoop, blockNum))
                {
                    BlockSetOps::AddElemD(comp, oldBlocksInLoop, blockNum);
                    return false;
                }
            }
            return true;
        }
    };

    LoopBlockSet loopBlocks; // Set of blocks identified as part of the loop
    Compiler*    comp;

    // See LoopSearch class comment header for a diagram relating these fields:
    BasicBlock* head;   // Predecessor of unique entry edge
    BasicBlock* top;    // Successor of back-edge from BOTTOM
    BasicBlock* bottom; // Predecessor of back-edge to TOP, also lexically last in-loop block
    BasicBlock* entry;  // Successor of unique entry edge

    BasicBlock*   lastExit;       // Most recently discovered exit block
    unsigned char exitCount;      // Number of discovered exit edges
    unsigned int  oldBlockMaxNum; // Used to identify new blocks created during compaction
    BlockSet      bottomBlocks;   // BOTTOM blocks of already-recorded loops
#ifdef DEBUG
    bool forgotExit = false; // Flags a rare case where lastExit gets nulled out, for assertions
#endif
    bool changedFlowGraph = false; // Signals that loop compaction has modified the flow graph

public:
    LoopSearch(Compiler* comp)
        : loopBlocks(comp), comp(comp), oldBlockMaxNum(comp->fgBBNumMax), bottomBlocks(BlockSetOps::MakeEmpty(comp))
    {
        // Make sure we've renumbered such that the bitsets can hold all the bits
        assert(comp->fgBBNumMax <= comp->fgCurBBEpochSize);
    }

    //------------------------------------------------------------------------
    // RecordLoop: Notify the Compiler that a loop has been found.
    //
    // Return Value:
    //    true  - Loop successfully recorded.
    //    false - Compiler has run out of loop descriptors; loop not recorded.
    //
    bool RecordLoop()
    {
        // At this point we have a compact loop - record it in the loop table.
        // If we found only one exit, record it in the table too
        // (otherwise an exit = nullptr in the loop table means multiple exits).

        BasicBlock* onlyExit = (exitCount == 1 ? lastExit : nullptr);
        if (comp->optRecordLoop(head, top, entry, bottom, onlyExit, exitCount))
        {
            // Record the BOTTOM block for future reference before returning.
            assert(bottom->bbNum <= oldBlockMaxNum);
            BlockSetOps::AddElemD(comp, bottomBlocks, bottom->bbNum);
            return true;
        }

        // Unable to record this loop because the loop descriptor table overflowed.
        return false;
    }

    //------------------------------------------------------------------------
    // ChangedFlowGraph: Determine whether loop compaction has modified the flow graph.
    //
    // Return Value:
    //    true  - The flow graph has been modified; fgUpdateChangedFlowGraph should
    //            be called (which is the caller's responsibility).
    //    false - The flow graph has not been modified by this LoopSearch.
    //
    bool ChangedFlowGraph()
    {
        return changedFlowGraph;
    }

    //------------------------------------------------------------------------
    // FindLoop: Search for a loop with the given HEAD block and back-edge.
    //
    // Arguments:
    //    head - Block to be the HEAD of any loop identified
    //    top - Block to be the TOP of any loop identified
    //    bottom - Block to be the BOTTOM of any loop identified
    //
    // Return Value:
    //    true  - Found a valid loop.
    //    false - Did not find a valid loop.
    //
    // Notes:
    //    May modify flow graph to make loop compact before returning.
    //    Will set instance fields to track loop's extent and exits if a valid
    //    loop is found, and potentially trash them otherwise.
    //
    bool FindLoop(BasicBlock* head, BasicBlock* top, BasicBlock* bottom)
    {
        // Is this a loop candidate? - We look for "back edges", i.e. an edge from BOTTOM
        // to TOP (note that this is an abuse of notation since this is not necessarily a back edge
        // as the definition says, but merely an indication that we have a loop there).
        // Thus, we have to be very careful and after entry discovery check that it is indeed
        // the only place we enter the loop (especially for non-reducible flow graphs).

        JITDUMP("FindLoop: checking head:" FMT_BB " top:" FMT_BB " bottom:" FMT_BB "\n", head->bbNum, top->bbNum,
                bottom->bbNum);

        if (top->bbNum > bottom->bbNum) // is this a backward edge? (from BOTTOM to TOP)
        {
            // Edge from BOTTOM to TOP is not a backward edge
            JITDUMP("    " FMT_BB "->" FMT_BB " is not a backedge\n", bottom->bbNum, top->bbNum);
            return false;
        }

        if (bottom->bbNum > oldBlockMaxNum)
        {
            // Not a true back-edge; bottom is a block added to reconnect fall-through during
            // loop processing, so its block number does not reflect its position.
            JITDUMP("    " FMT_BB "->" FMT_BB " is not a true backedge\n", bottom->bbNum, top->bbNum);
            return false;
        }

        if (bottom->KindIs(BBJ_EHFINALLYRET, BBJ_EHFAULTRET, BBJ_EHFILTERRET, BBJ_EHCATCHRET, BBJ_CALLFINALLY,
                           BBJ_SWITCH))
        {
            JITDUMP("    bottom odd jump kind\n");
            // BBJ_EHFINALLYRET, BBJ_EHFAULTRET, BBJ_EHFILTERRET, BBJ_EHCATCHRET, and BBJ_CALLFINALLY can never form a
            // loop.
            // BBJ_SWITCH that has a backward jump appears only for labeled break.
            return false;
        }

        // The presence of a "back edge" is an indication that a loop might be present here.
        //
        // Definition: A loop is:
        //        1. A collection of STRONGLY CONNECTED nodes i.e. there is a path from any
        //           node in the loop to any other node in the loop (wholly within the loop)
        //        2. The loop has a unique ENTRY, i.e. there is only one way to reach a node
        //           in the loop from outside the loop, and that is through the ENTRY

        // Let's find the loop ENTRY
        BasicBlock* entry = FindEntry(head, top, bottom);

        if (entry == nullptr)
        {
            // For now, we only recognize loops where HEAD has some successor ENTRY in the loop.
            JITDUMP("    can't find entry\n");
            return false;
        }

        // Passed the basic checks; initialize instance state for this back-edge.
        this->head      = head;
        this->top       = top;
        this->entry     = entry;
        this->bottom    = bottom;
        this->lastExit  = nullptr;
        this->exitCount = 0;

        if (!HasSingleEntryCycle())
        {
            // There isn't actually a loop between TOP and BOTTOM
            JITDUMP("    not single entry cycle\n");
            return false;
        }

        if (!loopBlocks.IsMember(top->bbNum))
        {
            // The "back-edge" we identified isn't actually part of the flow cycle containing ENTRY
            JITDUMP("    top not in loop\n");
            return false;
        }

        // Disqualify loops where the first block of the loop is less nested in EH than
        // the bottom block. That is, we don't want to handle loops where the back edge
        // goes from within an EH region to a first block that is outside that same EH
        // region. Note that we *do* handle loops where the first block is the *first*
        // block of a more nested EH region (since it is legal to branch to the first
        // block of an immediately more nested EH region). So, for example, disqualify
        // this:
        //
        // BB02
        // ...
        // try {
        // ...
        // BB10 BBJ_COND => BB02
        // ...
        // }
        //
        // Here, BB10 is more nested than BB02.

        if (bottom->hasTryIndex() && !comp->bbInTryRegions(bottom->getTryIndex(), top))
        {
            JITDUMP("Loop 'top' " FMT_BB " is in an outer EH region compared to loop 'bottom' " FMT_BB ". Rejecting "
                    "loop.\n",
                    top->bbNum, bottom->bbNum);
            return false;
        }

        // We have a valid loop.
        return true;
    }

    //------------------------------------------------------------------------
    // GetExitCount: Return the exit count computed for the loop
    //
    unsigned char GetExitCount() const
    {
        return exitCount;
    }

private:
    //------------------------------------------------------------------------
    // FindEntry: See if given HEAD flows to valid ENTRY between given TOP and BOTTOM
    //
    // Arguments:
    //    head - Block to be the HEAD of any loop identified
    //    top - Block to be the TOP of any loop identified
    //    bottom - Block to be the BOTTOM of any loop identified
    //
    // Return Value:
    //    Block to be the ENTRY of any loop identified, or nullptr if no
    //    such entry meeting our criteria can be found.
    //
    // Notes:
    //    Returns main entry if one is found, does not check for side-entries.
    //
    BasicBlock* FindEntry(BasicBlock* head, BasicBlock* top, BasicBlock* bottom)
    {
        if (head->KindIs(BBJ_ALWAYS))
        {
            if (head->GetTarget()->bbNum <= bottom->bbNum && head->GetTarget()->bbNum >= top->bbNum)
            {
                // OK - we enter somewhere within the loop.
                return head->GetTarget();
            }
            else
            {
                // special case - don't consider now
                // assert (!"Loop entered in weird way!");
                return nullptr;
            }
        }
        // Can we fall through into the loop?
        else if (head->KindIs(BBJ_COND))
        {
            // The ENTRY is at the TOP (a do-while loop)
            return top;
        }
        else
        {
            return nullptr; // HEAD does not flow into the loop; bail for now
        }
    }

    //------------------------------------------------------------------------
    // HasSingleEntryCycle: Perform a reverse flow walk from ENTRY, visiting
    //    only blocks between TOP and BOTTOM, to determine if such a cycle
    //    exists and if it has a single entry.
    //
    // Return Value:
    //    true  - Found a single-entry cycle.
    //    false - Did not find a single-entry cycle.
    //
    // Notes:
    //    Will mark (in `loopBlocks`) all blocks found to participate in the cycle.
    //
    bool HasSingleEntryCycle()
    {
        // Now do a backwards flow walk from entry to see if we have a single-entry loop
        bool foundCycle = false;

        // Seed the loop block set and worklist with the entry block.
        loopBlocks.Reset(entry->bbNum);
        jitstd::list<BasicBlock*> worklist(comp->getAllocator(CMK_LoopOpt));
        worklist.push_back(entry);

        while (!worklist.empty())
        {
            BasicBlock* block = worklist.back();
            worklist.pop_back();

            // Make sure ENTRY dominates all blocks in the loop.
            if (block->bbNum > oldBlockMaxNum)
            {
                // This is a new block we added to connect fall-through, so the
                // recorded dominator information doesn't cover it.  Just continue,
                // and when we process its unique predecessor we'll abort if ENTRY
                // doesn't dominate that.
            }
            else if (!comp->m_domTree->Dominates(entry, block))
            {
                JITDUMP("   (find cycle) entry:" FMT_BB " does not dominate " FMT_BB "\n", entry->bbNum, block->bbNum);
                return false;
            }

            // Add preds to the worklist, checking for side-entries.
            for (BasicBlock* const predBlock : block->PredBlocks())
            {
                unsigned int testNum = PositionNum(predBlock);

                if ((testNum < top->bbNum) || (testNum > bottom->bbNum))
                {
                    // Pred is out of loop range
                    if (block == entry)
                    {
                        if (predBlock == head)
                        {
                            // This is the single entry we expect.
                            continue;
                        }
                        // ENTRY has some pred other than head outside the loop.  If ENTRY does not
                        // dominate this pred, we'll consider this a side-entry and skip this loop;
                        // otherwise the loop is still valid and this may be a (flow-wise) back-edge
                        // of an outer loop.  For the dominance test, if `predBlock` is a new block, use
                        // its unique predecessor since the dominator tree has info for that.
                        BasicBlock* effectivePred = (predBlock->bbNum > oldBlockMaxNum ? predBlock->Prev() : predBlock);
                        if (comp->m_domTree->Dominates(entry, effectivePred))
                        {
                            // Outer loop back-edge
                            continue;
                        }
                    }

                    // There are multiple entries to this loop, don't consider it.

                    JITDUMP("   (find cycle) multiple entry:" FMT_BB "\n", block->bbNum);
                    return false;
                }

                bool isFirstVisit;
                if (predBlock == entry)
                {
                    // We have indeed found a cycle in the flow graph.
                    JITDUMP("   (find cycle) found cycle\n");
                    isFirstVisit = !foundCycle;
                    foundCycle   = true;
                    assert(loopBlocks.IsMember(predBlock->bbNum));
                }
                else if (loopBlocks.TestAndInsert(predBlock->bbNum))
                {
                    // Already visited this pred
                    isFirstVisit = false;
                }
                else
                {
                    // Add this predBlock to the worklist
                    worklist.push_back(predBlock);
                    isFirstVisit = true;
                }

                if (isFirstVisit && !predBlock->IsLast() && (PositionNum(predBlock->Next()) == predBlock->bbNum))
                {
                    // We've created a new block immediately after `predBlock` to
                    // reconnect what was fall-through.  Mark it as in-loop also;
                    // it needs to stay with `prev` and if it exits the loop we'd
                    // just need to re-create it if we tried to move it out.
                    loopBlocks.Insert(predBlock->Next()->bbNum);
                }
            }
        }

        return foundCycle;
    }

    //------------------------------------------------------------------------
    // PositionNum: Get the number identifying a block's position per the
    //    lexical ordering that existed before searching for (and compacting)
    //    loops.
    //
    // Arguments:
    //    block - Block whose position is desired.
    //
    // Return Value:
    //    A number indicating that block's position relative to others.
    //
    // Notes:
    //    When the given block is a new one created during loop compaction,
    //    the number of its unique predecessor is returned.
    //
    unsigned int PositionNum(BasicBlock* block)
    {
        if (block->bbNum > oldBlockMaxNum)
        {
            // This must be a block we inserted to connect fall-through after moving blocks.
            // To determine if it's in the loop or not, use the number of its unique predecessor
            // block.
            assert(block->PrevIs(block->bbPreds->getSourceBlock()));
            assert(block->bbPreds->getNextPredEdge() == nullptr);
            return block->Prev()->bbNum;
        }
        return block->bbNum;
    }
<<<<<<< HEAD

    //------------------------------------------------------------------------
    // MakeCompactAndFindExits: Compact the loop (sweep through it and move out
    //   any blocks that aren't part of the flow cycle), and find the exits (set
    //   lastExit and exitCount).
    //
    // Return Value:
    //    true  - Loop successfully compacted (or `loopBlocks` expanded to
    //            include all blocks in the lexical range), exits enumerated.
    //    false - Loop cannot be made compact and remain well-formed.
    //
    bool MakeCompactAndFindExits()
    {
        // Compaction (if it needs to happen) will require an insertion point.
        BasicBlock* moveAfter = nullptr;

        for (BasicBlock* previous = top->Prev(); previous != bottom;)
        {
            BasicBlock* block = previous->Next();

            if (loopBlocks.IsMember(block->bbNum))
            {
                // This block is a member of the loop.  Check to see if it may exit the loop.
                CheckForExit(block);

                // Done processing this block; move on to the next.
                previous = block;
                continue;
            }

            // This block is lexically between TOP and BOTTOM, but it does not
            // participate in the flow cycle.  Check for a run of consecutive
            // such blocks.
            //
            // If blocks have been reordered and bbNum no longer reflects bbNext ordering
            // (say by a call to MakeCompactAndFindExits for an earlier loop or unsuccessful
            // attempt to find a loop), the bottom block of this loop may now appear earlier
            // in the bbNext chain than other loop blocks. So when the previous hasn't reached bottom
            // and block is a non-loop block, and we walk the bbNext chain, we may reach the end.
            // If so, give up on recognition of this loop.
            //
            BasicBlock* lastNonLoopBlock = block;
            BasicBlock* nextLoopBlock    = block->Next();
            while ((nextLoopBlock != nullptr) && !loopBlocks.IsMember(nextLoopBlock->bbNum))
            {
                lastNonLoopBlock = nextLoopBlock;
                nextLoopBlock    = nextLoopBlock->Next();
            }

            if (nextLoopBlock == nullptr)
            {
                JITDUMP("Did not find expected loop block when walking from " FMT_BB "\n", lastNonLoopBlock->bbNum);
                return false;
            }

            // Choose an insertion point for non-loop blocks if we haven't yet done so.
            if (moveAfter == nullptr)
            {
                moveAfter = FindInsertionPoint();
            }

            if (!BasicBlock::sameEHRegion(previous, nextLoopBlock) || !BasicBlock::sameEHRegion(previous, moveAfter))
            {
                // EH regions would be ill-formed if we moved these blocks out.
                // See if we can consider them loop blocks without introducing
                // a side-entry.
                if (CanTreatAsLoopBlocks(block, lastNonLoopBlock))
                {
                    // The call to `canTreatAsLoop` marked these blocks as part of the loop;
                    // iterate without updating `previous` so that we'll analyze them as part
                    // of the loop.
                    continue;
                }
                else
                {
                    // We can't move these out of the loop or leave them in, so just give
                    // up on this loop.
                    return false;
                }
            }

            // Now physically move the blocks.
            BasicBlock* moveBefore = moveAfter->Next();

            comp->fgUnlinkRange(block, lastNonLoopBlock);
            comp->fgMoveBlocksAfter(block, lastNonLoopBlock, moveAfter);
            comp->ehUpdateLastBlocks(moveAfter, lastNonLoopBlock);

            // Apply any adjustments needed for fallthrough at the boundaries of the moved region.
            FixupFallThrough(moveAfter, block);
            FixupFallThrough(lastNonLoopBlock, moveBefore);
            // Also apply any adjustments needed where the blocks were snipped out of the loop.
            FixupFallThrough(previous, nextLoopBlock);

            // Update moveAfter for the next insertion.
            moveAfter = lastNonLoopBlock;

            // Note that we've changed the flow graph, and continue without updating
            // `previous` so that we'll process nextLoopBlock.
            changedFlowGraph = true;
        }

        if ((exitCount == 1) && (lastExit == nullptr))
        {
            // If we happen to have a loop with two exits, one of which goes to an
            // infinite loop that's lexically nested inside it, where the inner loop
            // can't be moved out,  we can end up in this situation (because
            // CanTreatAsLoopBlocks will have decremented the count expecting to find
            // another exit later).  Bump the exit count to 2, since downstream code
            // will not be prepared for null lastExit with exitCount of 1.
            assert(forgotExit);
            exitCount = 2;
        }

        // Loop compaction was successful
        return true;
    }

    //------------------------------------------------------------------------
    // FindInsertionPoint: Find an appropriate spot to which blocks that are
    //    lexically between TOP and BOTTOM but not part of the flow cycle
    //    can be moved.
    //
    // Return Value:
    //    Block after which to insert moved blocks.
    //
    BasicBlock* FindInsertionPoint()
    {
        // Find an insertion point for blocks we're going to move.  Move them down
        // out of the loop, and if possible find a spot that won't break up fall-through.
        BasicBlock* moveAfter = bottom;
        while (moveAfter->bbFallsThrough())
        {
            if (moveAfter->KindIs(BBJ_COND) && !moveAfter->NextIs(moveAfter->GetFalseTarget()))
            {
                // Found a BBJ_COND that won't fall into its false target.
                return moveAfter;
            }

            // Keep looking for a better insertion point if we can.
            BasicBlock* newMoveAfter = TryAdvanceInsertionPoint(moveAfter);

            if (newMoveAfter == nullptr)
            {
                // Ran out of candidate insertion points, so just split up the fall-through.
                return moveAfter;
            }

            moveAfter = newMoveAfter;
        }

        return moveAfter;
    }

    //------------------------------------------------------------------------
    // TryAdvanceInsertionPoint: Find the next legal insertion point after
    //    the given one, if one exists.
    //
    // Arguments:
    //    oldMoveAfter - Prior insertion point; find the next after this.
    //
    // Return Value:
    //    The next block after `oldMoveAfter` that is a legal insertion point
    //    (i.e. blocks being swept out of the loop can be moved immediately
    //    after it), if one exists, else nullptr.
    //
    BasicBlock* TryAdvanceInsertionPoint(BasicBlock* oldMoveAfter)
    {
        BasicBlock* newMoveAfter = oldMoveAfter->Next();

        if (!BasicBlock::sameEHRegion(oldMoveAfter, newMoveAfter))
        {
            // Don't cross an EH region boundary.
            return nullptr;
        }

        if (newMoveAfter->KindIs(BBJ_ALWAYS, BBJ_COND))
        {
            unsigned int destNum = newMoveAfter->KindIs(BBJ_ALWAYS) ? newMoveAfter->GetTarget()->bbNum
                                                                    : newMoveAfter->GetTrueTarget()->bbNum;
            if ((destNum >= top->bbNum) && (destNum <= bottom->bbNum) && !loopBlocks.IsMember(destNum))
            {
                // Reversing this branch out of block `newMoveAfter` could confuse this algorithm
                // (in particular, the edge would still be numerically backwards but no longer be
                // lexically backwards, so a lexical forward walk from TOP would not find BOTTOM),
                // so don't do that.
                // We're checking for BBJ_ALWAYS and BBJ_COND only here -- we don't need to
                // check for BBJ_SWITCH because we'd never consider it a loop back-edge.
                return nullptr;
            }
        }

        // Similarly check to see if advancing to `newMoveAfter` would reverse the lexical order
        // of an edge from the run of blocks being moved to `newMoveAfter` -- doing so would
        // introduce a new lexical back-edge, which could (maybe?) confuse the loop search
        // algorithm, and isn't desirable layout anyway.
        for (BasicBlock* const predBlock : newMoveAfter->PredBlocks())
        {
            unsigned int predNum = predBlock->bbNum;

            if ((predNum >= top->bbNum) && (predNum <= bottom->bbNum) && !loopBlocks.IsMember(predNum))
            {
                // Don't make this forward edge a backwards edge.
                return nullptr;
            }
        }

        if (IsRecordedBottom(newMoveAfter))
        {
            // This is the BOTTOM of another loop; don't move any blocks past it, to avoid moving them
            // out of that loop (we should have already done so when processing that loop if it were legal).
            return nullptr;
        }

        // Advancing the insertion point is ok, except that we can't split up any call finally
        // pair, so if we've got such a pair recurse to see if we can move past the whole thing.
        return (newMoveAfter->isBBCallFinallyPair() ? TryAdvanceInsertionPoint(newMoveAfter) : newMoveAfter);
    }

    //------------------------------------------------------------------------
    // isOuterBottom: Determine if the given block is the BOTTOM of a previously
    //    recorded loop.
    //
    // Arguments:
    //    block - Block to check for BOTTOM-ness.
    //
    // Return Value:
    //    true - The blocks was recorded as `bottom` of some earlier-processed loop.
    //    false - No loops yet recorded have this block as their `bottom`.
    //
    bool IsRecordedBottom(BasicBlock* block)
    {
        if (block->bbNum > oldBlockMaxNum)
        {
            // This is a new block, which can't be an outer bottom block because we only allow old blocks
            // as BOTTOM.
            return false;
        }
        return BlockSetOps::IsMember(comp, bottomBlocks, block->bbNum);
    }

    //------------------------------------------------------------------------
    // CanTreatAsLoopBlocks: If the given range of blocks can be treated as
    //    loop blocks, add them to loopBlockSet and return true.  Otherwise,
    //    return false.
    //
    // Arguments:
    //    firstNonLoopBlock - First block in the run to be subsumed.
    //    lastNonLoopBlock - Last block in the run to be subsumed.
    //
    // Return Value:
    //    true - The blocks from `fistNonLoopBlock` to `lastNonLoopBlock` were
    //           successfully added to `loopBlocks`.
    //    false - Treating the blocks from `fistNonLoopBlock` to `lastNonLoopBlock`
    //            would not be legal (it would induce a side-entry).
    //
    // Notes:
    //    `loopBlocks` may be modified even if `false` is returned.
    //    `exitCount` and `lastExit` may be modified if this process identifies
    //    in-loop edges that were previously counted as exits.
    //
    bool CanTreatAsLoopBlocks(BasicBlock* firstNonLoopBlock, BasicBlock* lastNonLoopBlock)
    {
        for (BasicBlock* const testBlock : comp->Blocks(firstNonLoopBlock, lastNonLoopBlock))
        {
            for (BasicBlock* const testPred : testBlock->PredBlocks())
            {
                unsigned int predPosNum         = PositionNum(testPred);
                unsigned int firstNonLoopPosNum = PositionNum(firstNonLoopBlock);
                unsigned int lastNonLoopPosNum  = PositionNum(lastNonLoopBlock);

                if (loopBlocks.IsMember(predPosNum) ||
                    ((predPosNum >= firstNonLoopPosNum) && (predPosNum <= lastNonLoopPosNum)))
                {
                    // This pred is in the loop (or what will be the loop if we determine this
                    // run of exit blocks doesn't include a side-entry).

                    if (predPosNum < firstNonLoopPosNum)
                    {
                        // We've already counted this block as an exit, so decrement the count.
                        --exitCount;
                        if (lastExit == testPred)
                        {
                            // Erase this now-bogus `lastExit` entry.
                            lastExit = nullptr;
                            INDEBUG(forgotExit = true);
                        }
                    }
                }
                else
                {
                    // This pred is not in the loop, so this constitutes a side-entry.
                    return false;
                }
            }

            // Either we're going to abort the loop on a subsequent testBlock, or this
            // testBlock is part of the loop.
            loopBlocks.Insert(testBlock->bbNum);
        }

        // All blocks were ok to leave in the loop.
        return true;
    }

    //------------------------------------------------------------------------
    // FixupFallThrough: Re-establish any broken control flow connectivity
    //    and eliminate any "goto-next"s that were created by changing the
    //    given block's lexical follower.
    //
    // Arguments:
    //    block - Block whose `bbNext` has changed.
    //    newNext - New value of `block->bbNext`.
    //
    void FixupFallThrough(BasicBlock* block, BasicBlock* newNext)
    {
        if (block->KindIs(BBJ_COND) && block->TrueTargetIs(newNext))
        {
            // Reverse the jump condition
            GenTree* test = block->lastNode();
            noway_assert(test->OperIsConditionalJump());

            if (test->OperGet() == GT_JTRUE)
            {
                GenTree* cond = comp->gtReverseCond(test->AsOp()->gtOp1);
                assert(cond == test->AsOp()->gtOp1); // Ensure `gtReverseCond` did not create a new node.
                test->AsOp()->gtOp1 = cond;
            }
            else
            {
                comp->gtReverseCond(test);
            }

            // Redirect the Conditional JUMP
            block->SetTrueTarget(block->GetFalseTarget());
            block->SetFalseTarget(newNext);
        }
        else if (block->KindIs(BBJ_ALWAYS) && block->TargetIs(newNext))
        {
            // If block is newNext's only predecessor, move the IR from block to newNext,
            // but keep the now-empty block around.
            //
            // We move the IR because loop recognition has a very limited search capability and
            // won't walk from one block's statements to another, even if the blocks form
            // a linear chain. So this IR move enhances counted loop recognition.
            //
            // The logic here is essentially echoing fgCompactBlocks... but we don't call
            // that here because we don't want to delete block and do the necessary updates
            // to all the other data in flight, and we'd also prefer that newNext be the
            // survivor, not block.
            //
            if ((newNext->bbRefs == 1) && comp->fgCanCompactBlocks(block, newNext))
            {
                JITDUMP("Moving stmts from " FMT_BB " to " FMT_BB "\n", block->bbNum, newNext->bbNum);
                Statement* stmtList1 = block->firstStmt();
                Statement* stmtList2 = newNext->firstStmt();

                // Is there anything to move?
                //
                if (stmtList1 != nullptr)
                {
                    // Append newNext stmts to block's stmts.
                    //
                    if (stmtList2 != nullptr)
                    {
                        Statement* stmtLast1 = block->lastStmt();
                        Statement* stmtLast2 = newNext->lastStmt();

                        stmtLast1->SetNextStmt(stmtList2);
                        stmtList2->SetPrevStmt(stmtLast1);
                        stmtList1->SetPrevStmt(stmtLast2);
                    }

                    // Move block's stmts to newNext
                    //
                    newNext->bbStmtList = stmtList1;
                    block->bbStmtList   = nullptr;

                    // Update newNext's block flags
                    //
                    newNext->CopyFlags(block, BBF_COMPACT_UPD);
                }
            }
        }
    }

    //------------------------------------------------------------------------
    // CheckForExit: Check if the given block has any successor edges that are
    //    loop exits, and update `lastExit` and `exitCount` if so.
    //
    // Arguments:
    //    block - Block whose successor edges are to be checked.
    //
    // Notes:
    //    If one block has multiple exiting successor edges, those are counted
    //    as multiple exits in `exitCount`.
    //
    void CheckForExit(BasicBlock* block)
    {
        assert(!block->HasTarget() || block->HasInitializedTarget());

        switch (block->GetKind())
        {
            case BBJ_ALWAYS:
            {
                BasicBlock* exitPoint = block->GetTarget();

                if (!loopBlocks.IsMember(exitPoint->bbNum))
                {
                    // Exit from a block other than BOTTOM
                    CLANG_FORMAT_COMMENT_ANCHOR;

#if !defined(FEATURE_EH_FUNCLETS)
                    // On non-funclet platforms (x86), the catch exit is a BBJ_ALWAYS, but we don't want that to
                    // be considered a loop exit block, as catch handlers don't have predecessor lists and don't
                    // show up as might be expected in the dominator tree.
                    if (!BasicBlock::sameHndRegion(block, exitPoint))
                    {
                        break;
                    }
#endif // !defined(FEATURE_EH_FUNCLETS)

                    lastExit = block;
                    exitCount++;
                }
                break;
            }
            case BBJ_COND:
                if (!loopBlocks.IsMember(block->GetTrueTarget()->bbNum))
                {
                    lastExit = block;
                    exitCount++;
                }

                if (!loopBlocks.IsMember(block->GetFalseTarget()->bbNum))
                {
                    lastExit = block;
                    exitCount++;
                }
                break;
            case BBJ_CALLFINALLY:
                // Check fallthrough successor
                if (!loopBlocks.IsMember(block->Next()->bbNum))
                {
                    lastExit = block;
                    exitCount++;
                }

                FALLTHROUGH;
            case BBJ_CALLFINALLYRET:
            case BBJ_EHCATCHRET:
                if (!loopBlocks.IsMember(block->GetTarget()->bbNum))
                {
                    lastExit = block;
                    exitCount++;
                }
                break;

            case BBJ_EHFINALLYRET:
            case BBJ_EHFAULTRET:
            case BBJ_EHFILTERRET:
                // The "try" associated with this "finally" must be in the same loop, so the
                // finally block will return control inside the loop.
                break;

            case BBJ_THROW:
            case BBJ_RETURN:
                // Those are exits from the loop
                lastExit = block;
                exitCount++;
                break;

            case BBJ_SWITCH:
                for (BasicBlock* const exitPoint : block->SwitchTargets())
                {
                    if (!loopBlocks.IsMember(exitPoint->bbNum))
                    {
                        lastExit = block;
                        exitCount++;
                    }
                }
                break;

            default:
                noway_assert(!"Unexpected bbKind");
                break;
        }
    }
=======
>>>>>>> 59a38f18
};
} // end (anonymous) namespace

//------------------------------------------------------------------------
// optFindNaturalLoops: Find the natural loops, using dominators. Note that the test for
// a loop is slightly different from the standard one, because we have not done a depth
// first reordering of the basic blocks.
//
// See LoopSearch class comment header for a description of the loops found.
//
// We will find and record a maximum of BasicBlock::MAX_LOOP_NUM loops (currently 64).
//
void Compiler::optFindNaturalLoops()
{
#ifdef DEBUG
    if (verbose)
    {
        printf("*************** In optFindNaturalLoops()\n");
    }
#endif // DEBUG

    assert(fgHasLoops);

#if COUNT_LOOPS
    hasMethodLoops         = false;
    loopsThisMethod        = 0;
    loopOverflowThisMethod = false;
#endif

    LoopSearch search(this);

    // TODO-Quirk: Remove
    BasicBlock* first = fgCanonicalizedFirstBB ? fgFirstBB->Next() : fgFirstBB;

    for (BasicBlock* head = first; !head->IsLast(); head = head->Next())
    {
        BasicBlock* top = head->Next();

        // Blocks that are rarely run have a zero bbWeight and should never be optimized here.
        if (top->bbWeight == BB_ZERO_WEIGHT)
        {
            continue;
        }

        for (BasicBlock* const predBlock : top->PredBlocks())
        {
            if (search.FindLoop(head, top, predBlock))
            {
                // Found a loop; record it and see if we've hit the limit.
                bool recordedLoop = search.RecordLoop();

                (void)recordedLoop; // avoid unusued variable warnings in COUNT_LOOPS and !DEBUG

#if COUNT_LOOPS
                if (!hasMethodLoops)
                {
                    // Mark the method as containing natural loops
                    totalLoopMethods++;
                    hasMethodLoops = true;
                }

                // Increment total number of loops found
                totalLoopCount++;
                loopsThisMethod++;

                // Keep track of the number of exits
                loopExitCountTable.record(static_cast<unsigned>(search.GetExitCount()));

                // Note that we continue to look for loops even if
                // (optLoopCount == BasicBlock::MAX_LOOP_NUM), in contrast to the !COUNT_LOOPS code below.
                // This gives us a better count and stats. Hopefully it doesn't affect actual codegen.
                CLANG_FORMAT_COMMENT_ANCHOR;

#else  // COUNT_LOOPS
                assert(recordedLoop);
                if (optLoopCount == BasicBlock::MAX_LOOP_NUM)
                {
                    // We won't be able to record any more loops, so stop looking.
                    goto NO_MORE_LOOPS;
                }
#endif // COUNT_LOOPS

                // Continue searching preds of `top` to see if any other are
                // back-edges (this can happen for nested loops).  The iteration
                // is safe because the compaction we do only modifies predecessor
                // lists of blocks that gain or lose fall-through from their
                // `bbPrev`, but since the motion is from within the loop to below
                // it, we know we're not altering the relationship between `top`
                // and its `bbPrev`.
            }
        }
    }

#if !COUNT_LOOPS
NO_MORE_LOOPS:
#endif // !COUNT_LOOPS

#if COUNT_LOOPS
    loopCountTable.record(loopsThisMethod);
    if (maxLoopsPerMethod < loopsThisMethod)
    {
        maxLoopsPerMethod = loopsThisMethod;
    }
    if (loopOverflowThisMethod)
    {
        totalLoopOverflows++;
    }
#endif // COUNT_LOOPS

    bool mod = search.ChangedFlowGraph();

    if (mod)
    {
        fgInvalidateDfsTree();
        fgRenumberBlocks();
        m_dfsTree = fgComputeDfs();
        m_domTree = FlowGraphDominatorTree::Build(m_dfsTree);
    }

    // Now the loop indices are stable. We can figure out parent/child relationships
    // (using table indices to name loops), and label blocks.
    for (unsigned char loopInd = 1; loopInd < optLoopCount; loopInd++)
    {
        for (unsigned char possibleParent = loopInd; possibleParent > 0;)
        {
            possibleParent--;
            if (optLoopTable[possibleParent].lpContains(optLoopTable[loopInd]))
            {
                optLoopTable[loopInd].lpParent       = possibleParent;
                optLoopTable[loopInd].lpSibling      = optLoopTable[possibleParent].lpChild;
                optLoopTable[possibleParent].lpChild = loopInd;
                break;
            }
        }
    }

    // Now label the blocks with the innermost loop to which they belong. Since parents
    // precede children in the table, doing the labeling for each loop in order will achieve
    // this -- the innermost loop labeling will be done last. (Inner loop blocks will be
    // labeled multiple times before being correct at the end.)
    for (unsigned char loopInd = 0; loopInd < optLoopCount; loopInd++)
    {
        for (BasicBlock* const blk : optLoopTable[loopInd].LoopBlocks())
        {
            blk->bbNatLoopNum = loopInd;
        }
    }

    for (BasicBlock* block : Blocks())
    {
        block->RemoveFlags(BBF_OLD_LOOP_HEADER_QUIRK);
    }

    for (unsigned loopInd = 0; loopInd < optLoopCount; loopInd++)
    {
        optLoopTable[loopInd].lpEntry->SetFlags(BBF_OLD_LOOP_HEADER_QUIRK);
    }

#ifdef DEBUG
    if (verbose && (optLoopCount > 0))
    {
        optPrintLoopTable();
    }
#endif // DEBUG
}

//------------------------------------------------------------------------
// optRedirectBlock: Replace the branch successors of a block based on a block map.
//
// Updates the successors of `blk`: if `blk2` is a branch successor of `blk`, and there is a mapping
// for `blk2->blk3` in `redirectMap`, change `blk` so that `blk3` is this branch successor.
//
// Arguments:
//     blk          - block to redirect
//     redirectMap  - block->block map specifying how the `blk` target will be redirected.
//     predOption   - specifies how to update the pred lists
//
// Notes:
//     Pred lists for successors of `blk` may be changed, depending on `predOption`.
//
void Compiler::optRedirectBlock(BasicBlock* blk, BlockToBlockMap* redirectMap, RedirectBlockOption predOption)
{
    const bool updatePreds = (predOption == RedirectBlockOption::UpdatePredLists);
    const bool addPreds    = (predOption == RedirectBlockOption::AddToPredLists);

    BasicBlock* newJumpDest = nullptr;

    switch (blk->GetKind())
    {
        case BBJ_THROW:
        case BBJ_RETURN:
        case BBJ_EHFILTERRET:
        case BBJ_EHFAULTRET:
        case BBJ_EHCATCHRET:
            // These have no jump destination to update.
            break;

        case BBJ_CALLFINALLY:
            if (addPreds && blk->bbFallsThrough())
            {
                fgAddRefPred(blk->Next(), blk);
            }

            FALLTHROUGH;
        case BBJ_ALWAYS:
        case BBJ_LEAVE:
        case BBJ_CALLFINALLYRET:
            // All of these have a single jump destination to update.
            if (redirectMap->Lookup(blk->GetTarget(), &newJumpDest))
            {
                if (updatePreds)
                {
                    fgRemoveRefPred(blk->GetTarget(), blk);
                }
                blk->SetTarget(newJumpDest);
                if (updatePreds || addPreds)
                {
                    fgAddRefPred(newJumpDest, blk);
                }
            }
            else if (addPreds)
            {
                fgAddRefPred(blk->GetTarget(), blk);
            }
            break;

        case BBJ_COND:
            // Update jump taken when condition is true
            if (redirectMap->Lookup(blk->GetTrueTarget(), &newJumpDest))
            {
                if (updatePreds)
                {
                    fgRemoveRefPred(blk->GetTrueTarget(), blk);
                }
                blk->SetTrueTarget(newJumpDest);
                if (updatePreds || addPreds)
                {
                    fgAddRefPred(newJumpDest, blk);
                }
            }
            else if (addPreds)
            {
                fgAddRefPred(blk->GetTrueTarget(), blk);
            }

            // Update jump taken when condition is false
            if (redirectMap->Lookup(blk->GetFalseTarget(), &newJumpDest))
            {
                if (updatePreds)
                {
                    fgRemoveRefPred(blk->GetFalseTarget(), blk);
                }
                blk->SetFalseTarget(newJumpDest);
                if (updatePreds || addPreds)
                {
                    fgAddRefPred(newJumpDest, blk);
                }
            }
            else if (addPreds)
            {
                fgAddRefPred(blk->GetFalseTarget(), blk);
            }
            break;

        case BBJ_EHFINALLYRET:
        {
            BBehfDesc*  ehfDesc = blk->GetEhfTargets();
            BasicBlock* newSucc = nullptr;
            for (unsigned i = 0; i < ehfDesc->bbeCount; i++)
            {
                BasicBlock* const succ = ehfDesc->bbeSuccs[i];
                if (redirectMap->Lookup(succ, &newSucc))
                {
                    if (updatePreds)
                    {
                        fgRemoveRefPred(succ, blk);
                    }
                    if (updatePreds || addPreds)
                    {
                        fgAddRefPred(newSucc, blk);
                    }
                    ehfDesc->bbeSuccs[i] = newSucc;
                }
                else if (addPreds)
                {
                    fgAddRefPred(succ, blk);
                }
            }
        }
        break;

        case BBJ_SWITCH:
        {
            bool redirected = false;
            for (unsigned i = 0; i < blk->GetSwitchTargets()->bbsCount; i++)
            {
                BasicBlock* const switchDest = blk->GetSwitchTargets()->bbsDstTab[i];
                if (redirectMap->Lookup(switchDest, &newJumpDest))
                {
                    if (updatePreds)
                    {
                        fgRemoveRefPred(switchDest, blk);
                    }
                    if (updatePreds || addPreds)
                    {
                        fgAddRefPred(newJumpDest, blk);
                    }
                    blk->GetSwitchTargets()->bbsDstTab[i] = newJumpDest;
                    redirected                            = true;
                }
                else if (addPreds)
                {
                    fgAddRefPred(switchDest, blk);
                }
            }
            // If any redirections happened, invalidate the switch table map for the switch.
            if (redirected)
            {
                // Don't create a new map just to try to remove an entry.
                BlockToSwitchDescMap* switchMap = GetSwitchDescMap(/* createIfNull */ false);
                if (switchMap != nullptr)
                {
                    switchMap->Remove(blk);
                }
            }
        }
        break;

        default:
            unreached();
    }
}

// Returns true if 'block' is an entry block for any loop in 'optLoopTable'
bool Compiler::optIsLoopEntry(BasicBlock* block) const
{
    for (unsigned char loopInd = 0; loopInd < optLoopCount; loopInd++)
    {
        if (optLoopTable[loopInd].lpIsRemoved())
        {
            continue;
        }

        if (optLoopTable[loopInd].lpEntry == block)
        {
            return true;
        }
    }
    return false;
}

//-----------------------------------------------------------------------------
// optLoopContains: Check if one loop contains another
//
// Arguments:
//    l1 -- loop num of containing loop (must be valid loop num)
//    l2 -- loop num of contained loop (valid loop num, or NOT_IN_LOOP)
//
// Returns:
//    True if loop described by l2 is contained within l1.
//
// Notes:
//    A loop contains itself.
//
bool Compiler::optLoopContains(unsigned l1, unsigned l2) const
{
    assert(l1 < optLoopCount);
    assert((l2 < optLoopCount) || (l2 == BasicBlock::NOT_IN_LOOP));

    if (l1 == l2)
    {
        return true;
    }
    else if (l2 == BasicBlock::NOT_IN_LOOP)
    {
        return false;
    }
    else
    {
        return optLoopContains(l1, optLoopTable[l2].lpParent);
    }
}

//-----------------------------------------------------------------------------
// optLoopEntry: For a given preheader of a loop, returns the lpEntry.
//
// Arguments:
//    preHeader -- preheader of a loop
//
// Returns:
//    Corresponding loop entry block.
//
BasicBlock* Compiler::optLoopEntry(BasicBlock* preHeader)
{
    assert(preHeader->HasFlag(BBF_LOOP_PREHEADER));
    assert(preHeader->KindIs(BBJ_ALWAYS));
    return preHeader->GetTarget();
}

//-----------------------------------------------------------------------------
// optUpdateLoopHead: Replace the `head` block of a loop in the loop table.
// Considers all child loops that might share the same head (recursively).
//
// Arguments:
//    loopInd -- loop num of loop
//    from    -- current loop head block
//    to      -- replacement loop head block
//
void Compiler::optUpdateLoopHead(unsigned loopInd, BasicBlock* from, BasicBlock* to)
{
    assert(optLoopTable[loopInd].lpHead == from);
    JITDUMP("Replace " FMT_LP " head " FMT_BB " with " FMT_BB "\n", loopInd, from->bbNum, to->bbNum);
    optLoopTable[loopInd].lpHead = to;
    for (unsigned char childLoop = optLoopTable[loopInd].lpChild; //
         childLoop != BasicBlock::NOT_IN_LOOP;                    //
         childLoop = optLoopTable[childLoop].lpSibling)
    {
        if (optLoopTable[childLoop].lpHead == from)
        {
            optUpdateLoopHead(childLoop, from, to);
        }
    }
}

//-----------------------------------------------------------------------------
// optIterSmallOverflow: Helper for loop unrolling. Determine if "i += const" will
// cause an overflow exception for the small types.
//
// Arguments:
//    iterAtExit - iteration constant at loop exit
//    incrType   - type of increment
//
// Returns:
//   true if overflow
//
// static
bool Compiler::optIterSmallOverflow(int iterAtExit, var_types incrType)
{
    int type_MAX;

    switch (incrType)
    {
        case TYP_BYTE:
            type_MAX = SCHAR_MAX;
            break;
        case TYP_UBYTE:
            type_MAX = UCHAR_MAX;
            break;
        case TYP_SHORT:
            type_MAX = SHRT_MAX;
            break;
        case TYP_USHORT:
            type_MAX = USHRT_MAX;
            break;

        case TYP_UINT: // Detected by checking for 32bit ....
        case TYP_INT:
            return false; // ... overflow same as done for TYP_INT

        default:
            NO_WAY("Bad type");
    }

    if (iterAtExit > type_MAX)
    {
        return true;
    }
    else
    {
        return false;
    }
}

//-----------------------------------------------------------------------------
// optIterSmallUnderflow: Helper for loop unrolling. Determine if "i -= const" will
// cause an underflow exception for the small types.
//
// Arguments:
//    iterAtExit - iteration constant at loop exit
//    decrType   - type of decrement
//
// Returns:
//   true if overflow
//
// static
bool Compiler::optIterSmallUnderflow(int iterAtExit, var_types decrType)
{
    int type_MIN;

    switch (decrType)
    {
        case TYP_BYTE:
            type_MIN = SCHAR_MIN;
            break;
        case TYP_SHORT:
            type_MIN = SHRT_MIN;
            break;
        case TYP_UBYTE:
            type_MIN = 0;
            break;
        case TYP_USHORT:
            type_MIN = 0;
            break;

        case TYP_UINT: // Detected by checking for 32bit ....
        case TYP_INT:
            return false; // ... underflow same as done for TYP_INT

        default:
            NO_WAY("Bad type");
    }

    if (iterAtExit < type_MIN)
    {
        return true;
    }
    else
    {
        return false;
    }
}

//-----------------------------------------------------------------------------
// optComputeLoopRep: Helper for loop unrolling. Computes the number of times
// the test block of a loop is executed.
//
// Arguments:
//    constInit     - loop constant initial value
//    constLimit    - loop constant limit
//    iterInc       - loop iteration increment
//    iterOper      - loop iteration increment operator (ADD, SUB, etc.)
//    iterOperType  - iteration operator type
//    testOper      - type of loop test (i.e. GT_LE, GT_GE, etc.)
//    unsTest       - true if test is unsigned
//    iterCount     - *iterCount is set to the iteration count, if the function returns `true`
//
// Returns:
//   true if the loop has a constant repetition count, false if that cannot be proven
//
bool Compiler::optComputeLoopRep(int        constInit,
                                 int        constLimit,
                                 int        iterInc,
                                 genTreeOps iterOper,
                                 var_types  iterOperType,
                                 genTreeOps testOper,
                                 bool       unsTest,
                                 unsigned*  iterCount)
{
    noway_assert(genActualType(iterOperType) == TYP_INT);

    __int64 constInitX;
    __int64 constLimitX;

    unsigned loopCount;
    int      iterSign;

    // Using this, we can just do a signed comparison with other 32 bit values.
    if (unsTest)
    {
        constLimitX = (unsigned int)constLimit;
    }
    else
    {
        constLimitX = (signed int)constLimit;
    }

    switch (iterOperType)
    {
// For small types, the iteration operator will narrow these values if big

#define INIT_ITER_BY_TYPE(type)                                                                                        \
    constInitX = (type)constInit;                                                                                      \
    iterInc    = (type)iterInc;

        case TYP_BYTE:
            INIT_ITER_BY_TYPE(signed char);
            break;
        case TYP_UBYTE:
            INIT_ITER_BY_TYPE(unsigned char);
            break;
        case TYP_SHORT:
            INIT_ITER_BY_TYPE(signed short);
            break;
        case TYP_USHORT:
            INIT_ITER_BY_TYPE(unsigned short);
            break;

        // For the big types, 32 bit arithmetic is performed

        case TYP_INT:
            if (unsTest)
            {
                constInitX = (unsigned int)constInit;
            }
            else
            {
                constInitX = (signed int)constInit;
            }
            break;

        default:
            noway_assert(!"Bad type");
            NO_WAY("Bad type");
    }

    // If iterInc is zero we have an infinite loop.
    if (iterInc == 0)
    {
        return false;
    }

    iterSign  = (iterInc > 0) ? +1 : -1;
    loopCount = 0;

    // bail if count is based on wrap-around math
    if (iterInc > 0)
    {
        if (constLimitX < constInitX)
        {
            return false;
        }
    }
    else if (constLimitX > constInitX)
    {
        return false;
    }

    // Compute the number of repetitions.

    switch (testOper)
    {
        __int64 iterAtExitX;

        case GT_EQ:
            // Something like "for (i=init; i == lim; i++)" doesn't make any sense.
            return false;

        case GT_NE:
            // Consider: "for (i = init; i != lim; i += const)"
            // This is tricky since it may have a constant number of iterations or loop forever.
            // We have to compute "(lim - init) mod iterInc" to see if it is zero.
            // If "mod iterInc" is not zero then the limit test will miss and a wrap will occur
            // which is probably not what the end user wanted, but it is legal.

            if (iterInc > 0)
            {
                // Stepping by one, i.e. Mod with 1 is always zero.
                if (iterInc != 1)
                {
                    if (((constLimitX - constInitX) % iterInc) != 0)
                    {
                        return false;
                    }
                }
            }
            else
            {
                // Stepping by -1, i.e. Mod with 1 is always zero.
                if (iterInc != -1)
                {
                    if (((constInitX - constLimitX) % (-iterInc)) != 0)
                    {
                        return false;
                    }
                }
            }

            switch (iterOper)
            {
                case GT_SUB:
                    iterInc = -iterInc;
                    FALLTHROUGH;

                case GT_ADD:
                    if (constInitX != constLimitX)
                    {
                        loopCount += (unsigned)((constLimitX - constInitX - iterSign) / iterInc) + 1;
                    }

                    iterAtExitX = (int)(constInitX + iterInc * (int)loopCount);

                    if (unsTest)
                    {
                        iterAtExitX = (unsigned)iterAtExitX;
                    }

                    // Check if iteration incr will cause overflow for small types
                    if (optIterSmallOverflow((int)iterAtExitX, iterOperType))
                    {
                        return false;
                    }

                    // iterator with 32bit overflow. Bad for TYP_(U)INT
                    if (iterAtExitX < constLimitX)
                    {
                        return false;
                    }

                    *iterCount = loopCount;
                    return true;

                case GT_MUL:
                case GT_DIV:
                case GT_RSH:
                case GT_LSH:
                case GT_UDIV:
                    return false;

                default:
                    noway_assert(!"Unknown operator for loop iterator");
                    return false;
            }

        case GT_LT:
            switch (iterOper)
            {
                case GT_SUB:
                    iterInc = -iterInc;
                    FALLTHROUGH;

                case GT_ADD:
                    if (constInitX < constLimitX)
                    {
                        loopCount += (unsigned)((constLimitX - constInitX - iterSign) / iterInc) + 1;
                    }

                    iterAtExitX = (int)(constInitX + iterInc * (int)loopCount);

                    if (unsTest)
                    {
                        iterAtExitX = (unsigned)iterAtExitX;
                    }

                    // Check if iteration incr will cause overflow for small types
                    if (optIterSmallOverflow((int)iterAtExitX, iterOperType))
                    {
                        return false;
                    }

                    // iterator with 32bit overflow. Bad for TYP_(U)INT
                    if (iterAtExitX < constLimitX)
                    {
                        return false;
                    }

                    *iterCount = loopCount;
                    return true;

                case GT_MUL:
                case GT_DIV:
                case GT_RSH:
                case GT_LSH:
                case GT_UDIV:
                    return false;

                default:
                    noway_assert(!"Unknown operator for loop iterator");
                    return false;
            }

        case GT_LE:
            switch (iterOper)
            {
                case GT_SUB:
                    iterInc = -iterInc;
                    FALLTHROUGH;

                case GT_ADD:
                    if (constInitX <= constLimitX)
                    {
                        loopCount += (unsigned)((constLimitX - constInitX) / iterInc) + 1;
                    }

                    iterAtExitX = (int)(constInitX + iterInc * (int)loopCount);

                    if (unsTest)
                    {
                        iterAtExitX = (unsigned)iterAtExitX;
                    }

                    // Check if iteration incr will cause overflow for small types
                    if (optIterSmallOverflow((int)iterAtExitX, iterOperType))
                    {
                        return false;
                    }

                    // iterator with 32bit overflow. Bad for TYP_(U)INT
                    if (iterAtExitX <= constLimitX)
                    {
                        return false;
                    }

                    *iterCount = loopCount;
                    return true;

                case GT_MUL:
                case GT_DIV:
                case GT_RSH:
                case GT_LSH:
                case GT_UDIV:
                    return false;

                default:
                    noway_assert(!"Unknown operator for loop iterator");
                    return false;
            }

        case GT_GT:
            switch (iterOper)
            {
                case GT_SUB:
                    iterInc = -iterInc;
                    FALLTHROUGH;

                case GT_ADD:
                    if (constInitX > constLimitX)
                    {
                        loopCount += (unsigned)((constLimitX - constInitX - iterSign) / iterInc) + 1;
                    }

                    iterAtExitX = (int)(constInitX + iterInc * (int)loopCount);

                    if (unsTest)
                    {
                        iterAtExitX = (unsigned)iterAtExitX;
                    }

                    // Check if small types will underflow
                    if (optIterSmallUnderflow((int)iterAtExitX, iterOperType))
                    {
                        return false;
                    }

                    // iterator with 32bit underflow. Bad for TYP_INT and unsigneds
                    if (iterAtExitX > constLimitX)
                    {
                        return false;
                    }

                    *iterCount = loopCount;
                    return true;

                case GT_MUL:
                case GT_DIV:
                case GT_RSH:
                case GT_LSH:
                case GT_UDIV:
                    return false;

                default:
                    noway_assert(!"Unknown operator for loop iterator");
                    return false;
            }

        case GT_GE:
            switch (iterOper)
            {
                case GT_SUB:
                    iterInc = -iterInc;
                    FALLTHROUGH;

                case GT_ADD:
                    if (constInitX >= constLimitX)
                    {
                        loopCount += (unsigned)((constLimitX - constInitX) / iterInc) + 1;
                    }

                    iterAtExitX = (int)(constInitX + iterInc * (int)loopCount);

                    if (unsTest)
                    {
                        iterAtExitX = (unsigned)iterAtExitX;
                    }

                    // Check if small types will underflow
                    if (optIterSmallUnderflow((int)iterAtExitX, iterOperType))
                    {
                        return false;
                    }

                    // iterator with 32bit underflow. Bad for TYP_INT and unsigneds
                    if (iterAtExitX >= constLimitX)
                    {
                        return false;
                    }

                    *iterCount = loopCount;
                    return true;

                case GT_MUL:
                case GT_DIV:
                case GT_RSH:
                case GT_LSH:
                case GT_UDIV:
                    return false;

                default:
                    noway_assert(!"Unknown operator for loop iterator");
                    return false;
            }

        default:
            noway_assert(!"Unknown operator for loop condition");
    }

    return false;
}

//-----------------------------------------------------------------------------
// optUnrollLoops: Look for loop unrolling candidates and unroll them.
//
// Loops must be of the form:
//   for (i=icon; i<icon; i++) { ... }
//
// Loops handled are fully unrolled; there is no partial unrolling.
//
// Limitations: only the following loop types are handled:
// 1. constant initializer, constant bound
// 2. The entire loop must be in the same EH region.
// 3. The loop iteration variable can't be address exposed.
// 4. The loop iteration variable can't be a promoted struct field.
// 5. We must be able to calculate the total constant iteration count.
//
// Cost heuristics:
// 1. there are cost metrics for maximum number of allowed iterations, and maximum unroll size
// 2. constant trip count loops are always allowed, up to a limit of 4
// 3. otherwise, only loops where the limit is Vector<T>.Length are currently allowed
//
// In stress modes, these heuristic limits are expanded, and loops aren't required to have the
// Vector<T>.Length limit.
//
// Loops are processed from innermost to outermost order, to attempt to unroll the most nested loops first.
//
// Returns:
//   suitable phase status
//
PhaseStatus Compiler::optUnrollLoops()
{
    if (compCodeOpt() == SMALL_CODE)
    {
        return PhaseStatus::MODIFIED_NOTHING;
    }

    if (m_loops->NumLoops() == 0)
    {
        return PhaseStatus::MODIFIED_NOTHING;
    }

#ifdef DEBUG
    if (JitConfig.JitNoUnroll())
    {
        return PhaseStatus::MODIFIED_NOTHING;
    }
#endif

    // Look for loop unrolling candidates

    int  unrollCount = 0;
    bool anyIRchange = false;

    int passes = 0;

    while (true)
    {
        // We track loops for which we unrolled a descendant loop. Since unrolling
        // introduces/removes blocks, we retry unrolling for the parent loops
        // separately, to avoid having to maintain the removed/added blocks.
        BitVecTraits loopTraits((unsigned)m_loops->NumLoops(), this);
        BitVec       loopsWithUnrolledDescendant(BitVecOps::MakeEmpty(&loopTraits));

        // Visit loops in post order (inner loops before outer loops).
        for (FlowGraphNaturalLoop* loop : m_loops->InPostOrder())
        {
            if (BitVecOps::IsMember(&loopTraits, loopsWithUnrolledDescendant, loop->GetIndex()))
            {
                continue;
            }

            if (!optTryUnrollLoop(loop, &anyIRchange))
            {
                continue;
            }

            unrollCount++;

            // Mark in all ancestors now that one of their descendant loops was
            // unrolled to indicate that the set of loop blocks changed.
            for (FlowGraphNaturalLoop* ancestor = loop->GetParent(); ancestor != nullptr;
                 ancestor                       = ancestor->GetParent())
            {
                BitVecOps::AddElemD(&loopTraits, loopsWithUnrolledDescendant, ancestor->GetIndex());
            }
        }

        if ((unrollCount == 0) || BitVecOps::IsEmpty(&loopTraits, loopsWithUnrolledDescendant) || (passes >= 10))
        {
            break;
        }

        JITDUMP("A nested loop was unrolled. Doing another pass (pass %d)\n", passes + 1);
        fgRenumberBlocks();
        fgInvalidateDfsTree();
        m_dfsTree = fgComputeDfs();
        m_loops   = FlowGraphNaturalLoops::Find(m_dfsTree);
        passes++;
    }

    if (unrollCount > 0)
    {
        assert(anyIRchange);

#ifdef DEBUG
        if (verbose)
        {
            printf("\nFinished unrolling %d loops in %d passes", unrollCount, passes);
            printf("\n");
        }
#endif // DEBUG

        // We left the old loops unreachable as part of unrolling, so get rid of
        // those blocks now.
        fgDfsBlocksAndRemove();
        m_loops = FlowGraphNaturalLoops::Find(m_dfsTree);

        fgRenumberBlocks();

        DBEXEC(verbose, fgDispBasicBlocks());
    }

#ifdef DEBUG
    fgDebugCheckBBlist(true);
#endif // DEBUG

    return anyIRchange ? PhaseStatus::MODIFIED_EVERYTHING : PhaseStatus::MODIFIED_NOTHING;
}

//-----------------------------------------------------------------------------
// optTryUnrollLoop: Do legality and profitability checks and try to unroll a
// single loop.
//
// Parameters:
//   loop      - The loop to try unrolling
//   changedIR - [out] Whether or not the IR was changed. Can be true even if
//               the function returns false.
//
// Returns:
//   True if the loop was unrolled, in which case the flow graph was changed.
//
bool Compiler::optTryUnrollLoop(FlowGraphNaturalLoop* loop, bool* changedIR)
{
    static const unsigned ITER_LIMIT[COUNT_OPT_CODE + 1] = {
        10, // BLENDED_CODE
        0,  // SMALL_CODE
        20, // FAST_CODE
        0   // COUNT_OPT_CODE
    };

    assert(ITER_LIMIT[SMALL_CODE] == 0);
    assert(ITER_LIMIT[COUNT_OPT_CODE] == 0);

    unsigned iterLimit = ITER_LIMIT[compCodeOpt()];

#ifdef DEBUG
    if (compStressCompile(STRESS_UNROLL_LOOPS, 50))
    {
        iterLimit *= 10;
    }
#endif

    static const int UNROLL_LIMIT_SZ[COUNT_OPT_CODE + 1] = {
        300, // BLENDED_CODE
        0,   // SMALL_CODE
        600, // FAST_CODE
        0    // COUNT_OPT_CODE
    };

    assert(UNROLL_LIMIT_SZ[SMALL_CODE] == 0);
    assert(UNROLL_LIMIT_SZ[COUNT_OPT_CODE] == 0);

    NaturalLoopIterInfo iterInfo;
    if (!loop->AnalyzeIteration(&iterInfo))
    {
        return false;
    }

    // Check for required flags:
    // HasConstInit  - required because this transform only handles full unrolls
    // HasConstLimit - required because this transform only handles full unrolls
    if (!iterInfo.HasConstInit || !iterInfo.HasConstLimit)
    {
        // Don't print to the JitDump about this common case.
        return false;
    }

    // Get the loop data:
    //  - initial constant
    //  - limit constant
    //  - iterator
    //  - iterator increment
    //  - increment operation type (i.e. ADD, SUB, etc...)
    //  - loop test type (i.e. GT_GE, GT_LT, etc...)

    int        lbeg         = iterInfo.ConstInitValue;
    int        llim         = iterInfo.ConstLimit();
    genTreeOps testOper     = iterInfo.TestOper();
    unsigned   lvar         = iterInfo.IterVar;
    int        iterInc      = iterInfo.IterConst();
    genTreeOps iterOper     = iterInfo.IterOper();
    var_types  iterOperType = iterInfo.IterOperType();
    bool       unsTest      = (iterInfo.TestTree->gtFlags & GTF_UNSIGNED) != 0;

    assert(!lvaGetDesc(lvar)->IsAddressExposed());
    assert(!lvaGetDesc(lvar)->lvIsStructField);

    JITDUMP("Analyzing candidate for loop unrolling:\n");
    DBEXEC(verbose, FlowGraphNaturalLoop::Dump(loop));

    // Find the number of iterations - the function returns false if not a constant number.
    unsigned totalIter;
    if (!optComputeLoopRep(lbeg, llim, iterInc, iterOper, iterOperType, testOper, unsTest, &totalIter))
    {
        JITDUMP("Failed to unroll loop " FMT_LP ": not a constant iteration count\n", loop->GetIndex());
        return false;
    }

    JITDUMP("Computed loop repetition count (number of test block executions) to be %u\n", totalIter);

    // Forget it if there are too many repetitions or not a constant loop.

    if (totalIter > iterLimit)
    {
        JITDUMP("Failed to unroll loop " FMT_LP ": too many iterations (%d > %d) (heuristic)\n", loop->GetIndex(),
                totalIter, iterLimit);
        return false;
    }

    int unrollLimitSz = UNROLL_LIMIT_SZ[compCodeOpt()];

    if (INDEBUG(compStressCompile(STRESS_UNROLL_LOOPS, 50) ||) false)
    {
        // In stress mode, quadruple the size limit, and drop
        // the restriction that loop limit must be vector element count.
        unrollLimitSz *= 4;
    }
    else if (totalIter <= 1)
    {
        // No limit for single iteration loops
        // If there is no iteration (totalIter == 0), we will remove the loop body entirely.
        unrollLimitSz = INT_MAX;
    }
    else if (totalIter <= opts.compJitUnrollLoopMaxIterationCount)
    {
        // We can unroll this
    }
    else if (iterInfo.HasSimdLimit)
    {
        // We can unroll this
    }
    else
    {
        JITDUMP("Failed to unroll loop " FMT_LP ": insufficiently simple loop (heuristic)\n", loop->GetIndex());
        return false;
    }

    GenTree* incr = iterInfo.IterTree;

    // Don't unroll loops we don't understand.
    if (!incr->OperIs(GT_STORE_LCL_VAR))
    {
        JITDUMP("Failed to unroll loop " FMT_LP ": unknown increment op (%s)\n", loop->GetIndex(),
                GenTree::OpName(incr->gtOper));
        return false;
    }
    incr = incr->AsLclVar()->Data();

    // Make sure everything looks ok.
    assert((iterInfo.TestBlock != nullptr) && iterInfo.TestBlock->KindIs(BBJ_COND));

    // clang-format off
    if (!incr->OperIs(GT_ADD, GT_SUB) ||
        !incr->AsOp()->gtOp1->OperIs(GT_LCL_VAR) ||
        (incr->AsOp()->gtOp1->AsLclVarCommon()->GetLclNum() != lvar) ||
        !incr->AsOp()->gtOp2->OperIs(GT_CNS_INT) ||
        (incr->AsOp()->gtOp2->AsIntCon()->gtIconVal != iterInc) ||

        (iterInfo.TestBlock->lastStmt()->GetRootNode()->gtGetOp1() != iterInfo.TestTree))
    {
        noway_assert(!"Bad precondition in Compiler::optUnrollLoops()");
        return false;
    }
    // clang-format on

    // After this point, assume we've changed the IR. In particular, we call gtSetStmtInfo() which
    // can modify the IR. We may still fail to unroll if the EH region conditions don't hold, or if
    // the size heuristics don't succeed.
    *changedIR = true;

    // Heuristic: Estimated cost in code size of the unrolled loop.

    ClrSafeInt<unsigned> loopCostSz; // Cost is size of one iteration

    BasicBlockVisit result = loop->VisitLoopBlocksReversePostOrder([=, &loopCostSz](BasicBlock* block) {

        if (!BasicBlock::sameEHRegion(block, loop->GetHeader()))
        {
            // Unrolling would require cloning EH regions
            // Note that only non-funclet model (x86) could actually have a loop including a handler
            // but not it's corresponding `try`, if its `try` was moved due to being marked "rare".
            JITDUMP("Failed to unroll loop " FMT_LP ": EH constraint\n", loop->GetIndex());
            return BasicBlockVisit::Abort;
        }

        for (Statement* const stmt : block->Statements())
        {
            gtSetStmtInfo(stmt);
            loopCostSz += stmt->GetCostSz();
        }

        return BasicBlockVisit::Continue;
    });

    if (result == BasicBlockVisit::Abort)
    {
        return false;
    }

#ifdef DEBUG
    // With the EH constraint above verified it is not possible for
    // BBJ_RETURN blocks to be part of the loop; a BBJ_RETURN block can
    // only be part of the loop if its exceptional flow can reach the
    // header, but that would require the handler to also be part of
    // the loop, which guarantees that the loop contains two distinct
    // EH regions.
    loop->VisitLoopBlocks([](BasicBlock* block) {
        assert(!block->KindIs(BBJ_RETURN));
        return BasicBlockVisit::Continue;
    });
#endif

    // Compute the estimated increase in code size for the unrolled loop.

    ClrSafeInt<unsigned> fixedLoopCostSz(8);

    ClrSafeInt<int> unrollCostSz =
        ClrSafeInt<int>(loopCostSz * ClrSafeInt<unsigned>(totalIter)) - ClrSafeInt<int>(loopCostSz + fixedLoopCostSz);

    // Don't unroll if too much code duplication would result.

    if (unrollCostSz.IsOverflow() || (unrollCostSz.Value() > unrollLimitSz))
    {
        JITDUMP("Failed to unroll loop " FMT_LP ": size constraint (%d > %d) (heuristic)\n", loop->GetIndex(),
                unrollCostSz.Value(), unrollLimitSz);
        return false;
    }

    // Looks like a good idea to unroll this loop, let's do it!
    JITDUMP("\nUnrolling loop " FMT_LP " unrollCostSz = %d\n", loop->GetIndex(), unrollCostSz.Value());
    JITDUMPEXEC(FlowGraphNaturalLoop::Dump(loop));

    // We unroll a loop focused around the test and IV that was
    // identified by FlowGraphNaturalLoop::AnalyzeIteration. Note that:
    //
    // * The loop can have multiple exits. The exit guarded on the IV
    //   is the one we can optimize away when we unroll, since we know
    //   the value of the IV in each iteration. The other exits will
    //   remain in place in each iteration.
    //
    // * The loop can have multiple backedges. Often, there is a
    //   single backedge that becomes statically unreachable when we
    //   optimize the exit guarded on the IV. In that case the loop
    //   structure disappears. However, if there were multiple backedges,
    //   the loop structure can remain in each unrolled iteration.
    //
    // * The loop being unrolled can also have nested loops, which will
    //   be duplicated for each unrolled iteration.
    //
    // * Unrolling a loop creates or removes basic blocks, depending on
    //   whether the iter count is 0. When nested loops are unrolled,
    //   instead of trying to maintain the new right set of loop blocks
    //   that exist in all ancestor loops, we skip unrolling for all
    //   ancestor loops and instead recompute the loop structure and
    //   retry unrolling. It is rare to have multiple nested unrollings
    //   of loops, so this is not a TP issue.

    BlockToBlockMap blockMap(getAllocator(CMK_LoopUnroll));

    BasicBlock* bottom        = loop->GetLexicallyBottomMostBlock();
    BasicBlock* insertAfter   = bottom;
    BasicBlock* prevTestBlock = nullptr;
    unsigned    iterToUnroll  = totalIter; // The number of iterations left to unroll

    // Find the exit block of the IV test first. We need to do that
    // here since it may have implicit fallthrough that we'll change
    // below.
    BasicBlock* exiting = iterInfo.TestBlock;
    assert(exiting->KindIs(BBJ_COND));
    assert(loop->ContainsBlock(exiting->GetTrueTarget()) != loop->ContainsBlock(exiting->GetFalseTarget()));
    BasicBlock* exit =
        loop->ContainsBlock(exiting->GetTrueTarget()) ? exiting->GetFalseTarget() : exiting->GetTrueTarget();

    for (int lval = lbeg; iterToUnroll > 0; iterToUnroll--)
    {
        BasicBlock* testBlock = nullptr;
        loop->VisitLoopBlocksLexical([&](BasicBlock* block) {

            // Don't set a jump target for now.
            // BasicBlock::CopyTarget() will fix the jump kind/target in the loop below.
            BasicBlock* newBlock = fgNewBBafter(BBJ_ALWAYS, insertAfter, /*extendRegion*/ true);
            insertAfter          = newBlock;

            blockMap.Set(block, newBlock, BlockToBlockMap::Overwrite);

            // Now clone block state and statements from `from` block to `to` block.
            //
            BasicBlock::CloneBlockState(this, newBlock, block, lvar, lval);

            newBlock->RemoveFlags(BBF_OLD_LOOP_HEADER_QUIRK);

            // Block weight should no longer have the loop multiplier
            //
            // Note this is not quite right, as we may not have upscaled by this amount
            // and we might not have upscaled at all, if we had profile data.
            //
            newBlock->scaleBBWeight(1.0 / BB_LOOP_WEIGHT_SCALE);

            // Jump dests are set in a post-pass; make sure CloneBlockState hasn't tried to set them.
            assert(newBlock->KindIs(BBJ_ALWAYS));
            assert(!newBlock->HasInitializedTarget());

            if (block == iterInfo.TestBlock)
            {
                // Remove the test; we're doing a full unroll.

                Statement* testCopyStmt = newBlock->lastStmt();
                GenTree*   testCopyExpr = testCopyStmt->GetRootNode();
                assert(testCopyExpr->gtOper == GT_JTRUE);
                GenTree* sideEffList = nullptr;
                gtExtractSideEffList(testCopyExpr, &sideEffList, GTF_SIDE_EFFECT | GTF_ORDER_SIDEEFF);
                if (sideEffList == nullptr)
                {
                    fgRemoveStmt(newBlock, testCopyStmt);
                }
                else
                {
                    testCopyStmt->SetRootNode(sideEffList);
                }

                // Save the test block of the previously unrolled
                // iteration, so that we can redirect it when we create
                // the next iteration (or to the exit for the last
                // iteration).
                assert(testBlock == nullptr);
                testBlock = newBlock;
            }
            else if (block->bbFallsThrough() && !loop->ContainsBlock(block->Next()))
            {
                assert(block->KindIs(BBJ_COND) && "Cannot handle fallthrough for non BBJ_COND block");
                // Handle fallthrough.
                // TODO-Quirk: Skip empty blocks and go directly to their destination.
                BasicBlock* targetBlk = block->Next();
                if (targetBlk->KindIs(BBJ_ALWAYS) && targetBlk->isEmpty())
                    targetBlk = targetBlk->GetTarget();

                BasicBlock* newRedirBlk = fgNewBBafter(BBJ_ALWAYS, insertAfter, /* extendRegion */ true, targetBlk);
                newRedirBlk->copyEHRegion(insertAfter);
                newRedirBlk->bbWeight = block->Next()->bbWeight;
                newRedirBlk->CopyFlags(block->Next(), BBF_RUN_RARELY | BBF_PROF_WEIGHT);
                newRedirBlk->scaleBBWeight(1.0 / BB_LOOP_WEIGHT_SCALE);

                fgAddRefPred(targetBlk, newRedirBlk);
                insertAfter = newRedirBlk;
            }

            return BasicBlockVisit::Continue;
        });

        assert(testBlock != nullptr);

        // Now redirect any branches within the newly-cloned iteration.
        loop->VisitLoopBlocks([=, &blockMap](BasicBlock* block) {
            // Do not include the test block; we will redirect it on
            // the next iteration or after the loop.
            if (block == iterInfo.TestBlock)
            {
                return BasicBlockVisit::Continue;
            }

            // Jump kind/target should not be set yet
            BasicBlock* newBlock = blockMap[block];
            assert(!newBlock->HasInitializedTarget());

            // Now copy the jump kind/target
            newBlock->CopyTarget(this, block);
            optRedirectBlock(newBlock, &blockMap, RedirectBlockOption::AddToPredLists);

            return BasicBlockVisit::Continue;
        });

        // Redirect previous iteration (or entry) to this iteration.
        if (prevTestBlock != nullptr)
        {
            // Redirect exit edge from previous iteration to new entry.
            assert(prevTestBlock->KindIs(BBJ_ALWAYS));
            BasicBlock* newHeader = blockMap[loop->GetHeader()];
            prevTestBlock->SetTarget(newHeader);
            fgAddRefPred(newHeader, prevTestBlock);

            JITDUMP("Redirecting previously created exiting " FMT_BB " -> " FMT_BB " (unrolled iteration header)\n",
                    prevTestBlock->bbNum, newHeader->bbNum);
        }
        else
        {
            // Redirect all predecessors to the new one.
            for (FlowEdge* enterEdge : loop->EntryEdges())
            {
                BasicBlock* entering = enterEdge->getSourceBlock();
                JITDUMP("Redirecting " FMT_BB " -> " FMT_BB " to " FMT_BB " -> " FMT_BB "\n", entering->bbNum,
                        loop->GetHeader()->bbNum, entering->bbNum, blockMap[loop->GetHeader()]->bbNum);
                assert(!entering->KindIs(BBJ_COND)); // Ensured by canonicalization
                optRedirectBlock(entering, &blockMap, Compiler::RedirectBlockOption::UpdatePredLists);
            }
        }

        prevTestBlock = testBlock;

        // update the new value for the unrolled iterator

        switch (iterOper)
        {
            case GT_ADD:
                lval += iterInc;
                break;

            case GT_SUB:
                lval -= iterInc;
                break;

            default:
                unreached();
        }
    }

    // If we get here, we successfully cloned all the blocks in the
    // unrolled loop. Note we may not have done any cloning at all if
    // the loop iteration count was computed to be zero. Such loops are
    // guaranteed to be unreachable since if the repetition count is
    // zero the loop invariant is false on the first iteration, yet
    // FlowGraphNaturalLoop::AnalyzeIteration only returns true if the
    // loop invariant is true on every iteration. That means we have a
    // guarding check before we enter the loop that will always be
    // false.
    if (prevTestBlock != nullptr)
    {
        assert(prevTestBlock->KindIs(BBJ_ALWAYS));
        prevTestBlock->SetTarget(exit);
        fgAddRefPred(exit, prevTestBlock);
        JITDUMP("Redirecting final iteration exiting " FMT_BB " to original exit " FMT_BB "\n", prevTestBlock->bbNum,
                exit->bbNum);
    }
    else
    {
        blockMap.Set(loop->GetHeader(), exit, BlockToBlockMap::Overwrite);
        for (FlowEdge* entryEdge : loop->EntryEdges())
        {
            BasicBlock* entering = entryEdge->getSourceBlock();
            assert(!entering->KindIs(BBJ_COND)); // Ensured by canonicalization
            optRedirectBlock(entering, &blockMap, Compiler::RedirectBlockOption::UpdatePredLists);
            JITDUMP("Redirecting original entry " FMT_BB " -> " FMT_BB " to " FMT_BB " -> " FMT_BB "\n",
                    entering->bbNum, loop->GetHeader()->bbNum, entering->bbNum, exit->bbNum);
        }
    }

    // The old loop body is unreachable now, but we will remove those
    // blocks after we finish unrolling.
    CLANG_FORMAT_COMMENT_ANCHOR;

#ifdef DEBUG
    if (verbose)
    {
        printf("Whole unrolled loop:\n");

        gtDispTree(iterInfo.InitTree);
        printf("\n");
        fgDumpTrees(bottom->Next(), insertAfter);
    }
#endif // DEBUG

    return true;
}

Compiler::OptInvertCountTreeInfoType Compiler::optInvertCountTreeInfo(GenTree* tree)
{
    class CountTreeInfoVisitor : public GenTreeVisitor<CountTreeInfoVisitor>
    {
    public:
        enum
        {
            DoPreOrder = true,
        };

        Compiler::OptInvertCountTreeInfoType Result = {};

        CountTreeInfoVisitor(Compiler* comp) : GenTreeVisitor(comp)
        {
        }

        fgWalkResult PreOrderVisit(GenTree** use, GenTree* user)
        {
            if (Compiler::IsSharedStaticHelper(*use))
            {
                Result.sharedStaticHelperCount++;
            }

            if ((*use)->OperIsArrLength())
            {
                Result.arrayLengthCount++;
            }

            return fgWalkResult::WALK_CONTINUE;
        }
    };

    CountTreeInfoVisitor walker(this);
    walker.WalkTree(&tree, nullptr);
    return walker.Result;
}

//-----------------------------------------------------------------------------
// optInvertWhileLoop: modify flow and duplicate code so that for/while loops are
//   entered at top and tested at bottom (aka loop rotation or bottom testing).
//   Creates a "zero trip test" condition which guards entry to the loop.
//   Enables loop invariant hoisting and loop cloning, which depend on
//   `do {} while` format loops. Enables creation of a pre-header block after the
//   zero trip test to place code that only runs if the loop is guaranteed to
//   run at least once.
//
// Arguments:
//   block -- block that may be the predecessor of the un-rotated loop's test block.
//
// Returns:
//   true if any IR changes possibly made (used to determine phase return status)
//
// Notes:
//   Uses a simple lexical screen to detect likely loops.
//
//   Specifically, we're looking for the following case:
//
//          ...
//          jmp test                // `block` argument
//   loop:
//          ...
//          ...
//   test:
//          ..stmts..
//          cond
//          jtrue loop
//
//   If we find this, and the condition is simple enough, we change
//   the loop to the following:
//
//          ...
//          ..stmts..               // duplicated cond block statements
//          cond                    // duplicated cond
//          jfalse done
//          // else fall-through
//   loop:
//          ...
//          ...
//   test:
//          ..stmts..
//          cond
//          jtrue loop
//   done:
//
//  Makes no changes if the flow pattern match fails.
//
//  May not modify a loop if profile is unfavorable, if the cost of duplicating
//  code is large (factoring in potential CSEs).
//
bool Compiler::optInvertWhileLoop(BasicBlock* block)
{
    assert(opts.OptimizationEnabled());
    assert(compCodeOpt() != SMALL_CODE);

    // Does the BB end with an unconditional jump?

    if (!block->KindIs(BBJ_ALWAYS) || block->JumpsToNext())
    {
        return false;
    }

    if (block->HasFlag(BBF_KEEP_BBJ_ALWAYS))
    {
        // It can't be one of the ones we use for our exception magic
        return false;
    }

    // Get hold of the jump target
    BasicBlock* const bTest = block->GetTarget();

    // Does the bTest consist of 'jtrue(cond) block' ?
    if (!bTest->KindIs(BBJ_COND))
    {
        return false;
    }

    // bTest must be a backwards jump to block->bbNext
    // This will be the top of the loop.
    //
    BasicBlock* const bTop = bTest->GetTrueTarget();

    if (!block->NextIs(bTop))
    {
        return false;
    }

    // Since bTest is a BBJ_COND it will have a bbFalseTarget
    //
    BasicBlock* const bJoin = bTest->GetFalseTarget();
    noway_assert(bJoin != nullptr);

    // 'block' must be in the same try region as the condition, since we're going to insert a duplicated condition
    // in a new block after 'block', and the condition might include exception throwing code.
    // On non-funclet platforms (x86), the catch exit is a BBJ_ALWAYS, but we don't want that to
    // be considered as the head of a loop, so also disallow different handler regions.
    if (!BasicBlock::sameEHRegion(block, bTest))
    {
        return false;
    }

    // The duplicated condition block will branch to bTest->GetFalseTarget(), so that also better be in the
    // same try region (or no try region) to avoid generating illegal flow.
    if (bJoin->hasTryIndex() && !BasicBlock::sameTryRegion(block, bJoin))
    {
        return false;
    }

    // It has to be a forward jump. Defer this check until after all the cheap checks
    // are done, since it iterates forward in the block list looking for bbTarget.
    //  TODO-CQ: Check if we can also optimize the backwards jump as well.
    //
    if (!fgIsForwardBranch(block, block->GetTarget()))
    {
        return false;
    }

    // Find the loop termination test at the bottom of the loop.
    Statement* const condStmt = bTest->lastStmt();

    // Verify the test block ends with a conditional that we can manipulate.
    GenTree* const condTree = condStmt->GetRootNode();
    noway_assert(condTree->gtOper == GT_JTRUE);
    if (!condTree->AsOp()->gtOp1->OperIsCompare())
    {
        return false;
    }

    JITDUMP("Matched flow pattern for loop inversion: block " FMT_BB " bTop " FMT_BB " bTest " FMT_BB "\n",
            block->bbNum, bTop->bbNum, bTest->bbNum);

    // Estimate the cost of cloning the entire test block.
    //
    // Note: it would help throughput to compute the maximum cost
    // first and early out for large bTest blocks, as we are doing two
    // tree walks per tree. But because of this helper call scan, the
    // maximum cost depends on the trees in the block.
    //
    // We might consider flagging blocks with hoistable helper calls
    // during importation, so we can avoid the helper search and
    // implement an early bail out for large blocks with no helper calls.
    //
    // Note that gtPrepareCost can cause operand swapping, so we must
    // return `true` (possible IR change) from here on.

    unsigned estDupCostSz = 0;

    for (Statement* const stmt : bTest->Statements())
    {
        GenTree* tree = stmt->GetRootNode();
        gtPrepareCost(tree);
        estDupCostSz += tree->GetCostSz();
    }

    weight_t       loopIterations            = BB_LOOP_WEIGHT_SCALE;
    bool           allProfileWeightsAreValid = false;
    weight_t const weightBlock               = block->bbWeight;
    weight_t const weightTest                = bTest->bbWeight;
    weight_t const weightTop                 = bTop->bbWeight;

    // If we have profile data then we calculate the number of times
    // the loop will iterate into loopIterations
    if (fgIsUsingProfileWeights())
    {
        // Only rely upon the profile weight when all three of these blocks
        // have good profile weights
        if (block->hasProfileWeight() && bTest->hasProfileWeight() && bTop->hasProfileWeight())
        {
            // If this while loop never iterates then don't bother transforming
            //
            if (weightTop == BB_ZERO_WEIGHT)
            {
                return true;
            }

            // We generally expect weightTest > weightTop
            //
            // Tolerate small inconsistencies...
            //
            if (!fgProfileWeightsConsistent(weightBlock + weightTop, weightTest))
            {
                JITDUMP("Profile weights locally inconsistent: block " FMT_WT ", next " FMT_WT ", test " FMT_WT "\n",
                        weightBlock, weightTop, weightTest);
            }
            else
            {
                allProfileWeightsAreValid = true;

                // Determine average iteration count
                //
                //   weightTop is the number of time this loop executes
                //   weightTest is the number of times that we consider entering or remaining in the loop
                //   loopIterations is the average number of times that this loop iterates
                //
                weight_t loopEntries = weightTest - weightTop;

                // If profile is inaccurate, try and use other data to provide a credible estimate.
                // The value should at least be >= weightBlock.
                //
                if (loopEntries < weightBlock)
                {
                    loopEntries = weightBlock;
                }

                loopIterations = weightTop / loopEntries;
            }
        }
        else
        {
            JITDUMP("Missing profile data for loop!\n");
        }
    }

    unsigned maxDupCostSz = 34;

    if ((compCodeOpt() == FAST_CODE) || compStressCompile(STRESS_DO_WHILE_LOOPS, 30))
    {
        maxDupCostSz *= 4;
    }

    // If this loop iterates a lot then raise the maxDupCost
    if (loopIterations >= 12.0)
    {
        maxDupCostSz *= 2;
        if (loopIterations >= 96.0)
        {
            maxDupCostSz *= 2;
        }
    }

    // If the compare has too high cost then we don't want to dup.

    bool costIsTooHigh = (estDupCostSz > maxDupCostSz);

    OptInvertCountTreeInfoType optInvertTotalInfo = {};
    if (costIsTooHigh)
    {
        // If we already know that the cost is acceptable, then don't waste time walking the tree
        // counting things to boost the maximum allowed cost.
        //
        // If the loop condition has a shared static helper, we really want this loop converted
        // as not converting the loop will disable loop hoisting, meaning the shared helper will
        // be executed on every loop iteration.
        //
        // If the condition has array.Length operations, also boost, as they are likely to be CSE'd.

        for (Statement* const stmt : bTest->Statements())
        {
            GenTree* tree = stmt->GetRootNode();

            OptInvertCountTreeInfoType optInvertInfo = optInvertCountTreeInfo(tree);
            optInvertTotalInfo.sharedStaticHelperCount += optInvertInfo.sharedStaticHelperCount;
            optInvertTotalInfo.arrayLengthCount += optInvertInfo.arrayLengthCount;

            if ((optInvertInfo.sharedStaticHelperCount > 0) || (optInvertInfo.arrayLengthCount > 0))
            {
                // Calculate a new maximum cost. We might be able to early exit.

                unsigned newMaxDupCostSz =
                    maxDupCostSz + 24 * min(optInvertTotalInfo.sharedStaticHelperCount, (int)(loopIterations + 1.5)) +
                    8 * optInvertTotalInfo.arrayLengthCount;

                // Is the cost too high now?
                costIsTooHigh = (estDupCostSz > newMaxDupCostSz);
                if (!costIsTooHigh)
                {
                    // No need counting any more trees; we're going to do the transformation.
                    JITDUMP("Decided to duplicate loop condition block after counting helpers in tree [%06u] in "
                            "block " FMT_BB,
                            dspTreeID(tree), bTest->bbNum);
                    maxDupCostSz = newMaxDupCostSz; // for the JitDump output below
                    break;
                }
            }
        }
    }

#ifdef DEBUG
    if (verbose)
    {
        // Note that `optInvertTotalInfo.sharedStaticHelperCount = 0` means either there were zero helpers, or the
        // tree walk to count them was not done.
        printf(
            "\nDuplication of loop condition [%06u] is %s, because the cost of duplication (%i) is %s than %i,"
            "\n   loopIterations = %7.3f, optInvertTotalInfo.sharedStaticHelperCount >= %d, validProfileWeights = %s\n",
            dspTreeID(condTree), costIsTooHigh ? "not done" : "performed", estDupCostSz,
            costIsTooHigh ? "greater" : "less or equal", maxDupCostSz, loopIterations,
            optInvertTotalInfo.sharedStaticHelperCount, dspBool(allProfileWeightsAreValid));
    }
#endif

    if (costIsTooHigh)
    {
        return true;
    }

    bool foundCondTree = false;

    // Create a new block after `block` to put the copied condition code.
    BasicBlock* bNewCond = fgNewBBafter(BBJ_COND, block, /*extendRegion*/ true, bJoin);
    block->SetKindAndTarget(BBJ_ALWAYS, bNewCond);
    block->SetFlags(BBF_NONE_QUIRK);
    assert(block->JumpsToNext());

    // Clone each statement in bTest and append to bNewCond.
    for (Statement* const stmt : bTest->Statements())
    {
        GenTree* originalTree = stmt->GetRootNode();
        GenTree* clonedTree   = gtCloneExpr(originalTree);

        // Special case handling needed for the conditional jump tree
        if (originalTree == condTree)
        {
            foundCondTree = true;

            // Get the compare subtrees
            GenTree* originalCompareTree = originalTree->AsOp()->gtOp1;
            GenTree* clonedCompareTree   = clonedTree->AsOp()->gtOp1;
            assert(originalCompareTree->OperIsCompare());
            assert(clonedCompareTree->OperIsCompare());

            // Flag compare and cloned copy so later we know this loop
            // has a proper zero trip test.
            originalCompareTree->gtFlags |= GTF_RELOP_ZTT;
            clonedCompareTree->gtFlags |= GTF_RELOP_ZTT;

            // The original test branches to remain in the loop.  The
            // new cloned test will branch to avoid the loop.  So the
            // cloned compare needs to reverse the branch condition.
            gtReverseCond(clonedCompareTree);
        }

        Statement* clonedStmt = fgNewStmtAtEnd(bNewCond, clonedTree);

        if (opts.compDbgInfo)
        {
            clonedStmt->SetDebugInfo(stmt->GetDebugInfo());
        }
    }

    assert(foundCondTree);

    // Flag the block that received the copy as potentially having various constructs.
    bNewCond->CopyFlags(bTest, BBF_COPY_PROPAGATE);

    // Fix flow and profile
    //
    bNewCond->inheritWeight(block);

    if (allProfileWeightsAreValid)
    {
        weight_t const delta = weightTest - weightTop;

        // If there is just one outside edge incident on bTest, then ideally delta == block->bbWeight.
        // But this might not be the case if profile data is inconsistent.
        //
        // And if bTest has multiple outside edges we want to account for the weight of them all.
        //
        if (delta > block->bbWeight)
        {
            bNewCond->setBBProfileWeight(delta);
        }
    }

    // Update pred info
    //
    bNewCond->SetFalseTarget(bTop);
    fgAddRefPred(bJoin, bNewCond);
    fgAddRefPred(bTop, bNewCond);

    fgAddRefPred(bNewCond, block);
    fgRemoveRefPred(bTest, block);

    // Move all predecessor edges that look like loop entry edges to point to the new cloned condition
    // block, not the existing condition block. The idea is that if we only move `block` to point to
    // `bNewCond`, but leave other `bTest` predecessors still pointing to `bTest`, when we eventually
    // recognize loops, the loop will appear to have multiple entries, which will prevent optimization.
    // We don't have loops yet, but blocks should be in increasing lexical numbered order, so use that
    // as the proxy for predecessors that are "in" versus "out" of the potential loop. Note that correctness
    // is maintained no matter which condition block we point to, but we'll lose optimization potential
    // (and create spaghetti code) if we get it wrong.
    //
    BlockToBlockMap blockMap(getAllocator(CMK_LoopOpt));
    bool            blockMapInitialized = false;

    unsigned const loopFirstNum  = bTop->bbNum;
    unsigned const loopBottomNum = bTest->bbNum;
    for (BasicBlock* const predBlock : bTest->PredBlocks())
    {
        unsigned const bNum = predBlock->bbNum;
        if ((loopFirstNum <= bNum) && (bNum <= loopBottomNum))
        {
            // Looks like the predecessor is from within the potential loop; skip it.
            continue;
        }

        if (!blockMapInitialized)
        {
            blockMapInitialized = true;
            blockMap.Set(bTest, bNewCond);
        }

        // Redirect the predecessor to the new block.
        JITDUMP("Redirecting non-loop " FMT_BB " -> " FMT_BB " to " FMT_BB " -> " FMT_BB "\n", predBlock->bbNum,
                bTest->bbNum, predBlock->bbNum, bNewCond->bbNum);
        optRedirectBlock(predBlock, &blockMap, RedirectBlockOption::UpdatePredLists);
    }

    // If we have profile data for all blocks and we know that we are cloning the
    // `bTest` block into `bNewCond` and thus changing the control flow from `block` so
    // that it no longer goes directly to `bTest` anymore, we have to adjust
    // various weights.
    //
    if (allProfileWeightsAreValid)
    {
        // Update the weight for bTest. Normally, this reduces the weight of the bTest, except in odd
        // cases of stress modes with inconsistent weights.
        //
        JITDUMP("Reducing profile weight of " FMT_BB " from " FMT_WT " to " FMT_WT "\n", bTest->bbNum, weightTest,
                weightTop);
        bTest->inheritWeight(bTop);

        // Determine the new edge weights.
        //
        // We project the next/jump ratio for block and bTest by using
        // the original likelihoods out of bTest.
        //
        // Note "next" is the loop top block, not bTest's bbNext,
        // we'll call this latter block "after".
        //
        weight_t const testToNextLikelihood  = min(1.0, weightTop / weightTest);
        weight_t const testToAfterLikelihood = 1.0 - testToNextLikelihood;

        // Adjust edges out of bTest (which now has weight weightTop)
        //
        weight_t const testToNextWeight  = weightTop * testToNextLikelihood;
        weight_t const testToAfterWeight = weightTop * testToAfterLikelihood;

        FlowEdge* const edgeTestToNext  = fgGetPredForBlock(bTop, bTest);
        FlowEdge* const edgeTestToAfter = fgGetPredForBlock(bTest->GetFalseTarget(), bTest);

        JITDUMP("Setting weight of " FMT_BB " -> " FMT_BB " to " FMT_WT " (iterate loop)\n", bTest->bbNum, bTop->bbNum,
                testToNextWeight);
        JITDUMP("Setting weight of " FMT_BB " -> " FMT_BB " to " FMT_WT " (exit loop)\n", bTest->bbNum,
                bTest->Next()->bbNum, testToAfterWeight);

        edgeTestToNext->setEdgeWeights(testToNextWeight, testToNextWeight, bTop);
        edgeTestToAfter->setEdgeWeights(testToAfterWeight, testToAfterWeight, bTest->GetFalseTarget());

        // Adjust edges out of block, using the same distribution.
        //
        JITDUMP("Profile weight of " FMT_BB " remains unchanged at " FMT_WT "\n", block->bbNum, weightBlock);

        weight_t const blockToNextLikelihood  = testToNextLikelihood;
        weight_t const blockToAfterLikelihood = testToAfterLikelihood;

        weight_t const blockToNextWeight  = weightBlock * blockToNextLikelihood;
        weight_t const blockToAfterWeight = weightBlock * blockToAfterLikelihood;

        FlowEdge* const edgeBlockToNext  = fgGetPredForBlock(bNewCond->GetFalseTarget(), bNewCond);
        FlowEdge* const edgeBlockToAfter = fgGetPredForBlock(bNewCond->GetTrueTarget(), bNewCond);

        JITDUMP("Setting weight of " FMT_BB " -> " FMT_BB " to " FMT_WT " (enter loop)\n", bNewCond->bbNum,
                bNewCond->GetFalseTarget()->bbNum, blockToNextWeight);
        JITDUMP("Setting weight of " FMT_BB " -> " FMT_BB " to " FMT_WT " (avoid loop)\n", bNewCond->bbNum,
                bNewCond->GetTrueTarget()->bbNum, blockToAfterWeight);

        edgeBlockToNext->setEdgeWeights(blockToNextWeight, blockToNextWeight, bNewCond->GetFalseTarget());
        edgeBlockToAfter->setEdgeWeights(blockToAfterWeight, blockToAfterWeight, bNewCond->GetTrueTarget());

#ifdef DEBUG
        // If we're checkig profile data, see if profile for the two target blocks is consistent.
        //
        if ((activePhaseChecks & PhaseChecks::CHECK_PROFILE) == PhaseChecks::CHECK_PROFILE)
        {
            const ProfileChecks checks        = (ProfileChecks)JitConfig.JitProfileChecks();
            const bool          nextProfileOk = fgDebugCheckIncomingProfileData(bNewCond->GetFalseTarget(), checks);
            const bool          jumpProfileOk = fgDebugCheckIncomingProfileData(bNewCond->GetTrueTarget(), checks);

            if (hasFlag(checks, ProfileChecks::RAISE_ASSERT))
            {
                assert(nextProfileOk);
                assert(jumpProfileOk);
            }
        }
#endif // DEBUG
    }

#ifdef DEBUG
    if (verbose)
    {
        printf("\nDuplicated loop exit block at " FMT_BB " for loop (" FMT_BB " - " FMT_BB ")\n", bNewCond->bbNum,
               bNewCond->GetFalseTarget()->bbNum, bTest->bbNum);
        printf("Estimated code size expansion is %d\n", estDupCostSz);

        fgDumpBlock(bNewCond);
        fgDumpBlock(bTest);
    }
#endif // DEBUG

    return true;
}

//-----------------------------------------------------------------------------
// optInvertLoops: invert while loops in the method
//
// Returns:
//   suitable phase status
//
PhaseStatus Compiler::optInvertLoops()
{
    noway_assert(opts.OptimizationEnabled());
    noway_assert(fgModified == false);

#if defined(OPT_CONFIG)
    if (!JitConfig.JitDoLoopInversion())
    {
        JITDUMP("Loop inversion disabled\n");
        return PhaseStatus::MODIFIED_NOTHING;
    }
#endif // OPT_CONFIG

    bool madeChanges = fgRenumberBlocks();

    if (compCodeOpt() == SMALL_CODE)
    {
        // do not invert any loops
    }
    else
    {
        for (BasicBlock* const block : Blocks())
        {
            // Make sure the appropriate fields are initialized
            //
            if (block->bbWeight == BB_ZERO_WEIGHT)
            {
                // Zero weighted block can't have a LOOP_HEAD flag
                noway_assert(block->isLoopHead() == false);
                continue;
            }

            if (optInvertWhileLoop(block))
            {
                madeChanges = true;
            }
        }
    }

    if (fgModified)
    {
        // Reset fgModified here as we've done a consistent set of edits.
        //
        fgModified = false;
    }

    return madeChanges ? PhaseStatus::MODIFIED_EVERYTHING : PhaseStatus::MODIFIED_NOTHING;
}

//-----------------------------------------------------------------------------
// optOptimizeFlow: simplify flow graph
//
// Returns:
//   suitable phase status
//
// Notes:
//   Does not do profile-based reordering to try and ensure that
//   that we recognize and represent as many loops as possible.
//
PhaseStatus Compiler::optOptimizeFlow()
{
    noway_assert(opts.OptimizationEnabled());
    noway_assert(fgModified == false);

    fgUpdateFlowGraph(/* doTailDuplication */ true);
    fgReorderBlocks(/* useProfile */ false);

    // fgReorderBlocks can cause IR changes even if it does not modify
    // the flow graph. It calls gtPrepareCost which can cause operand swapping.
    // Work around this for now.
    //
    // Note phase status only impacts dumping and checking done post-phase,
    // it has no impact on a release build.
    //
    return PhaseStatus::MODIFIED_EVERYTHING;
}

//-----------------------------------------------------------------------------
// optOptimizeLayout: reorder blocks to reduce cost of control flow
//
// Returns:
//   suitable phase status
//
// Notes:
//   Reorders using profile data, if available.
//
PhaseStatus Compiler::optOptimizeLayout()
{
    noway_assert(opts.OptimizationEnabled());

    fgUpdateFlowGraph();
    fgReorderBlocks(/* useProfile */ true);
    fgUpdateFlowGraph();

    // fgReorderBlocks can cause IR changes even if it does not modify
    // the flow graph. It calls gtPrepareCost which can cause operand swapping.
    // Work around this for now.
    //
    // Note phase status only impacts dumping and checking done post-phase,
    // it has no impact on a release build.
    //
    return PhaseStatus::MODIFIED_EVERYTHING;
}

//------------------------------------------------------------------------
// optMarkLoopHeads: Mark all potential loop heads as BBF_LOOP_HEAD. A potential loop head is a block
// targeted by a lexical back edge, where the source of the back edge is reachable from the block.
// Note that if there are no lexical back edges, there can't be any loops.
//
// If there are any potential loop heads, set `fgHasLoops` to `true`.
//
// Assumptions:
//    The reachability sets must be computed and valid.
//
void Compiler::optMarkLoopHeads()
{
#ifdef DEBUG
    if (verbose)
    {
        printf("*************** In optMarkLoopHeads()\n");
    }

    assert(m_reachabilitySets != nullptr);
    fgDebugCheckBBNumIncreasing();

    int loopHeadsMarked = 0;
#endif

    bool hasLoops = false;

    for (BasicBlock* const block : Blocks())
    {
        // Set BBF_LOOP_HEAD if we have backwards branches to this block.

        for (BasicBlock* const predBlock : block->PredBlocks())
        {
            if (block->bbNum <= predBlock->bbNum)
            {
                if (predBlock->KindIs(BBJ_CALLFINALLY))
                {
                    // Loops never have BBJ_CALLFINALLY as the source of their "back edge".
                    continue;
                }

                // If block can reach predBlock then we have a loop head
                if (m_reachabilitySets->CanReach(block, predBlock))
                {
                    hasLoops = true;
                    block->SetFlags(BBF_LOOP_HEAD);
                    INDEBUG(++loopHeadsMarked);
                    break; // No need to look at more `block` predecessors
                }
            }
        }
    }

    JITDUMP("%d loop heads marked\n", loopHeadsMarked);
    fgHasLoops = hasLoops;
}

//-----------------------------------------------------------------------------
// optResetLoopInfo: reset all loop info in preparation for rebuilding the loop table, or preventing
// future phases from accessing loop-related data.
//
void Compiler::optResetLoopInfo()
{
#ifdef DEBUG
    if (verbose)
    {
        printf("*************** In optResetLoopInfo()\n");
    }
#endif

    optLoopCount = 0; // This will force the table to be rebuilt

    // This will cause users to crash if they use the table when it is considered empty.
    // TODO: the loop table is always allocated as the same (maximum) size, so this is wasteful.
    // We could zero it out (possibly only in DEBUG) to be paranoid, but there's no reason to
    // force it to be re-allocated.
    optLoopTable              = nullptr;
    optLoopTableValid         = false;
    optLoopsRequirePreHeaders = false;

    for (BasicBlock* const block : Blocks())
    {
        // If the block weight didn't come from profile data, reset it so it can be calculated again.
        if (!block->hasProfileWeight())
        {
            block->bbWeight = BB_UNITY_WEIGHT;
            block->RemoveFlags(BBF_RUN_RARELY);
        }

        block->RemoveFlags(BBF_LOOP_FLAGS);
        block->bbNatLoopNum = BasicBlock::NOT_IN_LOOP;
    }
}

//-----------------------------------------------------------------------------
// optFindAndScaleGeneralLoopBlocks: scale block weights based on loop nesting depth.
// Note that this uses a very general notion of "loop": any block targeted by a reachable
// back-edge is considered a loop.
//
void Compiler::optFindAndScaleGeneralLoopBlocks()
{
#ifdef DEBUG
    if (verbose)
    {
        printf("*************** In optFindAndScaleGeneralLoopBlocks()\n");
    }
#endif

    // This code depends on block number ordering.
    INDEBUG(fgDebugCheckBBNumIncreasing());

    assert(m_dfsTree != nullptr);
    if (m_reachabilitySets == nullptr)
    {
        m_reachabilitySets = BlockReachabilitySets::Build(m_dfsTree);
    }
    if (m_domTree == nullptr)
    {
        m_domTree = FlowGraphDominatorTree::Build(m_dfsTree);
    }

    unsigned generalLoopCount = 0;

    // We will use the following terminology:
    // top        - the first basic block in the loop (i.e. the head of the backward edge)
    // bottom     - the last block in the loop (i.e. the block from which we jump to the top)
    // lastBottom - used when we have multiple back edges to the same top

    for (BasicBlock* const top : Blocks())
    {
        // Only consider `top` blocks already determined to be potential loop heads.
        if (!top->isLoopHead())
        {
            continue;
        }

        BasicBlock* foundBottom = nullptr;

        for (BasicBlock* const bottom : top->PredBlocks())
        {
            // Is this a loop candidate? - We look for "back edges"

            // Is this a backward edge? (from BOTTOM to TOP)
            if (top->bbNum > bottom->bbNum)
            {
                continue;
            }

            // We only consider back-edges of these kinds for loops.
            if (!bottom->KindIs(BBJ_COND, BBJ_ALWAYS, BBJ_CALLFINALLYRET))
            {
                continue;
            }

            /* the top block must be able to reach the bottom block */
            if (!m_reachabilitySets->CanReach(top, bottom))
            {
                continue;
            }

            /* Found a new loop, record the longest backedge in foundBottom */

            if ((foundBottom == nullptr) || (bottom->bbNum > foundBottom->bbNum))
            {
                foundBottom = bottom;
            }
        }

        if (foundBottom)
        {
            generalLoopCount++;

            /* Mark all blocks between 'top' and 'bottom' */

            optScaleLoopBlocks(top, foundBottom);
        }

        // We track at most 255 loops
        if (generalLoopCount == 255)
        {
#if COUNT_LOOPS
            totalUnnatLoopOverflows++;
#endif
            break;
        }
    }

    JITDUMP("\nFound a total of %d general loops.\n", generalLoopCount);

#if COUNT_LOOPS
    totalUnnatLoopCount += generalLoopCount;
#endif
}

//-----------------------------------------------------------------------------
// optFindLoops: find loops in the function.
//
// The JIT recognizes two types of loops in a function: natural loops and "general" (or "unnatural") loops.
// Natural loops are those which get added to the loop table. Most downstream optimizations require
// using natural loops. See `FlowGraphNaturalLoop` for a definition of the criteria satisfied by a natural loop.
// A general loop is defined as a lexical (program order) range of blocks where a later block branches to an
// earlier block (that is, there is a back edge in the flow graph), and the later block is reachable from the earlier
// block. General loops are used for weighting flow graph blocks (when there is no block profile data).
//
// Notes:
//  Also (re)sets all non-IBC block weights.
//
void Compiler::optFindLoops()
{
#ifdef DEBUG
    if (verbose)
    {
        printf("*************** In optFindLoops()\n");
    }
#endif

    noway_assert(opts.OptimizationEnabled());

    optMarkLoopHeads();

    // Were there any potential loops in the flow graph?

    if (fgHasLoops)
    {
        optFindNaturalLoops();
    }

    optLoopTableValid = true;
}

//-----------------------------------------------------------------------------
// optFindLoopsPhase: The wrapper function for the "find loops" phase.
//
PhaseStatus Compiler::optFindLoopsPhase()
{
    optFindLoops();

    m_dfsTree = fgComputeDfs();
    optFindNewLoops();

    if (fgHasLoops)
    {
        optFindAndScaleGeneralLoopBlocks();
    }

    // The old loop table is no longer valid.
    optLoopTableValid = false;
    optLoopTable      = nullptr;
    optLoopCount      = 0;

    return PhaseStatus::MODIFIED_EVERYTHING;
}

//-----------------------------------------------------------------------------
// optFindNewLoops: Compute new loops and cross validate with old loop table.
//
void Compiler::optFindNewLoops()
{
    m_loops = FlowGraphNaturalLoops::Find(m_dfsTree);

    if (optCompactLoops())
    {
        fgInvalidateDfsTree();
        m_dfsTree = fgComputeDfs();
        m_loops   = FlowGraphNaturalLoops::Find(m_dfsTree);
    }

    if (optCanonicalizeLoops())
    {
        fgInvalidateDfsTree();
        m_dfsTree = fgComputeDfs();
        m_loops   = FlowGraphNaturalLoops::Find(m_dfsTree);
    }

    fgRenumberBlocks();

    // Starting now, we require all loops to have pre-headers.
    optLoopsRequirePreHeaders = true;

    // Leave a bread crumb for future phases like loop alignment about whether
    // looking for loops makes sense. We generally do not expect phases to
    // introduce new cycles/loops in the flow graph; if they do, they should
    // set this to true themselves.
    // We use more general cycles over "m_loops->NumLoops() > 0" here because
    // future optimizations can easily cause general cycles to become natural
    // loops by removing edges.
    fgMightHaveNaturalLoops = m_dfsTree->HasCycle();
    assert(fgMightHaveNaturalLoops || (m_loops->NumLoops() == 0));
}

//-----------------------------------------------------------------------------
// optCanonicalizeLoops: Canonicalize natural loops.
//
// Parameters:
//   loops - Structure containing loops
//
// Returns:
//   True if any flow graph modifications were made
//
// Remarks:
//   Guarantees that all natural loops have preheaders.
//
bool Compiler::optCanonicalizeLoops()
{
    bool changed = false;
    for (FlowGraphNaturalLoop* loop : m_loops->InReversePostOrder())
    {
        changed |= optCreatePreheader(loop);
    }

    return changed;
}

//-----------------------------------------------------------------------------
// optCompactLoops: Compact loops to make their loop blocks lexical if possible.
//
// Returns:
//   True if the flow graph was changed.
//
bool Compiler::optCompactLoops()
{
    bool changed = false;
    for (FlowGraphNaturalLoop* loop : m_loops->InReversePostOrder())
    {
        if (!loop->GetHeader()->HasFlag(BBF_OLD_LOOP_HEADER_QUIRK))
        {
            continue;
        }

        changed |= optCompactLoop(loop);
    }

    return changed;
}

//-----------------------------------------------------------------------------
// optCompactLoop: Compact a specific loop.
//
// Parameters:
//   loop - The loop
//
// Returns:
//   True if the flow graph was changed.
//
bool Compiler::optCompactLoop(FlowGraphNaturalLoop* loop)
{
    BasicBlock* insertionPoint = nullptr;

    BasicBlock* top           = loop->GetLexicallyTopMostBlock();
    unsigned    numLoopBlocks = loop->NumLoopBlocks();

    BasicBlock* cur              = top;
    bool        changedFlowGraph = false;
    while (numLoopBlocks > 0)
    {
        if (loop->ContainsBlock(cur))
        {
            numLoopBlocks--;
            cur = cur->Next();
            continue;
        }

        BasicBlock* lastNonLoopBlock = cur;
        while (true)
        {
            // Should always have a "bottom" block of the loop where we stop.
            assert(lastNonLoopBlock->Next() != nullptr);
            if (loop->ContainsBlock(lastNonLoopBlock->Next()))
            {
                break;
            }

            lastNonLoopBlock = lastNonLoopBlock->Next();
        }

        if (insertionPoint == nullptr)
        {
            insertionPoint = optFindLoopCompactionInsertionPoint(loop, top);
        }

        BasicBlock* previous      = cur->Prev();
        BasicBlock* nextLoopBlock = lastNonLoopBlock->Next();
        assert(previous != nullptr);
        if (!BasicBlock::sameEHRegion(previous, nextLoopBlock) || !BasicBlock::sameEHRegion(previous, insertionPoint))
        {
            // EH regions would be ill-formed if we moved these blocks out.
            cur = nextLoopBlock;
            continue;
        }

        // Now physically move the blocks.
        BasicBlock* moveBefore = insertionPoint->Next();

        fgUnlinkRange(cur, lastNonLoopBlock);
        fgMoveBlocksAfter(cur, lastNonLoopBlock, insertionPoint);
        ehUpdateLastBlocks(insertionPoint, lastNonLoopBlock);

        // Apply any adjustments needed for fallthrough at the boundaries of the moved region.
        changedFlowGraph |= optLoopCompactionFixupFallThrough(insertionPoint, moveBefore, cur);
        changedFlowGraph |= optLoopCompactionFixupFallThrough(lastNonLoopBlock, nextLoopBlock, moveBefore);
        // Also apply any adjustments needed where the blocks were snipped out of the loop.
        changedFlowGraph |= optLoopCompactionFixupFallThrough(previous, cur, nextLoopBlock);

        // Update insertionPoint for the next insertion.
        insertionPoint = lastNonLoopBlock;

        cur = nextLoopBlock;
    }

    return changedFlowGraph;
}

//-----------------------------------------------------------------------------
// optFindLoopCompactionInsertionPoint: Find a good insertion point at which to
// move blocks from the lexical range of "loop" that is not part of the loop.
//
// Parameters:
//   loop - The loop
//   top  - Lexical top block of the loop.
//
// Returns:
//   Non-null insertion point.
//
BasicBlock* Compiler::optFindLoopCompactionInsertionPoint(FlowGraphNaturalLoop* loop, BasicBlock* top)
{
    // Find an insertion point for blocks we're going to move.  Move them down
    // out of the loop, and if possible find a spot that won't break up fall-through.
    BasicBlock* bottom         = loop->GetLexicallyBottomMostBlock();
    BasicBlock* insertionPoint = bottom;
    while (insertionPoint->bbFallsThrough())
    {
        // Keep looking for a better insertion point if we can.
        BasicBlock* newInsertionPoint = optTryAdvanceLoopCompactionInsertionPoint(loop, insertionPoint, top, bottom);
        if (newInsertionPoint == nullptr)
        {
            // Ran out of candidate insertion points, so just split up the fall-through.
            break;
        }

        insertionPoint = newInsertionPoint;
    }

    return insertionPoint;
}

//-----------------------------------------------------------------------------
// optTryAdvanceLoopCompactionInsertionPoint: Advance the insertion point to
// avoid having to insert new blocks due to fallthrough.
//
// Parameters:
//   loop           - The loop
//   insertionPoint - Current insertion point
//   top            - Lexical top block of the loop.
//   bottom         - Lexical bottom block of the loop.
//
// Returns:
//   New insertion point.
//
BasicBlock* Compiler::optTryAdvanceLoopCompactionInsertionPoint(FlowGraphNaturalLoop* loop,
                                                                BasicBlock*           insertionPoint,
                                                                BasicBlock*           top,
                                                                BasicBlock*           bottom)
{
    BasicBlock* newInsertionPoint = insertionPoint->Next();

    if (!BasicBlock::sameEHRegion(insertionPoint, newInsertionPoint))
    {
        // Don't cross an EH region boundary.
        return nullptr;
    }

    // TODO-Quirk: Compatibility with old compaction
    if (newInsertionPoint->KindIs(BBJ_ALWAYS, BBJ_COND))
    {
        BasicBlock* dest =
            newInsertionPoint->KindIs(BBJ_ALWAYS) ? newInsertionPoint->GetTarget() : newInsertionPoint->GetTrueTarget();
        if ((dest->bbNum >= top->bbNum) && (dest->bbNum <= bottom->bbNum) && !loop->ContainsBlock(dest))
        {
            return nullptr;
        }
    }

    // TODO-Quirk: Compatibility with old compaction
    for (BasicBlock* const predBlock : newInsertionPoint->PredBlocks())
    {
        if ((predBlock->bbNum >= top->bbNum) && (predBlock->bbNum <= bottom->bbNum) && !loop->ContainsBlock(predBlock))
        {
            // Don't make this forward edge a backwards edge.
            return nullptr;
        }
    }

    // Compaction runs on outer loops before inner loops. That means all
    // unlexical blocks here are part of an ancestor loop (or trivial
    // BBJ_ALWAYS exit blocks). To avoid breaking lexicality of ancestor loops
    // we avoid moving any block past the bottom of an ancestor loop.
    for (FlowGraphNaturalLoop* ancestor = loop->GetParent(); ancestor != nullptr; ancestor = ancestor->GetParent())
    {
        if (newInsertionPoint == ancestor->GetLexicallyBottomMostBlock())
        {
            return nullptr;
        }
    }

    // Advancing the insertion point is ok, except that we can't split up any call finally
    // pair, so if we've got such a pair recurse to see if we can move past the whole thing.
    return newInsertionPoint->isBBCallFinallyPair()
               ? optTryAdvanceLoopCompactionInsertionPoint(loop, newInsertionPoint, top, bottom)
               : newInsertionPoint;
}

//-----------------------------------------------------------------------------
// optLoopCompactionFixupFallThrough: Fix up fallthrough introduced due to
// moving a range of blocks.
//
// Parameters:
//   block   - Block that may have fallthrough
//   oldNext - The old block that was the fallthrough block
//   newNext - The new block that was the fallthrough block
//
// Returns:
//   True if the flow graph was changed by this function.
//
bool Compiler::optLoopCompactionFixupFallThrough(BasicBlock* block, BasicBlock* oldNext, BasicBlock* newNext)
{
    bool changed = false;

    if (block->bbFallsThrough())
    {
        // Need to reconnect the flow from `block` to `oldNext`.

        if (block->KindIs(BBJ_COND) && (newNext != nullptr) && block->TrueTargetIs(newNext))
        {
            // Reverse the jump condition
            GenTree* test = block->lastNode();
            noway_assert(test->OperIsConditionalJump());

            if (test->OperGet() == GT_JTRUE)
            {
                GenTree* cond = gtReverseCond(test->AsOp()->gtOp1);
                assert(cond == test->AsOp()->gtOp1); // Ensure `gtReverseCond` did not create a new node.
                test->AsOp()->gtOp1 = cond;
            }
            else
            {
                gtReverseCond(test);
            }

            // Redirect the Conditional JUMP to go to `oldNext`
            block->SetTrueTarget(oldNext);
            block->SetFalseTarget(newNext);
        }
        else
        {
            // Insert an unconditional jump to `oldNext` just after `block`.
            fgConnectFallThrough(block, oldNext);
        }

        changed = true;
    }
    else if (block->KindIs(BBJ_ALWAYS) && block->TargetIs(newNext))
    {
        // If block is newNext's only predecessor, move the IR from block to newNext,
        // but keep the now-empty block around.
        //
        // We move the IR because loop recognition has a very limited search capability and
        // won't walk from one block's statements to another, even if the blocks form
        // a linear chain. So this IR move enhances counted loop recognition.
        //
        // The logic here is essentially echoing fgCompactBlocks... but we don't call
        // that here because we don't want to delete block and do the necessary updates
        // to all the other data in flight, and we'd also prefer that newNext be the
        // survivor, not block.
        //
        if ((newNext->bbRefs == 1) && fgCanCompactBlocks(block, newNext))
        {
            JITDUMP("Moving stmts from " FMT_BB " to " FMT_BB "\n", block->bbNum, newNext->bbNum);
            Statement* stmtList1 = block->firstStmt();
            Statement* stmtList2 = newNext->firstStmt();

            // Is there anything to move?
            //
            if (stmtList1 != nullptr)
            {
                // Append newNext stmts to block's stmts.
                //
                if (stmtList2 != nullptr)
                {
                    Statement* stmtLast1 = block->lastStmt();
                    Statement* stmtLast2 = newNext->lastStmt();

                    stmtLast1->SetNextStmt(stmtList2);
                    stmtList2->SetPrevStmt(stmtLast1);
                    stmtList1->SetPrevStmt(stmtLast2);
                }

                // Move block's stmts to newNext
                //
                newNext->bbStmtList = stmtList1;
                block->bbStmtList   = nullptr;

                // Update newNext's block flags
                //
                newNext->CopyFlags(block, BBF_COMPACT_UPD);
            }
        }
    }

    return changed;
}

//-----------------------------------------------------------------------------
// optCreatePreheader: Create (or find) a preheader for a natural loop.
//
// Parameters:
//   loop - The loop to create the preheader for
//
// Returns:
//   True if a new preheader block had to be created.
//
bool Compiler::optCreatePreheader(FlowGraphNaturalLoop* loop)
{
    BasicBlock* header = loop->GetHeader();

    // If the header is already a try entry then we need to keep it as such
    // since blocks from within the loop will be jumping back to it after we're
    // done. Thus, in that case we insert the preheader in the enclosing try
    // region.
    unsigned headerEHRegion    = header->hasTryIndex() ? header->getTryIndex() : EHblkDsc::NO_ENCLOSING_INDEX;
    unsigned preheaderEHRegion = headerEHRegion;
    if ((headerEHRegion != EHblkDsc::NO_ENCLOSING_INDEX) && bbIsTryBeg(header))
    {
        preheaderEHRegion = ehTrueEnclosingTryIndexIL(headerEHRegion);
    }

    if (!bbIsHandlerBeg(header) && (loop->EntryEdges().size() == 1))
    {
        BasicBlock* preheaderCandidate = loop->EntryEdges()[0]->getSourceBlock();
        unsigned    candidateEHRegion =
            preheaderCandidate->hasTryIndex() ? preheaderCandidate->getTryIndex() : EHblkDsc::NO_ENCLOSING_INDEX;
        if (preheaderCandidate->KindIs(BBJ_ALWAYS) && preheaderCandidate->TargetIs(loop->GetHeader()) &&
            (candidateEHRegion == preheaderEHRegion))
        {
            JITDUMP("Natural loop " FMT_LP " already has preheader " FMT_BB "\n", loop->GetIndex(),
                    preheaderCandidate->bbNum);
            preheaderCandidate->SetFlags(BBF_LOOP_PREHEADER);
            return false;
        }
    }

    BasicBlock* insertBefore = loop->GetLexicallyTopMostBlock();
    if (!BasicBlock::sameEHRegion(insertBefore, header))
    {
        insertBefore = header;
    }

    BasicBlock* preheader = fgNewBBbefore(BBJ_ALWAYS, insertBefore, false, header);
    preheader->SetFlags(BBF_INTERNAL | BBF_LOOP_PREHEADER);
    fgSetEHRegionForNewPreheader(preheader);

    if (preheader->NextIs(header))
    {
        preheader->SetFlags(BBF_NONE_QUIRK);
    }

    preheader->bbCodeOffs = insertBefore->bbCodeOffs;

    JITDUMP("Created new preheader " FMT_BB " for " FMT_LP "\n", preheader->bbNum, loop->GetIndex());

    fgAddRefPred(header, preheader);

    for (FlowEdge* enterEdge : loop->EntryEdges())
    {
        BasicBlock* enterBlock = enterEdge->getSourceBlock();
        JITDUMP("Entry edge " FMT_BB " -> " FMT_BB " becomes " FMT_BB " -> " FMT_BB "\n", enterBlock->bbNum,
                header->bbNum, enterBlock->bbNum, preheader->bbNum);

        fgReplaceJumpTarget(enterBlock, preheader, header);
    }

    optSetPreheaderWeight(loop, preheader);

    return true;
}

//-----------------------------------------------------------------------------
// optSetPreheaderWeight: Set the weight of a newly created preheader, after it
// has been added to the flowgraph.
//
// Parameters:
//   loop      - The loop
//   preheader - The new preheader block
//
void Compiler::optSetPreheaderWeight(FlowGraphNaturalLoop* loop, BasicBlock* preheader)
{
    if (loop->EntryEdges().size() == 1)
    {
        // TODO-Quirk: If we have just one entry block then get the weight from there.
        // This doesn't really make sense for BBJ_COND, but it's what old loop
        // finding used to do.

        BasicBlock* prevEntering = loop->EntryEdge(0)->getSourceBlock();
        preheader->inheritWeight(prevEntering);
        preheader->RemoveFlags(BBF_PROF_WEIGHT);

        if (!fgIsUsingProfileWeights() || !prevEntering->KindIs(BBJ_COND))
        {
            return;
        }

        if ((prevEntering->bbWeight == BB_ZERO_WEIGHT) || (loop->GetHeader()->bbWeight == BB_ZERO_WEIGHT))
        {
            preheader->bbWeight = BB_ZERO_WEIGHT;
            preheader->SetFlags(BBF_RUN_RARELY);
            return;
        }

        // Allow for either the fall-through or branch to target entry.
        BasicBlock* skipLoopBlock;
        if (prevEntering->FalseTargetIs(preheader))
        {
            skipLoopBlock = prevEntering->GetTrueTarget();
        }
        else
        {
            skipLoopBlock = prevEntering->GetFalseTarget();
        }
        assert(skipLoopBlock != loop->GetHeader());

        bool allValidProfileWeights = (prevEntering->hasProfileWeight() && skipLoopBlock->hasProfileWeight() &&
                                       loop->GetHeader()->hasProfileWeight());

        if (!allValidProfileWeights)
        {
            return;
        }

        weight_t loopEnteredCount = 0;
        weight_t loopSkippedCount = 0;
        bool     useEdgeWeights   = fgHaveValidEdgeWeights;

        if (useEdgeWeights)
        {
            const FlowEdge* edgeToEntry    = fgGetPredForBlock(preheader, prevEntering);
            const FlowEdge* edgeToSkipLoop = fgGetPredForBlock(skipLoopBlock, prevEntering);
            assert(edgeToEntry != nullptr);
            assert(edgeToSkipLoop != nullptr);

            loopEnteredCount = (edgeToEntry->edgeWeightMin() + edgeToEntry->edgeWeightMax()) / 2.0;
            loopSkippedCount = (edgeToSkipLoop->edgeWeightMin() + edgeToSkipLoop->edgeWeightMax()) / 2.0;

            // Watch out for cases where edge weights were not properly maintained
            // so that it appears no profile flow enters the loop.
            //
            useEdgeWeights = !fgProfileWeightsConsistent(loopEnteredCount, BB_ZERO_WEIGHT);
        }

        if (!useEdgeWeights)
        {
            loopEnteredCount = loop->GetHeader()->bbWeight;
            loopSkippedCount = skipLoopBlock->bbWeight;
        }

        weight_t loopTakenRatio = loopEnteredCount / (loopEnteredCount + loopSkippedCount);

        JITDUMP("%s edge weights; loopEnterCount " FMT_WT " loopSkipCount " FMT_WT " taken ratio " FMT_WT "\n",
                fgHaveValidEdgeWeights ? (useEdgeWeights ? "valid" : "ignored") : "invalid", loopEnteredCount,
                loopSkippedCount, loopTakenRatio);

        // Calculate a good approximation of the preheader's block weight
        weight_t preheaderWeight = (prevEntering->bbWeight * loopTakenRatio);
        preheader->setBBProfileWeight(preheaderWeight);
        assert(!preheader->isRunRarely());

        // Normalize edge weights
        FlowEdge* const edgeToPreheader = fgGetPredForBlock(preheader, prevEntering);
        assert(edgeToPreheader != nullptr);
        edgeToPreheader->setEdgeWeights(preheader->bbWeight, preheader->bbWeight, preheader);

        FlowEdge* const edgeFromPreheader = fgGetPredForBlock(loop->GetHeader(), preheader);
        edgeFromPreheader->setEdgeWeights(preheader->bbWeight, preheader->bbWeight, loop->GetHeader());
        return;
    }
}

/*****************************************************************************
 *
 *  Determine the kind of interference for the call.
 */

/* static */ inline Compiler::callInterf Compiler::optCallInterf(GenTreeCall* call)
{
    // if not a helper, kills everything
    if (call->gtCallType != CT_HELPER)
    {
        return CALLINT_ALL;
    }

    // setfield and array address store kill all indirections
    switch (eeGetHelperNum(call->gtCallMethHnd))
    {
        case CORINFO_HELP_ASSIGN_REF:         // Not strictly needed as we don't make a GT_CALL with this
        case CORINFO_HELP_CHECKED_ASSIGN_REF: // Not strictly needed as we don't make a GT_CALL with this
        case CORINFO_HELP_ASSIGN_BYREF:       // Not strictly needed as we don't make a GT_CALL with this
        case CORINFO_HELP_SETFIELDOBJ:
        case CORINFO_HELP_ARRADDR_ST:

            return CALLINT_REF_INDIRS;

        case CORINFO_HELP_SETFIELDFLOAT:
        case CORINFO_HELP_SETFIELDDOUBLE:
        case CORINFO_HELP_SETFIELD8:
        case CORINFO_HELP_SETFIELD16:
        case CORINFO_HELP_SETFIELD32:
        case CORINFO_HELP_SETFIELD64:

            return CALLINT_SCL_INDIRS;

        case CORINFO_HELP_ASSIGN_STRUCT: // Not strictly needed as we don't use this
        case CORINFO_HELP_MEMSET:        // Not strictly needed as we don't make a GT_CALL with this
        case CORINFO_HELP_MEMCPY:        // Not strictly needed as we don't make a GT_CALL with this
        case CORINFO_HELP_SETFIELDSTRUCT:

            return CALLINT_ALL_INDIRS;

        default:
            break;
    }

    // other helpers kill nothing
    return CALLINT_NONE;
}

/*****************************************************************************
 *
 *  See if the given tree can be computed in the given precision (which must
 *  be smaller than the type of the tree for this to make sense). If 'doit'
 *  is false, we merely check to see whether narrowing is possible; if we
 *  get called with 'doit' being true, we actually perform the narrowing.
 */

bool Compiler::optNarrowTree(GenTree* tree, var_types srct, var_types dstt, ValueNumPair vnpNarrow, bool doit)
{
    genTreeOps oper;
    unsigned   kind;

    noway_assert(tree);
    noway_assert(genActualType(tree->gtType) == genActualType(srct));

    /* Assume we're only handling integer types */
    noway_assert(varTypeIsIntegral(srct));
    noway_assert(varTypeIsIntegral(dstt));

    unsigned srcSize = genTypeSize(srct);
    unsigned dstSize = genTypeSize(dstt);

    /* dstt must be smaller than srct to narrow */
    if (dstSize >= srcSize)
    {
        return false;
    }

    /* Figure out what kind of a node we have */
    oper = tree->OperGet();
    kind = tree->OperKind();

    ValueNumPair NoVNPair = ValueNumPair();

    if (kind & GTK_LEAF)
    {
        switch (oper)
        {
            /* Constants can usually be narrowed by changing their value */
            CLANG_FORMAT_COMMENT_ANCHOR;

#ifndef TARGET_64BIT
            __int64 lval;
            __int64 lmask;

            case GT_CNS_LNG:
                lval  = tree->AsIntConCommon()->LngValue();
                lmask = 0;

                switch (dstt)
                {
                    case TYP_BYTE:
                        lmask = 0x0000007F;
                        break;
                    case TYP_UBYTE:
                        lmask = 0x000000FF;
                        break;
                    case TYP_SHORT:
                        lmask = 0x00007FFF;
                        break;
                    case TYP_USHORT:
                        lmask = 0x0000FFFF;
                        break;
                    case TYP_INT:
                        lmask = 0x7FFFFFFF;
                        break;
                    case TYP_UINT:
                        lmask = 0xFFFFFFFF;
                        break;

                    default:
                        return false;
                }

                if ((lval & lmask) != lval)
                    return false;

                if (doit)
                {
                    tree->BashToConst(static_cast<int32_t>(lval));
                    if (vnStore != nullptr)
                    {
                        fgValueNumberTreeConst(tree);
                    }
                }

                return true;
#endif

            case GT_CNS_INT:

                ssize_t ival;
                ival = tree->AsIntCon()->gtIconVal;
                ssize_t imask;
                imask = 0;

                switch (dstt)
                {
                    case TYP_BYTE:
                        imask = 0x0000007F;
                        break;
                    case TYP_UBYTE:
                        imask = 0x000000FF;
                        break;
                    case TYP_SHORT:
                        imask = 0x00007FFF;
                        break;
                    case TYP_USHORT:
                        imask = 0x0000FFFF;
                        break;
#ifdef TARGET_64BIT
                    case TYP_INT:
                        imask = 0x7FFFFFFF;
                        break;
                    case TYP_UINT:
                        imask = 0xFFFFFFFF;
                        break;
#endif // TARGET_64BIT
                    default:
                        return false;
                }

                if ((ival & imask) != ival)
                {
                    return false;
                }

#ifdef TARGET_64BIT
                if (doit)
                {
                    tree->gtType                = TYP_INT;
                    tree->AsIntCon()->gtIconVal = (int)ival;
                    if (vnStore != nullptr)
                    {
                        fgValueNumberTreeConst(tree);
                    }
                }
#endif // TARGET_64BIT

                return true;

            /* Operands that are in memory can usually be narrowed
               simply by changing their gtType */

            case GT_LCL_VAR:
                /* We only allow narrowing long -> int for a GT_LCL_VAR */
                if (dstSize == sizeof(int))
                {
                    goto NARROW_IND;
                }
                break;

            case GT_LCL_FLD:
                goto NARROW_IND;
            default:
                break;
        }

        noway_assert(doit == false);
        return false;
    }

    if (kind & (GTK_BINOP | GTK_UNOP))
    {
        GenTree* op1;
        op1 = tree->AsOp()->gtOp1;
        GenTree* op2;
        op2 = tree->AsOp()->gtOp2;

        switch (tree->gtOper)
        {
            case GT_AND:
                noway_assert(genActualType(tree->gtType) == genActualType(op1->gtType));
                noway_assert(genActualType(tree->gtType) == genActualType(op2->gtType));

                GenTree* opToNarrow;
                opToNarrow = nullptr;
                GenTree** otherOpPtr;
                otherOpPtr = nullptr;
                bool foundOperandThatBlocksNarrowing;
                foundOperandThatBlocksNarrowing = false;

                // If 'dstt' is unsigned and one of the operands can be narrowed into 'dsst',
                // the result of the GT_AND will also fit into 'dstt' and can be narrowed.
                // The same is true if one of the operands is an int const and can be narrowed into 'dsst'.
                if (!gtIsActiveCSE_Candidate(op2) && ((op2->gtOper == GT_CNS_INT) || varTypeIsUnsigned(dstt)))
                {
                    if (optNarrowTree(op2, srct, dstt, NoVNPair, false))
                    {
                        opToNarrow = op2;
                        otherOpPtr = &tree->AsOp()->gtOp1;
                    }
                    else
                    {
                        foundOperandThatBlocksNarrowing = true;
                    }
                }

                if ((opToNarrow == nullptr) && !gtIsActiveCSE_Candidate(op1) &&
                    ((op1->gtOper == GT_CNS_INT) || varTypeIsUnsigned(dstt)))
                {
                    if (optNarrowTree(op1, srct, dstt, NoVNPair, false))
                    {
                        opToNarrow = op1;
                        otherOpPtr = &tree->AsOp()->gtOp2;
                    }
                    else
                    {
                        foundOperandThatBlocksNarrowing = true;
                    }
                }

                if (opToNarrow != nullptr)
                {
                    // We will change the type of the tree and narrow opToNarrow
                    //
                    if (doit)
                    {
                        tree->gtType = genActualType(dstt);
                        tree->SetVNs(vnpNarrow);

                        optNarrowTree(opToNarrow, srct, dstt, NoVNPair, true);
                        // We may also need to cast away the upper bits of *otherOpPtr
                        if (srcSize == 8)
                        {
                            assert(tree->gtType == TYP_INT);
                            GenTree* castOp = gtNewCastNode(TYP_INT, *otherOpPtr, false, TYP_INT);
#ifdef DEBUG
                            castOp->gtDebugFlags |= GTF_DEBUG_NODE_MORPHED;
#endif
                            *otherOpPtr = castOp;
                        }
                    }
                    return true;
                }

                if (foundOperandThatBlocksNarrowing)
                {
                    noway_assert(doit == false);
                    return false;
                }

                goto COMMON_BINOP;

            case GT_ADD:
            case GT_MUL:

                if (tree->gtOverflow() || varTypeIsSmall(dstt))
                {
                    noway_assert(doit == false);
                    return false;
                }
                FALLTHROUGH;

            case GT_OR:
            case GT_XOR:
                noway_assert(genActualType(tree->gtType) == genActualType(op1->gtType));
                noway_assert(genActualType(tree->gtType) == genActualType(op2->gtType));
            COMMON_BINOP:
                if (gtIsActiveCSE_Candidate(op1) || gtIsActiveCSE_Candidate(op2) ||
                    !optNarrowTree(op1, srct, dstt, NoVNPair, doit) || !optNarrowTree(op2, srct, dstt, NoVNPair, doit))
                {
                    noway_assert(doit == false);
                    return false;
                }

                /* Simply change the type of the tree */

                if (doit)
                {
                    if (tree->gtOper == GT_MUL && (tree->gtFlags & GTF_MUL_64RSLT))
                    {
                        tree->gtFlags &= ~GTF_MUL_64RSLT;
                    }

                    tree->gtType = genActualType(dstt);
                    tree->SetVNs(vnpNarrow);
                }

                return true;

            case GT_IND:

            NARROW_IND:

                if ((dstSize > genTypeSize(tree->gtType)) &&
                    (varTypeIsUnsigned(dstt) && !varTypeIsUnsigned(tree->gtType)))
                {
                    return false;
                }

                /* Simply change the type of the tree */

                if (doit && (dstSize <= genTypeSize(tree->gtType)))
                {
                    if (!varTypeIsSmall(dstt))
                    {
                        dstt = varTypeToSigned(dstt);
                    }

                    tree->gtType = dstt;
                    tree->SetVNs(vnpNarrow);
                }

                return true;

            case GT_EQ:
            case GT_NE:
            case GT_LT:
            case GT_LE:
            case GT_GT:
            case GT_GE:

                /* These can always be narrowed since they only represent 0 or 1 */
                return true;

            case GT_CAST:
            {
#ifdef DEBUG
                if ((tree->gtDebugFlags & GTF_DEBUG_CAST_DONT_FOLD) != 0)
                {
                    return false;
                }
#endif

                if ((tree->CastToType() != srct) || tree->gtOverflow())
                {
                    return false;
                }

                if (varTypeIsInt(op1) && varTypeIsInt(dstt) && tree->TypeIs(TYP_LONG))
                {
                    // We have a CAST that converts into to long while dstt is int.
                    // so we can just convert the cast to int -> int and someone will clean it up.
                    if (doit)
                    {
                        tree->CastToType() = TYP_INT;
                        tree->ChangeType(TYP_INT);
                        tree->ClearUnsigned();
                    }
                    return true;
                }
            }
                return false;

            case GT_COMMA:
                if (!gtIsActiveCSE_Candidate(op2) && optNarrowTree(op2, srct, dstt, vnpNarrow, doit))
                {
                    /* Simply change the type of the tree */

                    if (doit)
                    {
                        tree->gtType = genActualType(dstt);
                        tree->SetVNs(vnpNarrow);
                    }
                    return true;
                }
                return false;

            default:
                noway_assert(doit == false);
                return false;
        }
    }

    return false;
}

//------------------------------------------------------------------------
// optIsVarAssignedWithDesc: do a walk to record local modification data for a statement
//
// Arguments:
//     stmt - the statement to walk
//     dsc - [in, out] data for the walk
//
bool Compiler::optIsVarAssignedWithDesc(Statement* stmt, isVarAssgDsc* dsc)
{
    class IsVarAssignedVisitor : public GenTreeVisitor<IsVarAssignedVisitor>
    {
        isVarAssgDsc* m_dsc;

    public:
        enum
        {
            DoPreOrder        = true,
            UseExecutionOrder = true,
        };

        IsVarAssignedVisitor(Compiler* comp, isVarAssgDsc* dsc) : GenTreeVisitor(comp), m_dsc(dsc)
        {
        }

        fgWalkResult PreOrderVisit(GenTree** use, GenTree* user)
        {
            GenTree* const tree = *use;

            if (tree->OperIs(GT_STOREIND))
            {
                // Set the proper indirection bits.
                varRefKinds refs  = varTypeIsGC(tree) ? VR_IND_REF : VR_IND_SCL;
                m_dsc->ivaMaskInd = varRefKinds(m_dsc->ivaMaskInd | refs);
            }

            // Can this tree define a local?
            //
            if (!tree->OperIsSsaDef())
            {
                return WALK_CONTINUE;
            }

            // Determine what's written and check for calls.
            //
            if (tree->OperIs(GT_CALL))
            {
                m_dsc->ivaMaskCall = optCallInterf(tree->AsCall());
            }
            else if (tree->OperIs(GT_STORE_LCL_FLD))
            {
                // We can't track every field of every var. Moreover, indirections
                // may access different parts of the var as different (but overlapping)
                // fields. So just treat them as indirect accesses.
                varRefKinds refs  = varTypeIsGC(tree->TypeGet()) ? VR_IND_REF : VR_IND_SCL;
                m_dsc->ivaMaskInd = varRefKinds(m_dsc->ivaMaskInd | refs);
            }

            // Determine if the tree modifies a particular local
            //
            GenTreeLclVarCommon* lcl = nullptr;
            if (tree->DefinesLocal(m_compiler, &lcl))
            {
                const unsigned lclNum = lcl->GetLclNum();

                if (lclNum < lclMAX_ALLSET_TRACKED)
                {
                    AllVarSetOps::AddElemD(m_compiler, m_dsc->ivaMaskVal, lclNum);
                }
                else
                {
                    m_dsc->ivaMaskIncomplete = true;
                }

                // Bail out if we were checking for one particular local
                // and we now see it's modified (ignoring perhaps
                // the one tree where we expect modifications).
                //
                if ((lclNum == m_dsc->ivaVar) && (tree != m_dsc->ivaSkip))
                {
                    return WALK_ABORT;
                }
            }

            return WALK_CONTINUE;
        }
    };

    IsVarAssignedVisitor walker(this, dsc);
    return walker.WalkTree(stmt->GetRootNodePointer(), nullptr) != WALK_CONTINUE;
}

//------------------------------------------------------------------------
// optIsVarAssigned: see if a local is assigned in a range of blocks
//
// Arguments:
//     beg - first block in range
//     end - last block in range
//     skip - tree to ignore (nullptr if none)
//     var - local to check
//
// Returns:
//     true if local is directly modified
//
// Notes:
//     Does a full walk of all blocks/statements/trees, so potentially expensive.
//
//     Does not do proper checks for struct fields or exposed locals.
//
bool Compiler::optIsVarAssigned(BasicBlock* beg, BasicBlock* end, GenTree* skip, unsigned var)
{
    isVarAssgDsc desc;

    desc.ivaSkip     = skip;
    desc.ivaVar      = var;
    desc.ivaMaskCall = CALLINT_NONE;
    AllVarSetOps::AssignNoCopy(this, desc.ivaMaskVal, AllVarSetOps::MakeEmpty(this));

    for (;;)
    {
        noway_assert(beg != nullptr);

        for (Statement* const stmt : beg->Statements())
        {
            if (optIsVarAssignedWithDesc(stmt, &desc))
            {
                return true;
            }
        }

        if (beg == end)
        {
            break;
        }

        beg = beg->Next();
    }

    return false;
}

//------------------------------------------------------------------------
// optIsVarAssgLoop: see if a local is assigned in a loop
//
// Arguments:
//     lnum - loop number
//     var - var to check
//
// Returns:
//     true if var can possibly be modified in the loop specified by lnum
//     false if var is a loop invariant
//
bool Compiler::optIsVarAssgLoop(unsigned lnum, unsigned var)
{
    assert(lnum < optLoopCount);

    LclVarDsc* const varDsc = lvaGetDesc(var);
    if (varDsc->IsAddressExposed())
    {
        // Assume the worst (that var is possibly modified in the loop)
        //
        return true;
    }

    if (var < lclMAX_ALLSET_TRACKED)
    {
        ALLVARSET_TP vs(AllVarSetOps::MakeSingleton(this, var));

        // If local is a promoted field, also check for modifications to parent.
        //
        if (varDsc->lvIsStructField)
        {
            unsigned const parentVar = varDsc->lvParentLcl;
            assert(!lvaGetDesc(parentVar)->IsAddressExposed());
            assert(lvaGetDesc(parentVar)->lvPromoted);

            if (parentVar < lclMAX_ALLSET_TRACKED)
            {
                JITDUMP("optIsVarAssgLoop: V%02u promoted, also checking V%02u\n", var, parentVar);
                AllVarSetOps::AddElemD(this, vs, parentVar);
            }
            else
            {
                // Parent var index is too large, assume the worst.
                //
                return true;
            }
        }

        return optIsSetAssgLoop(lnum, vs) != 0;
    }
    else
    {
        if (varDsc->lvIsStructField)
        {
            return true;
        }

        return optIsVarAssigned(optLoopTable[lnum].lpHead->Next(), optLoopTable[lnum].lpBottom, nullptr, var);
    }
}

//------------------------------------------------------------------------
// optIsSetAssgLoop: see if a set of locals is assigned in a loop
//
// Arguments:
//     lnum - loop number
//     vars - var set to check
//     inds - also consider impact of indirect stores and calls
//
// Returns:
//     true if any of vars are possibly modified in any of the blocks of the
//     loop specified by lnum, or if the loop contains any of the specified
//     aliasing operations.
//
// Notes:
//     Uses a cache to avoid repeatedly scanning the loop blocks. However this
//     cache never invalidates and so this method must be used with care.
//
bool Compiler::optIsSetAssgLoop(unsigned lnum, ALLVARSET_VALARG_TP vars, varRefKinds inds)
{
    noway_assert(lnum < optLoopCount);
    LoopDsc* loop = &optLoopTable[lnum];

    // Do we already know what variables are assigned within this loop?
    //
    if (!(loop->lpFlags & LPFLG_ASGVARS_YES))
    {
        isVarAssgDsc desc;

        // Prepare the descriptor used by the tree walker call-back
        //
        desc.ivaVar  = (unsigned)-1;
        desc.ivaSkip = nullptr;
        AllVarSetOps::AssignNoCopy(this, desc.ivaMaskVal, AllVarSetOps::MakeEmpty(this));
        desc.ivaMaskInd        = VR_NONE;
        desc.ivaMaskCall       = CALLINT_NONE;
        desc.ivaMaskIncomplete = false;

        // Now walk all the statements of the loop
        //
        for (BasicBlock* const block : loop->LoopBlocks())
        {
            for (Statement* const stmt : block->NonPhiStatements())
            {
                optIsVarAssignedWithDesc(stmt, &desc);

                if (desc.ivaMaskIncomplete)
                {
                    loop->lpFlags |= LPFLG_ASGVARS_INC;
                }
            }
        }

        AllVarSetOps::Assign(this, loop->lpAsgVars, desc.ivaMaskVal);
        loop->lpAsgInds = desc.ivaMaskInd;
        loop->lpAsgCall = desc.ivaMaskCall;

        // Now we know what variables are assigned in the loop
        //
        loop->lpFlags |= LPFLG_ASGVARS_YES;
    }

    // Now we can finally test the caller's mask against the loop's
    //
    if (!AllVarSetOps::IsEmptyIntersection(this, loop->lpAsgVars, vars) || (loop->lpAsgInds & inds))
    {
        return true;
    }

    // If caller is worried about possible indirect effects, check
    // what we know about the calls in the loop.
    //
    if (inds != 0)
    {
        switch (loop->lpAsgCall)
        {
            case CALLINT_ALL:
                return true;
            case CALLINT_REF_INDIRS:
                return (inds & VR_IND_REF) != 0;
            case CALLINT_SCL_INDIRS:
                return (inds & VR_IND_SCL) != 0;
            case CALLINT_ALL_INDIRS:
                return (inds & (VR_IND_REF | VR_IND_SCL)) != 0;
            case CALLINT_NONE:
                return false;
            default:
                noway_assert(!"Unexpected lpAsgCall value");
        }
    }

    return false;
}

//------------------------------------------------------------------------
// optRecordSsaUses: note any SSA uses within tree
//
// Arguments:
//   tree     - tree to examine
//   block    - block that does (or will) contain tree
//
// Notes:
//   Ignores SSA defs. We assume optimizations that modify trees with
//   SSA defs are introducing new defs for locals that do not require PHIs
//   or updating existing defs in place.
//
//   Currently does not examine PHI_ARG nodes as no opt phases introduce new PHIs.
//
//   Assumes block is a block that was rewritten by SSA or introduced post-SSA
//   (in particular, block is not unreachable).
//
void Compiler::optRecordSsaUses(GenTree* tree, BasicBlock* block)
{
    class SsaRecordingVisitor : public GenTreeVisitor<SsaRecordingVisitor>
    {
    private:
        BasicBlock* const m_block;

    public:
        enum
        {
            DoPreOrder    = true,
            DoLclVarsOnly = true
        };

        SsaRecordingVisitor(Compiler* compiler, BasicBlock* block)
            : GenTreeVisitor<SsaRecordingVisitor>(compiler), m_block(block)
        {
        }

        Compiler::fgWalkResult PreOrderVisit(GenTree** use, GenTree* user)
        {
            GenTreeLclVarCommon* const tree  = (*use)->AsLclVarCommon();
            const bool                 isUse = (tree->gtFlags & GTF_VAR_DEF) == 0;

            if (isUse)
            {
                if (tree->HasSsaName())
                {
                    unsigned const      lclNum    = tree->GetLclNum();
                    unsigned const      ssaNum    = tree->GetSsaNum();
                    LclVarDsc* const    varDsc    = m_compiler->lvaGetDesc(lclNum);
                    LclSsaVarDsc* const ssaVarDsc = varDsc->GetPerSsaData(ssaNum);
                    ssaVarDsc->AddUse(m_block);
                }
                else
                {
                    assert(!m_compiler->lvaInSsa(tree->GetLclNum()));
                    assert(!tree->HasCompositeSsaName());
                }
            }

            return fgWalkResult::WALK_CONTINUE;
        }
    };

    SsaRecordingVisitor srv(this, block);
    srv.WalkTree(&tree, nullptr);
}

//------------------------------------------------------------------------
// optPerformHoistExpr: hoist an expression into the preheader of a loop
//
// Arguments:
//   origExpr - tree to hoist
//   exprBb   - block containing the tree
//   loop     - loop that we're hoisting origExpr out of
//
void Compiler::optPerformHoistExpr(GenTree* origExpr, BasicBlock* exprBb, FlowGraphNaturalLoop* loop)
{
    assert(exprBb != nullptr);
    assert(loop->EntryEdges().size() == 1);

    BasicBlock* preheader = loop->EntryEdge(0)->getSourceBlock();
#ifdef DEBUG
    if (verbose)
    {
        printf("\nHoisting a copy of ");
        printTreeID(origExpr);
        printf(" " FMT_VN, origExpr->gtVNPair.GetLiberal());
        printf(" from " FMT_BB " into PreHeader " FMT_BB " for loop " FMT_LP " (head: " FMT_BB "):\n", exprBb->bbNum,
               preheader->bbNum, loop->GetIndex(), loop->GetHeader()->bbNum);
        gtDispTree(origExpr);
        printf("\n");
    }
#endif

    // Create a copy of the expression and mark it for CSE's.
    GenTree* hoistExpr = gtCloneExpr(origExpr, GTF_MAKE_CSE);

    // The hoist Expr does not have to computed into a specific register,
    // so clear the RegNum if it was set in the original expression
    hoistExpr->ClearRegNum();

    // Copy any loop memory dependence.
    optCopyLoopMemoryDependence(origExpr, hoistExpr);

    // At this point we should have a cloned expression, marked with the GTF_MAKE_CSE flag
    assert(hoistExpr != origExpr);
    assert(hoistExpr->gtFlags & GTF_MAKE_CSE);

    // The value of the expression isn't used.
    GenTree* hoist = gtUnusedValNode(hoistExpr);

    // Scan the tree for any new SSA uses.
    //
    optRecordSsaUses(hoist, preheader);

    preheader->CopyFlags(exprBb, BBF_COPY_PROPAGATE);

    Statement* hoistStmt = gtNewStmt(hoist);

    // Simply append the statement at the end of the preHead's list.
    Statement* firstStmt = preheader->firstStmt();
    if (firstStmt != nullptr)
    {
        /* append after last statement */

        Statement* lastStmt = preheader->lastStmt();
        assert(lastStmt->GetNextStmt() == nullptr);

        lastStmt->SetNextStmt(hoistStmt);
        hoistStmt->SetPrevStmt(lastStmt);
        firstStmt->SetPrevStmt(hoistStmt);
    }
    else
    {
        /* Empty pre-header - store the single statement in the block */

        preheader->bbStmtList = hoistStmt;
        hoistStmt->SetPrevStmt(hoistStmt);
    }

    hoistStmt->SetNextStmt(nullptr);

#ifdef DEBUG
    if (verbose)
    {
        printf("This hoisted copy placed in PreHeader (" FMT_BB "):\n", preheader->bbNum);
        gtDispTree(hoist);
        printf("\n");
    }
#endif

    if (fgNodeThreading == NodeThreading::AllTrees)
    {
        gtSetStmtInfo(hoistStmt);
        fgSetStmtSeq(hoistStmt);
    }

#ifdef DEBUG
    if (m_nodeTestData != nullptr)
    {

        // What is the depth of the loop "lnum"?
        ssize_t depth = loop->GetDepth();

        NodeToTestDataMap* testData = GetNodeTestData();

        TestLabelAndNum tlAndN;
        if (testData->Lookup(origExpr, &tlAndN) && tlAndN.m_tl == TL_LoopHoist)
        {
            if (tlAndN.m_num == -1)
            {
                printf("Node ");
                printTreeID(origExpr);
                printf(" was declared 'do not hoist', but is being hoisted.\n");
                assert(false);
            }
            else if (tlAndN.m_num != depth)
            {
                printf("Node ");
                printTreeID(origExpr);
                printf(" was declared as hoistable from loop at nesting depth %d; actually hoisted from loop at depth "
                       "%d.\n",
                       tlAndN.m_num, depth);
                assert(false);
            }
            else
            {
                // We've correctly hoisted this, so remove the annotation.  Later, we'll check for any remaining "must
                // hoist" annotations.
                testData->Remove(origExpr);
                // Now we insert an annotation to make sure that "hoistExpr" is actually CSE'd.
                tlAndN.m_tl  = TL_CSE_Def;
                tlAndN.m_num = m_loopHoistCSEClass++;
                testData->Set(hoistExpr, tlAndN);
            }
        }
    }
#endif

#if LOOP_HOIST_STATS
    if (!m_curLoopHasHoistedExpression)
    {
        m_loopsWithHoistedExpressions++;
        m_curLoopHasHoistedExpression = true;
    }
    m_totalHoistedExpressions++;
#endif // LOOP_HOIST_STATS
}

//------------------------------------------------------------------------
// optHoistLoopCode: run loop hoisting phase
//
// Returns:
//    suitable phase status
//
PhaseStatus Compiler::optHoistLoopCode()
{
    // If we don't have any loops in the method then take an early out now.
    if (m_loops->NumLoops() == 0)
    {
        JITDUMP("\nNo loops; no hoisting\n");
        return PhaseStatus::MODIFIED_NOTHING;
    }

#ifdef DEBUG
    unsigned jitNoHoist = JitConfig.JitNoHoist();
    if (jitNoHoist > 0)
    {
        JITDUMP("\nJitNoHoist set; no hoisting\n");
        return PhaseStatus::MODIFIED_NOTHING;
    }
#endif

#if 0
    // The code in this #if has been useful in debugging loop hoisting issues, by
    // enabling selective enablement of the loop hoisting optimization according to
    // method hash.
#ifdef DEBUG
    unsigned methHash = info.compMethodHash();
    char* lostr = getenv("loophoisthashlo");
    unsigned methHashLo = 0;
    if (lostr != NULL)
    {
        sscanf_s(lostr, "%x", &methHashLo);
        // methHashLo = (unsigned(atoi(lostr)) << 2);  // So we don't have to use negative numbers.
    }
    char* histr = getenv("loophoisthashhi");
    unsigned methHashHi = UINT32_MAX;
    if (histr != NULL)
    {
        sscanf_s(histr, "%x", &methHashHi);
        // methHashHi = (unsigned(atoi(histr)) << 2);  // So we don't have to use negative numbers.
    }
    if (methHash < methHashLo || methHash > methHashHi)
    {
        return PhaseStatus::MODIFIED_NOTHING;
    }
    printf("Doing loop hoisting in %s (0x%x).\n", info.compFullName, methHash);
#endif // DEBUG
#endif // 0     -- debugging loop hoisting issues

#ifdef DEBUG
    if (verbose)
    {
        printf("\n*************** In optHoistLoopCode()\n");
        fgDispHandlerTab();
        optPrintLoopTable();
    }
#endif

    optComputeInterestingVarSets();

    // Consider all the loops, visiting child loops first.
    //
    bool             modified = false;
    LoopHoistContext hoistCtxt(this);
    for (FlowGraphNaturalLoop* loop : m_loops->InPostOrder())
    {
#if LOOP_HOIST_STATS
        // Record stats
        m_curLoopHasHoistedExpression = false;
        m_loopsConsidered++;
#endif // LOOP_HOIST_STATS

        modified |= optHoistThisLoop(loop, &hoistCtxt);
    }

#ifdef DEBUG
    // Test Data stuff..
    //
    if (m_nodeTestData != nullptr)
    {
        NodeToTestDataMap* testData = GetNodeTestData();
        for (GenTree* const node : NodeToTestDataMap::KeyIteration(testData))
        {
            TestLabelAndNum tlAndN;
            bool            b = testData->Lookup(node, &tlAndN);
            assert(b);
            if (tlAndN.m_tl != TL_LoopHoist)
            {
                continue;
            }
            // Otherwise, it is a loop hoist annotation.
            assert(tlAndN.m_num < 100); // >= 100 indicates nested static field address, should already have been moved.
            if (tlAndN.m_num >= 0)
            {
                printf("Node ");
                printTreeID(node);
                printf(" was declared 'must hoist', but has not been hoisted.\n");
                assert(false);
            }
        }
    }
#endif // DEBUG

    return modified ? PhaseStatus::MODIFIED_EVERYTHING : PhaseStatus::MODIFIED_NOTHING;
}

//------------------------------------------------------------------------
// optHoistThisLoop: run loop hoisting for the indicated loop
//
// Arguments:
//    loop - loop to process
//    hoistCtxt - context for the hoisting
//
// Returns:
//    true if any hoisting was done
//
bool Compiler::optHoistThisLoop(FlowGraphNaturalLoop* loop, LoopHoistContext* hoistCtxt)
{
    // Ensure the per-loop sets/tables are empty.
    hoistCtxt->m_curLoopVnInvariantCache.RemoveAll();

    const LoopSideEffects& sideEffs = m_loopSideEffects[loop->GetIndex()];

#ifdef DEBUG
    if (verbose)
    {
        printf("optHoistThisLoop for loop " FMT_LP " (head: " FMT_BB "):\n", loop->GetIndex(),
               loop->GetHeader()->bbNum);
        printf("  Loop body %s a call\n", sideEffs.ContainsCall ? "contains" : "does not contain");
        printf("  Loop has %s\n", (loop->ExitEdges().size() == 1) ? "single exit" : "multiple exits");
        printf("  Blocks:\n");
        loop->VisitLoopBlocksReversePostOrder([](BasicBlock* bb) {
            printf("    " FMT_BB "\n", bb->bbNum);
            return BasicBlockVisit::Continue;
        });
    }
#endif

    VARSET_TP loopVars(VarSetOps::Intersection(this, sideEffs.VarInOut, sideEffs.VarUseDef));

    hoistCtxt->m_loopVarInOutCount = VarSetOps::Count(this, sideEffs.VarInOut);
    hoistCtxt->m_loopVarCount      = VarSetOps::Count(this, loopVars);
    hoistCtxt->m_hoistedExprCount  = 0;

#ifndef TARGET_64BIT

    if (!VarSetOps::IsEmpty(this, lvaLongVars))
    {
        // Since 64-bit variables take up two registers on 32-bit targets, we increase
        //  the Counts such that each TYP_LONG variable counts twice.
        //
        VARSET_TP loopLongVars(VarSetOps::Intersection(this, loopVars, lvaLongVars));
        VARSET_TP inOutLongVars(VarSetOps::Intersection(this, sideEffs.VarInOut, lvaLongVars));

#ifdef DEBUG
        if (verbose)
        {
            printf("\n  LONGVARS(%d)=", VarSetOps::Count(this, lvaLongVars));
            dumpConvertedVarSet(this, lvaLongVars);
        }
#endif
        hoistCtxt->m_loopVarCount += VarSetOps::Count(this, loopLongVars);
        hoistCtxt->m_loopVarInOutCount += VarSetOps::Count(this, inOutLongVars);
    }
#endif // !TARGET_64BIT

#ifdef DEBUG
    if (verbose)
    {
        printf("\n  USEDEF  (%d)=", VarSetOps::Count(this, sideEffs.VarUseDef));
        dumpConvertedVarSet(this, sideEffs.VarUseDef);

        printf("\n  INOUT   (%d)=", hoistCtxt->m_loopVarInOutCount);
        dumpConvertedVarSet(this, sideEffs.VarInOut);

        printf("\n  LOOPVARS(%d)=", hoistCtxt->m_loopVarCount);
        dumpConvertedVarSet(this, loopVars);
        printf("\n");
    }
#endif

    if (!VarSetOps::IsEmpty(this, lvaFloatVars))
    {
        VARSET_TP loopFPVars(VarSetOps::Intersection(this, loopVars, lvaFloatVars));
        VARSET_TP inOutFPVars(VarSetOps::Intersection(this, sideEffs.VarInOut, lvaFloatVars));

        hoistCtxt->m_loopVarFPCount      = VarSetOps::Count(this, loopFPVars);
        hoistCtxt->m_loopVarInOutFPCount = VarSetOps::Count(this, inOutFPVars);
        hoistCtxt->m_hoistedFPExprCount  = 0;
        hoistCtxt->m_loopVarCount -= hoistCtxt->m_loopVarFPCount;
        hoistCtxt->m_loopVarInOutCount -= hoistCtxt->m_loopVarInOutFPCount;

#ifdef DEBUG
        if (verbose)
        {
            printf("  INOUT-FP(%d)=", hoistCtxt->m_loopVarInOutFPCount);
            dumpConvertedVarSet(this, inOutFPVars);

            printf("\n  LOOPV-FP(%d)=", hoistCtxt->m_loopVarFPCount);
            dumpConvertedVarSet(this, loopFPVars);

            printf("\n");
        }
#endif
    }
    else // lvaFloatVars is empty
    {
        hoistCtxt->m_loopVarFPCount      = 0;
        hoistCtxt->m_loopVarInOutFPCount = 0;
        hoistCtxt->m_hoistedFPExprCount  = 0;
    }

    // Find the set of definitely-executed blocks.
    // Ideally, the definitely-executed blocks are the ones that post-dominate the entry block.
    // Until we have post-dominators, we'll special-case for single-exit blocks.
    //
    // Todo: it is not clear if this is a correctness requirement or a profitability heuristic.
    // It seems like the latter. Ideally there are enough safeguards to prevent hoisting exception
    // or side-effect dependent things. Note that HoistVisitor uses `m_beforeSideEffect` to determine if it's
    // ok to hoist a side-effect. It allows this only for the first block (the entry block), before any
    // side-effect has been seen. After the first block, it assumes that there has been a side effect and
    // no further side-effect can be hoisted. It is true that we don't analyze any program behavior in the
    // flow graph between the entry block and the subsequent blocks, whether they be the next block dominating
    // the exit block, or the pre-headers of nested loops.
    //
    // We really should consider hoisting from conditionally executed blocks, if they are frequently executed
    // and it is safe to evaluate the tree early.
    //
    ArrayStack<BasicBlock*> defExec(getAllocatorLoopHoist());

    // Add the pre-headers of any child loops to the list of blocks to consider for hoisting.
    // Note that these are not necessarily definitely executed. However, it is a heuristic that they will
    // often provide good opportunities for further hoisting since we hoist from inside-out,
    // and the inner loop may have already hoisted something loop-invariant to them. If the child
    // loop pre-header block would be added anyway (by dominating the loop exit block), we don't
    // add it here, and let it be added naturally, below.
    //
    // Note that all pre-headers get added first, which means they get considered for hoisting last. It is
    // assumed that the order does not matter for correctness.
    // Note that the order does matter for the hoisting profitability heuristics, as we might
    // run out of hoisting budget when processing the blocks.
    //
    // For example, consider this loop nest:
    //
    // for (....) { // loop L00
    //    pre-header 1
    //    for (...) { // loop L01
    //    }
    //    // pre-header 2
    //    for (...) { // loop L02
    //       // pre-header 3
    //       for (...) { // loop L03
    //       }
    //    }
    // }
    //
    // The order in the siblink links is RPO, so the loop below will push pre-header 1, then pre-header 2.
    // Then we will push the loop exit block, any IDom tree blocks leading to the header block, and finally
    // the header block itself. optHoistLoopBlocks performs hoisting in reverse, so we will hoist the header
    // block first and the pre-headers last.
    //
    // Note that pre-header 3 is not pushed, since it is not a direct child. It would have been processed
    // when loop L02 was considered for hoisting.

    for (FlowGraphNaturalLoop* childLoop = loop->GetChild(); childLoop != nullptr; childLoop = childLoop->GetSibling())
    {
        assert(childLoop->EntryEdges().size() == 1);
        BasicBlock* childPreHead = childLoop->EntryEdge(0)->getSourceBlock();
        if (loop->ExitEdges().size() == 1)
        {
            if (m_domTree->Dominates(childPreHead, loop->ExitEdges()[0]->getSourceBlock()))
            {
                // If the child loop pre-header dominates the exit, it will get added in the dominator tree
                // loop below.
                continue;
            }
        }
        else
        {
            // If the child loop pre-header is the loop entry for a multi-exit loop, it will get added below.
            if (childPreHead == loop->GetHeader())
            {
                continue;
            }
        }
        JITDUMP("  --  " FMT_BB " (child loop pre-header)\n", childPreHead->bbNum);
        defExec.Push(childPreHead);
    }

    if (loop->ExitEdges().size() == 1)
    {
        BasicBlock* exiting = loop->ExitEdges()[0]->getSourceBlock();
        JITDUMP("  Considering hoisting in blocks that either dominate exit block " FMT_BB
                ", or pre-headers of nested loops, if any:\n",
                exiting->bbNum);

        // Push dominators, until we reach the header or exit the loop.
        //
        // Note that there is a mismatch between the dominator tree dominance
        // and loop header dominance; the dominator tree dominance relation
        // guarantees that a block A that dominates B was exited before B is
        // entered, meaning it could not possibly have thrown an exception. On
        // the other hand loop finding guarantees only that the header was
        // entered before other blocks in the loop. If the header is a
        // try-begin then blocks inside the catch may not necessarily be fully
        // dominated by the header, but may still be part of the loop.
        //
        BasicBlock* cur = exiting;
        while ((cur != nullptr) && (cur != loop->GetHeader()) && loop->ContainsBlock(cur))
        {
            JITDUMP("  --  " FMT_BB " (dominate exit block)\n", cur->bbNum);
            defExec.Push(cur);
            cur = cur->bbIDom;
        }

        assert((cur == loop->GetHeader()) || bbIsTryBeg(loop->GetHeader()));
    }
    else // More than one exit
    {
        // We'll assume that only the entry block is definitely executed.
        // We could in the future do better.

        JITDUMP("  Considering hoisting in entry block " FMT_BB " because " FMT_LP " has more than one exit\n",
                loop->GetHeader()->bbNum, loop->GetIndex());
    }

    JITDUMP("  --  " FMT_BB " (header block)\n", loop->GetHeader()->bbNum);
    defExec.Push(loop->GetHeader());

    optHoistLoopBlocks(loop, &defExec, hoistCtxt);

    const unsigned numHoisted = hoistCtxt->m_hoistedFPExprCount + hoistCtxt->m_hoistedExprCount;
    return numHoisted > 0;
}

bool Compiler::optIsProfitableToHoistTree(GenTree* tree, FlowGraphNaturalLoop* loop, LoopHoistContext* hoistCtxt)
{
    bool loopContainsCall = m_loopSideEffects[loop->GetIndex()].ContainsCall;

    int availRegCount;
    int hoistedExprCount;
    int loopVarCount;
    int varInOutCount;

    if (varTypeUsesIntReg(tree))
    {
        hoistedExprCount = hoistCtxt->m_hoistedExprCount;
        loopVarCount     = hoistCtxt->m_loopVarCount;
        varInOutCount    = hoistCtxt->m_loopVarInOutCount;

        availRegCount = CNT_CALLEE_SAVED - 1;
        if (!loopContainsCall)
        {
            availRegCount += CNT_CALLEE_TRASH - 1;
        }
#ifndef TARGET_64BIT
        // For our 32-bit targets Long types take two registers.
        if (varTypeIsLong(tree->TypeGet()))
        {
            availRegCount = (availRegCount + 1) / 2;
        }
#endif
    }
    else
    {
        assert(varTypeUsesFloatReg(tree));

        hoistedExprCount = hoistCtxt->m_hoistedFPExprCount;
        loopVarCount     = hoistCtxt->m_loopVarFPCount;
        varInOutCount    = hoistCtxt->m_loopVarInOutFPCount;

        availRegCount = CNT_CALLEE_SAVED_FLOAT;
        if (!loopContainsCall)
        {
            availRegCount += CNT_CALLEE_TRASH_FLOAT - 1;
        }
#ifdef TARGET_ARM
        // For ARM each double takes two FP registers
        // For now on ARM we won't track singles/doubles
        // and instead just assume that we always have doubles.
        //
        availRegCount /= 2;
#endif
    }

    // decrement the availRegCount by the count of expression that we have already hoisted.
    availRegCount -= hoistedExprCount;

    // the variables that are read/written inside the loop should
    // always be a subset of the InOut variables for the loop
    assert(loopVarCount <= varInOutCount);

    // When loopVarCount >= availRegCount we believe that all of the
    // available registers will get used to hold LclVars inside the loop.
    // This pessimistically assumes that each loopVar has a conflicting
    // lifetime with every other loopVar.
    // For this case we will hoist the expression only if is profitable
    // to place it in a stack home location (GetCostEx() >= 2*IND_COST_EX)
    // as we believe it will be placed in the stack or one of the other
    // loopVars will be spilled into the stack
    //
    if (loopVarCount >= availRegCount)
    {
        // Don't hoist expressions that are not heavy: tree->GetCostEx() < (2*IND_COST_EX)
        if (tree->GetCostEx() < (2 * IND_COST_EX))
        {
            JITDUMP("    tree cost too low: %d < %d (loopVarCount %u >= availRegCount %u)\n", tree->GetCostEx(),
                    2 * IND_COST_EX, loopVarCount, availRegCount);
            return false;
        }
    }

    // When varInOutCount < availRegCount we are know that there are
    // some available register(s) when we enter the loop body.
    // When varInOutCount == availRegCount there often will be a register
    // available when we enter the loop body, since a loop often defines a
    // LclVar on exit or there is often at least one LclVar that is worth
    // spilling to the stack to make way for this hoisted expression.
    // So we are willing hoist an expression with GetCostEx() == MIN_CSE_COST
    //
    if (varInOutCount > availRegCount)
    {
        // Don't hoist expressions that barely meet CSE cost requirements: tree->GetCostEx() == MIN_CSE_COST
        if (tree->GetCostEx() <= MIN_CSE_COST + 1)
        {
            JITDUMP("    tree not good CSE: %d <= %d (varInOutCount %u > availRegCount %u)\n", tree->GetCostEx(),
                    2 * MIN_CSE_COST + 1, varInOutCount, availRegCount)
            return false;
        }
    }

    return true;
}

//------------------------------------------------------------------------
// optRecordLoopMemoryDependence: record that tree's value number
//   is dependent on a particular memory VN
//
// Arguments:
//   tree -- tree in question
//   block -- block containing tree
//   memoryVN -- VN for a "map" from a select operation encounterd
//     while computing the tree's VN
//
// Notes:
//   Only tracks trees in loops, and memory updates in the same loop nest.
//   So this is a coarse-grained dependence that is only usable for
//   hoisting tree out of its enclosing loops.
//
void Compiler::optRecordLoopMemoryDependence(GenTree* tree, BasicBlock* block, ValueNum memoryVN)
{
    // Find the loop associated with this memory VN.
    //
    FlowGraphNaturalLoop* updateLoop = vnStore->LoopOfVN(memoryVN);

    if (updateLoop == nullptr)
    {
        // memoryVN defined outside of any loop, we can ignore.
        //
        JITDUMP("      ==> Not updating loop memory dependence of [%06u], memory " FMT_VN " not defined in a loop\n",
                dspTreeID(tree), memoryVN);
        return;
    }

    // If the update block is not the header of a loop containing
    // block, we can also ignore the update.
    //
    if (!updateLoop->ContainsBlock(block))
    {
#ifdef DEBUG
        FlowGraphNaturalLoop* blockLoop = m_blockToLoop->GetLoop(block);

        JITDUMP("      ==> Not updating loop memory dependence of [%06u]/" FMT_LP ", memory " FMT_VN "/" FMT_LP
                " is not defined in a contained block\n",
                dspTreeID(tree), blockLoop->GetIndex(), memoryVN, updateLoop->GetIndex());
#endif
        return;
    }

    // If we already have a recorded a loop entry block for this
    // tree, see if the new update is for a more closely nested
    // loop.
    //
    NodeToLoopMemoryBlockMap* const map      = GetNodeToLoopMemoryBlockMap();
    BasicBlock*                     mapBlock = nullptr;

    if (map->Lookup(tree, &mapBlock))
    {
        // If the update loop contains the existing map block,
        // the existing entry is more constraining. So no
        // update needed.
        //
        if (updateLoop->ContainsBlock(mapBlock))
        {
#ifdef DEBUG
            FlowGraphNaturalLoop* mapLoop = m_blockToLoop->GetLoop(mapBlock);

            JITDUMP("      ==> Not updating loop memory dependence of [%06u]; alrady constrained to " FMT_LP
                    " nested in " FMT_LP "\n",
                    dspTreeID(tree), mapLoop->GetIndex(), updateLoop->GetIndex());
#endif
            return;
        }
    }

    // MemoryVN now describes the most constraining loop memory dependence
    // we know of. Update the map.
    //
    JITDUMP("      ==> Updating loop memory dependence of [%06u] to " FMT_LP "\n", dspTreeID(tree),
            updateLoop->GetIndex());
    map->Set(tree, updateLoop->GetHeader(), NodeToLoopMemoryBlockMap::Overwrite);
}

//------------------------------------------------------------------------
// optCopyLoopMemoryDependence: record that tree's loop memory dependence
//   is the same as some other tree.
//
// Arguments:
//   fromTree -- tree to copy dependence from
//   toTree -- tree in question
//
void Compiler::optCopyLoopMemoryDependence(GenTree* fromTree, GenTree* toTree)
{
    NodeToLoopMemoryBlockMap* const map      = GetNodeToLoopMemoryBlockMap();
    BasicBlock*                     mapBlock = nullptr;

    if (map->Lookup(fromTree, &mapBlock))
    {
        map->Set(toTree, mapBlock);
    }
}

//------------------------------------------------------------------------
// AddVariableLiveness: Adds the variable liveness information for 'blk'
//
// Arguments:
//   comp - Compiler instance
//   blk  - Block whose liveness is to be added
//
void LoopSideEffects::AddVariableLiveness(Compiler* comp, BasicBlock* blk)
{
    VarSetOps::UnionD(comp, VarInOut, blk->bbLiveIn);
    VarSetOps::UnionD(comp, VarInOut, blk->bbLiveOut);

    VarSetOps::UnionD(comp, VarUseDef, blk->bbVarUse);
    VarSetOps::UnionD(comp, VarUseDef, blk->bbVarDef);
}

//------------------------------------------------------------------------
// AddModifiedField: Record that a field is modified in the loop.
//
// Arguments:
//   comp      - Compiler instance
//   fldHnd    - Field handle being modified
//   fieldKind - Kind of field
//
void LoopSideEffects::AddModifiedField(Compiler* comp, CORINFO_FIELD_HANDLE fldHnd, FieldKindForVN fieldKind)
{
    if (FieldsModified == nullptr)
    {
        FieldsModified = new (comp->getAllocatorLoopHoist()) FieldHandleSet(comp->getAllocatorLoopHoist());
    }
    FieldsModified->Set(fldHnd, fieldKind, FieldHandleSet::Overwrite);
}

//------------------------------------------------------------------------
// AddModifiedElemType: Record that an array with the specified element type is
// being modified.
//
// Arguments:
//   comp      - Compiler instance
//   structHnd - Handle for struct. Can also be an encoding of a primitive
//               handle, see {Encode/Decode}ElemType.
//
void LoopSideEffects::AddModifiedElemType(Compiler* comp, CORINFO_CLASS_HANDLE structHnd)
{
    if (ArrayElemTypesModified == nullptr)
    {
        ArrayElemTypesModified = new (comp->getAllocatorLoopHoist()) ClassHandleSet(comp->getAllocatorLoopHoist());
    }
    ArrayElemTypesModified->Set(structHnd, true, ClassHandleSet::Overwrite);
}

//------------------------------------------------------------------------
// optHoistLoopBlocks: Hoist invariant expression out of the loop.
//
// Arguments:
//    loop - The loop
//    blocks - A stack of blocks belonging to the loop
//    hoistContext - The loop hoist context
//
// Assumptions:
//    The `blocks` stack contains the definitely-executed blocks in
//    the loop, in the execution order, starting with the loop entry
//    block on top of the stack.
//
void Compiler::optHoistLoopBlocks(FlowGraphNaturalLoop*    loop,
                                  ArrayStack<BasicBlock*>* blocks,
                                  LoopHoistContext*        hoistContext)
{
    class HoistVisitor : public GenTreeVisitor<HoistVisitor>
    {
        class Value
        {
            GenTree* m_node;

        public:
            bool m_hoistable;
            bool m_cctorDependent;
            bool m_invariant;

#ifdef DEBUG
            const char* m_failReason;
#endif

            Value(GenTree* node) : m_node(node), m_hoistable(false), m_cctorDependent(false), m_invariant(false)
            {
#ifdef DEBUG
                m_failReason = "unset";
#endif
            }

            GenTree* Node()
            {
                return m_node;
            }
        };

        ArrayStack<Value>     m_valueStack;
        bool                  m_beforeSideEffect;
        FlowGraphNaturalLoop* m_loop;
        LoopHoistContext*     m_hoistContext;
        BasicBlock*           m_currentBlock;

        bool IsNodeHoistable(GenTree* node)
        {
            // TODO-CQ: This is a more restrictive version of a check that optIsCSEcandidate already does - it allows
            // a struct typed node if a class handle can be recovered from it.
            if (node->TypeGet() == TYP_STRUCT)
            {
                return false;
            }
            else if (node->OperIs(GT_NULLCHECK))
            {
                // If a null-check is for `this` object, it is safe to
                // hoist it out of the loop. Assertionprop will get rid
                // of left over nullchecks present inside the loop. Also,
                // since NULLCHECK has no value, it will never be CSE,
                // hence this check is not present in optIsCSEcandidate().
                return true;
            }

            // Tree must be a suitable CSE candidate for us to be able to hoist it.
            return m_compiler->optIsCSEcandidate(node);
        }

        bool IsTreeVNInvariant(GenTree* tree)
        {
            ValueNum vn = tree->gtVNPair.GetLiberal();
            bool     vnIsInvariant =
                m_compiler->optVNIsLoopInvariant(vn, m_loop, &m_hoistContext->m_curLoopVnInvariantCache);

            // Even though VN is invariant in the loop (say a constant) its value may depend on position
            // of tree, so for loop hoisting we must also check that any memory read by tree
            // is also invariant in the loop.
            //
            if (vnIsInvariant)
            {
                vnIsInvariant = IsTreeLoopMemoryInvariant(tree);
            }
            return vnIsInvariant;
        }

        bool IsHoistableOverExcepSibling(GenTree* node, bool siblingHasExcep)
        {
            JITDUMP("      [%06u]", dspTreeID(node));

            if ((node->gtFlags & GTF_ALL_EFFECT) != 0)
            {
                // If the hoistable node has any side effects, make sure
                // we don't hoist it past a sibling that throws any exception.
                if (siblingHasExcep)
                {
                    JITDUMP(" not hoistable: cannot move past node that throws exception.\n");
                    return false;
                }
            }
            JITDUMP(" hoistable\n");
            return true;
        }

        //------------------------------------------------------------------------
        // IsTreeLoopMemoryInvariant: determine if the value number of tree
        //   is dependent on the tree being executed within the current loop
        //
        // Arguments:
        //   tree -- tree in question
        //
        // Returns:
        //   true if tree could be evaluated just before loop and get the
        //   same value.
        //
        // Note:
        //   Calls are optimistically assumed to be invariant.
        //   Caller must do their own analysis for these tree types.
        //
        bool IsTreeLoopMemoryInvariant(GenTree* tree)
        {
            if (tree->IsCall())
            {
                // Calls are handled specially by hoisting, and loop memory dependence
                // must be checked by other means.
                //
                return true;
            }

            NodeToLoopMemoryBlockMap* const map            = m_compiler->GetNodeToLoopMemoryBlockMap();
            BasicBlock*                     loopEntryBlock = nullptr;
            if (map->Lookup(tree, &loopEntryBlock))
            {
                for (MemoryKind memoryKind : allMemoryKinds())
                {
                    ValueNum loopMemoryVN =
                        m_compiler->GetMemoryPerSsaData(loopEntryBlock->bbMemorySsaNumIn[memoryKind])
                            ->m_vnPair.GetLiberal();
                    if (!m_compiler->optVNIsLoopInvariant(loopMemoryVN, m_loop,
                                                          &m_hoistContext->m_curLoopVnInvariantCache))
                    {
                        return false;
                    }
                }
            }

            return true;
        }

    public:
        enum
        {
            ComputeStack      = false,
            DoPreOrder        = true,
            DoPostOrder       = true,
            DoLclVarsOnly     = false,
            UseExecutionOrder = true,
        };

        HoistVisitor(Compiler* compiler, FlowGraphNaturalLoop* loop, LoopHoistContext* hoistContext)
            : GenTreeVisitor(compiler)
            , m_valueStack(compiler->getAllocator(CMK_LoopHoist))
            , m_beforeSideEffect(true)
            , m_loop(loop)
            , m_hoistContext(hoistContext)
            , m_currentBlock(nullptr)
        {
        }

        void HoistBlock(BasicBlock* block)
        {
            m_currentBlock = block;
            for (Statement* const stmt : block->NonPhiStatements())
            {
                WalkTree(stmt->GetRootNodePointer(), nullptr);
                Value& top = m_valueStack.TopRef();
                assert(top.Node() == stmt->GetRootNode());

                // hoist the top node?
                if (top.m_hoistable)
                {
                    m_compiler->optHoistCandidate(stmt->GetRootNode(), block, m_loop, m_hoistContext);
                }
                else
                {
                    JITDUMP("      [%06u] %s: %s\n", dspTreeID(top.Node()),
                            top.m_invariant ? "not hoistable" : "not invariant", top.m_failReason);
                }

                m_valueStack.Reset();
            }

            // Only unconditionally executed blocks in the loop are visited (see optHoistThisLoop)
            // so after we're done visiting the first block we need to assume the worst, that the
            // blocks that are not visited have side effects.
            m_beforeSideEffect = false;
        }

        fgWalkResult PreOrderVisit(GenTree** use, GenTree* user)
        {
            GenTree* node = *use;
            JITDUMP("----- PreOrderVisit for [%06u] %s\n", dspTreeID(node), GenTree::OpName(node->OperGet()));
            m_valueStack.Emplace(node);
            return fgWalkResult::WALK_CONTINUE;
        }

        fgWalkResult PostOrderVisit(GenTree** use, GenTree* user)
        {
            GenTree* tree = *use;
            JITDUMP("----- PostOrderVisit for [%06u] %s\n", dspTreeID(tree), GenTree::OpName(tree->OperGet()));

            if (tree->OperIsLocalRead())
            {
                GenTreeLclVarCommon* lclVar = tree->AsLclVarCommon();
                unsigned             lclNum = lclVar->GetLclNum();

                // To be invariant the variable must be in SSA ...
                bool isInvariant = lclVar->HasSsaName();
                // and the SSA definition must be outside the loop we're hoisting from ...
                isInvariant = isInvariant &&
                              !m_loop->ContainsBlock(
                                  m_compiler->lvaGetDesc(lclNum)->GetPerSsaData(lclVar->GetSsaNum())->GetBlock());

                // and the VN of the tree is considered invariant as well.
                //
                // TODO-CQ: This VN invariance check should not be necessary and in some cases it is conservative - it
                // is possible that the SSA def is outside the loop but VN does not understand what the node is doing
                // (e.g. LCL_FLD-based type reinterpretation) and assigns a "new, unique VN" to the node. This VN is
                // associated with the block where the node is, a loop block, and thus the VN is considered to not be
                // invariant.
                // On the other hand, it is possible for a SSA def to be inside the loop yet the use to be invariant,
                // if the defining expression is also invariant. In such a case the VN invariance would help but it is
                // blocked by the SSA invariance check.
                isInvariant = isInvariant && IsTreeVNInvariant(tree);

                Value& top = m_valueStack.TopRef();
                assert(top.Node() == tree);

                if (isInvariant)
                {
                    top.m_invariant = true;
                    // In general it doesn't make sense to hoist a local node but there are exceptions, for example
                    // LCL_FLD nodes (because then the variable cannot be enregistered and the node always turns
                    // into a memory access).
                    top.m_hoistable = IsNodeHoistable(tree);
                }

#ifdef DEBUG
                if (!isInvariant)
                {
                    top.m_failReason = "local, not rvalue / not in SSA / defined within current loop";
                }
                else if (!top.m_hoistable)
                {
                    top.m_failReason = "not handled by cse";
                }
#endif

                JITDUMP("      [%06u] %s: %s: %s\n", dspTreeID(tree), GenTree::OpName(tree->OperGet()),
                        top.m_invariant ? (top.m_hoistable ? "hoistable" : "not hoistable") : "not invariant",
                        top.m_failReason);

                return fgWalkResult::WALK_CONTINUE;
            }

            bool treeIsCctorDependent     = tree->OperIsIndir() && ((tree->gtFlags & GTF_IND_INITCLASS) != 0);
            bool treeIsInvariant          = true;
            bool treeHasHoistableChildren = false;
            int  childCount;

#ifdef DEBUG
            const char* failReason = "unknown";
#endif

            for (childCount = 0; m_valueStack.TopRef(childCount).Node() != tree; childCount++)
            {
                Value& child = m_valueStack.TopRef(childCount);

                if (child.m_hoistable)
                {
                    treeHasHoistableChildren = true;
                }

                if (!child.m_invariant)
                {
                    treeIsInvariant = false;
                    INDEBUG(failReason = "variant child";)
                }

                if (child.m_cctorDependent)
                {
                    // Normally, a parent of a cctor-dependent tree is also cctor-dependent.
                    treeIsCctorDependent = true;

                    // Check for the case where we can stop propagating cctor-dependent upwards.
                    if (tree->OperIs(GT_COMMA) && (child.Node() == tree->gtGetOp2()))
                    {
                        GenTree* op1 = tree->gtGetOp1();
                        if (op1->OperIs(GT_CALL))
                        {
                            GenTreeCall* call = op1->AsCall();
                            if ((call->gtCallType == CT_HELPER) &&
                                s_helperCallProperties.MayRunCctor(eeGetHelperNum(call->gtCallMethHnd)))
                            {
                                // Hoisting the comma is ok because it would hoist the initialization along
                                // with the static field reference.
                                treeIsCctorDependent = false;
                                // Hoisting the static field without hoisting the initialization would be
                                // incorrect, make sure we consider the field (which we flagged as
                                // cctor-dependent) non-hoistable.
                                noway_assert(!child.m_hoistable);
                            }
                        }
                    }
                }
            }

            // If all the children of "tree" are hoistable, then "tree" itself can be hoisted,
            // unless it has a static var reference that can't be hoisted past its cctor call.
            bool treeIsHoistable = treeIsInvariant && !treeIsCctorDependent;

#ifdef DEBUG
            if (treeIsInvariant && !treeIsHoistable)
            {
                failReason = "cctor dependent";
            }
#endif

            // But we must see if anything else prevents "tree" from being hoisted.
            //
            if (treeIsInvariant)
            {
                if (treeIsHoistable)
                {
                    treeIsHoistable = IsNodeHoistable(tree);
                    if (!treeIsHoistable)
                    {
                        INDEBUG(failReason = "not handled by cse";)
                    }
                }

                // If it's a call, it must be a helper call, and be pure.
                // Further, if it may run a cctor, it must be labeled as "Hoistable"
                // (meaning it won't run a cctor because the class is not precise-init).
                if (treeIsHoistable && tree->IsCall())
                {
                    GenTreeCall* call = tree->AsCall();
                    if (call->gtCallType != CT_HELPER)
                    {
                        INDEBUG(failReason = "non-helper call";)
                        treeIsHoistable = false;
                    }
                    else
                    {
                        CorInfoHelpFunc helpFunc = eeGetHelperNum(call->gtCallMethHnd);
                        if (!s_helperCallProperties.IsPure(helpFunc))
                        {
                            INDEBUG(failReason = "impure helper call";)
                            treeIsHoistable = false;
                        }
                        else if (s_helperCallProperties.MayRunCctor(helpFunc) &&
                                 ((call->gtFlags & GTF_CALL_HOISTABLE) == 0))
                        {
                            INDEBUG(failReason = "non-hoistable helper call";)
                            treeIsHoistable = false;
                        }
                    }
                }

                if (treeIsHoistable)
                {
                    if (!m_beforeSideEffect)
                    {
                        // For now, we give up on an expression that might raise an exception if it is after the
                        // first possible global side effect (and we assume we're after that if we're not in the first
                        // block).
                        // TODO-CQ: this is when we might do loop cloning.
                        //
                        if ((tree->gtFlags & GTF_EXCEPT) != 0)
                        {
                            INDEBUG(failReason = "side effect ordering constraint";)
                            treeIsHoistable = false;
                        }
                    }
                }

                // Is the value of the whole tree loop invariant?
                treeIsInvariant = IsTreeVNInvariant(tree);

                // Is the value of the whole tree loop invariant?
                if (!treeIsInvariant)
                {
                    // Here we have a tree that is not loop invariant and we thus cannot hoist
                    INDEBUG(failReason = "tree VN is loop variant";)
                    treeIsHoistable = false;
                }
            }

            // Next check if we need to set 'm_beforeSideEffect' to false.
            //
            // If we have already set it to false then we can skip these checks
            //
            if (m_beforeSideEffect)
            {
                // Is the value of the whole tree loop invariant?
                if (!treeIsInvariant)
                {
                    // We have a tree that is not loop invariant and we thus cannot hoist
                    assert(treeIsHoistable == false);

                    // Check if we should clear m_beforeSideEffect.
                    // If 'tree' can throw an exception then we need to set m_beforeSideEffect to false.
                    // Note that calls are handled below
                    if (tree->OperMayThrow(m_compiler) && !tree->IsCall())
                    {
                        m_beforeSideEffect = false;
                    }
                }

                // In the section below, we only care about memory side effects.  We assume that expressions will
                // be hoisted so that they are evaluated in the same order as they would have been in the loop,
                // and therefore throw exceptions in the same order.
                //
                if (tree->IsCall())
                {
                    // If it's a call, it must be a helper call that does not mutate the heap.
                    // Further, if it may run a cctor, it must be labeled as "Hoistable"
                    // (meaning it won't run a cctor because the class is not precise-init).
                    GenTreeCall* call = tree->AsCall();
                    if (call->gtCallType != CT_HELPER)
                    {
                        m_beforeSideEffect = false;
                    }
                    else
                    {
                        CorInfoHelpFunc helpFunc = eeGetHelperNum(call->gtCallMethHnd);
                        if (s_helperCallProperties.MutatesHeap(helpFunc))
                        {
                            m_beforeSideEffect = false;
                        }
                        else if (s_helperCallProperties.MayRunCctor(helpFunc) &&
                                 (call->gtFlags & GTF_CALL_HOISTABLE) == 0)
                        {
                            m_beforeSideEffect = false;
                        }

                        // Additional check for helper calls that throw exceptions
                        if (!treeIsInvariant)
                        {
                            // We have a tree that is not loop invariant and we thus cannot hoist
                            assert(treeIsHoistable == false);

                            // Does this helper call throw?
                            if (!s_helperCallProperties.NoThrow(helpFunc))
                            {
                                m_beforeSideEffect = false;
                            }
                        }
                    }
                }
                else if (tree->OperRequiresAsgFlag())
                {
                    // Assume all stores except "STORE_LCL_VAR<non-addr-exposed lcl>(...)" are globally visible.
                    bool isGloballyVisibleStore;
                    if (tree->OperIsLocalStore())
                    {
                        isGloballyVisibleStore = m_compiler->lvaGetDesc(tree->AsLclVarCommon())->IsAddressExposed();
                    }
                    else
                    {
                        isGloballyVisibleStore = true;
                    }

                    if (isGloballyVisibleStore)
                    {
                        INDEBUG(failReason = "store to globally visible memory");
                        treeIsHoistable    = false;
                        m_beforeSideEffect = false;
                    }
                }
            }

            // If this 'tree' is hoistable then we return and the caller will
            // decide to hoist it as part of larger hoistable expression.
            //
            if (!treeIsHoistable && treeHasHoistableChildren)
            {
                // The current tree is not hoistable but it has hoistable children that we need
                // to hoist now.
                //
                // In order to preserve the original execution order, we also need to hoist any
                // other hoistable trees that we encountered so far.
                // At this point the stack contains (in top to bottom order):
                //   - the current node's children
                //   - the current node
                //   - ancestors of the current node and some of their descendants
                //
                // The ancestors have not been visited yet in post order so they're not hoistable
                // (and they cannot become hoistable because the current node is not) but some of
                // their descendants may have already been traversed and be hoistable.
                //
                // The execution order is actually bottom to top so we'll start hoisting from
                // the bottom of the stack, skipping the current node (which is expected to not
                // be hoistable).
                //
                // Note that the treeHasHoistableChildren check avoids unnecessary stack traversing
                // and also prevents hoisting trees too early. If the current tree is not hoistable
                // and it doesn't have any hoistable children then there's no point in hoisting any
                // other trees. Doing so would interfere with the cctor dependent case, where the
                // cctor dependent node is initially not hoistable and may become hoistable later,
                // when its parent comma node is visited.
                //
                // TODO-CQ: Ideally, we should be hoisting all the nodes having side-effects in execution
                // order as well as the ones that don't have side-effects at all. However, currently, we
                // just restrict hoisting a node(s) (that are children of `comma`) if one of the siblings
                // (which is executed before the given node) has side-effects (exceptions). Descendants
                // of ancestors might have side-effects and we might hoist nodes past them. This needs
                // to be addressed properly.
                bool visitedCurr = false;
                bool isCommaTree = tree->OperIs(GT_COMMA);
                bool hasExcep    = false;
                for (int i = 0; i < m_valueStack.Height(); i++)
                {
                    Value& value = m_valueStack.BottomRef(i);

                    if (value.m_hoistable)
                    {
                        assert(value.Node() != tree);

                        if (IsHoistableOverExcepSibling(value.Node(), hasExcep))
                        {
                            m_compiler->optHoistCandidate(value.Node(), m_currentBlock, m_loop, m_hoistContext);
                        }

                        // Don't hoist this tree again.
                        value.m_hoistable = false;
                        value.m_invariant = false;
                    }
                    else if (value.Node() != tree)
                    {
                        if (visitedCurr && isCommaTree)
                        {
                            // If we have visited current tree, now we are visiting children.
                            // For GT_COMMA nodes, we want to track if any children throws and
                            // should not hoist further children past it.
                            hasExcep = (tree->gtFlags & GTF_EXCEPT) != 0;
                        }
                        JITDUMP("      [%06u] %s: %s\n", dspTreeID(value.Node()),
                                value.m_invariant ? "not hoistable" : "not invariant", value.m_failReason);
                    }
                    else
                    {
                        visitedCurr = true;
                        JITDUMP("      [%06u] not hoistable : current node\n", dspTreeID(value.Node()));
                    }
                }
            }

            m_valueStack.Pop(childCount);

            Value& top = m_valueStack.TopRef();
            assert(top.Node() == tree);
            top.m_hoistable      = treeIsHoistable;
            top.m_cctorDependent = treeIsCctorDependent;
            top.m_invariant      = treeIsInvariant;

#ifdef DEBUG
            if (!top.m_invariant || !top.m_hoistable)
            {
                top.m_failReason = failReason;
            }
#endif

            return fgWalkResult::WALK_CONTINUE;
        }
    };

    HoistVisitor visitor(this, loop, hoistContext);

    while (!blocks->Empty())
    {
        BasicBlock* block       = blocks->Pop();
        weight_t    blockWeight = block->getBBWeight(this);

        JITDUMP("\n    optHoistLoopBlocks " FMT_BB " (weight=%6s) of loop " FMT_LP " (head: " FMT_BB ")\n",
                block->bbNum, refCntWtd2str(blockWeight, /* padForDecimalPlaces */ true), loop->GetIndex(),
                loop->GetHeader()->bbNum);

        if (blockWeight < (BB_UNITY_WEIGHT / 10))
        {
            JITDUMP("      block weight is too small to perform hoisting.\n");
            continue;
        }

        visitor.HoistBlock(block);
    }

    hoistContext->ResetHoistedInCurLoop();
}

void Compiler::optHoistCandidate(GenTree*              tree,
                                 BasicBlock*           treeBb,
                                 FlowGraphNaturalLoop* loop,
                                 LoopHoistContext*     hoistCtxt)
{
    // It must pass the hoistable profitablity tests for this loop level
    if (!optIsProfitableToHoistTree(tree, loop, hoistCtxt))
    {
        JITDUMP("   ... not profitable to hoist\n");
        return;
    }

    if (hoistCtxt->GetHoistedInCurLoop(this)->Lookup(tree->gtVNPair.GetLiberal()))
    {
        // already hoisted this expression in the current loop, so don't hoist this expression.

        JITDUMP("      [%06u] ... already hoisted " FMT_VN " in " FMT_LP "\n ", dspTreeID(tree),
                tree->gtVNPair.GetLiberal(), loop->GetIndex());
        return;
    }

    // We should already have a pre-header for the loop.
    assert(loop->EntryEdges().size() == 1);
    BasicBlock* preheader = loop->EntryEdge(0)->getSourceBlock();

    // If the block we're hoisting from and the pre-header are in different EH regions, don't hoist.
    // TODO: we could probably hoist things that won't raise exceptions, such as constants.
    if (!BasicBlock::sameTryRegion(preheader, treeBb))
    {
        JITDUMP("   ... not hoisting in " FMT_LP ", eh region constraint (pre-header try index %d, candidate " FMT_BB
                " try index %d\n",
                loop->GetIndex(), preheader->bbTryIndex, treeBb->bbNum, treeBb->bbTryIndex);
        return;
    }

    // Expression can be hoisted
    optPerformHoistExpr(tree, treeBb, loop);

    // Increment lpHoistedExprCount or lpHoistedFPExprCount
    if (!varTypeIsFloating(tree->TypeGet()))
    {
        hoistCtxt->m_hoistedExprCount++;
#ifndef TARGET_64BIT
        // For our 32-bit targets Long types take two registers.
        if (varTypeIsLong(tree->TypeGet()))
        {
            hoistCtxt->m_hoistedExprCount++;
        }
#endif
    }
    else // Floating point expr hoisted
    {
        hoistCtxt->m_hoistedFPExprCount++;
    }

    // Record the hoisted expression in hoistCtxt
    hoistCtxt->GetHoistedInCurLoop(this)->Set(tree->gtVNPair.GetLiberal(), true);
}

bool Compiler::optVNIsLoopInvariant(ValueNum vn, FlowGraphNaturalLoop* loop, VNSet* loopVnInvariantCache)
{
    // If it is not a VN, is not loop-invariant.
    if (vn == ValueNumStore::NoVN)
    {
        return false;
    }

    // We'll always short-circuit constants.
    if (vnStore->IsVNConstant(vn) || vn == vnStore->VNForVoid())
    {
        return true;
    }

    // If we've done this query previously, don't repeat.
    bool previousRes = false;
    if (loopVnInvariantCache->Lookup(vn, &previousRes))
    {
        return previousRes;
    }

    bool      res = true;
    VNFuncApp funcApp;
    if (vnStore->GetVNFunc(vn, &funcApp))
    {
        if (funcApp.m_func == VNF_PhiDef)
        {
            // Is the definition within the loop?  If so, is not loop-invariant.
            unsigned      lclNum = funcApp.m_args[0];
            unsigned      ssaNum = funcApp.m_args[1];
            LclSsaVarDsc* ssaDef = lvaTable[lclNum].GetPerSsaData(ssaNum);
            res                  = !loop->ContainsBlock(ssaDef->GetBlock());
        }
        else if (funcApp.m_func == VNF_PhiMemoryDef)
        {
            BasicBlock* defnBlk = reinterpret_cast<BasicBlock*>(vnStore->ConstantValue<ssize_t>(funcApp.m_args[0]));
            res                 = !loop->ContainsBlock(defnBlk);
        }
        else if (funcApp.m_func == VNF_MemOpaque)
        {
            const unsigned loopIndex = funcApp.m_args[0];

            // Check for the special "ambiguous" loop index.
            // This is considered variant in every loop.
            //
            if (loopIndex == ValueNumStore::UnknownLoop)
            {
                res = false;
            }
            else if (loopIndex == ValueNumStore::NoLoop)
            {
                res = true;
            }
            else
            {
                FlowGraphNaturalLoop* otherLoop = m_loops->GetLoopByIndex(loopIndex);
                assert(otherLoop != nullptr);
                res = !loop->ContainsLoop(otherLoop);
            }
        }
        else
        {
            for (unsigned i = 0; i < funcApp.m_arity; i++)
            {
                // 4th arg of mapStore identifies the loop where the store happens.
                //
                if (funcApp.m_func == VNF_MapStore)
                {
                    assert(funcApp.m_arity == 4);

                    if (i == 3)
                    {
                        const unsigned loopIndex = funcApp.m_args[3];
                        assert((loopIndex == ValueNumStore::NoLoop) || (loopIndex < m_loops->NumLoops()));
                        if (loopIndex == ValueNumStore::NoLoop)
                        {
                            res = true;
                        }
                        else
                        {
                            FlowGraphNaturalLoop* otherLoop = m_loops->GetLoopByIndex(loopIndex);
                            res                             = !loop->ContainsLoop(otherLoop);
                        }
                        break;
                    }
                }

                // TODO-CQ: We need to either make sure that *all* VN functions
                // always take VN args, or else have a list of arg positions to exempt, as implicitly
                // constant.
                if (!optVNIsLoopInvariant(funcApp.m_args[i], loop, loopVnInvariantCache))
                {
                    res = false;
                    break;
                }
            }
        }
    }

    loopVnInvariantCache->Set(vn, res);
    return res;
}

//------------------------------------------------------------------------------
// fgSetEHRegionForNewPreheader: Set the EH region for a newly inserted
// preheader.
//
// In which EH region should the header live?
//
// The preheader block is expected to have been added immediately before a
// block `next` in the loop that is also in the same EH region as the header.
// This is usually the lexically first block of the loop, but may also be the
// header itself.
//
// If the `next` block is NOT the first block of a `try` region, the preheader
// can simply extend the header block's EH region.
//
// If the `next` block IS the first block of a `try`, we find its parent region
// and use that. For mutual-protect regions, we need to find the actual parent,
// as the block stores the most "nested" mutual region. For non-mutual-protect
// regions, due to EH canonicalization, we are guaranteed that no other EH
// regions begin on the same block, so looking to just the parent is
// sufficient. Note that we can't just extend the EH region of the header to
// the preheader, because the header will still be the target of backward
// branches from within the loop. If those backward branches come from outside
// the `try` (say, only the top half of the loop is a `try` region), then we
// can't branch to a non-first `try` region block (you always must enter the
// `try` in the first block).
//
// Note that hoisting any code out of a try region, for example, to a preheader
// block in a different EH region, needs to ensure that no exceptions will be
// thrown.
//
// Arguments:
//    preheader - the new preheader block, which has already been added to the
//                block list before a block inside the loop that shares EH
//                region with the header.
//
void Compiler::fgSetEHRegionForNewPreheader(BasicBlock* preheader)
{
    BasicBlock* next = preheader->Next();

    if (bbIsTryBeg(next))
    {
        // `next` is the beginning of a try block. Figure out the EH region to use.
        assert(next->hasTryIndex());
        unsigned newTryIndex = ehTrueEnclosingTryIndexIL(next->getTryIndex());
        if (newTryIndex == EHblkDsc::NO_ENCLOSING_INDEX)
        {
            // No EH try index.
            preheader->clearTryIndex();
        }
        else
        {
            preheader->setTryIndex(newTryIndex);
        }

        // What handler region to use? Use the same handler region as `next`.
        preheader->copyHndIndex(next);
    }
    else
    {
        fgExtendEHRegionBefore(next);
    }
}

//------------------------------------------------------------------------------
// fgCanonicalizeFirstBB: Canonicalize the method entry for loop and dominator
// purposes.
//
// Returns:
//   Suitable phase status.
//
PhaseStatus Compiler::fgCanonicalizeFirstBB()
{
    if (fgFirstBB->hasTryIndex())
    {
        JITDUMP("Canonicalizing entry because it currently is the beginning of a try region\n");
    }
    else if (fgFirstBB->bbPreds != nullptr)
    {
        JITDUMP("Canonicalizing entry because it currently has predecessors\n");
    }
    else
    {
        return PhaseStatus::MODIFIED_NOTHING;
    }

    assert(!fgFirstBBisScratch());
    fgEnsureFirstBBisScratch();
    // TODO-Quirk: Remove
    fgCanonicalizedFirstBB = true;
    return PhaseStatus::MODIFIED_EVERYTHING;
}

LoopSideEffects::LoopSideEffects() : VarInOut(VarSetOps::UninitVal()), VarUseDef(VarSetOps::UninitVal())
{
    for (MemoryKind mk : allMemoryKinds())
    {
        HasMemoryHavoc[mk] = false;
    }
}

void Compiler::optComputeLoopSideEffects()
{
    m_loopSideEffects =
        m_loops->NumLoops() == 0 ? nullptr : (new (this, CMK_LoopOpt) LoopSideEffects[m_loops->NumLoops()]);

    for (FlowGraphNaturalLoop* loop : m_loops->InReversePostOrder())
    {
        m_loopSideEffects[loop->GetIndex()].VarInOut  = VarSetOps::MakeEmpty(this);
        m_loopSideEffects[loop->GetIndex()].VarUseDef = VarSetOps::MakeEmpty(this);
    }

    BasicBlock** postOrder      = m_dfsTree->GetPostOrder();
    unsigned     postOrderCount = m_dfsTree->GetPostOrderCount();

    // Iterate all blocks in loops.
    for (FlowGraphNaturalLoop* loop : m_loops->InReversePostOrder())
    {
        if (loop->GetParent() != nullptr)
        {
            continue;
        }

        // The side effect code benefits from seeing things in RPO as it has some
        // limited treatment assignments it has seen the value of.
        loop->VisitLoopBlocksReversePostOrder([=](BasicBlock* loopBlock) {
            FlowGraphNaturalLoop* loop = m_blockToLoop->GetLoop(loopBlock);
            assert(loop != nullptr);
            optComputeLoopSideEffectsOfBlock(loopBlock, loop);

            return BasicBlockVisit::Continue;
        });
    }
}

void Compiler::optComputeInterestingVarSets()
{
    VarSetOps::AssignNoCopy(this, lvaFloatVars, VarSetOps::MakeEmpty(this));
#ifndef TARGET_64BIT
    VarSetOps::AssignNoCopy(this, lvaLongVars, VarSetOps::MakeEmpty(this));
#endif

    for (unsigned i = 0; i < lvaCount; i++)
    {
        LclVarDsc* varDsc = lvaGetDesc(i);
        if (varDsc->lvTracked)
        {
            if (varTypeUsesFloatReg(varDsc->lvType))
            {
                VarSetOps::AddElemD(this, lvaFloatVars, varDsc->lvVarIndex);
            }
#ifndef TARGET_64BIT
            else if (varTypeIsLong(varDsc->lvType))
            {
                VarSetOps::AddElemD(this, lvaLongVars, varDsc->lvVarIndex);
            }
#endif
        }
    }
}

void Compiler::optRecordLoopNestsMemoryHavoc(FlowGraphNaturalLoop* loop, MemoryKindSet memoryHavoc)
{
    do
    {
        for (MemoryKind memoryKind : allMemoryKinds())
        {
            if ((memoryHavoc & memoryKindSet(memoryKind)) != 0)
            {
                m_loopSideEffects[loop->GetIndex()].HasMemoryHavoc[memoryKind] = true;
            }
        }

        loop = loop->GetParent();
    } while (loop != nullptr);
}

void Compiler::optComputeLoopSideEffectsOfBlock(BasicBlock* blk, FlowGraphNaturalLoop* mostNestedLoop)
{
    JITDUMP("optComputeLoopSideEffectsOfBlock " FMT_BB ", mostNestedLoop " FMT_LP "\n", blk->bbNum,
            mostNestedLoop->GetIndex());
    AddVariableLivenessAllContainingLoops(mostNestedLoop, blk);

    // MemoryKinds for which an in-loop call or store has arbitrary effects.
    MemoryKindSet memoryHavoc = emptyMemoryKindSet;

    // Now iterate over the remaining statements, and their trees.
    for (Statement* const stmt : blk->NonPhiStatements())
    {
        for (GenTree* const tree : stmt->TreeList())
        {
            genTreeOps oper = tree->OperGet();

            // Even after we set memoryHavoc we still may want to know if a loop contains calls
            if (memoryHavoc == fullMemoryKindSet)
            {
                if (oper == GT_CALL)
                {
                    // Record that this loop contains a call
                    AddContainsCallAllContainingLoops(mostNestedLoop);
                }

                // If we just marked it as containing a call or it was previously set
                if (m_loopSideEffects[mostNestedLoop->GetIndex()].ContainsCall)
                {
                    // We can early exit after both memoryHavoc and ContainsCall are both set to true.
                    break;
                }

                // We are just looking for GT_CALL nodes after memoryHavoc was set.
                continue;
            }

            // otherwise memoryHavoc is not set for at least one heap ID
            assert(memoryHavoc != fullMemoryKindSet);

            // This body is a distillation of the memory side-effect code of value numbering.
            // We also do a very limited analysis if byref PtrTo values, to cover some cases
            // that the compiler creates.
            switch (oper)
            {
                case GT_STORE_LCL_VAR:
                case GT_STORE_LCL_FLD:
                {
                    GenTreeLclVarCommon* lcl    = tree->AsLclVarCommon();
                    ValueNum             dataVN = lcl->Data()->gtVNPair.GetLiberal();

                    // If we gave the data a value number, propagate it.
                    if (lcl->OperIs(GT_STORE_LCL_VAR) && (dataVN != ValueNumStore::NoVN))
                    {
                        dataVN = vnStore->VNNormalValue(dataVN);
                        if (lcl->HasSsaName())
                        {
                            lvaTable[lcl->GetLclNum()].GetPerSsaData(lcl->GetSsaNum())->m_vnPair.SetLiberal(dataVN);
                        }
                    }

                    // If the local is address-exposed, count this as ByrefExposed havoc
                    if (lvaVarAddrExposed(lcl->GetLclNum()))
                    {
                        memoryHavoc |= memoryKindSet(ByrefExposed);
                    }
                }
                break;

                case GT_STOREIND:
                case GT_STORE_BLK:
                {
                    if (tree->AsIndir()->IsVolatile())
                    {
                        memoryHavoc |= memoryKindSet(GcHeap, ByrefExposed);
                        continue;
                    }

                    GenTree* addr = tree->AsIndir()->Addr()->gtEffectiveVal();

                    if (addr->TypeGet() == TYP_BYREF && addr->OperGet() == GT_LCL_VAR)
                    {
                        // If it's a local byref for which we recorded a value number, use that...
                        GenTreeLclVar* argLcl = addr->AsLclVar();
                        if (argLcl->HasSsaName())
                        {
                            ValueNum argVN =
                                lvaTable[argLcl->GetLclNum()].GetPerSsaData(argLcl->GetSsaNum())->m_vnPair.GetLiberal();
                            VNFuncApp funcApp;
                            if (argVN != ValueNumStore::NoVN && vnStore->GetVNFunc(argVN, &funcApp) &&
                                funcApp.m_func == VNF_PtrToArrElem)
                            {
                                assert(vnStore->IsVNHandle(funcApp.m_args[0]));
                                CORINFO_CLASS_HANDLE elemType =
                                    CORINFO_CLASS_HANDLE(vnStore->ConstantValue<size_t>(funcApp.m_args[0]));
                                AddModifiedElemTypeAllContainingLoops(mostNestedLoop, elemType);
                                // Don't set memoryHavoc for GcHeap below.  Do set memoryHavoc for ByrefExposed
                                // (conservatively assuming that a byref may alias the array element)
                                memoryHavoc |= memoryKindSet(ByrefExposed);
                                continue;
                            }
                        }
                        // Otherwise...
                        memoryHavoc |= memoryKindSet(GcHeap, ByrefExposed);
                    }
                    else
                    {
                        GenTreeArrAddr* arrAddr  = nullptr;
                        GenTree*        baseAddr = nullptr;
                        FieldSeq*       fldSeq   = nullptr;
                        ssize_t         offset   = 0;

                        if (addr->IsArrayAddr(&arrAddr))
                        {
                            // We will not collect "fldSeq" -- any modification to an S[], at
                            // any field of "S", will lose all information about the array type.
                            CORINFO_CLASS_HANDLE elemTypeEq =
                                EncodeElemType(arrAddr->GetElemType(), arrAddr->GetElemClassHandle());
                            AddModifiedElemTypeAllContainingLoops(mostNestedLoop, elemTypeEq);
                            // Conservatively assume byrefs may alias this array element
                            memoryHavoc |= memoryKindSet(ByrefExposed);
                        }
                        else if (addr->IsFieldAddr(this, &baseAddr, &fldSeq, &offset))
                        {
                            assert(fldSeq != nullptr);

                            FieldKindForVN fieldKind =
                                (baseAddr != nullptr) ? FieldKindForVN::WithBaseAddr : FieldKindForVN::SimpleStatic;
                            AddModifiedFieldAllContainingLoops(mostNestedLoop, fldSeq->GetFieldHandle(), fieldKind);
                            // Conservatively assume byrefs may alias this object.
                            memoryHavoc |= memoryKindSet(ByrefExposed);
                        }
                        else
                        {
                            memoryHavoc |= memoryKindSet(GcHeap, ByrefExposed);
                        }
                    }
                }
                break;

                case GT_COMMA:
                    tree->gtVNPair = tree->AsOp()->gtOp2->gtVNPair;
                    break;

                // Is it an addr of an array index expression?
                case GT_ARR_ADDR:
                {
                    CORINFO_CLASS_HANDLE elemTypeEq =
                        EncodeElemType(tree->AsArrAddr()->GetElemType(), tree->AsArrAddr()->GetElemClassHandle());
                    ValueNum elemTypeEqVN = vnStore->VNForHandle(ssize_t(elemTypeEq), GTF_ICON_CLASS_HDL);

                    // Label this with a "dummy" PtrToArrElem so that we pick it up when looking at the ASG.
                    ValueNum ptrToArrElemVN =
                        vnStore->VNForFunc(TYP_BYREF, VNF_PtrToArrElem, elemTypeEqVN, vnStore->VNForNull(),
                                           vnStore->VNForNull(), vnStore->VNForNull());
                    tree->gtVNPair.SetBoth(ptrToArrElemVN);
                }
                break;

#ifdef FEATURE_HW_INTRINSICS
                case GT_HWINTRINSIC:
                {
                    GenTreeHWIntrinsic* hwintrinsic = tree->AsHWIntrinsic();
                    NamedIntrinsic      intrinsicId = hwintrinsic->GetHWIntrinsicId();

                    if (hwintrinsic->OperIsMemoryStoreOrBarrier())
                    {
                        // For barriers, we model the behavior after GT_MEMORYBARRIER
                        memoryHavoc |= memoryKindSet(GcHeap, ByrefExposed);
                    }
                    break;
                }
#endif // FEATURE_HW_INTRINSICS

                case GT_LOCKADD:
                case GT_XORR:
                case GT_XAND:
                case GT_XADD:
                case GT_XCHG:
                case GT_CMPXCHG:
                case GT_MEMORYBARRIER:
                case GT_STORE_DYN_BLK:
                {
                    memoryHavoc |= memoryKindSet(GcHeap, ByrefExposed);
                }
                break;

                case GT_CALL:
                {
                    GenTreeCall* call = tree->AsCall();

                    // Record that this loop contains a call
                    AddContainsCallAllContainingLoops(mostNestedLoop);

                    if (call->gtCallType == CT_HELPER)
                    {
                        CorInfoHelpFunc helpFunc = eeGetHelperNum(call->gtCallMethHnd);
                        if (s_helperCallProperties.MutatesHeap(helpFunc))
                        {
                            memoryHavoc |= memoryKindSet(GcHeap, ByrefExposed);
                        }
                        else if (s_helperCallProperties.MayRunCctor(helpFunc))
                        {
                            // If the call is labeled as "Hoistable", then we've checked the
                            // class that would be constructed, and it is not precise-init, so
                            // the cctor will not be run by this call.  Otherwise, it might be,
                            // and might have arbitrary side effects.
                            if ((tree->gtFlags & GTF_CALL_HOISTABLE) == 0)
                            {
                                memoryHavoc |= memoryKindSet(GcHeap, ByrefExposed);
                            }
                        }
                    }
                    else
                    {
                        memoryHavoc |= memoryKindSet(GcHeap, ByrefExposed);
                    }
                    break;
                }

                default:
                    // All other gtOper node kinds, leave 'memoryHavoc' unchanged (i.e. false)
                    assert(!tree->OperRequiresAsgFlag());
                    break;
            }
        }

        // Clear the Value Number from the statement root node, if it was set above. This is to
        // ensure that for those blocks that are unreachable, which we still handle in this loop
        // but not during Value Numbering, fgDebugCheckExceptionSets() will skip the trees. Ideally,
        // we wouldn't be touching the gtVNPair at all (here) before actual Value Numbering.
        stmt->GetRootNode()->gtVNPair.SetBoth(ValueNumStore::NoVN);
    }

    if (memoryHavoc != emptyMemoryKindSet)
    {
        // Record that all loops containing this block have this kind of memoryHavoc effects.
        optRecordLoopNestsMemoryHavoc(mostNestedLoop, memoryHavoc);
    }
}

// Marks the containsCall information to "loop" and any parent loops.
void Compiler::AddContainsCallAllContainingLoops(FlowGraphNaturalLoop* loop)
{
    do
    {
        m_loopSideEffects[loop->GetIndex()].ContainsCall = true;
        loop                                             = loop->GetParent();
    } while (loop != nullptr);
}

// Adds the variable liveness information for 'blk' to "lnum" and any parent loops.
void Compiler::AddVariableLivenessAllContainingLoops(FlowGraphNaturalLoop* loop, BasicBlock* blk)
{
    do
    {
        m_loopSideEffects[loop->GetIndex()].AddVariableLiveness(this, blk);
        loop = loop->GetParent();
    } while (loop != nullptr);
}

// Adds "fldHnd" to the set of modified fields of "loop" and any parent loops.
void Compiler::AddModifiedFieldAllContainingLoops(FlowGraphNaturalLoop* loop,
                                                  CORINFO_FIELD_HANDLE  fldHnd,
                                                  FieldKindForVN        fieldKind)
{
    do
    {
        m_loopSideEffects[loop->GetIndex()].AddModifiedField(this, fldHnd, fieldKind);
        loop = loop->GetParent();
    } while (loop != nullptr);
}

// Adds "elemType" to the set of modified array element types of "loop" and any parent loops.
void Compiler::AddModifiedElemTypeAllContainingLoops(FlowGraphNaturalLoop* loop, CORINFO_CLASS_HANDLE elemClsHnd)
{
    do
    {
        m_loopSideEffects[loop->GetIndex()].AddModifiedElemType(this, elemClsHnd);
        loop = loop->GetParent();
    } while (loop != nullptr);
}

//------------------------------------------------------------------------------
// optRemoveRangeCheck : Given an indexing node, mark it as not needing a range check.
//
// Arguments:
//    check  -  Range check tree, the raw CHECK node (ARRAY, SIMD or HWINTRINSIC).
//    comma  -  GT_COMMA to which the "check" belongs, "nullptr" if the check is a standalone one.
//    stmt   -  Statement the indexing nodes belong to.
//
// Return Value:
//    Rewritten "check" - no-op if it has no side effects or the tree that contains them.
//
// Notes:
//    This method is capable of removing checks of two kinds: COMMA-based and standalone top-level
//    ones. In case of a COMMA-based check, "check" must be a non-null first operand of a non-null
//    COMMA. In case of a standalone check, "comma" must be null and "check" - "stmt"'s root.
//
//    Does not keep costs or node threading up to date, but does update side effect flags.
//
GenTree* Compiler::optRemoveRangeCheck(GenTreeBoundsChk* check, GenTree* comma, Statement* stmt)
{
#if !REARRANGE_ADDS
    noway_assert(!"can't remove range checks without REARRANGE_ADDS right now");
#endif

    noway_assert(stmt != nullptr);
    noway_assert((comma != nullptr && comma->OperIs(GT_COMMA) && comma->gtGetOp1() == check) ||
                 (check != nullptr && check->OperIs(GT_BOUNDS_CHECK) && comma == nullptr));
    noway_assert(check->OperIs(GT_BOUNDS_CHECK));

    GenTree* tree = comma != nullptr ? comma : check;

#ifdef DEBUG
    if (verbose)
    {
        printf("Before optRemoveRangeCheck:\n");
        gtDispTree(tree);
    }
#endif

    // TODO-Bug: We really should be extracting all side effects from the
    // length and index here, but the length typically involves a GT_ARR_LENGTH
    // that we would preserve. Usually, as part of proving that the range check
    // passes, we have also proven that the ARR_LENGTH is non-faulting. We need
    // a good way to communicate to this function that it is ok to ignore side
    // effects of the ARR_LENGTH.
    GenTree* sideEffList = nullptr;
    gtExtractSideEffList(check->GetArrayLength(), &sideEffList, GTF_ASG);
    gtExtractSideEffList(check->GetIndex(), &sideEffList);

    if (sideEffList != nullptr)
    {
        // We've got some side effects.
        if (tree->OperIs(GT_COMMA))
        {
            // Make the comma handle them.
            tree->AsOp()->gtOp1 = sideEffList;
        }
        else
        {
            // Make the statement execute them instead of the check.
            stmt->SetRootNode(sideEffList);
            tree = sideEffList;
        }
    }
    else
    {
        check->gtBashToNOP();
    }

    if (tree->OperIs(GT_COMMA))
    {
        // TODO-CQ: We should also remove the GT_COMMA, but in any case we can no longer CSE the GT_COMMA.
        tree->gtFlags |= GTF_DONT_CSE;
    }

    gtUpdateSideEffects(stmt, tree);

#ifdef DEBUG
    if (verbose)
    {
        // gtUpdateSideEffects can update the side effects for ancestors in the tree, so display the whole statement
        // tree, not just the sub-tree.
        printf("After optRemoveRangeCheck for [%06u]:\n", dspTreeID(tree));
        gtDispTree(stmt->GetRootNode());
    }
#endif

    return check;
}

//------------------------------------------------------------------------------
// optRemoveStandaloneRangeCheck : A thin wrapper over optRemoveRangeCheck that removes standalone checks.
//
// Arguments:
//    check - The standalone top-level CHECK node.
//    stmt  - The statement "check" is a root node of.
//
// Return Value:
//    If "check" has no side effects, it is retuned, bashed to a no-op.
//    If it has side effects, the tree that executes them is returned.
//
GenTree* Compiler::optRemoveStandaloneRangeCheck(GenTreeBoundsChk* check, Statement* stmt)
{
    assert(check != nullptr);
    assert(stmt != nullptr);
    assert(check == stmt->GetRootNode());

    return optRemoveRangeCheck(check, nullptr, stmt);
}

//------------------------------------------------------------------------------
// optRemoveCommaBasedRangeCheck : A thin wrapper over optRemoveRangeCheck that removes COMMA-based checks.
//
// Arguments:
//    comma - GT_COMMA of which the first operand is the CHECK to be removed.
//    stmt  - The statement "comma" belongs to.
//
void Compiler::optRemoveCommaBasedRangeCheck(GenTree* comma, Statement* stmt)
{
    assert(comma != nullptr && comma->OperIs(GT_COMMA));
    assert(stmt != nullptr);
    assert(comma->gtGetOp1()->OperIs(GT_BOUNDS_CHECK));

    optRemoveRangeCheck(comma->gtGetOp1()->AsBoundsChk(), comma, stmt);
}

/*****************************************************************************
 * Return the scale in an array reference, given a pointer to the
 * multiplication node.
 */

ssize_t Compiler::optGetArrayRefScaleAndIndex(GenTree* mul, GenTree** pIndex DEBUGARG(bool bRngChk))
{
    assert(mul);
    assert(mul->gtOper == GT_MUL || mul->gtOper == GT_LSH);
    assert(mul->AsOp()->gtOp2->IsCnsIntOrI());

    ssize_t scale = mul->AsOp()->gtOp2->AsIntConCommon()->IconValue();

    if (mul->gtOper == GT_LSH)
    {
        scale = ((ssize_t)1) << scale;
    }

    GenTree* index = mul->AsOp()->gtOp1;

    if (index->gtOper == GT_MUL && index->AsOp()->gtOp2->IsCnsIntOrI())
    {
        // case of two cascading multiplications for constant int (e.g.  * 20 morphed to * 5 * 4):
        // When index->gtOper is GT_MUL and index->AsOp()->gtOp2->gtOper is GT_CNS_INT (i.e. * 5),
        //     we can bump up the scale from 4 to 5*4, and then change index to index->AsOp()->gtOp1.
        // Otherwise, we cannot optimize it. We will simply keep the original scale and index.
        scale *= index->AsOp()->gtOp2->AsIntConCommon()->IconValue();
        index = index->AsOp()->gtOp1;
    }

    assert(!bRngChk || index->gtOper != GT_COMMA);

    if (pIndex)
    {
        *pIndex = index;
    }

    return scale;
}

typedef JitHashTable<unsigned, JitSmallPrimitiveKeyFuncs<unsigned>, unsigned> LclVarRefCounts;

//------------------------------------------------------------------------------------------
// optRemoveRedundantZeroInits: Remove redundant zero initializations.
//
// Notes:
//    This phase iterates over basic blocks starting with the first basic block until there is no unique
//    basic block successor or until it detects a loop. It keeps track of local nodes it encounters.
//    When it gets to an assignment to a local variable or a local field, it checks whether the assignment
//    is the first reference to the local (or to the parent of the local field), and, if so,
//    it may do one of two optimizations:
//      1. If the following conditions are true:
//            the local is untracked,
//            the rhs of the assignment is 0,
//            the local is guaranteed to be fully initialized in the prolog,
//         then the explicit zero initialization is removed.
//      2. If the following conditions are true:
//            the assignment is to a local (and not a field),
//            the local is not lvLiveInOutOfHndlr or no exceptions can be thrown between the prolog and the assignment,
//            either the local has no gc pointers or there are no gc-safe points between the prolog and the assignment,
//         then the local is marked with lvHasExplicitInit which tells the codegen not to insert zero initialization
//         for this local in the prolog.

void Compiler::optRemoveRedundantZeroInits()
{
#ifdef DEBUG
    if (verbose)
    {
        printf("*************** In optRemoveRedundantZeroInits()\n");
    }
#endif // DEBUG

    CompAllocator   allocator(getAllocator(CMK_ZeroInit));
    LclVarRefCounts refCounts(allocator);
    BitVecTraits    bitVecTraits(lvaCount, this);
    BitVec          zeroInitLocals         = BitVecOps::MakeEmpty(&bitVecTraits);
    bool            hasGCSafePoint         = false;
    bool            hasImplicitControlFlow = false;

    assert(fgNodeThreading == NodeThreading::AllTrees);

    for (BasicBlock* block = fgFirstBB; (block != nullptr) && !block->HasFlag(BBF_MARKED);
         block             = block->GetUniqueSucc())
    {
        block->SetFlags(BBF_MARKED);
        CompAllocator   allocator(getAllocator(CMK_ZeroInit));
        LclVarRefCounts defsInBlock(allocator);
        bool            removedTrackedDefs = false;
        bool            hasEHSuccs         = block->HasPotentialEHSuccs(this);

        for (Statement* stmt = block->FirstNonPhiDef(); stmt != nullptr;)
        {
            Statement* next = stmt->GetNextStmt();
            for (GenTree* const tree : stmt->TreeList())
            {
                if (((tree->gtFlags & GTF_CALL) != 0))
                {
                    hasGCSafePoint = true;
                }

                hasImplicitControlFlow |= hasEHSuccs && ((tree->gtFlags & GTF_EXCEPT) != 0);

                switch (tree->gtOper)
                {
                    case GT_LCL_VAR:
                    case GT_LCL_FLD:
                    case GT_LCL_ADDR:
                    case GT_STORE_LCL_VAR:
                    case GT_STORE_LCL_FLD:
                    {
                        GenTreeLclVarCommon* lclNode   = tree->AsLclVarCommon();
                        unsigned             lclNum    = lclNode->GetLclNum();
                        unsigned*            pRefCount = refCounts.LookupPointer(lclNum);
                        if (pRefCount != nullptr)
                        {
                            *pRefCount = (*pRefCount) + 1;
                        }
                        else
                        {
                            refCounts.Set(lclNum, 1);
                        }

                        if ((tree->gtFlags & GTF_VAR_DEF) == 0)
                        {
                            break;
                        }

                        // We need to count the number of tracked var defs in the block
                        // so that we can update block->bbVarDef if we remove any tracked var defs.
                        LclVarDsc* const lclDsc = lvaGetDesc(lclNum);
                        if (lclDsc->lvTracked)
                        {
                            unsigned* pDefsCount = defsInBlock.LookupPointer(lclNum);
                            if (pDefsCount != nullptr)
                            {
                                *pDefsCount = (*pDefsCount) + 1;
                            }
                            else
                            {
                                defsInBlock.Set(lclNum, 1);
                            }
                        }
                        else if (varTypeIsStruct(lclDsc) && ((tree->gtFlags & GTF_VAR_USEASG) == 0) &&
                                 lvaGetPromotionType(lclDsc) != PROMOTION_TYPE_NONE)
                        {
                            for (unsigned i = lclDsc->lvFieldLclStart; i < lclDsc->lvFieldLclStart + lclDsc->lvFieldCnt;
                                 ++i)
                            {
                                if (lvaGetDesc(i)->lvTracked)
                                {
                                    unsigned* pDefsCount = defsInBlock.LookupPointer(i);
                                    if (pDefsCount != nullptr)
                                    {
                                        *pDefsCount = (*pDefsCount) + 1;
                                    }
                                    else
                                    {
                                        defsInBlock.Set(i, 1);
                                    }
                                }
                            }
                        }

                        if (!tree->OperIsLocalStore())
                        {
                            break;
                        }

                        // TODO-Cleanup: there is potential for cleaning this algorithm up by deleting
                        // double lookups of various reference counts. This is complicated somewhat by
                        // the present of LCL_ADDR (GTF_CALL_M_RETBUFFARG_LCLOPT) definitions.
                        pRefCount = refCounts.LookupPointer(lclNum);
                        if (*pRefCount != 1)
                        {
                            break;
                        }

                        unsigned parentRefCount = 0;
                        if (lclDsc->lvIsStructField && refCounts.Lookup(lclDsc->lvParentLcl, &parentRefCount) &&
                            (parentRefCount != 0))
                        {
                            break;
                        }

                        unsigned fieldRefCount = 0;
                        if (lclDsc->lvPromoted)
                        {
                            for (unsigned i = lclDsc->lvFieldLclStart;
                                 (fieldRefCount == 0) && (i < lclDsc->lvFieldLclStart + lclDsc->lvFieldCnt); ++i)
                            {
                                refCounts.Lookup(i, &fieldRefCount);
                            }
                        }

                        if (fieldRefCount != 0)
                        {
                            break;
                        }

                        // The local hasn't been referenced before this assignment.
                        bool removedExplicitZeroInit = false;
                        bool isEntire                = !tree->IsPartialLclFld(this);

                        if (tree->Data()->IsIntegralConst(0))
                        {
                            bool bbInALoop  = block->HasFlag(BBF_BACKWARD_JUMP);
                            bool bbIsReturn = block->KindIs(BBJ_RETURN);

                            if (!bbInALoop || bbIsReturn)
                            {
                                bool neverTracked = lclDsc->IsAddressExposed() || lclDsc->lvPinned ||
                                                    (lclDsc->lvPromoted && varTypeIsStruct(lclDsc));

                                if (BitVecOps::IsMember(&bitVecTraits, zeroInitLocals, lclNum) ||
                                    (lclDsc->lvIsStructField &&
                                     BitVecOps::IsMember(&bitVecTraits, zeroInitLocals, lclDsc->lvParentLcl)) ||
                                    ((neverTracked || !isEntire) &&
                                     !fgVarNeedsExplicitZeroInit(lclNum, bbInALoop, bbIsReturn)))
                                {
                                    // We are guaranteed to have a zero initialization in the prolog or a
                                    // dominating explicit zero initialization and the local hasn't been redefined
                                    // between the prolog and this explicit zero initialization so the assignment
                                    // can be safely removed.
                                    if (tree == stmt->GetRootNode())
                                    {
                                        fgRemoveStmt(block, stmt);
                                        removedExplicitZeroInit      = true;
                                        lclDsc->lvSuppressedZeroInit = 1;

                                        if (lclDsc->lvTracked)
                                        {
                                            removedTrackedDefs   = true;
                                            unsigned* pDefsCount = defsInBlock.LookupPointer(lclNum);
                                            *pDefsCount          = (*pDefsCount) - 1;
                                        }
                                    }
                                }

                                if (isEntire)
                                {
                                    BitVecOps::AddElemD(&bitVecTraits, zeroInitLocals, lclNum);
                                }
                                *pRefCount = 0;
                            }
                        }

                        if (!removedExplicitZeroInit && isEntire &&
                            (!hasImplicitControlFlow || (lclDsc->lvTracked && !lclDsc->lvLiveInOutOfHndlr)))
                        {
                            // If compMethodRequiresPInvokeFrame() returns true, lower may later
                            // insert a call to CORINFO_HELP_INIT_PINVOKE_FRAME which is a gc-safe point.
                            if (!lclDsc->HasGCPtr() ||
                                (!GetInterruptible() && !hasGCSafePoint && !compMethodRequiresPInvokeFrame()))
                            {
                                // The local hasn't been used and won't be reported to the gc between
                                // the prolog and this explicit initialization. Therefore, it doesn't
                                // require zero initialization in the prolog.
                                lclDsc->lvHasExplicitInit = 1;
                                lclNode->gtFlags |= GTF_VAR_EXPLICIT_INIT;
                                JITDUMP("Marking V%02u as having an explicit init\n", lclNum);
                            }
                        }
                        break;
                    }
                    default:
                        break;
                }
            }
            stmt = next;
        }

        if (removedTrackedDefs)
        {
            for (const unsigned int lclNum : LclVarRefCounts::KeyIteration(&defsInBlock))
            {
                if (defsInBlock[lclNum] == 0)
                {
                    VarSetOps::RemoveElemD(this, block->bbVarDef, lvaGetDesc(lclNum)->lvVarIndex);
                }
            }
        }
    }

    for (BasicBlock* block = fgFirstBB; (block != nullptr) && block->HasFlag(BBF_MARKED);
         block             = block->GetUniqueSucc())
    {
        block->RemoveFlags(BBF_MARKED);
    }
}

//------------------------------------------------------------------------
// optVNBasedDeadStoreRemoval: VN(value)-based dead store removal.
//
// The phase iterates over partial stores referenced by the SSA
// descriptors and deletes those which do not change the local's value.
//
// Return Value:
//    A suitable phase status.
//
PhaseStatus Compiler::optVNBasedDeadStoreRemoval()
{
#ifdef DEBUG
    static ConfigMethodRange JitEnableVNBasedDeadStoreRemovalRange;
    JitEnableVNBasedDeadStoreRemovalRange.EnsureInit(JitConfig.JitEnableVNBasedDeadStoreRemovalRange());

    if (!JitEnableVNBasedDeadStoreRemovalRange.Contains(info.compMethodHash()))
    {
        JITDUMP("VN-based dead store removal disabled by JitEnableVNBasedDeadStoreRemovalRange\n");
        return PhaseStatus::MODIFIED_NOTHING;
    }
#endif

    bool madeChanges = false;

    for (unsigned lclNum = 0; lclNum < lvaCount; lclNum++)
    {
        if (!lvaInSsa(lclNum))
        {
            continue;
        }

        LclVarDsc* varDsc   = lvaGetDesc(lclNum);
        unsigned   defCount = varDsc->lvPerSsaData.GetCount();
        if (defCount <= 1)
        {
            continue;
        }

        for (unsigned defIndex = 1; defIndex < defCount; defIndex++)
        {
            LclSsaVarDsc*        defDsc = varDsc->lvPerSsaData.GetSsaDefByIndex(defIndex);
            GenTreeLclVarCommon* store  = defDsc->GetDefNode();

            if (store != nullptr)
            {
                assert(store->OperIsLocalStore() && defDsc->m_vnPair.BothDefined());

                JITDUMP("Considering [%06u] for removal...\n", dspTreeID(store));

                if (store->GetLclNum() != lclNum)
                {
                    JITDUMP(" -- no; composite definition\n");
                    continue;
                }

                ValueNum oldStoreValue;
                if ((store->gtFlags & GTF_VAR_USEASG) == 0)
                {
                    LclSsaVarDsc* lastDefDsc = varDsc->lvPerSsaData.GetSsaDefByIndex(defIndex - 1);
                    if (lastDefDsc->GetBlock() != defDsc->GetBlock())
                    {
                        JITDUMP(" -- no; last def not in the same block\n");
                        continue;
                    }

                    if ((store->gtFlags & GTF_VAR_EXPLICIT_INIT) != 0)
                    {
                        // Removing explicit inits is not profitable for primitives and not safe for structs.
                        JITDUMP(" -- no; 'explicit init'\n");
                        continue;
                    }

                    // CQ heuristic: avoid removing defs of enregisterable locals where this is likely to
                    // make them "must-init", extending live ranges. Here we assume the first SSA def was
                    // the implicit "live-in" one, which is not guaranteed, but very likely.
                    if ((defIndex == 1) && (varDsc->TypeGet() != TYP_STRUCT))
                    {
                        JITDUMP(" -- no; first explicit def of a non-STRUCT local\n", lclNum);
                        continue;
                    }

                    oldStoreValue = lastDefDsc->m_vnPair.GetConservative();
                }
                else
                {
                    ValueNum oldLclValue = varDsc->GetPerSsaData(defDsc->GetUseDefSsaNum())->m_vnPair.GetConservative();
                    oldStoreValue =
                        vnStore->VNForLoad(VNK_Conservative, oldLclValue, lvaLclExactSize(lclNum), store->TypeGet(),
                                           store->AsLclFld()->GetLclOffs(), store->AsLclFld()->GetSize());
                }

                GenTree* data = store->AsLclVarCommon()->Data();
                ValueNum storeValue;
                if (store->TypeIs(TYP_STRUCT) && data->IsIntegralConst(0))
                {
                    storeValue = vnStore->VNForZeroObj(store->GetLayout(this));
                }
                else
                {
                    storeValue = data->GetVN(VNK_Conservative);
                }

                if (oldStoreValue == storeValue)
                {
                    JITDUMP("Removed dead store:\n");
                    DISPTREE(store);

                    // TODO-ASG: delete this hack.
                    GenTree* nop  = gtNewNothingNode();
                    data->gtNext  = nop;
                    nop->gtPrev   = data;
                    nop->gtNext   = store;
                    store->gtPrev = nop;

                    store->ChangeOper(GT_COMMA);
                    store->AsOp()->gtOp2 = nop;
                    store->gtType        = TYP_VOID;
                    store->SetAllEffectsFlags(data);
                    gtUpdateTreeAncestorsSideEffects(store);

                    madeChanges = true;
                }
                else
                {
                    JITDUMP(" -- no; not redundant\n");
                }
            }
        }
    }

    return madeChanges ? PhaseStatus::MODIFIED_EVERYTHING : PhaseStatus::MODIFIED_NOTHING;
}

#ifdef DEBUG

//------------------------------------------------------------------------
// optAnyChildNotRemoved: Recursively check the child loops of a loop to see if any of them
// are still live (that is, not marked as LPFLG_REMOVED). This check is done when we are
// removing a parent, just to notify that there is something odd about leaving a live child.
//
// Arguments:
//      loopNum - the loop number to check
//
bool Compiler::optAnyChildNotRemoved(unsigned loopNum)
{
    assert(loopNum < optLoopCount);

    // Now recursively mark the children.
    for (BasicBlock::loopNumber l = optLoopTable[loopNum].lpChild; //
         l != BasicBlock::NOT_IN_LOOP;                             //
         l = optLoopTable[l].lpSibling)
    {
        if (!optLoopTable[l].lpIsRemoved())
        {
            return true;
        }

        if (optAnyChildNotRemoved(l))
        {
            return true;
        }
    }

    // All children were removed
    return false;
}

#endif // DEBUG

//------------------------------------------------------------------------
// optMarkLoopRemoved: Mark the specified loop as removed (some optimization, such as unrolling, has made the
// loop no longer exist). Note that only the given loop is marked as being removed; if it has any children,
// they are not touched (but a warning message is output to the JitDump).
// This method resets the `bbNatLoopNum` field to point to either parent's loop number or NOT_IN_LOOP.
// For consistency, it also updates the child loop's `lpParent` field to have its parent
//
// Arguments:
//      loopNum - the loop number to remove
//
void Compiler::optMarkLoopRemoved(unsigned loopNum)
{
#ifdef DEBUG
    if (verbose)
    {
        printf("Marking loop " FMT_LP " removed\n", loopNum);
        optPrintLoopTable();
    }
#endif

    assert(loopNum < optLoopCount);
    LoopDsc& loop = optLoopTable[loopNum];
    assert(!loop.lpIsRemoved());

    for (BasicBlock* const auxBlock : loop.LoopBlocks())
    {
        if (auxBlock->bbNatLoopNum == loopNum)
        {
            JITDUMP("Resetting loop number for " FMT_BB " from " FMT_LP " to " FMT_LP ".\n", auxBlock->bbNum,
                    auxBlock->bbNatLoopNum, loop.lpParent);
            auxBlock->bbNatLoopNum = loop.lpParent;
        }
    }

    if (loop.lpParent != BasicBlock::NOT_IN_LOOP)
    {
        // If there is a parent loop, we need to update two things for removed loop `loopNum`:
        // 1. Update its siblings so that they no longer point to the `loopNum`.
        // 2. Update the children loops to make them point to the parent loop instead.
        //
        // When we move all the child loops of current loop `loopNum` to its parent, we insert
        // those child loops at the same spot where `loopnum` was present in the child chain of
        // its parent loop. This is accomplished by updating the existing siblings of `loopNum`
        // to now point to the child loops.
        //
        // If L02 is removed:
        //   1. L01's sibling is updated from L02 to L03.
        //   2. L03 and L06's parents is updated from L02 to L00.
        //   3. L06's sibling is updated from NOT_IN_LOOP to L07.
        //
        //   L00                           L00
        //      L01                           L01
        //      L02              =>           L03
        //         L03                           L04
        //            L04                        L05
        //            L05                     L06
        //         L06                        L07
        //      L07
        //
        LoopDsc&               parentLoop     = optLoopTable[loop.lpParent];
        BasicBlock::loopNumber firstChildLoop = loop.lpChild;
        BasicBlock::loopNumber lastChildLoop  = BasicBlock::NOT_IN_LOOP;
        BasicBlock::loopNumber prevSibling    = BasicBlock::NOT_IN_LOOP;
        BasicBlock::loopNumber nextSibling    = BasicBlock::NOT_IN_LOOP;
        for (BasicBlock::loopNumber l = parentLoop.lpChild; l != BasicBlock::NOT_IN_LOOP; l = optLoopTable[l].lpSibling)
        {
            // We shouldn't see removed loop in loop table.
            assert(!optLoopTable[l].lpIsRemoved());

            nextSibling = optLoopTable[l].lpSibling;
            if (l == loopNum)
            {
                // This condition is not in for-loop just in case there is bad state of loopTable and we
                // end up spining infinitely.
                break;
            }
            prevSibling = l;
        }

        if (firstChildLoop == BasicBlock::NOT_IN_LOOP)
        {
            // There are no child loops in `loop`.
            // Just update `loop`'s siblings and parentLoop's lpChild, if applicable.

            if (parentLoop.lpChild == loopNum)
            {
                // If `loop` was the first child
                assert(prevSibling == BasicBlock::NOT_IN_LOOP);

                JITDUMP(FMT_LP " has no child loops but is the first child of its parent loop " FMT_LP
                               ". Update first child to " FMT_LP ".\n",
                        loopNum, loop.lpParent, nextSibling);

                parentLoop.lpChild = nextSibling;
            }
            else
            {
                // `loop` was non-first child
                assert(prevSibling != BasicBlock::NOT_IN_LOOP);

                JITDUMP(FMT_LP " has no child loops. Update sibling link " FMT_LP " -> " FMT_LP ".\n", loopNum,
                        prevSibling, nextSibling);

                optLoopTable[prevSibling].lpSibling = nextSibling;
            }
        }
        else
        {
            // There are child loops in `loop` that needs to be moved
            // under `loop`'s parents.

            if (parentLoop.lpChild == loopNum)
            {
                // If `loop` was the first child
                assert(prevSibling == BasicBlock::NOT_IN_LOOP);

                JITDUMP(FMT_LP " has child loops and is also the first child of its parent loop " FMT_LP
                               ". Update parent's first child to " FMT_LP ".\n",
                        loopNum, loop.lpParent, firstChildLoop);

                parentLoop.lpChild = firstChildLoop;
            }
            else
            {
                // `loop` was non-first child
                assert(prevSibling != BasicBlock::NOT_IN_LOOP);

                JITDUMP(FMT_LP " has child loops. Update sibling link " FMT_LP " -> " FMT_LP ".\n", loopNum,
                        prevSibling, firstChildLoop);

                optLoopTable[prevSibling].lpSibling = firstChildLoop;
            }

            // Update lpParent of all child loops
            for (BasicBlock::loopNumber l = firstChildLoop; l != BasicBlock::NOT_IN_LOOP; l = optLoopTable[l].lpSibling)
            {
                assert(!optLoopTable[l].lpIsRemoved());

                if (optLoopTable[l].lpSibling == BasicBlock::NOT_IN_LOOP)
                {
                    lastChildLoop = l;
                }

                JITDUMP("Resetting parent of loop number " FMT_LP " from " FMT_LP " to " FMT_LP ".\n", l,
                        optLoopTable[l].lpParent, loop.lpParent);
                optLoopTable[l].lpParent = loop.lpParent;
            }

            if (lastChildLoop != BasicBlock::NOT_IN_LOOP)
            {
                JITDUMP(FMT_LP " has child loops. Update sibling link " FMT_LP " -> " FMT_LP ".\n", loopNum,
                        lastChildLoop, nextSibling);

                optLoopTable[lastChildLoop].lpSibling = nextSibling;
            }
            else
            {
                assert(!"There is atleast one loop, but found none.");
            }

            // Finally, convey that there are no children of `loopNum`
            loop.lpChild = BasicBlock::NOT_IN_LOOP;
        }
    }
    else
    {
        // If there are no top-level loops, then all the child loops,
        // become the top-level loops.
        for (BasicBlock::loopNumber l = loop.lpChild; //
             l != BasicBlock::NOT_IN_LOOP;            //
             l = optLoopTable[l].lpSibling)
        {
            assert(!optLoopTable[l].lpIsRemoved());

            JITDUMP("Marking loop number " FMT_LP " from " FMT_LP " as top level loop.\n", l, optLoopTable[l].lpParent);
            optLoopTable[l].lpParent = BasicBlock::NOT_IN_LOOP;
        }
    }

    // Unmark any preheader
    //
    if ((loop.lpFlags & LPFLG_HAS_PREHEAD) != 0)
    {
        loop.lpHead->RemoveFlags(BBF_LOOP_PREHEADER);
    }

    loop.lpFlags |= LPFLG_REMOVED;

#ifdef DEBUG
    if (optAnyChildNotRemoved(loopNum))
    {
        JITDUMP("Removed loop " FMT_LP " has one or more live children\n", loopNum);
    }

    if (verbose)
    {
        printf("Removed " FMT_LP "\n", loopNum);
        optPrintLoopTable();
    }

// Note: we can't call `fgDebugCheckLoopTable()` here because if there are live children, it will assert.
// Assume the caller is going to fix up the table and `bbNatLoopNum` block annotations before the next time
// `fgDebugCheckLoopTable()` is called.
#endif // DEBUG
}<|MERGE_RESOLUTION|>--- conflicted
+++ resolved
@@ -1940,497 +1940,6 @@
         }
         return block->bbNum;
     }
-<<<<<<< HEAD
-
-    //------------------------------------------------------------------------
-    // MakeCompactAndFindExits: Compact the loop (sweep through it and move out
-    //   any blocks that aren't part of the flow cycle), and find the exits (set
-    //   lastExit and exitCount).
-    //
-    // Return Value:
-    //    true  - Loop successfully compacted (or `loopBlocks` expanded to
-    //            include all blocks in the lexical range), exits enumerated.
-    //    false - Loop cannot be made compact and remain well-formed.
-    //
-    bool MakeCompactAndFindExits()
-    {
-        // Compaction (if it needs to happen) will require an insertion point.
-        BasicBlock* moveAfter = nullptr;
-
-        for (BasicBlock* previous = top->Prev(); previous != bottom;)
-        {
-            BasicBlock* block = previous->Next();
-
-            if (loopBlocks.IsMember(block->bbNum))
-            {
-                // This block is a member of the loop.  Check to see if it may exit the loop.
-                CheckForExit(block);
-
-                // Done processing this block; move on to the next.
-                previous = block;
-                continue;
-            }
-
-            // This block is lexically between TOP and BOTTOM, but it does not
-            // participate in the flow cycle.  Check for a run of consecutive
-            // such blocks.
-            //
-            // If blocks have been reordered and bbNum no longer reflects bbNext ordering
-            // (say by a call to MakeCompactAndFindExits for an earlier loop or unsuccessful
-            // attempt to find a loop), the bottom block of this loop may now appear earlier
-            // in the bbNext chain than other loop blocks. So when the previous hasn't reached bottom
-            // and block is a non-loop block, and we walk the bbNext chain, we may reach the end.
-            // If so, give up on recognition of this loop.
-            //
-            BasicBlock* lastNonLoopBlock = block;
-            BasicBlock* nextLoopBlock    = block->Next();
-            while ((nextLoopBlock != nullptr) && !loopBlocks.IsMember(nextLoopBlock->bbNum))
-            {
-                lastNonLoopBlock = nextLoopBlock;
-                nextLoopBlock    = nextLoopBlock->Next();
-            }
-
-            if (nextLoopBlock == nullptr)
-            {
-                JITDUMP("Did not find expected loop block when walking from " FMT_BB "\n", lastNonLoopBlock->bbNum);
-                return false;
-            }
-
-            // Choose an insertion point for non-loop blocks if we haven't yet done so.
-            if (moveAfter == nullptr)
-            {
-                moveAfter = FindInsertionPoint();
-            }
-
-            if (!BasicBlock::sameEHRegion(previous, nextLoopBlock) || !BasicBlock::sameEHRegion(previous, moveAfter))
-            {
-                // EH regions would be ill-formed if we moved these blocks out.
-                // See if we can consider them loop blocks without introducing
-                // a side-entry.
-                if (CanTreatAsLoopBlocks(block, lastNonLoopBlock))
-                {
-                    // The call to `canTreatAsLoop` marked these blocks as part of the loop;
-                    // iterate without updating `previous` so that we'll analyze them as part
-                    // of the loop.
-                    continue;
-                }
-                else
-                {
-                    // We can't move these out of the loop or leave them in, so just give
-                    // up on this loop.
-                    return false;
-                }
-            }
-
-            // Now physically move the blocks.
-            BasicBlock* moveBefore = moveAfter->Next();
-
-            comp->fgUnlinkRange(block, lastNonLoopBlock);
-            comp->fgMoveBlocksAfter(block, lastNonLoopBlock, moveAfter);
-            comp->ehUpdateLastBlocks(moveAfter, lastNonLoopBlock);
-
-            // Apply any adjustments needed for fallthrough at the boundaries of the moved region.
-            FixupFallThrough(moveAfter, block);
-            FixupFallThrough(lastNonLoopBlock, moveBefore);
-            // Also apply any adjustments needed where the blocks were snipped out of the loop.
-            FixupFallThrough(previous, nextLoopBlock);
-
-            // Update moveAfter for the next insertion.
-            moveAfter = lastNonLoopBlock;
-
-            // Note that we've changed the flow graph, and continue without updating
-            // `previous` so that we'll process nextLoopBlock.
-            changedFlowGraph = true;
-        }
-
-        if ((exitCount == 1) && (lastExit == nullptr))
-        {
-            // If we happen to have a loop with two exits, one of which goes to an
-            // infinite loop that's lexically nested inside it, where the inner loop
-            // can't be moved out,  we can end up in this situation (because
-            // CanTreatAsLoopBlocks will have decremented the count expecting to find
-            // another exit later).  Bump the exit count to 2, since downstream code
-            // will not be prepared for null lastExit with exitCount of 1.
-            assert(forgotExit);
-            exitCount = 2;
-        }
-
-        // Loop compaction was successful
-        return true;
-    }
-
-    //------------------------------------------------------------------------
-    // FindInsertionPoint: Find an appropriate spot to which blocks that are
-    //    lexically between TOP and BOTTOM but not part of the flow cycle
-    //    can be moved.
-    //
-    // Return Value:
-    //    Block after which to insert moved blocks.
-    //
-    BasicBlock* FindInsertionPoint()
-    {
-        // Find an insertion point for blocks we're going to move.  Move them down
-        // out of the loop, and if possible find a spot that won't break up fall-through.
-        BasicBlock* moveAfter = bottom;
-        while (moveAfter->bbFallsThrough())
-        {
-            if (moveAfter->KindIs(BBJ_COND) && !moveAfter->NextIs(moveAfter->GetFalseTarget()))
-            {
-                // Found a BBJ_COND that won't fall into its false target.
-                return moveAfter;
-            }
-
-            // Keep looking for a better insertion point if we can.
-            BasicBlock* newMoveAfter = TryAdvanceInsertionPoint(moveAfter);
-
-            if (newMoveAfter == nullptr)
-            {
-                // Ran out of candidate insertion points, so just split up the fall-through.
-                return moveAfter;
-            }
-
-            moveAfter = newMoveAfter;
-        }
-
-        return moveAfter;
-    }
-
-    //------------------------------------------------------------------------
-    // TryAdvanceInsertionPoint: Find the next legal insertion point after
-    //    the given one, if one exists.
-    //
-    // Arguments:
-    //    oldMoveAfter - Prior insertion point; find the next after this.
-    //
-    // Return Value:
-    //    The next block after `oldMoveAfter` that is a legal insertion point
-    //    (i.e. blocks being swept out of the loop can be moved immediately
-    //    after it), if one exists, else nullptr.
-    //
-    BasicBlock* TryAdvanceInsertionPoint(BasicBlock* oldMoveAfter)
-    {
-        BasicBlock* newMoveAfter = oldMoveAfter->Next();
-
-        if (!BasicBlock::sameEHRegion(oldMoveAfter, newMoveAfter))
-        {
-            // Don't cross an EH region boundary.
-            return nullptr;
-        }
-
-        if (newMoveAfter->KindIs(BBJ_ALWAYS, BBJ_COND))
-        {
-            unsigned int destNum = newMoveAfter->KindIs(BBJ_ALWAYS) ? newMoveAfter->GetTarget()->bbNum
-                                                                    : newMoveAfter->GetTrueTarget()->bbNum;
-            if ((destNum >= top->bbNum) && (destNum <= bottom->bbNum) && !loopBlocks.IsMember(destNum))
-            {
-                // Reversing this branch out of block `newMoveAfter` could confuse this algorithm
-                // (in particular, the edge would still be numerically backwards but no longer be
-                // lexically backwards, so a lexical forward walk from TOP would not find BOTTOM),
-                // so don't do that.
-                // We're checking for BBJ_ALWAYS and BBJ_COND only here -- we don't need to
-                // check for BBJ_SWITCH because we'd never consider it a loop back-edge.
-                return nullptr;
-            }
-        }
-
-        // Similarly check to see if advancing to `newMoveAfter` would reverse the lexical order
-        // of an edge from the run of blocks being moved to `newMoveAfter` -- doing so would
-        // introduce a new lexical back-edge, which could (maybe?) confuse the loop search
-        // algorithm, and isn't desirable layout anyway.
-        for (BasicBlock* const predBlock : newMoveAfter->PredBlocks())
-        {
-            unsigned int predNum = predBlock->bbNum;
-
-            if ((predNum >= top->bbNum) && (predNum <= bottom->bbNum) && !loopBlocks.IsMember(predNum))
-            {
-                // Don't make this forward edge a backwards edge.
-                return nullptr;
-            }
-        }
-
-        if (IsRecordedBottom(newMoveAfter))
-        {
-            // This is the BOTTOM of another loop; don't move any blocks past it, to avoid moving them
-            // out of that loop (we should have already done so when processing that loop if it were legal).
-            return nullptr;
-        }
-
-        // Advancing the insertion point is ok, except that we can't split up any call finally
-        // pair, so if we've got such a pair recurse to see if we can move past the whole thing.
-        return (newMoveAfter->isBBCallFinallyPair() ? TryAdvanceInsertionPoint(newMoveAfter) : newMoveAfter);
-    }
-
-    //------------------------------------------------------------------------
-    // isOuterBottom: Determine if the given block is the BOTTOM of a previously
-    //    recorded loop.
-    //
-    // Arguments:
-    //    block - Block to check for BOTTOM-ness.
-    //
-    // Return Value:
-    //    true - The blocks was recorded as `bottom` of some earlier-processed loop.
-    //    false - No loops yet recorded have this block as their `bottom`.
-    //
-    bool IsRecordedBottom(BasicBlock* block)
-    {
-        if (block->bbNum > oldBlockMaxNum)
-        {
-            // This is a new block, which can't be an outer bottom block because we only allow old blocks
-            // as BOTTOM.
-            return false;
-        }
-        return BlockSetOps::IsMember(comp, bottomBlocks, block->bbNum);
-    }
-
-    //------------------------------------------------------------------------
-    // CanTreatAsLoopBlocks: If the given range of blocks can be treated as
-    //    loop blocks, add them to loopBlockSet and return true.  Otherwise,
-    //    return false.
-    //
-    // Arguments:
-    //    firstNonLoopBlock - First block in the run to be subsumed.
-    //    lastNonLoopBlock - Last block in the run to be subsumed.
-    //
-    // Return Value:
-    //    true - The blocks from `fistNonLoopBlock` to `lastNonLoopBlock` were
-    //           successfully added to `loopBlocks`.
-    //    false - Treating the blocks from `fistNonLoopBlock` to `lastNonLoopBlock`
-    //            would not be legal (it would induce a side-entry).
-    //
-    // Notes:
-    //    `loopBlocks` may be modified even if `false` is returned.
-    //    `exitCount` and `lastExit` may be modified if this process identifies
-    //    in-loop edges that were previously counted as exits.
-    //
-    bool CanTreatAsLoopBlocks(BasicBlock* firstNonLoopBlock, BasicBlock* lastNonLoopBlock)
-    {
-        for (BasicBlock* const testBlock : comp->Blocks(firstNonLoopBlock, lastNonLoopBlock))
-        {
-            for (BasicBlock* const testPred : testBlock->PredBlocks())
-            {
-                unsigned int predPosNum         = PositionNum(testPred);
-                unsigned int firstNonLoopPosNum = PositionNum(firstNonLoopBlock);
-                unsigned int lastNonLoopPosNum  = PositionNum(lastNonLoopBlock);
-
-                if (loopBlocks.IsMember(predPosNum) ||
-                    ((predPosNum >= firstNonLoopPosNum) && (predPosNum <= lastNonLoopPosNum)))
-                {
-                    // This pred is in the loop (or what will be the loop if we determine this
-                    // run of exit blocks doesn't include a side-entry).
-
-                    if (predPosNum < firstNonLoopPosNum)
-                    {
-                        // We've already counted this block as an exit, so decrement the count.
-                        --exitCount;
-                        if (lastExit == testPred)
-                        {
-                            // Erase this now-bogus `lastExit` entry.
-                            lastExit = nullptr;
-                            INDEBUG(forgotExit = true);
-                        }
-                    }
-                }
-                else
-                {
-                    // This pred is not in the loop, so this constitutes a side-entry.
-                    return false;
-                }
-            }
-
-            // Either we're going to abort the loop on a subsequent testBlock, or this
-            // testBlock is part of the loop.
-            loopBlocks.Insert(testBlock->bbNum);
-        }
-
-        // All blocks were ok to leave in the loop.
-        return true;
-    }
-
-    //------------------------------------------------------------------------
-    // FixupFallThrough: Re-establish any broken control flow connectivity
-    //    and eliminate any "goto-next"s that were created by changing the
-    //    given block's lexical follower.
-    //
-    // Arguments:
-    //    block - Block whose `bbNext` has changed.
-    //    newNext - New value of `block->bbNext`.
-    //
-    void FixupFallThrough(BasicBlock* block, BasicBlock* newNext)
-    {
-        if (block->KindIs(BBJ_COND) && block->TrueTargetIs(newNext))
-        {
-            // Reverse the jump condition
-            GenTree* test = block->lastNode();
-            noway_assert(test->OperIsConditionalJump());
-
-            if (test->OperGet() == GT_JTRUE)
-            {
-                GenTree* cond = comp->gtReverseCond(test->AsOp()->gtOp1);
-                assert(cond == test->AsOp()->gtOp1); // Ensure `gtReverseCond` did not create a new node.
-                test->AsOp()->gtOp1 = cond;
-            }
-            else
-            {
-                comp->gtReverseCond(test);
-            }
-
-            // Redirect the Conditional JUMP
-            block->SetTrueTarget(block->GetFalseTarget());
-            block->SetFalseTarget(newNext);
-        }
-        else if (block->KindIs(BBJ_ALWAYS) && block->TargetIs(newNext))
-        {
-            // If block is newNext's only predecessor, move the IR from block to newNext,
-            // but keep the now-empty block around.
-            //
-            // We move the IR because loop recognition has a very limited search capability and
-            // won't walk from one block's statements to another, even if the blocks form
-            // a linear chain. So this IR move enhances counted loop recognition.
-            //
-            // The logic here is essentially echoing fgCompactBlocks... but we don't call
-            // that here because we don't want to delete block and do the necessary updates
-            // to all the other data in flight, and we'd also prefer that newNext be the
-            // survivor, not block.
-            //
-            if ((newNext->bbRefs == 1) && comp->fgCanCompactBlocks(block, newNext))
-            {
-                JITDUMP("Moving stmts from " FMT_BB " to " FMT_BB "\n", block->bbNum, newNext->bbNum);
-                Statement* stmtList1 = block->firstStmt();
-                Statement* stmtList2 = newNext->firstStmt();
-
-                // Is there anything to move?
-                //
-                if (stmtList1 != nullptr)
-                {
-                    // Append newNext stmts to block's stmts.
-                    //
-                    if (stmtList2 != nullptr)
-                    {
-                        Statement* stmtLast1 = block->lastStmt();
-                        Statement* stmtLast2 = newNext->lastStmt();
-
-                        stmtLast1->SetNextStmt(stmtList2);
-                        stmtList2->SetPrevStmt(stmtLast1);
-                        stmtList1->SetPrevStmt(stmtLast2);
-                    }
-
-                    // Move block's stmts to newNext
-                    //
-                    newNext->bbStmtList = stmtList1;
-                    block->bbStmtList   = nullptr;
-
-                    // Update newNext's block flags
-                    //
-                    newNext->CopyFlags(block, BBF_COMPACT_UPD);
-                }
-            }
-        }
-    }
-
-    //------------------------------------------------------------------------
-    // CheckForExit: Check if the given block has any successor edges that are
-    //    loop exits, and update `lastExit` and `exitCount` if so.
-    //
-    // Arguments:
-    //    block - Block whose successor edges are to be checked.
-    //
-    // Notes:
-    //    If one block has multiple exiting successor edges, those are counted
-    //    as multiple exits in `exitCount`.
-    //
-    void CheckForExit(BasicBlock* block)
-    {
-        assert(!block->HasTarget() || block->HasInitializedTarget());
-
-        switch (block->GetKind())
-        {
-            case BBJ_ALWAYS:
-            {
-                BasicBlock* exitPoint = block->GetTarget();
-
-                if (!loopBlocks.IsMember(exitPoint->bbNum))
-                {
-                    // Exit from a block other than BOTTOM
-                    CLANG_FORMAT_COMMENT_ANCHOR;
-
-#if !defined(FEATURE_EH_FUNCLETS)
-                    // On non-funclet platforms (x86), the catch exit is a BBJ_ALWAYS, but we don't want that to
-                    // be considered a loop exit block, as catch handlers don't have predecessor lists and don't
-                    // show up as might be expected in the dominator tree.
-                    if (!BasicBlock::sameHndRegion(block, exitPoint))
-                    {
-                        break;
-                    }
-#endif // !defined(FEATURE_EH_FUNCLETS)
-
-                    lastExit = block;
-                    exitCount++;
-                }
-                break;
-            }
-            case BBJ_COND:
-                if (!loopBlocks.IsMember(block->GetTrueTarget()->bbNum))
-                {
-                    lastExit = block;
-                    exitCount++;
-                }
-
-                if (!loopBlocks.IsMember(block->GetFalseTarget()->bbNum))
-                {
-                    lastExit = block;
-                    exitCount++;
-                }
-                break;
-            case BBJ_CALLFINALLY:
-                // Check fallthrough successor
-                if (!loopBlocks.IsMember(block->Next()->bbNum))
-                {
-                    lastExit = block;
-                    exitCount++;
-                }
-
-                FALLTHROUGH;
-            case BBJ_CALLFINALLYRET:
-            case BBJ_EHCATCHRET:
-                if (!loopBlocks.IsMember(block->GetTarget()->bbNum))
-                {
-                    lastExit = block;
-                    exitCount++;
-                }
-                break;
-
-            case BBJ_EHFINALLYRET:
-            case BBJ_EHFAULTRET:
-            case BBJ_EHFILTERRET:
-                // The "try" associated with this "finally" must be in the same loop, so the
-                // finally block will return control inside the loop.
-                break;
-
-            case BBJ_THROW:
-            case BBJ_RETURN:
-                // Those are exits from the loop
-                lastExit = block;
-                exitCount++;
-                break;
-
-            case BBJ_SWITCH:
-                for (BasicBlock* const exitPoint : block->SwitchTargets())
-                {
-                    if (!loopBlocks.IsMember(exitPoint->bbNum))
-                    {
-                        lastExit = block;
-                        exitCount++;
-                    }
-                }
-                break;
-
-            default:
-                noway_assert(!"Unexpected bbKind");
-                break;
-        }
-    }
-=======
->>>>>>> 59a38f18
 };
 } // end (anonymous) namespace
 
@@ -4970,10 +4479,10 @@
         ehUpdateLastBlocks(insertionPoint, lastNonLoopBlock);
 
         // Apply any adjustments needed for fallthrough at the boundaries of the moved region.
-        changedFlowGraph |= optLoopCompactionFixupFallThrough(insertionPoint, moveBefore, cur);
-        changedFlowGraph |= optLoopCompactionFixupFallThrough(lastNonLoopBlock, nextLoopBlock, moveBefore);
+        changedFlowGraph |= optLoopCompactionFixupFallThrough(insertionPoint, cur);
+        changedFlowGraph |= optLoopCompactionFixupFallThrough(lastNonLoopBlock, moveBefore);
         // Also apply any adjustments needed where the blocks were snipped out of the loop.
-        changedFlowGraph |= optLoopCompactionFixupFallThrough(previous, cur, nextLoopBlock);
+        changedFlowGraph |= optLoopCompactionFixupFallThrough(previous, nextLoopBlock);
 
         // Update insertionPoint for the next insertion.
         insertionPoint = lastNonLoopBlock;
@@ -5089,47 +4598,34 @@
 //
 // Parameters:
 //   block   - Block that may have fallthrough
-//   oldNext - The old block that was the fallthrough block
 //   newNext - The new block that was the fallthrough block
 //
 // Returns:
 //   True if the flow graph was changed by this function.
 //
-bool Compiler::optLoopCompactionFixupFallThrough(BasicBlock* block, BasicBlock* oldNext, BasicBlock* newNext)
+bool Compiler::optLoopCompactionFixupFallThrough(BasicBlock* block, BasicBlock* newNext)
 {
     bool changed = false;
 
-    if (block->bbFallsThrough())
-    {
-        // Need to reconnect the flow from `block` to `oldNext`.
-
-        if (block->KindIs(BBJ_COND) && (newNext != nullptr) && block->TrueTargetIs(newNext))
-        {
-            // Reverse the jump condition
-            GenTree* test = block->lastNode();
-            noway_assert(test->OperIsConditionalJump());
-
-            if (test->OperGet() == GT_JTRUE)
-            {
-                GenTree* cond = gtReverseCond(test->AsOp()->gtOp1);
-                assert(cond == test->AsOp()->gtOp1); // Ensure `gtReverseCond` did not create a new node.
-                test->AsOp()->gtOp1 = cond;
-            }
-            else
-            {
-                gtReverseCond(test);
-            }
-
-            // Redirect the Conditional JUMP to go to `oldNext`
-            block->SetTrueTarget(oldNext);
-            block->SetFalseTarget(newNext);
+    if (block->KindIs(BBJ_COND) && block->TrueTargetIs(newNext))
+    {
+        // Reverse the jump condition
+        GenTree* test = block->lastNode();
+        noway_assert(test->OperIsConditionalJump());
+
+        if (test->OperGet() == GT_JTRUE)
+        {
+            GenTree* cond = gtReverseCond(test->AsOp()->gtOp1);
+            assert(cond == test->AsOp()->gtOp1); // Ensure `gtReverseCond` did not create a new node.
+            test->AsOp()->gtOp1 = cond;
         }
         else
         {
-            // Insert an unconditional jump to `oldNext` just after `block`.
-            fgConnectFallThrough(block, oldNext);
-        }
-
+            gtReverseCond(test);
+        }
+
+        block->SetTrueTarget(block->GetFalseTarget());
+        block->SetFalseTarget(newNext);
         changed = true;
     }
     else if (block->KindIs(BBJ_ALWAYS) && block->TargetIs(newNext))
