--- conflicted
+++ resolved
@@ -2708,16 +2708,6 @@
             break;
 
         case BBJ_ALWAYS:
-<<<<<<< HEAD
-            // Fall-through successors are assumed correct and are not modified
-            if (blk->JumpsToNext() && blk->HasFlag(BBF_NONE_QUIRK))
-            {
-                break;
-            }
-
-            FALLTHROUGH;
-=======
->>>>>>> d2d5bc97
         case BBJ_LEAVE:
         case BBJ_CALLFINALLY:
         case BBJ_COND:
@@ -5550,58 +5540,8 @@
 {
     optFindLoops();
 
-<<<<<<< HEAD
-    m_dfs   = fgComputeDfs();
-    m_loops = FlowGraphNaturalLoops::Find(m_dfs);
-
-    m_newToOldLoop = m_loops->NumLoops() == 0 ? nullptr : (new (this, CMK_Loops) LoopDsc*[m_loops->NumLoops()]{});
-    m_oldToNewLoop = new (this, CMK_Loops) FlowGraphNaturalLoop*[BasicBlock::MAX_LOOP_NUM]{};
-
-    for (FlowGraphNaturalLoop* loop : m_loops->InReversePostOrder())
-    {
-        BasicBlock* head = loop->GetHeader();
-        if (head->bbNatLoopNum == BasicBlock::NOT_IN_LOOP)
-            continue;
-
-        LoopDsc* dsc = &optLoopTable[head->bbNatLoopNum];
-        if (dsc->lpEntry != head)
-            continue;
-
-        assert(m_oldToNewLoop[head->bbNatLoopNum] == nullptr);
-        assert(m_newToOldLoop[loop->GetIndex()] == nullptr);
-        m_oldToNewLoop[head->bbNatLoopNum] = loop;
-        m_newToOldLoop[loop->GetIndex()]   = dsc;
-    }
-
-#ifdef DEBUG
-    for (unsigned i = 0; i < optLoopCount; i++)
-    {
-        assert(m_oldToNewLoop[i] != nullptr);
-        LoopDsc* dsc = &optLoopTable[i];
-        if ((dsc->lpFlags & LPFLG_ITER) == 0)
-            continue;
-
-        NaturalLoopIterInfo iter;
-        bool                analyzed = m_oldToNewLoop[i]->AnalyzeIteration(&iter);
-        assert(analyzed);
-
-        assert(iter.HasConstInit == ((dsc->lpFlags & LPFLG_CONST_INIT) != 0));
-        assert(iter.HasConstLimit == ((dsc->lpFlags & LPFLG_CONST_LIMIT) != 0));
-        assert(iter.HasSimdLimit == ((dsc->lpFlags & LPFLG_SIMD_LIMIT) != 0));
-        assert(iter.HasInvariantLocalLimit == ((dsc->lpFlags & LPFLG_VAR_LIMIT) != 0));
-        assert(iter.HasArrayLengthLimit == ((dsc->lpFlags & LPFLG_ARRLEN_LIMIT) != 0));
-        if (iter.HasConstInit)
-        {
-            assert(iter.ConstInitValue == dsc->lpConstInit);
-            assert(iter.InitBlock == dsc->lpInitBlock);
-        }
-        assert(iter.TestTree == dsc->lpTestTree);
-    }
-#endif
-=======
     m_dfsTree = fgComputeDfs();
     optFindNewLoops();
->>>>>>> d2d5bc97
 
     return PhaseStatus::MODIFIED_EVERYTHING;
 }
@@ -6480,11 +6420,7 @@
     //
     optRecordSsaUses(hoist, preheader);
 
-<<<<<<< HEAD
-    preHead->CopyFlags(exprBb, BBF_COPY_PROPAGATE);
-=======
     preheader->CopyFlags(exprBb, BBF_COPY_PROPAGATE);
->>>>>>> d2d5bc97
 
     Statement* hoistStmt = gtNewStmt(hoist);
 
