--- conflicted
+++ resolved
@@ -2829,12 +2829,8 @@
             to->SetJumpKindAndTarget(BBJ_EHFINALLYRET, new (this, CMK_BasicBlock) BBehfDesc(this, from->GetJumpEhf()));
             break;
         default:
-<<<<<<< HEAD
-            to->SetJumpKindAndTarget(from->GetJumpKind(), from->GetJumpDest() DEBUG_ARG(this));
+            to->SetJumpKindAndTarget(from->GetJumpKind(), from->GetJumpDest());
             to->bbFlags |= (from->bbFlags & BBF_NONE_QUIRK);
-=======
-            to->SetJumpKindAndTarget(from->GetJumpKind(), from->GetJumpDest());
->>>>>>> acf7c85d
             break;
     }
 
@@ -4500,11 +4496,7 @@
                     fgRemoveAllRefPreds(succ, block);
                 }
 
-<<<<<<< HEAD
-                block->SetJumpKindAndTarget(BBJ_ALWAYS, block->Next() DEBUG_ARG(this));
-=======
-                block->SetJumpKindAndTarget(BBJ_NONE);
->>>>>>> acf7c85d
+                block->SetJumpKindAndTarget(BBJ_ALWAYS, block->Next());
                 block->bbStmtList   = nullptr;
                 block->bbNatLoopNum = newLoopNum;
                 block->bbFlags |= BBF_NONE_QUIRK;
@@ -4549,12 +4541,8 @@
                 noway_assert(initBlockBranchStmt->GetRootNode()->OperIs(GT_JTRUE));
                 fgRemoveStmt(initBlock, initBlockBranchStmt);
                 fgRemoveRefPred(initBlock->GetJumpDest(), initBlock);
-<<<<<<< HEAD
-                initBlock->SetJumpKindAndTarget(BBJ_ALWAYS, initBlock->Next() DEBUG_ARG(this));
+                initBlock->SetJumpKindAndTarget(BBJ_ALWAYS, initBlock->Next());
                 initBlock->bbFlags |= BBF_NONE_QUIRK;
-=======
-                initBlock->SetJumpKindAndTarget(BBJ_NONE);
->>>>>>> acf7c85d
             }
             else
             {
@@ -5106,12 +5094,8 @@
     bool foundCondTree = false;
 
     // Create a new block after `block` to put the copied condition code.
-<<<<<<< HEAD
-=======
-    block->SetJumpKindAndTarget(BBJ_NONE);
->>>>>>> acf7c85d
     BasicBlock* bNewCond = fgNewBBafter(BBJ_COND, block, /*extendRegion*/ true, bJoin);
-    block->SetJumpKindAndTarget(BBJ_ALWAYS, bNewCond DEBUG_ARG(this));
+    block->SetJumpKindAndTarget(BBJ_ALWAYS, bNewCond);
     block->bbFlags |= BBF_NONE_QUIRK;
     assert(block->JumpsToNext());
 
@@ -8181,18 +8165,10 @@
     // Allocate a new basic block for the pre-header.
 
     const bool  isTopEntryLoop = loop.lpIsTopEntry();
-    BasicBlock* preHead        = BasicBlock::bbNewBasicBlock(this, BBJ_ALWAYS, entry);
+    BasicBlock* preHead        = BasicBlock::New(this, BBJ_ALWAYS, entry);
     if (isTopEntryLoop)
     {
-<<<<<<< HEAD
         preHead->bbFlags |= BBF_NONE_QUIRK;
-=======
-        preHead = BasicBlock::New(this, BBJ_NONE);
-    }
-    else
-    {
-        preHead = BasicBlock::New(this, BBJ_ALWAYS, entry);
->>>>>>> acf7c85d
     }
 
     preHead->bbFlags |= BBF_INTERNAL | BBF_LOOP_PREHEADER;
