// Licensed to the .NET Foundation under one or more agreements.
// The .NET Foundation licenses this file to you under the MIT license.

/*XXXXXXXXXXXXXXXXXXXXXXXXXXXXXXXXXXXXXXXXXXXXXXXXXXXXXXXXXXXXXXXXXXXXXXXXXXXXX
XXXXXXXXXXXXXXXXXXXXXXXXXXXXXXXXXXXXXXXXXXXXXXXXXXXXXXXXXXXXXXXXXXXXXXXXXXXXXXX
XX                                                                           XX
XX                              Optimizer                                    XX
XX                                                                           XX
XXXXXXXXXXXXXXXXXXXXXXXXXXXXXXXXXXXXXXXXXXXXXXXXXXXXXXXXXXXXXXXXXXXXXXXXXXXXXXX
XXXXXXXXXXXXXXXXXXXXXXXXXXXXXXXXXXXXXXXXXXXXXXXXXXXXXXXXXXXXXXXXXXXXXXXXXXXXXXX
*/

#include "jitpch.h"
#ifdef _MSC_VER
#pragma hdrstop
#endif

/*****************************************************************************/

void Compiler::optInit()
{
    fgHasLoops = false;

    optLoopsRequirePreHeaders = false;
    optNumNaturalLoopsFound   = 0;

#ifdef DEBUG
    loopAlignCandidates = 0;
    loopsAligned        = 0;
#endif

    /* Keep track of the number of calls and indirect calls made by this method */
    optCallCount         = 0;
    optIndirectCallCount = 0;
    optNativeCallCount   = 0;
    optAssertionCount    = 0;
    optAssertionDep      = nullptr;
    optCSEstart          = BAD_VAR_NUM;
    optCSEcount          = 0;
    optCSEattempt        = 0;
    optCSEheuristic      = nullptr;
}

DataFlow::DataFlow(Compiler* pCompiler) : m_pCompiler(pCompiler)
{
}

//------------------------------------------------------------------------
// optSetBlockWeights: adjust block weights, as follows:
// 1. A block that is not reachable from the entry block is marked "run rarely".
// 2. If we're not using profile weights, then any block with a non-zero weight
//    that doesn't dominate all the return blocks has its weight dropped in half
//    (but only if the first block *does* dominate all the returns).
//
// Returns:
//    Suitable phase status
//
// Notes:
//    Depends on dominators, and fgReturnBlocks being set.
//
PhaseStatus Compiler::optSetBlockWeights()
{
    noway_assert(opts.OptimizationEnabled());
    assert(m_domTree != nullptr);
    assert(fgReturnBlocksComputed);

    bool       madeChanges                = false;
    bool       firstBBDominatesAllReturns = true;
    const bool usingProfileWeights        = fgIsUsingProfileWeights();

    // TODO-Quirk: Previously, this code ran on a dominator tree based only on
    // regular flow. This meant that all handlers were not considered to be
    // dominated by fgFirstBB. When those handlers could reach a return
    // block that return was also not considered to be dominated by fgFirstBB.
    // In practice the code below would then not make any changes for those
    // functions. We emulate that behavior here.
    for (EHblkDsc* eh : EHClauses(this))
    {
        BasicBlock* flowBlock = eh->ExFlowBlock();

        for (BasicBlockList* retBlocks = fgReturnBlocks; retBlocks != nullptr; retBlocks = retBlocks->next)
        {
            if (m_dfsTree->Contains(flowBlock) && m_reachabilitySets->CanReach(flowBlock, retBlocks->block))
            {
                firstBBDominatesAllReturns = false;
                break;
            }
        }

        if (!firstBBDominatesAllReturns)
        {
            break;
        }
    }

    for (BasicBlock* const block : Blocks())
    {
        // Blocks that can't be reached via the first block are rarely executed
        if (!m_reachabilitySets->CanReach(fgFirstBB, block) && !block->isRunRarely())
        {
            madeChanges = true;
            block->bbSetRunRarely();
        }

        if (!usingProfileWeights && firstBBDominatesAllReturns)
        {
            // If the weight is already zero (and thus rarely run), there's no point scaling it.
            if (block->bbWeight != BB_ZERO_WEIGHT)
            {
                // If the block dominates all return blocks, leave the weight alone. Otherwise,
                // scale the weight by 0.5 as a heuristic that some other path gets some of the dynamic flow.
                // Note that `optScaleLoopBlocks` has a similar heuristic for loop blocks that don't dominate
                // their loop back edge.

                bool blockDominatesAllReturns = true; // Assume that we will dominate

                for (BasicBlockList* retBlocks = fgReturnBlocks; retBlocks != nullptr; retBlocks = retBlocks->next)
                {
                    // TODO-Quirk: Returns that are unreachable can just be ignored.
                    if (!m_dfsTree->Contains(retBlocks->block) || !m_domTree->Dominates(block, retBlocks->block))
                    {
                        blockDominatesAllReturns = false;
                        break;
                    }
                }

                if (block == fgFirstBB)
                {
                    firstBBDominatesAllReturns = blockDominatesAllReturns;

                    // Don't scale the weight of the first block, since it is guaranteed to execute.
                    // If the first block does not dominate all the returns, we won't scale any of the function's
                    // block weights.
                }
                else
                {
                    // If we are not using profile weight then we lower the weight
                    // of blocks that do not dominate a return block
                    //
                    if (!blockDominatesAllReturns)
                    {
                        madeChanges = true;

                        // TODO-Cleanup: we should use:
                        //    block->scaleBBWeight(0.5);
                        // since we are inheriting "from ourselves", but that leads to asm diffs due to minutely
                        // different floating-point value in the calculation, and some code that compares weights
                        // for equality.
                        block->inheritWeightPercentage(block, 50);
                    }
                }
            }
        }
    }

    return madeChanges ? PhaseStatus::MODIFIED_EVERYTHING : PhaseStatus::MODIFIED_NOTHING;
}

//------------------------------------------------------------------------
// optScaleLoopBlocks: Scale the weight of loop blocks from 'begBlk' to 'endBlk'.
//
// Arguments:
//      begBlk - first block of range. Must be marked as a loop head (BBF_LOOP_HEAD).
//      endBlk - last block of range (inclusive). Must be reachable from `begBlk`.
//
// Operation:
//      Calculate the 'loop weight'. This is the amount to scale the weight of each block in the loop.
//      Our heuristic is that loops are weighted eight times more than straight-line code
//      (scale factor is BB_LOOP_WEIGHT_SCALE). If the loops are all properly formed this gives us these weights:
//
//          1 -- non-loop basic block
//          8 -- single loop nesting
//         64 -- double loop nesting
//        512 -- triple loop nesting
//
void Compiler::optScaleLoopBlocks(BasicBlock* begBlk, BasicBlock* endBlk)
{
    noway_assert(begBlk->bbNum <= endBlk->bbNum);
    noway_assert(begBlk->isLoopHead());
    noway_assert(m_reachabilitySets->CanReach(begBlk, endBlk));
    noway_assert(!opts.MinOpts());

#ifdef DEBUG
    if (verbose)
    {
        printf("\nMarking a loop from " FMT_BB " to " FMT_BB, begBlk->bbNum, endBlk->bbNum);
    }
#endif

    // Build list of back edges for block begBlk.
    FlowEdge* backedgeList = nullptr;

    for (BasicBlock* const predBlock : begBlk->PredBlocks())
    {
        // Is this a back edge?
        if (predBlock->bbNum >= begBlk->bbNum)
        {
            backedgeList = new (this, CMK_FlowEdge) FlowEdge(predBlock, backedgeList);

#if MEASURE_BLOCK_SIZE
            genFlowNodeCnt += 1;
            genFlowNodeSize += sizeof(FlowEdge);
#endif // MEASURE_BLOCK_SIZE
        }
    }

    // At least one backedge must have been found (the one from endBlk).
    noway_assert(backedgeList);

    auto reportBlockWeight = [&](BasicBlock* blk, const char* message) {
#ifdef DEBUG
        if (verbose)
        {
            printf("\n    " FMT_BB "(wt=" FMT_WT ")%s", blk->bbNum, blk->getBBWeight(this), message);
        }
#endif // DEBUG
    };

    for (BasicBlock* const curBlk : BasicBlockRangeList(begBlk, endBlk))
    {
        // Don't change the block weight if it came from profile data.
        if (curBlk->hasProfileWeight() && fgHaveProfileData())
        {
            reportBlockWeight(curBlk, "; unchanged: has profile weight");
            continue;
        }

        // Don't change the block weight if it's known to be rarely run.
        if (curBlk->isRunRarely())
        {
            reportBlockWeight(curBlk, "; unchanged: run rarely");
            continue;
        }

        // For curBlk to be part of a loop that starts at begBlk, curBlk must be reachable from begBlk and
        // (since this is a loop) begBlk must likewise be reachable from curBlk.

        if (m_reachabilitySets->CanReach(curBlk, begBlk) && m_reachabilitySets->CanReach(begBlk, curBlk))
        {
            // If `curBlk` reaches any of the back edge blocks we set `reachable`.
            // If `curBlk` dominates any of the back edge blocks we set `dominates`.
            bool reachable = false;
            bool dominates = false;

            for (FlowEdge* tmp = backedgeList; tmp != nullptr; tmp = tmp->getNextPredEdge())
            {
                BasicBlock* backedge = tmp->getSourceBlock();

                reachable |= m_reachabilitySets->CanReach(curBlk, backedge);
                dominates |= m_domTree->Dominates(curBlk, backedge);

                if (dominates && reachable)
                {
                    // No need to keep looking; we've already found all the info we need.
                    break;
                }
            }

            if (reachable)
            {
                // If the block has BB_ZERO_WEIGHT, then it should be marked as rarely run, and skipped, above.
                noway_assert(curBlk->bbWeight > BB_ZERO_WEIGHT);

                weight_t scale = BB_LOOP_WEIGHT_SCALE;

                if (!dominates)
                {
                    // If `curBlk` reaches but doesn't dominate any back edge to `endBlk` then there must be at least
                    // some other path to `endBlk`, so don't give `curBlk` all the execution weight.
                    scale = scale / 2;
                }

                curBlk->scaleBBWeight(scale);

                reportBlockWeight(curBlk, "");
            }
            else
            {
                reportBlockWeight(curBlk, "; unchanged: back edge unreachable");
            }
        }
        else
        {
            reportBlockWeight(curBlk, "; unchanged: block not in loop");
        }
    }
}

//----------------------------------------------------------------------------------
// optIsLoopIncrTree: Check if loop is a tree of form v = v op const.
//
// Arguments:
//      incr - The incr tree to be checked.
//
//  Return Value:
//      iterVar local num if the iterVar is found, otherwise BAD_VAR_NUM.
//
unsigned Compiler::optIsLoopIncrTree(GenTree* incr)
{
    GenTree*   incrVal;
    genTreeOps updateOper;
    unsigned   iterVar = incr->IsLclVarUpdateTree(&incrVal, &updateOper);
    if (iterVar != BAD_VAR_NUM)
    {
        // We have v = v op y type node.
        switch (updateOper)
        {
            case GT_ADD:
            case GT_SUB:
            case GT_MUL:
            case GT_RSH:
            case GT_LSH:
                break;
            default:
                return BAD_VAR_NUM;
        }

        // Increment should be by a const int.
        // TODO-CQ: CLONE: allow variable increments.
        if ((incrVal->gtOper != GT_CNS_INT) || (incrVal->TypeGet() != TYP_INT))
        {
            return BAD_VAR_NUM;
        }
    }

    return iterVar;
}

//----------------------------------------------------------------------------------
// optIsLoopTestEvalIntoTemp:
//      Pattern match if the test tree is computed into a tmp
//      and the "tmp" is used as jump condition for loop termination.
//
// Arguments:
//      testStmt    - is the JTRUE statement that is of the form: jmpTrue (Vtmp != 0)
//                    where Vtmp contains the actual loop test result.
//      newTestStmt - contains the statement that is the actual test stmt involving
//                    the loop iterator.
//
//  Return Value:
//      Returns true if a new test tree can be obtained.
//
//  Operation:
//      Scan if the current stmt is a jtrue with (Vtmp != 0) as condition
//      Then returns the rhs for def of Vtmp as the "test" node.
//
//  Note:
//      This method just retrieves what it thinks is the "test" node,
//      the callers are expected to verify that "iterVar" is used in the test.
//
bool Compiler::optIsLoopTestEvalIntoTemp(Statement* testStmt, Statement** newTestStmt)
{
    GenTree* test = testStmt->GetRootNode();

    if (test->gtOper != GT_JTRUE)
    {
        return false;
    }

    GenTree* relop = test->gtGetOp1();
    noway_assert(relop->OperIsCompare());

    GenTree* opr1 = relop->AsOp()->gtOp1;
    GenTree* opr2 = relop->AsOp()->gtOp2;

    // Make sure we have jtrue (vtmp != 0)
    if ((relop->OperGet() == GT_NE) && (opr1->OperGet() == GT_LCL_VAR) && (opr2->OperGet() == GT_CNS_INT) &&
        opr2->IsIntegralConst(0))
    {
        // Get the previous statement to get the def (rhs) of Vtmp to see
        // if the "test" is evaluated into Vtmp.
        Statement* prevStmt = testStmt->GetPrevStmt();
        if (prevStmt == nullptr)
        {
            return false;
        }

        GenTree* tree = prevStmt->GetRootNode();
        if (tree->OperIs(GT_STORE_LCL_VAR) && (tree->AsLclVar()->GetLclNum() == opr1->AsLclVar()->GetLclNum()) &&
            tree->AsLclVar()->Data()->OperIsCompare())
        {
            *newTestStmt = prevStmt;
            return true;
        }
    }
    return false;
}

//----------------------------------------------------------------------------------
// optExtractInitTestIncr:
//      Extract the "init", "test" and "incr" nodes of the loop.
//
// Arguments:
//      pInitBlock - [IN/OUT] *pInitBlock is the loop head block on entry, and is set to the initBlock on exit,
//                   if `**ppInit` is non-null.
//      cond       - A BBJ_COND block that exits the loop
//      header     - Loop header block
//      ppInit     - [out] The init stmt of the loop if found.
//      ppTest     - [out] The test stmt of the loop if found.
//      ppIncr     - [out] The incr stmt of the loop if found.
//
//  Return Value:
//      The results are put in "ppInit", "ppTest" and "ppIncr" if the method
//      returns true. Returns false if the information can't be extracted.
//      Extracting the `init` is optional; if one is not found, *ppInit is set
//      to nullptr. Return value will never be false if `init` is not found.
//
//  Operation:
//      Check if the "test" stmt is last stmt in an exiting BBJ_COND block of the loop. Try to find the "incr" stmt.
//      Check previous stmt of "test" to get the "incr" stmt.
//
//  Note:
//      This method just retrieves what it thinks is the "test" node,
//      the callers are expected to verify that "iterVar" is used in the test.
//
bool Compiler::optExtractInitTestIncr(
    BasicBlock** pInitBlock, BasicBlock* cond, BasicBlock* header, GenTree** ppInit, GenTree** ppTest, GenTree** ppIncr)
{
    assert(pInitBlock != nullptr);
    assert(ppInit != nullptr);
    assert(ppTest != nullptr);
    assert(ppIncr != nullptr);

    // Check if last two statements in the loop body are the increment of the iterator
    // and the loop termination test.
    noway_assert(cond->bbStmtList != nullptr);
    Statement* testStmt = cond->lastStmt();
    noway_assert(testStmt != nullptr && testStmt->GetNextStmt() == nullptr);

    Statement* newTestStmt;
    if (optIsLoopTestEvalIntoTemp(testStmt, &newTestStmt))
    {
        testStmt = newTestStmt;
    }

    // Check if we have the incr stmt before the test stmt, if we don't,
    // check if incr is part of the loop "header".
    Statement* incrStmt = testStmt->GetPrevStmt();

    // If we've added profile instrumentation, we may need to skip past a BB counter update.
    //
    if (opts.jitFlags->IsSet(JitFlags::JIT_FLAG_BBINSTR) && (incrStmt != nullptr) &&
        incrStmt->GetRootNode()->IsBlockProfileUpdate())
    {
        incrStmt = incrStmt->GetPrevStmt();
    }

    if (incrStmt == nullptr || (optIsLoopIncrTree(incrStmt->GetRootNode()) == BAD_VAR_NUM))
    {
        return false;
    }

    assert(testStmt != incrStmt);

    // Find the last statement in the loop pre-header which we expect to be the initialization of
    // the loop iterator.
    BasicBlock* initBlock = *pInitBlock;
    Statement*  phdrStmt  = initBlock->firstStmt();
    if (phdrStmt == nullptr)
    {
        // When we build the loops, we canonicalize by introducing loop pre-headers for all loops.
        // If we are rebuilding the loops, we would already have the pre-header block introduced
        // the first time, which might be empty if no hoisting has yet occurred. In this case, look a
        // little harder for the possible loop initialization statement.
        if (initBlock->KindIs(BBJ_ALWAYS) && initBlock->TargetIs(header) && (initBlock->countOfInEdges() == 1) &&
            !initBlock->IsFirst() && initBlock->Prev()->bbFallsThrough())
        {
            initBlock = initBlock->Prev();
            phdrStmt  = initBlock->firstStmt();
        }
    }

    if (phdrStmt != nullptr)
    {
        Statement* initStmt = phdrStmt->GetPrevStmt();
        noway_assert(initStmt != nullptr && (initStmt->GetNextStmt() == nullptr));

        // If it is a duplicated loop condition, skip it.
        if (initStmt->GetRootNode()->OperIs(GT_JTRUE))
        {
            bool doGetPrev = true;
#ifdef DEBUG
            if (opts.optRepeat)
            {
                // Previous optimization passes may have inserted compiler-generated
                // statements other than duplicated loop conditions.
                doGetPrev = (initStmt->GetPrevStmt() != nullptr);
            }
#endif // DEBUG
            if (doGetPrev)
            {
                initStmt = initStmt->GetPrevStmt();
            }
            noway_assert(initStmt != nullptr);
        }

        *ppInit     = initStmt->GetRootNode();
        *pInitBlock = initBlock;
    }
    else
    {
        *ppInit = nullptr;
    }

    *ppTest = testStmt->GetRootNode();
    *ppIncr = incrStmt->GetRootNode();

    return true;
}

#ifdef DEBUG
void Compiler::optCheckPreds()
{
    for (BasicBlock* const block : Blocks())
    {
        for (BasicBlock* const predBlock : block->PredBlocks())
        {
            // make sure this pred is part of the BB list
            BasicBlock* bb;
            for (bb = fgFirstBB; bb; bb = bb->Next())
            {
                if (bb == predBlock)
                {
                    break;
                }
            }
            noway_assert(bb);
            switch (bb->GetKind())
            {
                case BBJ_COND:
                    if (bb->TrueTargetIs(block))
                    {
                        break;
                    }
                    noway_assert(bb->FalseTargetIs(block));
                    break;
                case BBJ_EHFILTERRET:
                case BBJ_ALWAYS:
                case BBJ_EHCATCHRET:
                    noway_assert(bb->TargetIs(block));
                    break;
                default:
                    break;
            }
        }
    }
}

#endif // DEBUG

//------------------------------------------------------------------------
// optRedirectBlock: Replace the branch successors of a block based on a block map.
//
// Updates the successors of `blk`: if `blk2` is a branch successor of `blk`, and there is a mapping
// for `blk2->blk3` in `redirectMap`, change `blk` so that `blk3` is this branch successor.
//
// Arguments:
//     blk          - block to redirect
//     redirectMap  - block->block map specifying how the `blk` target will be redirected.
//     predOption   - specifies how to update the pred lists
//
// Notes:
//     Pred lists for successors of `blk` may be changed, depending on `predOption`.
//
void Compiler::optRedirectBlock(BasicBlock* blk, BlockToBlockMap* redirectMap, RedirectBlockOption predOption)
{
    const bool updatePreds = (predOption == RedirectBlockOption::UpdatePredLists);
    const bool addPreds    = (predOption == RedirectBlockOption::AddToPredLists);

    BasicBlock* newJumpDest = nullptr;

    switch (blk->GetKind())
    {
        case BBJ_THROW:
        case BBJ_RETURN:
        case BBJ_EHFILTERRET:
        case BBJ_EHFAULTRET:
        case BBJ_EHCATCHRET:
            // These have no jump destination to update.
            break;

        case BBJ_CALLFINALLY:
            if (addPreds && blk->bbFallsThrough())
            {
                fgAddRefPred(blk->Next(), blk);
            }

            FALLTHROUGH;
        case BBJ_ALWAYS:
        case BBJ_LEAVE:
        case BBJ_CALLFINALLYRET:
            // All of these have a single jump destination to update.
            if (redirectMap->Lookup(blk->GetTarget(), &newJumpDest))
            {
                if (updatePreds)
                {
                    fgRemoveRefPred(blk->GetTarget(), blk);
                }
                blk->SetTarget(newJumpDest);
                if (updatePreds || addPreds)
                {
                    fgAddRefPred(newJumpDest, blk);
                }
            }
            else if (addPreds)
            {
                fgAddRefPred(blk->GetTarget(), blk);
            }
            break;

        case BBJ_COND:
            // Update jump taken when condition is true
            if (redirectMap->Lookup(blk->GetTrueTarget(), &newJumpDest))
            {
                if (updatePreds)
                {
                    fgRemoveRefPred(blk->GetTrueTarget(), blk);
                }
                blk->SetTrueTarget(newJumpDest);
                if (updatePreds || addPreds)
                {
                    fgAddRefPred(newJumpDest, blk);
                }
            }
            else if (addPreds)
            {
                fgAddRefPred(blk->GetTrueTarget(), blk);
            }

            // Update jump taken when condition is false
            if (redirectMap->Lookup(blk->GetFalseTarget(), &newJumpDest))
            {
                if (updatePreds)
                {
                    fgRemoveRefPred(blk->GetFalseTarget(), blk);
                }
                blk->SetFalseTarget(newJumpDest);
                if (updatePreds || addPreds)
                {
                    fgAddRefPred(newJumpDest, blk);
                }
            }
            else if (addPreds)
            {
                fgAddRefPred(blk->GetFalseTarget(), blk);
            }
            break;

        case BBJ_EHFINALLYRET:
        {
            BBehfDesc*  ehfDesc = blk->GetEhfTargets();
            BasicBlock* newSucc = nullptr;
            for (unsigned i = 0; i < ehfDesc->bbeCount; i++)
            {
                BasicBlock* const succ = ehfDesc->bbeSuccs[i];
                if (redirectMap->Lookup(succ, &newSucc))
                {
                    if (updatePreds)
                    {
                        fgRemoveRefPred(succ, blk);
                    }
                    if (updatePreds || addPreds)
                    {
                        fgAddRefPred(newSucc, blk);
                    }
                    ehfDesc->bbeSuccs[i] = newSucc;
                }
                else if (addPreds)
                {
                    fgAddRefPred(succ, blk);
                }
            }
        }
        break;

        case BBJ_SWITCH:
        {
            bool redirected = false;
            for (unsigned i = 0; i < blk->GetSwitchTargets()->bbsCount; i++)
            {
                BasicBlock* const switchDest = blk->GetSwitchTargets()->bbsDstTab[i];
                if (redirectMap->Lookup(switchDest, &newJumpDest))
                {
                    if (updatePreds)
                    {
                        fgRemoveRefPred(switchDest, blk);
                    }
                    if (updatePreds || addPreds)
                    {
                        fgAddRefPred(newJumpDest, blk);
                    }
                    blk->GetSwitchTargets()->bbsDstTab[i] = newJumpDest;
                    redirected                            = true;
                }
                else if (addPreds)
                {
                    fgAddRefPred(switchDest, blk);
                }
            }
            // If any redirections happened, invalidate the switch table map for the switch.
            if (redirected)
            {
                // Don't create a new map just to try to remove an entry.
                BlockToSwitchDescMap* switchMap = GetSwitchDescMap(/* createIfNull */ false);
                if (switchMap != nullptr)
                {
                    switchMap->Remove(blk);
                }
            }
        }
        break;

        default:
            unreached();
    }
}

//-----------------------------------------------------------------------------
// optIterSmallOverflow: Helper for loop unrolling. Determine if "i += const" will
// cause an overflow exception for the small types.
//
// Arguments:
//    iterAtExit - iteration constant at loop exit
//    incrType   - type of increment
//
// Returns:
//   true if overflow
//
// static
bool Compiler::optIterSmallOverflow(int iterAtExit, var_types incrType)
{
    int type_MAX;

    switch (incrType)
    {
        case TYP_BYTE:
            type_MAX = SCHAR_MAX;
            break;
        case TYP_UBYTE:
            type_MAX = UCHAR_MAX;
            break;
        case TYP_SHORT:
            type_MAX = SHRT_MAX;
            break;
        case TYP_USHORT:
            type_MAX = USHRT_MAX;
            break;

        case TYP_UINT: // Detected by checking for 32bit ....
        case TYP_INT:
            return false; // ... overflow same as done for TYP_INT

        default:
            NO_WAY("Bad type");
    }

    if (iterAtExit > type_MAX)
    {
        return true;
    }
    else
    {
        return false;
    }
}

//-----------------------------------------------------------------------------
// optIterSmallUnderflow: Helper for loop unrolling. Determine if "i -= const" will
// cause an underflow exception for the small types.
//
// Arguments:
//    iterAtExit - iteration constant at loop exit
//    decrType   - type of decrement
//
// Returns:
//   true if overflow
//
// static
bool Compiler::optIterSmallUnderflow(int iterAtExit, var_types decrType)
{
    int type_MIN;

    switch (decrType)
    {
        case TYP_BYTE:
            type_MIN = SCHAR_MIN;
            break;
        case TYP_SHORT:
            type_MIN = SHRT_MIN;
            break;
        case TYP_UBYTE:
            type_MIN = 0;
            break;
        case TYP_USHORT:
            type_MIN = 0;
            break;

        case TYP_UINT: // Detected by checking for 32bit ....
        case TYP_INT:
            return false; // ... underflow same as done for TYP_INT

        default:
            NO_WAY("Bad type");
    }

    if (iterAtExit < type_MIN)
    {
        return true;
    }
    else
    {
        return false;
    }
}

//-----------------------------------------------------------------------------
// optComputeLoopRep: Helper for loop unrolling. Computes the number of times
// the test block of a loop is executed.
//
// Arguments:
//    constInit     - loop constant initial value
//    constLimit    - loop constant limit
//    iterInc       - loop iteration increment
//    iterOper      - loop iteration increment operator (ADD, SUB, etc.)
//    iterOperType  - iteration operator type
//    testOper      - type of loop test (i.e. GT_LE, GT_GE, etc.)
//    unsTest       - true if test is unsigned
//    iterCount     - *iterCount is set to the iteration count, if the function returns `true`
//
// Returns:
//   true if the loop has a constant repetition count, false if that cannot be proven
//
bool Compiler::optComputeLoopRep(int        constInit,
                                 int        constLimit,
                                 int        iterInc,
                                 genTreeOps iterOper,
                                 var_types  iterOperType,
                                 genTreeOps testOper,
                                 bool       unsTest,
                                 unsigned*  iterCount)
{
    noway_assert(genActualType(iterOperType) == TYP_INT);

    __int64 constInitX;
    __int64 constLimitX;

    unsigned loopCount;
    int      iterSign;

    // Using this, we can just do a signed comparison with other 32 bit values.
    if (unsTest)
    {
        constLimitX = (unsigned int)constLimit;
    }
    else
    {
        constLimitX = (signed int)constLimit;
    }

    switch (iterOperType)
    {
// For small types, the iteration operator will narrow these values if big

#define INIT_ITER_BY_TYPE(type)                                                                                        \
    constInitX = (type)constInit;                                                                                      \
    iterInc    = (type)iterInc;

        case TYP_BYTE:
            INIT_ITER_BY_TYPE(signed char);
            break;
        case TYP_UBYTE:
            INIT_ITER_BY_TYPE(unsigned char);
            break;
        case TYP_SHORT:
            INIT_ITER_BY_TYPE(signed short);
            break;
        case TYP_USHORT:
            INIT_ITER_BY_TYPE(unsigned short);
            break;

        // For the big types, 32 bit arithmetic is performed

        case TYP_INT:
            if (unsTest)
            {
                constInitX = (unsigned int)constInit;
            }
            else
            {
                constInitX = (signed int)constInit;
            }
            break;

        default:
            noway_assert(!"Bad type");
            NO_WAY("Bad type");
    }

    // If iterInc is zero we have an infinite loop.
    if (iterInc == 0)
    {
        return false;
    }

    iterSign  = (iterInc > 0) ? +1 : -1;
    loopCount = 0;

    // bail if count is based on wrap-around math
    if (iterInc > 0)
    {
        if (constLimitX < constInitX)
        {
            return false;
        }
    }
    else if (constLimitX > constInitX)
    {
        return false;
    }

    // Compute the number of repetitions.

    switch (testOper)
    {
        __int64 iterAtExitX;

        case GT_EQ:
            // Something like "for (i=init; i == lim; i++)" doesn't make any sense.
            return false;

        case GT_NE:
            // Consider: "for (i = init; i != lim; i += const)"
            // This is tricky since it may have a constant number of iterations or loop forever.
            // We have to compute "(lim - init) mod iterInc" to see if it is zero.
            // If "mod iterInc" is not zero then the limit test will miss and a wrap will occur
            // which is probably not what the end user wanted, but it is legal.

            if (iterInc > 0)
            {
                // Stepping by one, i.e. Mod with 1 is always zero.
                if (iterInc != 1)
                {
                    if (((constLimitX - constInitX) % iterInc) != 0)
                    {
                        return false;
                    }
                }
            }
            else
            {
                // Stepping by -1, i.e. Mod with 1 is always zero.
                if (iterInc != -1)
                {
                    if (((constInitX - constLimitX) % (-iterInc)) != 0)
                    {
                        return false;
                    }
                }
            }

            switch (iterOper)
            {
                case GT_SUB:
                    iterInc = -iterInc;
                    FALLTHROUGH;

                case GT_ADD:
                    if (constInitX != constLimitX)
                    {
                        loopCount += (unsigned)((constLimitX - constInitX - iterSign) / iterInc) + 1;
                    }

                    iterAtExitX = (int)(constInitX + iterInc * (int)loopCount);

                    if (unsTest)
                    {
                        iterAtExitX = (unsigned)iterAtExitX;
                    }

                    // Check if iteration incr will cause overflow for small types
                    if (optIterSmallOverflow((int)iterAtExitX, iterOperType))
                    {
                        return false;
                    }

                    // iterator with 32bit overflow. Bad for TYP_(U)INT
                    if (iterAtExitX < constLimitX)
                    {
                        return false;
                    }

                    *iterCount = loopCount;
                    return true;

                case GT_MUL:
                case GT_DIV:
                case GT_RSH:
                case GT_LSH:
                case GT_UDIV:
                    return false;

                default:
                    noway_assert(!"Unknown operator for loop iterator");
                    return false;
            }

        case GT_LT:
            switch (iterOper)
            {
                case GT_SUB:
                    iterInc = -iterInc;
                    FALLTHROUGH;

                case GT_ADD:
                    if (constInitX < constLimitX)
                    {
                        loopCount += (unsigned)((constLimitX - constInitX - iterSign) / iterInc) + 1;
                    }

                    iterAtExitX = (int)(constInitX + iterInc * (int)loopCount);

                    if (unsTest)
                    {
                        iterAtExitX = (unsigned)iterAtExitX;
                    }

                    // Check if iteration incr will cause overflow for small types
                    if (optIterSmallOverflow((int)iterAtExitX, iterOperType))
                    {
                        return false;
                    }

                    // iterator with 32bit overflow. Bad for TYP_(U)INT
                    if (iterAtExitX < constLimitX)
                    {
                        return false;
                    }

                    *iterCount = loopCount;
                    return true;

                case GT_MUL:
                case GT_DIV:
                case GT_RSH:
                case GT_LSH:
                case GT_UDIV:
                    return false;

                default:
                    noway_assert(!"Unknown operator for loop iterator");
                    return false;
            }

        case GT_LE:
            switch (iterOper)
            {
                case GT_SUB:
                    iterInc = -iterInc;
                    FALLTHROUGH;

                case GT_ADD:
                    if (constInitX <= constLimitX)
                    {
                        loopCount += (unsigned)((constLimitX - constInitX) / iterInc) + 1;
                    }

                    iterAtExitX = (int)(constInitX + iterInc * (int)loopCount);

                    if (unsTest)
                    {
                        iterAtExitX = (unsigned)iterAtExitX;
                    }

                    // Check if iteration incr will cause overflow for small types
                    if (optIterSmallOverflow((int)iterAtExitX, iterOperType))
                    {
                        return false;
                    }

                    // iterator with 32bit overflow. Bad for TYP_(U)INT
                    if (iterAtExitX <= constLimitX)
                    {
                        return false;
                    }

                    *iterCount = loopCount;
                    return true;

                case GT_MUL:
                case GT_DIV:
                case GT_RSH:
                case GT_LSH:
                case GT_UDIV:
                    return false;

                default:
                    noway_assert(!"Unknown operator for loop iterator");
                    return false;
            }

        case GT_GT:
            switch (iterOper)
            {
                case GT_SUB:
                    iterInc = -iterInc;
                    FALLTHROUGH;

                case GT_ADD:
                    if (constInitX > constLimitX)
                    {
                        loopCount += (unsigned)((constLimitX - constInitX - iterSign) / iterInc) + 1;
                    }

                    iterAtExitX = (int)(constInitX + iterInc * (int)loopCount);

                    if (unsTest)
                    {
                        iterAtExitX = (unsigned)iterAtExitX;
                    }

                    // Check if small types will underflow
                    if (optIterSmallUnderflow((int)iterAtExitX, iterOperType))
                    {
                        return false;
                    }

                    // iterator with 32bit underflow. Bad for TYP_INT and unsigneds
                    if (iterAtExitX > constLimitX)
                    {
                        return false;
                    }

                    *iterCount = loopCount;
                    return true;

                case GT_MUL:
                case GT_DIV:
                case GT_RSH:
                case GT_LSH:
                case GT_UDIV:
                    return false;

                default:
                    noway_assert(!"Unknown operator for loop iterator");
                    return false;
            }

        case GT_GE:
            switch (iterOper)
            {
                case GT_SUB:
                    iterInc = -iterInc;
                    FALLTHROUGH;

                case GT_ADD:
                    if (constInitX >= constLimitX)
                    {
                        loopCount += (unsigned)((constLimitX - constInitX) / iterInc) + 1;
                    }

                    iterAtExitX = (int)(constInitX + iterInc * (int)loopCount);

                    if (unsTest)
                    {
                        iterAtExitX = (unsigned)iterAtExitX;
                    }

                    // Check if small types will underflow
                    if (optIterSmallUnderflow((int)iterAtExitX, iterOperType))
                    {
                        return false;
                    }

                    // iterator with 32bit underflow. Bad for TYP_INT and unsigneds
                    if (iterAtExitX >= constLimitX)
                    {
                        return false;
                    }

                    *iterCount = loopCount;
                    return true;

                case GT_MUL:
                case GT_DIV:
                case GT_RSH:
                case GT_LSH:
                case GT_UDIV:
                    return false;

                default:
                    noway_assert(!"Unknown operator for loop iterator");
                    return false;
            }

        default:
            noway_assert(!"Unknown operator for loop condition");
    }

    return false;
}

//-----------------------------------------------------------------------------
// optUnrollLoops: Look for loop unrolling candidates and unroll them.
//
// Loops must be of the form:
//   for (i=icon; i<icon; i++) { ... }
//
// Loops handled are fully unrolled; there is no partial unrolling.
//
// Limitations: only the following loop types are handled:
// 1. constant initializer, constant bound
// 2. The entire loop must be in the same EH region.
// 3. The loop iteration variable can't be address exposed.
// 4. The loop iteration variable can't be a promoted struct field.
// 5. We must be able to calculate the total constant iteration count.
//
// Cost heuristics:
// 1. there are cost metrics for maximum number of allowed iterations, and maximum unroll size
// 2. constant trip count loops are always allowed, up to a limit of 4
// 3. otherwise, only loops where the limit is Vector<T>.Length are currently allowed
//
// In stress modes, these heuristic limits are expanded, and loops aren't required to have the
// Vector<T>.Length limit.
//
// Loops are processed from innermost to outermost order, to attempt to unroll the most nested loops first.
//
// Returns:
//   suitable phase status
//
PhaseStatus Compiler::optUnrollLoops()
{
    if (compCodeOpt() == SMALL_CODE)
    {
        return PhaseStatus::MODIFIED_NOTHING;
    }

    if (m_loops->NumLoops() == 0)
    {
        return PhaseStatus::MODIFIED_NOTHING;
    }

#ifdef DEBUG
    if (JitConfig.JitNoUnroll())
    {
        return PhaseStatus::MODIFIED_NOTHING;
    }
#endif

    // Look for loop unrolling candidates

    int  unrollCount = 0;
    bool anyIRchange = false;

    int passes = 0;

    while (true)
    {
        // We track loops for which we unrolled a descendant loop. Since unrolling
        // introduces/removes blocks, we retry unrolling for the parent loops
        // separately, to avoid having to maintain the removed/added blocks.
        BitVecTraits loopTraits((unsigned)m_loops->NumLoops(), this);
        BitVec       loopsWithUnrolledDescendant(BitVecOps::MakeEmpty(&loopTraits));

        // Visit loops in post order (inner loops before outer loops).
        for (FlowGraphNaturalLoop* loop : m_loops->InPostOrder())
        {
            if (BitVecOps::IsMember(&loopTraits, loopsWithUnrolledDescendant, loop->GetIndex()))
            {
                continue;
            }

            if (!optTryUnrollLoop(loop, &anyIRchange))
            {
                continue;
            }

            unrollCount++;

            // Mark in all ancestors now that one of their descendant loops was
            // unrolled to indicate that the set of loop blocks changed.
            for (FlowGraphNaturalLoop* ancestor = loop->GetParent(); ancestor != nullptr;
                 ancestor                       = ancestor->GetParent())
            {
                BitVecOps::AddElemD(&loopTraits, loopsWithUnrolledDescendant, ancestor->GetIndex());
            }
        }

        if ((unrollCount == 0) || BitVecOps::IsEmpty(&loopTraits, loopsWithUnrolledDescendant) || (passes >= 10))
        {
            break;
        }

        JITDUMP("A nested loop was unrolled. Doing another pass (pass %d)\n", passes + 1);
        fgRenumberBlocks();
        fgInvalidateDfsTree();
        m_dfsTree = fgComputeDfs();
        m_loops   = FlowGraphNaturalLoops::Find(m_dfsTree);
        passes++;
    }

    if (unrollCount > 0)
    {
        assert(anyIRchange);

#ifdef DEBUG
        if (verbose)
        {
            printf("\nFinished unrolling %d loops in %d passes", unrollCount, passes);
            printf("\n");
        }
#endif // DEBUG

        // We left the old loops unreachable as part of unrolling, so get rid of
        // those blocks now.
        fgDfsBlocksAndRemove();
        m_loops = FlowGraphNaturalLoops::Find(m_dfsTree);

        fgRenumberBlocks();

        DBEXEC(verbose, fgDispBasicBlocks());
    }

#ifdef DEBUG
    fgDebugCheckBBlist(true);
#endif // DEBUG

    return anyIRchange ? PhaseStatus::MODIFIED_EVERYTHING : PhaseStatus::MODIFIED_NOTHING;
}

//-----------------------------------------------------------------------------
// optTryUnrollLoop: Do legality and profitability checks and try to unroll a
// single loop.
//
// Parameters:
//   loop      - The loop to try unrolling
//   changedIR - [out] Whether or not the IR was changed. Can be true even if
//               the function returns false.
//
// Returns:
//   True if the loop was unrolled, in which case the flow graph was changed.
//
bool Compiler::optTryUnrollLoop(FlowGraphNaturalLoop* loop, bool* changedIR)
{
    static const unsigned ITER_LIMIT[COUNT_OPT_CODE + 1] = {
        10, // BLENDED_CODE
        0,  // SMALL_CODE
        20, // FAST_CODE
        0   // COUNT_OPT_CODE
    };

    assert(ITER_LIMIT[SMALL_CODE] == 0);
    assert(ITER_LIMIT[COUNT_OPT_CODE] == 0);

    unsigned iterLimit = ITER_LIMIT[compCodeOpt()];

#ifdef DEBUG
    if (compStressCompile(STRESS_UNROLL_LOOPS, 50))
    {
        iterLimit *= 10;
    }
#endif

    static const int UNROLL_LIMIT_SZ[COUNT_OPT_CODE + 1] = {
        300, // BLENDED_CODE
        0,   // SMALL_CODE
        600, // FAST_CODE
        0    // COUNT_OPT_CODE
    };

    assert(UNROLL_LIMIT_SZ[SMALL_CODE] == 0);
    assert(UNROLL_LIMIT_SZ[COUNT_OPT_CODE] == 0);

    NaturalLoopIterInfo iterInfo;
    if (!loop->AnalyzeIteration(&iterInfo))
    {
        return false;
    }

    // Check for required flags:
    // HasConstInit  - required because this transform only handles full unrolls
    // HasConstLimit - required because this transform only handles full unrolls
    if (!iterInfo.HasConstInit || !iterInfo.HasConstLimit)
    {
        // Don't print to the JitDump about this common case.
        return false;
    }

    // The loop test must be both an exit and a backedge.
    // FlowGraphNaturalLoop::AnalyzeIteration ensures it is an exit but we must
    // make sure it is a backedge so that we can legally redirect it to the
    // next iteration. If it isn't a backedge then redirecting it would skip
    // all code between the loop test and the backedge.
    assert(loop->ContainsBlock(iterInfo.TestBlock->GetTrueTarget()) !=
           loop->ContainsBlock(iterInfo.TestBlock->GetFalseTarget()));
    if (!iterInfo.TestBlock->TrueTargetIs(loop->GetHeader()) && !iterInfo.TestBlock->FalseTargetIs(loop->GetHeader()))
    {
        JITDUMP("Failed to unroll loop " FMT_LP ": test block is not a backedge\n", loop->GetIndex());
        return false;
    }

    // Get the loop data:
    //  - initial constant
    //  - limit constant
    //  - iterator
    //  - iterator increment
    //  - increment operation type (i.e. ADD, SUB, etc...)
    //  - loop test type (i.e. GT_GE, GT_LT, etc...)

    int        lbeg         = iterInfo.ConstInitValue;
    int        llim         = iterInfo.ConstLimit();
    genTreeOps testOper     = iterInfo.TestOper();
    unsigned   lvar         = iterInfo.IterVar;
    int        iterInc      = iterInfo.IterConst();
    genTreeOps iterOper     = iterInfo.IterOper();
    var_types  iterOperType = iterInfo.IterOperType();
    bool       unsTest      = (iterInfo.TestTree->gtFlags & GTF_UNSIGNED) != 0;

    assert(!lvaGetDesc(lvar)->IsAddressExposed());
    assert(!lvaGetDesc(lvar)->lvIsStructField);

    JITDUMP("Analyzing candidate for loop unrolling:\n");
    DBEXEC(verbose, FlowGraphNaturalLoop::Dump(loop));

    // Find the number of iterations - the function returns false if not a constant number.
    unsigned totalIter;
    if (!optComputeLoopRep(lbeg, llim, iterInc, iterOper, iterOperType, testOper, unsTest, &totalIter))
    {
        JITDUMP("Failed to unroll loop " FMT_LP ": not a constant iteration count\n", loop->GetIndex());
        return false;
    }

    JITDUMP("Computed loop repetition count (number of test block executions) to be %u\n", totalIter);

    // Forget it if there are too many repetitions or not a constant loop.

    if (totalIter > iterLimit)
    {
        JITDUMP("Failed to unroll loop " FMT_LP ": too many iterations (%d > %d) (heuristic)\n", loop->GetIndex(),
                totalIter, iterLimit);
        return false;
    }

    int unrollLimitSz = UNROLL_LIMIT_SZ[compCodeOpt()];

    if (INDEBUG(compStressCompile(STRESS_UNROLL_LOOPS, 50) ||) false)
    {
        // In stress mode, quadruple the size limit, and drop
        // the restriction that loop limit must be vector element count.
        unrollLimitSz *= 4;
    }
    else if (totalIter <= 1)
    {
        // No limit for single iteration loops
        // If there is no iteration (totalIter == 0), we will remove the loop body entirely.
        unrollLimitSz = INT_MAX;
    }
    else if (totalIter <= opts.compJitUnrollLoopMaxIterationCount)
    {
        // We can unroll this
    }
    else if (iterInfo.HasSimdLimit)
    {
        // We can unroll this
    }
    else
    {
        JITDUMP("Failed to unroll loop " FMT_LP ": insufficiently simple loop (heuristic)\n", loop->GetIndex());
        return false;
    }

    GenTree* incr = iterInfo.IterTree;

    // Don't unroll loops we don't understand.
    if (!incr->OperIs(GT_STORE_LCL_VAR))
    {
        JITDUMP("Failed to unroll loop " FMT_LP ": unknown increment op (%s)\n", loop->GetIndex(),
                GenTree::OpName(incr->gtOper));
        return false;
    }
    incr = incr->AsLclVar()->Data();

    // Make sure everything looks ok.
    assert((iterInfo.TestBlock != nullptr) && iterInfo.TestBlock->KindIs(BBJ_COND));

    // clang-format off
    if (!incr->OperIs(GT_ADD, GT_SUB) ||
        !incr->AsOp()->gtOp1->OperIs(GT_LCL_VAR) ||
        (incr->AsOp()->gtOp1->AsLclVarCommon()->GetLclNum() != lvar) ||
        !incr->AsOp()->gtOp2->OperIs(GT_CNS_INT) ||
        (incr->AsOp()->gtOp2->AsIntCon()->gtIconVal != iterInc) ||

        (iterInfo.TestBlock->lastStmt()->GetRootNode()->gtGetOp1() != iterInfo.TestTree))
    {
        noway_assert(!"Bad precondition in Compiler::optUnrollLoops()");
        return false;
    }
    // clang-format on

    INDEBUG(const char* reason);
    if (!loop->CanDuplicate(INDEBUG(&reason)))
    {
        JITDUMP("Failed to unroll loop " FMT_LP ": %s\n", loop->GetIndex(), reason);
        return false;
    }

    // After this point, assume we've changed the IR. In particular, we call
    // gtSetStmtInfo() which can modify the IR.
    *changedIR = true;

    // Heuristic: Estimated cost in code size of the unrolled loop.

    ClrSafeInt<unsigned> loopCostSz; // Cost is size of one iteration

    loop->VisitLoopBlocksReversePostOrder([=, &loopCostSz](BasicBlock* block) {
        for (Statement* const stmt : block->Statements())
        {
            gtSetStmtInfo(stmt);
            loopCostSz += stmt->GetCostSz();
        }

        return BasicBlockVisit::Continue;
    });

#ifdef DEBUG
    // Today we will never see any BBJ_RETURN blocks because we cannot
    // duplicate loops with EH in them. When we have no try-regions that start
    // in the loop it is not possible for BBJ_RETURN blocks to be part of the
    // loop; a BBJ_RETURN block can only be part of the loop if its exceptional
    // flow can reach the header, but that would require the handler to also be
    // part of the loop, which guarantees that the loop contains two distinct
    // EH regions.
    loop->VisitLoopBlocks([](BasicBlock* block) {
        assert(!block->KindIs(BBJ_RETURN));
        return BasicBlockVisit::Continue;
    });
#endif

    // Compute the estimated increase in code size for the unrolled loop.

    ClrSafeInt<unsigned> fixedLoopCostSz(8);

    ClrSafeInt<int> unrollCostSz =
        ClrSafeInt<int>(loopCostSz * ClrSafeInt<unsigned>(totalIter)) - ClrSafeInt<int>(loopCostSz + fixedLoopCostSz);

    // Don't unroll if too much code duplication would result.

    if (unrollCostSz.IsOverflow() || (unrollCostSz.Value() > unrollLimitSz))
    {
        JITDUMP("Failed to unroll loop " FMT_LP ": size constraint (%d > %d) (heuristic)\n", loop->GetIndex(),
                unrollCostSz.Value(), unrollLimitSz);
        return false;
    }

    // Looks like a good idea to unroll this loop, let's do it!
    JITDUMP("\nUnrolling loop " FMT_LP " unrollCostSz = %d\n", loop->GetIndex(), unrollCostSz.Value());
    JITDUMPEXEC(FlowGraphNaturalLoop::Dump(loop));

    // We unroll a loop focused around the test and IV that was
    // identified by FlowGraphNaturalLoop::AnalyzeIteration. Note that:
    //
    // * The loop can have multiple exits. The exit guarded on the IV
    //   is the one we can optimize away when we unroll, since we know
    //   the value of the IV in each iteration. The other exits will
    //   remain in place in each iteration.
    //
    // * The loop can have multiple backedges. Often, there is a
    //   single backedge that becomes statically unreachable when we
    //   optimize the exit guarded on the IV. In that case the loop
    //   structure disappears. However, if there were multiple backedges,
    //   the loop structure can remain in each unrolled iteration.
    //
    // * The loop being unrolled can also have nested loops, which will
    //   be duplicated for each unrolled iteration.
    //
    // * Unrolling a loop creates or removes basic blocks, depending on
    //   whether the iter count is 0. When nested loops are unrolled,
    //   instead of trying to maintain the new right set of loop blocks
    //   that exist in all ancestor loops, we skip unrolling for all
    //   ancestor loops and instead recompute the loop structure and
    //   retry unrolling. It is rare to have multiple nested unrollings
    //   of loops, so this is not a TP issue.

    BlockToBlockMap blockMap(getAllocator(CMK_LoopUnroll));

    BasicBlock* bottom        = loop->GetLexicallyBottomMostBlock();
    BasicBlock* insertAfter   = bottom;
    BasicBlock* prevTestBlock = nullptr;
    unsigned    iterToUnroll  = totalIter; // The number of iterations left to unroll

    // Find the exit block of the IV test first. We need to do that
    // here since it may have implicit fallthrough that we'll change
    // below.
    BasicBlock* exiting = iterInfo.TestBlock;
    assert(exiting->KindIs(BBJ_COND));
    assert(loop->ContainsBlock(exiting->GetTrueTarget()) != loop->ContainsBlock(exiting->GetFalseTarget()));
    BasicBlock* exit =
        loop->ContainsBlock(exiting->GetTrueTarget()) ? exiting->GetFalseTarget() : exiting->GetTrueTarget();

<<<<<<< HEAD
=======
    // If the original bottom block was falling out of the loop, then insert an
    // explicit block to branch around the unrolled iterations we created.
    if (bottom->KindIs(BBJ_COND))
    {
        // TODO-NoFallThrough: Shouldn't need new BBJ_ALWAYS block once bbFalseTarget can diverge from bbNext
        BasicBlock* bottomFalseTarget = bottom->GetFalseTarget();
        JITDUMP("Create branch around unrolled loop\n");
        BasicBlock* bottomRedirBlk = fgNewBBafter(BBJ_ALWAYS, bottom, /*extendRegion*/ true, bottomFalseTarget);
        JITDUMP("Adding " FMT_BB " after " FMT_BB "\n", bottomRedirBlk->bbNum, bottom->bbNum);

        bottom->SetFalseTarget(bottomRedirBlk);
        fgAddRefPred(bottomRedirBlk, bottom);
        JITDUMP("Adding " FMT_BB " -> " FMT_BB "\n", bottom->bbNum, bottomRedirBlk->bbNum);
        fgReplacePred(bottomFalseTarget, bottom, bottomRedirBlk);
        JITDUMP("Replace " FMT_BB " -> " FMT_BB " with " FMT_BB " -> " FMT_BB "\n", bottom->bbNum,
                bottomFalseTarget->bbNum, bottomRedirBlk->bbNum, bottomFalseTarget->bbNum);

        insertAfter = bottomRedirBlk;
    }

>>>>>>> 29f726e9
    for (int lval = lbeg; iterToUnroll > 0; iterToUnroll--)
    {
        // Block weight should no longer have the loop multiplier
        //
        // Note this is not quite right, as we may not have upscaled by this amount
        // and we might not have upscaled at all, if we had profile data.
        //
        weight_t scaleWeight = 1.0 / BB_LOOP_WEIGHT_SCALE;
        loop->Duplicate(&insertAfter, &blockMap, scaleWeight, /* bottomNeedsRedirection */ true);

        // Replace all uses of the loop iterator with the current value.
        loop->VisitLoopBlocks([=, &blockMap](BasicBlock* block) {
            optReplaceScalarUsesWithConst(blockMap[block], lvar, lval);
            return BasicBlockVisit::Continue;
        });

        // Remove the test we created in the duplicate; we're doing a full unroll.
        BasicBlock* testBlock = blockMap[iterInfo.TestBlock];

        optRedirectPrevUnrollIteration(loop, prevTestBlock, blockMap[loop->GetHeader()]);

        // Save the test block of the previously unrolled
        // iteration, so that we can redirect it when we create
        // the next iteration (or to the exit for the last
        // iteration).
        prevTestBlock = testBlock;

        // update the new value for the unrolled iterator

        switch (iterOper)
        {
            case GT_ADD:
                lval += iterInc;
                break;

            case GT_SUB:
                lval -= iterInc;
                break;

            default:
                unreached();
        }
    }

    // If we get here, we successfully cloned all the blocks in the
    // unrolled loop. Note we may not have done any cloning at all if
    // the loop iteration count was computed to be zero. Such loops are
    // guaranteed to be unreachable since if the repetition count is
    // zero the loop invariant is false on the first iteration, yet
    // FlowGraphNaturalLoop::AnalyzeIteration only returns true if the
    // loop invariant is true on every iteration. That means we have a
    // guarding check before we enter the loop that will always be
    // false.
    optRedirectPrevUnrollIteration(loop, prevTestBlock, exit);

    // The old loop body is unreachable now, but we will remove those
    // blocks after we finish unrolling.
    CLANG_FORMAT_COMMENT_ANCHOR;

#ifdef DEBUG
    if (verbose)
    {
        printf("Whole unrolled loop:\n");

        gtDispTree(iterInfo.InitTree);
        printf("\n");
        fgDumpTrees(bottom->Next(), insertAfter);
    }
#endif // DEBUG

    return true;
}

//-----------------------------------------------------------------------------
// optRedirectPrevUnrollIteration:
//   Redirect the previous unrolled loop iteration (or entry) to a new target.
//
// Parameters:
//   loop          - The loop that is being unrolled
//   prevTestBlock - The test block of the previous iteration, or nullptr if
//                   this is the first unrolled iteration.
//   target        - The new target for the previous iteration.
//
//
// Remarks:
//   If "prevTestBlock" is nullptr, then the entry edges of the loop are
//   redirected to the target. Otherwise "prevTestBlock" has its terminating
//   statement removed and is changed to a BBJ_ALWAYS that goes to the target.
//
void Compiler::optRedirectPrevUnrollIteration(FlowGraphNaturalLoop* loop, BasicBlock* prevTestBlock, BasicBlock* target)
{
    if (prevTestBlock != nullptr)
    {
        assert(prevTestBlock->KindIs(BBJ_COND));
        Statement* testCopyStmt = prevTestBlock->lastStmt();
        GenTree*   testCopyExpr = testCopyStmt->GetRootNode();
        assert(testCopyExpr->gtOper == GT_JTRUE);
        GenTree* sideEffList = nullptr;
        gtExtractSideEffList(testCopyExpr, &sideEffList, GTF_SIDE_EFFECT | GTF_ORDER_SIDEEFF);
        if (sideEffList == nullptr)
        {
            fgRemoveStmt(prevTestBlock, testCopyStmt);
        }
        else
        {
            testCopyStmt->SetRootNode(sideEffList);
        }

        fgRemoveRefPred(prevTestBlock->GetTrueTarget(), prevTestBlock);
        fgRemoveRefPred(prevTestBlock->GetFalseTarget(), prevTestBlock);

        // Redirect exit edge from previous iteration to new entry.
        prevTestBlock->SetKindAndTarget(BBJ_ALWAYS, target);
        fgAddRefPred(target, prevTestBlock);

        JITDUMP("Redirecting previously created exiting " FMT_BB " -> " FMT_BB "\n", prevTestBlock->bbNum,
                target->bbNum);
    }
    else
    {
        // Redirect all predecessors to the new one.
        for (FlowEdge* enterEdge : loop->EntryEdges())
        {
            BasicBlock* entering = enterEdge->getSourceBlock();
            JITDUMP("Redirecting " FMT_BB " -> " FMT_BB " to " FMT_BB " -> " FMT_BB "\n", entering->bbNum,
                    loop->GetHeader()->bbNum, entering->bbNum, target->bbNum);
            assert(!entering->KindIs(BBJ_COND)); // Ensured by canonicalization
            fgReplaceJumpTarget(entering, target, loop->GetHeader());
        }
    }
}

//-----------------------------------------------------------------------------
// optReplaceScalarUsesWithConst: Replace all GT_LCL_VAR occurrences of a local
// with a constant.
//
// Arguments:
//   block   - The block to replace in
//   lclNum  - The local to replace
//   cnsVal  - The constant to replace with
//
// Remarks:
//   This is used to replace the loop iterator with the constant value when
//   unrolling.
//
void Compiler::optReplaceScalarUsesWithConst(BasicBlock* block, unsigned lclNum, ssize_t cnsVal)
{
    class ReplaceVisitor final : public GenTreeVisitor<ReplaceVisitor>
    {
        unsigned m_lclNum;
        ssize_t  m_cnsVal;

    public:
        enum
        {
            DoPreOrder    = true,
            DoLclVarsOnly = true,
        };

        bool MadeChanges = false;

        ReplaceVisitor(Compiler* comp, unsigned lclNum, ssize_t cnsVal)
            : GenTreeVisitor(comp), m_lclNum(lclNum), m_cnsVal(cnsVal)
        {
        }

        fgWalkResult PreOrderVisit(GenTree** use, GenTree* user)
        {
            if ((*use)->OperIs(GT_LCL_VAR) && ((*use)->AsLclVarCommon()->GetLclNum() == m_lclNum))
            {
                *use        = m_compiler->gtNewIconNode(m_cnsVal, genActualType(*use));
                MadeChanges = true;
            }

            return fgWalkResult::WALK_CONTINUE;
        }
    };

    ReplaceVisitor visitor(this, lclNum, cnsVal);

    for (Statement* stmt : block->Statements())
    {
        visitor.WalkTree(stmt->GetRootNodePointer(), nullptr);

        if (visitor.MadeChanges)
        {
            // Replacing locals with constants can change whether we consider
            // something to have side effects. For example, `fgAddrCouldBeNull`
            // can switch from true to false if the address changes from
            // ADD(LCL_ADDR, LCL_VAR) -> ADD(LCL_ADDR, CNS_INT).
            gtUpdateStmtSideEffects(stmt);
            visitor.MadeChanges = false;
        }
    }
}

Compiler::OptInvertCountTreeInfoType Compiler::optInvertCountTreeInfo(GenTree* tree)
{
    class CountTreeInfoVisitor : public GenTreeVisitor<CountTreeInfoVisitor>
    {
    public:
        enum
        {
            DoPreOrder = true,
        };

        Compiler::OptInvertCountTreeInfoType Result = {};

        CountTreeInfoVisitor(Compiler* comp) : GenTreeVisitor(comp)
        {
        }

        fgWalkResult PreOrderVisit(GenTree** use, GenTree* user)
        {
            if (Compiler::IsSharedStaticHelper(*use))
            {
                Result.sharedStaticHelperCount++;
            }

            if ((*use)->OperIsArrLength())
            {
                Result.arrayLengthCount++;
            }

            return fgWalkResult::WALK_CONTINUE;
        }
    };

    CountTreeInfoVisitor walker(this);
    walker.WalkTree(&tree, nullptr);
    return walker.Result;
}

//-----------------------------------------------------------------------------
// optInvertWhileLoop: modify flow and duplicate code so that for/while loops are
//   entered at top and tested at bottom (aka loop rotation or bottom testing).
//   Creates a "zero trip test" condition which guards entry to the loop.
//   Enables loop invariant hoisting and loop cloning, which depend on
//   `do {} while` format loops. Enables creation of a pre-header block after the
//   zero trip test to place code that only runs if the loop is guaranteed to
//   run at least once.
//
// Arguments:
//   block -- block that may be the predecessor of the un-rotated loop's test block.
//
// Returns:
//   true if any IR changes possibly made (used to determine phase return status)
//
// Notes:
//   Uses a simple lexical screen to detect likely loops.
//
//   Specifically, we're looking for the following case:
//
//          ...
//          jmp test                // `block` argument
//   loop:
//          ...
//          ...
//   test:
//          ..stmts..
//          cond
//          jtrue loop
//
//   If we find this, and the condition is simple enough, we change
//   the loop to the following:
//
//          ...
//          ..stmts..               // duplicated cond block statements
//          cond                    // duplicated cond
//          jfalse done
//          // else fall-through
//   loop:
//          ...
//          ...
//   test:
//          ..stmts..
//          cond
//          jtrue loop
//   done:
//
//  Makes no changes if the flow pattern match fails.
//
//  May not modify a loop if profile is unfavorable, if the cost of duplicating
//  code is large (factoring in potential CSEs).
//
bool Compiler::optInvertWhileLoop(BasicBlock* block)
{
    assert(opts.OptimizationEnabled());
    assert(compCodeOpt() != SMALL_CODE);

    // Does the BB end with an unconditional jump?

    if (!block->KindIs(BBJ_ALWAYS) || block->JumpsToNext())
    {
        return false;
    }

    if (block->HasFlag(BBF_KEEP_BBJ_ALWAYS))
    {
        // It can't be one of the ones we use for our exception magic
        return false;
    }

    // Get hold of the jump target
    BasicBlock* const bTest = block->GetTarget();

    // Does the bTest consist of 'jtrue(cond) block' ?
    if (!bTest->KindIs(BBJ_COND))
    {
        return false;
    }

    // bTest must be a backwards jump to block->bbNext
    // This will be the top of the loop.
    //
    BasicBlock* const bTop = bTest->GetTrueTarget();

    if (!block->NextIs(bTop))
    {
        return false;
    }

    // Since bTest is a BBJ_COND it will have a bbFalseTarget
    //
    BasicBlock* const bJoin = bTest->GetFalseTarget();
    noway_assert(bJoin != nullptr);

    // 'block' must be in the same try region as the condition, since we're going to insert a duplicated condition
    // in a new block after 'block', and the condition might include exception throwing code.
    // On non-funclet platforms (x86), the catch exit is a BBJ_ALWAYS, but we don't want that to
    // be considered as the head of a loop, so also disallow different handler regions.
    if (!BasicBlock::sameEHRegion(block, bTest))
    {
        return false;
    }

    // The duplicated condition block will branch to bTest->GetFalseTarget(), so that also better be in the
    // same try region (or no try region) to avoid generating illegal flow.
    if (bJoin->hasTryIndex() && !BasicBlock::sameTryRegion(block, bJoin))
    {
        return false;
    }

    // It has to be a forward jump. Defer this check until after all the cheap checks
    // are done, since it iterates forward in the block list looking for bbTarget.
    //  TODO-CQ: Check if we can also optimize the backwards jump as well.
    //
    if (!fgIsForwardBranch(block, block->GetTarget()))
    {
        return false;
    }

    // Find the loop termination test at the bottom of the loop.
    Statement* const condStmt = bTest->lastStmt();

    // Verify the test block ends with a conditional that we can manipulate.
    GenTree* const condTree = condStmt->GetRootNode();
    noway_assert(condTree->gtOper == GT_JTRUE);
    if (!condTree->AsOp()->gtOp1->OperIsCompare())
    {
        return false;
    }

    JITDUMP("Matched flow pattern for loop inversion: block " FMT_BB " bTop " FMT_BB " bTest " FMT_BB "\n",
            block->bbNum, bTop->bbNum, bTest->bbNum);

    // Estimate the cost of cloning the entire test block.
    //
    // Note: it would help throughput to compute the maximum cost
    // first and early out for large bTest blocks, as we are doing two
    // tree walks per tree. But because of this helper call scan, the
    // maximum cost depends on the trees in the block.
    //
    // We might consider flagging blocks with hoistable helper calls
    // during importation, so we can avoid the helper search and
    // implement an early bail out for large blocks with no helper calls.
    //
    // Note that gtPrepareCost can cause operand swapping, so we must
    // return `true` (possible IR change) from here on.

    unsigned estDupCostSz = 0;

    for (Statement* const stmt : bTest->Statements())
    {
        GenTree* tree = stmt->GetRootNode();
        gtPrepareCost(tree);
        estDupCostSz += tree->GetCostSz();
    }

    weight_t       loopIterations            = BB_LOOP_WEIGHT_SCALE;
    bool           allProfileWeightsAreValid = false;
    weight_t const weightBlock               = block->bbWeight;
    weight_t const weightTest                = bTest->bbWeight;
    weight_t const weightTop                 = bTop->bbWeight;

    // If we have profile data then we calculate the number of times
    // the loop will iterate into loopIterations
    if (fgIsUsingProfileWeights())
    {
        // Only rely upon the profile weight when all three of these blocks
        // have good profile weights
        if (block->hasProfileWeight() && bTest->hasProfileWeight() && bTop->hasProfileWeight())
        {
            // If this while loop never iterates then don't bother transforming
            //
            if (weightTop == BB_ZERO_WEIGHT)
            {
                return true;
            }

            // We generally expect weightTest > weightTop
            //
            // Tolerate small inconsistencies...
            //
            if (!fgProfileWeightsConsistent(weightBlock + weightTop, weightTest))
            {
                JITDUMP("Profile weights locally inconsistent: block " FMT_WT ", next " FMT_WT ", test " FMT_WT "\n",
                        weightBlock, weightTop, weightTest);
            }
            else
            {
                allProfileWeightsAreValid = true;

                // Determine average iteration count
                //
                //   weightTop is the number of time this loop executes
                //   weightTest is the number of times that we consider entering or remaining in the loop
                //   loopIterations is the average number of times that this loop iterates
                //
                weight_t loopEntries = weightTest - weightTop;

                // If profile is inaccurate, try and use other data to provide a credible estimate.
                // The value should at least be >= weightBlock.
                //
                if (loopEntries < weightBlock)
                {
                    loopEntries = weightBlock;
                }

                loopIterations = weightTop / loopEntries;
            }
        }
        else
        {
            JITDUMP("Missing profile data for loop!\n");
        }
    }

    unsigned maxDupCostSz = 34;

    if ((compCodeOpt() == FAST_CODE) || compStressCompile(STRESS_DO_WHILE_LOOPS, 30))
    {
        maxDupCostSz *= 4;
    }

    // If this loop iterates a lot then raise the maxDupCost
    if (loopIterations >= 12.0)
    {
        maxDupCostSz *= 2;
        if (loopIterations >= 96.0)
        {
            maxDupCostSz *= 2;
        }
    }

    // If the compare has too high cost then we don't want to dup.

    bool costIsTooHigh = (estDupCostSz > maxDupCostSz);

    OptInvertCountTreeInfoType optInvertTotalInfo = {};
    if (costIsTooHigh)
    {
        // If we already know that the cost is acceptable, then don't waste time walking the tree
        // counting things to boost the maximum allowed cost.
        //
        // If the loop condition has a shared static helper, we really want this loop converted
        // as not converting the loop will disable loop hoisting, meaning the shared helper will
        // be executed on every loop iteration.
        //
        // If the condition has array.Length operations, also boost, as they are likely to be CSE'd.

        for (Statement* const stmt : bTest->Statements())
        {
            GenTree* tree = stmt->GetRootNode();

            OptInvertCountTreeInfoType optInvertInfo = optInvertCountTreeInfo(tree);
            optInvertTotalInfo.sharedStaticHelperCount += optInvertInfo.sharedStaticHelperCount;
            optInvertTotalInfo.arrayLengthCount += optInvertInfo.arrayLengthCount;

            if ((optInvertInfo.sharedStaticHelperCount > 0) || (optInvertInfo.arrayLengthCount > 0))
            {
                // Calculate a new maximum cost. We might be able to early exit.

                unsigned newMaxDupCostSz =
                    maxDupCostSz + 24 * min(optInvertTotalInfo.sharedStaticHelperCount, (int)(loopIterations + 1.5)) +
                    8 * optInvertTotalInfo.arrayLengthCount;

                // Is the cost too high now?
                costIsTooHigh = (estDupCostSz > newMaxDupCostSz);
                if (!costIsTooHigh)
                {
                    // No need counting any more trees; we're going to do the transformation.
                    JITDUMP("Decided to duplicate loop condition block after counting helpers in tree [%06u] in "
                            "block " FMT_BB,
                            dspTreeID(tree), bTest->bbNum);
                    maxDupCostSz = newMaxDupCostSz; // for the JitDump output below
                    break;
                }
            }
        }
    }

#ifdef DEBUG
    if (verbose)
    {
        // Note that `optInvertTotalInfo.sharedStaticHelperCount = 0` means either there were zero helpers, or the
        // tree walk to count them was not done.
        printf(
            "\nDuplication of loop condition [%06u] is %s, because the cost of duplication (%i) is %s than %i,"
            "\n   loopIterations = %7.3f, optInvertTotalInfo.sharedStaticHelperCount >= %d, validProfileWeights = %s\n",
            dspTreeID(condTree), costIsTooHigh ? "not done" : "performed", estDupCostSz,
            costIsTooHigh ? "greater" : "less or equal", maxDupCostSz, loopIterations,
            optInvertTotalInfo.sharedStaticHelperCount, dspBool(allProfileWeightsAreValid));
    }
#endif

    if (costIsTooHigh)
    {
        return true;
    }

    bool foundCondTree = false;

    // Create a new block after `block` to put the copied condition code.
    BasicBlock* bNewCond = fgNewBBafter(BBJ_COND, block, /*extendRegion*/ true, bJoin);
    block->SetKindAndTarget(BBJ_ALWAYS, bNewCond);
    block->SetFlags(BBF_NONE_QUIRK);
    assert(block->JumpsToNext());

    // Clone each statement in bTest and append to bNewCond.
    for (Statement* const stmt : bTest->Statements())
    {
        GenTree* originalTree = stmt->GetRootNode();
        GenTree* clonedTree   = gtCloneExpr(originalTree);

        // Special case handling needed for the conditional jump tree
        if (originalTree == condTree)
        {
            foundCondTree = true;

            // Get the compare subtrees
            GenTree* originalCompareTree = originalTree->AsOp()->gtOp1;
            GenTree* clonedCompareTree   = clonedTree->AsOp()->gtOp1;
            assert(originalCompareTree->OperIsCompare());
            assert(clonedCompareTree->OperIsCompare());

            // Flag compare and cloned copy so later we know this loop
            // has a proper zero trip test.
            originalCompareTree->gtFlags |= GTF_RELOP_ZTT;
            clonedCompareTree->gtFlags |= GTF_RELOP_ZTT;

            // The original test branches to remain in the loop.  The
            // new cloned test will branch to avoid the loop.  So the
            // cloned compare needs to reverse the branch condition.
            gtReverseCond(clonedCompareTree);
        }

        Statement* clonedStmt = fgNewStmtAtEnd(bNewCond, clonedTree);

        if (opts.compDbgInfo)
        {
            clonedStmt->SetDebugInfo(stmt->GetDebugInfo());
        }
    }

    assert(foundCondTree);

    // Flag the block that received the copy as potentially having various constructs.
    bNewCond->CopyFlags(bTest, BBF_COPY_PROPAGATE);

    // Fix flow and profile
    //
    bNewCond->inheritWeight(block);

    if (allProfileWeightsAreValid)
    {
        weight_t const delta = weightTest - weightTop;

        // If there is just one outside edge incident on bTest, then ideally delta == block->bbWeight.
        // But this might not be the case if profile data is inconsistent.
        //
        // And if bTest has multiple outside edges we want to account for the weight of them all.
        //
        if (delta > block->bbWeight)
        {
            bNewCond->setBBProfileWeight(delta);
        }
    }

    // Update pred info
    //
    bNewCond->SetFalseTarget(bTop);
    fgAddRefPred(bJoin, bNewCond);
    fgAddRefPred(bTop, bNewCond);

    fgAddRefPred(bNewCond, block);
    fgRemoveRefPred(bTest, block);

    // Move all predecessor edges that look like loop entry edges to point to the new cloned condition
    // block, not the existing condition block. The idea is that if we only move `block` to point to
    // `bNewCond`, but leave other `bTest` predecessors still pointing to `bTest`, when we eventually
    // recognize loops, the loop will appear to have multiple entries, which will prevent optimization.
    // We don't have loops yet, but blocks should be in increasing lexical numbered order, so use that
    // as the proxy for predecessors that are "in" versus "out" of the potential loop. Note that correctness
    // is maintained no matter which condition block we point to, but we'll lose optimization potential
    // (and create spaghetti code) if we get it wrong.
    //
    BlockToBlockMap blockMap(getAllocator(CMK_LoopOpt));
    bool            blockMapInitialized = false;

    unsigned const loopFirstNum  = bTop->bbNum;
    unsigned const loopBottomNum = bTest->bbNum;
    for (BasicBlock* const predBlock : bTest->PredBlocks())
    {
        unsigned const bNum = predBlock->bbNum;
        if ((loopFirstNum <= bNum) && (bNum <= loopBottomNum))
        {
            // Looks like the predecessor is from within the potential loop; skip it.
            continue;
        }

        if (!blockMapInitialized)
        {
            blockMapInitialized = true;
            blockMap.Set(bTest, bNewCond);
        }

        // Redirect the predecessor to the new block.
        JITDUMP("Redirecting non-loop " FMT_BB " -> " FMT_BB " to " FMT_BB " -> " FMT_BB "\n", predBlock->bbNum,
                bTest->bbNum, predBlock->bbNum, bNewCond->bbNum);
        optRedirectBlock(predBlock, &blockMap, RedirectBlockOption::UpdatePredLists);
    }

    // If we have profile data for all blocks and we know that we are cloning the
    // `bTest` block into `bNewCond` and thus changing the control flow from `block` so
    // that it no longer goes directly to `bTest` anymore, we have to adjust
    // various weights.
    //
    if (allProfileWeightsAreValid)
    {
        // Update the weight for bTest. Normally, this reduces the weight of the bTest, except in odd
        // cases of stress modes with inconsistent weights.
        //
        JITDUMP("Reducing profile weight of " FMT_BB " from " FMT_WT " to " FMT_WT "\n", bTest->bbNum, weightTest,
                weightTop);
        bTest->inheritWeight(bTop);

        // Determine the new edge weights.
        //
        // We project the next/jump ratio for block and bTest by using
        // the original likelihoods out of bTest.
        //
        // Note "next" is the loop top block, not bTest's bbNext,
        // we'll call this latter block "after".
        //
        weight_t const testToNextLikelihood  = min(1.0, weightTop / weightTest);
        weight_t const testToAfterLikelihood = 1.0 - testToNextLikelihood;

        // Adjust edges out of bTest (which now has weight weightTop)
        //
        weight_t const testToNextWeight  = weightTop * testToNextLikelihood;
        weight_t const testToAfterWeight = weightTop * testToAfterLikelihood;

        FlowEdge* const edgeTestToNext  = fgGetPredForBlock(bTop, bTest);
        FlowEdge* const edgeTestToAfter = fgGetPredForBlock(bTest->GetFalseTarget(), bTest);

        JITDUMP("Setting weight of " FMT_BB " -> " FMT_BB " to " FMT_WT " (iterate loop)\n", bTest->bbNum, bTop->bbNum,
                testToNextWeight);
        JITDUMP("Setting weight of " FMT_BB " -> " FMT_BB " to " FMT_WT " (exit loop)\n", bTest->bbNum,
                bTest->Next()->bbNum, testToAfterWeight);

        edgeTestToNext->setEdgeWeights(testToNextWeight, testToNextWeight, bTop);
        edgeTestToAfter->setEdgeWeights(testToAfterWeight, testToAfterWeight, bTest->GetFalseTarget());

        // Adjust edges out of block, using the same distribution.
        //
        JITDUMP("Profile weight of " FMT_BB " remains unchanged at " FMT_WT "\n", block->bbNum, weightBlock);

        weight_t const blockToNextLikelihood  = testToNextLikelihood;
        weight_t const blockToAfterLikelihood = testToAfterLikelihood;

        weight_t const blockToNextWeight  = weightBlock * blockToNextLikelihood;
        weight_t const blockToAfterWeight = weightBlock * blockToAfterLikelihood;

        FlowEdge* const edgeBlockToNext  = fgGetPredForBlock(bNewCond->GetFalseTarget(), bNewCond);
        FlowEdge* const edgeBlockToAfter = fgGetPredForBlock(bNewCond->GetTrueTarget(), bNewCond);

        JITDUMP("Setting weight of " FMT_BB " -> " FMT_BB " to " FMT_WT " (enter loop)\n", bNewCond->bbNum,
                bNewCond->GetFalseTarget()->bbNum, blockToNextWeight);
        JITDUMP("Setting weight of " FMT_BB " -> " FMT_BB " to " FMT_WT " (avoid loop)\n", bNewCond->bbNum,
                bNewCond->GetTrueTarget()->bbNum, blockToAfterWeight);

        edgeBlockToNext->setEdgeWeights(blockToNextWeight, blockToNextWeight, bNewCond->GetFalseTarget());
        edgeBlockToAfter->setEdgeWeights(blockToAfterWeight, blockToAfterWeight, bNewCond->GetTrueTarget());

#ifdef DEBUG
        // If we're checkig profile data, see if profile for the two target blocks is consistent.
        //
        if ((activePhaseChecks & PhaseChecks::CHECK_PROFILE) == PhaseChecks::CHECK_PROFILE)
        {
            const ProfileChecks checks        = (ProfileChecks)JitConfig.JitProfileChecks();
            const bool          nextProfileOk = fgDebugCheckIncomingProfileData(bNewCond->GetFalseTarget(), checks);
            const bool          jumpProfileOk = fgDebugCheckIncomingProfileData(bNewCond->GetTrueTarget(), checks);

            if (hasFlag(checks, ProfileChecks::RAISE_ASSERT))
            {
                assert(nextProfileOk);
                assert(jumpProfileOk);
            }
        }
#endif // DEBUG
    }

#ifdef DEBUG
    if (verbose)
    {
        printf("\nDuplicated loop exit block at " FMT_BB " for loop (" FMT_BB " - " FMT_BB ")\n", bNewCond->bbNum,
               bNewCond->GetFalseTarget()->bbNum, bTest->bbNum);
        printf("Estimated code size expansion is %d\n", estDupCostSz);

        fgDumpBlock(bNewCond);
        fgDumpBlock(bTest);
    }
#endif // DEBUG

    return true;
}

//-----------------------------------------------------------------------------
// optInvertLoops: invert while loops in the method
//
// Returns:
//   suitable phase status
//
PhaseStatus Compiler::optInvertLoops()
{
    noway_assert(opts.OptimizationEnabled());
    noway_assert(fgModified == false);

#if defined(OPT_CONFIG)
    if (!JitConfig.JitDoLoopInversion())
    {
        JITDUMP("Loop inversion disabled\n");
        return PhaseStatus::MODIFIED_NOTHING;
    }
#endif // OPT_CONFIG

    bool madeChanges = fgRenumberBlocks();

    if (compCodeOpt() == SMALL_CODE)
    {
        // do not invert any loops
    }
    else
    {
        for (BasicBlock* const block : Blocks())
        {
            // Make sure the appropriate fields are initialized
            //
            if (block->bbWeight == BB_ZERO_WEIGHT)
            {
                // Zero weighted block can't have a LOOP_HEAD flag
                noway_assert(block->isLoopHead() == false);
                continue;
            }

            if (optInvertWhileLoop(block))
            {
                madeChanges = true;
            }
        }
    }

    if (fgModified)
    {
        // Reset fgModified here as we've done a consistent set of edits.
        //
        fgModified = false;
    }

    return madeChanges ? PhaseStatus::MODIFIED_EVERYTHING : PhaseStatus::MODIFIED_NOTHING;
}

//-----------------------------------------------------------------------------
// optOptimizeFlow: simplify flow graph
//
// Returns:
//   suitable phase status
//
// Notes:
//   Does not do profile-based reordering to try and ensure that
//   that we recognize and represent as many loops as possible.
//
PhaseStatus Compiler::optOptimizeFlow()
{
    noway_assert(opts.OptimizationEnabled());
    noway_assert(fgModified == false);

    fgUpdateFlowGraph(/* doTailDuplication */ true);
    fgReorderBlocks(/* useProfile */ false);

    // fgReorderBlocks can cause IR changes even if it does not modify
    // the flow graph. It calls gtPrepareCost which can cause operand swapping.
    // Work around this for now.
    //
    // Note phase status only impacts dumping and checking done post-phase,
    // it has no impact on a release build.
    //
    return PhaseStatus::MODIFIED_EVERYTHING;
}

//-----------------------------------------------------------------------------
// optOptimizeLayout: reorder blocks to reduce cost of control flow
//
// Returns:
//   suitable phase status
//
// Notes:
//   Reorders using profile data, if available.
//
PhaseStatus Compiler::optOptimizeLayout()
{
    noway_assert(opts.OptimizationEnabled());

    fgUpdateFlowGraph(/* doTailDuplication */ false);
    fgReorderBlocks(/* useProfile */ true);
    fgUpdateFlowGraph(/* doTailDuplication */ false, /* isPhase */ false);

    // fgReorderBlocks can cause IR changes even if it does not modify
    // the flow graph. It calls gtPrepareCost which can cause operand swapping.
    // Work around this for now.
    //
    // Note phase status only impacts dumping and checking done post-phase,
    // it has no impact on a release build.
    //
    return PhaseStatus::MODIFIED_EVERYTHING;
}

//------------------------------------------------------------------------
// optMarkLoopHeads: Mark all potential loop heads as BBF_LOOP_HEAD. A potential loop head is a block
// targeted by a lexical back edge, where the source of the back edge is reachable from the block.
// Note that if there are no lexical back edges, there can't be any loops.
//
// If there are any potential loop heads, set `fgHasLoops` to `true`.
//
// Assumptions:
//    The reachability sets must be computed and valid.
//
void Compiler::optMarkLoopHeads()
{
#ifdef DEBUG
    if (verbose)
    {
        printf("*************** In optMarkLoopHeads()\n");
    }

    assert(m_reachabilitySets != nullptr);
    fgDebugCheckBBNumIncreasing();

    int loopHeadsMarked = 0;
#endif

    bool hasLoops = false;

    for (BasicBlock* const block : Blocks())
    {
        // Set BBF_LOOP_HEAD if we have backwards branches to this block.

        for (BasicBlock* const predBlock : block->PredBlocks())
        {
            if (block->bbNum <= predBlock->bbNum)
            {
                if (predBlock->KindIs(BBJ_CALLFINALLY))
                {
                    // Loops never have BBJ_CALLFINALLY as the source of their "back edge".
                    continue;
                }

                // If block can reach predBlock then we have a loop head
                if (m_reachabilitySets->CanReach(block, predBlock))
                {
                    hasLoops = true;
                    block->SetFlags(BBF_LOOP_HEAD);
                    INDEBUG(++loopHeadsMarked);
                    break; // No need to look at more `block` predecessors
                }
            }
        }
    }

    JITDUMP("%d loop heads marked\n", loopHeadsMarked);
    fgHasLoops = hasLoops;
}

//-----------------------------------------------------------------------------
// optResetLoopInfo: reset all loop info in preparation for refinding the loops
// and scaling blocks based on it.
//
void Compiler::optResetLoopInfo()
{
#ifdef DEBUG
    if (verbose)
    {
        printf("*************** In optResetLoopInfo()\n");
    }
#endif

    for (BasicBlock* const block : Blocks())
    {
        // If the block weight didn't come from profile data, reset it so it can be calculated again.
        if (!block->hasProfileWeight())
        {
            block->bbWeight = BB_UNITY_WEIGHT;
            block->RemoveFlags(BBF_RUN_RARELY);
        }

        block->RemoveFlags(BBF_LOOP_FLAGS);
    }
}

//-----------------------------------------------------------------------------
// optFindAndScaleGeneralLoopBlocks: scale block weights based on loop nesting depth.
// Note that this uses a very general notion of "loop": any block targeted by a reachable
// back-edge is considered a loop.
//
void Compiler::optFindAndScaleGeneralLoopBlocks()
{
#ifdef DEBUG
    if (verbose)
    {
        printf("*************** In optFindAndScaleGeneralLoopBlocks()\n");
    }
#endif

    // This code depends on block number ordering.
    INDEBUG(fgDebugCheckBBNumIncreasing());

    assert(m_dfsTree != nullptr);
    if (m_reachabilitySets == nullptr)
    {
        m_reachabilitySets = BlockReachabilitySets::Build(m_dfsTree);
    }
    if (m_domTree == nullptr)
    {
        m_domTree = FlowGraphDominatorTree::Build(m_dfsTree);
    }

    unsigned generalLoopCount = 0;

    // We will use the following terminology:
    // top        - the first basic block in the loop (i.e. the head of the backward edge)
    // bottom     - the last block in the loop (i.e. the block from which we jump to the top)
    // lastBottom - used when we have multiple back edges to the same top

    for (BasicBlock* const top : Blocks())
    {
        // Only consider `top` blocks already determined to be potential loop heads.
        if (!top->isLoopHead())
        {
            continue;
        }

        BasicBlock* foundBottom = nullptr;

        for (BasicBlock* const bottom : top->PredBlocks())
        {
            // Is this a loop candidate? - We look for "back edges"

            // Is this a backward edge? (from BOTTOM to TOP)
            if (top->bbNum > bottom->bbNum)
            {
                continue;
            }

            // We only consider back-edges of these kinds for loops.
            if (!bottom->KindIs(BBJ_COND, BBJ_ALWAYS, BBJ_CALLFINALLYRET))
            {
                continue;
            }

            /* the top block must be able to reach the bottom block */
            if (!m_reachabilitySets->CanReach(top, bottom))
            {
                continue;
            }

            /* Found a new loop, record the longest backedge in foundBottom */

            if ((foundBottom == nullptr) || (bottom->bbNum > foundBottom->bbNum))
            {
                foundBottom = bottom;
            }
        }

        if (foundBottom)
        {
            generalLoopCount++;

            /* Mark all blocks between 'top' and 'bottom' */

            optScaleLoopBlocks(top, foundBottom);
        }

        // We track at most 255 loops
        if (generalLoopCount == 255)
        {
#if COUNT_LOOPS
            totalUnnatLoopOverflows++;
#endif
            break;
        }
    }

    JITDUMP("\nFound a total of %d general loops.\n", generalLoopCount);

#if COUNT_LOOPS
    totalUnnatLoopCount += generalLoopCount;
#endif
}

//-----------------------------------------------------------------------------
// optFindLoops: find loops in the function.
//
// The JIT recognizes two types of loops in a function: natural loops and "general" (or "unnatural") loops.
// Natural loops are those which get added to Compiler::m_loops. Most downstream optimizations require
// using natural loops. See `FlowGraphNaturalLoop` for a definition of the criteria satisfied by a natural loop.
// A general loop is defined as a lexical (program order) range of blocks where a later block branches to an
// earlier block (that is, there is a back edge in the flow graph), and the later block is reachable from the earlier
// block. General loops are used for weighting flow graph blocks (when there is no block profile data).
//
// Notes:
//  Also (re)sets all non-IBC block weights.
//
PhaseStatus Compiler::optFindLoopsPhase()
{
#ifdef DEBUG
    if (verbose)
    {
        printf("*************** In optFindLoopsPhase()\n");
    }
#endif

    optMarkLoopHeads();

    assert(m_dfsTree != nullptr);
    optFindLoops();

    if (fgHasLoops)
    {
        optFindAndScaleGeneralLoopBlocks();
    }

    optNumNaturalLoopsFound = (unsigned)m_loops->NumLoops();

    return PhaseStatus::MODIFIED_EVERYTHING;
}

//-----------------------------------------------------------------------------
// optFindLoops: Find, compact and canonicalize natural loops.
//
void Compiler::optFindLoops()
{
    m_loops = FlowGraphNaturalLoops::Find(m_dfsTree);

    if (optCompactLoops())
    {
        fgInvalidateDfsTree();
        m_dfsTree = fgComputeDfs();
        m_loops   = FlowGraphNaturalLoops::Find(m_dfsTree);
    }

    if (optCanonicalizeLoops())
    {
        fgInvalidateDfsTree();
        m_dfsTree = fgComputeDfs();
        m_loops   = FlowGraphNaturalLoops::Find(m_dfsTree);
    }

    fgRenumberBlocks();

    // Starting now, we require all loops to have pre-headers.
    optLoopsRequirePreHeaders = true;

    // Leave a bread crumb for future phases like loop alignment about whether
    // looking for loops makes sense. We generally do not expect phases to
    // introduce new cycles/loops in the flow graph; if they do, they should
    // set this to true themselves.
    // We use more general cycles over "m_loops->NumLoops() > 0" here because
    // future optimizations can easily cause general cycles to become natural
    // loops by removing edges.
    fgMightHaveNaturalLoops = m_dfsTree->HasCycle();
    assert(fgMightHaveNaturalLoops || (m_loops->NumLoops() == 0));
}

//-----------------------------------------------------------------------------
// optCanonicalizeLoops: Canonicalize natural loops.
//
// Parameters:
//   loops - Structure containing loops
//
// Returns:
//   True if any flow graph modifications were made
//
// Remarks:
//   Guarantees that all natural loops have preheaders.
//
bool Compiler::optCanonicalizeLoops()
{
    bool changed = false;
    for (FlowGraphNaturalLoop* loop : m_loops->InReversePostOrder())
    {
        changed |= optCreatePreheader(loop);
    }

    return changed;
}

//-----------------------------------------------------------------------------
// optCompactLoops: Compact loops to make their loop blocks lexical if possible.
//
// Returns:
//   True if the flow graph was changed.
//
bool Compiler::optCompactLoops()
{
    bool changed = false;
    for (FlowGraphNaturalLoop* loop : m_loops->InReversePostOrder())
    {
        changed |= optCompactLoop(loop);
    }

    return changed;
}

//-----------------------------------------------------------------------------
// optCompactLoop: Compact a specific loop.
//
// Parameters:
//   loop - The loop
//
// Returns:
//   True if the flow graph was changed.
//
bool Compiler::optCompactLoop(FlowGraphNaturalLoop* loop)
{
    BasicBlock* insertionPoint = nullptr;

    BasicBlock* top           = loop->GetLexicallyTopMostBlock();
    unsigned    numLoopBlocks = loop->NumLoopBlocks();

    BasicBlock* cur              = top;
    bool        changedFlowGraph = false;
    while (numLoopBlocks > 0)
    {
        if (loop->ContainsBlock(cur))
        {
            numLoopBlocks--;
            cur = cur->Next();
            continue;
        }

        // If this is a CALLFINALLYRET that is not in the loop, but the
        // CALLFINALLY was, then we have to leave it in place. For compaction
        // purposes this doesn't really make any difference, since no codegen
        // is associated with the CALLFINALLYRET anyway.
        if (cur->isBBCallFinallyPairTail())
        {
            cur = cur->Next();
            continue;
        }

        BasicBlock* lastNonLoopBlock = cur;
        while (true)
        {
            // Should always have a "bottom" block of the loop where we stop.
            assert(lastNonLoopBlock->Next() != nullptr);
            if (loop->ContainsBlock(lastNonLoopBlock->Next()))
            {
                break;
            }

            lastNonLoopBlock = lastNonLoopBlock->Next();
        }

        if (insertionPoint == nullptr)
        {
            insertionPoint = optFindLoopCompactionInsertionPoint(loop, top);
        }

        BasicBlock* previous      = cur->Prev();
        BasicBlock* nextLoopBlock = lastNonLoopBlock->Next();
        assert(previous != nullptr);
        if (!BasicBlock::sameEHRegion(previous, nextLoopBlock) || !BasicBlock::sameEHRegion(previous, insertionPoint))
        {
            // EH regions would be ill-formed if we moved these blocks out.
            cur = nextLoopBlock;
            continue;
        }

        // Now physically move the blocks.
        BasicBlock* moveBefore = insertionPoint->Next();

        fgUnlinkRange(cur, lastNonLoopBlock);
        fgMoveBlocksAfter(cur, lastNonLoopBlock, insertionPoint);
        ehUpdateLastBlocks(insertionPoint, lastNonLoopBlock);

        // Apply any adjustments needed for fallthrough at the boundaries of the moved region.
        changedFlowGraph |= optLoopCompactionFixupFallThrough(insertionPoint, cur);
        changedFlowGraph |= optLoopCompactionFixupFallThrough(lastNonLoopBlock, moveBefore);
        // Also apply any adjustments needed where the blocks were snipped out of the loop.
        changedFlowGraph |= optLoopCompactionFixupFallThrough(previous, nextLoopBlock);

        // Update insertionPoint for the next insertion.
        insertionPoint = lastNonLoopBlock;

        cur = nextLoopBlock;
    }

    return changedFlowGraph;
}

//-----------------------------------------------------------------------------
// optFindLoopCompactionInsertionPoint: Find a good insertion point at which to
// move blocks from the lexical range of "loop" that is not part of the loop.
//
// Parameters:
//   loop - The loop
//   top  - Lexical top block of the loop.
//
// Returns:
//   Non-null insertion point.
//
BasicBlock* Compiler::optFindLoopCompactionInsertionPoint(FlowGraphNaturalLoop* loop, BasicBlock* top)
{
    // Find an insertion point for blocks we're going to move.  Move them down
    // out of the loop, and if possible find a spot that won't break up fall-through.
    BasicBlock* bottom         = loop->GetLexicallyBottomMostBlock();
    BasicBlock* insertionPoint = bottom;
    while (insertionPoint->bbFallsThrough() && !insertionPoint->IsLast())
    {
        // Keep looking for a better insertion point if we can.
        BasicBlock* newInsertionPoint = optTryAdvanceLoopCompactionInsertionPoint(loop, insertionPoint, top, bottom);
        if (newInsertionPoint == nullptr)
        {
            // Ran out of candidate insertion points, so just split up the fall-through.
            break;
        }

        insertionPoint = newInsertionPoint;
    }

    return insertionPoint;
}

//-----------------------------------------------------------------------------
// optTryAdvanceLoopCompactionInsertionPoint: Advance the insertion point to
// avoid having to insert new blocks due to fallthrough.
//
// Parameters:
//   loop           - The loop
//   insertionPoint - Current insertion point
//   top            - Lexical top block of the loop.
//   bottom         - Lexical bottom block of the loop.
//
// Returns:
//   New insertion point.
//
BasicBlock* Compiler::optTryAdvanceLoopCompactionInsertionPoint(FlowGraphNaturalLoop* loop,
                                                                BasicBlock*           insertionPoint,
                                                                BasicBlock*           top,
                                                                BasicBlock*           bottom)
{
    BasicBlock* newInsertionPoint = insertionPoint->Next();

    if (!BasicBlock::sameEHRegion(insertionPoint, newInsertionPoint))
    {
        // Don't cross an EH region boundary.
        return nullptr;
    }

    // TODO-Quirk: Compatibility with old compaction
    if (newInsertionPoint->KindIs(BBJ_ALWAYS, BBJ_COND))
    {
        BasicBlock* dest =
            newInsertionPoint->KindIs(BBJ_ALWAYS) ? newInsertionPoint->GetTarget() : newInsertionPoint->GetTrueTarget();
        if ((dest->bbNum >= top->bbNum) && (dest->bbNum <= bottom->bbNum) && !loop->ContainsBlock(dest))
        {
            return nullptr;
        }
    }

    // TODO-Quirk: Compatibility with old compaction
    for (BasicBlock* const predBlock : newInsertionPoint->PredBlocks())
    {
        if ((predBlock->bbNum >= top->bbNum) && (predBlock->bbNum <= bottom->bbNum) && !loop->ContainsBlock(predBlock))
        {
            // Don't make this forward edge a backwards edge.
            return nullptr;
        }
    }

    // Compaction runs on outer loops before inner loops. That means all
    // unlexical blocks here are part of an ancestor loop (or trivial
    // BBJ_ALWAYS exit blocks). To avoid breaking lexicality of ancestor loops
    // we avoid moving any block past the bottom of an ancestor loop.
    for (FlowGraphNaturalLoop* ancestor = loop->GetParent(); ancestor != nullptr; ancestor = ancestor->GetParent())
    {
        if (newInsertionPoint == ancestor->GetLexicallyBottomMostBlock())
        {
            return nullptr;
        }
    }

    // Advancing the insertion point is ok, except that we can't split up any call finally
    // pair, so if we've got such a pair recurse to see if we can move past the whole thing.
    return newInsertionPoint->isBBCallFinallyPair()
               ? optTryAdvanceLoopCompactionInsertionPoint(loop, newInsertionPoint, top, bottom)
               : newInsertionPoint;
}

//-----------------------------------------------------------------------------
// optLoopCompactionFixupFallThrough: Fix up fallthrough introduced due to
// moving a range of blocks.
//
// Parameters:
//   block   - Block that may have fallthrough
//   newNext - The new block that was the fallthrough block
//
// Returns:
//   True if the flow graph was changed by this function.
//
bool Compiler::optLoopCompactionFixupFallThrough(BasicBlock* block, BasicBlock* newNext)
{
    assert(block->NextIs(newNext));
    bool changed = false;

    if (block->KindIs(BBJ_COND) && block->TrueTargetIs(newNext))
    {
        // Reverse the jump condition
        GenTree* test = block->lastNode();
        noway_assert(test->OperIsConditionalJump());

        if (test->OperGet() == GT_JTRUE)
        {
            GenTree* cond = gtReverseCond(test->AsOp()->gtOp1);
            assert(cond == test->AsOp()->gtOp1); // Ensure `gtReverseCond` did not create a new node.
            test->AsOp()->gtOp1 = cond;
        }
        else
        {
            gtReverseCond(test);
        }

        // Redirect the Conditional JUMP to go to `oldNext`
        block->SetTrueTarget(block->GetFalseTarget());
        block->SetFalseTarget(newNext);
        changed = true;
    }
    else if (block->KindIs(BBJ_ALWAYS) && block->TargetIs(newNext))
    {
        // If block is newNext's only predecessor, move the IR from block to newNext,
        // but keep the now-empty block around.
        //
        // We move the IR because loop recognition has a very limited search capability and
        // won't walk from one block's statements to another, even if the blocks form
        // a linear chain. So this IR move enhances counted loop recognition.
        //
        // The logic here is essentially echoing fgCompactBlocks... but we don't call
        // that here because we don't want to delete block and do the necessary updates
        // to all the other data in flight, and we'd also prefer that newNext be the
        // survivor, not block.
        //
        if ((newNext->bbRefs == 1) && fgCanCompactBlocks(block, newNext))
        {
            JITDUMP("Moving stmts from " FMT_BB " to " FMT_BB "\n", block->bbNum, newNext->bbNum);
            Statement* stmtList1 = block->firstStmt();
            Statement* stmtList2 = newNext->firstStmt();

            // Is there anything to move?
            //
            if (stmtList1 != nullptr)
            {
                // Append newNext stmts to block's stmts.
                //
                if (stmtList2 != nullptr)
                {
                    Statement* stmtLast1 = block->lastStmt();
                    Statement* stmtLast2 = newNext->lastStmt();

                    stmtLast1->SetNextStmt(stmtList2);
                    stmtList2->SetPrevStmt(stmtLast1);
                    stmtList1->SetPrevStmt(stmtLast2);
                }

                // Move block's stmts to newNext
                //
                newNext->bbStmtList = stmtList1;
                block->bbStmtList   = nullptr;

                // Update newNext's block flags
                //
                newNext->CopyFlags(block, BBF_COMPACT_UPD);
            }
        }
    }

    return changed;
}

//-----------------------------------------------------------------------------
// optCreatePreheader: Create (or find) a preheader for a natural loop.
//
// Parameters:
//   loop - The loop to create the preheader for
//
// Returns:
//   True if a new preheader block had to be created.
//
bool Compiler::optCreatePreheader(FlowGraphNaturalLoop* loop)
{
    BasicBlock* header = loop->GetHeader();

    // If the header is already a try entry then we need to keep it as such
    // since blocks from within the loop will be jumping back to it after we're
    // done. Thus, in that case we insert the preheader in the enclosing try
    // region.
    unsigned headerEHRegion    = header->hasTryIndex() ? header->getTryIndex() : EHblkDsc::NO_ENCLOSING_INDEX;
    unsigned preheaderEHRegion = headerEHRegion;
    if ((headerEHRegion != EHblkDsc::NO_ENCLOSING_INDEX) && bbIsTryBeg(header))
    {
        preheaderEHRegion = ehTrueEnclosingTryIndexIL(headerEHRegion);
    }

    if (!bbIsHandlerBeg(header) && (loop->EntryEdges().size() == 1))
    {
        BasicBlock* preheaderCandidate = loop->EntryEdges()[0]->getSourceBlock();
        unsigned    candidateEHRegion =
            preheaderCandidate->hasTryIndex() ? preheaderCandidate->getTryIndex() : EHblkDsc::NO_ENCLOSING_INDEX;
        if (preheaderCandidate->KindIs(BBJ_ALWAYS) && preheaderCandidate->TargetIs(loop->GetHeader()) &&
            (candidateEHRegion == preheaderEHRegion))
        {
            JITDUMP("Natural loop " FMT_LP " already has preheader " FMT_BB "\n", loop->GetIndex(),
                    preheaderCandidate->bbNum);
            preheaderCandidate->SetFlags(BBF_LOOP_PREHEADER);
            return false;
        }
    }

    BasicBlock* insertBefore = loop->GetLexicallyTopMostBlock();
    if (!BasicBlock::sameEHRegion(insertBefore, header))
    {
        insertBefore = header;
    }

    BasicBlock* preheader = fgNewBBbefore(BBJ_ALWAYS, insertBefore, false, header);
    preheader->SetFlags(BBF_INTERNAL | BBF_LOOP_PREHEADER);
    fgSetEHRegionForNewPreheader(preheader);

    if (preheader->NextIs(header))
    {
        preheader->SetFlags(BBF_NONE_QUIRK);
    }

    preheader->bbCodeOffs = insertBefore->bbCodeOffs;

    JITDUMP("Created new preheader " FMT_BB " for " FMT_LP "\n", preheader->bbNum, loop->GetIndex());

    fgAddRefPred(header, preheader);

    for (FlowEdge* enterEdge : loop->EntryEdges())
    {
        BasicBlock* enterBlock = enterEdge->getSourceBlock();
        JITDUMP("Entry edge " FMT_BB " -> " FMT_BB " becomes " FMT_BB " -> " FMT_BB "\n", enterBlock->bbNum,
                header->bbNum, enterBlock->bbNum, preheader->bbNum);

        fgReplaceJumpTarget(enterBlock, preheader, header);
    }

    optSetPreheaderWeight(loop, preheader);

    return true;
}

//-----------------------------------------------------------------------------
// optSetPreheaderWeight: Set the weight of a newly created preheader, after it
// has been added to the flowgraph.
//
// Parameters:
//   loop      - The loop
//   preheader - The new preheader block
//
void Compiler::optSetPreheaderWeight(FlowGraphNaturalLoop* loop, BasicBlock* preheader)
{
    if (loop->EntryEdges().size() == 1)
    {
        // TODO-Quirk: If we have just one entry block then get the weight from there.
        // This doesn't really make sense for BBJ_COND, but it's what old loop
        // finding used to do.

        BasicBlock* prevEntering = loop->EntryEdge(0)->getSourceBlock();
        preheader->inheritWeight(prevEntering);
        preheader->RemoveFlags(BBF_PROF_WEIGHT);

        if (!fgIsUsingProfileWeights() || !prevEntering->KindIs(BBJ_COND))
        {
            return;
        }

        if ((prevEntering->bbWeight == BB_ZERO_WEIGHT) || (loop->GetHeader()->bbWeight == BB_ZERO_WEIGHT))
        {
            preheader->bbWeight = BB_ZERO_WEIGHT;
            preheader->SetFlags(BBF_RUN_RARELY);
            return;
        }

        // Allow for either the fall-through or branch to target entry.
        BasicBlock* skipLoopBlock;
        if (prevEntering->FalseTargetIs(preheader))
        {
            skipLoopBlock = prevEntering->GetTrueTarget();
        }
        else
        {
            skipLoopBlock = prevEntering->GetFalseTarget();
        }
        assert(skipLoopBlock != loop->GetHeader());

        bool allValidProfileWeights = (prevEntering->hasProfileWeight() && skipLoopBlock->hasProfileWeight() &&
                                       loop->GetHeader()->hasProfileWeight());

        if (!allValidProfileWeights)
        {
            return;
        }

        weight_t loopEnteredCount = 0;
        weight_t loopSkippedCount = 0;
        bool     useEdgeWeights   = fgHaveValidEdgeWeights;

        if (useEdgeWeights)
        {
            const FlowEdge* edgeToEntry    = fgGetPredForBlock(preheader, prevEntering);
            const FlowEdge* edgeToSkipLoop = fgGetPredForBlock(skipLoopBlock, prevEntering);
            assert(edgeToEntry != nullptr);
            assert(edgeToSkipLoop != nullptr);

            loopEnteredCount = (edgeToEntry->edgeWeightMin() + edgeToEntry->edgeWeightMax()) / 2.0;
            loopSkippedCount = (edgeToSkipLoop->edgeWeightMin() + edgeToSkipLoop->edgeWeightMax()) / 2.0;

            // Watch out for cases where edge weights were not properly maintained
            // so that it appears no profile flow enters the loop.
            //
            useEdgeWeights = !fgProfileWeightsConsistent(loopEnteredCount, BB_ZERO_WEIGHT);
        }

        if (!useEdgeWeights)
        {
            loopEnteredCount = loop->GetHeader()->bbWeight;
            loopSkippedCount = skipLoopBlock->bbWeight;
        }

        weight_t loopTakenRatio = loopEnteredCount / (loopEnteredCount + loopSkippedCount);

        JITDUMP("%s edge weights; loopEnterCount " FMT_WT " loopSkipCount " FMT_WT " taken ratio " FMT_WT "\n",
                fgHaveValidEdgeWeights ? (useEdgeWeights ? "valid" : "ignored") : "invalid", loopEnteredCount,
                loopSkippedCount, loopTakenRatio);

        // Calculate a good approximation of the preheader's block weight
        weight_t preheaderWeight = (prevEntering->bbWeight * loopTakenRatio);
        preheader->setBBProfileWeight(preheaderWeight);
        assert(!preheader->isRunRarely());

        // Normalize edge weights
        FlowEdge* const edgeToPreheader = fgGetPredForBlock(preheader, prevEntering);
        assert(edgeToPreheader != nullptr);
        edgeToPreheader->setEdgeWeights(preheader->bbWeight, preheader->bbWeight, preheader);

        FlowEdge* const edgeFromPreheader = fgGetPredForBlock(loop->GetHeader(), preheader);
        edgeFromPreheader->setEdgeWeights(preheader->bbWeight, preheader->bbWeight, loop->GetHeader());
        return;
    }
}

/*****************************************************************************
 *
 *  See if the given tree can be computed in the given precision (which must
 *  be smaller than the type of the tree for this to make sense). If 'doit'
 *  is false, we merely check to see whether narrowing is possible; if we
 *  get called with 'doit' being true, we actually perform the narrowing.
 */

bool Compiler::optNarrowTree(GenTree* tree, var_types srct, var_types dstt, ValueNumPair vnpNarrow, bool doit)
{
    genTreeOps oper;
    unsigned   kind;

    noway_assert(tree);
    noway_assert(genActualType(tree->gtType) == genActualType(srct));

    /* Assume we're only handling integer types */
    noway_assert(varTypeIsIntegral(srct));
    noway_assert(varTypeIsIntegral(dstt));

    unsigned srcSize = genTypeSize(srct);
    unsigned dstSize = genTypeSize(dstt);

    /* dstt must be smaller than srct to narrow */
    if (dstSize >= srcSize)
    {
        return false;
    }

    /* Figure out what kind of a node we have */
    oper = tree->OperGet();
    kind = tree->OperKind();

    ValueNumPair NoVNPair = ValueNumPair();

    if (kind & GTK_LEAF)
    {
        switch (oper)
        {
            /* Constants can usually be narrowed by changing their value */
            CLANG_FORMAT_COMMENT_ANCHOR;

#ifndef TARGET_64BIT
            __int64 lval;
            __int64 lmask;

            case GT_CNS_LNG:
                lval  = tree->AsIntConCommon()->LngValue();
                lmask = 0;

                switch (dstt)
                {
                    case TYP_BYTE:
                        lmask = 0x0000007F;
                        break;
                    case TYP_UBYTE:
                        lmask = 0x000000FF;
                        break;
                    case TYP_SHORT:
                        lmask = 0x00007FFF;
                        break;
                    case TYP_USHORT:
                        lmask = 0x0000FFFF;
                        break;
                    case TYP_INT:
                        lmask = 0x7FFFFFFF;
                        break;
                    case TYP_UINT:
                        lmask = 0xFFFFFFFF;
                        break;

                    default:
                        return false;
                }

                if ((lval & lmask) != lval)
                    return false;

                if (doit)
                {
                    tree->BashToConst(static_cast<int32_t>(lval));
                    if (vnStore != nullptr)
                    {
                        fgValueNumberTreeConst(tree);
                    }
                }

                return true;
#endif

            case GT_CNS_INT:

                ssize_t ival;
                ival = tree->AsIntCon()->gtIconVal;
                ssize_t imask;
                imask = 0;

                switch (dstt)
                {
                    case TYP_BYTE:
                        imask = 0x0000007F;
                        break;
                    case TYP_UBYTE:
                        imask = 0x000000FF;
                        break;
                    case TYP_SHORT:
                        imask = 0x00007FFF;
                        break;
                    case TYP_USHORT:
                        imask = 0x0000FFFF;
                        break;
#ifdef TARGET_64BIT
                    case TYP_INT:
                        imask = 0x7FFFFFFF;
                        break;
                    case TYP_UINT:
                        imask = 0xFFFFFFFF;
                        break;
#endif // TARGET_64BIT
                    default:
                        return false;
                }

                if ((ival & imask) != ival)
                {
                    return false;
                }

#ifdef TARGET_64BIT
                if (doit)
                {
                    tree->gtType                = TYP_INT;
                    tree->AsIntCon()->gtIconVal = (int)ival;
                    if (vnStore != nullptr)
                    {
                        fgValueNumberTreeConst(tree);
                    }
                }
#endif // TARGET_64BIT

                return true;

            /* Operands that are in memory can usually be narrowed
               simply by changing their gtType */

            case GT_LCL_VAR:
                /* We only allow narrowing long -> int for a GT_LCL_VAR */
                if (dstSize == sizeof(int))
                {
                    goto NARROW_IND;
                }
                break;

            case GT_LCL_FLD:
                goto NARROW_IND;
            default:
                break;
        }

        noway_assert(doit == false);
        return false;
    }

    if (kind & (GTK_BINOP | GTK_UNOP))
    {
        GenTree* op1;
        op1 = tree->AsOp()->gtOp1;
        GenTree* op2;
        op2 = tree->AsOp()->gtOp2;

        switch (tree->gtOper)
        {
            case GT_AND:
                noway_assert(genActualType(tree->gtType) == genActualType(op1->gtType));
                noway_assert(genActualType(tree->gtType) == genActualType(op2->gtType));

                GenTree* opToNarrow;
                opToNarrow = nullptr;
                GenTree** otherOpPtr;
                otherOpPtr = nullptr;
                bool foundOperandThatBlocksNarrowing;
                foundOperandThatBlocksNarrowing = false;

                // If 'dstt' is unsigned and one of the operands can be narrowed into 'dsst',
                // the result of the GT_AND will also fit into 'dstt' and can be narrowed.
                // The same is true if one of the operands is an int const and can be narrowed into 'dsst'.
                if (!gtIsActiveCSE_Candidate(op2) && ((op2->gtOper == GT_CNS_INT) || varTypeIsUnsigned(dstt)))
                {
                    if (optNarrowTree(op2, srct, dstt, NoVNPair, false))
                    {
                        opToNarrow = op2;
                        otherOpPtr = &tree->AsOp()->gtOp1;
                    }
                    else
                    {
                        foundOperandThatBlocksNarrowing = true;
                    }
                }

                if ((opToNarrow == nullptr) && !gtIsActiveCSE_Candidate(op1) &&
                    ((op1->gtOper == GT_CNS_INT) || varTypeIsUnsigned(dstt)))
                {
                    if (optNarrowTree(op1, srct, dstt, NoVNPair, false))
                    {
                        opToNarrow = op1;
                        otherOpPtr = &tree->AsOp()->gtOp2;
                    }
                    else
                    {
                        foundOperandThatBlocksNarrowing = true;
                    }
                }

                if (opToNarrow != nullptr)
                {
                    // We will change the type of the tree and narrow opToNarrow
                    //
                    if (doit)
                    {
                        tree->gtType = genActualType(dstt);
                        tree->SetVNs(vnpNarrow);

                        optNarrowTree(opToNarrow, srct, dstt, NoVNPair, true);
                        // We may also need to cast away the upper bits of *otherOpPtr
                        if (srcSize == 8)
                        {
                            assert(tree->gtType == TYP_INT);
                            GenTree* castOp = gtNewCastNode(TYP_INT, *otherOpPtr, false, TYP_INT);
#ifdef DEBUG
                            castOp->gtDebugFlags |= GTF_DEBUG_NODE_MORPHED;
#endif
                            *otherOpPtr = castOp;
                        }
                    }
                    return true;
                }

                if (foundOperandThatBlocksNarrowing)
                {
                    noway_assert(doit == false);
                    return false;
                }

                goto COMMON_BINOP;

            case GT_ADD:
            case GT_MUL:

                if (tree->gtOverflow() || varTypeIsSmall(dstt))
                {
                    noway_assert(doit == false);
                    return false;
                }
                FALLTHROUGH;

            case GT_OR:
            case GT_XOR:
                noway_assert(genActualType(tree->gtType) == genActualType(op1->gtType));
                noway_assert(genActualType(tree->gtType) == genActualType(op2->gtType));
            COMMON_BINOP:
                if (gtIsActiveCSE_Candidate(op1) || gtIsActiveCSE_Candidate(op2) ||
                    !optNarrowTree(op1, srct, dstt, NoVNPair, doit) || !optNarrowTree(op2, srct, dstt, NoVNPair, doit))
                {
                    noway_assert(doit == false);
                    return false;
                }

                /* Simply change the type of the tree */

                if (doit)
                {
                    if (tree->gtOper == GT_MUL && (tree->gtFlags & GTF_MUL_64RSLT))
                    {
                        tree->gtFlags &= ~GTF_MUL_64RSLT;
                    }

                    tree->gtType = genActualType(dstt);
                    tree->SetVNs(vnpNarrow);
                }

                return true;

            case GT_IND:

            NARROW_IND:

                if ((dstSize > genTypeSize(tree->gtType)) &&
                    (varTypeIsUnsigned(dstt) && !varTypeIsUnsigned(tree->gtType)))
                {
                    return false;
                }

                /* Simply change the type of the tree */

                if (doit && (dstSize <= genTypeSize(tree->gtType)))
                {
                    if (!varTypeIsSmall(dstt))
                    {
                        dstt = varTypeToSigned(dstt);
                    }

                    tree->gtType = dstt;
                    tree->SetVNs(vnpNarrow);
                }

                return true;

            case GT_EQ:
            case GT_NE:
            case GT_LT:
            case GT_LE:
            case GT_GT:
            case GT_GE:

                /* These can always be narrowed since they only represent 0 or 1 */
                return true;

            case GT_CAST:
            {
#ifdef DEBUG
                if ((tree->gtDebugFlags & GTF_DEBUG_CAST_DONT_FOLD) != 0)
                {
                    return false;
                }
#endif

                if ((tree->CastToType() != srct) || tree->gtOverflow())
                {
                    return false;
                }

                if (varTypeIsInt(op1) && varTypeIsInt(dstt) && tree->TypeIs(TYP_LONG))
                {
                    // We have a CAST that converts into to long while dstt is int.
                    // so we can just convert the cast to int -> int and someone will clean it up.
                    if (doit)
                    {
                        tree->CastToType() = TYP_INT;
                        tree->ChangeType(TYP_INT);
                        tree->ClearUnsigned();
                    }
                    return true;
                }
            }
                return false;

            case GT_COMMA:
                if (!gtIsActiveCSE_Candidate(op2) && optNarrowTree(op2, srct, dstt, vnpNarrow, doit))
                {
                    /* Simply change the type of the tree */

                    if (doit)
                    {
                        tree->gtType = genActualType(dstt);
                        tree->SetVNs(vnpNarrow);
                    }
                    return true;
                }
                return false;

            default:
                noway_assert(doit == false);
                return false;
        }
    }

    return false;
}

//------------------------------------------------------------------------
// optRecordSsaUses: note any SSA uses within tree
//
// Arguments:
//   tree     - tree to examine
//   block    - block that does (or will) contain tree
//
// Notes:
//   Ignores SSA defs. We assume optimizations that modify trees with
//   SSA defs are introducing new defs for locals that do not require PHIs
//   or updating existing defs in place.
//
//   Currently does not examine PHI_ARG nodes as no opt phases introduce new PHIs.
//
//   Assumes block is a block that was rewritten by SSA or introduced post-SSA
//   (in particular, block is not unreachable).
//
void Compiler::optRecordSsaUses(GenTree* tree, BasicBlock* block)
{
    class SsaRecordingVisitor : public GenTreeVisitor<SsaRecordingVisitor>
    {
    private:
        BasicBlock* const m_block;

    public:
        enum
        {
            DoPreOrder    = true,
            DoLclVarsOnly = true
        };

        SsaRecordingVisitor(Compiler* compiler, BasicBlock* block)
            : GenTreeVisitor<SsaRecordingVisitor>(compiler), m_block(block)
        {
        }

        Compiler::fgWalkResult PreOrderVisit(GenTree** use, GenTree* user)
        {
            GenTreeLclVarCommon* const tree  = (*use)->AsLclVarCommon();
            const bool                 isUse = (tree->gtFlags & GTF_VAR_DEF) == 0;

            if (isUse)
            {
                if (tree->HasSsaName())
                {
                    unsigned const      lclNum    = tree->GetLclNum();
                    unsigned const      ssaNum    = tree->GetSsaNum();
                    LclVarDsc* const    varDsc    = m_compiler->lvaGetDesc(lclNum);
                    LclSsaVarDsc* const ssaVarDsc = varDsc->GetPerSsaData(ssaNum);
                    ssaVarDsc->AddUse(m_block);
                }
                else
                {
                    assert(!m_compiler->lvaInSsa(tree->GetLclNum()));
                    assert(!tree->HasCompositeSsaName());
                }
            }

            return fgWalkResult::WALK_CONTINUE;
        }
    };

    SsaRecordingVisitor srv(this, block);
    srv.WalkTree(&tree, nullptr);
}

//------------------------------------------------------------------------
// optPerformHoistExpr: hoist an expression into the preheader of a loop
//
// Arguments:
//   origExpr - tree to hoist
//   exprBb   - block containing the tree
//   loop     - loop that we're hoisting origExpr out of
//
void Compiler::optPerformHoistExpr(GenTree* origExpr, BasicBlock* exprBb, FlowGraphNaturalLoop* loop)
{
    assert(exprBb != nullptr);
    assert(loop->EntryEdges().size() == 1);

    BasicBlock* preheader = loop->EntryEdge(0)->getSourceBlock();
#ifdef DEBUG
    if (verbose)
    {
        printf("\nHoisting a copy of ");
        printTreeID(origExpr);
        printf(" " FMT_VN, origExpr->gtVNPair.GetLiberal());
        printf(" from " FMT_BB " into PreHeader " FMT_BB " for loop " FMT_LP " (head: " FMT_BB "):\n", exprBb->bbNum,
               preheader->bbNum, loop->GetIndex(), loop->GetHeader()->bbNum);
        gtDispTree(origExpr);
        printf("\n");
    }
#endif

    // Create a copy of the expression and mark it for CSE's.
    GenTree* hoistExpr = gtCloneExpr(origExpr);

    // The hoist Expr does not have to computed into a specific register,
    // so clear the RegNum if it was set in the original expression
    hoistExpr->ClearRegNum();

    // Copy any loop memory dependence.
    optCopyLoopMemoryDependence(origExpr, hoistExpr);

    // At this point we should have a cloned expression
    hoistExpr->gtFlags |= GTF_MAKE_CSE;
    assert(hoistExpr != origExpr);

    // The value of the expression isn't used.
    GenTree* hoist = gtUnusedValNode(hoistExpr);

    // Scan the tree for any new SSA uses.
    //
    optRecordSsaUses(hoist, preheader);

    preheader->CopyFlags(exprBb, BBF_COPY_PROPAGATE);

    Statement* hoistStmt = gtNewStmt(hoist);

    // Simply append the statement at the end of the preHead's list.
    Statement* firstStmt = preheader->firstStmt();
    if (firstStmt != nullptr)
    {
        /* append after last statement */

        Statement* lastStmt = preheader->lastStmt();
        assert(lastStmt->GetNextStmt() == nullptr);

        lastStmt->SetNextStmt(hoistStmt);
        hoistStmt->SetPrevStmt(lastStmt);
        firstStmt->SetPrevStmt(hoistStmt);
    }
    else
    {
        /* Empty pre-header - store the single statement in the block */

        preheader->bbStmtList = hoistStmt;
        hoistStmt->SetPrevStmt(hoistStmt);
    }

    hoistStmt->SetNextStmt(nullptr);

#ifdef DEBUG
    if (verbose)
    {
        printf("This hoisted copy placed in PreHeader (" FMT_BB "):\n", preheader->bbNum);
        gtDispTree(hoist);
        printf("\n");
    }
#endif

    if (fgNodeThreading == NodeThreading::AllTrees)
    {
        gtSetStmtInfo(hoistStmt);
        fgSetStmtSeq(hoistStmt);
    }

#ifdef DEBUG
    if (m_nodeTestData != nullptr)
    {

        // What is the depth of the loop "lnum"?
        ssize_t depth = loop->GetDepth();

        NodeToTestDataMap* testData = GetNodeTestData();

        TestLabelAndNum tlAndN;
        if (testData->Lookup(origExpr, &tlAndN) && tlAndN.m_tl == TL_LoopHoist)
        {
            if (tlAndN.m_num == -1)
            {
                printf("Node ");
                printTreeID(origExpr);
                printf(" was declared 'do not hoist', but is being hoisted.\n");
                assert(false);
            }
            else if (tlAndN.m_num != depth)
            {
                printf("Node ");
                printTreeID(origExpr);
                printf(" was declared as hoistable from loop at nesting depth %d; actually hoisted from loop at depth "
                       "%d.\n",
                       tlAndN.m_num, depth);
                assert(false);
            }
            else
            {
                // We've correctly hoisted this, so remove the annotation.  Later, we'll check for any remaining "must
                // hoist" annotations.
                testData->Remove(origExpr);
                // Now we insert an annotation to make sure that "hoistExpr" is actually CSE'd.
                tlAndN.m_tl  = TL_CSE_Def;
                tlAndN.m_num = m_loopHoistCSEClass++;
                testData->Set(hoistExpr, tlAndN);
            }
        }
    }
#endif

#if LOOP_HOIST_STATS
    if (!m_curLoopHasHoistedExpression)
    {
        m_loopsWithHoistedExpressions++;
        m_curLoopHasHoistedExpression = true;
    }
    m_totalHoistedExpressions++;
#endif // LOOP_HOIST_STATS
}

//------------------------------------------------------------------------
// optHoistLoopCode: run loop hoisting phase
//
// Returns:
//    suitable phase status
//
PhaseStatus Compiler::optHoistLoopCode()
{
    // If we don't have any loops in the method then take an early out now.
    if (m_loops->NumLoops() == 0)
    {
        JITDUMP("\nNo loops; no hoisting\n");
        return PhaseStatus::MODIFIED_NOTHING;
    }

#ifdef DEBUG
    unsigned jitNoHoist = JitConfig.JitNoHoist();
    if (jitNoHoist > 0)
    {
        JITDUMP("\nJitNoHoist set; no hoisting\n");
        return PhaseStatus::MODIFIED_NOTHING;
    }
#endif

#if 0
    // The code in this #if has been useful in debugging loop hoisting issues, by
    // enabling selective enablement of the loop hoisting optimization according to
    // method hash.
#ifdef DEBUG
    unsigned methHash = info.compMethodHash();
    char* lostr = getenv("loophoisthashlo");
    unsigned methHashLo = 0;
    if (lostr != NULL)
    {
        sscanf_s(lostr, "%x", &methHashLo);
        // methHashLo = (unsigned(atoi(lostr)) << 2);  // So we don't have to use negative numbers.
    }
    char* histr = getenv("loophoisthashhi");
    unsigned methHashHi = UINT32_MAX;
    if (histr != NULL)
    {
        sscanf_s(histr, "%x", &methHashHi);
        // methHashHi = (unsigned(atoi(histr)) << 2);  // So we don't have to use negative numbers.
    }
    if (methHash < methHashLo || methHash > methHashHi)
    {
        return PhaseStatus::MODIFIED_NOTHING;
    }
    printf("Doing loop hoisting in %s (0x%x).\n", info.compFullName, methHash);
#endif // DEBUG
#endif // 0     -- debugging loop hoisting issues

#ifdef DEBUG
    if (verbose)
    {
        printf("\n*************** In optHoistLoopCode()\n");
        fgDispHandlerTab();
    }
#endif

    optComputeInterestingVarSets();

    // Consider all the loops, visiting child loops first.
    //
    bool             modified = false;
    LoopHoistContext hoistCtxt(this);
    for (FlowGraphNaturalLoop* loop : m_loops->InPostOrder())
    {
#if LOOP_HOIST_STATS
        // Record stats
        m_curLoopHasHoistedExpression = false;
        m_loopsConsidered++;
#endif // LOOP_HOIST_STATS

        modified |= optHoistThisLoop(loop, &hoistCtxt);
    }

#ifdef DEBUG
    // Test Data stuff..
    //
    if (m_nodeTestData != nullptr)
    {
        NodeToTestDataMap* testData = GetNodeTestData();
        for (GenTree* const node : NodeToTestDataMap::KeyIteration(testData))
        {
            TestLabelAndNum tlAndN;
            bool            b = testData->Lookup(node, &tlAndN);
            assert(b);
            if (tlAndN.m_tl != TL_LoopHoist)
            {
                continue;
            }
            // Otherwise, it is a loop hoist annotation.
            assert(tlAndN.m_num < 100); // >= 100 indicates nested static field address, should already have been moved.
            if (tlAndN.m_num >= 0)
            {
                printf("Node ");
                printTreeID(node);
                printf(" was declared 'must hoist', but has not been hoisted.\n");
                assert(false);
            }
        }
    }
#endif // DEBUG

    return modified ? PhaseStatus::MODIFIED_EVERYTHING : PhaseStatus::MODIFIED_NOTHING;
}

//------------------------------------------------------------------------
// optHoistThisLoop: run loop hoisting for the indicated loop
//
// Arguments:
//    loop - loop to process
//    hoistCtxt - context for the hoisting
//
// Returns:
//    true if any hoisting was done
//
bool Compiler::optHoistThisLoop(FlowGraphNaturalLoop* loop, LoopHoistContext* hoistCtxt)
{
    // Ensure the per-loop sets/tables are empty.
    hoistCtxt->m_curLoopVnInvariantCache.RemoveAll();

    const LoopSideEffects& sideEffs = m_loopSideEffects[loop->GetIndex()];

#ifdef DEBUG
    if (verbose)
    {
        printf("optHoistThisLoop processing ");
        FlowGraphNaturalLoop::Dump(loop);
        printf("  Loop body %s a call\n", sideEffs.ContainsCall ? "contains" : "does not contain");
    }
#endif

    VARSET_TP loopVars(VarSetOps::Intersection(this, sideEffs.VarInOut, sideEffs.VarUseDef));

    hoistCtxt->m_loopVarInOutCount = VarSetOps::Count(this, sideEffs.VarInOut);
    hoistCtxt->m_loopVarCount      = VarSetOps::Count(this, loopVars);
    hoistCtxt->m_hoistedExprCount  = 0;

#ifndef TARGET_64BIT

    if (!VarSetOps::IsEmpty(this, lvaLongVars))
    {
        // Since 64-bit variables take up two registers on 32-bit targets, we increase
        //  the Counts such that each TYP_LONG variable counts twice.
        //
        VARSET_TP loopLongVars(VarSetOps::Intersection(this, loopVars, lvaLongVars));
        VARSET_TP inOutLongVars(VarSetOps::Intersection(this, sideEffs.VarInOut, lvaLongVars));

#ifdef DEBUG
        if (verbose)
        {
            printf("\n  LONGVARS(%d)=", VarSetOps::Count(this, lvaLongVars));
            dumpConvertedVarSet(this, lvaLongVars);
        }
#endif
        hoistCtxt->m_loopVarCount += VarSetOps::Count(this, loopLongVars);
        hoistCtxt->m_loopVarInOutCount += VarSetOps::Count(this, inOutLongVars);
    }
#endif // !TARGET_64BIT

#ifdef DEBUG
    if (verbose)
    {
        printf("\n  USEDEF  (%d)=", VarSetOps::Count(this, sideEffs.VarUseDef));
        dumpConvertedVarSet(this, sideEffs.VarUseDef);

        printf("\n  INOUT   (%d)=", hoistCtxt->m_loopVarInOutCount);
        dumpConvertedVarSet(this, sideEffs.VarInOut);

        printf("\n  LOOPVARS(%d)=", hoistCtxt->m_loopVarCount);
        dumpConvertedVarSet(this, loopVars);
        printf("\n");
    }
#endif

    if (!VarSetOps::IsEmpty(this, lvaFloatVars))
    {
        VARSET_TP loopFPVars(VarSetOps::Intersection(this, loopVars, lvaFloatVars));
        VARSET_TP inOutFPVars(VarSetOps::Intersection(this, sideEffs.VarInOut, lvaFloatVars));

        hoistCtxt->m_loopVarFPCount      = VarSetOps::Count(this, loopFPVars);
        hoistCtxt->m_loopVarInOutFPCount = VarSetOps::Count(this, inOutFPVars);
        hoistCtxt->m_hoistedFPExprCount  = 0;
        hoistCtxt->m_loopVarCount -= hoistCtxt->m_loopVarFPCount;
        hoistCtxt->m_loopVarInOutCount -= hoistCtxt->m_loopVarInOutFPCount;

#ifdef DEBUG
        if (verbose)
        {
            printf("  INOUT-FP(%d)=", hoistCtxt->m_loopVarInOutFPCount);
            dumpConvertedVarSet(this, inOutFPVars);

            printf("\n  LOOPV-FP(%d)=", hoistCtxt->m_loopVarFPCount);
            dumpConvertedVarSet(this, loopFPVars);

            printf("\n");
        }
#endif
    }
    else // lvaFloatVars is empty
    {
        hoistCtxt->m_loopVarFPCount      = 0;
        hoistCtxt->m_loopVarInOutFPCount = 0;
        hoistCtxt->m_hoistedFPExprCount  = 0;
    }

#ifdef TARGET_XARCH
    if (!VarSetOps::IsEmpty(this, lvaMaskVars))
    {
        VARSET_TP loopMskVars(VarSetOps::Intersection(this, loopVars, lvaMaskVars));
        VARSET_TP inOutMskVars(VarSetOps::Intersection(this, sideEffs.VarInOut, lvaMaskVars));

        hoistCtxt->m_loopVarMskCount      = VarSetOps::Count(this, loopMskVars);
        hoistCtxt->m_loopVarInOutMskCount = VarSetOps::Count(this, inOutMskVars);
        hoistCtxt->m_hoistedMskExprCount  = 0;
        hoistCtxt->m_loopVarCount -= hoistCtxt->m_loopVarMskCount;
        hoistCtxt->m_loopVarInOutCount -= hoistCtxt->m_loopVarInOutMskCount;

#ifdef DEBUG
        if (verbose)
        {
            printf("  INOUT-MSK(%d)=", hoistCtxt->m_loopVarInOutMskCount);
            dumpConvertedVarSet(this, inOutMskVars);

            printf("\n  LOOPV-MSK(%d)=", hoistCtxt->m_loopVarMskCount);
            dumpConvertedVarSet(this, loopMskVars);

            printf("\n");
        }
#endif
    }
    else // lvaMaskVars is empty
    {
        hoistCtxt->m_loopVarMskCount      = 0;
        hoistCtxt->m_loopVarInOutMskCount = 0;
        hoistCtxt->m_hoistedMskExprCount  = 0;
    }
#endif // TARGET_XARCH

    // Find the set of definitely-executed blocks.
    // Ideally, the definitely-executed blocks are the ones that post-dominate the entry block.
    // Until we have post-dominators, we'll special-case for single-exit blocks.
    //
    // Todo: it is not clear if this is a correctness requirement or a profitability heuristic.
    // It seems like the latter. Ideally there are enough safeguards to prevent hoisting exception
    // or side-effect dependent things. Note that HoistVisitor uses `m_beforeSideEffect` to determine if it's
    // ok to hoist a side-effect. It allows this only for the first block (the entry block), before any
    // side-effect has been seen. After the first block, it assumes that there has been a side effect and
    // no further side-effect can be hoisted. It is true that we don't analyze any program behavior in the
    // flow graph between the entry block and the subsequent blocks, whether they be the next block dominating
    // the exit block, or the pre-headers of nested loops.
    //
    // We really should consider hoisting from conditionally executed blocks, if they are frequently executed
    // and it is safe to evaluate the tree early.
    //
    ArrayStack<BasicBlock*> defExec(getAllocatorLoopHoist());

    // Add the pre-headers of any child loops to the list of blocks to consider for hoisting.
    // Note that these are not necessarily definitely executed. However, it is a heuristic that they will
    // often provide good opportunities for further hoisting since we hoist from inside-out,
    // and the inner loop may have already hoisted something loop-invariant to them. If the child
    // loop pre-header block would be added anyway (by dominating the loop exit block), we don't
    // add it here, and let it be added naturally, below.
    //
    // Note that all pre-headers get added first, which means they get considered for hoisting last. It is
    // assumed that the order does not matter for correctness.
    // Note that the order does matter for the hoisting profitability heuristics, as we might
    // run out of hoisting budget when processing the blocks.
    //
    // For example, consider this loop nest:
    //
    // for (....) { // loop L00
    //    pre-header 1
    //    for (...) { // loop L01
    //    }
    //    // pre-header 2
    //    for (...) { // loop L02
    //       // pre-header 3
    //       for (...) { // loop L03
    //       }
    //    }
    // }
    //
    // The order in the siblink links is RPO, so the loop below will push pre-header 1, then pre-header 2.
    // Then we will push the loop exit block, any IDom tree blocks leading to the header block, and finally
    // the header block itself. optHoistLoopBlocks performs hoisting in reverse, so we will hoist the header
    // block first and the pre-headers last.
    //
    // Note that pre-header 3 is not pushed, since it is not a direct child. It would have been processed
    // when loop L02 was considered for hoisting.

    for (FlowGraphNaturalLoop* childLoop = loop->GetChild(); childLoop != nullptr; childLoop = childLoop->GetSibling())
    {
        assert(childLoop->EntryEdges().size() == 1);
        BasicBlock* childPreHead = childLoop->EntryEdge(0)->getSourceBlock();
        if (loop->ExitEdges().size() == 1)
        {
            if (m_domTree->Dominates(childPreHead, loop->ExitEdges()[0]->getSourceBlock()))
            {
                // If the child loop pre-header dominates the exit, it will get added in the dominator tree
                // loop below.
                continue;
            }
        }
        else
        {
            // If the child loop pre-header is the loop entry for a multi-exit loop, it will get added below.
            if (childPreHead == loop->GetHeader())
            {
                continue;
            }
        }
        JITDUMP("  --  " FMT_BB " (child loop pre-header)\n", childPreHead->bbNum);
        defExec.Push(childPreHead);
    }

    if (loop->ExitEdges().size() == 1)
    {
        BasicBlock* exiting = loop->ExitEdges()[0]->getSourceBlock();
        JITDUMP("  Considering hoisting in blocks that either dominate exit block " FMT_BB
                ", or pre-headers of nested loops, if any:\n",
                exiting->bbNum);

        // Push dominators, until we reach the header or exit the loop.
        //
        // Note that there is a mismatch between the dominator tree dominance
        // and loop header dominance; the dominator tree dominance relation
        // guarantees that a block A that dominates B was exited before B is
        // entered, meaning it could not possibly have thrown an exception. On
        // the other hand loop finding guarantees only that the header was
        // entered before other blocks in the loop. If the header is a
        // try-begin then blocks inside the catch may not necessarily be fully
        // dominated by the header, but may still be part of the loop.
        //
        BasicBlock* cur = exiting;
        while ((cur != nullptr) && (cur != loop->GetHeader()) && loop->ContainsBlock(cur))
        {
            JITDUMP("  --  " FMT_BB " (dominate exit block)\n", cur->bbNum);
            defExec.Push(cur);
            cur = cur->bbIDom;
        }

        assert((cur == loop->GetHeader()) || bbIsTryBeg(loop->GetHeader()));
    }
    else // More than one exit
    {
        // We'll assume that only the entry block is definitely executed.
        // We could in the future do better.

        JITDUMP("  Considering hoisting in entry block " FMT_BB " because " FMT_LP " has more than one exit\n",
                loop->GetHeader()->bbNum, loop->GetIndex());
    }

    JITDUMP("  --  " FMT_BB " (header block)\n", loop->GetHeader()->bbNum);
    defExec.Push(loop->GetHeader());

    optHoistLoopBlocks(loop, &defExec, hoistCtxt);

    unsigned numHoisted = hoistCtxt->m_hoistedFPExprCount + hoistCtxt->m_hoistedExprCount;
#ifdef TARGET_XARCH
    numHoisted += hoistCtxt->m_hoistedMskExprCount;
#endif // TARGET_XARCH
    return numHoisted > 0;
}

bool Compiler::optIsProfitableToHoistTree(GenTree* tree, FlowGraphNaturalLoop* loop, LoopHoistContext* hoistCtxt)
{
    bool loopContainsCall = m_loopSideEffects[loop->GetIndex()].ContainsCall;

    int availRegCount;
    int hoistedExprCount;
    int loopVarCount;
    int varInOutCount;

    if (varTypeUsesIntReg(tree))
    {
        hoistedExprCount = hoistCtxt->m_hoistedExprCount;
        loopVarCount     = hoistCtxt->m_loopVarCount;
        varInOutCount    = hoistCtxt->m_loopVarInOutCount;

        availRegCount = CNT_CALLEE_SAVED - 1;
        if (!loopContainsCall)
        {
            availRegCount += CNT_CALLEE_TRASH - 1;
        }
#ifndef TARGET_64BIT
        // For our 32-bit targets Long types take two registers.
        if (varTypeIsLong(tree->TypeGet()))
        {
            availRegCount = (availRegCount + 1) / 2;
        }
#endif
    }
#ifdef TARGET_XARCH
    else if (varTypeUsesMaskReg(tree))
    {
        hoistedExprCount = hoistCtxt->m_hoistedMskExprCount;
        loopVarCount     = hoistCtxt->m_loopVarMskCount;
        varInOutCount    = hoistCtxt->m_loopVarInOutMskCount;

        availRegCount = CNT_CALLEE_SAVED_MASK;
        if (!loopContainsCall)
        {
            availRegCount += CNT_CALLEE_TRASH_MASK - 1;
        }
    }
#endif // TARGET_XARCH
    else
    {
        assert(varTypeUsesFloatReg(tree));

        hoistedExprCount = hoistCtxt->m_hoistedFPExprCount;
        loopVarCount     = hoistCtxt->m_loopVarFPCount;
        varInOutCount    = hoistCtxt->m_loopVarInOutFPCount;

        availRegCount = CNT_CALLEE_SAVED_FLOAT;
        if (!loopContainsCall)
        {
            availRegCount += CNT_CALLEE_TRASH_FLOAT - 1;
        }
#ifdef TARGET_ARM
        // For ARM each double takes two FP registers
        // For now on ARM we won't track singles/doubles
        // and instead just assume that we always have doubles.
        //
        availRegCount /= 2;
#endif
    }

    // decrement the availRegCount by the count of expression that we have already hoisted.
    availRegCount -= hoistedExprCount;

    // the variables that are read/written inside the loop should
    // always be a subset of the InOut variables for the loop
    assert(loopVarCount <= varInOutCount);

    // When loopVarCount >= availRegCount we believe that all of the
    // available registers will get used to hold LclVars inside the loop.
    // This pessimistically assumes that each loopVar has a conflicting
    // lifetime with every other loopVar.
    // For this case we will hoist the expression only if is profitable
    // to place it in a stack home location (GetCostEx() >= 2*IND_COST_EX)
    // as we believe it will be placed in the stack or one of the other
    // loopVars will be spilled into the stack
    //
    if (loopVarCount >= availRegCount)
    {
        // Don't hoist expressions that are not heavy: tree->GetCostEx() < (2*IND_COST_EX)
        if (tree->GetCostEx() < (2 * IND_COST_EX))
        {
            JITDUMP("    tree cost too low: %d < %d (loopVarCount %u >= availRegCount %u)\n", tree->GetCostEx(),
                    2 * IND_COST_EX, loopVarCount, availRegCount);
            return false;
        }
    }

    // When varInOutCount < availRegCount we are know that there are
    // some available register(s) when we enter the loop body.
    // When varInOutCount == availRegCount there often will be a register
    // available when we enter the loop body, since a loop often defines a
    // LclVar on exit or there is often at least one LclVar that is worth
    // spilling to the stack to make way for this hoisted expression.
    // So we are willing hoist an expression with GetCostEx() == MIN_CSE_COST
    //
    if (varInOutCount > availRegCount)
    {
        // Don't hoist expressions that barely meet CSE cost requirements: tree->GetCostEx() == MIN_CSE_COST
        if (tree->GetCostEx() <= MIN_CSE_COST + 1)
        {
            JITDUMP("    tree not good CSE: %d <= %d (varInOutCount %u > availRegCount %u)\n", tree->GetCostEx(),
                    2 * MIN_CSE_COST + 1, varInOutCount, availRegCount)
            return false;
        }
    }

    return true;
}

//------------------------------------------------------------------------
// optRecordLoopMemoryDependence: record that tree's value number
//   is dependent on a particular memory VN
//
// Arguments:
//   tree -- tree in question
//   block -- block containing tree
//   memoryVN -- VN for a "map" from a select operation encounterd
//     while computing the tree's VN
//
// Notes:
//   Only tracks trees in loops, and memory updates in the same loop nest.
//   So this is a coarse-grained dependence that is only usable for
//   hoisting tree out of its enclosing loops.
//
void Compiler::optRecordLoopMemoryDependence(GenTree* tree, BasicBlock* block, ValueNum memoryVN)
{
    // Find the loop associated with this memory VN.
    //
    FlowGraphNaturalLoop* updateLoop = vnStore->LoopOfVN(memoryVN);

    if (updateLoop == nullptr)
    {
        // memoryVN defined outside of any loop, we can ignore.
        //
        JITDUMP("      ==> Not updating loop memory dependence of [%06u], memory " FMT_VN " not defined in a loop\n",
                dspTreeID(tree), memoryVN);
        return;
    }

    // If the update block is not the header of a loop containing
    // block, we can also ignore the update.
    //
    if (!updateLoop->ContainsBlock(block))
    {
#ifdef DEBUG
        FlowGraphNaturalLoop* blockLoop = m_blockToLoop->GetLoop(block);

        JITDUMP("      ==> Not updating loop memory dependence of [%06u]/" FMT_LP ", memory " FMT_VN "/" FMT_LP
                " is not defined in a contained block\n",
                dspTreeID(tree), blockLoop->GetIndex(), memoryVN, updateLoop->GetIndex());
#endif
        return;
    }

    // If we already have a recorded a loop entry block for this
    // tree, see if the new update is for a more closely nested
    // loop.
    //
    NodeToLoopMemoryBlockMap* const map      = GetNodeToLoopMemoryBlockMap();
    BasicBlock*                     mapBlock = nullptr;

    if (map->Lookup(tree, &mapBlock))
    {
        // If the update loop contains the existing map block,
        // the existing entry is more constraining. So no
        // update needed.
        //
        if (updateLoop->ContainsBlock(mapBlock))
        {
#ifdef DEBUG
            FlowGraphNaturalLoop* mapLoop = m_blockToLoop->GetLoop(mapBlock);

            JITDUMP("      ==> Not updating loop memory dependence of [%06u]; alrady constrained to " FMT_LP
                    " nested in " FMT_LP "\n",
                    dspTreeID(tree), mapLoop->GetIndex(), updateLoop->GetIndex());
#endif
            return;
        }
    }

    // MemoryVN now describes the most constraining loop memory dependence
    // we know of. Update the map.
    //
    JITDUMP("      ==> Updating loop memory dependence of [%06u] to " FMT_LP "\n", dspTreeID(tree),
            updateLoop->GetIndex());
    map->Set(tree, updateLoop->GetHeader(), NodeToLoopMemoryBlockMap::Overwrite);
}

//------------------------------------------------------------------------
// optCopyLoopMemoryDependence: record that tree's loop memory dependence
//   is the same as some other tree.
//
// Arguments:
//   fromTree -- tree to copy dependence from
//   toTree -- tree in question
//
void Compiler::optCopyLoopMemoryDependence(GenTree* fromTree, GenTree* toTree)
{
    NodeToLoopMemoryBlockMap* const map      = GetNodeToLoopMemoryBlockMap();
    BasicBlock*                     mapBlock = nullptr;

    if (map->Lookup(fromTree, &mapBlock))
    {
        map->Set(toTree, mapBlock);
    }
}

//------------------------------------------------------------------------
// AddVariableLiveness: Adds the variable liveness information for 'blk'
//
// Arguments:
//   comp - Compiler instance
//   blk  - Block whose liveness is to be added
//
void LoopSideEffects::AddVariableLiveness(Compiler* comp, BasicBlock* blk)
{
    VarSetOps::UnionD(comp, VarInOut, blk->bbLiveIn);
    VarSetOps::UnionD(comp, VarInOut, blk->bbLiveOut);

    VarSetOps::UnionD(comp, VarUseDef, blk->bbVarUse);
    VarSetOps::UnionD(comp, VarUseDef, blk->bbVarDef);
}

//------------------------------------------------------------------------
// AddModifiedField: Record that a field is modified in the loop.
//
// Arguments:
//   comp      - Compiler instance
//   fldHnd    - Field handle being modified
//   fieldKind - Kind of field
//
void LoopSideEffects::AddModifiedField(Compiler* comp, CORINFO_FIELD_HANDLE fldHnd, FieldKindForVN fieldKind)
{
    if (FieldsModified == nullptr)
    {
        FieldsModified = new (comp->getAllocatorLoopHoist()) FieldHandleSet(comp->getAllocatorLoopHoist());
    }
    FieldsModified->Set(fldHnd, fieldKind, FieldHandleSet::Overwrite);
}

//------------------------------------------------------------------------
// AddModifiedElemType: Record that an array with the specified element type is
// being modified.
//
// Arguments:
//   comp      - Compiler instance
//   structHnd - Handle for struct. Can also be an encoding of a primitive
//               handle, see {Encode/Decode}ElemType.
//
void LoopSideEffects::AddModifiedElemType(Compiler* comp, CORINFO_CLASS_HANDLE structHnd)
{
    if (ArrayElemTypesModified == nullptr)
    {
        ArrayElemTypesModified = new (comp->getAllocatorLoopHoist()) ClassHandleSet(comp->getAllocatorLoopHoist());
    }
    ArrayElemTypesModified->Set(structHnd, true, ClassHandleSet::Overwrite);
}

//------------------------------------------------------------------------
// optHoistLoopBlocks: Hoist invariant expression out of the loop.
//
// Arguments:
//    loop - The loop
//    blocks - A stack of blocks belonging to the loop
//    hoistContext - The loop hoist context
//
// Assumptions:
//    The `blocks` stack contains the definitely-executed blocks in
//    the loop, in the execution order, starting with the loop entry
//    block on top of the stack.
//
void Compiler::optHoistLoopBlocks(FlowGraphNaturalLoop*    loop,
                                  ArrayStack<BasicBlock*>* blocks,
                                  LoopHoistContext*        hoistContext)
{
    class HoistVisitor : public GenTreeVisitor<HoistVisitor>
    {
        class Value
        {
            GenTree* m_node;

        public:
            bool m_hoistable;
            bool m_cctorDependent;
            bool m_invariant;

#ifdef DEBUG
            const char* m_failReason;
#endif

            Value(GenTree* node) : m_node(node), m_hoistable(false), m_cctorDependent(false), m_invariant(false)
            {
#ifdef DEBUG
                m_failReason = "unset";
#endif
            }

            GenTree* Node()
            {
                return m_node;
            }
        };

        ArrayStack<Value>     m_valueStack;
        bool                  m_beforeSideEffect;
        FlowGraphNaturalLoop* m_loop;
        LoopHoistContext*     m_hoistContext;
        BasicBlock*           m_currentBlock;

        bool IsNodeHoistable(GenTree* node)
        {
            // TODO-CQ: This is a more restrictive version of a check that optIsCSEcandidate already does - it allows
            // a struct typed node if a class handle can be recovered from it.
            if (node->TypeGet() == TYP_STRUCT)
            {
                return false;
            }
            else if (node->OperIs(GT_NULLCHECK))
            {
                // If a null-check is for `this` object, it is safe to
                // hoist it out of the loop. Assertionprop will get rid
                // of left over nullchecks present inside the loop. Also,
                // since NULLCHECK has no value, it will never be CSE,
                // hence this check is not present in optIsCSEcandidate().
                return true;
            }

            // Tree must be a suitable CSE candidate for us to be able to hoist it.
            return m_compiler->optIsCSEcandidate(node);
        }

        bool IsTreeVNInvariant(GenTree* tree)
        {
            ValueNum vn = tree->gtVNPair.GetLiberal();
            bool     vnIsInvariant =
                m_compiler->optVNIsLoopInvariant(vn, m_loop, &m_hoistContext->m_curLoopVnInvariantCache);

            // Even though VN is invariant in the loop (say a constant) its value may depend on position
            // of tree, so for loop hoisting we must also check that any memory read by tree
            // is also invariant in the loop.
            //
            if (vnIsInvariant)
            {
                vnIsInvariant = IsTreeLoopMemoryInvariant(tree);
            }
            return vnIsInvariant;
        }

        bool IsHoistableOverExcepSibling(GenTree* node, bool siblingHasExcep)
        {
            JITDUMP("      [%06u]", dspTreeID(node));

            if ((node->gtFlags & GTF_ALL_EFFECT) != 0)
            {
                // If the hoistable node has any side effects, make sure
                // we don't hoist it past a sibling that throws any exception.
                if (siblingHasExcep)
                {
                    JITDUMP(" not hoistable: cannot move past node that throws exception.\n");
                    return false;
                }
            }
            JITDUMP(" hoistable\n");
            return true;
        }

        //------------------------------------------------------------------------
        // IsTreeLoopMemoryInvariant: determine if the value number of tree
        //   is dependent on the tree being executed within the current loop
        //
        // Arguments:
        //   tree -- tree in question
        //
        // Returns:
        //   true if tree could be evaluated just before loop and get the
        //   same value.
        //
        // Note:
        //   Calls are optimistically assumed to be invariant.
        //   Caller must do their own analysis for these tree types.
        //
        bool IsTreeLoopMemoryInvariant(GenTree* tree)
        {
            if (tree->IsCall())
            {
                // Calls are handled specially by hoisting, and loop memory dependence
                // must be checked by other means.
                //
                return true;
            }

            NodeToLoopMemoryBlockMap* const map            = m_compiler->GetNodeToLoopMemoryBlockMap();
            BasicBlock*                     loopEntryBlock = nullptr;
            if (map->Lookup(tree, &loopEntryBlock))
            {
                for (MemoryKind memoryKind : allMemoryKinds())
                {
                    ValueNum loopMemoryVN =
                        m_compiler->GetMemoryPerSsaData(loopEntryBlock->bbMemorySsaNumIn[memoryKind])
                            ->m_vnPair.GetLiberal();
                    if (!m_compiler->optVNIsLoopInvariant(loopMemoryVN, m_loop,
                                                          &m_hoistContext->m_curLoopVnInvariantCache))
                    {
                        return false;
                    }
                }
            }

            return true;
        }

    public:
        enum
        {
            ComputeStack      = false,
            DoPreOrder        = true,
            DoPostOrder       = true,
            DoLclVarsOnly     = false,
            UseExecutionOrder = true,
        };

        HoistVisitor(Compiler* compiler, FlowGraphNaturalLoop* loop, LoopHoistContext* hoistContext)
            : GenTreeVisitor(compiler)
            , m_valueStack(compiler->getAllocator(CMK_LoopHoist))
            , m_beforeSideEffect(true)
            , m_loop(loop)
            , m_hoistContext(hoistContext)
            , m_currentBlock(nullptr)
        {
        }

        void HoistBlock(BasicBlock* block)
        {
            m_currentBlock = block;
            for (Statement* const stmt : block->NonPhiStatements())
            {
                WalkTree(stmt->GetRootNodePointer(), nullptr);
                Value& top = m_valueStack.TopRef();
                assert(top.Node() == stmt->GetRootNode());

                // hoist the top node?
                if (top.m_hoistable)
                {
                    m_compiler->optHoistCandidate(stmt->GetRootNode(), block, m_loop, m_hoistContext);
                }
                else
                {
                    JITDUMP("      [%06u] %s: %s\n", dspTreeID(top.Node()),
                            top.m_invariant ? "not hoistable" : "not invariant", top.m_failReason);
                }

                m_valueStack.Reset();
            }

            // Only unconditionally executed blocks in the loop are visited (see optHoistThisLoop)
            // so after we're done visiting the first block we need to assume the worst, that the
            // blocks that are not visited have side effects.
            m_beforeSideEffect = false;
        }

        fgWalkResult PreOrderVisit(GenTree** use, GenTree* user)
        {
            GenTree* node = *use;
            JITDUMP("----- PreOrderVisit for [%06u] %s\n", dspTreeID(node), GenTree::OpName(node->OperGet()));
            m_valueStack.Emplace(node);
            return fgWalkResult::WALK_CONTINUE;
        }

        fgWalkResult PostOrderVisit(GenTree** use, GenTree* user)
        {
            GenTree* tree = *use;
            JITDUMP("----- PostOrderVisit for [%06u] %s\n", dspTreeID(tree), GenTree::OpName(tree->OperGet()));

            if (tree->OperIsLocalRead())
            {
                GenTreeLclVarCommon* lclVar = tree->AsLclVarCommon();
                unsigned             lclNum = lclVar->GetLclNum();

                // To be invariant the variable must be in SSA ...
                bool isInvariant = lclVar->HasSsaName();
                // and the SSA definition must be outside the loop we're hoisting from ...
                isInvariant = isInvariant &&
                              !m_loop->ContainsBlock(
                                  m_compiler->lvaGetDesc(lclNum)->GetPerSsaData(lclVar->GetSsaNum())->GetBlock());

                // and the VN of the tree is considered invariant as well.
                //
                // TODO-CQ: This VN invariance check should not be necessary and in some cases it is conservative - it
                // is possible that the SSA def is outside the loop but VN does not understand what the node is doing
                // (e.g. LCL_FLD-based type reinterpretation) and assigns a "new, unique VN" to the node. This VN is
                // associated with the block where the node is, a loop block, and thus the VN is considered to not be
                // invariant.
                // On the other hand, it is possible for a SSA def to be inside the loop yet the use to be invariant,
                // if the defining expression is also invariant. In such a case the VN invariance would help but it is
                // blocked by the SSA invariance check.
                isInvariant = isInvariant && IsTreeVNInvariant(tree);

                Value& top = m_valueStack.TopRef();
                assert(top.Node() == tree);

                if (isInvariant)
                {
                    top.m_invariant = true;
                    // In general it doesn't make sense to hoist a local node but there are exceptions, for example
                    // LCL_FLD nodes (because then the variable cannot be enregistered and the node always turns
                    // into a memory access).
                    top.m_hoistable = IsNodeHoistable(tree);
                }

#ifdef DEBUG
                if (!isInvariant)
                {
                    top.m_failReason = "local, not rvalue / not in SSA / defined within current loop";
                }
                else if (!top.m_hoistable)
                {
                    top.m_failReason = "not handled by cse";
                }
#endif

                JITDUMP("      [%06u] %s: %s: %s\n", dspTreeID(tree), GenTree::OpName(tree->OperGet()),
                        top.m_invariant ? (top.m_hoistable ? "hoistable" : "not hoistable") : "not invariant",
                        top.m_failReason);

                return fgWalkResult::WALK_CONTINUE;
            }

            bool treeIsCctorDependent     = tree->OperIsIndir() && ((tree->gtFlags & GTF_IND_INITCLASS) != 0);
            bool treeIsInvariant          = true;
            bool treeHasHoistableChildren = false;
            int  childCount;

#ifdef DEBUG
            const char* failReason = "unknown";
#endif

            for (childCount = 0; m_valueStack.TopRef(childCount).Node() != tree; childCount++)
            {
                Value& child = m_valueStack.TopRef(childCount);

                if (child.m_hoistable)
                {
                    treeHasHoistableChildren = true;
                }

                if (!child.m_invariant)
                {
                    treeIsInvariant = false;
                    INDEBUG(failReason = "variant child";)
                }

                if (child.m_cctorDependent)
                {
                    // Normally, a parent of a cctor-dependent tree is also cctor-dependent.
                    treeIsCctorDependent = true;

                    // Check for the case where we can stop propagating cctor-dependent upwards.
                    if (tree->OperIs(GT_COMMA) && (child.Node() == tree->gtGetOp2()))
                    {
                        GenTree* op1 = tree->gtGetOp1();
                        if (op1->OperIs(GT_CALL))
                        {
                            GenTreeCall* call = op1->AsCall();
                            if ((call->gtCallType == CT_HELPER) &&
                                s_helperCallProperties.MayRunCctor(eeGetHelperNum(call->gtCallMethHnd)))
                            {
                                // Hoisting the comma is ok because it would hoist the initialization along
                                // with the static field reference.
                                treeIsCctorDependent = false;
                                // Hoisting the static field without hoisting the initialization would be
                                // incorrect, make sure we consider the field (which we flagged as
                                // cctor-dependent) non-hoistable.
                                noway_assert(!child.m_hoistable);
                            }
                        }
                    }
                }
            }

            // If all the children of "tree" are hoistable, then "tree" itself can be hoisted,
            // unless it has a static var reference that can't be hoisted past its cctor call.
            bool treeIsHoistable = treeIsInvariant && !treeIsCctorDependent;

#ifdef DEBUG
            if (treeIsInvariant && !treeIsHoistable)
            {
                failReason = "cctor dependent";
            }
#endif

            // But we must see if anything else prevents "tree" from being hoisted.
            //
            if (treeIsInvariant)
            {
                if (treeIsHoistable)
                {
                    treeIsHoistable = IsNodeHoistable(tree);
                    if (!treeIsHoistable)
                    {
                        INDEBUG(failReason = "not handled by cse";)
                    }
                }

                // If it's a call, it must be a helper call, and be pure.
                // Further, if it may run a cctor, it must be labeled as "Hoistable"
                // (meaning it won't run a cctor because the class is not precise-init).
                if (treeIsHoistable && tree->IsCall())
                {
                    GenTreeCall* call = tree->AsCall();
                    if (call->gtCallType != CT_HELPER)
                    {
                        INDEBUG(failReason = "non-helper call";)
                        treeIsHoistable = false;
                    }
                    else
                    {
                        CorInfoHelpFunc helpFunc = eeGetHelperNum(call->gtCallMethHnd);
                        if (!s_helperCallProperties.IsPure(helpFunc))
                        {
                            INDEBUG(failReason = "impure helper call";)
                            treeIsHoistable = false;
                        }
                        else if (s_helperCallProperties.MayRunCctor(helpFunc) &&
                                 ((call->gtFlags & GTF_CALL_HOISTABLE) == 0))
                        {
                            INDEBUG(failReason = "non-hoistable helper call";)
                            treeIsHoistable = false;
                        }
                    }
                }

                if (treeIsHoistable)
                {
                    if (!m_beforeSideEffect)
                    {
                        // For now, we give up on an expression that might raise an exception if it is after the
                        // first possible global side effect (and we assume we're after that if we're not in the first
                        // block).
                        // TODO-CQ: this is when we might do loop cloning.
                        //
                        if ((tree->gtFlags & GTF_EXCEPT) != 0)
                        {
                            INDEBUG(failReason = "side effect ordering constraint";)
                            treeIsHoistable = false;
                        }
                    }
                }

                // Is the value of the whole tree loop invariant?
                treeIsInvariant = IsTreeVNInvariant(tree);

                // Is the value of the whole tree loop invariant?
                if (!treeIsInvariant)
                {
                    // Here we have a tree that is not loop invariant and we thus cannot hoist
                    INDEBUG(failReason = "tree VN is loop variant";)
                    treeIsHoistable = false;
                }
            }

            // Next check if we need to set 'm_beforeSideEffect' to false.
            //
            // If we have already set it to false then we can skip these checks
            //
            if (m_beforeSideEffect)
            {
                // Is the value of the whole tree loop invariant?
                if (!treeIsInvariant)
                {
                    // We have a tree that is not loop invariant and we thus cannot hoist
                    assert(treeIsHoistable == false);

                    // Check if we should clear m_beforeSideEffect.
                    // If 'tree' can throw an exception then we need to set m_beforeSideEffect to false.
                    // Note that calls are handled below
                    if (tree->OperMayThrow(m_compiler) && !tree->IsCall())
                    {
                        m_beforeSideEffect = false;
                    }
                }

                // In the section below, we only care about memory side effects.  We assume that expressions will
                // be hoisted so that they are evaluated in the same order as they would have been in the loop,
                // and therefore throw exceptions in the same order.
                //
                if (tree->IsCall())
                {
                    // If it's a call, it must be a helper call that does not mutate the heap.
                    // Further, if it may run a cctor, it must be labeled as "Hoistable"
                    // (meaning it won't run a cctor because the class is not precise-init).
                    GenTreeCall* call = tree->AsCall();
                    if (call->gtCallType != CT_HELPER)
                    {
                        m_beforeSideEffect = false;
                    }
                    else
                    {
                        CorInfoHelpFunc helpFunc = eeGetHelperNum(call->gtCallMethHnd);
                        if (s_helperCallProperties.MutatesHeap(helpFunc))
                        {
                            m_beforeSideEffect = false;
                        }
                        else if (s_helperCallProperties.MayRunCctor(helpFunc) &&
                                 (call->gtFlags & GTF_CALL_HOISTABLE) == 0)
                        {
                            m_beforeSideEffect = false;
                        }

                        // Additional check for helper calls that throw exceptions
                        if (!treeIsInvariant)
                        {
                            // We have a tree that is not loop invariant and we thus cannot hoist
                            assert(treeIsHoistable == false);

                            // Does this helper call throw?
                            if (!s_helperCallProperties.NoThrow(helpFunc))
                            {
                                m_beforeSideEffect = false;
                            }
                        }
                    }
                }
                else if (tree->OperRequiresAsgFlag())
                {
                    // Assume all stores except "STORE_LCL_VAR<non-addr-exposed lcl>(...)" are globally visible.
                    bool isGloballyVisibleStore;
                    if (tree->OperIsLocalStore())
                    {
                        isGloballyVisibleStore = m_compiler->lvaGetDesc(tree->AsLclVarCommon())->IsAddressExposed();
                    }
                    else
                    {
                        isGloballyVisibleStore = true;
                    }

                    if (isGloballyVisibleStore)
                    {
                        INDEBUG(failReason = "store to globally visible memory");
                        treeIsHoistable    = false;
                        m_beforeSideEffect = false;
                    }
                }
            }

            // If this 'tree' is hoistable then we return and the caller will
            // decide to hoist it as part of larger hoistable expression.
            //
            if (!treeIsHoistable && treeHasHoistableChildren)
            {
                // The current tree is not hoistable but it has hoistable children that we need
                // to hoist now.
                //
                // In order to preserve the original execution order, we also need to hoist any
                // other hoistable trees that we encountered so far.
                // At this point the stack contains (in top to bottom order):
                //   - the current node's children
                //   - the current node
                //   - ancestors of the current node and some of their descendants
                //
                // The ancestors have not been visited yet in post order so they're not hoistable
                // (and they cannot become hoistable because the current node is not) but some of
                // their descendants may have already been traversed and be hoistable.
                //
                // The execution order is actually bottom to top so we'll start hoisting from
                // the bottom of the stack, skipping the current node (which is expected to not
                // be hoistable).
                //
                // Note that the treeHasHoistableChildren check avoids unnecessary stack traversing
                // and also prevents hoisting trees too early. If the current tree is not hoistable
                // and it doesn't have any hoistable children then there's no point in hoisting any
                // other trees. Doing so would interfere with the cctor dependent case, where the
                // cctor dependent node is initially not hoistable and may become hoistable later,
                // when its parent comma node is visited.
                //
                // TODO-CQ: Ideally, we should be hoisting all the nodes having side-effects in execution
                // order as well as the ones that don't have side-effects at all. However, currently, we
                // just restrict hoisting a node(s) (that are children of `comma`) if one of the siblings
                // (which is executed before the given node) has side-effects (exceptions). Descendants
                // of ancestors might have side-effects and we might hoist nodes past them. This needs
                // to be addressed properly.
                bool visitedCurr = false;
                bool isCommaTree = tree->OperIs(GT_COMMA);
                bool hasExcep    = false;
                for (int i = 0; i < m_valueStack.Height(); i++)
                {
                    Value& value = m_valueStack.BottomRef(i);

                    if (value.m_hoistable)
                    {
                        assert(value.Node() != tree);

                        if (IsHoistableOverExcepSibling(value.Node(), hasExcep))
                        {
                            m_compiler->optHoistCandidate(value.Node(), m_currentBlock, m_loop, m_hoistContext);
                        }

                        // Don't hoist this tree again.
                        value.m_hoistable = false;
                        value.m_invariant = false;
                    }
                    else if (value.Node() != tree)
                    {
                        if (visitedCurr && isCommaTree)
                        {
                            // If we have visited current tree, now we are visiting children.
                            // For GT_COMMA nodes, we want to track if any children throws and
                            // should not hoist further children past it.
                            hasExcep = (tree->gtFlags & GTF_EXCEPT) != 0;
                        }
                        JITDUMP("      [%06u] %s: %s\n", dspTreeID(value.Node()),
                                value.m_invariant ? "not hoistable" : "not invariant", value.m_failReason);
                    }
                    else
                    {
                        visitedCurr = true;
                        JITDUMP("      [%06u] not hoistable : current node\n", dspTreeID(value.Node()));
                    }
                }
            }

            m_valueStack.Pop(childCount);

            Value& top = m_valueStack.TopRef();
            assert(top.Node() == tree);
            top.m_hoistable      = treeIsHoistable;
            top.m_cctorDependent = treeIsCctorDependent;
            top.m_invariant      = treeIsInvariant;

#ifdef DEBUG
            if (!top.m_invariant || !top.m_hoistable)
            {
                top.m_failReason = failReason;
            }
#endif

            return fgWalkResult::WALK_CONTINUE;
        }
    };

    HoistVisitor visitor(this, loop, hoistContext);

    while (!blocks->Empty())
    {
        BasicBlock* block       = blocks->Pop();
        weight_t    blockWeight = block->getBBWeight(this);

        JITDUMP("\n    optHoistLoopBlocks " FMT_BB " (weight=%6s) of loop " FMT_LP " (head: " FMT_BB ")\n",
                block->bbNum, refCntWtd2str(blockWeight, /* padForDecimalPlaces */ true), loop->GetIndex(),
                loop->GetHeader()->bbNum);

        if (blockWeight < (BB_UNITY_WEIGHT / 10))
        {
            JITDUMP("      block weight is too small to perform hoisting.\n");
            continue;
        }

        visitor.HoistBlock(block);
    }

    hoistContext->ResetHoistedInCurLoop();
}

void Compiler::optHoistCandidate(GenTree*              tree,
                                 BasicBlock*           treeBb,
                                 FlowGraphNaturalLoop* loop,
                                 LoopHoistContext*     hoistCtxt)
{
    // It must pass the hoistable profitablity tests for this loop level
    if (!optIsProfitableToHoistTree(tree, loop, hoistCtxt))
    {
        JITDUMP("   ... not profitable to hoist\n");
        return;
    }

    if (hoistCtxt->GetHoistedInCurLoop(this)->Lookup(tree->gtVNPair.GetLiberal()))
    {
        // already hoisted this expression in the current loop, so don't hoist this expression.

        JITDUMP("      [%06u] ... already hoisted " FMT_VN " in " FMT_LP "\n ", dspTreeID(tree),
                tree->gtVNPair.GetLiberal(), loop->GetIndex());
        return;
    }

    // We should already have a pre-header for the loop.
    assert(loop->EntryEdges().size() == 1);
    BasicBlock* preheader = loop->EntryEdge(0)->getSourceBlock();

    // If the block we're hoisting from and the pre-header are in different EH regions, don't hoist.
    // TODO: we could probably hoist things that won't raise exceptions, such as constants.
    if (!BasicBlock::sameTryRegion(preheader, treeBb))
    {
        JITDUMP("   ... not hoisting in " FMT_LP ", eh region constraint (pre-header try index %d, candidate " FMT_BB
                " try index %d\n",
                loop->GetIndex(), preheader->bbTryIndex, treeBb->bbNum, treeBb->bbTryIndex);
        return;
    }

    // Expression can be hoisted
    optPerformHoistExpr(tree, treeBb, loop);

    // Increment lpHoistedExprCount or lpHoistedFPExprCount
    if (varTypeUsesIntReg(tree))
    {
        hoistCtxt->m_hoistedExprCount++;
#ifndef TARGET_64BIT
        // For our 32-bit targets Long types take two registers.
        if (varTypeIsLong(tree->TypeGet()))
        {
            hoistCtxt->m_hoistedExprCount++;
        }
#endif
    }
#ifdef TARGET_XARCH
    else if (varTypeUsesMaskReg(tree))
    {
        hoistCtxt->m_hoistedMskExprCount++;
    }
#endif // TARGET_XARCH
    else
    {
        assert(varTypeUsesFloatReg(tree));
        hoistCtxt->m_hoistedFPExprCount++;
    }

    // Record the hoisted expression in hoistCtxt
    hoistCtxt->GetHoistedInCurLoop(this)->Set(tree->gtVNPair.GetLiberal(), true);
}

bool Compiler::optVNIsLoopInvariant(ValueNum vn, FlowGraphNaturalLoop* loop, VNSet* loopVnInvariantCache)
{
    // If it is not a VN, is not loop-invariant.
    if (vn == ValueNumStore::NoVN)
    {
        return false;
    }

    // We'll always short-circuit constants.
    if (vnStore->IsVNConstant(vn) || vn == vnStore->VNForVoid())
    {
        return true;
    }

    // If we've done this query previously, don't repeat.
    bool previousRes = false;
    if (loopVnInvariantCache->Lookup(vn, &previousRes))
    {
        return previousRes;
    }

    bool      res = true;
    VNFuncApp funcApp;
    if (vnStore->GetVNFunc(vn, &funcApp))
    {
        if (funcApp.m_func == VNF_PhiDef)
        {
            // Is the definition within the loop?  If so, is not loop-invariant.
            unsigned      lclNum = funcApp.m_args[0];
            unsigned      ssaNum = funcApp.m_args[1];
            LclSsaVarDsc* ssaDef = lvaTable[lclNum].GetPerSsaData(ssaNum);
            res                  = !loop->ContainsBlock(ssaDef->GetBlock());
        }
        else if (funcApp.m_func == VNF_PhiMemoryDef)
        {
            BasicBlock* defnBlk = reinterpret_cast<BasicBlock*>(vnStore->ConstantValue<ssize_t>(funcApp.m_args[0]));
            res                 = !loop->ContainsBlock(defnBlk);
        }
        else if (funcApp.m_func == VNF_MemOpaque)
        {
            const unsigned loopIndex = funcApp.m_args[0];

            // Check for the special "ambiguous" loop index.
            // This is considered variant in every loop.
            //
            if (loopIndex == ValueNumStore::UnknownLoop)
            {
                res = false;
            }
            else if (loopIndex == ValueNumStore::NoLoop)
            {
                res = true;
            }
            else
            {
                FlowGraphNaturalLoop* otherLoop = m_loops->GetLoopByIndex(loopIndex);
                assert(otherLoop != nullptr);
                res = !loop->ContainsLoop(otherLoop);
            }
        }
        else
        {
            for (unsigned i = 0; i < funcApp.m_arity; i++)
            {
                // 4th arg of mapStore identifies the loop where the store happens.
                //
                if (funcApp.m_func == VNF_MapStore)
                {
                    assert(funcApp.m_arity == 4);

                    if (i == 3)
                    {
                        const unsigned loopIndex = funcApp.m_args[3];
                        assert((loopIndex == ValueNumStore::NoLoop) || (loopIndex < m_loops->NumLoops()));
                        if (loopIndex == ValueNumStore::NoLoop)
                        {
                            res = true;
                        }
                        else
                        {
                            FlowGraphNaturalLoop* otherLoop = m_loops->GetLoopByIndex(loopIndex);
                            res                             = !loop->ContainsLoop(otherLoop);
                        }
                        break;
                    }
                }

                // TODO-CQ: We need to either make sure that *all* VN functions
                // always take VN args, or else have a list of arg positions to exempt, as implicitly
                // constant.
                if (!optVNIsLoopInvariant(funcApp.m_args[i], loop, loopVnInvariantCache))
                {
                    res = false;
                    break;
                }
            }
        }
    }

    loopVnInvariantCache->Set(vn, res);
    return res;
}

//------------------------------------------------------------------------------
// fgSetEHRegionForNewPreheader: Set the EH region for a newly inserted
// preheader.
//
// In which EH region should the header live?
//
// The preheader block is expected to have been added immediately before a
// block `next` in the loop that is also in the same EH region as the header.
// This is usually the lexically first block of the loop, but may also be the
// header itself.
//
// If the `next` block is NOT the first block of a `try` region, the preheader
// can simply extend the header block's EH region.
//
// If the `next` block IS the first block of a `try`, we find its parent region
// and use that. For mutual-protect regions, we need to find the actual parent,
// as the block stores the most "nested" mutual region. For non-mutual-protect
// regions, due to EH canonicalization, we are guaranteed that no other EH
// regions begin on the same block, so looking to just the parent is
// sufficient. Note that we can't just extend the EH region of the header to
// the preheader, because the header will still be the target of backward
// branches from within the loop. If those backward branches come from outside
// the `try` (say, only the top half of the loop is a `try` region), then we
// can't branch to a non-first `try` region block (you always must enter the
// `try` in the first block).
//
// Note that hoisting any code out of a try region, for example, to a preheader
// block in a different EH region, needs to ensure that no exceptions will be
// thrown.
//
// Arguments:
//    preheader - the new preheader block, which has already been added to the
//                block list before a block inside the loop that shares EH
//                region with the header.
//
void Compiler::fgSetEHRegionForNewPreheader(BasicBlock* preheader)
{
    BasicBlock* next = preheader->Next();

    if (bbIsTryBeg(next))
    {
        // `next` is the beginning of a try block. Figure out the EH region to use.
        assert(next->hasTryIndex());
        unsigned newTryIndex = ehTrueEnclosingTryIndexIL(next->getTryIndex());
        if (newTryIndex == EHblkDsc::NO_ENCLOSING_INDEX)
        {
            // No EH try index.
            preheader->clearTryIndex();
        }
        else
        {
            preheader->setTryIndex(newTryIndex);
        }

        // What handler region to use? Use the same handler region as `next`.
        preheader->copyHndIndex(next);
    }
    else
    {
        fgExtendEHRegionBefore(next);
    }
}

//------------------------------------------------------------------------------
// fgCanonicalizeFirstBB: Canonicalize the method entry for loop and dominator
// purposes.
//
// Returns:
//   Suitable phase status.
//
PhaseStatus Compiler::fgCanonicalizeFirstBB()
{
    if (fgFirstBB->hasTryIndex())
    {
        JITDUMP("Canonicalizing entry because it currently is the beginning of a try region\n");
    }
    else if (fgFirstBB->bbPreds != nullptr)
    {
        JITDUMP("Canonicalizing entry because it currently has predecessors\n");
    }
    else
    {
        return PhaseStatus::MODIFIED_NOTHING;
    }

    assert(!fgFirstBBisScratch());
    fgEnsureFirstBBisScratch();
    // TODO-Quirk: Remove
    fgCanonicalizedFirstBB = true;
    return PhaseStatus::MODIFIED_EVERYTHING;
}

LoopSideEffects::LoopSideEffects() : VarInOut(VarSetOps::UninitVal()), VarUseDef(VarSetOps::UninitVal())
{
    for (MemoryKind mk : allMemoryKinds())
    {
        HasMemoryHavoc[mk] = false;
    }
}

void Compiler::optComputeLoopSideEffects()
{
    m_loopSideEffects =
        m_loops->NumLoops() == 0 ? nullptr : (new (this, CMK_LoopOpt) LoopSideEffects[m_loops->NumLoops()]);

    for (FlowGraphNaturalLoop* loop : m_loops->InReversePostOrder())
    {
        m_loopSideEffects[loop->GetIndex()].VarInOut  = VarSetOps::MakeEmpty(this);
        m_loopSideEffects[loop->GetIndex()].VarUseDef = VarSetOps::MakeEmpty(this);
    }

    BasicBlock** postOrder      = m_dfsTree->GetPostOrder();
    unsigned     postOrderCount = m_dfsTree->GetPostOrderCount();

    // Iterate all blocks in loops.
    for (FlowGraphNaturalLoop* loop : m_loops->InReversePostOrder())
    {
        if (loop->GetParent() != nullptr)
        {
            continue;
        }

        // The side effect code benefits from seeing things in RPO as it has some
        // limited treatment assignments it has seen the value of.
        loop->VisitLoopBlocksReversePostOrder([=](BasicBlock* loopBlock) {
            FlowGraphNaturalLoop* loop = m_blockToLoop->GetLoop(loopBlock);
            assert(loop != nullptr);
            optComputeLoopSideEffectsOfBlock(loopBlock, loop);

            return BasicBlockVisit::Continue;
        });
    }
}

void Compiler::optComputeInterestingVarSets()
{
    VarSetOps::AssignNoCopy(this, lvaFloatVars, VarSetOps::MakeEmpty(this));
#ifndef TARGET_64BIT
    VarSetOps::AssignNoCopy(this, lvaLongVars, VarSetOps::MakeEmpty(this));
#endif
#ifdef TARGET_XARCH
    VarSetOps::AssignNoCopy(this, lvaMaskVars, VarSetOps::MakeEmpty(this));
#endif

    for (unsigned i = 0; i < lvaCount; i++)
    {
        LclVarDsc* varDsc = lvaGetDesc(i);
        if (varDsc->lvTracked)
        {
            if (varTypeUsesFloatReg(varDsc->lvType))
            {
                VarSetOps::AddElemD(this, lvaFloatVars, varDsc->lvVarIndex);
            }
#ifndef TARGET_64BIT
            else if (varTypeIsLong(varDsc->lvType))
            {
                VarSetOps::AddElemD(this, lvaLongVars, varDsc->lvVarIndex);
            }
#endif
#ifdef TARGET_XARCH
            else if (varTypeUsesMaskReg(varDsc->lvType))
            {
                VarSetOps::AddElemD(this, lvaMaskVars, varDsc->lvVarIndex);
            }
#endif // TARGET_XARCH
        }
    }
}

void Compiler::optRecordLoopNestsMemoryHavoc(FlowGraphNaturalLoop* loop, MemoryKindSet memoryHavoc)
{
    do
    {
        for (MemoryKind memoryKind : allMemoryKinds())
        {
            if ((memoryHavoc & memoryKindSet(memoryKind)) != 0)
            {
                m_loopSideEffects[loop->GetIndex()].HasMemoryHavoc[memoryKind] = true;
            }
        }

        loop = loop->GetParent();
    } while (loop != nullptr);
}

void Compiler::optComputeLoopSideEffectsOfBlock(BasicBlock* blk, FlowGraphNaturalLoop* mostNestedLoop)
{
    JITDUMP("optComputeLoopSideEffectsOfBlock " FMT_BB ", mostNestedLoop " FMT_LP "\n", blk->bbNum,
            mostNestedLoop->GetIndex());
    AddVariableLivenessAllContainingLoops(mostNestedLoop, blk);

    // MemoryKinds for which an in-loop call or store has arbitrary effects.
    MemoryKindSet memoryHavoc = emptyMemoryKindSet;

    // Now iterate over the remaining statements, and their trees.
    for (Statement* const stmt : blk->NonPhiStatements())
    {
        for (GenTree* const tree : stmt->TreeList())
        {
            genTreeOps oper = tree->OperGet();

            // Even after we set memoryHavoc we still may want to know if a loop contains calls
            if (memoryHavoc == fullMemoryKindSet)
            {
                if (oper == GT_CALL)
                {
                    // Record that this loop contains a call
                    AddContainsCallAllContainingLoops(mostNestedLoop);
                }

                // If we just marked it as containing a call or it was previously set
                if (m_loopSideEffects[mostNestedLoop->GetIndex()].ContainsCall)
                {
                    // We can early exit after both memoryHavoc and ContainsCall are both set to true.
                    break;
                }

                // We are just looking for GT_CALL nodes after memoryHavoc was set.
                continue;
            }

            // otherwise memoryHavoc is not set for at least one heap ID
            assert(memoryHavoc != fullMemoryKindSet);

            // This body is a distillation of the memory side-effect code of value numbering.
            // We also do a very limited analysis if byref PtrTo values, to cover some cases
            // that the compiler creates.
            switch (oper)
            {
                case GT_STORE_LCL_VAR:
                case GT_STORE_LCL_FLD:
                {
                    GenTreeLclVarCommon* lcl    = tree->AsLclVarCommon();
                    ValueNum             dataVN = lcl->Data()->gtVNPair.GetLiberal();

                    // If we gave the data a value number, propagate it.
                    if (lcl->OperIs(GT_STORE_LCL_VAR) && (dataVN != ValueNumStore::NoVN))
                    {
                        dataVN = vnStore->VNNormalValue(dataVN);
                        if (lcl->HasSsaName())
                        {
                            lvaTable[lcl->GetLclNum()].GetPerSsaData(lcl->GetSsaNum())->m_vnPair.SetLiberal(dataVN);
                        }
                    }

                    // If the local is address-exposed, count this as ByrefExposed havoc
                    if (lvaVarAddrExposed(lcl->GetLclNum()))
                    {
                        memoryHavoc |= memoryKindSet(ByrefExposed);
                    }
                }
                break;

                case GT_STOREIND:
                case GT_STORE_BLK:
                {
                    if (tree->AsIndir()->IsVolatile())
                    {
                        memoryHavoc |= memoryKindSet(GcHeap, ByrefExposed);
                        continue;
                    }

                    GenTree* addr = tree->AsIndir()->Addr()->gtEffectiveVal();

                    if (addr->TypeGet() == TYP_BYREF && addr->OperGet() == GT_LCL_VAR)
                    {
                        // If it's a local byref for which we recorded a value number, use that...
                        GenTreeLclVar* argLcl = addr->AsLclVar();
                        if (argLcl->HasSsaName())
                        {
                            ValueNum argVN =
                                lvaTable[argLcl->GetLclNum()].GetPerSsaData(argLcl->GetSsaNum())->m_vnPair.GetLiberal();
                            VNFuncApp funcApp;
                            if (argVN != ValueNumStore::NoVN && vnStore->GetVNFunc(argVN, &funcApp) &&
                                funcApp.m_func == VNF_PtrToArrElem)
                            {
                                assert(vnStore->IsVNHandle(funcApp.m_args[0]));
                                CORINFO_CLASS_HANDLE elemType =
                                    CORINFO_CLASS_HANDLE(vnStore->ConstantValue<size_t>(funcApp.m_args[0]));
                                AddModifiedElemTypeAllContainingLoops(mostNestedLoop, elemType);
                                // Don't set memoryHavoc for GcHeap below.  Do set memoryHavoc for ByrefExposed
                                // (conservatively assuming that a byref may alias the array element)
                                memoryHavoc |= memoryKindSet(ByrefExposed);
                                continue;
                            }
                        }
                        // Otherwise...
                        memoryHavoc |= memoryKindSet(GcHeap, ByrefExposed);
                    }
                    else
                    {
                        GenTreeArrAddr* arrAddr  = nullptr;
                        GenTree*        baseAddr = nullptr;
                        FieldSeq*       fldSeq   = nullptr;
                        ssize_t         offset   = 0;

                        if (addr->IsArrayAddr(&arrAddr))
                        {
                            // We will not collect "fldSeq" -- any modification to an S[], at
                            // any field of "S", will lose all information about the array type.
                            CORINFO_CLASS_HANDLE elemTypeEq =
                                EncodeElemType(arrAddr->GetElemType(), arrAddr->GetElemClassHandle());
                            AddModifiedElemTypeAllContainingLoops(mostNestedLoop, elemTypeEq);
                            // Conservatively assume byrefs may alias this array element
                            memoryHavoc |= memoryKindSet(ByrefExposed);
                        }
                        else if (addr->IsFieldAddr(this, &baseAddr, &fldSeq, &offset))
                        {
                            assert(fldSeq != nullptr);

                            FieldKindForVN fieldKind =
                                (baseAddr != nullptr) ? FieldKindForVN::WithBaseAddr : FieldKindForVN::SimpleStatic;
                            AddModifiedFieldAllContainingLoops(mostNestedLoop, fldSeq->GetFieldHandle(), fieldKind);
                            // Conservatively assume byrefs may alias this object.
                            memoryHavoc |= memoryKindSet(ByrefExposed);
                        }
                        else
                        {
                            memoryHavoc |= memoryKindSet(GcHeap, ByrefExposed);
                        }
                    }
                }
                break;

                case GT_COMMA:
                    tree->gtVNPair = tree->AsOp()->gtOp2->gtVNPair;
                    break;

                // Is it an addr of an array index expression?
                case GT_ARR_ADDR:
                {
                    CORINFO_CLASS_HANDLE elemTypeEq =
                        EncodeElemType(tree->AsArrAddr()->GetElemType(), tree->AsArrAddr()->GetElemClassHandle());
                    ValueNum elemTypeEqVN = vnStore->VNForHandle(ssize_t(elemTypeEq), GTF_ICON_CLASS_HDL);

                    // Label this with a "dummy" PtrToArrElem so that we pick it up when looking at the ASG.
                    ValueNum ptrToArrElemVN =
                        vnStore->VNForFunc(TYP_BYREF, VNF_PtrToArrElem, elemTypeEqVN, vnStore->VNForNull(),
                                           vnStore->VNForNull(), vnStore->VNForNull());
                    tree->gtVNPair.SetBoth(ptrToArrElemVN);
                }
                break;

#ifdef FEATURE_HW_INTRINSICS
                case GT_HWINTRINSIC:
                {
                    GenTreeHWIntrinsic* hwintrinsic = tree->AsHWIntrinsic();
                    NamedIntrinsic      intrinsicId = hwintrinsic->GetHWIntrinsicId();

                    if (hwintrinsic->OperIsMemoryStoreOrBarrier())
                    {
                        // For barriers, we model the behavior after GT_MEMORYBARRIER
                        memoryHavoc |= memoryKindSet(GcHeap, ByrefExposed);
                    }
                    break;
                }
#endif // FEATURE_HW_INTRINSICS

                case GT_LOCKADD:
                case GT_XORR:
                case GT_XAND:
                case GT_XADD:
                case GT_XCHG:
                case GT_CMPXCHG:
                case GT_MEMORYBARRIER:
                case GT_STORE_DYN_BLK:
                {
                    memoryHavoc |= memoryKindSet(GcHeap, ByrefExposed);
                }
                break;

                case GT_CALL:
                {
                    GenTreeCall* call = tree->AsCall();

                    // Record that this loop contains a call
                    AddContainsCallAllContainingLoops(mostNestedLoop);

                    if (call->gtCallType == CT_HELPER)
                    {
                        CorInfoHelpFunc helpFunc = eeGetHelperNum(call->gtCallMethHnd);
                        if (s_helperCallProperties.MutatesHeap(helpFunc))
                        {
                            memoryHavoc |= memoryKindSet(GcHeap, ByrefExposed);
                        }
                        else if (s_helperCallProperties.MayRunCctor(helpFunc))
                        {
                            // If the call is labeled as "Hoistable", then we've checked the
                            // class that would be constructed, and it is not precise-init, so
                            // the cctor will not be run by this call.  Otherwise, it might be,
                            // and might have arbitrary side effects.
                            if ((tree->gtFlags & GTF_CALL_HOISTABLE) == 0)
                            {
                                memoryHavoc |= memoryKindSet(GcHeap, ByrefExposed);
                            }
                        }
                    }
                    else
                    {
                        memoryHavoc |= memoryKindSet(GcHeap, ByrefExposed);
                    }
                    break;
                }

                default:
                    // All other gtOper node kinds, leave 'memoryHavoc' unchanged (i.e. false)
                    assert(!tree->OperRequiresAsgFlag());
                    break;
            }
        }

        // Clear the Value Number from the statement root node, if it was set above. This is to
        // ensure that for those blocks that are unreachable, which we still handle in this loop
        // but not during Value Numbering, fgDebugCheckExceptionSets() will skip the trees. Ideally,
        // we wouldn't be touching the gtVNPair at all (here) before actual Value Numbering.
        stmt->GetRootNode()->gtVNPair.SetBoth(ValueNumStore::NoVN);
    }

    if (memoryHavoc != emptyMemoryKindSet)
    {
        // Record that all loops containing this block have this kind of memoryHavoc effects.
        optRecordLoopNestsMemoryHavoc(mostNestedLoop, memoryHavoc);
    }
}

// Marks the containsCall information to "loop" and any parent loops.
void Compiler::AddContainsCallAllContainingLoops(FlowGraphNaturalLoop* loop)
{
    do
    {
        m_loopSideEffects[loop->GetIndex()].ContainsCall = true;
        loop                                             = loop->GetParent();
    } while (loop != nullptr);
}

// Adds the variable liveness information for 'blk' to "lnum" and any parent loops.
void Compiler::AddVariableLivenessAllContainingLoops(FlowGraphNaturalLoop* loop, BasicBlock* blk)
{
    do
    {
        m_loopSideEffects[loop->GetIndex()].AddVariableLiveness(this, blk);
        loop = loop->GetParent();
    } while (loop != nullptr);
}

// Adds "fldHnd" to the set of modified fields of "loop" and any parent loops.
void Compiler::AddModifiedFieldAllContainingLoops(FlowGraphNaturalLoop* loop,
                                                  CORINFO_FIELD_HANDLE  fldHnd,
                                                  FieldKindForVN        fieldKind)
{
    do
    {
        m_loopSideEffects[loop->GetIndex()].AddModifiedField(this, fldHnd, fieldKind);
        loop = loop->GetParent();
    } while (loop != nullptr);
}

// Adds "elemType" to the set of modified array element types of "loop" and any parent loops.
void Compiler::AddModifiedElemTypeAllContainingLoops(FlowGraphNaturalLoop* loop, CORINFO_CLASS_HANDLE elemClsHnd)
{
    do
    {
        m_loopSideEffects[loop->GetIndex()].AddModifiedElemType(this, elemClsHnd);
        loop = loop->GetParent();
    } while (loop != nullptr);
}

//------------------------------------------------------------------------------
// optRemoveRangeCheck : Given an indexing node, mark it as not needing a range check.
//
// Arguments:
//    check  -  Range check tree, the raw CHECK node (ARRAY, SIMD or HWINTRINSIC).
//    comma  -  GT_COMMA to which the "check" belongs, "nullptr" if the check is a standalone one.
//    stmt   -  Statement the indexing nodes belong to.
//
// Return Value:
//    Rewritten "check" - no-op if it has no side effects or the tree that contains them.
//
// Notes:
//    This method is capable of removing checks of two kinds: COMMA-based and standalone top-level
//    ones. In case of a COMMA-based check, "check" must be a non-null first operand of a non-null
//    COMMA. In case of a standalone check, "comma" must be null and "check" - "stmt"'s root.
//
//    Does not keep costs or node threading up to date, but does update side effect flags.
//
GenTree* Compiler::optRemoveRangeCheck(GenTreeBoundsChk* check, GenTree* comma, Statement* stmt)
{
#if !REARRANGE_ADDS
    noway_assert(!"can't remove range checks without REARRANGE_ADDS right now");
#endif

    noway_assert(stmt != nullptr);
    noway_assert((comma != nullptr && comma->OperIs(GT_COMMA) && comma->gtGetOp1() == check) ||
                 (check != nullptr && check->OperIs(GT_BOUNDS_CHECK) && comma == nullptr));
    noway_assert(check->OperIs(GT_BOUNDS_CHECK));

    GenTree* tree = comma != nullptr ? comma : check;

#ifdef DEBUG
    if (verbose)
    {
        printf("Before optRemoveRangeCheck:\n");
        gtDispTree(tree);
    }
#endif

    // TODO-Bug: We really should be extracting all side effects from the
    // length and index here, but the length typically involves a GT_ARR_LENGTH
    // that we would preserve. Usually, as part of proving that the range check
    // passes, we have also proven that the ARR_LENGTH is non-faulting. We need
    // a good way to communicate to this function that it is ok to ignore side
    // effects of the ARR_LENGTH.
    GenTree* sideEffList = nullptr;
    gtExtractSideEffList(check->GetArrayLength(), &sideEffList, GTF_ASG);
    gtExtractSideEffList(check->GetIndex(), &sideEffList);

    if (sideEffList != nullptr)
    {
        // We've got some side effects.
        if (tree->OperIs(GT_COMMA))
        {
            // Make the comma handle them.
            tree->AsOp()->gtOp1 = sideEffList;
        }
        else
        {
            // Make the statement execute them instead of the check.
            stmt->SetRootNode(sideEffList);
            tree = sideEffList;
        }
    }
    else
    {
        check->gtBashToNOP();
    }

    if (tree->OperIs(GT_COMMA))
    {
        // TODO-CQ: We should also remove the GT_COMMA, but in any case we can no longer CSE the GT_COMMA.
        tree->gtFlags |= GTF_DONT_CSE;
    }

    gtUpdateSideEffects(stmt, tree);

#ifdef DEBUG
    if (verbose)
    {
        // gtUpdateSideEffects can update the side effects for ancestors in the tree, so display the whole statement
        // tree, not just the sub-tree.
        printf("After optRemoveRangeCheck for [%06u]:\n", dspTreeID(tree));
        gtDispTree(stmt->GetRootNode());
    }
#endif

    return check;
}

//------------------------------------------------------------------------------
// optRemoveStandaloneRangeCheck : A thin wrapper over optRemoveRangeCheck that removes standalone checks.
//
// Arguments:
//    check - The standalone top-level CHECK node.
//    stmt  - The statement "check" is a root node of.
//
// Return Value:
//    If "check" has no side effects, it is retuned, bashed to a no-op.
//    If it has side effects, the tree that executes them is returned.
//
GenTree* Compiler::optRemoveStandaloneRangeCheck(GenTreeBoundsChk* check, Statement* stmt)
{
    assert(check != nullptr);
    assert(stmt != nullptr);
    assert(check == stmt->GetRootNode());

    return optRemoveRangeCheck(check, nullptr, stmt);
}

//------------------------------------------------------------------------------
// optRemoveCommaBasedRangeCheck : A thin wrapper over optRemoveRangeCheck that removes COMMA-based checks.
//
// Arguments:
//    comma - GT_COMMA of which the first operand is the CHECK to be removed.
//    stmt  - The statement "comma" belongs to.
//
void Compiler::optRemoveCommaBasedRangeCheck(GenTree* comma, Statement* stmt)
{
    assert(comma != nullptr && comma->OperIs(GT_COMMA));
    assert(stmt != nullptr);
    assert(comma->gtGetOp1()->OperIs(GT_BOUNDS_CHECK));

    optRemoveRangeCheck(comma->gtGetOp1()->AsBoundsChk(), comma, stmt);
}

/*****************************************************************************
 * Return the scale in an array reference, given a pointer to the
 * multiplication node.
 */

ssize_t Compiler::optGetArrayRefScaleAndIndex(GenTree* mul, GenTree** pIndex DEBUGARG(bool bRngChk))
{
    assert(mul);
    assert(mul->gtOper == GT_MUL || mul->gtOper == GT_LSH);
    assert(mul->AsOp()->gtOp2->IsCnsIntOrI());

    ssize_t scale = mul->AsOp()->gtOp2->AsIntConCommon()->IconValue();

    if (mul->gtOper == GT_LSH)
    {
        scale = ((ssize_t)1) << scale;
    }

    GenTree* index = mul->AsOp()->gtOp1;

    if (index->gtOper == GT_MUL && index->AsOp()->gtOp2->IsCnsIntOrI())
    {
        // case of two cascading multiplications for constant int (e.g.  * 20 morphed to * 5 * 4):
        // When index->gtOper is GT_MUL and index->AsOp()->gtOp2->gtOper is GT_CNS_INT (i.e. * 5),
        //     we can bump up the scale from 4 to 5*4, and then change index to index->AsOp()->gtOp1.
        // Otherwise, we cannot optimize it. We will simply keep the original scale and index.
        scale *= index->AsOp()->gtOp2->AsIntConCommon()->IconValue();
        index = index->AsOp()->gtOp1;
    }

    assert(!bRngChk || index->gtOper != GT_COMMA);

    if (pIndex)
    {
        *pIndex = index;
    }

    return scale;
}

typedef JitHashTable<unsigned, JitSmallPrimitiveKeyFuncs<unsigned>, unsigned> LclVarRefCounts;

//------------------------------------------------------------------------------------------
// optRemoveRedundantZeroInits: Remove redundant zero initializations.
//
// Notes:
//    This phase iterates over basic blocks starting with the first basic block until there is no unique
//    basic block successor or until it detects a loop. It keeps track of local nodes it encounters.
//    When it gets to an assignment to a local variable or a local field, it checks whether the assignment
//    is the first reference to the local (or to the parent of the local field), and, if so,
//    it may do one of two optimizations:
//      1. If the following conditions are true:
//            the local is untracked,
//            the rhs of the assignment is 0,
//            the local is guaranteed to be fully initialized in the prolog,
//         then the explicit zero initialization is removed.
//      2. If the following conditions are true:
//            the assignment is to a local (and not a field),
//            the local is not lvLiveInOutOfHndlr or no exceptions can be thrown between the prolog and the assignment,
//            either the local has no gc pointers or there are no gc-safe points between the prolog and the assignment,
//         then the local is marked with lvHasExplicitInit which tells the codegen not to insert zero initialization
//         for this local in the prolog.

void Compiler::optRemoveRedundantZeroInits()
{
#ifdef DEBUG
    if (verbose)
    {
        printf("*************** In optRemoveRedundantZeroInits()\n");
    }
#endif // DEBUG

    CompAllocator   allocator(getAllocator(CMK_ZeroInit));
    LclVarRefCounts refCounts(allocator);
    BitVecTraits    bitVecTraits(lvaCount, this);
    BitVec          zeroInitLocals         = BitVecOps::MakeEmpty(&bitVecTraits);
    bool            hasGCSafePoint         = false;
    bool            hasImplicitControlFlow = false;

    assert(fgNodeThreading == NodeThreading::AllTrees);

    for (BasicBlock* block = fgFirstBB; (block != nullptr) && !block->HasFlag(BBF_MARKED);
         block             = block->GetUniqueSucc())
    {
        block->SetFlags(BBF_MARKED);
        CompAllocator   allocator(getAllocator(CMK_ZeroInit));
        LclVarRefCounts defsInBlock(allocator);
        bool            removedTrackedDefs = false;
        bool            hasEHSuccs         = block->HasPotentialEHSuccs(this);

        for (Statement* stmt = block->FirstNonPhiDef(); stmt != nullptr;)
        {
            Statement* next = stmt->GetNextStmt();
            for (GenTree* const tree : stmt->TreeList())
            {
                if (((tree->gtFlags & GTF_CALL) != 0))
                {
                    hasGCSafePoint = true;
                }

                hasImplicitControlFlow |= hasEHSuccs && ((tree->gtFlags & GTF_EXCEPT) != 0);

                switch (tree->gtOper)
                {
                    case GT_LCL_VAR:
                    case GT_LCL_FLD:
                    case GT_LCL_ADDR:
                    case GT_STORE_LCL_VAR:
                    case GT_STORE_LCL_FLD:
                    {
                        GenTreeLclVarCommon* lclNode   = tree->AsLclVarCommon();
                        unsigned             lclNum    = lclNode->GetLclNum();
                        unsigned*            pRefCount = refCounts.LookupPointer(lclNum);
                        if (pRefCount != nullptr)
                        {
                            *pRefCount = (*pRefCount) + 1;
                        }
                        else
                        {
                            refCounts.Set(lclNum, 1);
                        }

                        if ((tree->gtFlags & GTF_VAR_DEF) == 0)
                        {
                            break;
                        }

                        // We need to count the number of tracked var defs in the block
                        // so that we can update block->bbVarDef if we remove any tracked var defs.
                        LclVarDsc* const lclDsc = lvaGetDesc(lclNum);
                        if (lclDsc->lvTracked)
                        {
                            unsigned* pDefsCount = defsInBlock.LookupPointer(lclNum);
                            if (pDefsCount != nullptr)
                            {
                                *pDefsCount = (*pDefsCount) + 1;
                            }
                            else
                            {
                                defsInBlock.Set(lclNum, 1);
                            }
                        }
                        else if (varTypeIsStruct(lclDsc) && ((tree->gtFlags & GTF_VAR_USEASG) == 0) &&
                                 lvaGetPromotionType(lclDsc) != PROMOTION_TYPE_NONE)
                        {
                            for (unsigned i = lclDsc->lvFieldLclStart; i < lclDsc->lvFieldLclStart + lclDsc->lvFieldCnt;
                                 ++i)
                            {
                                if (lvaGetDesc(i)->lvTracked)
                                {
                                    unsigned* pDefsCount = defsInBlock.LookupPointer(i);
                                    if (pDefsCount != nullptr)
                                    {
                                        *pDefsCount = (*pDefsCount) + 1;
                                    }
                                    else
                                    {
                                        defsInBlock.Set(i, 1);
                                    }
                                }
                            }
                        }

                        if (!tree->OperIsLocalStore())
                        {
                            break;
                        }

                        // TODO-Cleanup: there is potential for cleaning this algorithm up by deleting
                        // double lookups of various reference counts. This is complicated somewhat by
                        // the present of LCL_ADDR (GTF_CALL_M_RETBUFFARG_LCLOPT) definitions.
                        pRefCount = refCounts.LookupPointer(lclNum);
                        if (*pRefCount != 1)
                        {
                            break;
                        }

                        unsigned parentRefCount = 0;
                        if (lclDsc->lvIsStructField && refCounts.Lookup(lclDsc->lvParentLcl, &parentRefCount) &&
                            (parentRefCount != 0))
                        {
                            break;
                        }

                        unsigned fieldRefCount = 0;
                        if (lclDsc->lvPromoted)
                        {
                            for (unsigned i = lclDsc->lvFieldLclStart;
                                 (fieldRefCount == 0) && (i < lclDsc->lvFieldLclStart + lclDsc->lvFieldCnt); ++i)
                            {
                                refCounts.Lookup(i, &fieldRefCount);
                            }
                        }

                        if (fieldRefCount != 0)
                        {
                            break;
                        }

                        // The local hasn't been referenced before this assignment.
                        bool removedExplicitZeroInit = false;
                        bool isEntire                = !tree->IsPartialLclFld(this);

                        if (tree->Data()->IsIntegralConst(0))
                        {
                            bool bbInALoop  = block->HasFlag(BBF_BACKWARD_JUMP);
                            bool bbIsReturn = block->KindIs(BBJ_RETURN);

                            if (!bbInALoop || bbIsReturn)
                            {
                                bool neverTracked = lclDsc->IsAddressExposed() || lclDsc->lvPinned ||
                                                    (lclDsc->lvPromoted && varTypeIsStruct(lclDsc));

                                if (BitVecOps::IsMember(&bitVecTraits, zeroInitLocals, lclNum) ||
                                    (lclDsc->lvIsStructField &&
                                     BitVecOps::IsMember(&bitVecTraits, zeroInitLocals, lclDsc->lvParentLcl)) ||
                                    ((neverTracked || !isEntire) &&
                                     !fgVarNeedsExplicitZeroInit(lclNum, bbInALoop, bbIsReturn)))
                                {
                                    // We are guaranteed to have a zero initialization in the prolog or a
                                    // dominating explicit zero initialization and the local hasn't been redefined
                                    // between the prolog and this explicit zero initialization so the assignment
                                    // can be safely removed.
                                    if (tree == stmt->GetRootNode())
                                    {
                                        fgRemoveStmt(block, stmt);
                                        removedExplicitZeroInit      = true;
                                        lclDsc->lvSuppressedZeroInit = 1;

                                        if (lclDsc->lvTracked)
                                        {
                                            removedTrackedDefs   = true;
                                            unsigned* pDefsCount = defsInBlock.LookupPointer(lclNum);
                                            *pDefsCount          = (*pDefsCount) - 1;
                                        }
                                    }
                                }

                                if (isEntire)
                                {
                                    BitVecOps::AddElemD(&bitVecTraits, zeroInitLocals, lclNum);
                                }
                                *pRefCount = 0;
                            }
                        }

                        if (!removedExplicitZeroInit && isEntire &&
                            (!hasImplicitControlFlow || (lclDsc->lvTracked && !lclDsc->lvLiveInOutOfHndlr)))
                        {
                            // If compMethodRequiresPInvokeFrame() returns true, lower may later
                            // insert a call to CORINFO_HELP_INIT_PINVOKE_FRAME which is a gc-safe point.
                            if (!lclDsc->HasGCPtr() ||
                                (!GetInterruptible() && !hasGCSafePoint && !compMethodRequiresPInvokeFrame()))
                            {
                                // The local hasn't been used and won't be reported to the gc between
                                // the prolog and this explicit initialization. Therefore, it doesn't
                                // require zero initialization in the prolog.
                                lclDsc->lvHasExplicitInit = 1;
                                lclNode->gtFlags |= GTF_VAR_EXPLICIT_INIT;
                                JITDUMP("Marking V%02u as having an explicit init\n", lclNum);
                            }
                        }
                        break;
                    }
                    default:
                        break;
                }
            }
            stmt = next;
        }

        if (removedTrackedDefs)
        {
            for (const unsigned int lclNum : LclVarRefCounts::KeyIteration(&defsInBlock))
            {
                if (defsInBlock[lclNum] == 0)
                {
                    VarSetOps::RemoveElemD(this, block->bbVarDef, lvaGetDesc(lclNum)->lvVarIndex);
                }
            }
        }
    }

    for (BasicBlock* block = fgFirstBB; (block != nullptr) && block->HasFlag(BBF_MARKED);
         block             = block->GetUniqueSucc())
    {
        block->RemoveFlags(BBF_MARKED);
    }
}

//------------------------------------------------------------------------
// optVNBasedDeadStoreRemoval: VN(value)-based dead store removal.
//
// The phase iterates over partial stores referenced by the SSA
// descriptors and deletes those which do not change the local's value.
//
// Return Value:
//    A suitable phase status.
//
PhaseStatus Compiler::optVNBasedDeadStoreRemoval()
{
#ifdef DEBUG
    static ConfigMethodRange JitEnableVNBasedDeadStoreRemovalRange;
    JitEnableVNBasedDeadStoreRemovalRange.EnsureInit(JitConfig.JitEnableVNBasedDeadStoreRemovalRange());

    if (!JitEnableVNBasedDeadStoreRemovalRange.Contains(info.compMethodHash()))
    {
        JITDUMP("VN-based dead store removal disabled by JitEnableVNBasedDeadStoreRemovalRange\n");
        return PhaseStatus::MODIFIED_NOTHING;
    }
#endif

    bool madeChanges = false;

    for (unsigned lclNum = 0; lclNum < lvaCount; lclNum++)
    {
        if (!lvaInSsa(lclNum))
        {
            continue;
        }

        LclVarDsc* varDsc   = lvaGetDesc(lclNum);
        unsigned   defCount = varDsc->lvPerSsaData.GetCount();
        if (defCount <= 1)
        {
            continue;
        }

        for (unsigned defIndex = 1; defIndex < defCount; defIndex++)
        {
            LclSsaVarDsc*        defDsc = varDsc->lvPerSsaData.GetSsaDefByIndex(defIndex);
            GenTreeLclVarCommon* store  = defDsc->GetDefNode();

            if (store != nullptr)
            {
                assert(store->OperIsLocalStore() && defDsc->m_vnPair.BothDefined());

                JITDUMP("Considering [%06u] for removal...\n", dspTreeID(store));

                if (store->GetLclNum() != lclNum)
                {
                    JITDUMP(" -- no; composite definition\n");
                    continue;
                }

                ValueNum oldStoreValue;
                if ((store->gtFlags & GTF_VAR_USEASG) == 0)
                {
                    LclSsaVarDsc* lastDefDsc = varDsc->lvPerSsaData.GetSsaDefByIndex(defIndex - 1);
                    if (lastDefDsc->GetBlock() != defDsc->GetBlock())
                    {
                        JITDUMP(" -- no; last def not in the same block\n");
                        continue;
                    }

                    if ((store->gtFlags & GTF_VAR_EXPLICIT_INIT) != 0)
                    {
                        // Removing explicit inits is not profitable for primitives and not safe for structs.
                        JITDUMP(" -- no; 'explicit init'\n");
                        continue;
                    }

                    // CQ heuristic: avoid removing defs of enregisterable locals where this is likely to
                    // make them "must-init", extending live ranges. Here we assume the first SSA def was
                    // the implicit "live-in" one, which is not guaranteed, but very likely.
                    if ((defIndex == 1) && (varDsc->TypeGet() != TYP_STRUCT))
                    {
                        JITDUMP(" -- no; first explicit def of a non-STRUCT local\n", lclNum);
                        continue;
                    }

                    oldStoreValue = lastDefDsc->m_vnPair.GetConservative();
                }
                else
                {
                    ValueNum oldLclValue = varDsc->GetPerSsaData(defDsc->GetUseDefSsaNum())->m_vnPair.GetConservative();
                    oldStoreValue =
                        vnStore->VNForLoad(VNK_Conservative, oldLclValue, lvaLclExactSize(lclNum), store->TypeGet(),
                                           store->AsLclFld()->GetLclOffs(), store->AsLclFld()->GetSize());
                }

                GenTree* data = store->AsLclVarCommon()->Data();
                ValueNum storeValue;
                if (store->TypeIs(TYP_STRUCT) && data->IsIntegralConst(0))
                {
                    storeValue = vnStore->VNForZeroObj(store->GetLayout(this));
                }
                else
                {
                    storeValue = data->GetVN(VNK_Conservative);
                }

                if (oldStoreValue == storeValue)
                {
                    JITDUMP("Removed dead store:\n");
                    DISPTREE(store);

                    // TODO-ASG: delete this hack.
                    GenTree* nop  = gtNewNothingNode();
                    data->gtNext  = nop;
                    nop->gtPrev   = data;
                    nop->gtNext   = store;
                    store->gtPrev = nop;

                    store->ChangeOper(GT_COMMA);
                    store->AsOp()->gtOp2 = nop;
                    store->gtType        = TYP_VOID;
                    store->SetAllEffectsFlags(data);
                    gtUpdateTreeAncestorsSideEffects(store);

                    madeChanges = true;
                }
                else
                {
                    JITDUMP(" -- no; not redundant\n");
                }
            }
        }
    }

    return madeChanges ? PhaseStatus::MODIFIED_EVERYTHING : PhaseStatus::MODIFIED_NOTHING;
}<|MERGE_RESOLUTION|>--- conflicted
+++ resolved
@@ -1596,29 +1596,6 @@
     BasicBlock* exit =
         loop->ContainsBlock(exiting->GetTrueTarget()) ? exiting->GetFalseTarget() : exiting->GetTrueTarget();
 
-<<<<<<< HEAD
-=======
-    // If the original bottom block was falling out of the loop, then insert an
-    // explicit block to branch around the unrolled iterations we created.
-    if (bottom->KindIs(BBJ_COND))
-    {
-        // TODO-NoFallThrough: Shouldn't need new BBJ_ALWAYS block once bbFalseTarget can diverge from bbNext
-        BasicBlock* bottomFalseTarget = bottom->GetFalseTarget();
-        JITDUMP("Create branch around unrolled loop\n");
-        BasicBlock* bottomRedirBlk = fgNewBBafter(BBJ_ALWAYS, bottom, /*extendRegion*/ true, bottomFalseTarget);
-        JITDUMP("Adding " FMT_BB " after " FMT_BB "\n", bottomRedirBlk->bbNum, bottom->bbNum);
-
-        bottom->SetFalseTarget(bottomRedirBlk);
-        fgAddRefPred(bottomRedirBlk, bottom);
-        JITDUMP("Adding " FMT_BB " -> " FMT_BB "\n", bottom->bbNum, bottomRedirBlk->bbNum);
-        fgReplacePred(bottomFalseTarget, bottom, bottomRedirBlk);
-        JITDUMP("Replace " FMT_BB " -> " FMT_BB " with " FMT_BB " -> " FMT_BB "\n", bottom->bbNum,
-                bottomFalseTarget->bbNum, bottomRedirBlk->bbNum, bottomFalseTarget->bbNum);
-
-        insertAfter = bottomRedirBlk;
-    }
-
->>>>>>> 29f726e9
     for (int lval = lbeg; iterToUnroll > 0; iterToUnroll--)
     {
         // Block weight should no longer have the loop multiplier
@@ -1627,7 +1604,7 @@
         // and we might not have upscaled at all, if we had profile data.
         //
         weight_t scaleWeight = 1.0 / BB_LOOP_WEIGHT_SCALE;
-        loop->Duplicate(&insertAfter, &blockMap, scaleWeight, /* bottomNeedsRedirection */ true);
+        loop->Duplicate(&insertAfter, &blockMap, scaleWeight);
 
         // Replace all uses of the loop iterator with the current value.
         loop->VisitLoopBlocks([=, &blockMap](BasicBlock* block) {
