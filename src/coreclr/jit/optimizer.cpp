// Licensed to the .NET Foundation under one or more agreements.
// The .NET Foundation licenses this file to you under the MIT license.

/*XXXXXXXXXXXXXXXXXXXXXXXXXXXXXXXXXXXXXXXXXXXXXXXXXXXXXXXXXXXXXXXXXXXXXXXXXXXXX
XXXXXXXXXXXXXXXXXXXXXXXXXXXXXXXXXXXXXXXXXXXXXXXXXXXXXXXXXXXXXXXXXXXXXXXXXXXXXXX
XX                                                                           XX
XX                              Optimizer                                    XX
XX                                                                           XX
XXXXXXXXXXXXXXXXXXXXXXXXXXXXXXXXXXXXXXXXXXXXXXXXXXXXXXXXXXXXXXXXXXXXXXXXXXXXXXX
XXXXXXXXXXXXXXXXXXXXXXXXXXXXXXXXXXXXXXXXXXXXXXXXXXXXXXXXXXXXXXXXXXXXXXXXXXXXXXX
*/

#include "jitpch.h"
#ifdef _MSC_VER
#pragma hdrstop
#endif

/*****************************************************************************/

DataFlow::DataFlow(Compiler* pCompiler)
    : m_pCompiler(pCompiler)
{
}

//------------------------------------------------------------------------
// optSetBlockWeights: adjust block weights, as follows:
// 1. Lexical block ranges where the bottom reaches the top are scaled as a loop.
//    This is a more general definition of "loop" than natural loops.
// 2. A block that is not reachable from the entry block is marked "run rarely".
// 3. If we're not using profile weights, then any block with a non-zero weight
//    that doesn't dominate all the return blocks has its weight dropped in half
//    (but only if the first block *does* dominate all the returns).
//
// Returns:
//    Suitable phase status
//
// Notes:
//    Depends on dominators, and fgReturnBlocks being set.
//
PhaseStatus Compiler::optSetBlockWeights()
{
    noway_assert(opts.OptimizationEnabled());
    assert(m_dfsTree != nullptr);

    // Leave breadcrumb for loop alignment
    fgHasLoops = m_dfsTree->HasCycle();

    // Rely on profile synthesis to propagate weights when we have PGO data.
    // TODO: Replace optSetBlockWeights with profile synthesis entirely.
    if (fgIsUsingProfileWeights())
    {
        return PhaseStatus::MODIFIED_NOTHING;
    }

    bool madeChanges = false;

    if (m_domTree == nullptr)
    {
        m_domTree = FlowGraphDominatorTree::Build(m_dfsTree);
    }
    if (m_reachabilitySets == nullptr)
    {
        m_reachabilitySets = BlockReachabilitySets::Build(m_dfsTree);
    }

    for (FlowGraphNaturalLoop* const loop : m_loops->InReversePostOrder())
    {
        optScaleLoopBlocks(loop);
        madeChanges = true;
    }

    bool firstBBDominatesAllReturns = true;

    fgComputeReturnBlocks();

    // TODO-Quirk: Previously, this code ran on a dominator tree based only on
    // regular flow. This meant that all handlers were not considered to be
    // dominated by fgFirstBB. When those handlers could reach a return
    // block that return was also not considered to be dominated by fgFirstBB.
    // In practice the code below would then not make any changes for those
    // functions. We emulate that behavior here.
    for (EHblkDsc* eh : EHClauses(this))
    {
        BasicBlock* flowBlock = eh->ExFlowBlock();

        for (BasicBlockList* retBlocks = fgReturnBlocks; retBlocks != nullptr; retBlocks = retBlocks->next)
        {
            if (m_dfsTree->Contains(flowBlock) && m_reachabilitySets->CanReach(flowBlock, retBlocks->block))
            {
                firstBBDominatesAllReturns = false;
                break;
            }
        }

        if (!firstBBDominatesAllReturns)
        {
            break;
        }
    }

    for (BasicBlock* const block : Blocks())
    {
        // Blocks that can't be reached via the first block are rarely executed
        if (!m_reachabilitySets->CanReach(fgFirstBB, block) && !block->isRunRarely() && !block->hasProfileWeight())
        {
            madeChanges = true;
            block->bbSetRunRarely();
        }

        if (firstBBDominatesAllReturns)
        {
            // If the weight is already zero (and thus rarely run), there's no point scaling it.
            if (block->bbWeight != BB_ZERO_WEIGHT)
            {
                // If the block dominates all return blocks, leave the weight alone. Otherwise,
                // scale the weight by 0.5 as a heuristic that some other path gets some of the dynamic flow.
                // Note that `optScaleLoopBlocks` has a similar heuristic for loop blocks that don't dominate
                // their loop back edge.

                bool blockDominatesAllReturns = true; // Assume that we will dominate

                for (BasicBlockList* retBlocks = fgReturnBlocks; retBlocks != nullptr; retBlocks = retBlocks->next)
                {
                    // TODO-Quirk: Returns that are unreachable can just be ignored.
                    if (!m_dfsTree->Contains(retBlocks->block) || !m_domTree->Dominates(block, retBlocks->block))
                    {
                        blockDominatesAllReturns = false;
                        break;
                    }
                }

                if (block == fgFirstBB)
                {
                    firstBBDominatesAllReturns = blockDominatesAllReturns;

                    // Don't scale the weight of the first block, since it is guaranteed to execute.
                    // If the first block does not dominate all the returns, we won't scale any of the function's
                    // block weights.
                }
                else
                {
                    // If we are not using profile weight then we lower the weight
                    // of blocks that do not dominate a return block
                    //
                    if (!blockDominatesAllReturns)
                    {
                        madeChanges = true;

                        // TODO-Cleanup: we should use:
                        //    block->scaleBBWeight(0.5);
                        // since we are inheriting "from ourselves", but that leads to asm diffs due to minutely
                        // different floating-point value in the calculation, and some code that compares weights
                        // for equality.
                        block->inheritWeightPercentage(block, 50);
                    }
                }
            }
        }
    }

    return madeChanges ? PhaseStatus::MODIFIED_EVERYTHING : PhaseStatus::MODIFIED_NOTHING;
}

//------------------------------------------------------------------------
// optScaleLoopBlocks: Scale the weight of the blocks in 'loop'.
//
// Arguments:
//      loop - the loop to scale the weight of.
//
// Operation:
//      Calculate the 'loop weight'. This is the amount to scale the weight of each block in the loop.
//      Our heuristic is that loops are weighted eight times more than straight-line code
//      (scale factor is BB_LOOP_WEIGHT_SCALE). If the loops are all properly formed this gives us these weights:
//
//          1 -- non-loop basic block
//          8 -- single loop nesting
//         64 -- double loop nesting
//        512 -- triple loop nesting
//
void Compiler::optScaleLoopBlocks(FlowGraphNaturalLoop* loop)
{
    loop->VisitLoopBlocks([&](BasicBlock* curBlk) -> BasicBlockVisit {
        auto reportBlockWeight = [&](const char* message) {
            DBEXEC(verbose,
                   printf("\n    " FMT_BB "(wt=" FMT_WT ")%s", curBlk->bbNum, curBlk->getBBWeight(this), message));
        };

        // Don't change the block weight if it came from profile data.
        if (curBlk->hasProfileWeight() && fgHaveProfileWeights())
        {
            reportBlockWeight("; unchanged: has profile weight");
            return BasicBlockVisit::Continue;
        }

        // Don't change the block weight if it's known to be rarely run.
        if (curBlk->isRunRarely())
        {
            reportBlockWeight("; unchanged: run rarely");
            return BasicBlockVisit::Continue;
        }

        // If `curBlk` dominates any of the back edge blocks we set `dominates`.
        bool dominates = false;

        for (FlowEdge* const backEdge : loop->BackEdges())
        {
            BasicBlock* const backEdgeSource = backEdge->getSourceBlock();
            dominates |= m_domTree->Dominates(curBlk, backEdgeSource);

            if (dominates)
            {
                // No need to keep looking; we've already found all the info we need.
                break;
            }
        }

        weight_t scale = BB_LOOP_WEIGHT_SCALE;

        if (!dominates)
        {
            // If `curBlk` reaches but doesn't dominate any back edge to `endBlk` then there must be at least
            // some other path to `endBlk`, so don't give `curBlk` all the execution weight.
            scale = scale / 2;
        }

        curBlk->scaleBBWeight(scale);

        reportBlockWeight("");

        return BasicBlockVisit::Continue;
    });
}

//----------------------------------------------------------------------------------
// optIsLoopIncrTree: Check if loop is a tree of form v = v op const.
//
// Arguments:
//      incr - The incr tree to be checked.
//
//  Return Value:
//      iterVar local num if the iterVar is found, otherwise BAD_VAR_NUM.
//
unsigned Compiler::optIsLoopIncrTree(GenTree* incr)
{
    GenTree*   incrVal;
    genTreeOps updateOper;
    unsigned   iterVar = incr->IsLclVarUpdateTree(&incrVal, &updateOper);
    if (iterVar != BAD_VAR_NUM)
    {
        // We have v = v op y type node.
        switch (updateOper)
        {
            case GT_ADD:
            case GT_SUB:
            case GT_MUL:
            case GT_RSH:
            case GT_LSH:
                break;
            default:
                return BAD_VAR_NUM;
        }

        // Increment should be by a const int.
        // TODO-CQ: CLONE: allow variable increments.
        if (!incrVal->OperIs(GT_CNS_INT) || !incrVal->TypeIs(TYP_INT))
        {
            return BAD_VAR_NUM;
        }
    }

    return iterVar;
}

//----------------------------------------------------------------------------------
// optIsLoopTestEvalIntoTemp:
//      Pattern match if the test tree is computed into a tmp
//      and the "tmp" is used as jump condition for loop termination.
//
// Arguments:
//      testStmt    - is the JTRUE statement that is of the form: jmpTrue (Vtmp != 0)
//                    where Vtmp contains the actual loop test result.
//      newTestStmt - contains the statement that is the actual test stmt involving
//                    the loop iterator.
//
//  Return Value:
//      Returns true if a new test tree can be obtained.
//
//  Operation:
//      Scan if the current stmt is a jtrue with (Vtmp != 0) as condition
//      Then returns the rhs for def of Vtmp as the "test" node.
//
//  Note:
//      This method just retrieves what it thinks is the "test" node,
//      the callers are expected to verify that "iterVar" is used in the test.
//
bool Compiler::optIsLoopTestEvalIntoTemp(Statement* testStmt, Statement** newTestStmt)
{
    GenTree* test = testStmt->GetRootNode();

    if (!test->OperIs(GT_JTRUE))
    {
        return false;
    }

    GenTree* relop = test->gtGetOp1();
    noway_assert(relop->OperIsCompare());

    GenTree* opr1 = relop->AsOp()->gtOp1;
    GenTree* opr2 = relop->AsOp()->gtOp2;

    // Make sure we have jtrue (vtmp != 0)
    if (relop->OperIs(GT_NE) && opr1->OperIs(GT_LCL_VAR) && opr2->OperIs(GT_CNS_INT) && opr2->IsIntegralConst(0))
    {
        // Get the previous statement to get the def (rhs) of Vtmp to see
        // if the "test" is evaluated into Vtmp.
        Statement* prevStmt = testStmt->GetPrevStmt();
        if (prevStmt == nullptr)
        {
            return false;
        }

        GenTree* tree = prevStmt->GetRootNode();
        if (tree->OperIs(GT_STORE_LCL_VAR) && (tree->AsLclVar()->GetLclNum() == opr1->AsLclVar()->GetLclNum()) &&
            tree->AsLclVar()->Data()->OperIsCompare())
        {
            *newTestStmt = prevStmt;
            return true;
        }
    }
    return false;
}

//----------------------------------------------------------------------------------
// optExtractInitTestIncr:
//      Extract the "init", "test" and "incr" nodes of the loop.
//
// Arguments:
//      pInitBlock - [IN/OUT] *pInitBlock is the loop head block on entry, and is set to the initBlock on exit,
//                   if `**ppInit` is non-null.
//      cond       - A BBJ_COND block that exits the loop
//      header     - Loop header block
//      ppInit     - [out] The init stmt of the loop if found.
//      ppTest     - [out] The test stmt of the loop if found.
//      ppIncr     - [out] The incr stmt of the loop if found.
//
//  Return Value:
//      The results are put in "ppInit", "ppTest" and "ppIncr" if the method
//      returns true. Returns false if the information can't be extracted.
//      Extracting the `init` is optional; if one is not found, *ppInit is set
//      to nullptr. Return value will never be false if `init` is not found.
//
//  Operation:
//      Check if the "test" stmt is last stmt in an exiting BBJ_COND block of the loop. Try to find the "incr" stmt.
//      Check previous stmt of "test" to get the "incr" stmt.
//
//  Note:
//      This method just retrieves what it thinks is the "test" node,
//      the callers are expected to verify that "iterVar" is used in the test.
//
bool Compiler::optExtractInitTestIncr(
    BasicBlock** pInitBlock, BasicBlock* cond, BasicBlock* header, GenTree** ppInit, GenTree** ppTest, GenTree** ppIncr)
{
    assert(pInitBlock != nullptr);
    assert(ppInit != nullptr);
    assert(ppTest != nullptr);
    assert(ppIncr != nullptr);

    // Check if last two statements in the loop body are the increment of the iterator
    // and the loop termination test.
    noway_assert(cond->bbStmtList != nullptr);
    Statement* testStmt = cond->lastStmt();
    noway_assert(testStmt != nullptr && testStmt->GetNextStmt() == nullptr);

    Statement* newTestStmt;
    if (optIsLoopTestEvalIntoTemp(testStmt, &newTestStmt))
    {
        testStmt = newTestStmt;
    }

    // Check if we have the incr stmt before the test stmt, if we don't,
    // check if incr is part of the loop "header".
    Statement* incrStmt = testStmt->GetPrevStmt();

    // If we've added profile instrumentation, we may need to skip past a BB counter update.
    //
    if (opts.jitFlags->IsSet(JitFlags::JIT_FLAG_BBINSTR) && (incrStmt != nullptr) &&
        incrStmt->GetRootNode()->IsBlockProfileUpdate())
    {
        incrStmt = incrStmt->GetPrevStmt();
    }

    if (incrStmt == nullptr || (optIsLoopIncrTree(incrStmt->GetRootNode()) == BAD_VAR_NUM))
    {
        return false;
    }

    assert(testStmt != incrStmt);

    // Find the last statement in the loop pre-header which we expect to be the initialization of
    // the loop iterator.
    BasicBlock* initBlock = *pInitBlock;
    Statement*  phdrStmt  = initBlock->firstStmt();
    if (phdrStmt == nullptr)
    {
        // When we build the loops, we canonicalize by introducing loop pre-headers for all loops.
        // If we are rebuilding the loops, we would already have the pre-header block introduced
        // the first time, which might be empty if no hoisting has yet occurred. In this case, look a
        // little harder for the possible loop initialization statement.
        if (initBlock->KindIs(BBJ_ALWAYS) && initBlock->TargetIs(header))
        {
            BasicBlock* uniquePred = initBlock->GetUniquePred(this);
            if (uniquePred != nullptr)
            {
                initBlock = uniquePred;
                phdrStmt  = initBlock->firstStmt();
            }
        }
    }

    if (phdrStmt != nullptr)
    {
        Statement* initStmt = phdrStmt->GetPrevStmt();
        noway_assert(initStmt != nullptr && (initStmt->GetNextStmt() == nullptr));

        // If it is a duplicated loop condition, skip it.
        if (initStmt->GetRootNode()->OperIs(GT_JTRUE))
        {
            bool doGetPrev = true;
            if (opts.optRepeat)
            {
                // Previous optimization passes may have inserted compiler-generated
                // statements other than duplicated loop conditions.
                doGetPrev = (initStmt->GetPrevStmt() != nullptr);
            }
            if (doGetPrev)
            {
                initStmt = initStmt->GetPrevStmt();
            }
            noway_assert(initStmt != nullptr);
        }

        *ppInit     = initStmt->GetRootNode();
        *pInitBlock = initBlock;
    }
    else
    {
        *ppInit = nullptr;
    }

    *ppTest = testStmt->GetRootNode();
    *ppIncr = incrStmt->GetRootNode();

    return true;
}

#ifdef DEBUG
void Compiler::optCheckPreds()
{
    for (BasicBlock* const block : Blocks())
    {
        for (BasicBlock* const predBlock : block->PredBlocks())
        {
            // make sure this pred is part of the BB list
            BasicBlock* bb;
            for (bb = fgFirstBB; bb; bb = bb->Next())
            {
                if (bb == predBlock)
                {
                    break;
                }
            }
            noway_assert(bb);
            switch (bb->GetKind())
            {
                case BBJ_COND:
                    if (bb->TrueTargetIs(block))
                    {
                        break;
                    }
                    noway_assert(bb->FalseTargetIs(block));
                    break;
                case BBJ_EHFILTERRET:
                case BBJ_ALWAYS:
                case BBJ_EHCATCHRET:
                    noway_assert(bb->TargetIs(block));
                    break;
                default:
                    break;
            }
        }
    }
}

#endif // DEBUG

//------------------------------------------------------------------------
// optSetMappedBlockTargets: Initialize the branch successors of a block based on a block map.
//
// Updates the successors of `newBlk`, a copy of `blk`:
// If `blk2` is a branch successor of `blk`, and there is a mapping
// for `blk2->blk3` in `redirectMap`, make `blk3` a successor of `newBlk`.
// Else, make `blk2` a successor of `newBlk`.
//
// Arguments:
//     blk          - the original block, which doesn't need redirecting
//     newBlk       - copy of blk, with uninitialized successors
//     redirectMap  - block->block map specifying how to redirect the target of `blk`.
//
// Notes:
//     Initially, `newBlk` should not have any successors set.
//     Upon returning, `newBlk` should have all of its successors initialized.
//     `blk` must have its successors set upon entry; these won't be changed.
//
void Compiler::optSetMappedBlockTargets(BasicBlock* blk, BasicBlock* newBlk, BlockToBlockMap* redirectMap)
{
    // Caller should not have initialized newBlk's target yet
    assert(newBlk->KindIs(BBJ_ALWAYS));
    assert(!newBlk->HasInitializedTarget());

    BasicBlock* newTarget;

    // Initialize the successors of "newBlk".
    // For each successor, use "blockMap" to determine if the successor needs to be redirected.
    switch (blk->GetKind())
    {
        case BBJ_ALWAYS:
        case BBJ_CALLFINALLY:
        case BBJ_CALLFINALLYRET:
        case BBJ_LEAVE:
        case BBJ_EHCATCHRET:
        case BBJ_EHFILTERRET:
        {
            FlowEdge* newEdge;

            // Determine if newBlk should be redirected to a different target from blk's target
            if (redirectMap->Lookup(blk->GetTarget(), &newTarget))
            {
                // newBlk needs to be redirected to a new target
                newEdge = fgAddRefPred(newTarget, newBlk);
            }
            else
            {
                // newBlk uses the same target as blk
                newEdge = fgAddRefPred(blk->GetTarget(), newBlk);
            }

            newBlk->SetKindAndTargetEdge(blk->GetKind(), newEdge);
            break;
        }

        case BBJ_COND:
        {
            BasicBlock* trueTarget;
            BasicBlock* falseTarget;

            // Determine if newBLk should be redirected to a different true target from blk's true target
            if (redirectMap->Lookup(blk->GetTrueTarget(), &newTarget))
            {
                // newBlk needs to be redirected to a new true target
                trueTarget = newTarget;
            }
            else
            {
                // newBlk uses the same true target as blk
                trueTarget = blk->GetTrueTarget();
            }

            // Do the same lookup for the false target
            if (redirectMap->Lookup(blk->GetFalseTarget(), &newTarget))
            {
                falseTarget = newTarget;
            }
            else
            {
                falseTarget = blk->GetFalseTarget();
            }

            FlowEdge* const oldTrueEdge  = blk->GetTrueEdge();
            FlowEdge* const trueEdge     = fgAddRefPred(trueTarget, newBlk, oldTrueEdge);
            FlowEdge* const oldFalseEdge = blk->GetFalseEdge();
            FlowEdge* const falseEdge    = fgAddRefPred(falseTarget, newBlk, oldFalseEdge);
            newBlk->SetCond(trueEdge, falseEdge);
            break;
        }

        case BBJ_EHFINALLYRET:
        {
            BBehfDesc* currEhfDesc = blk->GetEhfTargets();
            BBehfDesc* newEhfDesc  = new (this, CMK_BasicBlock) BBehfDesc;
            newEhfDesc->bbeCount   = currEhfDesc->bbeCount;
            newEhfDesc->bbeSuccs   = new (this, CMK_FlowEdge) FlowEdge*[newEhfDesc->bbeCount];

            for (unsigned i = 0; i < newEhfDesc->bbeCount; i++)
            {
                FlowEdge* const   inspiringEdge = currEhfDesc->bbeSuccs[i];
                BasicBlock* const ehfTarget     = inspiringEdge->getDestinationBlock();
                FlowEdge*         newEdge;

                // Determine if newBlk should target ehfTarget, or be redirected
                if (redirectMap->Lookup(ehfTarget, &newTarget))
                {
                    newEdge = fgAddRefPred(newTarget, newBlk, inspiringEdge);
                }
                else
                {
                    newEdge = fgAddRefPred(ehfTarget, newBlk, inspiringEdge);
                }

                newEhfDesc->bbeSuccs[i] = newEdge;
            }

            newBlk->SetEhf(newEhfDesc);
            break;
        }

        case BBJ_SWITCH:
        {
            BBswtDesc* currSwtDesc = blk->GetSwitchTargets();
            BBswtDesc* newSwtDesc  = new (this, CMK_BasicBlock) BBswtDesc(currSwtDesc);
            newSwtDesc->bbsDstTab  = new (this, CMK_FlowEdge) FlowEdge*[newSwtDesc->bbsCount];

            for (unsigned i = 0; i < newSwtDesc->bbsCount; i++)
            {
                FlowEdge* const   inspiringEdge = currSwtDesc->bbsDstTab[i];
                BasicBlock* const switchTarget  = inspiringEdge->getDestinationBlock();
                FlowEdge*         newEdge;

                // Determine if newBlk should target switchTarget, or be redirected
                if (redirectMap->Lookup(switchTarget, &newTarget))
                {
                    newEdge = fgAddRefPred(newTarget, newBlk);
                }
                else
                {
                    newEdge = fgAddRefPred(switchTarget, newBlk);
                }

                // Transfer likelihood... instead of doing this gradually
                // for dup'd edges, we set it once, when we add the last dup.
                //
                if (newEdge->getDupCount() == inspiringEdge->getDupCount())
                {
                    newEdge->setLikelihood(inspiringEdge->getLikelihood());
                }

                newSwtDesc->bbsDstTab[i] = newEdge;
            }

            newBlk->SetSwitch(newSwtDesc);
            break;
        }

        default:
            // blk doesn't have a jump destination
            assert(blk->NumSucc() == 0);
            newBlk->SetKindAndTargetEdge(blk->GetKind());
            break;
    }

    assert(newBlk->KindIs(blk->GetKind()));
}

//-----------------------------------------------------------------------------
// optIterSmallOverflow: Helper for loop unrolling. Determine if "i += const" will
// cause an overflow exception for the small types.
//
// Arguments:
//    iterAtExit - iteration constant at loop exit
//    incrType   - type of increment
//
// Returns:
//   true if overflow
//
// static
bool Compiler::optIterSmallOverflow(int iterAtExit, var_types incrType)
{
    int type_MAX;

    switch (incrType)
    {
        case TYP_BYTE:
            type_MAX = SCHAR_MAX;
            break;
        case TYP_UBYTE:
            type_MAX = UCHAR_MAX;
            break;
        case TYP_SHORT:
            type_MAX = SHRT_MAX;
            break;
        case TYP_USHORT:
            type_MAX = USHRT_MAX;
            break;

        case TYP_UINT: // Detected by checking for 32bit ....
        case TYP_INT:
            return false; // ... overflow same as done for TYP_INT

        default:
            NO_WAY("Bad type");
    }

    if (iterAtExit > type_MAX)
    {
        return true;
    }
    else
    {
        return false;
    }
}

//-----------------------------------------------------------------------------
// optIterSmallUnderflow: Helper for loop unrolling. Determine if "i -= const" will
// cause an underflow exception for the small types.
//
// Arguments:
//    iterAtExit - iteration constant at loop exit
//    decrType   - type of decrement
//
// Returns:
//   true if overflow
//
// static
bool Compiler::optIterSmallUnderflow(int iterAtExit, var_types decrType)
{
    int type_MIN;

    switch (decrType)
    {
        case TYP_BYTE:
            type_MIN = SCHAR_MIN;
            break;
        case TYP_SHORT:
            type_MIN = SHRT_MIN;
            break;
        case TYP_UBYTE:
            type_MIN = 0;
            break;
        case TYP_USHORT:
            type_MIN = 0;
            break;

        case TYP_UINT: // Detected by checking for 32bit ....
        case TYP_INT:
            return false; // ... underflow same as done for TYP_INT

        default:
            NO_WAY("Bad type");
    }

    if (iterAtExit < type_MIN)
    {
        return true;
    }
    else
    {
        return false;
    }
}

//-----------------------------------------------------------------------------
// optComputeLoopRep: Helper for loop unrolling. Computes the number of times
// the test block of a loop is executed.
//
// Arguments:
//    constInit     - loop constant initial value
//    constLimit    - loop constant limit
//    iterInc       - loop iteration increment
//    iterOper      - loop iteration increment operator (ADD, SUB, etc.)
//    iterOperType  - iteration operator type
//    testOper      - type of loop test (i.e. GT_LE, GT_GE, etc.)
//    unsTest       - true if test is unsigned
//    iterCount     - *iterCount is set to the iteration count, if the function returns `true`
//
// Returns:
//   true if the loop has a constant repetition count, false if that cannot be proven
//
bool Compiler::optComputeLoopRep(int        constInit,
                                 int        constLimit,
                                 int        iterInc,
                                 genTreeOps iterOper,
                                 var_types  iterOperType,
                                 genTreeOps testOper,
                                 bool       unsTest,
                                 unsigned*  iterCount)
{
    noway_assert(genActualType(iterOperType) == TYP_INT);

    int64_t constInitX;
    int64_t constLimitX;

    unsigned loopCount;
    int      iterSign;

    // Using this, we can just do a signed comparison with other 32 bit values.
    if (unsTest)
    {
        constLimitX = (unsigned int)constLimit;
    }
    else
    {
        constLimitX = (signed int)constLimit;
    }

    switch (iterOperType)
    {
        // For small types, the iteration operator will narrow these values if big

#define INIT_ITER_BY_TYPE(type)                                                                                        \
    constInitX = (type)constInit;                                                                                      \
    iterInc    = (type)iterInc;

        case TYP_BYTE:
            INIT_ITER_BY_TYPE(signed char);
            break;
        case TYP_UBYTE:
            INIT_ITER_BY_TYPE(unsigned char);
            break;
        case TYP_SHORT:
            INIT_ITER_BY_TYPE(signed short);
            break;
        case TYP_USHORT:
            INIT_ITER_BY_TYPE(unsigned short);
            break;

            // For the big types, 32 bit arithmetic is performed

        case TYP_INT:
            if (unsTest)
            {
                constInitX = (unsigned int)constInit;
            }
            else
            {
                constInitX = (signed int)constInit;
            }
            break;

        default:
            noway_assert(!"Bad type");
            NO_WAY("Bad type");
    }

    // If iterInc is zero we have an infinite loop.
    if (iterInc == 0)
    {
        return false;
    }

    iterSign  = (iterInc > 0) ? +1 : -1;
    loopCount = 0;

    // bail if count is based on wrap-around math
    if (iterInc > 0)
    {
        if (constLimitX < constInitX)
        {
            return false;
        }
    }
    else if (constLimitX > constInitX)
    {
        return false;
    }

    // Compute the number of repetitions.

    switch (testOper)
    {
        int64_t iterAtExitX;

        case GT_EQ:
            // Something like "for (i=init; i == lim; i++)" doesn't make any sense.
            return false;

        case GT_NE:
            // Consider: "for (i = init; i != lim; i += const)"
            // This is tricky since it may have a constant number of iterations or loop forever.
            // We have to compute "(lim - init) mod iterInc" to see if it is zero.
            // If "mod iterInc" is not zero then the limit test will miss and a wrap will occur
            // which is probably not what the end user wanted, but it is legal.

            if (iterInc > 0)
            {
                // Stepping by one, i.e. Mod with 1 is always zero.
                if (iterInc != 1)
                {
                    if (((constLimitX - constInitX) % iterInc) != 0)
                    {
                        return false;
                    }
                }
            }
            else
            {
                // Stepping by -1, i.e. Mod with 1 is always zero.
                if (iterInc != -1)
                {
                    if (((constInitX - constLimitX) % (-iterInc)) != 0)
                    {
                        return false;
                    }
                }
            }

            switch (iterOper)
            {
                case GT_SUB:
                    iterInc = -iterInc;
                    FALLTHROUGH;

                case GT_ADD:
                    if (constInitX != constLimitX)
                    {
                        loopCount += (unsigned)((constLimitX - constInitX - iterSign) / iterInc) + 1;
                    }

                    iterAtExitX = (int)(constInitX + iterInc * (int)loopCount);

                    if (unsTest)
                    {
                        iterAtExitX = (unsigned)iterAtExitX;
                    }

                    // Check if iteration incr will cause overflow for small types
                    if (optIterSmallOverflow((int)iterAtExitX, iterOperType))
                    {
                        return false;
                    }

                    // iterator with 32bit overflow. Bad for TYP_(U)INT
                    if (iterAtExitX < constLimitX)
                    {
                        return false;
                    }

                    *iterCount = loopCount;
                    return true;

                case GT_MUL:
                case GT_DIV:
                case GT_RSH:
                case GT_LSH:
                case GT_UDIV:
                    return false;

                default:
                    noway_assert(!"Unknown operator for loop iterator");
                    return false;
            }

        case GT_LT:
            switch (iterOper)
            {
                case GT_SUB:
                    iterInc = -iterInc;
                    FALLTHROUGH;

                case GT_ADD:
                    if (constInitX < constLimitX)
                    {
                        loopCount += (unsigned)((constLimitX - constInitX - iterSign) / iterInc) + 1;
                    }

                    iterAtExitX = (int)(constInitX + iterInc * (int)loopCount);

                    if (unsTest)
                    {
                        iterAtExitX = (unsigned)iterAtExitX;
                    }

                    // Check if iteration incr will cause overflow for small types
                    if (optIterSmallOverflow((int)iterAtExitX, iterOperType))
                    {
                        return false;
                    }

                    // iterator with 32bit overflow. Bad for TYP_(U)INT
                    if (iterAtExitX < constLimitX)
                    {
                        return false;
                    }

                    *iterCount = loopCount;
                    return true;

                case GT_MUL:
                case GT_DIV:
                case GT_RSH:
                case GT_LSH:
                case GT_UDIV:
                    return false;

                default:
                    noway_assert(!"Unknown operator for loop iterator");
                    return false;
            }

        case GT_LE:
            switch (iterOper)
            {
                case GT_SUB:
                    iterInc = -iterInc;
                    FALLTHROUGH;

                case GT_ADD:
                    if (constInitX <= constLimitX)
                    {
                        loopCount += (unsigned)((constLimitX - constInitX) / iterInc) + 1;
                    }

                    iterAtExitX = (int)(constInitX + iterInc * (int)loopCount);

                    if (unsTest)
                    {
                        iterAtExitX = (unsigned)iterAtExitX;
                    }

                    // Check if iteration incr will cause overflow for small types
                    if (optIterSmallOverflow((int)iterAtExitX, iterOperType))
                    {
                        return false;
                    }

                    // iterator with 32bit overflow. Bad for TYP_(U)INT
                    if (iterAtExitX <= constLimitX)
                    {
                        return false;
                    }

                    *iterCount = loopCount;
                    return true;

                case GT_MUL:
                case GT_DIV:
                case GT_RSH:
                case GT_LSH:
                case GT_UDIV:
                    return false;

                default:
                    noway_assert(!"Unknown operator for loop iterator");
                    return false;
            }

        case GT_GT:
            switch (iterOper)
            {
                case GT_SUB:
                    iterInc = -iterInc;
                    FALLTHROUGH;

                case GT_ADD:
                    if (constInitX > constLimitX)
                    {
                        loopCount += (unsigned)((constLimitX - constInitX - iterSign) / iterInc) + 1;
                    }

                    iterAtExitX = (int)(constInitX + iterInc * (int)loopCount);

                    if (unsTest)
                    {
                        iterAtExitX = (unsigned)iterAtExitX;
                    }

                    // Check if small types will underflow
                    if (optIterSmallUnderflow((int)iterAtExitX, iterOperType))
                    {
                        return false;
                    }

                    // iterator with 32bit underflow. Bad for TYP_INT and unsigneds
                    if (iterAtExitX > constLimitX)
                    {
                        return false;
                    }

                    *iterCount = loopCount;
                    return true;

                case GT_MUL:
                case GT_DIV:
                case GT_RSH:
                case GT_LSH:
                case GT_UDIV:
                    return false;

                default:
                    noway_assert(!"Unknown operator for loop iterator");
                    return false;
            }

        case GT_GE:
            switch (iterOper)
            {
                case GT_SUB:
                    iterInc = -iterInc;
                    FALLTHROUGH;

                case GT_ADD:
                    if (constInitX >= constLimitX)
                    {
                        loopCount += (unsigned)((constLimitX - constInitX) / iterInc) + 1;
                    }

                    iterAtExitX = (int)(constInitX + iterInc * (int)loopCount);

                    if (unsTest)
                    {
                        iterAtExitX = (unsigned)iterAtExitX;
                    }

                    // Check if small types will underflow
                    if (optIterSmallUnderflow((int)iterAtExitX, iterOperType))
                    {
                        return false;
                    }

                    // iterator with 32bit underflow. Bad for TYP_INT and unsigneds
                    if (iterAtExitX >= constLimitX)
                    {
                        return false;
                    }

                    *iterCount = loopCount;
                    return true;

                case GT_MUL:
                case GT_DIV:
                case GT_RSH:
                case GT_LSH:
                case GT_UDIV:
                    return false;

                default:
                    noway_assert(!"Unknown operator for loop iterator");
                    return false;
            }

        default:
            noway_assert(!"Unknown operator for loop condition");
    }

    return false;
}

//-----------------------------------------------------------------------------
// optUnrollLoops: Look for loop unrolling candidates and unroll them.
//
// Loops must be of the form:
//   for (i=icon; i<icon; i++) { ... }
//
// Loops handled are fully unrolled; there is no partial unrolling.
//
// Limitations: only the following loop types are handled:
// 1. constant initializer, constant bound
// 2. The entire loop must be in the same EH region.
// 3. The loop iteration variable can't be address exposed.
// 4. The loop iteration variable can't be a promoted struct field.
// 5. We must be able to calculate the total constant iteration count.
//
// Cost heuristics:
// 1. there are cost metrics for maximum number of allowed iterations, and maximum unroll size
// 2. constant trip count loops are always allowed, up to a limit of 4
// 3. otherwise, only loops where the limit is Vector<T>.Length are currently allowed
//
// In stress modes, these heuristic limits are expanded, and loops aren't required to have the
// Vector<T>.Length limit.
//
// Loops are processed from innermost to outermost order, to attempt to unroll the most nested loops first.
//
// Returns:
//   suitable phase status
//
PhaseStatus Compiler::optUnrollLoops()
{
    if (compCodeOpt() == SMALL_CODE)
    {
        return PhaseStatus::MODIFIED_NOTHING;
    }

    if (m_loops->NumLoops() == 0)
    {
        return PhaseStatus::MODIFIED_NOTHING;
    }

#ifdef DEBUG
    if (JitConfig.JitNoUnroll())
    {
        return PhaseStatus::MODIFIED_NOTHING;
    }
#endif

    // Look for loop unrolling candidates

    int  unrollCount = 0;
    bool anyIRchange = false;

    int passes = 0;

    while (true)
    {
        // We track loops for which we unrolled a descendant loop. Since unrolling
        // introduces/removes blocks, we retry unrolling for the parent loops
        // separately, to avoid having to maintain the removed/added blocks.
        BitVecTraits loopTraits((unsigned)m_loops->NumLoops(), this);
        BitVec       loopsWithUnrolledDescendant(BitVecOps::MakeEmpty(&loopTraits));

        // Visit loops in post order (inner loops before outer loops).
        for (FlowGraphNaturalLoop* loop : m_loops->InPostOrder())
        {
            if (BitVecOps::IsMember(&loopTraits, loopsWithUnrolledDescendant, loop->GetIndex()))
            {
                continue;
            }

            if (!optTryUnrollLoop(loop, &anyIRchange))
            {
                continue;
            }

            unrollCount++;

            // Mark in all ancestors now that one of their descendant loops was
            // unrolled to indicate that the set of loop blocks changed.
            for (FlowGraphNaturalLoop* ancestor = loop->GetParent(); ancestor != nullptr;
                 ancestor                       = ancestor->GetParent())
            {
                BitVecOps::AddElemD(&loopTraits, loopsWithUnrolledDescendant, ancestor->GetIndex());
            }
        }

        if ((unrollCount == 0) || BitVecOps::IsEmpty(&loopTraits, loopsWithUnrolledDescendant) || (passes >= 10))
        {
            break;
        }

        JITDUMP("A nested loop was unrolled. Doing another pass (pass %d)\n", passes + 1);
        fgInvalidateDfsTree();
        m_dfsTree = fgComputeDfs();
        m_loops   = FlowGraphNaturalLoops::Find(m_dfsTree);
        passes++;
    }

    if (unrollCount > 0)
    {
        assert(anyIRchange);

        Metrics.LoopsUnrolled += unrollCount;

#ifdef DEBUG
        if (verbose)
        {
            printf("\nFinished unrolling %d loops in %d passes", unrollCount, passes);
            printf("\n");
        }
#endif // DEBUG

        // We left the old loops unreachable as part of unrolling, so get rid of
        // those blocks now.
        fgDfsBlocksAndRemove();
        m_loops = FlowGraphNaturalLoops::Find(m_dfsTree);

        if (optCanonicalizeLoops())
        {
            fgInvalidateDfsTree();
            m_dfsTree = fgComputeDfs();
            m_loops   = FlowGraphNaturalLoops::Find(m_dfsTree);
        }

        DBEXEC(verbose, fgDispBasicBlocks());
    }

#ifdef DEBUG
    fgDebugCheckBBlist();
#endif // DEBUG

    return anyIRchange ? PhaseStatus::MODIFIED_EVERYTHING : PhaseStatus::MODIFIED_NOTHING;
}

//-----------------------------------------------------------------------------
// optTryUnrollLoop: Do legality and profitability checks and try to unroll a
// single loop.
//
// Parameters:
//   loop      - The loop to try unrolling
//   changedIR - [out] Whether or not the IR was changed. Can be true even if
//               the function returns false.
//
// Returns:
//   True if the loop was unrolled, in which case the flow graph was changed.
//
bool Compiler::optTryUnrollLoop(FlowGraphNaturalLoop* loop, bool* changedIR)
{
    static const unsigned ITER_LIMIT[COUNT_OPT_CODE + 1] = {
        10, // BLENDED_CODE
        0,  // SMALL_CODE
        20, // FAST_CODE
        0   // COUNT_OPT_CODE
    };

    assert(ITER_LIMIT[SMALL_CODE] == 0);
    assert(ITER_LIMIT[COUNT_OPT_CODE] == 0);

    unsigned iterLimit = ITER_LIMIT[compCodeOpt()];

#ifdef DEBUG
    if (compStressCompile(STRESS_UNROLL_LOOPS, 50))
    {
        iterLimit *= 10;
    }
#endif

    static const int UNROLL_LIMIT_SZ[COUNT_OPT_CODE + 1] = {
        300, // BLENDED_CODE
        0,   // SMALL_CODE
        600, // FAST_CODE
        0    // COUNT_OPT_CODE
    };

    assert(UNROLL_LIMIT_SZ[SMALL_CODE] == 0);
    assert(UNROLL_LIMIT_SZ[COUNT_OPT_CODE] == 0);

    if (loop->GetHeader()->isRunRarely())
    {
        JITDUMP("Failed to unroll loop " FMT_LP ": Loop is cold.\n", loop->GetIndex());
        return false;
    }

    NaturalLoopIterInfo iterInfo;
    if (!loop->AnalyzeIteration(&iterInfo))
    {
        return false;
    }

    // Check for required flags:
    // HasConstInit  - required because this transform only handles full unrolls
    // HasConstLimit - required because this transform only handles full unrolls
    if (!iterInfo.HasConstInit || !iterInfo.HasConstLimit)
    {
        // Don't print to the JitDump about this common case.
        return false;
    }

    // The loop test must be both an exit and a backedge.
    // FlowGraphNaturalLoop::AnalyzeIteration ensures it is an exit but we must
    // make sure it is a backedge so that we can legally redirect it to the
    // next iteration. If it isn't a backedge then redirecting it would skip
    // all code between the loop test and the backedge.
    assert(loop->ContainsBlock(iterInfo.TestBlock->GetTrueTarget()) !=
           loop->ContainsBlock(iterInfo.TestBlock->GetFalseTarget()));
    if (!iterInfo.TestBlock->TrueTargetIs(loop->GetHeader()) && !iterInfo.TestBlock->FalseTargetIs(loop->GetHeader()))
    {
        JITDUMP("Failed to unroll loop " FMT_LP ": test block is not a backedge\n", loop->GetIndex());
        return false;
    }

    // Get the loop data:
    //  - initial constant
    //  - limit constant
    //  - iterator
    //  - iterator increment
    //  - increment operation type (i.e. ADD, SUB, etc...)
    //  - loop test type (i.e. GT_GE, GT_LT, etc...)

    int        lbeg         = iterInfo.ConstInitValue;
    int        llim         = iterInfo.ConstLimit();
    genTreeOps testOper     = iterInfo.TestOper();
    unsigned   lvar         = iterInfo.IterVar;
    int        iterInc      = iterInfo.IterConst();
    genTreeOps iterOper     = iterInfo.IterOper();
    var_types  iterOperType = iterInfo.IterOperType();
    bool       unsTest      = (iterInfo.TestTree->gtFlags & GTF_UNSIGNED) != 0;

    assert(!lvaGetDesc(lvar)->IsAddressExposed());
    assert(!lvaGetDesc(lvar)->lvIsStructField);

    JITDUMP("Analyzing candidate for loop unrolling:\n");
    DBEXEC(verbose, FlowGraphNaturalLoop::Dump(loop));

    // Find the number of iterations - the function returns false if not a constant number.
    unsigned totalIter;
    if (!optComputeLoopRep(lbeg, llim, iterInc, iterOper, iterOperType, testOper, unsTest, &totalIter))
    {
        JITDUMP("Failed to unroll loop " FMT_LP ": not a constant iteration count\n", loop->GetIndex());
        return false;
    }

    JITDUMP("Computed loop repetition count (number of test block executions) to be %u\n", totalIter);

    // Forget it if there are too many repetitions or not a constant loop.

    if (totalIter > iterLimit)
    {
        JITDUMP("Failed to unroll loop " FMT_LP ": too many iterations (%d > %d) (heuristic)\n", loop->GetIndex(),
                totalIter, iterLimit);
        return false;
    }

    int unrollLimitSz = UNROLL_LIMIT_SZ[compCodeOpt()];

    if (INDEBUG(compStressCompile(STRESS_UNROLL_LOOPS, 50) ||) false)
    {
        // In stress mode, quadruple the size limit, and drop
        // the restriction that loop limit must be vector element count.
        unrollLimitSz *= 4;
    }
    else if (totalIter <= 1)
    {
        // No limit for single iteration loops
        // If there is no iteration (totalIter == 0), we will remove the loop body entirely.
        unrollLimitSz = INT_MAX;
    }
    else if (totalIter <= opts.compJitUnrollLoopMaxIterationCount)
    {
        // We can unroll this
    }
    else if (iterInfo.HasSimdLimit)
    {
        // We can unroll this
    }
    else
    {
        JITDUMP("Failed to unroll loop " FMT_LP ": insufficiently simple loop (heuristic)\n", loop->GetIndex());
        return false;
    }

    GenTree* incr = iterInfo.IterTree;

    // Don't unroll loops we don't understand.
    if (!incr->OperIs(GT_STORE_LCL_VAR))
    {
        JITDUMP("Failed to unroll loop " FMT_LP ": unknown increment op (%s)\n", loop->GetIndex(),
                GenTree::OpName(incr->gtOper));
        return false;
    }
    incr = incr->AsLclVar()->Data();

    // Make sure everything looks ok.
    assert((iterInfo.TestBlock != nullptr) && iterInfo.TestBlock->KindIs(BBJ_COND));

    // clang-format off
    if (!incr->OperIs(GT_ADD, GT_SUB) ||
        !incr->AsOp()->gtOp1->OperIs(GT_LCL_VAR) ||
        (incr->AsOp()->gtOp1->AsLclVarCommon()->GetLclNum() != lvar) ||
        !incr->AsOp()->gtOp2->OperIs(GT_CNS_INT) ||
        (incr->AsOp()->gtOp2->AsIntCon()->gtIconVal != iterInc) ||

        (iterInfo.TestBlock->lastStmt()->GetRootNode()->gtGetOp1() != iterInfo.TestTree))
    {
        noway_assert(!"Bad precondition in Compiler::optUnrollLoops()");
        return false;
    }
    // clang-format on

    bool unrollLoopsWithEH = false;
    INDEBUG(unrollLoopsWithEH = (JitConfig.JitUnrollLoopsWithEH() > 0);)
    INDEBUG(const char* reason);

    if (unrollLoopsWithEH)
    {
        if (!loop->CanDuplicateWithEH(INDEBUG(&reason)))
        {
            JITDUMP("Failed to unroll loop " FMT_LP ": %s\n", loop->GetIndex(), reason);
            return false;
        }
    }
    else if (!loop->CanDuplicate(INDEBUG(&reason)))
    {
        JITDUMP("Failed to unroll loop " FMT_LP ": %s\n", loop->GetIndex(), reason);
        return false;
    }

    // After this point, assume we've changed the IR. In particular, we call
    // gtSetStmtInfo() which can modify the IR.
    *changedIR = true;

    // Heuristic: Estimated cost in code size of the unrolled loop.
    // TODO: duplication cost is higher if there is EH...

    ClrSafeInt<unsigned> loopCostSz; // Cost is size of one iteration

    loop->VisitLoopBlocksReversePostOrder([=, &loopCostSz](BasicBlock* block) {
        for (Statement* const stmt : block->Statements())
        {
            gtSetStmtInfo(stmt);
            loopCostSz += stmt->GetCostSz();
        }

        return BasicBlockVisit::Continue;
    });

#ifdef DEBUG
    // Today we will never see any BBJ_RETURN blocks because we cannot
    // duplicate loops with EH in them. When we have no try-regions that start
    // in the loop it is not possible for BBJ_RETURN blocks to be part of the
    // loop; a BBJ_RETURN block can only be part of the loop if its exceptional
    // flow can reach the header, but that would require the handler to also be
    // part of the loop, which guarantees that the loop contains two distinct
    // EH regions.
    loop->VisitLoopBlocks([](BasicBlock* block) {
        assert(!block->KindIs(BBJ_RETURN));
        return BasicBlockVisit::Continue;
    });
#endif

    // Compute the estimated increase in code size for the unrolled loop.

    ClrSafeInt<unsigned> fixedLoopCostSz(8);

    ClrSafeInt<int> unrollCostSz =
        ClrSafeInt<int>(loopCostSz * ClrSafeInt<unsigned>(totalIter)) - ClrSafeInt<int>(loopCostSz + fixedLoopCostSz);

    // Don't unroll if too much code duplication would result.

    if (unrollCostSz.IsOverflow() || (unrollCostSz.Value() > unrollLimitSz))
    {
        JITDUMP("Failed to unroll loop " FMT_LP ": size constraint (%d > %d) (heuristic)\n", loop->GetIndex(),
                unrollCostSz.Value(), unrollLimitSz);
        return false;
    }

    // Looks like a good idea to unroll this loop, let's do it!
    JITDUMP("\nUnrolling loop " FMT_LP " unrollCostSz = %d\n", loop->GetIndex(), unrollCostSz.Value());
    JITDUMPEXEC(FlowGraphNaturalLoop::Dump(loop));

    // We unroll a loop focused around the test and IV that was
    // identified by FlowGraphNaturalLoop::AnalyzeIteration. Note that:
    //
    // * The loop can have multiple exits. The exit guarded on the IV
    //   is the one we can optimize away when we unroll, since we know
    //   the value of the IV in each iteration. The other exits will
    //   remain in place in each iteration.
    //
    // * The loop can have multiple backedges. Often, there is a
    //   single backedge that becomes statically unreachable when we
    //   optimize the exit guarded on the IV. In that case the loop
    //   structure disappears. However, if there were multiple backedges,
    //   the loop structure can remain in each unrolled iteration.
    //
    // * The loop being unrolled can also have nested loops, which will
    //   be duplicated for each unrolled iteration.
    //
    // * Unrolling a loop creates or removes basic blocks, depending on
    //   whether the iter count is 0. When nested loops are unrolled,
    //   instead of trying to maintain the new right set of loop blocks
    //   that exist in all ancestor loops, we skip unrolling for all
    //   ancestor loops and instead recompute the loop structure and
    //   retry unrolling. It is rare to have multiple nested unrollings
    //   of loops, so this is not a TP issue.

    BlockToBlockMap blockMap(getAllocator(CMK_LoopUnroll));

    BasicBlock* bottom        = loop->GetLexicallyBottomMostBlock();
    BasicBlock* insertAfter   = bottom;
    BasicBlock* prevTestBlock = nullptr;
    unsigned    iterToUnroll  = totalIter; // The number of iterations left to unroll

    // Find the exit block of the IV test first. We need to do that
    // here since it may have implicit fallthrough that we'll change
    // below.
    BasicBlock* exiting = iterInfo.TestBlock;
    assert(exiting->KindIs(BBJ_COND));
    assert(loop->ContainsBlock(exiting->GetTrueTarget()) != loop->ContainsBlock(exiting->GetFalseTarget()));
    BasicBlock* exit =
        loop->ContainsBlock(exiting->GetTrueTarget()) ? exiting->GetFalseTarget() : exiting->GetTrueTarget();

    for (int lval = lbeg; iterToUnroll > 0; iterToUnroll--)
    {
        // Block weight should no longer have the loop multiplier
        //
        // Note this is not quite right, as we may not have upscaled by this amount
        // and we might not have upscaled at all, if we had profile data.
        //
        weight_t scaleWeight = 1.0 / BB_LOOP_WEIGHT_SCALE;

        if (unrollLoopsWithEH)
        {
            loop->DuplicateWithEH(&insertAfter, &blockMap, scaleWeight);
        }
        else
        {
            loop->Duplicate(&insertAfter, &blockMap, scaleWeight);
        }

        // Replace all uses of the loop iterator with the current value.
        loop->VisitLoopBlocks([=, &blockMap](BasicBlock* block) {
            optReplaceScalarUsesWithConst(blockMap[block], lvar, lval);
            return BasicBlockVisit::Continue;
        });

        // Remove the test we created in the duplicate; we're doing a full unroll.
        BasicBlock* testBlock = blockMap[iterInfo.TestBlock];

        optRedirectPrevUnrollIteration(loop, prevTestBlock, blockMap[loop->GetHeader()]);

        // Save the test block of the previously unrolled
        // iteration, so that we can redirect it when we create
        // the next iteration (or to the exit for the last
        // iteration).
        prevTestBlock = testBlock;

        // update the new value for the unrolled iterator

        switch (iterOper)
        {
            case GT_ADD:
                lval += iterInc;
                break;

            case GT_SUB:
                lval -= iterInc;
                break;

            default:
                unreached();
        }
    }

    // If we get here, we successfully cloned all the blocks in the
    // unrolled loop. Note we may not have done any cloning at all if
    // the loop iteration count was computed to be zero. Such loops are
    // guaranteed to be unreachable since if the repetition count is
    // zero the loop invariant is false on the first iteration, yet
    // FlowGraphNaturalLoop::AnalyzeIteration only returns true if the
    // loop invariant is true on every iteration. That means we have a
    // guarding check before we enter the loop that will always be
    // false.
    optRedirectPrevUnrollIteration(loop, prevTestBlock, exit);

    // The old loop body is unreachable now, but we will remove those
    // blocks after we finish unrolling.

#ifdef DEBUG
    if (verbose)
    {
        printf("Whole unrolled loop:\n");

        gtDispTree(iterInfo.InitTree);
        printf("\n");
        fgDumpTrees(bottom->Next(), insertAfter);
    }
#endif // DEBUG

    return true;
}

//-----------------------------------------------------------------------------
// optRedirectPrevUnrollIteration:
//   Redirect the previous unrolled loop iteration (or entry) to a new target.
//
// Parameters:
//   loop          - The loop that is being unrolled
//   prevTestBlock - The test block of the previous iteration, or nullptr if
//                   this is the first unrolled iteration.
//   target        - The new target for the previous iteration.
//
//
// Remarks:
//   If "prevTestBlock" is nullptr, then the entry edges of the loop are
//   redirected to the target. Otherwise "prevTestBlock" has its terminating
//   statement removed and is changed to a BBJ_ALWAYS that goes to the target.
//
void Compiler::optRedirectPrevUnrollIteration(FlowGraphNaturalLoop* loop, BasicBlock* prevTestBlock, BasicBlock* target)
{
    if (prevTestBlock != nullptr)
    {
        assert(prevTestBlock->KindIs(BBJ_COND));
        Statement* testCopyStmt = prevTestBlock->lastStmt();
        GenTree*   testCopyExpr = testCopyStmt->GetRootNode();
        assert(testCopyExpr->OperIs(GT_JTRUE));
        GenTree* sideEffList = nullptr;
        gtExtractSideEffList(testCopyExpr, &sideEffList, GTF_SIDE_EFFECT | GTF_ORDER_SIDEEFF);
        if (sideEffList == nullptr)
        {
            fgRemoveStmt(prevTestBlock, testCopyStmt);
        }
        else
        {
            testCopyStmt->SetRootNode(sideEffList);
        }

        // Redirect exit edge from previous iteration to new entry.
        fgRedirectTrueEdge(prevTestBlock, target);
        fgRemoveRefPred(prevTestBlock->GetFalseEdge());
        prevTestBlock->SetKindAndTargetEdge(BBJ_ALWAYS, prevTestBlock->GetTrueEdge());

        JITDUMP("Redirecting previously created exiting " FMT_BB " -> " FMT_BB "\n", prevTestBlock->bbNum,
                target->bbNum);
    }
    else
    {
        // Redirect all predecessors to the new one.
        for (FlowEdge* enterEdge : loop->EntryEdges())
        {
            BasicBlock* entering = enterEdge->getSourceBlock();
            JITDUMP("Redirecting " FMT_BB " -> " FMT_BB " to " FMT_BB " -> " FMT_BB "\n", entering->bbNum,
                    loop->GetHeader()->bbNum, entering->bbNum, target->bbNum);
            assert(!entering->KindIs(BBJ_COND)); // Ensured by canonicalization
            fgReplaceJumpTarget(entering, loop->GetHeader(), target);
        }
    }
}

//-----------------------------------------------------------------------------
// optReplaceScalarUsesWithConst: Replace all GT_LCL_VAR occurrences of a local
// with a constant.
//
// Arguments:
//   block   - The block to replace in
//   lclNum  - The local to replace
//   cnsVal  - The constant to replace with
//
// Remarks:
//   This is used to replace the loop iterator with the constant value when
//   unrolling.
//
void Compiler::optReplaceScalarUsesWithConst(BasicBlock* block, unsigned lclNum, ssize_t cnsVal)
{
    class ReplaceVisitor final : public GenTreeVisitor<ReplaceVisitor>
    {
        unsigned m_lclNum;
        ssize_t  m_cnsVal;

    public:
        enum
        {
            DoPreOrder    = true,
            DoLclVarsOnly = true,
        };

        bool MadeChanges = false;

        ReplaceVisitor(Compiler* comp, unsigned lclNum, ssize_t cnsVal)
            : GenTreeVisitor(comp)
            , m_lclNum(lclNum)
            , m_cnsVal(cnsVal)
        {
        }

        fgWalkResult PreOrderVisit(GenTree** use, GenTree* user)
        {
            if ((*use)->OperIs(GT_LCL_VAR) && ((*use)->AsLclVarCommon()->GetLclNum() == m_lclNum))
            {
                *use        = m_compiler->gtNewIconNode(m_cnsVal, genActualType(*use));
                MadeChanges = true;
            }

            return fgWalkResult::WALK_CONTINUE;
        }
    };

    ReplaceVisitor visitor(this, lclNum, cnsVal);

    for (Statement* stmt : block->Statements())
    {
        visitor.WalkTree(stmt->GetRootNodePointer(), nullptr);

        if (visitor.MadeChanges)
        {
            // Replacing locals with constants can change whether we consider
            // something to have side effects. For example, `fgAddrCouldBeNull`
            // can switch from true to false if the address changes from
            // ADD(LCL_ADDR, LCL_VAR) -> ADD(LCL_ADDR, CNS_INT).
            gtUpdateStmtSideEffects(stmt);
            visitor.MadeChanges = false;
        }
    }
}

Compiler::OptInvertCountTreeInfoType Compiler::optInvertCountTreeInfo(GenTree* tree)
{
    class CountTreeInfoVisitor : public GenTreeVisitor<CountTreeInfoVisitor>
    {
    public:
        enum
        {
            DoPreOrder = true,
        };

        Compiler::OptInvertCountTreeInfoType Result = {};

        CountTreeInfoVisitor(Compiler* comp)
            : GenTreeVisitor(comp)
        {
        }

        fgWalkResult PreOrderVisit(GenTree** use, GenTree* user)
        {
            if (Compiler::IsSharedStaticHelper(*use))
            {
                Result.sharedStaticHelperCount++;
            }

            if ((*use)->OperIsArrLength())
            {
                Result.arrayLengthCount++;
            }

            return fgWalkResult::WALK_CONTINUE;
        }
    };

    CountTreeInfoVisitor walker(this);
    walker.WalkTree(&tree, nullptr);
    return walker.Result;
}

//-----------------------------------------------------------------------------
// optTryInvertWhileLoop: modify flow and duplicate code so that for/while loops are
//   entered at top and tested at bottom (aka loop rotation or bottom testing).
//   Creates a "zero trip test" condition which guards entry to the loop.
//   Enables loop invariant hoisting and loop cloning, which depend on
//   `do {} while` format loops.
//
// Arguments:
//   block -- block that may be the predecessor of the un-rotated loop's test block.
//
// Returns:
//   true if any IR changes possibly made (used to determine phase return status)
//
bool Compiler::optTryInvertWhileLoop(FlowGraphNaturalLoop* loop)
{
    // Should have preheaders at this point
    assert(loop->EntryEdges().size() == 1);
    BasicBlock* const preheader = loop->EntryEdge(0)->getSourceBlock();

    ArrayStack<BasicBlock*> duplicatedBlocks(getAllocator(CMK_LoopOpt));

    BasicBlock* condBlock = loop->GetHeader();
    while (true)
    {
        if (!BasicBlock::sameEHRegion(preheader, condBlock))
        {
            JITDUMP("No loop-inversion for " FMT_LP
                    " since we could not find a condition block in the same EH region as the preheader\n",
                    loop->GetIndex());
            return false;
        }

        duplicatedBlocks.Push(condBlock);

        if (condBlock->KindIs(BBJ_ALWAYS))
        {
            condBlock = condBlock->GetTarget();

            if (!loop->ContainsBlock(condBlock) || (condBlock == loop->GetHeader()))
            {
                JITDUMP("No loop-inversion for " FMT_LP "; ran out of blocks following BBJ_ALWAYS blocks\n",
                        loop->GetIndex());
                return false;
            }

            continue;
        }

        if (!condBlock->KindIs(BBJ_COND))
        {
            JITDUMP("No loop-inversion for " FMT_LP " since we could not find any BBJ_COND block\n", loop->GetIndex());
            return false;
        }

        break;
    }

    const bool trueExits  = !loop->ContainsBlock(condBlock->GetTrueTarget());
    const bool falseExits = !loop->ContainsBlock(condBlock->GetFalseTarget());

    if (trueExits == falseExits)
    {
        JITDUMP("No loop-inversion for " FMT_LP " since we could not find any exiting BBJ_COND block\n",
                loop->GetIndex());
        return false;
    }

    BasicBlock* const exit           = trueExits ? condBlock->GetTrueTarget() : condBlock->GetFalseTarget();
    BasicBlock* const stayInLoopSucc = trueExits ? condBlock->GetFalseTarget() : condBlock->GetTrueTarget();

    // If the condition is already a latch, then the loop is already inverted
    if (stayInLoopSucc == loop->GetHeader())
    {
        JITDUMP("No loop-inversion for " FMT_LP " since it is already inverted\n", loop->GetIndex());
        return false;
    }

    // Exiting the loop may enter a new try-region. However, to keep exits canonical, we will
    // have to split the exit such that old loop edges exit to one half, while the duplicated condition
    // exits to the other half. This will result in jump into the middle of a try-region, which is illegal.
    // TODO: We can fix this by placing the first half of the split (which will be an empty block) outside
    // the try region.
    if (!BasicBlock::sameEHRegion(preheader, exit))
    {
        JITDUMP("No loop-inversion for " FMT_LP " since the preheader " FMT_BB " and exit " FMT_BB
                " are in different EH regions\n",
                loop->GetIndex(), preheader->bbNum, exit->bbNum);
        return false;
    }

    JITDUMP("Condition in block " FMT_BB " of loop " FMT_LP " is a candidate for duplication to invert the loop\n",
            condBlock->bbNum, loop->GetIndex());

    // Check if loop is small enough to consider for inversion.
    // Large loops are less likely to benefit from inversion.
    const int sizeLimit = JitConfig.JitLoopInversionSizeLimit();
    if ((sizeLimit >= 0) && optLoopComplexityExceeds(loop, (unsigned)sizeLimit))
    {
        return false;
    }

    unsigned estDupCostSz = 0;

    for (int i = 0; i < duplicatedBlocks.Height(); i++)
    {
        BasicBlock* block = duplicatedBlocks.Bottom(i);
        for (Statement* stmt : block->Statements())
        {
            GenTree* tree = stmt->GetRootNode();
            gtPrepareCost(tree);
            estDupCostSz += tree->GetCostSz();
        }
    }

    weight_t       loopIterations       = BB_LOOP_WEIGHT_SCALE;
    bool           haveProfileWeights   = false;
    weight_t const weightPreheader      = preheader->bbWeight;
    weight_t const weightCond           = condBlock->bbWeight;
    weight_t const weightStayInLoopSucc = stayInLoopSucc->bbWeight;

    // If we have profile data then we calculate the number of times
    // the loop will iterate into loopIterations
    if (fgIsUsingProfileWeights())
    {
        // Only rely upon the profile weight when all three of these blocks
        // have good profile weights
        if (preheader->hasProfileWeight() && condBlock->hasProfileWeight() && stayInLoopSucc->hasProfileWeight())
        {
            // If this while loop never iterates then don't bother transforming
            //
            if (weightStayInLoopSucc == BB_ZERO_WEIGHT)
            {
                JITDUMP("No loop-inversion for " FMT_LP " since the in-loop successor " FMT_BB " has 0 weight\n",
                        loop->GetIndex(), preheader->bbNum);
                return false;
            }

            haveProfileWeights = true;

            // We generally expect weightCond > weightStayInLoopSucc
            //
            // Tolerate small inconsistencies...
            //
            if (!fgProfileWeightsConsistent(weightPreheader + weightStayInLoopSucc, weightCond))
            {
                JITDUMP("Profile weights locally inconsistent: preheader " FMT_WT ", stayInLoopSucc " FMT_WT
                        ", cond " FMT_WT "\n",
                        weightPreheader, weightStayInLoopSucc, weightCond);
            }
            else
            {
                // Determine average iteration count
                //
                //   weightTop is the number of time this loop executes
                //   weightTest is the number of times that we consider entering or remaining in the loop
                //   loopIterations is the average number of times that this loop iterates
                //
                weight_t loopEntries = weightCond - weightStayInLoopSucc;

                // If profile is inaccurate, try and use other data to provide a credible estimate.
                // The value should at least be >= weightBlock.
                //
                if (loopEntries < weightPreheader)
                {
                    loopEntries = weightPreheader;
                }

                loopIterations = weightStayInLoopSucc / loopEntries;
            }
        }
        else
        {
            JITDUMP("Missing profile data for loop!\n");
        }
    }

    unsigned maxDupCostSz = 34;

    if ((compCodeOpt() == FAST_CODE) || compStressCompile(STRESS_DO_WHILE_LOOPS, 30))
    {
        maxDupCostSz *= 4;
    }

    // If this loop iterates a lot then raise the maxDupCost
    if (loopIterations >= 12.0)
    {
        maxDupCostSz *= 2;
        if (loopIterations >= 96.0)
        {
            maxDupCostSz *= 2;
        }
    }

    bool costIsTooHigh = (estDupCostSz > maxDupCostSz);

    OptInvertCountTreeInfoType optInvertTotalInfo = {};
    if (costIsTooHigh)
    {
        // If we already know that the cost is acceptable, then don't waste time walking the tree
        // counting things to boost the maximum allowed cost.
        //
        // If the loop condition has a shared static helper, we really want this loop converted
        // as not converting the loop will disable loop hoisting, meaning the shared helper will
        // be executed on every loop iteration.
        //
        // If the condition has array.Length operations, also boost, as they are likely to be CSE'd.

        for (int i = 0; i < duplicatedBlocks.Height() && costIsTooHigh; i++)
        {
            BasicBlock* block = duplicatedBlocks.Bottom(i);
            for (Statement* const stmt : block->Statements())
            {
                GenTree* tree = stmt->GetRootNode();

                OptInvertCountTreeInfoType optInvertInfo = optInvertCountTreeInfo(tree);
                optInvertTotalInfo.sharedStaticHelperCount += optInvertInfo.sharedStaticHelperCount;
                optInvertTotalInfo.arrayLengthCount += optInvertInfo.arrayLengthCount;

                if ((optInvertInfo.sharedStaticHelperCount > 0) || (optInvertInfo.arrayLengthCount > 0))
                {
                    // Calculate a new maximum cost. We might be able to early exit.

                    unsigned newMaxDupCostSz =
                        maxDupCostSz +
                        24 * min(optInvertTotalInfo.sharedStaticHelperCount, (int)(loopIterations + 1.5)) +
                        8 * optInvertTotalInfo.arrayLengthCount;

                    // Is the cost too high now?
                    costIsTooHigh = (estDupCostSz > newMaxDupCostSz);
                    if (!costIsTooHigh)
                    {
                        // No need counting any more trees; we're going to do the transformation.
                        JITDUMP("Decided to duplicate loop condition block after counting helpers in tree [%06u] in "
                                "block " FMT_BB,
                                dspTreeID(tree), block->bbNum);
                        maxDupCostSz = newMaxDupCostSz; // for the JitDump output below
                        break;
                    }
                }
            }
        }
    }

#ifdef DEBUG
    if (verbose)
    {
        // Note that `optInvertTotalInfo.sharedStaticHelperCount = 0` means either there were zero helpers, or the
        // tree walk to count them was not done.
        printf(
            "\nDuplication of loop condition [%06u] is %s, because the cost of duplication (%i) is %s than %i,"
            "\n   loopIterations = %7.3f, optInvertTotalInfo.sharedStaticHelperCount >= %d, haveProfileWeights = %s\n",
            dspTreeID(condBlock->lastStmt()->GetRootNode()), costIsTooHigh ? "not done" : "performed", estDupCostSz,
            costIsTooHigh ? "greater" : "less or equal", maxDupCostSz, loopIterations,
            optInvertTotalInfo.sharedStaticHelperCount, dspBool(haveProfileWeights));
    }
#endif

    if (costIsTooHigh)
    {
        return true;
    }

    // Split the preheader so we can duplicate the statements into it. The new
    // block will be the new preheader.
    BasicBlock* const newPreheader = fgSplitBlockAtEnd(preheader);

    // Make sure exit stays canonical
    BasicBlock* nonEnterBlock = fgSplitBlockAtBeginning(exit);

    JITDUMP("New preheader is " FMT_BB "\n", newPreheader->bbNum);
    JITDUMP("Duplicated condition block is " FMT_BB "\n", preheader->bbNum);
    JITDUMP("Old exit is " FMT_BB ", new non-enter block is " FMT_BB "\n", exit->bbNum, nonEnterBlock->bbNum);

    // Get the newCond -> newPreheader edge
    FlowEdge* const newCondToNewPreheader = preheader->GetTargetEdge();

    // Add newCond -> nonEnterBlock
    FlowEdge* const newCondToNewExit = fgAddRefPred(nonEnterBlock, preheader);

    preheader->SetCond(trueExits ? newCondToNewExit : newCondToNewPreheader,
                       trueExits ? newCondToNewPreheader : newCondToNewExit);

    preheader->GetTrueEdge()->setLikelihood(condBlock->GetTrueEdge()->getLikelihood());
    preheader->GetFalseEdge()->setLikelihood(condBlock->GetFalseEdge()->getLikelihood());

    // Redirect newPreheader from header to stayInLoopSucc
    fgRedirectTargetEdge(newPreheader, stayInLoopSucc);

    // Duplicate all the code now
    for (int i = 0; i < duplicatedBlocks.Height(); i++)
    {
        BasicBlock* block = duplicatedBlocks.Bottom(i);
        for (Statement* stmt : block->Statements())
        {
            GenTree*   clonedTree = gtCloneExpr(stmt->GetRootNode());
            Statement* clonedStmt = fgNewStmtAtEnd(preheader, clonedTree, stmt->GetDebugInfo());

            if (stmt == condBlock->lastStmt())
            {
                // TODO: This ought not to be necessary, but has large negative diffs if we don't do it
                assert(clonedStmt->GetRootNode()->OperIs(GT_JTRUE));
                clonedStmt->GetRootNode()->AsUnOp()->gtOp1 = gtReverseCond(clonedStmt->GetRootNode()->gtGetOp1());
                preheader->SetCond(preheader->GetFalseEdge(), preheader->GetTrueEdge());
            }

            DISPSTMT(clonedStmt);
        }

        preheader->CopyFlags(block, BBF_COPY_PROPAGATE);
    }

    if (haveProfileWeights)
    {
        // Reduce flow into the new loop entry/exit blocks
        newPreheader->setBBProfileWeight(newCondToNewPreheader->getLikelyWeight());
        exit->decreaseBBProfileWeight(newCondToNewExit->getLikelyWeight());

        // Update the weight for the duplicated blocks. Normally, this reduces
        // the weight of condBlock, except in odd cases of stress modes with
        // inconsistent weights.

        for (int i = 0; i < (duplicatedBlocks.Height() - 1); i++)
        {
            BasicBlock* block = duplicatedBlocks.Bottom(i);
            JITDUMP("Reducing profile weight of " FMT_BB " from " FMT_WT " to " FMT_WT "\n", block->bbNum, weightCond,
                    weightStayInLoopSucc);
            block->setBBProfileWeight(weightStayInLoopSucc);
        }

        condBlock->setBBProfileWeight(condBlock->computeIncomingWeight());
    }

    // Finally compact the condition with its pred if that is possible now.
    // TODO-Cleanup: This compensates for limitations in analysis of downstream
    // phases, particularly the pattern-based IV analysis.
    BasicBlock* const condPred = condBlock->GetUniquePred(this);
    if (condPred != nullptr)
    {
        JITDUMP("Cond block " FMT_BB " has a unique pred now, seeing if we can compact...\n", condBlock->bbNum);
        if (fgCanCompactBlock(condPred))
        {
            JITDUMP("  ..we can!\n");
            fgCompactBlock(condPred);
            condBlock = condPred;
        }
        else
        {
            JITDUMP("  ..we cannot\n");
        }
    }

#ifdef DEBUG
    if (verbose)
    {
        printf("\nDuplicated loop exit block at " FMT_BB " for loop " FMT_LP "\n", preheader->bbNum, loop->GetIndex());
        printf("Estimated code size expansion is %d\n", estDupCostSz);

        fgDumpBlock(preheader);
        fgDumpBlock(condBlock);
    }
#endif // DEBUG

    // Removing flow into 'bTest' may have made it possible to compact it.
    // Compact 'bTest' now so we don't pessimize pattern-based IV analysis.
    BasicBlock* const uniquePred = bTest->GetUniquePred(this);
    if ((uniquePred != nullptr) && fgCanCompactBlock(uniquePred))
    {
        JITDUMP(FMT_BB " can now be compacted into its remaining predecessor.\n", bTest->bbNum);
        fgCompactBlock(uniquePred);
    }
    // If we redirected all flow into 'bTest', remove it.
    else if (bTest->bbPreds == nullptr)
    {
        fgRemoveBlock(bTest, /* unreachable */ true);
    }

    Metrics.LoopsInverted++;
    return true;
}

//-----------------------------------------------------------------------------
// optInvertLoops: invert while loops in the method
//
// Returns:
//   suitable phase status
//
PhaseStatus Compiler::optInvertLoops()
{
#if defined(OPT_CONFIG)
    if (!JitConfig.JitDoLoopInversion())
    {
        JITDUMP("Loop inversion disabled\n");
        return PhaseStatus::MODIFIED_NOTHING;
    }
#endif // OPT_CONFIG

    if (compCodeOpt() != SMALL_CODE)
    {
        fgDfsBlocksAndRemove();
        optFindLoops();
        for (FlowGraphNaturalLoop* loop : m_loops->InPostOrder())
        {
            optTryInvertWhileLoop(loop);
        }

        fgInvalidateDfsTree();
        return PhaseStatus::MODIFIED_EVERYTHING;
    }

<<<<<<< HEAD
    if (Metrics.LoopsInverted > 0)
    {
        assert(madeChanges);
        fgInvalidateDfsTree();
        m_dfsTree = fgComputeDfs();
        optFindLoops();
    }

    return madeChanges ? PhaseStatus::MODIFIED_EVERYTHING : PhaseStatus::MODIFIED_NOTHING;
=======
    return PhaseStatus::MODIFIED_NOTHING;
>>>>>>> c26d6a17
}

//-----------------------------------------------------------------------------
// optOptimizeFlow: Simplify flowgraph, and run a few flow optimizations
//
// Returns:
//   suitable phase status
//
PhaseStatus Compiler::optOptimizeFlow()
{
    noway_assert(opts.OptimizationEnabled());

    bool modified = fgUpdateFlowGraph(/* doTailDuplication */ true);

    // TODO: Always rely on profile synthesis to identify cold blocks.
    if (!fgIsUsingProfileWeights())
    {
        modified |= fgExpandRarelyRunBlocks();
    }

    return modified ? PhaseStatus::MODIFIED_EVERYTHING : PhaseStatus::MODIFIED_NOTHING;
}

//-----------------------------------------------------------------------------
// optOptimizePreLayout: Optimizes flow before reordering blocks.
//
// Returns:
//   suitable phase status
//
PhaseStatus Compiler::optOptimizePreLayout()
{
    assert(opts.OptimizationEnabled());

    bool modified = fgUpdateFlowGraph();

    // TODO: Always rely on profile synthesis to identify cold blocks.
    if (!fgIsUsingProfileWeights())
    {
        modified |= fgExpandRarelyRunBlocks();
    }

    // Run a late pass of unconditional-to-conditional branch optimization, skipping handler blocks.
    for (BasicBlock* block = fgFirstBB; block != fgFirstFuncletBB; block = block->Next())
    {
        if (!UsesFunclets() && block->hasHndIndex())
        {
            block = ehGetDsc(block->getHndIndex())->ebdHndLast;
            continue;
        }

        modified |= fgOptimizeBranch(block);
    }

    return modified ? PhaseStatus::MODIFIED_EVERYTHING : PhaseStatus::MODIFIED_NOTHING;
}

//-----------------------------------------------------------------------------
// optOptimizePostLayout: Optimize flow after block layout is finalized
//
// Returns:
//   suitable phase status
//
PhaseStatus Compiler::optOptimizePostLayout()
{
    assert(opts.OptimizationEnabled());
    PhaseStatus status = PhaseStatus::MODIFIED_NOTHING;

    for (BasicBlock* const block : Blocks())
    {
        // Reverse conditions to enable fallthrough flow into BBJ_COND's false target
        if (block->KindIs(BBJ_COND) && block->CanRemoveJumpToTarget(block->GetTrueTarget(), this))
        {
            GenTree* const test = block->lastNode();
            assert(test->OperIsConditionalJump());

            if (test->OperIs(GT_JTRUE))
            {
                // Flip GT_JTRUE node's conditional operand, and handle any new nodes this may introduce
                GenTree* const cond    = test->gtGetOp1();
                GenTree* const newCond = gtReverseCond(cond);
                if (cond != newCond)
                {
                    LIR::AsRange(block).InsertAfter(cond, newCond);
                    test->AsUnOp()->gtOp1 = newCond;
                }
            }
            else
            {
                // gtReverseCond can handle other conditional jumps without introducing a new node
                GenTree* const cond = gtReverseCond(test);
                assert(cond == test);
            }

            FlowEdge* const oldTrueEdge  = block->GetTrueEdge();
            FlowEdge* const oldFalseEdge = block->GetFalseEdge();
            block->SetTrueEdge(oldFalseEdge);
            block->SetFalseEdge(oldTrueEdge);

            assert(block->CanRemoveJumpToTarget(block->GetFalseTarget(), this));
            status = PhaseStatus::MODIFIED_EVERYTHING;
        }
    }

    return status;
}

//-----------------------------------------------------------------------------
// optResetLoopInfo: reset all loop info in preparation for refinding the loops
// and scaling blocks based on it.
//
void Compiler::optResetLoopInfo()
{
#ifdef DEBUG
    if (verbose)
    {
        printf("*************** In optResetLoopInfo()\n");
    }
#endif

    for (BasicBlock* const block : Blocks())
    {
        // If the block weight didn't come from profile data, reset it so it can be calculated again.
        if (!block->hasProfileWeight())
        {
            block->bbWeight = BB_UNITY_WEIGHT;
            block->RemoveFlags(BBF_RUN_RARELY);
        }
    }
}

//-----------------------------------------------------------------------------
// optFindLoopsPhase: find loops in the function.
//
// The JIT recognizes two types of loops in a function: natural loops and "general" (or "unnatural") loops.
// Natural loops are those which get added to Compiler::m_loops. Most downstream optimizations require
// using natural loops. See `FlowGraphNaturalLoop` for a definition of the criteria satisfied by a natural loop.
// A general loop is defined as a lexical (program order) range of blocks where a later block branches to an
// earlier block (that is, there is a back edge in the flow graph), and the later block is reachable from the earlier
// block. General loops are used for weighting flow graph blocks (when there is no block profile data).
//
// Notes:
//  Also (re)sets all non-IBC block weights.
//
PhaseStatus Compiler::optFindLoopsPhase()
{
#ifdef DEBUG
    if (verbose)
    {
        printf("*************** In optFindLoopsPhase()\n");
    }
#endif

    assert(m_dfsTree != nullptr);
    optFindLoops();

    Metrics.LoopsFoundDuringOpts = (int)m_loops->NumLoops();

    return PhaseStatus::MODIFIED_EVERYTHING;
}

//-----------------------------------------------------------------------------
// optFindLoops: Find, compact and canonicalize natural loops.
//
void Compiler::optFindLoops()
{
    m_loops = FlowGraphNaturalLoops::Find(m_dfsTree);

    optCompactLoops();

    if (optCanonicalizeLoops())
    {
        fgInvalidateDfsTree();
        m_dfsTree = fgComputeDfs();
        m_loops   = FlowGraphNaturalLoops::Find(m_dfsTree);
    }

    // Starting now we require all loops to be in canonical form.
    optLoopsCanonical = true;

    // Leave a bread crumb for future phases like loop alignment about whether
    // looking for loops makes sense. We generally do not expect phases to
    // introduce new cycles/loops in the flow graph; if they do, they should
    // set this to true themselves.
    // We use more general cycles over "m_loops->NumLoops() > 0" here because
    // future optimizations can easily cause general cycles to become natural
    // loops by removing edges.
    fgMightHaveNaturalLoops = m_dfsTree->HasCycle();
    assert(fgMightHaveNaturalLoops || (m_loops->NumLoops() == 0));
}

//-----------------------------------------------------------------------------
// optCanonicalizeLoops: Canonicalize natural loops.
//
// Parameters:
//   loops - Structure containing loops
//
// Returns:
//   True if any flow graph modifications were made
//
// Remarks:
//   Guarantees that all natural loops have preheaders.
//
bool Compiler::optCanonicalizeLoops()
{
    bool changed = false;

    for (FlowGraphNaturalLoop* loop : m_loops->InReversePostOrder())
    {
        changed |= optCreatePreheader(loop);
    }

    // At this point we've created preheaders. That means we are working with
    // stale loop and DFS data. However, we can do exit canonicalization even
    // on the stale data; this relies on the fact that exiting blocks do not
    // change as a result of creating preheaders. On the other hand the exit
    // blocks themselves may have changed (previously it may have been another
    // loop's header, now it might be its preheader instead). Exit
    // canonicalization still works even with this.
    //
    // The exit canonicalization needs to be done in post order (inner -> outer
    // loops) so that inner exits that also exit outer loops have proper exit
    // blocks created for each loop.
    for (FlowGraphNaturalLoop* loop : m_loops->InPostOrder())
    {
        changed |= optCanonicalizeExits(loop);
    }

    // We may have created preheaders in different EH regions than the loop
    // header. If so, split the header to put it into the same region as the preheader.
    for (FlowGraphNaturalLoop* loop : m_loops->InReversePostOrder())
    {
        changed |= optSplitHeaderIfNecessary(loop);
    }

    return changed;
}

//-----------------------------------------------------------------------------
// optCompactLoops: Compact loops to make their loop blocks lexical if possible.
//
void Compiler::optCompactLoops()
{
    for (FlowGraphNaturalLoop* loop : m_loops->InReversePostOrder())
    {
        optCompactLoop(loop);
    }
}

//-----------------------------------------------------------------------------
// optCompactLoop: Compact a specific loop.
//
// Parameters:
//   loop - The loop
//
void Compiler::optCompactLoop(FlowGraphNaturalLoop* loop)
{
    BasicBlock* insertionPoint = nullptr;

    BasicBlock* top           = loop->GetLexicallyTopMostBlock();
    unsigned    numLoopBlocks = loop->NumLoopBlocks();

    BasicBlock* cur = top;
    while (numLoopBlocks > 0)
    {
        if (loop->ContainsBlock(cur))
        {
            numLoopBlocks--;
            cur = cur->Next();
            continue;
        }

        // If this is a CALLFINALLYRET that is not in the loop, but the
        // CALLFINALLY was, then we have to leave it in place. For compaction
        // purposes this doesn't really make any difference, since no codegen
        // is associated with the CALLFINALLYRET anyway.
        if (cur->isBBCallFinallyPairTail())
        {
            cur = cur->Next();
            continue;
        }

        BasicBlock* lastNonLoopBlock = cur;
        while (true)
        {
            // Should always have a "bottom" block of the loop where we stop.
            assert(lastNonLoopBlock->Next() != nullptr);
            if (loop->ContainsBlock(lastNonLoopBlock->Next()))
            {
                break;
            }

            lastNonLoopBlock = lastNonLoopBlock->Next();
        }

        if (insertionPoint == nullptr)
        {
            insertionPoint = loop->GetLexicallyBottomMostBlock();
        }

        BasicBlock* previous      = cur->Prev();
        BasicBlock* nextLoopBlock = lastNonLoopBlock->Next();
        assert(previous != nullptr);
        if (!BasicBlock::sameEHRegion(previous, nextLoopBlock) || !BasicBlock::sameEHRegion(previous, insertionPoint))
        {
            // EH regions would be ill-formed if we moved these blocks out.
            cur = nextLoopBlock;
            continue;
        }

        // Now physically move the blocks.
        fgUnlinkRange(cur, lastNonLoopBlock);
        fgMoveBlocksAfter(cur, lastNonLoopBlock, insertionPoint);
        ehUpdateLastBlocks(insertionPoint, lastNonLoopBlock);

        // Update insertionPoint for the next insertion.
        insertionPoint = lastNonLoopBlock;

        cur = nextLoopBlock;
    }
}

//-----------------------------------------------------------------------------
// optCreatePreheader: Create (or find) a preheader for a natural loop.
//
// Parameters:
//   loop - The loop to create the preheader for
//
// Returns:
//   True if a new preheader block had to be created.
//
bool Compiler::optCreatePreheader(FlowGraphNaturalLoop* loop)
{
    BasicBlock* header = loop->GetHeader();

    // If all loop backedges sources are within the same try region as the loop header,
    // then the preheader can be in the same try region as the header.
    //
    // Otherwise the preheader must be in the enclosing try region.
    //
    unsigned preheaderEHRegion    = EHblkDsc::NO_ENCLOSING_INDEX;
    bool     inSameRegionAsHeader = true;
    if (header->hasTryIndex())
    {
        preheaderEHRegion = header->getTryIndex();
        for (FlowEdge* backEdge : loop->BackEdges())
        {
            BasicBlock* const backedgeSource = backEdge->getSourceBlock();
            if (!bbInTryRegions(preheaderEHRegion, backedgeSource))
            {
                // Preheader should be in the true enclosing region of the header.
                //
                preheaderEHRegion    = ehTrueEnclosingTryIndex(preheaderEHRegion);
                inSameRegionAsHeader = false;
                break;
            }
        }
    }

    if (!bbIsHandlerBeg(header) && (loop->EntryEdges().size() == 1))
    {
        BasicBlock* preheaderCandidate = loop->EntryEdges()[0]->getSourceBlock();
        unsigned    candidateEHRegion =
            preheaderCandidate->hasTryIndex() ? preheaderCandidate->getTryIndex() : EHblkDsc::NO_ENCLOSING_INDEX;
        if (preheaderCandidate->KindIs(BBJ_ALWAYS) && preheaderCandidate->TargetIs(loop->GetHeader()) &&
            (candidateEHRegion == preheaderEHRegion))
        {
            JITDUMP("Natural loop " FMT_LP " already has preheader " FMT_BB "\n", loop->GetIndex(),
                    preheaderCandidate->bbNum);
            return false;
        }
    }

    BasicBlock* preheader = fgNewBBbefore(BBJ_ALWAYS, header, false);
    preheader->SetFlags(BBF_INTERNAL);

    if (inSameRegionAsHeader)
    {
        fgExtendEHRegionBefore(header);
    }
    else
    {
        fgSetEHRegionForNewPreheaderOrExit(preheader);
    }

    preheader->bbCodeOffs = header->bbCodeOffs;

    JITDUMP("Created new preheader " FMT_BB " for " FMT_LP "\n", preheader->bbNum, loop->GetIndex());

    FlowEdge* const newEdge = fgAddRefPred(header, preheader);
    preheader->SetTargetEdge(newEdge);

    for (FlowEdge* enterEdge : loop->EntryEdges())
    {
        BasicBlock* enterBlock = enterEdge->getSourceBlock();
        JITDUMP("Entry edge " FMT_BB " -> " FMT_BB " becomes " FMT_BB " -> " FMT_BB "\n", enterBlock->bbNum,
                header->bbNum, enterBlock->bbNum, preheader->bbNum);

        fgReplaceJumpTarget(enterBlock, header, preheader);
    }

    loop->SetEntryEdge(newEdge);

    optSetWeightForPreheaderOrExit(loop, preheader);

    if (preheader->hasProfileWeight() && preheader->hasEHBoundaryIn())
    {
        JITDUMP("optCreatePreheader: " FMT_BB
                " is not reachable via normal flow, so skip checking its entry weight. Data %s inconsistent.\n",
                preheader->bbNum, fgPgoConsistent ? "is now" : "was already");
        fgPgoConsistent = false;
    }

    return true;
}

//-----------------------------------------------------------------------------
// optSplitHeaderIfNecessary: If preheader and header are in different try
//  regions, split the header to put it into the same try region as the preheader
//
// Parameters:
//   loop - loop that may need header splitting
//
// Returns:
//   True if the header was split
//
// Notes:
//   Ensures that no loop header is also a try entry.
//
bool Compiler::optSplitHeaderIfNecessary(FlowGraphNaturalLoop* loop)
{
    BasicBlock* header    = loop->GetHeader();
    BasicBlock* preheader = loop->GetPreheader();

    if (BasicBlock::sameTryRegion(header, preheader))
    {
        assert(!bbIsTryBeg(header));
        return false;
    }

    // If the preheader and header are in different try regions,
    // the header should be a try entry.
    //
    assert(bbIsTryBeg(header));

    JITDUMP("Splitting " FMT_LP " header / try entry " FMT_BB "\n", loop->GetIndex(), header->bbNum);

    Statement* const firstStmt   = header->firstStmt();
    BasicBlock*      newTryEntry = nullptr;

    if (firstStmt == nullptr)
    {
        // Empty header
        //
        newTryEntry = fgSplitBlockAtEnd(header);
    }
    else
    {
        // Non-empty header.
        //
        Statement* const lastStmt      = header->lastStmt();
        bool const       hasTerminator = header->HasTerminator();
        Statement* const stopStmt      = hasTerminator ? lastStmt : nullptr;
        Statement*       splitBefore   = firstStmt;

        while ((splitBefore != stopStmt) && (splitBefore->GetRootNode()->gtFlags & (GTF_EXCEPT | GTF_CALL)) == 0)
        {
            splitBefore = splitBefore->GetNextStmt();
        }

        // If no statement can throw, split at the end, as long as there's no terminator
        //
        if (splitBefore == nullptr)
        {
            assert(!hasTerminator);
            newTryEntry = fgSplitBlockAtEnd(header);
        }
        // If the header has a single statement and needs a terminator, or the first statement
        // can throw, split at the beginning
        //
        else if (splitBefore == firstStmt)
        {
            newTryEntry = fgSplitBlockAtBeginning(header);
        }
        // Else split in the middle
        //
        else
        {
            newTryEntry = fgSplitBlockAfterStatement(header, splitBefore->GetPrevStmt());
        }
    }

    // update EH table, and keep track of the outermost enclosing try
    //
    EHblkDsc* outermostHBtab = nullptr;
    for (EHblkDsc* const HBtab : EHClauses(this))
    {
        if (HBtab->ebdTryBeg == header)
        {
            fgSetTryBeg(HBtab, newTryEntry);
            outermostHBtab = HBtab;
        }
    }
    assert(outermostHBtab != nullptr);

    // Recompute preheader placement
    //
    const unsigned enclosingTryIndex = outermostHBtab->ebdEnclosingTryIndex;

    if (enclosingTryIndex == EHblkDsc::NO_ENCLOSING_INDEX)
    {
        header->clearTryIndex();
    }
    else
    {
        header->setTryIndex(enclosingTryIndex);
    }

    assert(!bbIsTryBeg(header));
    return true;
}

//-----------------------------------------------------------------------------
// optCanonicalizeExits: Canonicalize all regular exits of the loop so that
// they have only loop predecessors.
//
// Parameters:
//   loop - The loop
//
// Returns:
//   True if any flow graph modifications were made.
//
bool Compiler::optCanonicalizeExits(FlowGraphNaturalLoop* loop)
{
    bool changed = false;

    for (FlowEdge* edge : loop->ExitEdges())
    {
        // Find all blocks outside the loop from this exiting block. Those
        // blocks are exits. Note that we may see preheaders created by
        // previous canonicalization here, which are not part of the DFS tree
        // or properly maintained in a parent loop. This also means the
        // destination block of the exit edge may no longer be right, so we
        // cannot use VisitRegularExitBlocks. The canonicalization here works
        // despite this.
        edge->getSourceBlock()->VisitRegularSuccs(this, [=, &changed](BasicBlock* succ) {
            if (!loop->ContainsBlock(succ))
            {
                changed |= optCanonicalizeExit(loop, succ);
            }

            return BasicBlockVisit::Continue;
        });
    }

    return changed;
}

//-----------------------------------------------------------------------------
// optCanonicalizeExit: Canonicalize a single exit block to have only loop
// predecessors.
//
// Parameters:
//   loop - The loop
//
// Returns:
//   True if any flow graph modifications were made.
//
bool Compiler::optCanonicalizeExit(FlowGraphNaturalLoop* loop, BasicBlock* exit)
{
    assert(!loop->ContainsBlock(exit));

    if (bbIsHandlerBeg(exit))
    {
        return false;
    }

    bool allLoopPreds = true;
    for (BasicBlock* pred : exit->PredBlocks())
    {
        if (!loop->ContainsBlock(pred))
        {
            allLoopPreds = false;
            break;
        }
    }

    if (allLoopPreds)
    {
        // Already canonical
        JITDUMP("All preds of exit " FMT_BB " of " FMT_LP " are already in the loop, no exit canonicalization needed\n",
                exit->bbNum, loop->GetIndex());
        return false;
    }

    BasicBlock* newExit;

    JITDUMP("Canonicalize exit " FMT_BB " for " FMT_LP " to have only loop predecessors\n", exit->bbNum,
            loop->GetIndex());

    if (UsesCallFinallyThunks() && exit->KindIs(BBJ_CALLFINALLY))
    {
        // Branches to a BBJ_CALLFINALLY _must_ come from inside its associated
        // try region, and when we have callfinally thunks the BBJ_CALLFINALLY
        // is outside it. Thus, insert newExit at the end of the finally's
        // try region.
        BasicBlock* finallyBlock = exit->GetTarget();
        assert(finallyBlock->hasHndIndex());
        newExit = fgNewBBatTryRegionEnd(BBJ_ALWAYS, finallyBlock->getHndIndex());
    }
    else
    {
        newExit = fgNewBBbefore(BBJ_ALWAYS, exit, false);
        fgSetEHRegionForNewPreheaderOrExit(newExit);
    }

    newExit->SetFlags(BBF_INTERNAL);

    FlowEdge* const newEdge = fgAddRefPred(exit, newExit);
    newExit->SetTargetEdge(newEdge);

    newExit->bbCodeOffs = exit->bbCodeOffs;

    for (BasicBlock* pred : exit->PredBlocksEditing())
    {
        if (loop->ContainsBlock(pred))
        {
            fgReplaceJumpTarget(pred, exit, newExit);
        }
    }

    optSetWeightForPreheaderOrExit(loop, newExit);

    JITDUMP("Created new exit " FMT_BB " to replace " FMT_BB " exit for " FMT_LP "\n", newExit->bbNum, exit->bbNum,
            loop->GetIndex());
    return true;
}

//------------------------------------------------------------------------
// optLoopComplexityExceeds: Check if the number of nodes in the loop exceeds some limit
//
// Arguments:
//     loop  - the loop to compute the number of nodes in
//     limit - limit on the number of nodes
//
// Returns:
//     true if the number of nodes exceeds the limit
//
bool Compiler::optLoopComplexityExceeds(FlowGraphNaturalLoop* loop, unsigned limit)
{
    assert(loop != nullptr);

    // See if loop size exceeds the limit.
    //
    unsigned size = 0;

    BasicBlockVisit const result = loop->VisitLoopBlocks([this, limit, &size](BasicBlock* block) {
        assert(limit >= size);
        unsigned const slack     = limit - size;
        unsigned       blockSize = 0;
        if (block->ComplexityExceeds(this, slack, &blockSize))
        {
            return BasicBlockVisit::Abort;
        }

        size += blockSize;
        return BasicBlockVisit::Continue;
    });

    if (result == BasicBlockVisit::Abort)
    {
        JITDUMP("Loop " FMT_LP ": exceeds size limit %u\n", loop->GetIndex(), limit);
        return true;
    }

    JITDUMP("Loop " FMT_LP ": size %u does not exceed size limit %u\n", loop->GetIndex(), size, limit);
    return false;
}

//-----------------------------------------------------------------------------
// optSetWeightForPreheaderOrExit: Set the weight of a newly created preheader
// or exit, after it has been added to the flowgraph.
//
// Parameters:
//   loop  - The loop
//   block - The new preheader or exit block
//
void Compiler::optSetWeightForPreheaderOrExit(FlowGraphNaturalLoop* loop, BasicBlock* block)
{
    bool     hasProfWeight = true;
    weight_t newWeight     = BB_ZERO_WEIGHT;

    for (FlowEdge* const edge : block->PredEdges())
    {
        newWeight += edge->getLikelyWeight();
        hasProfWeight &= edge->getSourceBlock()->hasProfileWeight();
    }

    block->bbWeight = newWeight;

    if (hasProfWeight)
    {
        block->SetFlags(BBF_PROF_WEIGHT);
    }
    else
    {
        block->RemoveFlags(BBF_PROF_WEIGHT);
    }

    if (newWeight == BB_ZERO_WEIGHT)
    {
        block->SetFlags(BBF_RUN_RARELY);
    }
    else
    {
        block->RemoveFlags(BBF_RUN_RARELY);
    }
}

/*****************************************************************************
 *
 *  See if the given tree can be computed in the given precision (which must
 *  be smaller than the type of the tree for this to make sense). If 'doit'
 *  is false, we merely check to see whether narrowing is possible; if we
 *  get called with 'doit' being true, we actually perform the narrowing.
 */

bool Compiler::optNarrowTree(GenTree* tree, var_types srct, var_types dstt, ValueNumPair vnpNarrow, bool doit)
{
    genTreeOps oper;
    unsigned   kind;

    noway_assert(tree);
    noway_assert(genActualType(tree->gtType) == genActualType(srct));

    /* Assume we're only handling integer types */
    noway_assert(varTypeIsIntegral(srct));
    noway_assert(varTypeIsIntegral(dstt));

    unsigned srcSize = genTypeSize(srct);
    unsigned dstSize = genTypeSize(dstt);

    /* dstt must be smaller than srct to narrow */
    if (dstSize >= srcSize)
    {
        return false;
    }

    /* Figure out what kind of a node we have */
    oper = tree->OperGet();
    kind = tree->OperKind();

    ValueNumPair NoVNPair = ValueNumPair();

    if (kind & GTK_LEAF)
    {
        switch (oper)
        {
            /* Constants can usually be narrowed by changing their value */

#ifndef TARGET_64BIT
            int64_t lval;
            int64_t lmask;

            case GT_CNS_LNG:
                lval  = tree->AsIntConCommon()->LngValue();
                lmask = 0;

                switch (dstt)
                {
                    case TYP_BYTE:
                        lmask = 0x0000007F;
                        break;
                    case TYP_UBYTE:
                        lmask = 0x000000FF;
                        break;
                    case TYP_SHORT:
                        lmask = 0x00007FFF;
                        break;
                    case TYP_USHORT:
                        lmask = 0x0000FFFF;
                        break;
                    case TYP_INT:
                        lmask = 0x7FFFFFFF;
                        break;
                    case TYP_UINT:
                        lmask = 0xFFFFFFFF;
                        break;

                    default:
                        return false;
                }

                if ((lval & lmask) != lval)
                    return false;

                if (doit)
                {
                    tree->BashToConst(static_cast<int32_t>(lval));
                    fgUpdateConstTreeValueNumber(tree);
                }

                return true;
#endif

            case GT_CNS_INT:

                ssize_t ival;
                ival = tree->AsIntCon()->gtIconVal;
                ssize_t imask;
                imask = 0;

                switch (dstt)
                {
                    case TYP_BYTE:
                        imask = 0x0000007F;
                        break;
                    case TYP_UBYTE:
                        imask = 0x000000FF;
                        break;
                    case TYP_SHORT:
                        imask = 0x00007FFF;
                        break;
                    case TYP_USHORT:
                        imask = 0x0000FFFF;
                        break;
#ifdef TARGET_64BIT
                    case TYP_INT:
                        imask = 0x7FFFFFFF;
                        break;
                    case TYP_UINT:
                        imask = 0xFFFFFFFF;
                        break;
#endif // TARGET_64BIT
                    default:
                        return false;
                }

                if ((ival & imask) != ival)
                {
                    return false;
                }

#ifdef TARGET_64BIT
                if (doit)
                {
                    tree->gtType                = TYP_INT;
                    tree->AsIntCon()->gtIconVal = (int)ival;

                    fgUpdateConstTreeValueNumber(tree);
                }
#endif // TARGET_64BIT

                return true;

                /* Operands that are in memory can usually be narrowed
                   simply by changing their gtType */

            case GT_LCL_VAR:
                /* We only allow narrowing long -> int for a GT_LCL_VAR */
                if (dstSize == sizeof(int))
                {
                    goto NARROW_IND;
                }
                break;

            case GT_LCL_FLD:
                goto NARROW_IND;
            default:
                break;
        }

        noway_assert(doit == false);
        return false;
    }

    if (kind & (GTK_BINOP | GTK_UNOP))
    {
        GenTree* op1;
        op1 = tree->AsOp()->gtOp1;
        GenTree* op2;
        op2 = tree->AsOp()->gtOp2;

        switch (tree->gtOper)
        {
            case GT_AND:
                noway_assert(genActualType(tree->gtType) == genActualType(op1->gtType));
                noway_assert(genActualType(tree->gtType) == genActualType(op2->gtType));

                GenTree* opToNarrow;
                opToNarrow = nullptr;
                GenTree** otherOpPtr;
                otherOpPtr = nullptr;
                bool foundOperandThatBlocksNarrowing;
                foundOperandThatBlocksNarrowing = false;

                // If 'dstt' is unsigned and one of the operands can be narrowed into 'dsst',
                // the result of the GT_AND will also fit into 'dstt' and can be narrowed.
                // The same is true if one of the operands is an int const and can be narrowed into 'dsst'.
                if (op2->OperIs(GT_CNS_INT) || varTypeIsUnsigned(dstt))
                {
                    if (optNarrowTree(op2, srct, dstt, NoVNPair, false))
                    {
                        opToNarrow = op2;
                        otherOpPtr = &tree->AsOp()->gtOp1;
                    }
                    else
                    {
                        foundOperandThatBlocksNarrowing = true;
                    }
                }

                if ((opToNarrow == nullptr) && (op1->OperIs(GT_CNS_INT) || varTypeIsUnsigned(dstt)))
                {
                    if (optNarrowTree(op1, srct, dstt, NoVNPair, false))
                    {
                        opToNarrow = op1;
                        otherOpPtr = &tree->AsOp()->gtOp2;
                    }
                    else
                    {
                        foundOperandThatBlocksNarrowing = true;
                    }
                }

                if (opToNarrow != nullptr)
                {
                    // We will change the type of the tree and narrow opToNarrow
                    //
                    if (doit)
                    {
                        tree->gtType = genActualType(dstt);
                        tree->SetVNs(vnpNarrow);

                        optNarrowTree(opToNarrow, srct, dstt, NoVNPair, true);
                        // We may also need to cast away the upper bits of *otherOpPtr
                        if (srcSize == 8)
                        {
                            assert(tree->TypeIs(TYP_INT));
                            GenTree* castOp = gtNewCastNode(TYP_INT, *otherOpPtr, false, TYP_INT);
                            castOp->SetMorphed(this);
                            *otherOpPtr = castOp;
                        }
                    }
                    return true;
                }

                if (foundOperandThatBlocksNarrowing)
                {
                    noway_assert(doit == false);
                    return false;
                }

                goto COMMON_BINOP;

            case GT_ADD:
            case GT_MUL:

                if (tree->gtOverflow() || varTypeIsSmall(dstt))
                {
                    noway_assert(doit == false);
                    return false;
                }
                FALLTHROUGH;

            case GT_OR:
            case GT_XOR:
                noway_assert(genActualType(tree->gtType) == genActualType(op1->gtType));
                noway_assert(genActualType(tree->gtType) == genActualType(op2->gtType));
            COMMON_BINOP:
                if (!optNarrowTree(op1, srct, dstt, NoVNPair, doit) || !optNarrowTree(op2, srct, dstt, NoVNPair, doit))
                {
                    noway_assert(doit == false);
                    return false;
                }

                /* Simply change the type of the tree */

                if (doit)
                {
                    if (tree->OperIs(GT_MUL) && (tree->gtFlags & GTF_MUL_64RSLT))
                    {
                        tree->gtFlags &= ~GTF_MUL_64RSLT;
                    }

                    tree->gtType = genActualType(dstt);
                    tree->SetVNs(vnpNarrow);
                }

                return true;

            case GT_IND:

            NARROW_IND:

                if ((dstSize > genTypeSize(tree->gtType)) &&
                    (varTypeIsUnsigned(dstt) && !varTypeIsUnsigned(tree->gtType)))
                {
                    return false;
                }

                /* Simply change the type of the tree */

                if (doit && (dstSize <= genTypeSize(tree->gtType)))
                {
                    if (!varTypeIsSmall(dstt))
                    {
                        dstt = varTypeToSigned(dstt);
                    }

                    tree->gtType = dstt;
                    tree->SetVNs(vnpNarrow);
                }

                return true;

            case GT_EQ:
            case GT_NE:
            case GT_LT:
            case GT_LE:
            case GT_GT:
            case GT_GE:

                /* These can always be narrowed since they only represent 0 or 1 */
                return true;

            case GT_CAST:
            {
#ifdef DEBUG
                if ((tree->gtDebugFlags & GTF_DEBUG_CAST_DONT_FOLD) != 0)
                {
                    return false;
                }
#endif

                if ((tree->CastToType() != srct) || tree->gtOverflow())
                {
                    return false;
                }

                if (varTypeIsInt(op1) && varTypeIsInt(dstt) && tree->TypeIs(TYP_LONG))
                {
                    // We have a CAST that converts into to long while dstt is int.
                    // so we can just convert the cast to int -> int and someone will clean it up.
                    if (doit)
                    {
                        tree->CastToType() = TYP_INT;
                        tree->ChangeType(TYP_INT);
                        tree->ClearUnsigned();
                    }
                    return true;
                }
            }
                return false;

            case GT_COMMA:
                if (optNarrowTree(op2, srct, dstt, vnpNarrow, doit))
                {
                    /* Simply change the type of the tree */

                    if (doit)
                    {
                        tree->gtType = genActualType(dstt);
                        tree->SetVNs(vnpNarrow);
                    }
                    return true;
                }
                return false;

            default:
                noway_assert(doit == false);
                return false;
        }
    }

    return false;
}

//------------------------------------------------------------------------
// optRecordSsaUses: note any SSA uses within tree
//
// Arguments:
//   tree     - tree to examine
//   block    - block that does (or will) contain tree
//
// Notes:
//   Ignores SSA defs. We assume optimizations that modify trees with
//   SSA defs are introducing new defs for locals that do not require PHIs
//   or updating existing defs in place.
//
//   Currently does not examine PHI_ARG nodes as no opt phases introduce new PHIs.
//
//   Assumes block is a block that was rewritten by SSA or introduced post-SSA
//   (in particular, block is not unreachable).
//
void Compiler::optRecordSsaUses(GenTree* tree, BasicBlock* block)
{
    class SsaRecordingVisitor : public GenTreeVisitor<SsaRecordingVisitor>
    {
    private:
        BasicBlock* const m_block;

    public:
        enum
        {
            DoPreOrder    = true,
            DoLclVarsOnly = true
        };

        SsaRecordingVisitor(Compiler* compiler, BasicBlock* block)
            : GenTreeVisitor<SsaRecordingVisitor>(compiler)
            , m_block(block)
        {
        }

        Compiler::fgWalkResult PreOrderVisit(GenTree** use, GenTree* user)
        {
            GenTreeLclVarCommon* const tree  = (*use)->AsLclVarCommon();
            const bool                 isUse = (tree->gtFlags & GTF_VAR_DEF) == 0;

            if (isUse)
            {
                if (tree->HasSsaName())
                {
                    unsigned const      lclNum    = tree->GetLclNum();
                    unsigned const      ssaNum    = tree->GetSsaNum();
                    LclVarDsc* const    varDsc    = m_compiler->lvaGetDesc(lclNum);
                    LclSsaVarDsc* const ssaVarDsc = varDsc->GetPerSsaData(ssaNum);
                    ssaVarDsc->AddUse(m_block);
                }
                else
                {
                    assert(!m_compiler->lvaInSsa(tree->GetLclNum()));
                    assert(!tree->HasCompositeSsaName());
                }
            }

            return fgWalkResult::WALK_CONTINUE;
        }
    };

    SsaRecordingVisitor srv(this, block);
    srv.WalkTree(&tree, nullptr);
}

//------------------------------------------------------------------------
// optPerformHoistExpr: hoist an expression into the preheader of a loop
//
// Arguments:
//   origExpr - tree to hoist
//   exprBb   - block containing the tree
//   loop     - loop that we're hoisting origExpr out of
//
void Compiler::optPerformHoistExpr(GenTree* origExpr, BasicBlock* exprBb, FlowGraphNaturalLoop* loop)
{
    assert(exprBb != nullptr);
    assert(loop->EntryEdges().size() == 1);

    BasicBlock* preheader = loop->EntryEdge(0)->getSourceBlock();
#ifdef DEBUG
    if (verbose)
    {
        printf("\nHoisting a copy of ");
        printTreeID(origExpr);
        printf(" " FMT_VN, origExpr->gtVNPair.GetLiberal());
        printf(" from " FMT_BB " into PreHeader " FMT_BB " for loop " FMT_LP " (head: " FMT_BB "):\n", exprBb->bbNum,
               preheader->bbNum, loop->GetIndex(), loop->GetHeader()->bbNum);
        gtDispTree(origExpr);
        printf("\n");
    }
#endif

    // Create a copy of the expression and mark it for CSE's.
    GenTree* hoistExpr = gtCloneExpr(origExpr);

    // The hoist Expr does not have to computed into a specific register,
    // so clear the RegNum if it was set in the original expression
    hoistExpr->ClearRegNum();

    // Copy any loop memory dependence.
    optCopyLoopMemoryDependence(origExpr, hoistExpr);

    // At this point we should have a cloned expression
    hoistExpr->gtFlags |= GTF_MAKE_CSE;
    assert(hoistExpr != origExpr);

    // The value of the expression isn't used.
    GenTree* hoist = gtUnusedValNode(hoistExpr);

    // Scan the tree for any new SSA uses.
    //
    optRecordSsaUses(hoist, preheader);

    preheader->CopyFlags(exprBb, BBF_COPY_PROPAGATE);

    fgInsertStmtAtEnd(preheader, fgNewStmtFromTree(hoist));

#ifdef DEBUG
    if (verbose)
    {
        printf("This hoisted copy placed in PreHeader (" FMT_BB "):\n", preheader->bbNum);
        gtDispTree(hoist);
        printf("\n");
    }
#endif

#ifdef DEBUG
    if (m_nodeTestData != nullptr)
    {

        // What is the depth of the loop "lnum"?
        ssize_t depth = loop->GetDepth();

        NodeToTestDataMap* testData = GetNodeTestData();

        TestLabelAndNum tlAndN;
        if (testData->Lookup(origExpr, &tlAndN) && tlAndN.m_tl == TL_LoopHoist)
        {
            if (tlAndN.m_num == -1)
            {
                printf("Node ");
                printTreeID(origExpr);
                printf(" was declared 'do not hoist', but is being hoisted.\n");
                assert(false);
            }
            else if (tlAndN.m_num != depth)
            {
                printf("Node ");
                printTreeID(origExpr);
                printf(" was declared as hoistable from loop at nesting depth %d; actually hoisted from loop at depth "
                       "%d.\n",
                       tlAndN.m_num, depth);
                assert(false);
            }
            else
            {
                // We've correctly hoisted this, so remove the annotation.  Later, we'll check for any remaining "must
                // hoist" annotations.
                testData->Remove(origExpr);
                // Now we insert an annotation to make sure that "hoistExpr" is actually CSE'd.
                tlAndN.m_tl  = TL_CSE_Def;
                tlAndN.m_num = m_loopHoistCSEClass++;
                testData->Set(hoistExpr, tlAndN);
            }
        }
    }
#endif

#if LOOP_HOIST_STATS
    if (!m_curLoopHasHoistedExpression)
    {
        m_loopsWithHoistedExpressions++;
        m_curLoopHasHoistedExpression = true;
    }
    m_totalHoistedExpressions++;
#endif // LOOP_HOIST_STATS
}

//------------------------------------------------------------------------
// optHoistLoopCode: run loop hoisting phase
//
// Returns:
//    suitable phase status
//
PhaseStatus Compiler::optHoistLoopCode()
{
    // If we don't have any loops in the method then take an early out now.
    if (m_loops->NumLoops() == 0)
    {
        JITDUMP("\nNo loops; no hoisting\n");
        return PhaseStatus::MODIFIED_NOTHING;
    }

#ifdef DEBUG
    unsigned jitNoHoist = JitConfig.JitNoHoist();
    if (jitNoHoist > 0)
    {
        JITDUMP("\nJitNoHoist set; no hoisting\n");
        return PhaseStatus::MODIFIED_NOTHING;
    }
#endif

#ifdef DEBUG
    if (verbose)
    {
        printf("\n*************** In optHoistLoopCode()\n");
        fgDispHandlerTab();
    }
#endif

    optComputeInterestingVarSets();

    // Consider all the loops, visiting child loops first.
    //
    bool             modified = false;
    LoopHoistContext hoistCtxt(this);
    for (FlowGraphNaturalLoop* loop : m_loops->InPostOrder())
    {
#if LOOP_HOIST_STATS
        // Record stats
        m_curLoopHasHoistedExpression = false;
        m_loopsConsidered++;
#endif // LOOP_HOIST_STATS

        modified |= optHoistThisLoop(loop, &hoistCtxt);
    }

#ifdef DEBUG
    // Test Data stuff..
    //
    if (m_nodeTestData != nullptr)
    {
        NodeToTestDataMap* testData = GetNodeTestData();
        for (GenTree* const node : NodeToTestDataMap::KeyIteration(testData))
        {
            TestLabelAndNum tlAndN;
            bool            b = testData->Lookup(node, &tlAndN);
            assert(b);
            if (tlAndN.m_tl != TL_LoopHoist)
            {
                continue;
            }
            // Otherwise, it is a loop hoist annotation.
            assert(tlAndN.m_num < 100); // >= 100 indicates nested static field address, should already have been moved.
            if (tlAndN.m_num >= 0)
            {
                printf("Node ");
                printTreeID(node);
                printf(" was declared 'must hoist', but has not been hoisted.\n");
                assert(false);
            }
        }
    }
#endif // DEBUG

    return modified ? PhaseStatus::MODIFIED_EVERYTHING : PhaseStatus::MODIFIED_NOTHING;
}

//------------------------------------------------------------------------
// optHoistThisLoop: run loop hoisting for the indicated loop
//
// Arguments:
//    loop - loop to process
//    hoistCtxt - context for the hoisting
//
// Returns:
//    true if any hoisting was done
//
bool Compiler::optHoistThisLoop(FlowGraphNaturalLoop* loop, LoopHoistContext* hoistCtxt)
{
    // Ensure the per-loop sets/tables are empty.
    hoistCtxt->m_curLoopVnInvariantCache.RemoveAll();

    const LoopSideEffects& sideEffs = m_loopSideEffects[loop->GetIndex()];

#ifdef DEBUG
    if (verbose)
    {
        printf("optHoistThisLoop processing ");
        FlowGraphNaturalLoop::Dump(loop);
        printf("  Loop body %s a call\n", sideEffs.ContainsCall ? "contains" : "does not contain");
    }
#endif

    VARSET_TP loopVars(VarSetOps::Intersection(this, sideEffs.VarInOut, sideEffs.VarUseDef));

    hoistCtxt->m_loopVarInOutCount = VarSetOps::Count(this, sideEffs.VarInOut);
    hoistCtxt->m_loopVarCount      = VarSetOps::Count(this, loopVars);
    hoistCtxt->m_hoistedExprCount  = 0;

#ifndef TARGET_64BIT

    if (!VarSetOps::IsEmpty(this, lvaLongVars))
    {
        // Since 64-bit variables take up two registers on 32-bit targets, we increase
        //  the Counts such that each TYP_LONG variable counts twice.
        //
        VARSET_TP loopLongVars(VarSetOps::Intersection(this, loopVars, lvaLongVars));
        VARSET_TP inOutLongVars(VarSetOps::Intersection(this, sideEffs.VarInOut, lvaLongVars));

#ifdef DEBUG
        if (verbose)
        {
            printf("\n  LONGVARS(%d)=", VarSetOps::Count(this, lvaLongVars));
            dumpConvertedVarSet(this, lvaLongVars);
        }
#endif
        hoistCtxt->m_loopVarCount += VarSetOps::Count(this, loopLongVars);
        hoistCtxt->m_loopVarInOutCount += VarSetOps::Count(this, inOutLongVars);
    }
#endif // !TARGET_64BIT

#ifdef DEBUG
    if (verbose)
    {
        printf("\n  USEDEF  (%d)=", VarSetOps::Count(this, sideEffs.VarUseDef));
        dumpConvertedVarSet(this, sideEffs.VarUseDef);

        printf("\n  INOUT   (%d)=", hoistCtxt->m_loopVarInOutCount);
        dumpConvertedVarSet(this, sideEffs.VarInOut);

        printf("\n  LOOPVARS(%d)=", hoistCtxt->m_loopVarCount);
        dumpConvertedVarSet(this, loopVars);
        printf("\n");
    }
#endif

    if (!VarSetOps::IsEmpty(this, lvaFloatVars))
    {
        VARSET_TP loopFPVars(VarSetOps::Intersection(this, loopVars, lvaFloatVars));
        VARSET_TP inOutFPVars(VarSetOps::Intersection(this, sideEffs.VarInOut, lvaFloatVars));

        hoistCtxt->m_loopVarFPCount      = VarSetOps::Count(this, loopFPVars);
        hoistCtxt->m_loopVarInOutFPCount = VarSetOps::Count(this, inOutFPVars);
        hoistCtxt->m_hoistedFPExprCount  = 0;
        hoistCtxt->m_loopVarCount -= hoistCtxt->m_loopVarFPCount;
        hoistCtxt->m_loopVarInOutCount -= hoistCtxt->m_loopVarInOutFPCount;

#ifdef DEBUG
        if (verbose)
        {
            printf("  INOUT-FP(%d)=", hoistCtxt->m_loopVarInOutFPCount);
            dumpConvertedVarSet(this, inOutFPVars);

            printf("\n  LOOPV-FP(%d)=", hoistCtxt->m_loopVarFPCount);
            dumpConvertedVarSet(this, loopFPVars);

            printf("\n");
        }
#endif
    }
    else // lvaFloatVars is empty
    {
        hoistCtxt->m_loopVarFPCount      = 0;
        hoistCtxt->m_loopVarInOutFPCount = 0;
        hoistCtxt->m_hoistedFPExprCount  = 0;
    }

#ifdef FEATURE_MASKED_HW_INTRINSICS
    if (!VarSetOps::IsEmpty(this, lvaMaskVars))
    {
        VARSET_TP loopMskVars(VarSetOps::Intersection(this, loopVars, lvaMaskVars));
        VARSET_TP inOutMskVars(VarSetOps::Intersection(this, sideEffs.VarInOut, lvaMaskVars));

        hoistCtxt->m_loopVarMskCount      = VarSetOps::Count(this, loopMskVars);
        hoistCtxt->m_loopVarInOutMskCount = VarSetOps::Count(this, inOutMskVars);
        hoistCtxt->m_hoistedMskExprCount  = 0;
        hoistCtxt->m_loopVarCount -= hoistCtxt->m_loopVarMskCount;
        hoistCtxt->m_loopVarInOutCount -= hoistCtxt->m_loopVarInOutMskCount;

#ifdef DEBUG
        if (verbose)
        {
            printf("  INOUT-MSK(%d)=", hoistCtxt->m_loopVarInOutMskCount);
            dumpConvertedVarSet(this, inOutMskVars);

            printf("\n  LOOPV-MSK(%d)=", hoistCtxt->m_loopVarMskCount);
            dumpConvertedVarSet(this, loopMskVars);

            printf("\n");
        }
#endif
    }
    else // lvaMaskVars is empty
    {
        hoistCtxt->m_loopVarMskCount      = 0;
        hoistCtxt->m_loopVarInOutMskCount = 0;
        hoistCtxt->m_hoistedMskExprCount  = 0;
    }
#endif // FEATURE_MASKED_HW_INTRINSICS

    // Find the set of definitely-executed blocks.
    // Ideally, the definitely-executed blocks are the ones that post-dominate the entry block.
    // Until we have post-dominators, we'll special-case for single-exit blocks.
    //
    // Todo: it is not clear if this is a correctness requirement or a profitability heuristic.
    // It seems like the latter. Ideally there are enough safeguards to prevent hoisting exception
    // or side-effect dependent things. Note that HoistVisitor uses `m_beforeSideEffect` to determine if it's
    // ok to hoist a side-effect. It allows this only for the first block (the entry block), before any
    // side-effect has been seen. After the first block, it assumes that there has been a side effect and
    // no further side-effect can be hoisted. It is true that we don't analyze any program behavior in the
    // flow graph between the entry block and the subsequent blocks, whether they be the next block dominating
    // the exit block, or the pre-headers of nested loops.
    //
    // We really should consider hoisting from conditionally executed blocks, if they are frequently executed
    // and it is safe to evaluate the tree early.
    //
    ArrayStack<BasicBlock*> defExec(getAllocatorLoopHoist());

    // Add the pre-headers of any child loops to the list of blocks to consider for hoisting.
    // Note that these are not necessarily definitely executed. However, it is a heuristic that they will
    // often provide good opportunities for further hoisting since we hoist from inside-out,
    // and the inner loop may have already hoisted something loop-invariant to them. If the child
    // loop pre-header block would be added anyway (by dominating the loop exit block), we don't
    // add it here, and let it be added naturally, below.
    //
    // Note that all pre-headers get added first, which means they get considered for hoisting last. It is
    // assumed that the order does not matter for correctness.
    // Note that the order does matter for the hoisting profitability heuristics, as we might
    // run out of hoisting budget when processing the blocks.
    //
    // For example, consider this loop nest:
    //
    // for (....) { // loop L00
    //    pre-header 1
    //    for (...) { // loop L01
    //    }
    //    // pre-header 2
    //    for (...) { // loop L02
    //       // pre-header 3
    //       for (...) { // loop L03
    //       }
    //    }
    // }
    //
    // The order in the siblink links is RPO, so the loop below will push pre-header 1, then pre-header 2.
    // Then we will push the loop exit block, any IDom tree blocks leading to the header block, and finally
    // the header block itself. optHoistLoopBlocks performs hoisting in reverse, so we will hoist the header
    // block first and the pre-headers last.
    //
    // Note that pre-header 3 is not pushed, since it is not a direct child. It would have been processed
    // when loop L02 was considered for hoisting.

    for (FlowGraphNaturalLoop* childLoop = loop->GetChild(); childLoop != nullptr; childLoop = childLoop->GetSibling())
    {
        assert(childLoop->EntryEdges().size() == 1);
        BasicBlock* childPreHead = childLoop->EntryEdge(0)->getSourceBlock();
        if (loop->ExitEdges().size() == 1)
        {
            if (m_domTree->Dominates(childPreHead, loop->ExitEdges()[0]->getSourceBlock()))
            {
                // If the child loop pre-header dominates the exit, it will get added in the dominator tree
                // loop below.
                continue;
            }
        }
        else
        {
            // If the child loop pre-header is the loop entry for a multi-exit loop, it will get added below.
            if (childPreHead == loop->GetHeader())
            {
                continue;
            }
        }
        JITDUMP("  --  " FMT_BB " (child loop pre-header)\n", childPreHead->bbNum);
        defExec.Push(childPreHead);
    }

    if (loop->ExitEdges().size() == 1)
    {
        BasicBlock* exiting = loop->ExitEdges()[0]->getSourceBlock();
        JITDUMP("  Considering hoisting in blocks that either dominate exit block " FMT_BB
                ", or pre-headers of nested loops, if any:\n",
                exiting->bbNum);

        // Push dominators, until we reach the header or exit the loop.
        //
        // Note that there is a mismatch between the dominator tree dominance
        // and loop header dominance; the dominator tree dominance relation
        // guarantees that a block A that dominates B was exited before B is
        // entered, meaning it could not possibly have thrown an exception. On
        // the other hand loop finding guarantees only that the header was
        // entered before other blocks in the loop. If the header is a
        // try-begin then blocks inside the catch may not necessarily be fully
        // dominated by the header, but may still be part of the loop.
        //
        BasicBlock* cur = exiting;
        while ((cur != nullptr) && (cur != loop->GetHeader()) && loop->ContainsBlock(cur))
        {
            JITDUMP("  --  " FMT_BB " (dominate exit block)\n", cur->bbNum);
            defExec.Push(cur);
            cur = cur->bbIDom;
        }

        assert((cur == loop->GetHeader()) || bbIsTryBeg(loop->GetHeader()));
    }
    else // More than one exit
    {
        // We'll assume that only the entry block is definitely executed.
        // We could in the future do better.

        JITDUMP("  Considering hoisting in entry block " FMT_BB " because " FMT_LP " has more than one exit\n",
                loop->GetHeader()->bbNum, loop->GetIndex());
    }

    JITDUMP("  --  " FMT_BB " (header block)\n", loop->GetHeader()->bbNum);
    defExec.Push(loop->GetHeader());

    optHoistLoopBlocks(loop, &defExec, hoistCtxt);

    unsigned numHoisted = hoistCtxt->m_hoistedFPExprCount + hoistCtxt->m_hoistedExprCount;
#ifdef FEATURE_MASKED_HW_INTRINSICS
    numHoisted += hoistCtxt->m_hoistedMskExprCount;
#endif // FEATURE_MASKED_HW_INTRINSICS
    return numHoisted > 0;
}

bool Compiler::optIsProfitableToHoistTree(GenTree* tree, FlowGraphNaturalLoop* loop, LoopHoistContext* hoistCtxt)
{
    bool loopContainsCall = m_loopSideEffects[loop->GetIndex()].ContainsCall;

    int availRegCount;
    int hoistedExprCount;
    int loopVarCount;
    int varInOutCount;

    if (varTypeUsesIntReg(tree))
    {
        hoistedExprCount = hoistCtxt->m_hoistedExprCount;
        loopVarCount     = hoistCtxt->m_loopVarCount;
        varInOutCount    = hoistCtxt->m_loopVarInOutCount;

        availRegCount = CNT_CALLEE_SAVED - 1;
        if (!loopContainsCall)
        {
            availRegCount += CNT_CALLEE_TRASH - 1;
        }
#ifndef TARGET_64BIT
        // For our 32-bit targets Long types take two registers.
        if (varTypeIsLong(tree->TypeGet()))
        {
            availRegCount = (availRegCount + 1) / 2;
        }
#endif
    }
#ifdef FEATURE_MASKED_HW_INTRINSICS
    else if (varTypeUsesMaskReg(tree))
    {
        hoistedExprCount = hoistCtxt->m_hoistedMskExprCount;
        loopVarCount     = hoistCtxt->m_loopVarMskCount;
        varInOutCount    = hoistCtxt->m_loopVarInOutMskCount;

        availRegCount = CNT_CALLEE_SAVED_MASK;
        if (!loopContainsCall)
        {
            availRegCount += CNT_CALLEE_TRASH_MASK - 1;
        }
    }
#endif // FEATURE_MASKED_HW_INTRINSICS
    else
    {
        assert(varTypeUsesFloatReg(tree));

        hoistedExprCount = hoistCtxt->m_hoistedFPExprCount;
        loopVarCount     = hoistCtxt->m_loopVarFPCount;
        varInOutCount    = hoistCtxt->m_loopVarInOutFPCount;

        availRegCount = CNT_CALLEE_SAVED_FLOAT;
        if (!loopContainsCall)
        {
            availRegCount += CNT_CALLEE_TRASH_FLOAT - 1;
        }
#ifdef TARGET_ARM
        // For ARM each double takes two FP registers
        // For now on ARM we won't track singles/doubles
        // and instead just assume that we always have doubles.
        //
        availRegCount /= 2;
#endif
    }

    // decrement the availRegCount by the count of expression that we have already hoisted.
    availRegCount -= hoistedExprCount;

    // the variables that are read/written inside the loop should
    // always be a subset of the InOut variables for the loop
    assert(loopVarCount <= varInOutCount);

    // When loopVarCount >= availRegCount we believe that all of the
    // available registers will get used to hold LclVars inside the loop.
    // This pessimistically assumes that each loopVar has a conflicting
    // lifetime with every other loopVar.
    // For this case we will hoist the expression only if is profitable
    // to place it in a stack home location (GetCostEx() >= 2*IND_COST_EX)
    // as we believe it will be placed in the stack or one of the other
    // loopVars will be spilled into the stack
    //
    if (loopVarCount >= availRegCount)
    {
        // Don't hoist expressions that are not heavy: tree->GetCostEx() < (2*IND_COST_EX)
        if (tree->GetCostEx() < (2 * IND_COST_EX))
        {
            JITDUMP("    tree cost too low: %d < %d (loopVarCount %u >= availRegCount %u)\n", tree->GetCostEx(),
                    2 * IND_COST_EX, loopVarCount, availRegCount);
            return false;
        }
    }

    // When varInOutCount < availRegCount we are know that there are
    // some available register(s) when we enter the loop body.
    // When varInOutCount == availRegCount there often will be a register
    // available when we enter the loop body, since a loop often defines a
    // LclVar on exit or there is often at least one LclVar that is worth
    // spilling to the stack to make way for this hoisted expression.
    // So we are willing hoist an expression with GetCostEx() == MIN_CSE_COST
    //
    if (varInOutCount > availRegCount)
    {
        // Don't hoist expressions that barely meet CSE cost requirements: tree->GetCostEx() == MIN_CSE_COST
        if (tree->GetCostEx() <= MIN_CSE_COST + 1)
        {
            JITDUMP("    tree not good CSE: %d <= %d (varInOutCount %u > availRegCount %u)\n", tree->GetCostEx(),
                    2 * MIN_CSE_COST + 1, varInOutCount, availRegCount)
            return false;
        }
    }

    return true;
}

//------------------------------------------------------------------------
// optRecordLoopMemoryDependence: record that tree's value number
//   is dependent on a particular memory VN
//
// Arguments:
//   tree -- tree in question
//   block -- block containing tree
//   memoryVN -- VN for a "map" from a select operation encounterd
//     while computing the tree's VN
//
// Notes:
//   Only tracks trees in loops, and memory updates in the same loop nest.
//   So this is a coarse-grained dependence that is only usable for
//   hoisting tree out of its enclosing loops.
//
void Compiler::optRecordLoopMemoryDependence(GenTree* tree, BasicBlock* block, ValueNum memoryVN)
{
    // Find the loop associated with this memory VN.
    //
    FlowGraphNaturalLoop* updateLoop = vnStore->LoopOfVN(memoryVN);

    if (updateLoop == nullptr)
    {
        // memoryVN defined outside of any loop, we can ignore.
        //
        JITDUMP("      ==> Not updating loop memory dependence of [%06u], memory " FMT_VN " not defined in a loop\n",
                dspTreeID(tree), memoryVN);
        return;
    }

    // If the memory definition is part of an ancestor loop then 'tree' depends
    // on memory defined in that ancestor loop. Otherwise we can also ignore
    // the update.
    //
    while ((updateLoop != nullptr) && !updateLoop->ContainsBlock(block))
    {
        updateLoop = updateLoop->GetParent();
    }

    if (updateLoop == nullptr)
    {
#ifdef DEBUG
        FlowGraphNaturalLoop* blockLoop = m_blockToLoop->GetLoop(block);

        JITDUMP("      ==> Not updating loop memory dependence of [%06u]/" FMT_LP ", memory definition " FMT_VN
                "/" FMT_LP " is not dependent on an ancestor loop\n",
                dspTreeID(tree), blockLoop->GetIndex(), memoryVN, vnStore->LoopOfVN(memoryVN)->GetIndex());
#endif
        return;
    }

    // If we already have a recorded a loop entry block for this
    // tree, see if the new update is for a more closely nested
    // loop.
    //
    NodeToLoopMemoryBlockMap* const map      = GetNodeToLoopMemoryBlockMap();
    BasicBlock*                     mapBlock = nullptr;

    if (map->Lookup(tree, &mapBlock))
    {
        // If the update loop contains the existing map block,
        // the existing entry is more constraining. So no
        // update needed.
        //
        if (updateLoop->ContainsBlock(mapBlock))
        {
#ifdef DEBUG
            FlowGraphNaturalLoop* mapLoop = m_blockToLoop->GetLoop(mapBlock);

            JITDUMP("      ==> Not updating loop memory dependence of [%06u]; already constrained to " FMT_LP
                    " nested in " FMT_LP "\n",
                    dspTreeID(tree), mapLoop->GetIndex(), updateLoop->GetIndex());
#endif
            return;
        }
    }

    // MemoryVN now describes the most constraining loop memory dependence
    // we know of. Update the map.
    //
    JITDUMP("      ==> Updating loop memory dependence of [%06u] to " FMT_LP "\n", dspTreeID(tree),
            updateLoop->GetIndex());
    map->Set(tree, updateLoop->GetHeader(), NodeToLoopMemoryBlockMap::Overwrite);
}

//------------------------------------------------------------------------
// optCopyLoopMemoryDependence: Recursively record that tree's loop memory dependence
//   is the same as some other tree.
//
// Arguments:
//   fromTree -- tree to copy dependence from
//   toTree -- tree in question
//
void Compiler::optCopyLoopMemoryDependence(GenTree* fromTree, GenTree* toTree)
{
    assert(fromTree->OperGet() == toTree->OperGet());

    NodeToLoopMemoryBlockMap* const map      = GetNodeToLoopMemoryBlockMap();
    BasicBlock*                     mapBlock = nullptr;

    if (map->Lookup(fromTree, &mapBlock))
    {
        map->Set(toTree, mapBlock);
    }

    GenTreeOperandIterator fromIterCur = fromTree->OperandsBegin();
    GenTreeOperandIterator fromIterEnd = fromTree->OperandsEnd();
    GenTreeOperandIterator toIterCur   = toTree->OperandsBegin();
    GenTreeOperandIterator toIterEnd   = toTree->OperandsEnd();

    while (fromIterCur != fromIterEnd)
    {
        optCopyLoopMemoryDependence(*fromIterCur, *toIterCur);
        ++fromIterCur;
        ++toIterCur;
    }

    assert(toIterCur == toIterEnd);
}

//------------------------------------------------------------------------
// AddVariableLiveness: Adds the variable liveness information for 'blk'
//
// Arguments:
//   comp - Compiler instance
//   blk  - Block whose liveness is to be added
//
void LoopSideEffects::AddVariableLiveness(Compiler* comp, BasicBlock* blk)
{
    VarSetOps::UnionD(comp, VarInOut, blk->bbLiveIn);
    VarSetOps::UnionD(comp, VarInOut, blk->bbLiveOut);

    VarSetOps::UnionD(comp, VarUseDef, blk->bbVarUse);
    VarSetOps::UnionD(comp, VarUseDef, blk->bbVarDef);
}

//------------------------------------------------------------------------
// AddModifiedField: Record that a field is modified in the loop.
//
// Arguments:
//   comp      - Compiler instance
//   fldHnd    - Field handle being modified
//   fieldKind - Kind of field
//
void LoopSideEffects::AddModifiedField(Compiler* comp, CORINFO_FIELD_HANDLE fldHnd, FieldKindForVN fieldKind)
{
    if (FieldsModified == nullptr)
    {
        FieldsModified = new (comp->getAllocatorLoopHoist()) FieldHandleSet(comp->getAllocatorLoopHoist());
    }
    FieldsModified->Set(fldHnd, fieldKind, FieldHandleSet::Overwrite);
}

//------------------------------------------------------------------------
// AddModifiedElemType: Record that an array with the specified element type is
// being modified.
//
// Arguments:
//   comp      - Compiler instance
//   structHnd - Handle for struct. Can also be an encoding of a primitive
//               handle, see {Encode/Decode}ElemType.
//
void LoopSideEffects::AddModifiedElemType(Compiler* comp, CORINFO_CLASS_HANDLE structHnd)
{
    if (ArrayElemTypesModified == nullptr)
    {
        ArrayElemTypesModified = new (comp->getAllocatorLoopHoist()) ClassHandleSet(comp->getAllocatorLoopHoist());
    }
    ArrayElemTypesModified->Set(structHnd, true, ClassHandleSet::Overwrite);
}

//------------------------------------------------------------------------
// optHoistLoopBlocks: Hoist invariant expression out of the loop.
//
// Arguments:
//    loop - The loop
//    blocks - A stack of blocks belonging to the loop
//    hoistContext - The loop hoist context
//
// Assumptions:
//    The `blocks` stack contains the definitely-executed blocks in
//    the loop, in the execution order, starting with the loop entry
//    block on top of the stack.
//
void Compiler::optHoistLoopBlocks(FlowGraphNaturalLoop*    loop,
                                  ArrayStack<BasicBlock*>* blocks,
                                  LoopHoistContext*        hoistContext)
{
    class HoistVisitor : public GenTreeVisitor<HoistVisitor>
    {
        class Value
        {
            GenTree* m_node;

        public:
            bool m_hoistable;
            bool m_cctorDependent;
            bool m_invariant;

#ifdef DEBUG
            const char* m_failReason;
#endif

            Value(GenTree* node)
                : m_node(node)
                , m_hoistable(false)
                , m_cctorDependent(false)
                , m_invariant(false)
            {
#ifdef DEBUG
                m_failReason = "unset";
#endif
            }

            GenTree* Node()
            {
                return m_node;
            }
        };

        ArrayStack<Value>     m_valueStack;
        bool                  m_beforeSideEffect;
        FlowGraphNaturalLoop* m_loop;
        LoopHoistContext*     m_hoistContext;
        BasicBlock*           m_currentBlock;

        bool IsNodeHoistable(GenTree* node)
        {
            // TODO-CQ: This is a more restrictive version of a check that optIsCSEcandidate already does - it allows
            // a struct typed node if a class handle can be recovered from it.
            if (node->TypeIs(TYP_STRUCT))
            {
                return false;
            }
            else if (node->OperIs(GT_NULLCHECK))
            {
                // If a null-check is for `this` object, it is safe to
                // hoist it out of the loop. Assertionprop will get rid
                // of left over nullchecks present inside the loop. Also,
                // since NULLCHECK has no value, it will never be CSE,
                // hence this check is not present in optIsCSEcandidate().
                return true;
            }
            else if ((node->gtFlags & GTF_ORDER_SIDEEFF) != 0)
            {
                // If a node has an order side effect, we can't hoist it at all: we don't know what the order
                // dependence actually is. For example, assertion prop might have determined a node can't throw
                // an exception, and eliminated the GTF_EXCEPT flag, replacing it with GTF_ORDER_SIDEEFF. We
                // can't hoist because we might then hoist above the expression that led assertion prop to make
                // that decision. This can happen in JitOptRepeat, where hoisting can follow assertion prop.
                return false;
            }

            // Tree must be a suitable CSE candidate for us to be able to hoist it.
            return m_compiler->optIsCSEcandidate(node);
        }

        bool IsTreeVNInvariant(GenTree* tree)
        {
            ValueNum vn = tree->gtVNPair.GetLiberal();
            bool     vnIsInvariant =
                m_compiler->optVNIsLoopInvariant(vn, m_loop, &m_hoistContext->m_curLoopVnInvariantCache);

            // Even though VN is invariant in the loop (say a constant) its value may depend on position
            // of tree, so for loop hoisting we must also check that any memory read by tree
            // is also invariant in the loop.
            //
            if (vnIsInvariant)
            {
                vnIsInvariant = IsTreeLoopMemoryInvariant(tree);
            }
            return vnIsInvariant;
        }

        bool IsHoistableOverExcepSibling(GenTree* node, bool siblingHasExcep)
        {
            JITDUMP("      [%06u]", dspTreeID(node));

            if ((node->gtFlags & GTF_ALL_EFFECT) != 0)
            {
                // If the hoistable node has any side effects, make sure
                // we don't hoist it past a sibling that throws any exception.
                if (siblingHasExcep)
                {
                    JITDUMP(" not hoistable: cannot move past node that throws exception.\n");
                    return false;
                }
            }
            JITDUMP(" hoistable\n");
            return true;
        }

        //------------------------------------------------------------------------
        // IsTreeLoopMemoryInvariant: determine if the value number of tree
        //   is dependent on the tree being executed within the current loop
        //
        // Arguments:
        //   tree -- tree in question
        //
        // Returns:
        //   true if tree could be evaluated just before loop and get the
        //   same value.
        //
        // Note:
        //   Calls are optimistically assumed to be invariant.
        //   Caller must do their own analysis for these tree types.
        //
        bool IsTreeLoopMemoryInvariant(GenTree* tree)
        {
            if (tree->IsCall())
            {
                // Calls are handled specially by hoisting, and loop memory dependence
                // must be checked by other means.
                //
                return true;
            }

            NodeToLoopMemoryBlockMap* const map            = m_compiler->GetNodeToLoopMemoryBlockMap();
            BasicBlock*                     loopEntryBlock = nullptr;
            if (map->Lookup(tree, &loopEntryBlock))
            {
                for (MemoryKind memoryKind : allMemoryKinds())
                {
                    ValueNum loopMemoryVN =
                        m_compiler->GetMemoryPerSsaData(loopEntryBlock->bbMemorySsaNumIn[memoryKind])
                            ->m_vnPair.GetLiberal();
                    if (!m_compiler->optVNIsLoopInvariant(loopMemoryVN, m_loop,
                                                          &m_hoistContext->m_curLoopVnInvariantCache))
                    {
                        return false;
                    }
                }
            }

            return true;
        }

    public:
        enum
        {
            ComputeStack      = false,
            DoPreOrder        = true,
            DoPostOrder       = true,
            DoLclVarsOnly     = false,
            UseExecutionOrder = true,
        };

        HoistVisitor(Compiler* compiler, FlowGraphNaturalLoop* loop, LoopHoistContext* hoistContext)
            : GenTreeVisitor(compiler)
            , m_valueStack(compiler->getAllocator(CMK_LoopHoist))
            , m_beforeSideEffect(true)
            , m_loop(loop)
            , m_hoistContext(hoistContext)
            , m_currentBlock(nullptr)
        {
        }

        void HoistBlock(BasicBlock* block)
        {
            m_currentBlock = block;
            for (Statement* const stmt : block->NonPhiStatements())
            {
                WalkTree(stmt->GetRootNodePointer(), nullptr);
                Value& top = m_valueStack.TopRef();
                assert(top.Node() == stmt->GetRootNode());

                // hoist the top node?
                if (top.m_hoistable)
                {
                    m_compiler->optHoistCandidate(stmt->GetRootNode(), block, m_loop, m_hoistContext);
                }
                else
                {
                    JITDUMP("      [%06u] %s: %s\n", dspTreeID(top.Node()),
                            top.m_invariant ? "not hoistable" : "not invariant", top.m_failReason);
                }

                m_valueStack.Reset();
            }

            // Only unconditionally executed blocks in the loop are visited (see optHoistThisLoop)
            // so after we're done visiting the first block we need to assume the worst, that the
            // blocks that are not visited have side effects.
            m_beforeSideEffect = false;
        }

        fgWalkResult PreOrderVisit(GenTree** use, GenTree* user)
        {
            GenTree* node = *use;
            JITDUMP("----- PreOrderVisit for [%06u] %s\n", dspTreeID(node), GenTree::OpName(node->OperGet()));
            m_valueStack.Emplace(node);
            return fgWalkResult::WALK_CONTINUE;
        }

        fgWalkResult PostOrderVisit(GenTree** use, GenTree* user)
        {
            GenTree* tree = *use;
            JITDUMP("----- PostOrderVisit for [%06u] %s\n", dspTreeID(tree), GenTree::OpName(tree->OperGet()));

            if (tree->OperIsLocalRead())
            {
                GenTreeLclVarCommon* lclVar = tree->AsLclVarCommon();
                unsigned             lclNum = lclVar->GetLclNum();

                // To be invariant the variable must be in SSA ...
                bool isInvariant = lclVar->HasSsaName();
                // and the SSA definition must be outside the loop we're hoisting from ...
                isInvariant =
                    isInvariant && !m_loop->ContainsBlock(
                                       m_compiler->lvaGetDesc(lclNum)->GetPerSsaData(lclVar->GetSsaNum())->GetBlock());

                // and the VN of the tree is considered invariant as well.
                //
                // TODO-CQ: This VN invariance check should not be necessary and in some cases it is conservative - it
                // is possible that the SSA def is outside the loop but VN does not understand what the node is doing
                // (e.g. LCL_FLD-based type reinterpretation) and assigns a "new, unique VN" to the node. This VN is
                // associated with the block where the node is, a loop block, and thus the VN is considered to not be
                // invariant.
                // On the other hand, it is possible for a SSA def to be inside the loop yet the use to be invariant,
                // if the defining expression is also invariant. In such a case the VN invariance would help but it is
                // blocked by the SSA invariance check.
                isInvariant = isInvariant && IsTreeVNInvariant(tree);

                Value& top = m_valueStack.TopRef();
                assert(top.Node() == tree);

                if (isInvariant)
                {
                    top.m_invariant = true;
                    // In general it doesn't make sense to hoist a local node but there are exceptions, for example
                    // LCL_FLD nodes (because then the variable cannot be enregistered and the node always turns
                    // into a memory access).
                    top.m_hoistable = IsNodeHoistable(tree);
                }

#ifdef DEBUG
                if (!isInvariant)
                {
                    top.m_failReason = "local, not rvalue / not in SSA / defined within current loop";
                }
                else if (!top.m_hoistable)
                {
                    top.m_failReason = "not handled by hoisting or CSE";
                }
#endif

                JITDUMP("      [%06u] %s: %s: %s\n", dspTreeID(tree), GenTree::OpName(tree->OperGet()),
                        top.m_invariant ? (top.m_hoistable ? "hoistable" : "not hoistable") : "not invariant",
                        top.m_failReason);

                return fgWalkResult::WALK_CONTINUE;
            }

            bool treeIsCctorDependent     = tree->OperIsIndir() && ((tree->gtFlags & GTF_IND_INITCLASS) != 0);
            bool treeIsInvariant          = true;
            bool treeHasHoistableChildren = false;
            int  childCount;

#ifdef DEBUG
            const char* failReason = "unknown";
#endif

            for (childCount = 0; m_valueStack.TopRef(childCount).Node() != tree; childCount++)
            {
                Value& child = m_valueStack.TopRef(childCount);

                if (child.m_hoistable)
                {
                    treeHasHoistableChildren = true;
                }

                if (!child.m_invariant)
                {
                    treeIsInvariant = false;
                    INDEBUG(failReason = "variant child";)
                }

                if (child.m_cctorDependent)
                {
                    // Normally, a parent of a cctor-dependent tree is also cctor-dependent.
                    treeIsCctorDependent = true;

                    // Check for the case where we can stop propagating cctor-dependent upwards.
                    if (tree->OperIs(GT_COMMA) && (child.Node() == tree->gtGetOp2()))
                    {
                        GenTree* op1 = tree->gtGetOp1();
                        if (op1->OperIs(GT_CALL))
                        {
                            GenTreeCall* call = op1->AsCall();
                            if (call->IsHelperCall() &&
                                s_helperCallProperties.MayRunCctor(eeGetHelperNum(call->gtCallMethHnd)))
                            {
                                // Hoisting the comma is ok because it would hoist the initialization along
                                // with the static field reference.
                                treeIsCctorDependent = false;
                                // Hoisting the static field without hoisting the initialization would be
                                // incorrect, make sure we consider the field (which we flagged as
                                // cctor-dependent) non-hoistable.
                                noway_assert(!child.m_hoistable);
                            }
                        }
                    }
                }
            }

            // If all the children of "tree" are hoistable, then "tree" itself can be hoisted,
            // unless it has a static var reference that can't be hoisted past its cctor call.
            bool treeIsHoistable = treeIsInvariant && !treeIsCctorDependent;

#ifdef DEBUG
            if (treeIsInvariant && !treeIsHoistable)
            {
                failReason = "cctor dependent";
            }
#endif

            // But we must see if anything else prevents "tree" from being hoisted.
            //
            if (treeIsInvariant)
            {
                if (treeIsHoistable)
                {
                    treeIsHoistable = IsNodeHoistable(tree);
                    if (!treeIsHoistable)
                    {
                        INDEBUG(failReason = "not handled by hoisting or CSE";)
                    }
                }

                // If it's a call, it must be a helper call, and be pure.
                // Further, if it may run a cctor, it must be labeled as "Hoistable"
                // (meaning it won't run a cctor because the class is not precise-init).
                if (treeIsHoistable && tree->IsCall())
                {
                    GenTreeCall* call = tree->AsCall();
                    if (!call->IsHelperCall())
                    {
                        INDEBUG(failReason = "non-helper call";)
                        treeIsHoistable = false;
                    }
                    else
                    {
                        CorInfoHelpFunc helpFunc = eeGetHelperNum(call->gtCallMethHnd);
                        if (!s_helperCallProperties.IsPure(helpFunc))
                        {
                            INDEBUG(failReason = "impure helper call";)
                            treeIsHoistable = false;
                        }
                        else if (s_helperCallProperties.MayRunCctor(helpFunc) &&
                                 ((call->gtFlags & GTF_CALL_HOISTABLE) == 0))
                        {
                            INDEBUG(failReason = "non-hoistable helper call";)
                            treeIsHoistable = false;
                        }
                    }
                }

                if (treeIsHoistable)
                {
                    if (!m_beforeSideEffect)
                    {
                        // For now, we give up on an expression that might raise an exception if it is after the
                        // first possible global side effect (and we assume we're after that if we're not in the first
                        // block).
                        // TODO-CQ: this is when we might do loop cloning.
                        //
                        if ((tree->gtFlags & GTF_EXCEPT) != 0)
                        {
                            INDEBUG(failReason = "side effect ordering constraint";)
                            treeIsHoistable = false;
                        }
                    }
                }

                // Is the value of the whole tree loop invariant?
                treeIsInvariant = IsTreeVNInvariant(tree);

                // Is the value of the whole tree loop invariant?
                if (!treeIsInvariant)
                {
                    // Here we have a tree that is not loop invariant and we thus cannot hoist
                    INDEBUG(failReason = "tree VN is loop variant";)
                    treeIsHoistable = false;
                }
            }

            // Next check if we need to set 'm_beforeSideEffect' to false.
            //
            // If we have already set it to false then we can skip these checks
            //
            if (m_beforeSideEffect)
            {
                // Is the value of the whole tree loop invariant?
                if (!treeIsInvariant)
                {
                    // We have a tree that is not loop invariant and we thus cannot hoist
                    assert(treeIsHoistable == false);

                    // Check if we should clear m_beforeSideEffect.
                    // If 'tree' can throw an exception then we need to set m_beforeSideEffect to false.
                    // Note that calls are handled below
                    if (tree->OperMayThrow(m_compiler) && !tree->IsCall())
                    {
                        m_beforeSideEffect = false;
                    }
                }

                // In the section below, we only care about memory side effects.  We assume that expressions will
                // be hoisted so that they are evaluated in the same order as they would have been in the loop,
                // and therefore throw exceptions in the same order.
                //
                if (tree->IsCall())
                {
                    // If it's a call, it must be a helper call that does not mutate the heap.
                    // Further, if it may run a cctor, it must be labeled as "Hoistable"
                    // (meaning it won't run a cctor because the class is not precise-init).
                    GenTreeCall* call = tree->AsCall();
                    if (!call->IsHelperCall())
                    {
                        m_beforeSideEffect = false;
                    }
                    else
                    {
                        CorInfoHelpFunc helpFunc = eeGetHelperNum(call->gtCallMethHnd);
                        if (s_helperCallProperties.MutatesHeap(helpFunc))
                        {
                            m_beforeSideEffect = false;
                        }
                        else if (s_helperCallProperties.MayRunCctor(helpFunc) &&
                                 (call->gtFlags & GTF_CALL_HOISTABLE) == 0)
                        {
                            m_beforeSideEffect = false;
                        }

                        // Additional check for helper calls that throw exceptions
                        if (!treeIsInvariant)
                        {
                            // We have a tree that is not loop invariant and we thus cannot hoist
                            assert(treeIsHoistable == false);

                            // Does this helper call throw?
                            if (!s_helperCallProperties.NoThrow(helpFunc))
                            {
                                m_beforeSideEffect = false;
                            }
                        }
                    }
                }
                else if (tree->OperRequiresAsgFlag())
                {
                    // Assume all stores except "STORE_LCL_VAR<non-addr-exposed lcl>(...)" are globally visible.
                    bool isGloballyVisibleStore;
                    if (tree->OperIsLocalStore())
                    {
                        isGloballyVisibleStore = m_compiler->lvaGetDesc(tree->AsLclVarCommon())->IsAddressExposed();
                    }
                    else
                    {
                        isGloballyVisibleStore = true;
                    }

                    if (isGloballyVisibleStore)
                    {
                        INDEBUG(failReason = "store to globally visible memory");
                        treeIsHoistable    = false;
                        m_beforeSideEffect = false;
                    }
                }
            }

            // If this 'tree' is hoistable then we return and the caller will
            // decide to hoist it as part of larger hoistable expression.
            //
            if (!treeIsHoistable && treeHasHoistableChildren)
            {
                // The current tree is not hoistable but it has hoistable children that we need
                // to hoist now.
                //
                // In order to preserve the original execution order, we also need to hoist any
                // other hoistable trees that we encountered so far.
                // At this point the stack contains (in top to bottom order):
                //   - the current node's children
                //   - the current node
                //   - ancestors of the current node and some of their descendants
                //
                // The ancestors have not been visited yet in post order so they're not hoistable
                // (and they cannot become hoistable because the current node is not) but some of
                // their descendants may have already been traversed and be hoistable.
                //
                // The execution order is actually bottom to top so we'll start hoisting from
                // the bottom of the stack, skipping the current node (which is expected to not
                // be hoistable).
                //
                // Note that the treeHasHoistableChildren check avoids unnecessary stack traversing
                // and also prevents hoisting trees too early. If the current tree is not hoistable
                // and it doesn't have any hoistable children then there's no point in hoisting any
                // other trees. Doing so would interfere with the cctor dependent case, where the
                // cctor dependent node is initially not hoistable and may become hoistable later,
                // when its parent comma node is visited.
                //
                // TODO-CQ: Ideally, we should be hoisting all the nodes having side-effects in execution
                // order as well as the ones that don't have side-effects at all. However, currently, we
                // just restrict hoisting a node(s) (that are children of `comma`) if one of the siblings
                // (which is executed before the given node) has side-effects (exceptions). Descendants
                // of ancestors might have side-effects and we might hoist nodes past them. This needs
                // to be addressed properly.
                bool visitedCurr = false;
                bool isCommaTree = tree->OperIs(GT_COMMA);
                bool hasExcep    = false;
                for (int i = 0; i < m_valueStack.Height(); i++)
                {
                    Value& value = m_valueStack.BottomRef(i);

                    if (value.m_hoistable)
                    {
                        assert(value.Node() != tree);

                        if (IsHoistableOverExcepSibling(value.Node(), hasExcep))
                        {
                            m_compiler->optHoistCandidate(value.Node(), m_currentBlock, m_loop, m_hoistContext);
                        }

                        // Don't hoist this tree again.
                        value.m_hoistable = false;
                        value.m_invariant = false;
                    }
                    else if (value.Node() != tree)
                    {
                        if (visitedCurr && isCommaTree)
                        {
                            // If we have visited current tree, now we are visiting children.
                            // For GT_COMMA nodes, we want to track if any children throws and
                            // should not hoist further children past it.
                            hasExcep = (tree->gtFlags & GTF_EXCEPT) != 0;
                        }
                        JITDUMP("      [%06u] %s: %s\n", dspTreeID(value.Node()),
                                value.m_invariant ? "not hoistable" : "not invariant", value.m_failReason);
                    }
                    else
                    {
                        visitedCurr = true;
                        JITDUMP("      [%06u] not hoistable : current node\n", dspTreeID(value.Node()));
                    }
                }
            }

            m_valueStack.Pop(childCount);

            Value& top = m_valueStack.TopRef();
            assert(top.Node() == tree);
            top.m_hoistable      = treeIsHoistable;
            top.m_cctorDependent = treeIsCctorDependent;
            top.m_invariant      = treeIsInvariant;

#ifdef DEBUG
            if (!top.m_invariant || !top.m_hoistable)
            {
                top.m_failReason = failReason;
            }
#endif

            return fgWalkResult::WALK_CONTINUE;
        }
    };

    HoistVisitor visitor(this, loop, hoistContext);

    while (!blocks->Empty())
    {
        BasicBlock* block       = blocks->Pop();
        weight_t    blockWeight = block->getBBWeight(this);

        JITDUMP("\n    optHoistLoopBlocks " FMT_BB " (weight=%6s) of loop " FMT_LP " (head: " FMT_BB ")\n",
                block->bbNum, refCntWtd2str(blockWeight, /* padForDecimalPlaces */ true), loop->GetIndex(),
                loop->GetHeader()->bbNum);

        if (blockWeight < (BB_UNITY_WEIGHT / 10))
        {
            JITDUMP("      block weight is too small to perform hoisting.\n");
            continue;
        }

        visitor.HoistBlock(block);
    }

    hoistContext->ResetHoistedInCurLoop();
}

void Compiler::optHoistCandidate(GenTree*              tree,
                                 BasicBlock*           treeBb,
                                 FlowGraphNaturalLoop* loop,
                                 LoopHoistContext*     hoistCtxt)
{
    // It must pass the hoistable profitability tests for this loop level
    if (!optIsProfitableToHoistTree(tree, loop, hoistCtxt))
    {
        JITDUMP("   ... not profitable to hoist\n");
        return;
    }

    if (hoistCtxt->GetHoistedInCurLoop(this)->Lookup(tree->gtVNPair.GetLiberal()))
    {
        // already hoisted this expression in the current loop, so don't hoist this expression.

        JITDUMP("      [%06u] ... already hoisted " FMT_VN " in " FMT_LP "\n ", dspTreeID(tree),
                tree->gtVNPair.GetLiberal(), loop->GetIndex());
        return;
    }

    // We should already have a pre-header for the loop.
    assert(loop->EntryEdges().size() == 1);
    BasicBlock* preheader = loop->EntryEdge(0)->getSourceBlock();

    // If the block we're hoisting from and the pre-header are in different EH regions, don't hoist.
    // TODO: we could probably hoist things that won't raise exceptions, such as constants.
    if (!BasicBlock::sameTryRegion(preheader, treeBb))
    {
        JITDUMP("   ... not hoisting in " FMT_LP ", eh region constraint (pre-header try index %d, candidate " FMT_BB
                " try index %d\n",
                loop->GetIndex(), preheader->bbTryIndex, treeBb->bbNum, treeBb->bbTryIndex);
        return;
    }

#if defined(DEBUG)

    // Punt if we've reached the hoisting limit.
    int      limit   = JitConfig.JitHoistLimit();
    unsigned current = m_totalHoistedExpressions; // this doesn't include the current candidate yet

    if ((limit >= 0) && (current >= static_cast<unsigned>(limit)))
    {
        JITDUMP("   ... not hoisting in " FMT_LP ", hoist count %u >= JitHoistLimit %u\n", loop->GetIndex(), current,
                static_cast<unsigned>(limit));
        return;
    }

#endif // defined(DEBUG)

    // Expression can be hoisted
    optPerformHoistExpr(tree, treeBb, loop);

    // Increment lpHoistedExprCount or lpHoistedFPExprCount
    if (varTypeUsesIntReg(tree))
    {
        hoistCtxt->m_hoistedExprCount++;
#ifndef TARGET_64BIT
        // For our 32-bit targets Long types take two registers.
        if (varTypeIsLong(tree->TypeGet()))
        {
            hoistCtxt->m_hoistedExprCount++;
        }
#endif
    }
#ifdef FEATURE_MASKED_HW_INTRINSICS
    else if (varTypeUsesMaskReg(tree))
    {
        hoistCtxt->m_hoistedMskExprCount++;
    }
#endif // FEATURE_MASKED_HW_INTRINSICS
    else
    {
        assert(varTypeUsesFloatReg(tree));
        hoistCtxt->m_hoistedFPExprCount++;
    }

    // Record the hoisted expression in hoistCtxt
    hoistCtxt->GetHoistedInCurLoop(this)->Set(tree->gtVNPair.GetLiberal(), true);

    Metrics.HoistedExpressions++;
}

bool Compiler::optVNIsLoopInvariant(ValueNum vn, FlowGraphNaturalLoop* loop, VNSet* loopVnInvariantCache)
{
    // If it is not a VN, is not loop-invariant.
    if (vn == ValueNumStore::NoVN)
    {
        return false;
    }

    // We'll always short-circuit constants.
    if (vnStore->IsVNConstant(vn) || vn == vnStore->VNForVoid())
    {
        return true;
    }

    // If we've done this query previously, don't repeat.
    bool previousRes = false;
    if (loopVnInvariantCache->Lookup(vn, &previousRes))
    {
        return previousRes;
    }

    bool           res = true;
    VNFuncApp      funcApp;
    VNPhiDef       phiDef;
    VNMemoryPhiDef memoryPhiDef;
    if (vnStore->GetVNFunc(vn, &funcApp))
    {
        if (funcApp.m_func == VNF_MemOpaque)
        {
            const unsigned loopIndex = funcApp.m_args[0];

            // Check for the special "ambiguous" loop index.
            // This is considered variant in every loop.
            //
            if (loopIndex == ValueNumStore::UnknownLoop)
            {
                res = false;
            }
            else if (loopIndex == ValueNumStore::NoLoop)
            {
                res = true;
            }
            else
            {
                FlowGraphNaturalLoop* otherLoop = m_loops->GetLoopByIndex(loopIndex);
                assert(otherLoop != nullptr);
                res = !loop->ContainsLoop(otherLoop);
            }
        }
        else
        {
            for (unsigned i = 0; i < funcApp.m_arity; i++)
            {
                // 4th arg of mapStore identifies the loop where the store happens.
                //
                if (funcApp.m_func == VNF_MapStore)
                {
                    assert(funcApp.m_arity == 4);

                    if (i == 3)
                    {
                        const unsigned loopIndex = funcApp.m_args[3];
                        assert((loopIndex == ValueNumStore::NoLoop) || (loopIndex < m_loops->NumLoops()));
                        if (loopIndex == ValueNumStore::NoLoop)
                        {
                            res = true;
                        }
                        else
                        {
                            FlowGraphNaturalLoop* otherLoop = m_loops->GetLoopByIndex(loopIndex);
                            res                             = !loop->ContainsLoop(otherLoop);
                        }
                        break;
                    }
                }

                // TODO-CQ: We need to either make sure that *all* VN functions
                // always take VN args, or else have a list of arg positions to exempt, as implicitly
                // constant.
                if (!optVNIsLoopInvariant(funcApp.m_args[i], loop, loopVnInvariantCache))
                {
                    res = false;
                    break;
                }
            }
        }
    }
    else if (vnStore->GetPhiDef(vn, &phiDef))
    {
        // Is the definition within the loop?  If so, is not loop-invariant.
        LclSsaVarDsc* ssaDef = lvaTable[phiDef.LclNum].GetPerSsaData(phiDef.SsaDef);
        res                  = !loop->ContainsBlock(ssaDef->GetBlock());
    }
    else if (vnStore->GetMemoryPhiDef(vn, &memoryPhiDef))
    {
        res = !loop->ContainsBlock(memoryPhiDef.Block);
    }

    loopVnInvariantCache->Set(vn, res);
    return res;
}

//------------------------------------------------------------------------------
// fgSetEHRegionForNewPreheaderOrExit: Set the EH region for a newly inserted
// preheader or exit block.
//
// In which EH region should the block live?
//
// If the `next` block is NOT the first block of a `try` region, the new block
// can simply extend the next block's EH region.
//
// If the `next` block IS the first block of a `try`, we find its parent region
// and use that. For mutual-protect regions, we need to find the actual parent,
// as the block stores the most "nested" mutual region. For non-mutual-protect
// regions, due to EH canonicalization, we are guaranteed that no other EH
// regions begin on the same block, so looking to just the parent is
// sufficient.
// Note that we can't just extend the EH region of the next block to the new
// block, because it may still be the target of other branches. If those
// branches come from outside the `try` then we can't branch to a non-first
// `try` region block (you always must enter the `try` in the first block). For
// example, for the preheader we can have backedges that come from outside the
// `try` (if, say, only the top half of the loop is a `try` region). For exits,
// we could similarly have branches to the old exit block from outside the `try`.
//
// Note that hoisting any code out of a try region, for example, to a preheader
// block in a different EH region, needs to ensure that no exceptions will be
// thrown. Similar considerations are required for exits.
//
// Arguments:
//    block - the new block, which has already been added to the
//            block list.
//
void Compiler::fgSetEHRegionForNewPreheaderOrExit(BasicBlock* block)
{
    BasicBlock* next = block->Next();

    if (bbIsTryBeg(next))
    {
        // `next` is the beginning of a try block. Figure out the EH region to use.
        assert(next->hasTryIndex());
        unsigned newTryIndex = ehTrueEnclosingTryIndex(next->getTryIndex());
        if (newTryIndex == EHblkDsc::NO_ENCLOSING_INDEX)
        {
            // No EH try index.
            block->clearTryIndex();
        }
        else
        {
            block->setTryIndex(newTryIndex);
        }

        // What handler region to use? Use the same handler region as `next`.
        block->copyHndIndex(next);
    }
    else
    {
        fgExtendEHRegionBefore(next);
    }
}

LoopSideEffects::LoopSideEffects()
    : VarInOut(VarSetOps::UninitVal())
    , VarUseDef(VarSetOps::UninitVal())
{
    for (MemoryKind mk : allMemoryKinds())
    {
        HasMemoryHavoc[mk] = false;
    }
}

void Compiler::optComputeLoopSideEffects()
{
    m_loopSideEffects =
        m_loops->NumLoops() == 0 ? nullptr : (new (this, CMK_LoopOpt) LoopSideEffects[m_loops->NumLoops()]);

    for (FlowGraphNaturalLoop* loop : m_loops->InReversePostOrder())
    {
        m_loopSideEffects[loop->GetIndex()].VarInOut  = VarSetOps::MakeEmpty(this);
        m_loopSideEffects[loop->GetIndex()].VarUseDef = VarSetOps::MakeEmpty(this);
    }

    BasicBlock** postOrder      = m_dfsTree->GetPostOrder();
    unsigned     postOrderCount = m_dfsTree->GetPostOrderCount();

    // Iterate all blocks in loops.
    for (FlowGraphNaturalLoop* loop : m_loops->InReversePostOrder())
    {
        if (loop->GetParent() != nullptr)
        {
            continue;
        }

        // The side effect code benefits from seeing things in RPO as it has some
        // limited treatment assignments it has seen the value of.
        loop->VisitLoopBlocksReversePostOrder([=](BasicBlock* loopBlock) {
            FlowGraphNaturalLoop* loop = m_blockToLoop->GetLoop(loopBlock);
            assert(loop != nullptr);
            optComputeLoopSideEffectsOfBlock(loopBlock, loop);

            return BasicBlockVisit::Continue;
        });
    }
}

void Compiler::optComputeInterestingVarSets()
{
    VarSetOps::AssignNoCopy(this, lvaFloatVars, VarSetOps::MakeEmpty(this));
#ifndef TARGET_64BIT
    VarSetOps::AssignNoCopy(this, lvaLongVars, VarSetOps::MakeEmpty(this));
#endif
#ifdef FEATURE_MASKED_HW_INTRINSICS
    VarSetOps::AssignNoCopy(this, lvaMaskVars, VarSetOps::MakeEmpty(this));
#endif

    for (unsigned i = 0; i < lvaCount; i++)
    {
        LclVarDsc* varDsc = lvaGetDesc(i);
        if (varDsc->lvTracked)
        {
            if (varTypeUsesFloatReg(varDsc->lvType))
            {
                VarSetOps::AddElemD(this, lvaFloatVars, varDsc->lvVarIndex);
            }
#ifndef TARGET_64BIT
            else if (varTypeIsLong(varDsc->lvType))
            {
                VarSetOps::AddElemD(this, lvaLongVars, varDsc->lvVarIndex);
            }
#endif
#ifdef FEATURE_MASKED_HW_INTRINSICS
            else if (varTypeUsesMaskReg(varDsc->lvType))
            {
                VarSetOps::AddElemD(this, lvaMaskVars, varDsc->lvVarIndex);
            }
#endif // FEATURE_MASKED_HW_INTRINSICS
        }
    }
}

void Compiler::optRecordLoopNestsMemoryHavoc(FlowGraphNaturalLoop* loop, MemoryKindSet memoryHavoc)
{
    do
    {
        for (MemoryKind memoryKind : allMemoryKinds())
        {
            if ((memoryHavoc & memoryKindSet(memoryKind)) != 0)
            {
                m_loopSideEffects[loop->GetIndex()].HasMemoryHavoc[memoryKind] = true;
            }
        }

        loop = loop->GetParent();
    } while (loop != nullptr);
}

void Compiler::optComputeLoopSideEffectsOfBlock(BasicBlock* blk, FlowGraphNaturalLoop* mostNestedLoop)
{
    JITDUMP("optComputeLoopSideEffectsOfBlock " FMT_BB ", mostNestedLoop " FMT_LP "\n", blk->bbNum,
            mostNestedLoop->GetIndex());
    AddVariableLivenessAllContainingLoops(mostNestedLoop, blk);

    // MemoryKinds for which an in-loop call or store has arbitrary effects.
    MemoryKindSet memoryHavoc = emptyMemoryKindSet;

    // Now iterate over the remaining statements, and their trees.
    for (Statement* const stmt : blk->NonPhiStatements())
    {
        for (GenTree* const tree : stmt->TreeList())
        {
            genTreeOps oper = tree->OperGet();

            // Even after we set memoryHavoc we still may want to know if a loop contains calls
            if (memoryHavoc == fullMemoryKindSet)
            {
                if (oper == GT_CALL)
                {
                    // Record that this loop contains a call
                    AddContainsCallAllContainingLoops(mostNestedLoop);
                }

                // If we just marked it as containing a call or it was previously set
                if (m_loopSideEffects[mostNestedLoop->GetIndex()].ContainsCall)
                {
                    // We can early exit after both memoryHavoc and ContainsCall are both set to true.
                    break;
                }

                // We are just looking for GT_CALL nodes after memoryHavoc was set.
                continue;
            }

            // otherwise memoryHavoc is not set for at least one heap ID
            assert(memoryHavoc != fullMemoryKindSet);

            // This body is a distillation of the memory side-effect code of value numbering.
            // We also do a very limited analysis if byref PtrTo values, to cover some cases
            // that the compiler creates.
            switch (oper)
            {
                case GT_STORE_LCL_VAR:
                case GT_STORE_LCL_FLD:
                {
                    GenTreeLclVarCommon* lcl    = tree->AsLclVarCommon();
                    ValueNum             dataVN = lcl->Data()->gtVNPair.GetLiberal();

                    // If we gave the data a value number, propagate it.
                    if (lcl->OperIs(GT_STORE_LCL_VAR) && (dataVN != ValueNumStore::NoVN))
                    {
                        dataVN = vnStore->VNNormalValue(dataVN);
                        if (lcl->HasSsaName())
                        {
                            lvaTable[lcl->GetLclNum()].GetPerSsaData(lcl->GetSsaNum())->m_vnPair.SetLiberal(dataVN);
                        }
                    }

                    // If the local is address-exposed, count this as ByrefExposed havoc
                    if (lvaVarAddrExposed(lcl->GetLclNum()))
                    {
                        memoryHavoc |= memoryKindSet(ByrefExposed);
                    }
                }
                break;

                case GT_STOREIND:
                case GT_STORE_BLK:
                {
                    if (tree->AsIndir()->IsVolatile())
                    {
                        memoryHavoc |= memoryKindSet(GcHeap, ByrefExposed);
                        continue;
                    }

                    GenTree* addr = tree->AsIndir()->Addr()->gtEffectiveVal();

                    if (addr->TypeIs(TYP_BYREF) && addr->OperIs(GT_LCL_VAR))
                    {
                        // If it's a local byref for which we recorded a value number, use that...
                        GenTreeLclVar* argLcl = addr->AsLclVar();
                        if (argLcl->HasSsaName())
                        {
                            ValueNum argVN =
                                lvaTable[argLcl->GetLclNum()].GetPerSsaData(argLcl->GetSsaNum())->m_vnPair.GetLiberal();
                            VNFuncApp funcApp;
                            if (argVN != ValueNumStore::NoVN && vnStore->GetVNFunc(argVN, &funcApp) &&
                                funcApp.m_func == VNF_PtrToArrElem)
                            {
                                assert(vnStore->IsVNHandle(funcApp.m_args[0]));
                                CORINFO_CLASS_HANDLE elemType =
                                    CORINFO_CLASS_HANDLE(vnStore->ConstantValue<size_t>(funcApp.m_args[0]));
                                AddModifiedElemTypeAllContainingLoops(mostNestedLoop, elemType);
                                // Don't set memoryHavoc for GcHeap below.  Do set memoryHavoc for ByrefExposed
                                // (conservatively assuming that a byref may alias the array element)
                                memoryHavoc |= memoryKindSet(ByrefExposed);
                                continue;
                            }
                        }
                        // Otherwise...
                        memoryHavoc |= memoryKindSet(GcHeap, ByrefExposed);
                    }
                    else
                    {
                        GenTreeArrAddr* arrAddr  = nullptr;
                        GenTree*        baseAddr = nullptr;
                        FieldSeq*       fldSeq   = nullptr;
                        ssize_t         offset   = 0;

                        if (addr->IsArrayAddr(&arrAddr))
                        {
                            // We will not collect "fldSeq" -- any modification to an S[], at
                            // any field of "S", will lose all information about the array type.
                            CORINFO_CLASS_HANDLE elemTypeEq =
                                EncodeElemType(arrAddr->GetElemType(), arrAddr->GetElemClassHandle());
                            AddModifiedElemTypeAllContainingLoops(mostNestedLoop, elemTypeEq);
                            // Conservatively assume byrefs may alias this array element
                            memoryHavoc |= memoryKindSet(ByrefExposed);
                        }
                        else if (addr->IsFieldAddr(this, &baseAddr, &fldSeq, &offset))
                        {
                            assert(fldSeq != nullptr);

                            FieldKindForVN fieldKind =
                                (baseAddr != nullptr) ? FieldKindForVN::WithBaseAddr : FieldKindForVN::SimpleStatic;
                            AddModifiedFieldAllContainingLoops(mostNestedLoop, fldSeq->GetFieldHandle(), fieldKind);
                            // Conservatively assume byrefs may alias this object.
                            memoryHavoc |= memoryKindSet(ByrefExposed);
                        }
                        else
                        {
                            memoryHavoc |= memoryKindSet(GcHeap, ByrefExposed);
                        }
                    }
                }
                break;

                case GT_COMMA:
                    tree->gtVNPair = tree->AsOp()->gtOp2->gtVNPair;
                    break;

                // Is it an addr of an array index expression?
                case GT_ARR_ADDR:
                {
                    CORINFO_CLASS_HANDLE elemTypeEq =
                        EncodeElemType(tree->AsArrAddr()->GetElemType(), tree->AsArrAddr()->GetElemClassHandle());
                    ValueNum elemTypeEqVN = vnStore->VNForHandle(ssize_t(elemTypeEq), GTF_ICON_CLASS_HDL);

                    // Label this with a "dummy" PtrToArrElem so that we pick it up when looking at the ASG.
                    ValueNum ptrToArrElemVN =
                        vnStore->VNForFunc(TYP_BYREF, VNF_PtrToArrElem, elemTypeEqVN, vnStore->VNForNull(),
                                           vnStore->VNForNull(), vnStore->VNForNull());
                    tree->gtVNPair.SetBoth(ptrToArrElemVN);
                }
                break;

#ifdef FEATURE_HW_INTRINSICS
                case GT_HWINTRINSIC:
                {
                    GenTreeHWIntrinsic* hwintrinsic = tree->AsHWIntrinsic();
                    NamedIntrinsic      intrinsicId = hwintrinsic->GetHWIntrinsicId();

                    if (hwintrinsic->OperIsMemoryStoreOrBarrier())
                    {
                        // For barriers, we model the behavior after GT_MEMORYBARRIER
                        memoryHavoc |= memoryKindSet(GcHeap, ByrefExposed);
                    }
                    break;
                }
#endif // FEATURE_HW_INTRINSICS

                case GT_LOCKADD:
                case GT_XORR:
                case GT_XAND:
                case GT_XADD:
                case GT_XCHG:
                case GT_CMPXCHG:
                case GT_MEMORYBARRIER:
                {
                    memoryHavoc |= memoryKindSet(GcHeap, ByrefExposed);
                }
                break;

                case GT_CALL:
                {
                    GenTreeCall* call = tree->AsCall();

                    // Record that this loop contains a call
                    AddContainsCallAllContainingLoops(mostNestedLoop);

                    if (call->IsHelperCall())
                    {
                        CorInfoHelpFunc helpFunc = eeGetHelperNum(call->gtCallMethHnd);
                        if (s_helperCallProperties.MutatesHeap(helpFunc))
                        {
                            memoryHavoc |= memoryKindSet(GcHeap, ByrefExposed);
                        }
                        else if (s_helperCallProperties.MayRunCctor(helpFunc))
                        {
                            // If the call is labeled as "Hoistable", then we've checked the
                            // class that would be constructed, and it is not precise-init, so
                            // the cctor will not be run by this call.  Otherwise, it might be,
                            // and might have arbitrary side effects.
                            if ((tree->gtFlags & GTF_CALL_HOISTABLE) == 0)
                            {
                                memoryHavoc |= memoryKindSet(GcHeap, ByrefExposed);
                            }
                        }
                    }
                    else
                    {
                        memoryHavoc |= memoryKindSet(GcHeap, ByrefExposed);
                    }
                    break;
                }

                default:
                    // All other gtOper node kinds, leave 'memoryHavoc' unchanged (i.e. false)
                    assert(!tree->OperRequiresAsgFlag());
                    break;
            }
        }

        // Clear the Value Number from the statement root node, if it was set above. This is to
        // ensure that for those blocks that are unreachable, which we still handle in this loop
        // but not during Value Numbering, fgDebugCheckExceptionSets() will skip the trees. Ideally,
        // we wouldn't be touching the gtVNPair at all (here) before actual Value Numbering.
        stmt->GetRootNode()->gtVNPair.SetBoth(ValueNumStore::NoVN);
    }

    if (memoryHavoc != emptyMemoryKindSet)
    {
        // Record that all loops containing this block have this kind of memoryHavoc effects.
        optRecordLoopNestsMemoryHavoc(mostNestedLoop, memoryHavoc);
    }
}

// Marks the containsCall information to "loop" and any parent loops.
void Compiler::AddContainsCallAllContainingLoops(FlowGraphNaturalLoop* loop)
{
    do
    {
        m_loopSideEffects[loop->GetIndex()].ContainsCall = true;
        loop                                             = loop->GetParent();
    } while (loop != nullptr);
}

// Adds the variable liveness information for 'blk' to "lnum" and any parent loops.
void Compiler::AddVariableLivenessAllContainingLoops(FlowGraphNaturalLoop* loop, BasicBlock* blk)
{
    do
    {
        m_loopSideEffects[loop->GetIndex()].AddVariableLiveness(this, blk);
        loop = loop->GetParent();
    } while (loop != nullptr);
}

// Adds "fldHnd" to the set of modified fields of "loop" and any parent loops.
void Compiler::AddModifiedFieldAllContainingLoops(FlowGraphNaturalLoop* loop,
                                                  CORINFO_FIELD_HANDLE  fldHnd,
                                                  FieldKindForVN        fieldKind)
{
    do
    {
        m_loopSideEffects[loop->GetIndex()].AddModifiedField(this, fldHnd, fieldKind);
        loop = loop->GetParent();
    } while (loop != nullptr);
}

// Adds "elemType" to the set of modified array element types of "loop" and any parent loops.
void Compiler::AddModifiedElemTypeAllContainingLoops(FlowGraphNaturalLoop* loop, CORINFO_CLASS_HANDLE elemClsHnd)
{
    do
    {
        m_loopSideEffects[loop->GetIndex()].AddModifiedElemType(this, elemClsHnd);
        loop = loop->GetParent();
    } while (loop != nullptr);
}

//------------------------------------------------------------------------------
// optRemoveRangeCheck : Given an indexing node, mark it as not needing a range check.
//
// Arguments:
//    check  -  Range check tree, the raw CHECK node (ARRAY, SIMD or HWINTRINSIC).
//    comma  -  GT_COMMA to which the "check" belongs, "nullptr" if the check is a standalone one.
//    stmt   -  Statement the indexing nodes belong to.
//
// Return Value:
//    Rewritten "check" - no-op if it has no side effects or the tree that contains them.
//
// Notes:
//    This method is capable of removing checks of two kinds: COMMA-based and standalone top-level
//    ones. In case of a COMMA-based check, "check" must be a non-null first operand of a non-null
//    COMMA. In case of a standalone check, "comma" must be null and "check" - "stmt"'s root.
//
//    Does not keep costs or node threading up to date, but does update side effect flags.
//
GenTree* Compiler::optRemoveRangeCheck(GenTreeBoundsChk* check, GenTree* comma, Statement* stmt)
{
#if !REARRANGE_ADDS
    noway_assert(!"can't remove range checks without REARRANGE_ADDS right now");
#endif

    noway_assert(stmt != nullptr);
    noway_assert((comma != nullptr && comma->OperIs(GT_COMMA) && comma->gtGetOp1() == check) ||
                 (check != nullptr && check->OperIs(GT_BOUNDS_CHECK) && comma == nullptr));
    noway_assert(check->OperIs(GT_BOUNDS_CHECK));

    GenTree* tree = comma != nullptr ? comma : check;

#ifdef DEBUG
    if (verbose)
    {
        printf("Before optRemoveRangeCheck:\n");
        gtDispTree(tree);
    }
#endif

    // TODO-Bug: We really should be extracting all side effects from the
    // length and index here, but the length typically involves a GT_ARR_LENGTH
    // that we would preserve. Usually, as part of proving that the range check
    // passes, we have also proven that the ARR_LENGTH is non-faulting. We need
    // a good way to communicate to this function that it is ok to ignore side
    // effects of the ARR_LENGTH.
    GenTree* sideEffList = nullptr;
    gtExtractSideEffList(check->GetArrayLength(), &sideEffList, GTF_ASG);
    gtExtractSideEffList(check->GetIndex(), &sideEffList);

    if (sideEffList != nullptr)
    {
        // We've got some side effects.
        if (tree->OperIs(GT_COMMA))
        {
            // Make the comma handle them.
            tree->AsOp()->gtOp1 = sideEffList;
        }
        else
        {
            // Make the statement execute them instead of the check.
            stmt->SetRootNode(sideEffList);
            tree = sideEffList;
        }
    }
    else
    {
        check->gtBashToNOP();
    }

    if (tree->OperIs(GT_COMMA))
    {
        // TODO-CQ: We should also remove the GT_COMMA, but in any case we can no longer CSE the GT_COMMA.
        tree->gtFlags |= GTF_DONT_CSE;
    }

    gtUpdateSideEffects(stmt, tree);

#ifdef DEBUG
    if (verbose)
    {
        // gtUpdateSideEffects can update the side effects for ancestors in the tree, so display the whole statement
        // tree, not just the sub-tree.
        printf("After optRemoveRangeCheck for [%06u]:\n", dspTreeID(tree));
        gtDispTree(stmt->GetRootNode());
    }
#endif

    return check;
}

//------------------------------------------------------------------------------
// optRemoveStandaloneRangeCheck : A thin wrapper over optRemoveRangeCheck that removes standalone checks.
//
// Arguments:
//    check - The standalone top-level CHECK node.
//    stmt  - The statement "check" is a root node of.
//
// Return Value:
//    If "check" has no side effects, it is retuned, bashed to a no-op.
//    If it has side effects, the tree that executes them is returned.
//
GenTree* Compiler::optRemoveStandaloneRangeCheck(GenTreeBoundsChk* check, Statement* stmt)
{
    assert(check != nullptr);
    assert(stmt != nullptr);
    assert(check == stmt->GetRootNode());

    return optRemoveRangeCheck(check, nullptr, stmt);
}

//------------------------------------------------------------------------------
// optRemoveCommaBasedRangeCheck : A thin wrapper over optRemoveRangeCheck that removes COMMA-based checks.
//
// Arguments:
//    comma - GT_COMMA of which the first operand is the CHECK to be removed.
//    stmt  - The statement "comma" belongs to.
//
void Compiler::optRemoveCommaBasedRangeCheck(GenTree* comma, Statement* stmt)
{
    assert(comma != nullptr && comma->OperIs(GT_COMMA));
    assert(stmt != nullptr);
    assert(comma->gtGetOp1()->OperIs(GT_BOUNDS_CHECK));

    optRemoveRangeCheck(comma->gtGetOp1()->AsBoundsChk(), comma, stmt);
}

/*****************************************************************************
 * Return the scale in an array reference, given a pointer to the
 * multiplication node.
 */

ssize_t Compiler::optGetArrayRefScaleAndIndex(GenTree* mul, GenTree** pIndex DEBUGARG(bool bRngChk))
{
    assert(mul);
    assert(mul->OperIs(GT_MUL) || mul->OperIs(GT_LSH));
    assert(mul->AsOp()->gtOp2->IsCnsIntOrI());

    ssize_t scale = mul->AsOp()->gtOp2->AsIntConCommon()->IconValue();

    if (mul->OperIs(GT_LSH))
    {
        scale = ((ssize_t)1) << scale;
    }

    GenTree* index = mul->AsOp()->gtOp1;

    if (index->OperIs(GT_MUL) && index->AsOp()->gtOp2->IsCnsIntOrI())
    {
        // case of two cascading multiplications for constant int (e.g.  * 20 morphed to * 5 * 4):
        // When index->gtOper is GT_MUL and index->AsOp()->gtOp2->gtOper is GT_CNS_INT (i.e. * 5),
        //     we can bump up the scale from 4 to 5*4, and then change index to index->AsOp()->gtOp1.
        // Otherwise, we cannot optimize it. We will simply keep the original scale and index.
        scale *= index->AsOp()->gtOp2->AsIntConCommon()->IconValue();
        index = index->AsOp()->gtOp1;
    }

    assert(!bRngChk || !index->OperIs(GT_COMMA));

    if (pIndex)
    {
        *pIndex = index;
    }

    return scale;
}

typedef JitHashTable<unsigned, JitSmallPrimitiveKeyFuncs<unsigned>, unsigned> LclVarRefCounts;

//------------------------------------------------------------------------------------------
// optRemoveRedundantZeroInits: Remove redundant zero initializations.
//
// Notes:
//    This phase iterates over basic blocks starting with the first basic block until there is no unique
//    basic block successor or until it detects a loop. It keeps track of local nodes it encounters.
//    When it gets to a store to a local variable or a local field, it checks whether the store
//    is the first reference to the local (or to the parent of the local field), and, if so,
//    it may do one of two optimizations:
//      1. If the following conditions are true:
//            the local is untracked,
//            the value to store is 0,
//            the local is guaranteed to be fully initialized in the prolog,
//         then the explicit zero initialization is removed.
//      2. If the following conditions are true:
//            the store is to a local (and not a field),
//            the local is not lvLiveInOutOfHndlr or no exceptions can be thrown between the prolog and the store,
//            either the local has no gc pointers or there are no gc-safe points between the prolog and the store,
//         then the local is marked with lvHasExplicitInit which tells the codegen not to insert zero initialization
//         for this local in the prolog.
//
void Compiler::optRemoveRedundantZeroInits()
{
#ifdef DEBUG
    if (verbose)
    {
        printf("*************** In optRemoveRedundantZeroInits()\n");
    }
#endif // DEBUG

    CompAllocator   allocator(getAllocator(CMK_ZeroInit));
    LclVarRefCounts refCounts(allocator);
    BitVecTraits    bitVecTraits(lvaCount, this);
    BitVec          zeroInitLocals         = BitVecOps::MakeEmpty(&bitVecTraits);
    bool            hasGCSafePoint         = false;
    bool            hasImplicitControlFlow = false;

    assert(fgNodeThreading == NodeThreading::AllTrees);

    for (BasicBlock* block = fgFirstBB; block != nullptr; block = block->GetUniqueSucc())
    {
        if (m_dfsTree->HasCycle())
        {
            // See if this block is a cycle entry
            //
            bool stop = false;
            for (FlowEdge* predEdge = BlockPredsWithEH(block); predEdge != nullptr;
                 predEdge           = predEdge->getNextPredEdge())
            {
                BasicBlock* const predBlock = predEdge->getSourceBlock();
                if (m_dfsTree->Contains(predBlock) && m_dfsTree->IsAncestor(block, predBlock))
                {
                    JITDUMP(FMT_BB " is part of a cycle, stopping the block scan\n", block->bbNum);
                    stop = true;
                    break;
                }
            }

            // If so, stop looking for redundant zero inits
            //
            if (stop)
            {
                break;
            }
        }

        JITDUMP("Analyzing " FMT_BB "\n", block->bbNum);

        CompAllocator   allocator(getAllocator(CMK_ZeroInit));
        LclVarRefCounts defsInBlock(allocator);
        bool            removedTrackedDefs = false;
        bool            hasEHSuccs         = block->HasPotentialEHSuccs(this);

        for (Statement* stmt = block->FirstNonPhiDef(); stmt != nullptr;)
        {
            Statement* next = stmt->GetNextStmt();
            for (GenTree* const tree : stmt->TreeList())
            {
                hasImplicitControlFlow |= hasEHSuccs && ((tree->gtFlags & GTF_EXCEPT) != 0);
                hasGCSafePoint |= IsPotentialGCSafePoint(tree);

                switch (tree->gtOper)
                {
                    case GT_LCL_VAR:
                    case GT_LCL_FLD:
                    case GT_LCL_ADDR:
                    case GT_STORE_LCL_VAR:
                    case GT_STORE_LCL_FLD:
                    {
                        GenTreeLclVarCommon* lclNode   = tree->AsLclVarCommon();
                        unsigned             lclNum    = lclNode->GetLclNum();
                        unsigned*            pRefCount = refCounts.LookupPointer(lclNum);
                        if (pRefCount != nullptr)
                        {
                            *pRefCount = (*pRefCount) + 1;
                        }
                        else
                        {
                            refCounts.Set(lclNum, 1);
                        }

                        if ((tree->gtFlags & GTF_VAR_DEF) == 0)
                        {
                            break;
                        }

                        // We need to count the number of tracked var defs in the block
                        // so that we can update block->bbVarDef if we remove any tracked var defs.
                        LclVarDsc* const lclDsc = lvaGetDesc(lclNum);
                        if (lclDsc->lvTracked)
                        {
                            unsigned* pDefsCount = defsInBlock.LookupPointer(lclNum);
                            if (pDefsCount != nullptr)
                            {
                                *pDefsCount = (*pDefsCount) + 1;
                            }
                            else
                            {
                                defsInBlock.Set(lclNum, 1);
                            }
                        }
                        // Here we treat both "full" and "partial" tracked field defs as defs
                        // (that is, we ignore the state of GTF_VAR_USEASG).
                        //
                        else if (varTypeIsStruct(lclDsc) && lvaGetPromotionType(lclDsc) != PROMOTION_TYPE_NONE)
                        {
                            for (unsigned i = lclDsc->lvFieldLclStart; i < lclDsc->lvFieldLclStart + lclDsc->lvFieldCnt;
                                 ++i)
                            {
                                if (lvaGetDesc(i)->lvTracked)
                                {
                                    unsigned* pDefsCount = defsInBlock.LookupPointer(i);
                                    if (pDefsCount != nullptr)
                                    {
                                        *pDefsCount = (*pDefsCount) + 1;
                                    }
                                    else
                                    {
                                        defsInBlock.Set(i, 1);
                                    }
                                }
                            }
                        }

                        if (!tree->OperIsLocalStore())
                        {
                            break;
                        }

                        // TODO-Cleanup: there is potential for cleaning this algorithm up by deleting
                        // double lookups of various reference counts. This is complicated somewhat by
                        // the present of LCL_ADDR (GTF_CALL_M_RETBUFFARG_LCLOPT) definitions.
                        pRefCount = refCounts.LookupPointer(lclNum);
                        if (*pRefCount != 1)
                        {
                            break;
                        }

                        unsigned parentRefCount = 0;
                        if (lclDsc->lvIsStructField && refCounts.Lookup(lclDsc->lvParentLcl, &parentRefCount) &&
                            (parentRefCount != 0))
                        {
                            break;
                        }

                        unsigned fieldRefCount = 0;
                        if (lclDsc->lvPromoted)
                        {
                            for (unsigned i = lclDsc->lvFieldLclStart;
                                 (fieldRefCount == 0) && (i < lclDsc->lvFieldLclStart + lclDsc->lvFieldCnt); ++i)
                            {
                                refCounts.Lookup(i, &fieldRefCount);
                            }
                        }

                        if (fieldRefCount != 0)
                        {
                            break;
                        }

                        // The local hasn't been referenced before this store.
                        bool removedExplicitZeroInit = false;
                        bool isEntire                = !tree->IsPartialLclFld(this);

                        if (tree->Data()->IsIntegralConst(0))
                        {
                            bool bbInALoop  = false;
                            bool bbIsReturn = block->KindIs(BBJ_RETURN);

                            if (!bbInALoop || bbIsReturn)
                            {
                                bool neverTracked = lclDsc->IsAddressExposed() || lclDsc->lvPinned ||
                                                    (lclDsc->lvPromoted && varTypeIsStruct(lclDsc));

                                if (BitVecOps::IsMember(&bitVecTraits, zeroInitLocals, lclNum) ||
                                    (lclDsc->lvIsStructField &&
                                     BitVecOps::IsMember(&bitVecTraits, zeroInitLocals, lclDsc->lvParentLcl)) ||
                                    ((neverTracked || !isEntire) &&
                                     !fgVarNeedsExplicitZeroInit(lclNum, bbInALoop, bbIsReturn)))
                                {
                                    // We are guaranteed to have a zero initialization in the prolog or a
                                    // dominating explicit zero initialization and the local hasn't been redefined
                                    // between the prolog and this explicit zero initialization so the store
                                    // can be safely removed.
                                    if (tree == stmt->GetRootNode())
                                    {
                                        fgRemoveStmt(block, stmt);
                                        removedExplicitZeroInit      = true;
                                        lclDsc->lvSuppressedZeroInit = 1;

                                        if (lclDsc->lvTracked)
                                        {
                                            removedTrackedDefs   = true;
                                            unsigned* pDefsCount = defsInBlock.LookupPointer(lclNum);
                                            *pDefsCount          = (*pDefsCount) - 1;
                                        }
                                    }
                                }

                                if (isEntire)
                                {
                                    BitVecOps::AddElemD(&bitVecTraits, zeroInitLocals, lclNum);
                                }
                                *pRefCount = 0;
                            }
                        }

                        if (!removedExplicitZeroInit && isEntire &&
                            (!hasImplicitControlFlow || (lclDsc->lvTracked && !lclDsc->lvLiveInOutOfHndlr)))
                        {
                            // If compMethodRequiresPInvokeFrame() returns true, lower may later
                            // insert a call to CORINFO_HELP_INIT_PINVOKE_FRAME but that is not a gc-safe point.
                            assert(s_helperCallProperties.IsNoGC(CORINFO_HELP_INIT_PINVOKE_FRAME));

                            if (!lclDsc->HasGCPtr() || (!GetInterruptible() && !hasGCSafePoint))
                            {
                                // The local hasn't been used and won't be reported to the gc between
                                // the prolog and this explicit initialization. Therefore, it doesn't
                                // require zero initialization in the prolog.
                                lclDsc->lvHasExplicitInit = 1;
                                lclNode->gtFlags |= GTF_VAR_EXPLICIT_INIT;
                                JITDUMP("Marking V%02u as having an explicit init\n", lclNum);
                            }
                        }
                        break;
                    }
                    default:
                        break;
                }
            }
            stmt = next;
        }

        if (removedTrackedDefs)
        {
            for (const unsigned int lclNum : LclVarRefCounts::KeyIteration(&defsInBlock))
            {
                if (defsInBlock[lclNum] == 0)
                {
                    VarSetOps::RemoveElemD(this, block->bbVarDef, lvaGetDesc(lclNum)->lvVarIndex);
                }
            }
        }
    }
}

//------------------------------------------------------------------------
// optVNBasedDeadStoreRemoval: VN(value)-based dead store removal.
//
// The phase iterates over partial stores referenced by the SSA
// descriptors and deletes those which do not change the local's value.
//
// Return Value:
//    A suitable phase status.
//
PhaseStatus Compiler::optVNBasedDeadStoreRemoval()
{
#ifdef DEBUG
    static ConfigMethodRange JitEnableVNBasedDeadStoreRemovalRange;
    JitEnableVNBasedDeadStoreRemovalRange.EnsureInit(JitConfig.JitEnableVNBasedDeadStoreRemovalRange());

    if (!JitEnableVNBasedDeadStoreRemovalRange.Contains(info.compMethodHash()))
    {
        JITDUMP("VN-based dead store removal disabled by JitEnableVNBasedDeadStoreRemovalRange\n");
        return PhaseStatus::MODIFIED_NOTHING;
    }
#endif

    bool madeChanges = false;

    for (unsigned lclNum = 0; lclNum < lvaCount; lclNum++)
    {
        if (!lvaInSsa(lclNum))
        {
            continue;
        }

        LclVarDsc* varDsc   = lvaGetDesc(lclNum);
        unsigned   defCount = varDsc->lvPerSsaData.GetCount();
        if (defCount <= 1)
        {
            continue;
        }

        if (compIsAsync() && ((varDsc->TypeGet() == TYP_BYREF) ||
                              ((varDsc->TypeGet() == TYP_STRUCT) && varDsc->GetLayout()->HasGCByRef())))
        {
            // A dead store to a byref local may not actually be dead if it
            // crosses a suspension point.
            continue;
        }

        for (unsigned defIndex = 1; defIndex < defCount; defIndex++)
        {
            LclSsaVarDsc*        defDsc = varDsc->lvPerSsaData.GetSsaDefByIndex(defIndex);
            GenTreeLclVarCommon* store  = defDsc->GetDefNode();

            if (store != nullptr)
            {
                assert(store->OperIsLocalStore() && defDsc->m_vnPair.BothDefined());

                JITDUMP("Considering [%06u] for removal...\n", dspTreeID(store));

                if (store->GetLclNum() != lclNum)
                {
                    JITDUMP(" -- no; composite definition\n");
                    continue;
                }

                ValueNum oldStoreValue;
                if ((store->gtFlags & GTF_VAR_USEASG) == 0)
                {
                    LclSsaVarDsc* lastDefDsc = varDsc->lvPerSsaData.GetSsaDefByIndex(defIndex - 1);
                    if (lastDefDsc->GetBlock() != defDsc->GetBlock())
                    {
                        JITDUMP(" -- no; last def not in the same block\n");
                        continue;
                    }

                    if ((store->gtFlags & GTF_VAR_EXPLICIT_INIT) != 0)
                    {
                        // Removing explicit inits is not profitable for primitives and not safe for structs.
                        JITDUMP(" -- no; 'explicit init'\n");
                        continue;
                    }

                    // CQ heuristic: avoid removing defs of enregisterable locals where this is likely to
                    // make them "must-init", extending live ranges. Here we assume the first SSA def was
                    // the implicit "live-in" one, which is not guaranteed, but very likely.
                    if ((defIndex == 1) && !varDsc->TypeIs(TYP_STRUCT))
                    {
                        JITDUMP(" -- no; first explicit def of a non-STRUCT local\n", lclNum);
                        continue;
                    }

                    oldStoreValue = lastDefDsc->m_vnPair.GetConservative();
                }
                else
                {
                    ValueNum oldLclValue = varDsc->GetPerSsaData(defDsc->GetUseDefSsaNum())->m_vnPair.GetConservative();
                    oldStoreValue =
                        vnStore->VNForLoad(VNK_Conservative, oldLclValue, lvaLclExactSize(lclNum), store->TypeGet(),
                                           store->AsLclFld()->GetLclOffs(), store->AsLclFld()->GetSize());
                }

                GenTree* data = store->AsLclVarCommon()->Data();
                ValueNum storeValue;
                if (store->TypeIs(TYP_STRUCT) && data->IsIntegralConst(0))
                {
                    storeValue = vnStore->VNForZeroObj(store->GetLayout(this));
                }
                else
                {
                    storeValue = data->GetVN(VNK_Conservative);
                }

                if (oldStoreValue == storeValue)
                {
                    JITDUMP("Removed dead store:\n");
                    DISPTREE(store);

                    // TODO-ASG: delete this hack.
                    GenTree* nop  = gtNewNothingNode();
                    data->gtNext  = nop;
                    nop->gtPrev   = data;
                    nop->gtNext   = store;
                    store->gtPrev = nop;

                    store->ChangeOper(GT_COMMA);
                    store->AsOp()->gtOp2 = nop;
                    store->gtType        = TYP_VOID;
                    store->SetAllEffectsFlags(data);
                    gtUpdateTreeAncestorsSideEffects(store);

                    madeChanges = true;
                }
                else
                {
                    JITDUMP(" -- no; not redundant\n");
                }
            }
        }
    }

    return madeChanges ? PhaseStatus::MODIFIED_EVERYTHING : PhaseStatus::MODIFIED_NOTHING;
}<|MERGE_RESOLUTION|>--- conflicted
+++ resolved
@@ -2168,20 +2168,6 @@
     }
 #endif // DEBUG
 
-    // Removing flow into 'bTest' may have made it possible to compact it.
-    // Compact 'bTest' now so we don't pessimize pattern-based IV analysis.
-    BasicBlock* const uniquePred = bTest->GetUniquePred(this);
-    if ((uniquePred != nullptr) && fgCanCompactBlock(uniquePred))
-    {
-        JITDUMP(FMT_BB " can now be compacted into its remaining predecessor.\n", bTest->bbNum);
-        fgCompactBlock(uniquePred);
-    }
-    // If we redirected all flow into 'bTest', remove it.
-    else if (bTest->bbPreds == nullptr)
-    {
-        fgRemoveBlock(bTest, /* unreachable */ true);
-    }
-
     Metrics.LoopsInverted++;
     return true;
 }
@@ -2202,32 +2188,38 @@
     }
 #endif // OPT_CONFIG
 
-    if (compCodeOpt() != SMALL_CODE)
-    {
-        fgDfsBlocksAndRemove();
-        optFindLoops();
-        for (FlowGraphNaturalLoop* loop : m_loops->InPostOrder())
-        {
-            optTryInvertWhileLoop(loop);
-        }
-
-        fgInvalidateDfsTree();
-        return PhaseStatus::MODIFIED_EVERYTHING;
-    }
-
-<<<<<<< HEAD
+    if (compCodeOpt() == SMALL_CODE)
+    {
+        return PhaseStatus::MODIFIED_NOTHING;
+    }
+
+    bool madeChanges = false;
+    for (FlowGraphNaturalLoop* loop : m_loops->InPostOrder())
+    {
+        madeChanges |= optTryInvertWhileLoop(loop);
+    }
+
     if (Metrics.LoopsInverted > 0)
     {
         assert(madeChanges);
         fgInvalidateDfsTree();
         m_dfsTree = fgComputeDfs();
-        optFindLoops();
+        m_loops   = FlowGraphNaturalLoops::Find(m_dfsTree);
+
+        // In normal cases no further canonicalization will be required as we
+        // try to ensure loops stay canonicalized during inversion. However,
+        // duplicating the condition outside an inner loop can introduce new
+        // exits in the parent loop, so we may rarely need to recanonicalize
+        // exit blocks.
+        if (optCanonicalizeLoops())
+        {
+            fgInvalidateDfsTree();
+            m_dfsTree = fgComputeDfs();
+            m_loops   = FlowGraphNaturalLoops::Find(m_dfsTree);
+        }
     }
 
     return madeChanges ? PhaseStatus::MODIFIED_EVERYTHING : PhaseStatus::MODIFIED_NOTHING;
-=======
-    return PhaseStatus::MODIFIED_NOTHING;
->>>>>>> c26d6a17
 }
 
 //-----------------------------------------------------------------------------
