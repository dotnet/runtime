// Licensed to the .NET Foundation under one or more agreements.
// The .NET Foundation licenses this file to you under the MIT license.

#include "jitpch.h"

#ifdef _MSC_VER
#pragma hdrstop
#endif

#include "lower.h" // for LowerRange()

// Flowgraph Optimization

//------------------------------------------------------------------------
// fgComputeReturnBlocks: Compute the set of BBJ_RETURN blocks.
//
// Initialize `fgReturnBlocks` to a list of the BBJ_RETURN blocks in the function.
//
void Compiler::fgComputeReturnBlocks()
{
    fgReturnBlocks = nullptr;

    for (BasicBlock* const block : Blocks())
    {
        // If this is a BBJ_RETURN block, add it to our list of all BBJ_RETURN blocks. This list is only
        // used to find return blocks.
        if (block->KindIs(BBJ_RETURN))
        {
            fgReturnBlocks = new (this, CMK_Reachability) BasicBlockList(block, fgReturnBlocks);
        }
    }

#ifdef DEBUG
    if (verbose)
    {
        printf("Return blocks:");
        if (fgReturnBlocks == nullptr)
        {
            printf(" NONE");
        }
        else
        {
            for (const BasicBlockList* bl = fgReturnBlocks; bl != nullptr; bl = bl->next)
            {
                printf(" " FMT_BB, bl->block->bbNum);
            }
        }
        printf("\n");
    }
#endif // DEBUG
}

//------------------------------------------------------------------------
// fgRemoveUnreachableBlocks: Remove unreachable blocks.
//
// Some blocks (marked with BBF_DONT_REMOVE) can't be removed even if unreachable, in which case they
// are converted to `throw` blocks. Internal throw helper blocks and the single return block (if any)
// are never considered unreachable.
//
// Arguments:
//   canRemoveBlock - Method that determines if a block can be removed or not. In earlier phases, it
//       relies on the reachability set. During final phase, it depends on the DFS walk of the flowgraph
//       and considering blocks that are not visited as unreachable.
//
// Return Value:
//    Return true if changes were made that may cause additional blocks to be removable.
//
// Notes:
//    Unreachable blocks removal phase happens twice.
//
//    During early phases RecomputeLoopInfo, the logic to determine if a block is reachable
//    or not is based on the reachability sets, and hence it must be computed and valid.
//
//    During late phase, all the reachable blocks from fgFirstBB are traversed and everything
//    else are marked as unreachable (with exceptions of handler/filter blocks). As such, it
//    is not dependent on the validity of reachability sets.
//
template <typename CanRemoveBlockBody>
bool Compiler::fgRemoveUnreachableBlocks(CanRemoveBlockBody canRemoveBlock)
{
    bool hasUnreachableBlocks = false;
    bool changed              = false;

    // Mark unreachable blocks with BBF_REMOVED.
    for (BasicBlock* const block : Blocks())
    {
        // Internal throw blocks are always reachable.
        if (fgIsThrowHlpBlk(block))
        {
            continue;
        }
        else if (block == genReturnBB)
        {
            // Don't remove statements for the genReturnBB block, as we might have special hookups there.
            // For example, the profiler hookup needs to have the "void GT_RETURN" statement
            // to properly set the info.compProfilerCallback flag.
            continue;
        }
        else if (block->HasFlag(BBF_DONT_REMOVE) && block->isEmpty() && block->KindIs(BBJ_THROW))
        {
            // We already converted a non-removable block to a throw; don't bother processing it again.
            continue;
        }
        else if (!canRemoveBlock(block))
        {
            continue;
        }

        // Remove all the code for the block
        fgUnreachableBlock(block);

        // Make sure that the block was marked as removed */
        noway_assert(block->HasFlag(BBF_REMOVED));

        if (block->HasFlag(BBF_DONT_REMOVE))
        {
            // Unmark the block as removed, clear BBF_INTERNAL, and set BBF_IMPORTED

            JITDUMP("Converting BBF_DONT_REMOVE block " FMT_BB " to BBJ_THROW\n", block->bbNum);

            // If the CALLFINALLY is being replaced by a throw, then the CALLFINALLYRET is unreachable.
            if (block->isBBCallFinallyPair())
            {
                BasicBlock* const leaveBlock = block->Next();
                fgPrepareCallFinallyRetForRemoval(leaveBlock);
            }

            // The successors may be unreachable after this change.
            changed |= block->NumSucc() > 0;

            block->RemoveFlags(BBF_REMOVED | BBF_INTERNAL);
            block->SetFlags(BBF_IMPORTED);
            block->SetKindAndTargetEdge(BBJ_THROW);
            block->bbSetRunRarely();
        }
        else
        {
            /* We have to call fgRemoveBlock next */
            hasUnreachableBlocks = true;
            changed              = true;
        }
    }

    if (hasUnreachableBlocks)
    {
        // Now remove the unreachable blocks: if we marked a block with BBF_REMOVED then we need to
        // call fgRemoveBlock() on it.
        BasicBlock* bNext;
        for (BasicBlock* block = fgFirstBB; block != nullptr; block = bNext)
        {
            if (block->HasFlag(BBF_REMOVED))
            {
                bNext = fgRemoveBlock(block, /* unreachable */ true);
            }
            else
            {
                bNext = block->Next();
            }
        }
    }

    return changed;
}

//-------------------------------------------------------------
// fgComputeDominators: Compute dominators
//
// Returns:
//    Suitable phase status.
//
PhaseStatus Compiler::fgComputeDominators()
{
    if (m_dfsTree == nullptr)
    {
        m_dfsTree = fgComputeDfs();
    }

    if (m_domTree == nullptr)
    {
        m_domTree = FlowGraphDominatorTree::Build(m_dfsTree);
    }

    bool anyHandlers = false;
    for (EHblkDsc* const HBtab : EHClauses(this))
    {
        if (HBtab->HasFilter())
        {
            BasicBlock* filter = HBtab->ebdFilter;
            if (m_dfsTree->Contains(filter))
            {
                filter->SetDominatedByExceptionalEntryFlag();
                anyHandlers = true;
            }
        }

        BasicBlock* handler = HBtab->ebdHndBeg;
        if (m_dfsTree->Contains(handler))
        {
            handler->SetDominatedByExceptionalEntryFlag();
            anyHandlers = true;
        }
    }

    if (anyHandlers)
    {
        assert(m_dfsTree->GetPostOrder(m_dfsTree->GetPostOrderCount() - 1) == fgFirstBB);
        // Now propagate dominator flag in reverse post-order, skipping first BB.
        // (This could walk the dominator tree instead, but this linear order
        // is more efficient to visit and still guarantees we see the
        // dominators before the dominated blocks).
        for (unsigned i = m_dfsTree->GetPostOrderCount() - 1; i != 0; i--)
        {
            BasicBlock* block = m_dfsTree->GetPostOrder(i - 1);
            assert(block->bbIDom != nullptr);
            if (block->bbIDom->IsDominatedByExceptionalEntryFlag())
            {
                block->SetDominatedByExceptionalEntryFlag();
            }
        }
    }

    return PhaseStatus::MODIFIED_NOTHING;
}

//-------------------------------------------------------------
// fgInitBlockVarSets: Initialize the per-block variable sets (used for liveness analysis).
//
// Notes:
//   Initializes:
//      bbVarUse, bbVarDef, bbLiveIn, bbLiveOut,
//      bbMemoryUse, bbMemoryDef, bbMemoryLiveIn, bbMemoryLiveOut,
//      bbScope
//
void Compiler::fgInitBlockVarSets()
{
    for (BasicBlock* const block : Blocks())
    {
        block->InitVarSets(this);
    }

    fgBBVarSetsInited = true;
}

//------------------------------------------------------------------------
// fgPostImportationCleanups: clean up flow graph after importation
//
// Returns:
//   suitable phase status
//
// Notes:
//
//  Find and remove any basic blocks that are useless (e.g. they have not been
//  imported because they are not reachable, or they have been optimized away).
//
//  Remove try regions where no blocks in the try were imported.
//  Update the end of try and handler regions where trailing blocks were not imported.
//  Update the start of try regions that were partially imported (OSR)
//
//  For OSR, add "step blocks" and conditional logic to ensure the path from
//  method entry to the OSR logical entry point always flows through the first
//  block of any enclosing try.
//
//  In particular, given a method like
//
//  S0;
//  try {
//      S1;
//      try {
//          S2;
//          for (...) {}  // OSR logical entry here
//      }
//  }
//
//  Where the Sn are arbitrary hammocks of code, the OSR logical entry point
//  would be in the middle of a nested try. We can't branch there directly
//  from the OSR method entry. So we transform the flow to:
//
//  _firstCall = 0;
//  goto pt1;
//  S0;
//  pt1:
//  try {
//      if (_firstCall == 0) goto pt2;
//      S1;
//      pt2:
//      try {
//          if (_firstCall == 0) goto pp;
//          S2;
//          pp:
//          _firstCall = 1;
//          for (...)
//      }
//  }
//
//  where the "state variable" _firstCall guides execution appropriately
//  from OSR method entry, and flow always enters the try blocks at the
//  first block of the try.
//
PhaseStatus Compiler::fgPostImportationCleanup()
{
    // Bail, if this is a failed inline
    //
    if (compDonotInline())
    {
        return PhaseStatus::MODIFIED_NOTHING;
    }

    if (compIsForInlining())
    {
        // Update type of return spill temp if we have gathered
        // better info when importing the inlinee, and the return
        // spill temp is single def.
        if (fgNeedReturnSpillTemp())
        {
            CORINFO_CLASS_HANDLE retExprClassHnd = impInlineInfo->retExprClassHnd;
            if (retExprClassHnd != nullptr)
            {
                LclVarDsc* returnSpillVarDsc = lvaGetDesc(lvaInlineeReturnSpillTemp);

                if ((returnSpillVarDsc->lvType == TYP_REF) && returnSpillVarDsc->lvSingleDef)
                {
                    lvaUpdateClass(lvaInlineeReturnSpillTemp, retExprClassHnd, impInlineInfo->retExprClassHndIsExact);
                }
            }
        }
    }

    BasicBlock* cur;
    BasicBlock* nxt;

    // If we remove any blocks, we'll have to do additional work
    unsigned removedBlks = 0;

    for (cur = fgFirstBB; cur != nullptr; cur = nxt)
    {
        // Get hold of the next block (in case we delete 'cur')
        nxt = cur->Next();

        // Should this block be removed?
        if (!cur->HasFlag(BBF_IMPORTED))
        {
            noway_assert(cur->isEmpty());

            if (ehCanDeleteEmptyBlock(cur))
            {
                JITDUMP(FMT_BB " was not imported, marking as removed (%d)\n", cur->bbNum, removedBlks);

                // Notify all successors that cur is no longer a pred.
                //
                // This may not be necessary once we have pred lists built before importation.
                // When we alter flow in the importer branch opts, we should be able to make
                // suitable updates there for blocks that we plan to keep.
                //
                for (BasicBlock* succ : cur->Succs(this))
                {
                    fgRemoveAllRefPreds(succ, cur);
                }

                cur->SetFlags(BBF_REMOVED);
                removedBlks++;

                // Drop the block from the list.
                //
                // We rely on the fact that this does not clear out
                // cur->bbNext or cur->bbPrev in the code that
                // follows.
                fgUnlinkBlockForRemoval(cur);
            }
            else
            {
                // We were prevented from deleting this block by EH
                // normalization. Mark the block as imported.
                cur->SetFlags(BBF_IMPORTED);
            }
        }
    }

    // If no blocks were removed, we're done.
    // Unless we are an OSR method with a try entry.
    //
    if ((removedBlks == 0) && !(opts.IsOSR() && fgOSREntryBB->hasTryIndex()))
    {
        return PhaseStatus::MODIFIED_NOTHING;
    }

    // Update all references in the exception handler table.
    //
    // We may have made the entire try block unreachable.
    // Check for this case and remove the entry from the EH table.
    //
    // For OSR, just the initial part of a try range may become
    // unreachable; if so we need to shrink the try range down
    // to the portion that was imported.
    unsigned  XTnum;
    EHblkDsc* HBtab;
    unsigned  delCnt = 0;

    // Walk the EH regions from inner to outer
    for (XTnum = 0, HBtab = compHndBBtab; XTnum < compHndBBtabCount; XTnum++, HBtab++)
    {
    AGAIN:

        // If start of a try region was not imported, then we either
        // need to trim the region extent, or remove the region
        // entirely.
        //
        // In normal importation, it is not valid to jump into the
        // middle of a try, so if the try entry was not imported, the
        // entire try can be removed.
        //
        // In OSR importation the entry patchpoint may be in the
        // middle of a try, and we need to determine how much of the
        // try ended up getting imported.  Because of backwards
        // branches we may end up importing the entire try even though
        // execution starts in the middle.
        //
        // Note it is common in both cases for the ends of trys (and
        // associated handlers) to end up not getting imported, so if
        // the try region is not removed, we always check if we need
        // to trim the ends.
        //
        if (HBtab->ebdTryBeg->HasFlag(BBF_REMOVED))
        {
            // Usual case is that the entire try can be removed.
            bool removeTryRegion = true;

            if (opts.IsOSR())
            {
                // For OSR we may need to trim the try region start.
                //
                // We rely on the fact that removed blocks have been snipped from
                // the main block list, but that those removed blocks have kept
                // their bbprev (and bbnext) links.
                //
                // Find the first unremoved block before the try entry block.
                //
                BasicBlock* const oldTryEntry  = HBtab->ebdTryBeg;
                BasicBlock*       tryEntryPrev = oldTryEntry->Prev();
                assert(tryEntryPrev != nullptr);
                while (tryEntryPrev->HasFlag(BBF_REMOVED))
                {
                    tryEntryPrev = tryEntryPrev->Prev();
                    // Because we've added an unremovable scratch block as
                    // fgFirstBB, this backwards walk should always find
                    // some block.
                    assert(tryEntryPrev != nullptr);
                }

                // If there is a next block of this prev block, and that block is
                // contained in the current try, we'd like to make that block
                // the new start of the try, and keep the region.
                BasicBlock* newTryEntry    = tryEntryPrev->Next();
                bool        updateTryEntry = false;

                if ((newTryEntry != nullptr) && bbInTryRegions(XTnum, newTryEntry))
                {
                    // We want to trim the begin extent of the current try region to newTryEntry.
                    //
                    // This method is invoked after EH normalization, so we may need to ensure all
                    // try regions begin at blocks that are not the start or end of some other try.
                    //
                    // So, see if this block is already the start or end of some other EH region.
                    if (bbIsTryBeg(newTryEntry))
                    {
                        // We've already end-trimmed the inner try. Do the same now for the
                        // current try, so it is easier to detect when they mutually protect.
                        // (we will call this again later, which is harmless).
                        fgSkipRmvdBlocks(HBtab);

                        // If this try and the inner try form a "mutually protected try region"
                        // then we must continue to share the try entry block.
                        EHblkDsc* const HBinner = ehGetBlockTryDsc(newTryEntry);
                        assert(HBinner->ebdTryBeg == newTryEntry);

                        if (HBtab->ebdTryLast != HBinner->ebdTryLast)
                        {
                            updateTryEntry = true;
                        }
                    }
                    // Also, a try and handler cannot start at the same block
                    else if (bbIsHandlerBeg(newTryEntry))
                    {
                        updateTryEntry = true;
                    }

                    if (updateTryEntry)
                    {
                        // We need to trim the current try to begin at a different block. Normally
                        // this would be problematic as we don't have enough context to redirect
                        // all the incoming edges, but we know oldTryEntry is unreachable.
                        // So there are no incoming edges to worry about.
                        //
                        assert(!tryEntryPrev->bbFallsThrough());

                        // What follows is similar to fgNewBBInRegion, but we can't call that
                        // here as the oldTryEntry is no longer in the main bb list.
                        newTryEntry = BasicBlock::New(this);
                        newTryEntry->SetFlags(BBF_IMPORTED | BBF_INTERNAL);
                        newTryEntry->bbRefs = 0;

                        // Set the right EH region indices on this new block.
                        //
                        // Patchpoints currently cannot be inside handler regions,
                        // and so likewise the old and new try region entries.
                        assert(!oldTryEntry->hasHndIndex());
                        newTryEntry->setTryIndex(XTnum);
                        newTryEntry->clearHndIndex();
                        fgInsertBBafter(tryEntryPrev, newTryEntry);

                        // Generally this (unreachable) empty new try entry block can fall through
                        // to the next block, but in cases where there's a nested try with an
                        // out of order handler, the next block may be a handler. So even though
                        // this new try entry block is unreachable, we need to give it a
                        // plausible flow target. Simplest is to just mark it as a throw.
                        if (bbIsHandlerBeg(newTryEntry->Next()))
                        {
                            newTryEntry->SetKindAndTargetEdge(BBJ_THROW);
                        }
                        else
                        {
                            FlowEdge* const newEdge = fgAddRefPred(newTryEntry->Next(), newTryEntry);
                            newTryEntry->SetKindAndTargetEdge(BBJ_ALWAYS, newEdge);
                        }

                        JITDUMP("OSR: changing start of try region #%u from " FMT_BB " to new " FMT_BB "\n",
                                XTnum + delCnt, oldTryEntry->bbNum, newTryEntry->bbNum);
                    }
                    else
                    {
                        // We can just trim the try to newTryEntry as it is not part of some inner try or handler.
                        JITDUMP("OSR: changing start of try region #%u from " FMT_BB " to " FMT_BB "\n", XTnum + delCnt,
                                oldTryEntry->bbNum, newTryEntry->bbNum);
                    }

                    // Update the handler table
                    fgSetTryBeg(HBtab, newTryEntry);

                    // Try entry blocks get specially marked and have special protection.
                    HBtab->ebdTryBeg->SetFlags(BBF_DONT_REMOVE);

                    // We are keeping this try region
                    removeTryRegion = false;
                }
            }

            if (removeTryRegion)
            {
                // In the dump, refer to the region by its original index.
                JITDUMP("Try region #%u (" FMT_BB " -- " FMT_BB ") not imported, removing try from the EH table\n",
                        XTnum + delCnt, HBtab->ebdTryBeg->bbNum, HBtab->ebdTryLast->bbNum);

                delCnt++;

                fgRemoveEHTableEntry(XTnum);

                if (XTnum < compHndBBtabCount)
                {
                    // There are more entries left to process, so do more. Note that
                    // HBtab now points to the next entry, that we copied down to the
                    // current slot. XTnum also stays the same.
                    goto AGAIN;
                }

                // no more entries (we deleted the last one), so exit the loop
                break;
            }
        }

        // If we get here, the try entry block was not removed.
        // Check some invariants.
        assert(HBtab->ebdTryBeg->HasFlag(BBF_IMPORTED));
        assert(HBtab->ebdTryBeg->HasFlag(BBF_DONT_REMOVE));
        assert(HBtab->ebdHndBeg->HasFlag(BBF_IMPORTED));
        assert(HBtab->ebdHndBeg->HasFlag(BBF_DONT_REMOVE));

        if (HBtab->HasFilter())
        {
            assert(HBtab->ebdFilter->HasFlag(BBF_IMPORTED));
            assert(HBtab->ebdFilter->HasFlag(BBF_DONT_REMOVE));
        }

        // Finally, do region end trimming -- update try and handler ends to reflect removed blocks.
        fgSkipRmvdBlocks(HBtab);
    }

    // If this is OSR, and the OSR entry was mid-try or in a nested try entry,
    // add the appropriate step block logic.
    //
    unsigned addedBlocks = 0;
    bool     addedTemps  = 0;

    if (opts.IsOSR())
    {
        BasicBlock* const osrEntry        = fgOSREntryBB;
        BasicBlock*       entryJumpTarget = osrEntry;

        if (osrEntry->hasTryIndex())
        {
            EHblkDsc*   enclosingTry   = ehGetBlockTryDsc(osrEntry);
            BasicBlock* tryEntry       = enclosingTry->ebdTryBeg;
            bool const  inNestedTry    = (enclosingTry->ebdEnclosingTryIndex != EHblkDsc::NO_ENCLOSING_INDEX);
            bool const  osrEntryMidTry = (osrEntry != tryEntry);

            if (inNestedTry || osrEntryMidTry)
            {
                JITDUMP("OSR Entry point at IL offset 0x%0x (" FMT_BB ") is %s%s try region EH#%u\n", info.compILEntry,
                        osrEntry->bbNum, osrEntryMidTry ? "within " : "at the start of ", inNestedTry ? "nested" : "",
                        osrEntry->getTryIndex());

                // We'll need a state variable to control the branching.
                //
                // It will be initialized to zero when the OSR method is entered and set to one
                // once flow reaches the osrEntry.
                //
                unsigned const entryStateVar   = lvaGrabTemp(false DEBUGARG("OSR entry state var"));
                lvaTable[entryStateVar].lvType = TYP_INT;
                addedTemps                     = true;

                // Zero the entry state at method entry.
                //
                GenTree* const initEntryState = gtNewTempStore(entryStateVar, gtNewZeroConNode(TYP_INT));
                fgNewStmtAtBeg(fgFirstBB, initEntryState);

                // Set the state variable once control flow reaches the OSR entry.
                //
                GenTree* const setEntryState = gtNewTempStore(entryStateVar, gtNewOneConNode(TYP_INT));
                fgNewStmtAtBeg(osrEntry, setEntryState);

                // Helper method to add flow
                //
                auto addConditionalFlow = [this, entryStateVar, &entryJumpTarget, &addedBlocks](BasicBlock* fromBlock,
                                                                                                BasicBlock* toBlock) {
                    BasicBlock* const newBlock = fgSplitBlockAtBeginning(fromBlock);
                    newBlock->inheritWeight(fromBlock);
                    fromBlock->SetFlags(BBF_INTERNAL);
                    newBlock->RemoveFlags(BBF_DONT_REMOVE);
                    addedBlocks++;
                    FlowEdge* const normalTryEntryEdge = fromBlock->GetTargetEdge();

                    GenTree* const entryStateLcl = gtNewLclvNode(entryStateVar, TYP_INT);
                    GenTree* const compareEntryStateToZero =
                        gtNewOperNode(GT_EQ, TYP_INT, entryStateLcl, gtNewZeroConNode(TYP_INT));
                    GenTree* const jumpIfEntryStateZero = gtNewOperNode(GT_JTRUE, TYP_VOID, compareEntryStateToZero);
                    fgNewStmtAtBeg(fromBlock, jumpIfEntryStateZero);

                    FlowEdge* const osrTryEntryEdge = fgAddRefPred(toBlock, fromBlock);
                    fromBlock->SetCond(osrTryEntryEdge, normalTryEntryEdge);

                    if (fgHaveProfileWeights())
                    {
                        // We are adding a path from (ultimately) the method entry to "fromBlock"
                        // Update the profile weight.
                        //
                        weight_t const entryWeight = fgFirstBB->bbWeight;

                        JITDUMP("Updating block weight for now-reachable try entry " FMT_BB " via " FMT_BB "\n",
                                fromBlock->bbNum, fgFirstBB->bbNum);
                        fromBlock->setBBProfileWeight(fromBlock->bbWeight + entryWeight);

                        // We updated the weight of fromBlock above.
                        //
                        // Set the likelihoods such that the additional weight flows to toBlock
                        // (and so the "normal path" profile out of fromBlock to newBlock is unaltered)
                        //
                        // In some stress cases we may have a zero-weight OSR entry.
                        // Tolerate this by capping the fromToLikelihood.
                        //
                        weight_t const fromWeight       = fromBlock->bbWeight;
                        weight_t const fromToLikelihood = min(1.0, entryWeight / fromWeight);

                        osrTryEntryEdge->setLikelihood(fromToLikelihood);
                        normalTryEntryEdge->setLikelihood(1.0 - fromToLikelihood);
                    }
                    else
                    {
                        // Just set likelihoods arbitrarily
                        //
                        osrTryEntryEdge->setLikelihood(0.9);
                        normalTryEntryEdge->setLikelihood(0.1);
                    }

                    entryJumpTarget = fromBlock;
                };

                // If this is a mid-try entry, add a conditional branch from the start of the try to osr entry point.
                //
                if (osrEntryMidTry)
                {
                    addConditionalFlow(tryEntry, osrEntry);
                }

                // Add conditional branches for each successive enclosing try with a distinct
                // entry block.
                //
                while (enclosingTry->ebdEnclosingTryIndex != EHblkDsc::NO_ENCLOSING_INDEX)
                {
                    EHblkDsc* const   nextTry      = ehGetDsc(enclosingTry->ebdEnclosingTryIndex);
                    BasicBlock* const nextTryEntry = nextTry->ebdTryBeg;

                    // We don't need to add flow for mutual-protect regions
                    // (multiple tries that all share the same entry block).
                    //
                    if (nextTryEntry != tryEntry)
                    {
                        addConditionalFlow(nextTryEntry, tryEntry);
                    }
                    enclosingTry = nextTry;
                    tryEntry     = nextTryEntry;
                }

                // Transform the method entry flow, if necessary.
                //
                // Note even if the OSR is in a nested try, if it's a mutual protect try
                // it can be reached directly from "outside".
                //
                assert(fgFirstBB->TargetIs(osrEntry));
                assert(fgFirstBB->KindIs(BBJ_ALWAYS));

                if (entryJumpTarget != osrEntry)
                {
                    fgRedirectTargetEdge(fgFirstBB, entryJumpTarget);

                    JITDUMP("OSR: redirecting flow from method entry " FMT_BB " to OSR entry " FMT_BB
                            " via step blocks.\n",
                            fgFirstBB->bbNum, fgOSREntryBB->bbNum);
                }
                else
                {
                    JITDUMP("OSR: leaving direct flow from method entry " FMT_BB " to OSR entry " FMT_BB
                            ", no step blocks needed.\n",
                            fgFirstBB->bbNum, fgOSREntryBB->bbNum);
                }
            }
            else
            {
                // If OSR entry is the start of an un-nested try, no work needed.
                //
                // We won't hit this case today as we don't allow the try entry to be the target of a backedge,
                // and currently patchpoints only appear at targets of backedges.
                //
                JITDUMP("OSR Entry point at IL offset 0x%0x (" FMT_BB
                        ") is start of an un-nested try region, no step blocks needed.\n",
                        info.compILEntry, osrEntry->bbNum);
                assert(entryJumpTarget == osrEntry);
                assert(fgOSREntryBB == osrEntry);
            }
        }
        else
        {
            // If OSR entry is not within a try, no work needed.
            //
            JITDUMP("OSR Entry point at IL offset 0x%0x (" FMT_BB ") is not in a try region, no step blocks needed.\n",
                    info.compILEntry, osrEntry->bbNum);
            assert(entryJumpTarget == osrEntry);
            assert(fgOSREntryBB == osrEntry);
        }
    }

#ifdef DEBUG
    fgVerifyHandlerTab();
#endif // DEBUG

    // Did we make any changes?
    //
    const bool madeChanges = (addedBlocks > 0) || (delCnt > 0) || (removedBlks > 0) || addedTemps;

    // Note that we have now run post importation cleanup,
    // so we can enable more stringent checking.
    //
    compPostImportationCleanupDone = true;

    return madeChanges ? PhaseStatus::MODIFIED_EVERYTHING : PhaseStatus::MODIFIED_NOTHING;
}

//-------------------------------------------------------------
// fgCanCompactBlock: Determine if a BBJ_ALWAYS block and its target can be compacted.
//
// Arguments:
//    block - BBJ_ALWAYS block to check
//
// Returns:
//    true if compaction is allowed
//
bool Compiler::fgCanCompactBlock(BasicBlock* block)
{
    assert(block != nullptr);

    if (!block->KindIs(BBJ_ALWAYS) || block->HasFlag(BBF_KEEP_BBJ_ALWAYS))
    {
        return false;
    }

    BasicBlock* const target = block->GetTarget();

    if (block == target)
    {
        return false;
    }

    if (target->IsFirst() || (target == fgEntryBB) || (target == fgOSREntryBB))
    {
        return false;
    }

    // Don't bother compacting a call-finally pair if it doesn't succeed block
    //
    if (target->isBBCallFinallyPair() && !block->NextIs(target))
    {
        return false;
    }

    // If target has multiple incoming edges, we can still compact if block is empty.
    // However, not if it is the beginning of a handler.
    //
    if (target->countOfInEdges() != 1 &&
        (!block->isEmpty() || block->HasFlag(BBF_FUNCLET_BEG) || (block->bbCatchTyp != BBCT_NONE)))
    {
        return false;
    }

    if (target->HasFlag(BBF_DONT_REMOVE))
    {
        return false;
    }

    // Ensure we leave a valid init BB around.
    //
    if ((block == fgFirstBB) && !fgCanCompactInitBlock())
    {
        return false;
    }

    // We cannot compact two blocks in different EH regions.
    //
    if (!BasicBlock::sameEHRegion(block, target))
    {
        return false;
    }

    // If there is a switch predecessor don't bother because we'd have to update the uniquesuccs as well
    // (if they are valid).
    //
    for (BasicBlock* const predBlock : target->PredBlocks())
    {
        if (predBlock->KindIs(BBJ_SWITCH))
        {
            return false;
        }
    }

    return true;
}

//-------------------------------------------------------------
// fgCanCompactInitBlock: Check if the first BB (the init BB) can be compacted
// into its target.
//
// Returns:
//    true if compaction is allowed
//
bool Compiler::fgCanCompactInitBlock()
{
    assert(fgFirstBB->KindIs(BBJ_ALWAYS));
    BasicBlock* target = fgFirstBB->GetTarget();
    if (target->hasTryIndex())
    {
        // Inside a try region
        return false;
    }

    assert(target->bbPreds != nullptr);
    if (target->bbPreds->getNextPredEdge() != nullptr)
    {
        // Multiple preds
        return false;
    }

    if (opts.compDbgCode && !target->HasFlag(BBF_INTERNAL))
    {
        // Init BB must be internal for debug code to avoid conflating
        // JIT-inserted code with user code.
        return false;
    }

    return true;
}

//-------------------------------------------------------------
// fgCompactBlock: Compact BBJ_ALWAYS block and its target into one.
//
// Requires that all necessary checks have been performed, i.e. fgCanCompactBlock returns true.
//
// Uses for this function - whenever we change links, insert blocks, ...
// It will keep the flowgraph data in synch - bbNum, bbRefs, bbPreds
//
// Arguments:
//    block - move all code into this block from its target.
//
void Compiler::fgCompactBlock(BasicBlock* block)
{
    assert(fgCanCompactBlock(block));

    // We shouldn't churn the flowgraph after doing hot/cold splitting
    assert(fgFirstColdBlock == nullptr);

    BasicBlock* const target = block->GetTarget();

    JITDUMP("\nCompacting " FMT_BB " into " FMT_BB ":\n", target->bbNum, block->bbNum);
    fgRemoveRefPred(block->GetTargetEdge());

    if (target->countOfInEdges() > 0)
    {
        JITDUMP("Second block has %u other incoming edges\n", target->countOfInEdges());
        assert(block->isEmpty());

        // Retarget all the other edges incident on target
        for (BasicBlock* const predBlock : target->PredBlocksEditing())
        {
            fgReplaceJumpTarget(predBlock, target, block);
        }
    }

    assert(target->countOfInEdges() == 0);
    assert(target->bbPreds == nullptr);

    /* Start compacting - move all the statements in the second block to the first block */

    // First move any phi definitions of the second block after the phi defs of the first.
    // TODO-CQ: This may be the wrong thing to do. If we're compacting blocks, it's because a
    // control-flow choice was constant-folded away. So probably phi's need to go away,
    // as well, in favor of one of the incoming branches. Or at least be modified.

    assert(block->IsLIR() == target->IsLIR());
    if (block->IsLIR())
    {
        LIR::Range& blockRange  = LIR::AsRange(block);
        LIR::Range& targetRange = LIR::AsRange(target);

        // Does target have any phis?
        GenTree* targetNode = targetRange.FirstNode();

        // Does the block have any code?
        if (targetNode != nullptr)
        {
            LIR::Range targetNodes = targetRange.Remove(targetNode, targetRange.LastNode());
            blockRange.InsertAtEnd(std::move(targetNodes));
        }
    }
    else
    {
        Statement* blkNonPhi1    = block->FirstNonPhiDef();
        Statement* targetNonPhi1 = target->FirstNonPhiDef();
        Statement* blkFirst      = block->firstStmt();
        Statement* targetFirst   = target->firstStmt();

        // Does the second have any phis?
        if ((targetFirst != nullptr) && (targetFirst != targetNonPhi1))
        {
            Statement* targetLast = targetFirst->GetPrevStmt();
            assert(targetLast->GetNextStmt() == nullptr);

            // Does "blk" have phis?
            if (blkNonPhi1 != blkFirst)
            {
                // Yes, has phis.
                // Insert after the last phi of "block."
                // First, targetPhis after last phi of block.
                Statement* blkLastPhi = (blkNonPhi1 != nullptr) ? blkNonPhi1->GetPrevStmt() : blkFirst->GetPrevStmt();
                blkLastPhi->SetNextStmt(targetFirst);
                targetFirst->SetPrevStmt(blkLastPhi);

                // Now, rest of "block" after last phi of "target".
                Statement* targetLastPhi =
                    (targetNonPhi1 != nullptr) ? targetNonPhi1->GetPrevStmt() : targetFirst->GetPrevStmt();
                targetLastPhi->SetNextStmt(blkNonPhi1);

                if (blkNonPhi1 != nullptr)
                {
                    blkNonPhi1->SetPrevStmt(targetLastPhi);
                }
                else
                {
                    // block has no non phis, so make the last statement be the last added phi.
                    blkFirst->SetPrevStmt(targetLastPhi);
                }

                // Now update the bbStmtList of "target".
                target->bbStmtList = targetNonPhi1;
                if (targetNonPhi1 != nullptr)
                {
                    targetNonPhi1->SetPrevStmt(targetLast);
                }
            }
            else
            {
                if (blkFirst != nullptr) // If "block" has no statements, fusion will work fine...
                {
                    // First, targetPhis at start of block.
                    Statement* blkLast = blkFirst->GetPrevStmt();
                    block->bbStmtList  = targetFirst;
                    // Now, rest of "block" (if it exists) after last phi of "target".
                    Statement* targetLastPhi =
                        (targetNonPhi1 != nullptr) ? targetNonPhi1->GetPrevStmt() : targetFirst->GetPrevStmt();

                    targetFirst->SetPrevStmt(blkLast);
                    targetLastPhi->SetNextStmt(blkFirst);
                    blkFirst->SetPrevStmt(targetLastPhi);
                    // Now update the bbStmtList of "target"
                    target->bbStmtList = targetNonPhi1;
                    if (targetNonPhi1 != nullptr)
                    {
                        targetNonPhi1->SetPrevStmt(targetLast);
                    }
                }
            }
        }

        // Now proceed with the updated bbTreeLists.
        Statement* stmtList1 = block->firstStmt();
        Statement* stmtList2 = target->firstStmt();

        /* the block may have an empty list */

        if (stmtList1 != nullptr)
        {
            Statement* stmtLast1 = block->lastStmt();

            /* The second block may be a GOTO statement or something with an empty bbStmtList */
            if (stmtList2 != nullptr)
            {
                Statement* stmtLast2 = target->lastStmt();

                /* append list2 to list 1 */

                stmtLast1->SetNextStmt(stmtList2);
                stmtList2->SetPrevStmt(stmtLast1);
                stmtList1->SetPrevStmt(stmtLast2);
            }
        }
        else
        {
            /* block was formerly empty and now has target's statements */
            block->bbStmtList = stmtList2;
        }
    }

    // Transfer target's weight to block
    // (target's weight should include block's weight,
    // plus the weights of target's preds, which now flow into block)
    const bool hasProfileWeight = block->hasProfileWeight();
    block->inheritWeight(target);

    if (hasProfileWeight)
    {
        block->SetFlags(BBF_PROF_WEIGHT);
    }

    VarSetOps::AssignAllowUninitRhs(this, block->bbLiveOut, target->bbLiveOut);

    // Update the beginning and ending IL offsets (bbCodeOffs and bbCodeOffsEnd).
    // Set the beginning IL offset to the minimum, and the ending offset to the maximum, of the respective blocks.
    // If one block has an unknown offset, we take the other block.
    // We are merging into 'block', so if its values are correct, just leave them alone.
    // TODO: we should probably base this on the statements within.

    if (block->bbCodeOffs == BAD_IL_OFFSET)
    {
        block->bbCodeOffs = target->bbCodeOffs; // If they are both BAD_IL_OFFSET, this doesn't change anything.
    }
    else if (target->bbCodeOffs != BAD_IL_OFFSET)
    {
        // The are both valid offsets; compare them.
        if (block->bbCodeOffs > target->bbCodeOffs)
        {
            block->bbCodeOffs = target->bbCodeOffs;
        }
    }

    if (block->bbCodeOffsEnd == BAD_IL_OFFSET)
    {
        block->bbCodeOffsEnd = target->bbCodeOffsEnd; // If they are both BAD_IL_OFFSET, this doesn't change anything.
    }
    else if (target->bbCodeOffsEnd != BAD_IL_OFFSET)
    {
        // The are both valid offsets; compare them.
        if (block->bbCodeOffsEnd < target->bbCodeOffsEnd)
        {
            block->bbCodeOffsEnd = target->bbCodeOffsEnd;
        }
    }

    if (block->HasFlag(BBF_INTERNAL) && !target->HasFlag(BBF_INTERNAL))
    {
        // If 'block' is an internal block and 'target' isn't, then adjust the flags set on 'block'.
        block->RemoveFlags(BBF_INTERNAL); // Clear the BBF_INTERNAL flag
        block->SetFlags(BBF_IMPORTED);    // Set the BBF_IMPORTED flag
    }

    /* Update the flags for block with those found in target */

    block->CopyFlags(target, BBF_COMPACT_UPD);

    /* mark target as removed */

    target->SetFlags(BBF_REMOVED);

    /* Unlink target and update all the marker pointers if necessary */

    fgUnlinkRange(target, target);

    fgBBcount--;

    // If target was the last block of a try or handler, update the EH table.

    ehUpdateForDeletedBlock(target);

    /* Set the jump targets */

    switch (target->GetKind())
    {
        case BBJ_CALLFINALLY:
            // Propagate RETLESS property
            block->CopyFlags(target, BBF_RETLESS_CALL);

            FALLTHROUGH;

        case BBJ_ALWAYS:
        case BBJ_EHCATCHRET:
        case BBJ_EHFILTERRET:
        {
            /* Update the predecessor list for target's target */
            FlowEdge* const targetEdge = target->GetTargetEdge();
            fgReplacePred(targetEdge, block);

            block->SetKindAndTargetEdge(target->GetKind(), targetEdge);
            break;
        }

        case BBJ_COND:
        {
            /* Update the predecessor list for target's true target */
            FlowEdge* const trueEdge  = target->GetTrueEdge();
            FlowEdge* const falseEdge = target->GetFalseEdge();
            fgReplacePred(trueEdge, block);

            /* Update the predecessor list for target's false target if it is different from the true target */
            if (trueEdge != falseEdge)
            {
                fgReplacePred(falseEdge, block);
            }

            block->SetCond(trueEdge, falseEdge);
            break;
        }

        case BBJ_EHFINALLYRET:
            block->SetEhf(target->GetEhfTargets());
            fgChangeEhfBlock(target, block);
            break;

        case BBJ_EHFAULTRET:
        case BBJ_THROW:
        case BBJ_RETURN:
            /* no jumps or fall through blocks to set here */
            block->SetKind(target->GetKind());
            break;

        case BBJ_SWITCH:
            block->SetSwitch(target->GetSwitchTargets());
            // We are moving the switch jump from target to block. Examine the jump targets
            // of the BBJ_SWITCH at target and replace the predecessor to 'target' with ones to 'block'
            fgChangeSwitchBlock(target, block);
            break;

        default:
            noway_assert(!"Unexpected bbKind");
            break;
    }

    assert(block->KindIs(target->GetKind()));

#if DEBUG
    if (verbose && 0)
    {
        printf("\nAfter compacting:\n");
        fgDispBasicBlocks(false);
    }

    if (JitConfig.JitSlowDebugChecksEnabled() != 0)
    {
        // Make sure that the predecessor lists are accurate
        fgDebugCheckBBlist();
    }
#endif // DEBUG
}

//-------------------------------------------------------------
// fgUnreachableBlock: Remove a block when it is unreachable.
//
// This function cannot remove the first block.
//
// Arguments:
//    block - unreachable block to remove
//
void Compiler::fgUnreachableBlock(BasicBlock* block)
{
    // genReturnBB should never be removed, as we might have special hookups there.
    // Therefore, we should never come here to remove the statements in the genReturnBB block.
    // For example, the profiler hookup needs to have the "void GT_RETURN" statement
    // to properly set the info.compProfilerCallback flag.
    noway_assert(block != genReturnBB);

    if (block->HasFlag(BBF_REMOVED))
    {
        return;
    }

#ifdef DEBUG
    if (verbose)
    {
        printf("\nRemoving unreachable " FMT_BB "\n", block->bbNum);
    }
#endif // DEBUG

    noway_assert(!block->IsFirst()); // Can't use this function to remove the first block

    // First, delete all the code in the block.

    if (block->IsLIR())
    {
        LIR::Range& blockRange = LIR::AsRange(block);
        if (!blockRange.IsEmpty())
        {
            blockRange.Delete(this, block, blockRange.FirstNode(), blockRange.LastNode());
        }
    }
    else
    {
        // TODO-Cleanup: I'm not sure why this happens -- if the block is unreachable, why does it have phis?
        // Anyway, remove any phis.

        Statement* firstNonPhi = block->FirstNonPhiDef();
        if (block->bbStmtList != firstNonPhi)
        {
            if (firstNonPhi != nullptr)
            {
                firstNonPhi->SetPrevStmt(block->lastStmt());
            }
            block->bbStmtList = firstNonPhi;
        }

        for (Statement* const stmt : block->Statements())
        {
            fgRemoveStmt(block, stmt);
        }
        noway_assert(block->bbStmtList == nullptr);
    }

    // Mark the block as removed
    block->SetFlags(BBF_REMOVED);

    // Update bbRefs and bbPreds for the blocks reached by this block
    fgRemoveBlockAsPred(block);
}

//-------------------------------------------------------------
// fgOptimizeBranchToEmptyUnconditional:
//    Optimize a jump to an empty block which ends in an unconditional branch.
//
// Arguments:
//    block - source block
//    bDest - destination
//
// Returns: true if changes were made
//
bool Compiler::fgOptimizeBranchToEmptyUnconditional(BasicBlock* block, BasicBlock* bDest)
{
    bool optimizeJump = true;

    assert(bDest->isEmpty());
    assert(bDest->KindIs(BBJ_ALWAYS));

    // We do not optimize jumps between two different try regions.
    // However jumping to a block that is not in any try region is OK
    //
    if (bDest->hasTryIndex() && !BasicBlock::sameTryRegion(block, bDest))
    {
        optimizeJump = false;
    }

    // Don't optimize a jump to a removed block
    if (bDest->GetTarget()->HasFlag(BBF_REMOVED))
    {
        optimizeJump = false;
    }

    // Don't optimize a jump to a cloned finally
    if (bDest->HasFlag(BBF_CLONED_FINALLY_BEGIN))
    {
        optimizeJump = false;
    }

    // Must optimize jump if bDest has been removed
    //
    if (bDest->HasFlag(BBF_REMOVED))
    {
        optimizeJump = true;
    }

    if (optimizeJump)
    {
#ifdef DEBUG
        if (verbose)
        {
            printf("\nOptimizing a jump to an unconditional jump (" FMT_BB " -> " FMT_BB " -> " FMT_BB ")\n",
                   block->bbNum, bDest->bbNum, bDest->GetTarget()->bbNum);
        }
#endif // DEBUG

        //
        // When we optimize a branch to branch we need to update the profile weight
        // of bDest by subtracting out the weight of the path that is being optimized.
        //
        if (bDest->hasProfileWeight())
        {
            FlowEdge* const edge = fgGetPredForBlock(bDest, block);
            noway_assert(edge != nullptr);

            const weight_t edgeWeight = edge->getLikelyWeight();

            //
            // Update the bDest->bbWeight
            //
            if (bDest->bbWeight > edgeWeight)
            {
                bDest->bbWeight -= edgeWeight;
            }
            else
            {
                bDest->bbWeight = BB_ZERO_WEIGHT;
                bDest->SetFlags(BBF_RUN_RARELY); // Set the RarelyRun flag
            }
        }

        // Optimize the JUMP to empty unconditional JUMP to go to the new target
        switch (block->GetKind())
        {
            case BBJ_ALWAYS:
            case BBJ_CALLFINALLYRET:
            {
                fgRedirectTargetEdge(block, bDest->GetTarget());
                break;
            }

            case BBJ_COND:
                if (block->TrueTargetIs(bDest))
                {
                    assert(!block->FalseTargetIs(bDest));
                    fgRedirectTrueEdge(block, bDest->GetTarget());
                }
                else
                {
                    assert(block->FalseTargetIs(bDest));
                    fgRedirectFalseEdge(block, bDest->GetTarget());
                }
                break;

            default:
                unreached();
        }

        return true;
    }
    return false;
}

//-------------------------------------------------------------
// fgOptimizeEmptyBlock:
//   Does flow optimization of an empty block (can remove it in some cases)
//
// Arguments:
//    block - an empty block
//
// Returns: true if changes were made
//
bool Compiler::fgOptimizeEmptyBlock(BasicBlock* block)
{
    assert(block->isEmpty());

    // We shouldn't churn the flowgraph after doing hot/cold splitting
    assert(fgFirstColdBlock == nullptr);

    bool        madeChanges = false;
    BasicBlock* bPrev       = block->Prev();

    switch (block->GetKind())
    {
        case BBJ_COND:
        case BBJ_SWITCH:

            /* can never happen */
            noway_assert(!"Conditional or switch block with empty body!");
            break;

        case BBJ_THROW:
        case BBJ_CALLFINALLY:
        case BBJ_CALLFINALLYRET:
        case BBJ_RETURN:
        case BBJ_EHCATCHRET:
        case BBJ_EHFINALLYRET:
        case BBJ_EHFAULTRET:
        case BBJ_EHFILTERRET:

            /* leave them as is */
            /* some compilers generate multiple returns and put all of them at the end -
             * to solve that we need the predecessor list */

            break;

        case BBJ_ALWAYS:

            /* Special case for first BB */
            if (bPrev == nullptr)
            {
                assert(block == fgFirstBB);
                if (!block->JumpsToNext() || !fgCanCompactInitBlock())
                {
                    break;
                }
            }

            /* Do not remove a block that jumps to itself - used for while (true){} */
            if (block->TargetIs(block))
            {
                break;
            }

            // Don't remove the init BB if it does not leave a proper init BB
            // in place
            if ((block == fgFirstBB) && !fgCanCompactInitBlock())
            {
                break;
            }

            // Don't remove the fgEntryBB
            //
            if (opts.IsOSR() && (block == fgEntryBB))
            {
                break;
            }

            /* Don't remove an empty block that is in a different EH region
             * from its successor block, if the block is the target of a
             * catch return. It is required that the return address of a
             * catch be in the correct EH region, for re-raise of thread
             * abort exceptions to work. Insert a NOP in the empty block
             * to ensure we generate code for the block, if we keep it.
             */
            if (UsesFunclets())
            {
                BasicBlock* succBlock = block->GetTarget();

                if ((succBlock != nullptr) && !BasicBlock::sameEHRegion(block, succBlock))
                {
                    // The empty block and the block that follows it are in different
                    // EH regions. Is this a case where they can't be merged?

                    bool okToMerge = true; // assume it's ok
                    for (BasicBlock* const predBlock : block->PredBlocks())
                    {
                        if (predBlock->KindIs(BBJ_EHCATCHRET))
                        {
                            assert(predBlock->TargetIs(block));
                            okToMerge = false; // we can't get rid of the empty block
                            break;
                        }
                    }

                    if (!okToMerge)
                    {
                        // Insert a NOP in the empty block to ensure we generate code
                        // for the catchret target in the right EH region.
                        GenTree* nop = new (this, GT_NO_OP) GenTree(GT_NO_OP, TYP_VOID);

                        if (block->IsLIR())
                        {
                            LIR::AsRange(block).InsertAtEnd(nop);
                            LIR::ReadOnlyRange range(nop, nop);
                            m_pLowering->LowerRange(block, range);
                        }
                        else
                        {
                            Statement* nopStmt = fgNewStmtAtEnd(block, nop);
                            if (fgNodeThreading == NodeThreading::AllTrees)
                            {
                                fgSetStmtSeq(nopStmt);
                            }
                            gtSetStmtInfo(nopStmt);
                        }

                        madeChanges = true;

#ifdef DEBUG
                        if (verbose)
                        {
                            printf("\nKeeping empty block " FMT_BB " - it is the target of a catch return\n",
                                   block->bbNum);
                        }
#endif // DEBUG

                        break; // go to the next block
                    }
                }
            }

            if (!ehCanDeleteEmptyBlock(block))
            {
                // We're not allowed to remove this block due to reasons related to the EH table.
                break;
            }

            /* special case if this is the only BB */
            if (block->IsFirst() && block->IsLast())
            {
                assert(block == fgFirstBB);
                assert(block == fgLastBB);
                assert(bPrev == nullptr);
                break;
            }

            // When using profile weights, fgComputeCalledCount expects the first non-internal block to have profile
            // weight.
            // Make sure we don't break that invariant.
            if (fgIsUsingProfileWeights() && block->hasProfileWeight() && !block->HasFlag(BBF_INTERNAL))
            {
                BasicBlock* bNext = block->Next();

                // Check if the next block can't maintain the invariant.
                if ((bNext == nullptr) || bNext->HasFlag(BBF_INTERNAL) || !bNext->hasProfileWeight())
                {
                    // Check if the current block is the first non-internal block.
                    BasicBlock* curBB = bPrev;
                    while ((curBB != nullptr) && curBB->HasFlag(BBF_INTERNAL))
                    {
                        curBB = curBB->Prev();
                    }
                    if (curBB == nullptr)
                    {
                        // This block is the first non-internal block and it has profile weight.
                        // Don't delete it.
                        break;
                    }
                }
            }

            /* Remove the block */
            compCurBB = block;
            fgRemoveBlock(block, /* unreachable */ false);
            madeChanges = true;
            break;

        default:
            noway_assert(!"Unexpected bbKind");
            break;
    }

    return madeChanges;
}

//-------------------------------------------------------------
// fgOptimizeSwitchBranches:
//   Does flow optimization for a switch - bypasses jumps to empty unconditional branches,
//   and transforms degenerate switch cases like those with 1 or 2 targets.
//
// Arguments:
//    block - block with switch
//
// Returns: true if changes were made
//
bool Compiler::fgOptimizeSwitchBranches(BasicBlock* block)
{
    assert(block->KindIs(BBJ_SWITCH));

    unsigned    jmpCnt = block->GetSwitchTargets()->bbsCount;
    FlowEdge**  jmpTab = block->GetSwitchTargets()->bbsDstTab;
    BasicBlock* bNewDest; // the new jump target for the current switch case
    BasicBlock* bDest;
    bool        modified = false;

    do
    {
    REPEAT_SWITCH:;
        bDest    = (*jmpTab)->getDestinationBlock();
        bNewDest = bDest;

        // Do we have a JUMP to an empty unconditional JUMP block?
        if (bDest->isEmpty() && bDest->KindIs(BBJ_ALWAYS) && !bDest->TargetIs(bDest)) // special case for self jumps
        {
            bool optimizeJump = true;

            // We do not optimize jumps between two different try regions.
            // However jumping to a block that is not in any try region is OK
            //
            if (bDest->hasTryIndex() && !BasicBlock::sameTryRegion(block, bDest))
            {
                optimizeJump = false;
            }

            if (optimizeJump)
            {
                bNewDest = bDest->GetTarget();
#ifdef DEBUG
                if (verbose)
                {
                    printf("\nOptimizing a switch jump to an empty block with an unconditional jump (" FMT_BB
                           " -> " FMT_BB " -> " FMT_BB ")\n",
                           block->bbNum, bDest->bbNum, bNewDest->bbNum);
                }
#endif // DEBUG
            }
        }

        if (bNewDest != bDest)
        {
            //
            // When we optimize a branch to branch we need to update the profile weight
            // of bDest by subtracting out the block weight of the path that is being optimized.
            //
            FlowEdge* const oldEdge = *jmpTab;

            if (fgIsUsingProfileWeights() && bDest->hasProfileWeight())
            {
                weight_t const branchThroughWeight = oldEdge->getLikelyWeight();
                if (bDest->bbWeight > branchThroughWeight)
                {
                    bDest->bbWeight -= branchThroughWeight;
                }
                else
                {
                    bDest->bbSetRunRarely();
                }
            }

            // Update the switch jump table
            fgRemoveRefPred(oldEdge);
            FlowEdge* const newEdge = fgAddRefPred(bNewDest, block, oldEdge);
            *jmpTab                 = newEdge;

            // Update edge likelihoods
            // Note old edge may still be "in use" so we decrease its likelihood.
            //

            // We want to move this much likelihood from old->new
            //
            const weight_t likelihoodFraction = oldEdge->getLikelihood() / (oldEdge->getDupCount() + 1);

            if (newEdge->getDupCount() == 1)
            {
                newEdge->setLikelihood(likelihoodFraction);
            }
            else
            {
                newEdge->addLikelihood(likelihoodFraction);
            }

            oldEdge->addLikelihood(-likelihoodFraction);

            // we optimized a Switch label - goto REPEAT_SWITCH to follow this new jump
            modified = true;

            goto REPEAT_SWITCH;
        }
    } while (++jmpTab, --jmpCnt);

    if (modified)
    {
        // Invalidate the set of unique targets for block, since we modified the targets
        fgInvalidateSwitchDescMapEntry(block);
    }

    Statement*  switchStmt = nullptr;
    LIR::Range* blockRange = nullptr;

    GenTree* switchTree;
    if (block->IsLIR())
    {
        blockRange = &LIR::AsRange(block);
        switchTree = blockRange->LastNode();

        assert(switchTree->OperGet() == GT_SWITCH_TABLE);
    }
    else
    {
        switchStmt = block->lastStmt();
        switchTree = switchStmt->GetRootNode();

        assert(switchTree->OperGet() == GT_SWITCH);
    }

    noway_assert(switchTree->gtType == TYP_VOID);

    // At this point all of the case jump targets have been updated such
    // that none of them go to block that is an empty unconditional block
    //
    jmpTab = block->GetSwitchTargets()->bbsDstTab;
    jmpCnt = block->GetSwitchTargets()->bbsCount;

    // Now check for two trivial switch jumps.
    //
    if (block->NumSucc(this) == 1)
    {
        // Use BBJ_ALWAYS for a switch with only a default clause, or with only one unique successor.

#ifdef DEBUG
        if (verbose)
        {
            printf("\nRemoving a switch jump with a single target (" FMT_BB ")\n", block->bbNum);
            printf("BEFORE:\n");
            fgDispBasicBlocks();
        }
#endif // DEBUG

        if (block->IsLIR())
        {
            bool               isClosed;
            unsigned           sideEffects;
            LIR::ReadOnlyRange switchTreeRange = blockRange->GetTreeRange(switchTree, &isClosed, &sideEffects);

            // The switch tree should form a contiguous, side-effect free range by construction. See
            // Lowering::LowerSwitch for details.
            assert(isClosed);
            assert((sideEffects & GTF_ALL_EFFECT) == 0);

            blockRange->Delete(this, block, std::move(switchTreeRange));
        }
        else
        {
            /* check for SIDE_EFFECTS */
            if (switchTree->gtFlags & GTF_SIDE_EFFECT)
            {
                /* Extract the side effects from the conditional */
                GenTree* sideEffList = nullptr;

                gtExtractSideEffList(switchTree, &sideEffList);

                if (sideEffList == nullptr)
                {
                    goto NO_SWITCH_SIDE_EFFECT;
                }

                noway_assert(sideEffList->gtFlags & GTF_SIDE_EFFECT);

#ifdef DEBUG
                if (verbose)
                {
                    printf("\nSwitch expression has side effects! Extracting side effects...\n");
                    gtDispTree(switchTree);
                    printf("\n");
                    gtDispTree(sideEffList);
                    printf("\n");
                }
#endif // DEBUG

                /* Replace the conditional statement with the list of side effects */
                noway_assert(sideEffList->gtOper != GT_SWITCH);

                switchStmt->SetRootNode(sideEffList);

                if (fgNodeThreading != NodeThreading::None)
                {
                    compCurBB = block;

                    /* Update ordering, costs, FP levels, etc. */
                    gtSetStmtInfo(switchStmt);

                    /* Re-link the nodes for this statement */
                    fgSetStmtSeq(switchStmt);
                }
            }
            else
            {

            NO_SWITCH_SIDE_EFFECT:

                /* conditional has NO side effect - remove it */
                fgRemoveStmt(block, switchStmt);
            }
        }

        // Change the switch jump into a BBJ_ALWAYS
        block->SetKindAndTargetEdge(BBJ_ALWAYS, block->GetSwitchTargets()->bbsDstTab[0]);
        for (unsigned i = 1; i < jmpCnt; ++i)
        {
            fgRemoveRefPred(jmpTab[i]);
        }

        return true;
    }
    else if (block->GetSwitchTargets()->bbsCount == 2)
    {
        /* Use a BBJ_COND(switchVal==0) for a switch with only one
           significant clause besides the default clause */
        GenTree* switchVal = switchTree->AsOp()->gtOp1;
        noway_assert(genActualTypeIsIntOrI(switchVal->TypeGet()));

        // If we are in LIR, remove the jump table from the block.
        if (block->IsLIR())
        {
            GenTree* jumpTable = switchTree->AsOp()->gtOp2;
            assert(jumpTable->OperGet() == GT_JMPTABLE);
            blockRange->Remove(jumpTable);
        }

        // Change the GT_SWITCH(switchVal) into GT_JTRUE(GT_EQ(switchVal==0)).
        // Also mark the node as GTF_DONT_CSE as further down JIT is not capable of handling it.
        // For example CSE could determine that the expression rooted at GT_EQ is a candidate cse and
        // replace it with a COMMA node.  In such a case we will end up with GT_JTRUE node pointing to
        // a COMMA node which results in noway asserts in fgMorphSmpOp(), optAssertionGen() and rpPredictTreeRegUse().
        // For the same reason fgMorphSmpOp() marks GT_JTRUE nodes with RELOP children as GTF_DONT_CSE.

#ifdef DEBUG
        if (verbose)
        {
            printf("\nConverting a switch (" FMT_BB ") with only one significant clause besides a default target to a "
                   "conditional branch. Before:\n",
                   block->bbNum);

            gtDispTree(switchTree);
        }
#endif // DEBUG

        switchTree->ChangeOper(GT_JTRUE);
        GenTree* zeroConstNode    = gtNewZeroConNode(genActualType(switchVal->TypeGet()));
        GenTree* condNode         = gtNewOperNode(GT_EQ, TYP_INT, switchVal, zeroConstNode);
        switchTree->AsOp()->gtOp1 = condNode;
        switchTree->AsOp()->gtOp1->gtFlags |= (GTF_RELOP_JMP_USED | GTF_DONT_CSE);

        if (block->IsLIR())
        {
            blockRange->InsertAfter(switchVal, zeroConstNode, condNode);
            LIR::ReadOnlyRange range(zeroConstNode, switchTree);
            m_pLowering->LowerRange(block, range);
        }
        else if (fgNodeThreading != NodeThreading::None)
        {
            gtSetStmtInfo(switchStmt);
            fgSetStmtSeq(switchStmt);
        }

        FlowEdge* const trueEdge  = block->GetSwitchTargets()->bbsDstTab[0];
        FlowEdge* const falseEdge = block->GetSwitchTargets()->bbsDstTab[1];
        block->SetCond(trueEdge, falseEdge);

        JITDUMP("After:\n");
        DISPNODE(switchTree);

        return true;
    }
    return modified;
}

//-------------------------------------------------------------
// fgBlockEndFavorsTailDuplication:
//     Heuristic function that returns true if this block ends in a statement that looks favorable
//     for tail-duplicating its successor (such as assigning a constant to a local).
//
//  Arguments:
//      block: BasicBlock we are considering duplicating the successor of
//      lclNum: local that is used by the successor block, provided by
//        prior call to fgBlockIsGoodTailDuplicationCandidate
//
//  Returns:
//     true if block end is favorable for tail duplication
//
//  Notes:
//     This is the second half of the evaluation for tail duplication, where we try
//     to determine if this predecessor block assigns a constant or provides useful
//     information about a local that is tested in an unconditionally executed successor.
//     If so then duplicating the successor will likely allow the test to be
//     optimized away.
//
bool Compiler::fgBlockEndFavorsTailDuplication(BasicBlock* block, unsigned lclNum)
{
    if (block->isRunRarely())
    {
        return false;
    }

    // If the local is address exposed, we currently can't optimize.
    //
    LclVarDsc* const lclDsc = lvaGetDesc(lclNum);

    if (lclDsc->IsAddressExposed())
    {
        return false;
    }

    Statement* const lastStmt  = block->lastStmt();
    Statement* const firstStmt = block->FirstNonPhiDef();

    if (lastStmt == nullptr)
    {
        return false;
    }

    // Tail duplication tends to pay off when the last statement
    // is a local store of a constant, arraylength, or a relop.
    // This is because these statements produce information about values
    // that would otherwise be lost at the upcoming merge point.
    //
    // Check up to N statements...
    //
    const int  limit = 2;
    int        count = 0;
    Statement* stmt  = lastStmt;

    while (count < limit)
    {
        count++;
        GenTree* const tree = stmt->GetRootNode();
        if (tree->OperIsLocalStore() && !tree->OperIsBlkOp() && (tree->AsLclVarCommon()->GetLclNum() == lclNum))
        {
            GenTree* const value = tree->Data();
            if (value->OperIsArrLength() || value->OperIsConst() || value->OperIsCompare())
            {
                return true;
            }
        }

        Statement* const prevStmt = stmt->GetPrevStmt();

        // The statement list prev links wrap from first->last, so exit
        // when we see lastStmt again, as we've now seen all statements.
        //
        if (prevStmt == lastStmt)
        {
            break;
        }

        stmt = prevStmt;
    }

    return false;
}

//-------------------------------------------------------------
// fgBlockIsGoodTailDuplicationCandidate:
//     Heuristic function that examines a block (presumably one that is a merge point) to determine
//     if it is a good candidate to be duplicated.
//
// Arguments:
//     target - the tail block (candidate for duplication)
//
// Returns:
//     true if this is a good candidate, false otherwise
//     if true, lclNum is set to lcl to scan for in predecessor block
//
// Notes:
//     The current heuristic is that tail duplication is deemed favorable if this
//     block simply tests the value of a local against a constant or some other local.
//
//     This is the first half of the evaluation for tail duplication. We subsequently
//     need to check if predecessors of this block assigns a constant to the local.
//
bool Compiler::fgBlockIsGoodTailDuplicationCandidate(BasicBlock* target, unsigned* lclNum)
{
    *lclNum = BAD_VAR_NUM;

    // Here we are looking for small blocks where a local live-into the block
    // ultimately feeds a simple conditional branch.
    //
    // These blocks are small, and when duplicated onto the tail of blocks that end in
    // local stores, there is a high probability of the branch completely going away.
    //
    // This is by no means the only kind of tail that it is beneficial to duplicate,
    // just the only one we recognize for now.
    if (!target->KindIs(BBJ_COND))
    {
        return false;
    }

    // No point duplicating this block if it's not a control flow join.
    if (target->bbRefs < 2)
    {
        return false;
    }

    // No point duplicating this block if it would not remove (part of) the join.
    if (target->TrueTargetIs(target) || target->FalseTargetIs(target))
    {
        return false;
    }

    Statement* const lastStmt  = target->lastStmt();
    Statement* const firstStmt = target->FirstNonPhiDef();

    // We currently allow just one statement aside from the branch.
    //
    if ((firstStmt != lastStmt) && (firstStmt != lastStmt->GetPrevStmt()))
    {
        return false;
    }

    // Verify the branch is just a simple local compare.
    //
    GenTree* const lastTree = lastStmt->GetRootNode();

    if (lastTree->gtOper != GT_JTRUE)
    {
        return false;
    }

    // must be some kind of relational operator
    GenTree* const cond = lastTree->AsOp()->gtOp1;
    if (!cond->OperIsCompare())
    {
        return false;
    }

    // op1 must be some combinations of casts of local or constant
    GenTree* op1 = cond->AsOp()->gtOp1;
    while (op1->gtOper == GT_CAST)
    {
        op1 = op1->AsOp()->gtOp1;
    }

    if (!op1->IsLocal() && !op1->OperIsConst())
    {
        return false;
    }

    // op2 must be some combinations of casts of local or constant
    GenTree* op2 = cond->AsOp()->gtOp2;
    while (op2->gtOper == GT_CAST)
    {
        op2 = op2->AsOp()->gtOp1;
    }

    if (!op2->IsLocal() && !op2->OperIsConst())
    {
        return false;
    }

    // Tree must have one constant and one local, or be comparing
    // the same local to itself.
    unsigned lcl1 = BAD_VAR_NUM;
    unsigned lcl2 = BAD_VAR_NUM;

    if (op1->IsLocal())
    {
        lcl1 = op1->AsLclVarCommon()->GetLclNum();
    }

    if (op2->IsLocal())
    {
        lcl2 = op2->AsLclVarCommon()->GetLclNum();
    }

    if ((lcl1 != BAD_VAR_NUM) && op2->OperIsConst())
    {
        *lclNum = lcl1;
    }
    else if ((lcl2 != BAD_VAR_NUM) && op1->OperIsConst())
    {
        *lclNum = lcl2;
    }
    else if ((lcl1 != BAD_VAR_NUM) && (lcl1 == lcl2))
    {
        *lclNum = lcl1;
    }
    else
    {
        return false;
    }

    // If there's no second statement, we're good.
    //
    if (firstStmt == lastStmt)
    {
        return true;
    }

    // Otherwise check the first stmt.
    // Verify the branch is just a simple local compare.
    //
    GenTree* const firstTree = firstStmt->GetRootNode();
    if (!firstTree->OperIs(GT_STORE_LCL_VAR))
    {
        return false;
    }

    unsigned storeLclNum = firstTree->AsLclVar()->GetLclNum();

    if (storeLclNum != *lclNum)
    {
        return false;
    }

    // Could allow unary here too...
    //
    GenTree* const data = firstTree->AsLclVar()->Data();
    if (!data->OperIsBinary())
    {
        return false;
    }

    // op1 must be some combinations of casts of local or constant
    // (or unary)
    op1 = data->AsOp()->gtOp1;
    while (op1->gtOper == GT_CAST)
    {
        op1 = op1->AsOp()->gtOp1;
    }

    if (!op1->IsLocal() && !op1->OperIsConst())
    {
        return false;
    }

    // op2 must be some combinations of casts of local or constant
    // (or unary)
    op2 = data->AsOp()->gtOp2;

    // A binop may not actually have an op2.
    //
    if (op2 == nullptr)
    {
        return false;
    }

    while (op2->gtOper == GT_CAST)
    {
        op2 = op2->AsOp()->gtOp1;
    }

    if (!op2->IsLocal() && !op2->OperIsConst())
    {
        return false;
    }

    // Tree must have one constant and one local, or be comparing
    // the same local to itself.
    lcl1 = BAD_VAR_NUM;
    lcl2 = BAD_VAR_NUM;

    if (op1->IsLocal())
    {
        lcl1 = op1->AsLclVarCommon()->GetLclNum();
    }

    if (op2->IsLocal())
    {
        lcl2 = op2->AsLclVarCommon()->GetLclNum();
    }

    if ((lcl1 != BAD_VAR_NUM) && op2->OperIsConst())
    {
        *lclNum = lcl1;
    }
    else if ((lcl2 != BAD_VAR_NUM) && op1->OperIsConst())
    {
        *lclNum = lcl2;
    }
    else if ((lcl1 != BAD_VAR_NUM) && (lcl1 == lcl2))
    {
        *lclNum = lcl1;
    }
    else
    {
        return false;
    }

    return true;
}

//-------------------------------------------------------------
// fgOptimizeUncondBranchToSimpleCond:
//    For a block which has an unconditional branch, look to see if its target block
//    is a good candidate for tail duplication, and if so do that duplication.
//
// Arguments:
//    block  - block with uncond branch
//    target - block which is target of first block
//
// Returns: true if changes were made
//
// Notes:
//   This optimization generally reduces code size and path length.
//
bool Compiler::fgOptimizeUncondBranchToSimpleCond(BasicBlock* block, BasicBlock* target)
{
    JITDUMP("Considering uncond to cond " FMT_BB " -> " FMT_BB "\n", block->bbNum, target->bbNum);

    if (!BasicBlock::sameEHRegion(block, target))
    {
        return false;
    }

    unsigned lclNum = BAD_VAR_NUM;

    // First check if the successor tests a local and then branches on the result
    // of a test, and obtain the local if so.
    //
    if (!fgBlockIsGoodTailDuplicationCandidate(target, &lclNum))
    {
        return false;
    }

    // At this point we know target is BBJ_COND.
    assert(target->KindIs(BBJ_COND));

    // Bail out if OSR, as we can have unusual flow into loops. If one
    // of target's successors is also a backedge target, this optimization
    // may mess up loop recognition by creating too many non-loop preds.
    //
    if (opts.IsOSR())
    {
        if (target->GetFalseTarget()->HasFlag(BBF_BACKWARD_JUMP_TARGET))
        {
            JITDUMP("Deferring: " FMT_BB " --> " FMT_BB "; latter looks like loop top\n", target->bbNum,
                    target->GetFalseTarget()->bbNum);
            return false;
        }

        if (target->GetTrueTarget()->HasFlag(BBF_BACKWARD_JUMP_TARGET))
        {
            JITDUMP("Deferring: " FMT_BB " --> " FMT_BB "; latter looks like loop top\n", target->bbNum,
                    target->GetTrueTarget()->bbNum);
            return false;
        }
    }

    // See if this block assigns constant or other interesting tree to that same local.
    //
    if (!fgBlockEndFavorsTailDuplication(block, lclNum))
    {
        return false;
    }

    // NOTE: we do not currently hit this assert because this function is only called when
    // `fgUpdateFlowGraph` has been called with `doTailDuplication` set to true, and the
    // backend always calls `fgUpdateFlowGraph` with `doTailDuplication` set to false.
    assert(!block->IsLIR());

    // Duplicate the target block at the end of this block
    //
    for (Statement* stmt : target->NonPhiStatements())
    {
        GenTree* clone = gtCloneExpr(stmt->GetRootNode());
        noway_assert(clone);
        Statement* cloneStmt = gtNewStmt(clone);

        if (fgNodeThreading != NodeThreading::None)
        {
            gtSetStmtInfo(cloneStmt);
        }

        fgInsertStmtAtEnd(block, cloneStmt);
    }

    // Fix up block's flow.
    // Assume edge likelihoods transfer over.
    //
    fgRedirectTargetEdge(block, target->GetTrueTarget());
    block->GetTargetEdge()->setLikelihood(target->GetTrueEdge()->getLikelihood());

    FlowEdge* const falseEdge = fgAddRefPred(target->GetFalseTarget(), block, target->GetFalseEdge());
    block->SetCond(block->GetTargetEdge(), falseEdge);

    JITDUMP("fgOptimizeUncondBranchToSimpleCond(from " FMT_BB " to cond " FMT_BB "), modified " FMT_BB "\n",
            block->bbNum, target->bbNum, block->bbNum);
    JITDUMP("   expecting opts to key off V%02u in " FMT_BB "\n", lclNum, block->bbNum);

    if (target->hasProfileWeight() && block->hasProfileWeight())
    {
        // Remove weight from target since block now bypasses it...
        //
        weight_t targetWeight = target->bbWeight;
        weight_t blockWeight  = block->bbWeight;
        target->setBBProfileWeight(max(0.0, targetWeight - blockWeight));
        JITDUMP("Decreased " FMT_BB " profile weight from " FMT_WT " to " FMT_WT "\n", target->bbNum, targetWeight,
                target->bbWeight);
    }

    return true;
}

//-------------------------------------------------------------
// fgFoldSimpleCondByForwardSub:
//   Try to refine the flow of a block that may have just been tail duplicated
//   or compacted.
//
// Arguments:
//   block - block that was tail duplicated or compacted
//
// Returns Value:
//   true if control flow was changed
//
bool Compiler::fgFoldSimpleCondByForwardSub(BasicBlock* block)
{
    assert(block->KindIs(BBJ_COND));
    GenTree* jtrue = block->lastStmt()->GetRootNode();
    assert(jtrue->OperIs(GT_JTRUE));

    GenTree* relop = jtrue->gtGetOp1();
    if (!relop->OperIsCompare())
    {
        return false;
    }

    GenTree* op1 = relop->gtGetOp1();
    GenTree* op2 = relop->gtGetOp2();

    GenTree**            lclUse;
    GenTreeLclVarCommon* lcl;

    if (op1->OperIs(GT_LCL_VAR) && op2->IsIntegralConst())
    {
        lclUse = &relop->AsOp()->gtOp1;
        lcl    = op1->AsLclVarCommon();
    }
    else if (op2->OperIs(GT_LCL_VAR) && op1->IsIntegralConst())
    {
        lclUse = &relop->AsOp()->gtOp2;
        lcl    = op2->AsLclVarCommon();
    }
    else
    {
        return false;
    }

    Statement* secondLastStmt = block->lastStmt()->GetPrevStmt();
    if ((secondLastStmt == nullptr) || (secondLastStmt == block->lastStmt()))
    {
        return false;
    }

    GenTree* prevTree = secondLastStmt->GetRootNode();
    if (!prevTree->OperIs(GT_STORE_LCL_VAR))
    {
        return false;
    }

    GenTreeLclVarCommon* store = prevTree->AsLclVarCommon();
    if (store->GetLclNum() != lcl->GetLclNum())
    {
        return false;
    }

    if (!store->Data()->IsIntegralConst())
    {
        return false;
    }

    if (genActualType(store) != genActualType(store->Data()) || (genActualType(store) != genActualType(lcl)))
    {
        return false;
    }

    JITDUMP("Forward substituting local after jump threading. Before:\n");
    DISPSTMT(block->lastStmt());

    JITDUMP("\nAfter:\n");

    LclVarDsc* varDsc  = lvaGetDesc(lcl);
    GenTree*   newData = gtCloneExpr(store->Data());
    if (varTypeIsSmall(varDsc) && fgCastNeeded(store->Data(), varDsc->TypeGet()))
    {
        newData = gtNewCastNode(TYP_INT, newData, false, varDsc->TypeGet());
        newData = gtFoldExpr(newData);
    }

    *lclUse = newData;
    DISPSTMT(block->lastStmt());

    JITDUMP("\nNow trying to fold...\n");
    jtrue->AsUnOp()->gtOp1 = gtFoldExpr(relop);
    DISPSTMT(block->lastStmt());

    Compiler::FoldResult result = fgFoldConditional(block);
    if (result != Compiler::FoldResult::FOLD_DID_NOTHING)
    {
        assert(block->KindIs(BBJ_ALWAYS));
        return true;
    }

    return false;
}

//-------------------------------------------------------------
// fgRemoveConditionalJump:
//    Optimize a BBJ_COND block that unconditionally jumps to the same target
//
// Arguments:
//    block - BBJ_COND block with identical true/false targets
//
void Compiler::fgRemoveConditionalJump(BasicBlock* block)
{
    assert(block->KindIs(BBJ_COND));
    assert(block->TrueEdgeIs(block->GetFalseEdge()));

    BasicBlock* target = block->GetTrueTarget();

#ifdef DEBUG
    if (verbose)
    {
        printf("Block " FMT_BB " becoming a BBJ_ALWAYS to " FMT_BB " (jump target is the same whether the condition"
               " is true or false)\n",
               block->bbNum, target->bbNum);
    }
#endif // DEBUG

    if (block->IsLIR())
    {
        LIR::Range& blockRange = LIR::AsRange(block);
        GenTree*    jmp        = blockRange.LastNode();
        assert(jmp->OperIsConditionalJump());

        bool               isClosed;
        unsigned           sideEffects;
        LIR::ReadOnlyRange jmpRange;

        if (jmp->OperIs(GT_JCC))
        {
            // For JCC we have an invariant until resolution that the
            // previous node sets those CPU flags.
            GenTree* prevNode = jmp->gtPrev;
            assert((prevNode != nullptr) && ((prevNode->gtFlags & GTF_SET_FLAGS) != 0));
            prevNode->gtFlags &= ~GTF_SET_FLAGS;
            jmpRange = blockRange.GetTreeRange(prevNode, &isClosed, &sideEffects);
            jmpRange = LIR::ReadOnlyRange(jmpRange.FirstNode(), jmp);
        }
        else
        {
            jmpRange = blockRange.GetTreeRange(jmp, &isClosed, &sideEffects);
        }

        if (isClosed && ((sideEffects & GTF_SIDE_EFFECT) == 0))
        {
            // If the jump and its operands form a contiguous, side-effect-free range,
            // remove them.
            blockRange.Delete(this, block, std::move(jmpRange));
        }
        else
        {
            // Otherwise, just remove the jump node itself.
            blockRange.Remove(jmp, true);
        }
    }
    else
    {
        Statement* condStmt = block->lastStmt();
        GenTree*   cond     = condStmt->GetRootNode();
        noway_assert(cond->gtOper == GT_JTRUE);

        /* check for SIDE_EFFECTS */
        if (cond->gtFlags & GTF_SIDE_EFFECT)
        {
            /* Extract the side effects from the conditional */
            GenTree* sideEffList = nullptr;

            gtExtractSideEffList(cond, &sideEffList);

            if (sideEffList == nullptr)
            {
                compCurBB = block;
                fgRemoveStmt(block, condStmt);
            }
            else
            {
                noway_assert(sideEffList->gtFlags & GTF_SIDE_EFFECT);
#ifdef DEBUG
                if (verbose)
                {
                    printf("\nConditional has side effects! Extracting side effects...\n");
                    gtDispTree(cond);
                    printf("\n");
                    gtDispTree(sideEffList);
                    printf("\n");
                }
#endif // DEBUG

                /* Replace the conditional statement with the list of side effects */
                noway_assert(sideEffList->gtOper != GT_JTRUE);

                condStmt->SetRootNode(sideEffList);

                if (fgNodeThreading == NodeThreading::AllTrees)
                {
                    compCurBB = block;

                    /* Update ordering, costs, FP levels, etc. */
                    gtSetStmtInfo(condStmt);

                    /* Re-link the nodes for this statement */
                    fgSetStmtSeq(condStmt);
                }
            }
        }
        else
        {
            compCurBB = block;
            /* conditional has NO side effect - remove it */
            fgRemoveStmt(block, condStmt);
        }
    }

    /* Conditional is gone - always jump to target */

    block->SetKindAndTargetEdge(BBJ_ALWAYS, block->GetTrueEdge());
    assert(block->TargetIs(target));

    /* Update bbRefs and bbNum - Conditional predecessors to the same
     * block are counted twice so we have to remove one of them */

    noway_assert(target->countOfInEdges() > 1);
    fgRemoveRefPred(block->GetTargetEdge());
}

//-------------------------------------------------------------
// fgOptimizeBranch: Optimize an unconditional branch that branches to a conditional branch.
//
// Currently we require that the conditional branch jump back to the block that follows the unconditional
// branch. We can improve the code execution and layout by concatenating a copy of the conditional branch
// block at the end of the conditional branch and reversing the sense of the branch.
//
// This is only done when the amount of code to be copied is smaller than our calculated threshold
// in maxDupCostSz.
//
// Arguments:
//    bJump - block with branch
//
// Returns: true if changes were made
//
bool Compiler::fgOptimizeBranch(BasicBlock* bJump)
{
    if (opts.MinOpts())
    {
        return false;
    }

    if (!bJump->KindIs(BBJ_ALWAYS))
    {
        return false;
    }

    // We might be able to compact blocks that always jump to the next block.
    if (bJump->JumpsToNext())
    {
        return false;
    }

    if (bJump->HasFlag(BBF_KEEP_BBJ_ALWAYS))
    {
        return false;
    }

    BasicBlock* bDest = bJump->GetTarget();

    if (!bDest->KindIs(BBJ_COND))
    {
        return false;
    }

    if (!bJump->NextIs(bDest->GetTrueTarget()))
    {
        return false;
    }

    // 'bJump' must be in the same try region as the condition, since we're going to insert
    // a duplicated condition in 'bJump', and the condition might include exception throwing code.
    if (!BasicBlock::sameTryRegion(bJump, bDest))
    {
        return false;
    }

    // do not jump into another try region
    BasicBlock* bDestNormalTarget = bDest->GetFalseTarget();
    if (bDestNormalTarget->hasTryIndex() && !BasicBlock::sameTryRegion(bJump, bDestNormalTarget))
    {
        return false;
    }

    // This function is only called by fgReorderBlocks, which we do not run in the backend.
    // If we wanted to run block reordering in the backend, we would need to be able to
    // calculate cost information for LIR on a per-node basis in order for this function
    // to work.
    assert(!bJump->IsLIR());
    assert(!bDest->IsLIR());

    unsigned estDupCostSz = 0;
    for (Statement* const stmt : bDest->Statements())
    {
        // We want to compute the costs of the statement. Unfortunately, gtPrepareCost() / gtSetStmtInfo()
        // call gtSetEvalOrder(), which can reorder nodes. If it does so, we need to re-thread the gtNext/gtPrev
        // links. We don't know if it does or doesn't reorder nodes, so we end up always re-threading the links.

        gtSetStmtInfo(stmt);
        if (fgNodeThreading == NodeThreading::AllTrees)
        {
            fgSetStmtSeq(stmt);
        }

        GenTree* expr = stmt->GetRootNode();
        estDupCostSz += expr->GetCostSz();
    }

    bool     allProfileWeightsAreValid = false;
    weight_t weightJump                = bJump->bbWeight;
    weight_t weightDest                = bDest->bbWeight;
    weight_t weightNext                = bJump->Next()->bbWeight;
    bool     rareJump                  = bJump->isRunRarely();
    bool     rareDest                  = bDest->isRunRarely();
    bool     rareNext                  = bJump->Next()->isRunRarely();

    // If we have profile data then we calculate the number of time
    // the loop will iterate into loopIterations
    if (fgIsUsingProfileWeights())
    {
        // Only rely upon the profile weight when all three of these blocks
        // have either good profile weights or are rarelyRun
        //
        if (bJump->HasAnyFlag(BBF_PROF_WEIGHT | BBF_RUN_RARELY) &&
            bDest->HasAnyFlag(BBF_PROF_WEIGHT | BBF_RUN_RARELY) &&
            bJump->Next()->HasAnyFlag(BBF_PROF_WEIGHT | BBF_RUN_RARELY))
        {
            allProfileWeightsAreValid = true;

            if ((weightJump * 100) < weightDest)
            {
                rareJump = true;
            }

            if ((weightNext * 100) < weightDest)
            {
                rareNext = true;
            }

            if (((weightDest * 100) < weightJump) && ((weightDest * 100) < weightNext))
            {
                rareDest = true;
            }
        }
    }

    unsigned maxDupCostSz = 6;

    //
    // Branches between the hot and rarely run regions
    // should be minimized.  So we allow a larger size
    //
    if (rareDest != rareJump)
    {
        maxDupCostSz += 6;
    }

    if (rareDest != rareNext)
    {
        maxDupCostSz += 6;
    }

    //
    // We we are ngen-ing:
    // If the uncondional branch is a rarely run block then
    // we are willing to have more code expansion since we
    // won't be running code from this page
    //
    if (opts.jitFlags->IsSet(JitFlags::JIT_FLAG_PREJIT))
    {
        if (rareJump)
        {
            maxDupCostSz *= 2;
        }
    }

    // If the compare has too high cost then we don't want to dup

    bool costIsTooHigh = (estDupCostSz > maxDupCostSz);

#ifdef DEBUG
    if (verbose)
    {
        printf("\nDuplication of the conditional block " FMT_BB " (always branch from " FMT_BB
               ") %s, because the cost of duplication (%i) is %s than %i, validProfileWeights = %s\n",
               bDest->bbNum, bJump->bbNum, costIsTooHigh ? "not done" : "performed", estDupCostSz,
               costIsTooHigh ? "greater" : "less or equal", maxDupCostSz, allProfileWeightsAreValid ? "true" : "false");
    }
#endif // DEBUG

    if (costIsTooHigh)
    {
        return false;
    }

    /* Looks good - duplicate the conditional block */

    Statement* newStmtList = nullptr; // new stmt list to be added to bJump
    Statement* newLastStmt = nullptr;

    /* Visit all the statements in bDest */

    for (Statement* const curStmt : bDest->NonPhiStatements())
    {
        // Clone/substitute the expression.
        Statement* stmt = gtCloneStmt(curStmt);

        // cloneExpr doesn't handle everything.
        if (stmt == nullptr)
        {
            return false;
        }

        if (fgNodeThreading == NodeThreading::AllTrees)
        {
            gtSetStmtInfo(stmt);
            fgSetStmtSeq(stmt);
        }

        /* Append the expression to our list */

        if (newStmtList != nullptr)
        {
            newLastStmt->SetNextStmt(stmt);
        }
        else
        {
            newStmtList = stmt;
        }

        stmt->SetPrevStmt(newLastStmt);
        newLastStmt = stmt;
    }

    // Get to the condition node from the statement tree.
    GenTree* condTree = newLastStmt->GetRootNode();
    noway_assert(condTree->gtOper == GT_JTRUE);

    // Set condTree to the operand to the GT_JTRUE.
    condTree = condTree->AsOp()->gtOp1;

    // This condTree has to be a RelOp comparison.
    if (condTree->OperIsCompare() == false)
    {
        return false;
    }

    // Join the two linked lists.
    Statement* lastStmt = bJump->lastStmt();

    if (lastStmt != nullptr)
    {
        Statement* stmt = bJump->firstStmt();
        stmt->SetPrevStmt(newLastStmt);
        lastStmt->SetNextStmt(newStmtList);
        newStmtList->SetPrevStmt(lastStmt);
    }
    else
    {
        bJump->bbStmtList = newStmtList;
        newStmtList->SetPrevStmt(newLastStmt);
    }

    //
    // Reverse the sense of the compare
    //
    gtReverseCond(condTree);

    // We need to update the following flags of the bJump block if they were set in the bDest block
    bJump->CopyFlags(bDest, BBF_COPY_PROPAGATE);

    // Update bbRefs and bbPreds
    //
    // For now we set the likelihood of the new branch to match
    // the likelihood of the old branch.
    //
    // This may or may not match the block weight adjustments we're
    // making. All this becomes easier to reconcile once we rely on
    // edge likelihoods more and have synthesis running.
    //
    // Until then we won't worry that edges and blocks are potentially
    // out of sync.
    //
    FlowEdge* const destFalseEdge = bDest->GetFalseEdge();
    FlowEdge* const destTrueEdge  = bDest->GetTrueEdge();

    // bJump now falls through into the next block
    //
    FlowEdge* const falseEdge = fgAddRefPred(bJump->Next(), bJump, destFalseEdge);

    // bJump now jumps to bDest's normal jump target
    //
    fgRedirectTargetEdge(bJump, bDestNormalTarget);
    bJump->GetTargetEdge()->setLikelihood(destTrueEdge->getLikelihood());

    bJump->SetCond(bJump->GetTargetEdge(), falseEdge);

    if (weightJump > 0)
    {
        if (allProfileWeightsAreValid)
        {
            if (weightDest > weightJump)
            {
                bDest->bbWeight = (weightDest - weightJump);
            }
            else if (!bDest->isRunRarely())
            {
                bDest->bbWeight = BB_UNITY_WEIGHT;
            }
        }
        else
        {
            weight_t newWeightDest = 0;

            if (weightDest > weightJump)
            {
                newWeightDest = (weightDest - weightJump);
            }
            if (weightDest >= (BB_LOOP_WEIGHT_SCALE * BB_UNITY_WEIGHT) / 2)
            {
                newWeightDest = (weightDest * 2) / (BB_LOOP_WEIGHT_SCALE * BB_UNITY_WEIGHT);
            }
            if (newWeightDest > 0)
            {
                bDest->bbWeight = newWeightDest;
            }
        }
    }

#if DEBUG
    if (verbose)
    {
        // Dump out the newStmtList that we created
        printf("\nfgOptimizeBranch added these statements(s) at the end of " FMT_BB ":\n", bJump->bbNum);
        for (Statement* stmt : StatementList(newStmtList))
        {
            gtDispStmt(stmt);
        }
        printf("\nfgOptimizeBranch changed block " FMT_BB " from BBJ_ALWAYS to BBJ_COND.\n", bJump->bbNum);

        printf("\nAfter this change in fgOptimizeBranch the BB graph is:");
        fgDispBasicBlocks(verboseTrees);
        printf("\n");
    }
#endif // DEBUG

    return true;
}

//-----------------------------------------------------------------------------
// fgOptimizeSwitchJump: see if a switch has a dominant case, and modify to
//   check for that case up front (aka switch peeling).
//
// Returns:
//    True if the switch now has an upstream check for the dominant case.
//
bool Compiler::fgOptimizeSwitchJumps()
{
    if (!fgHasSwitch)
    {
        return false;
    }

    bool modified = false;

    for (BasicBlock* const block : Blocks())
    {
        // Lowering expands switches, so calling this method on lowered IR
        // does not make sense.
        //
        assert(!block->IsLIR());

        if (!block->KindIs(BBJ_SWITCH))
        {
            continue;
        }

        if (block->isRunRarely())
        {
            continue;
        }

        if (!block->GetSwitchTargets()->bbsHasDominantCase)
        {
            continue;
        }

        // We currently will only see dominant cases with PGO.
        //
        assert(block->hasProfileWeight());

        const unsigned dominantCase = block->GetSwitchTargets()->bbsDominantCase;

        JITDUMP(FMT_BB " has switch with dominant case %u, considering peeling\n", block->bbNum, dominantCase);

        // The dominant case should not be the default case, as we already peel that one.
        //
        assert(dominantCase < (block->GetSwitchTargets()->bbsCount - 1));
        BasicBlock* const dominantTarget = block->GetSwitchTargets()->bbsDstTab[dominantCase]->getDestinationBlock();
        Statement* const  switchStmt     = block->lastStmt();
        GenTree* const    switchTree     = switchStmt->GetRootNode();
        assert(switchTree->OperIs(GT_SWITCH));
        GenTree* const switchValue = switchTree->AsOp()->gtGetOp1();

        // Split the switch block just before at the switch.
        //
        // After this, newBlock is the switch block, and
        // block is the upstream block.
        //
        BasicBlock* newBlock = nullptr;

        if (block->firstStmt() == switchStmt)
        {
            newBlock = fgSplitBlockAtBeginning(block);
        }
        else
        {
            newBlock = fgSplitBlockAfterStatement(block, switchStmt->GetPrevStmt());
        }

        // Set up a compare in the upstream block, "stealing" the switch value tree.
        //
        GenTree* const   dominantCaseCompare = gtNewOperNode(GT_EQ, TYP_INT, switchValue, gtNewIconNode(dominantCase));
        GenTree* const   jmpTree             = gtNewOperNode(GT_JTRUE, TYP_VOID, dominantCaseCompare);
        Statement* const jmpStmt             = fgNewStmtFromTree(jmpTree, switchStmt->GetDebugInfo());
        fgInsertStmtAtEnd(block, jmpStmt);

        // Reattach switch value to the switch. This may introduce a comma
        // in the upstream compare tree, if the switch value expression is complex.
        //
        switchTree->AsOp()->gtOp1 = fgMakeMultiUse(&dominantCaseCompare->AsOp()->gtOp1);

        // Update flags
        //
        switchTree->gtFlags = switchTree->AsOp()->gtOp1->gtFlags & GTF_ALL_EFFECT;
        dominantCaseCompare->gtFlags |= dominantCaseCompare->AsOp()->gtOp1->gtFlags & GTF_ALL_EFFECT;
        jmpTree->gtFlags |= dominantCaseCompare->gtFlags & GTF_ALL_EFFECT;
        dominantCaseCompare->gtFlags |= GTF_RELOP_JMP_USED | GTF_DONT_CSE;

        // Wire up the new control flow.
        //
        FlowEdge* const blockToTargetEdge   = fgAddRefPred(dominantTarget, block);
        FlowEdge* const blockToNewBlockEdge = newBlock->bbPreds;
        block->SetCond(blockToTargetEdge, blockToNewBlockEdge);

        // Update profile data
        //
        const weight_t fraction              = newBlock->GetSwitchTargets()->bbsDominantFraction;
        const weight_t blockToTargetWeight   = block->bbWeight * fraction;
        const weight_t blockToNewBlockWeight = block->bbWeight - blockToTargetWeight;

        newBlock->setBBProfileWeight(blockToNewBlockWeight);

        blockToTargetEdge->setLikelihood(fraction);
        blockToNewBlockEdge->setLikelihood(max(0.0, 1.0 - fraction));

        // For now we leave the switch as is, since there's no way
        // to indicate that one of the cases is now unreachable.
        //
        // But it no longer has a dominant case.
        //
        newBlock->GetSwitchTargets()->bbsHasDominantCase = false;

        if (fgNodeThreading == NodeThreading::AllTrees)
        {
            // The switch tree has been modified.
            JITDUMP("Rethreading " FMT_STMT "\n", switchStmt->GetID());
            gtSetStmtInfo(switchStmt);
            fgSetStmtSeq(switchStmt);

            // fgNewStmtFromTree() already threaded the tree, but calling fgMakeMultiUse() might have
            // added new nodes if a COMMA was introduced.
            JITDUMP("Rethreading " FMT_STMT "\n", jmpStmt->GetID());
            gtSetStmtInfo(jmpStmt);
            fgSetStmtSeq(jmpStmt);
        }

        modified = true;
    }

    return modified;
}

//-----------------------------------------------------------------------------
// fgExpandRunRarelyBlocks: given the current set of run rarely blocks,
//   see if we can deduce that some other blocks are run rarely.
//
// Returns:
//    True if new block was marked as run rarely.
//
bool Compiler::fgExpandRarelyRunBlocks()
{
    bool result = false;

#ifdef DEBUG
    if (verbose)
    {
        printf("\n*************** In fgExpandRarelyRunBlocks()\n");
    }

    const char* reason = nullptr;
#endif

    // Helper routine to figure out the lexically earliest predecessor
    // of bPrev that could become run rarely, given that bPrev
    // has just become run rarely.
    //
    // Note this is potentially expensive for large flow graphs and blocks
    // with lots of predecessors.
    //
    auto newRunRarely = [](BasicBlock* block, BasicBlock* bPrev) {
        // Figure out earliest block that might be impacted
        BasicBlock* bPrevPrev = nullptr;
        BasicBlock* tmpbb;

        if (bPrev->KindIs(BBJ_CALLFINALLYRET))
        {
            // If we've got a BBJ_CALLFINALLY/BBJ_CALLFINALLYRET pair, treat the BBJ_CALLFINALLY as an
            // additional predecessor for the BBJ_CALLFINALLYRET block
            tmpbb = bPrev->Prev();
            noway_assert(tmpbb->isBBCallFinallyPair());
            bPrevPrev = tmpbb;
        }

        FlowEdge* pred = bPrev->bbPreds;

        if (pred != nullptr)
        {
            // bPrevPrev will be set to the lexically
            // earliest predecessor of bPrev.

            while (pred != nullptr)
            {
                if (bPrevPrev == nullptr)
                {
                    // Initially we select the first block in the bbPreds list
                    bPrevPrev = pred->getSourceBlock();
                    continue;
                }

                // Walk the flow graph lexically forward from pred->getBlock()
                // if we find (block == bPrevPrev) then
                // pred->getBlock() is an earlier predecessor.
                for (tmpbb = pred->getSourceBlock(); tmpbb != nullptr; tmpbb = tmpbb->Next())
                {
                    if (tmpbb == bPrevPrev)
                    {
                        /* We found an earlier predecessor */
                        bPrevPrev = pred->getSourceBlock();
                        break;
                    }
                    else if (tmpbb == bPrev)
                    {
                        // We have reached bPrev so stop walking
                        // as this cannot be an earlier predecessor
                        break;
                    }
                }

                // Onto the next predecessor
                pred = pred->getNextPredEdge();
            }
        }

        if (bPrevPrev != nullptr)
        {
            // Walk the flow graph forward from bPrevPrev
            // if we don't find (tmpbb == bPrev) then our candidate
            // bPrevPrev is lexically after bPrev and we do not
            // want to select it as our new block

            for (tmpbb = bPrevPrev; tmpbb != nullptr; tmpbb = tmpbb->Next())
            {
                if (tmpbb == bPrev)
                {
                    // Set up block back to the lexically
                    // earliest predecessor of pPrev

                    return bPrevPrev;
                }
            }
        }

        // No reason to backtrack
        //
        return (BasicBlock*)nullptr;
    };

    // We expand the number of rarely run blocks by observing
    // that a block that falls into or jumps to a rarely run block,
    // must itself be rarely run and when we have a conditional
    // jump in which both branches go to rarely run blocks then
    // the block must itself be rarely run

    BasicBlock* block;
    BasicBlock* bPrev;

    for (bPrev = fgFirstBB, block = bPrev->Next(); block != nullptr; bPrev = block, block = block->Next())
    {
        if (bPrev->isRunRarely())
        {
            continue;
        }

        if (bPrev->hasProfileWeight())
        {
            continue;
        }

        INDEBUG(const char* reason = nullptr);
        bool setRarelyRun = false;

        switch (bPrev->GetKind())
        {
            case BBJ_ALWAYS:
                if (bPrev->GetTarget()->isRunRarely())
                {
                    INDEBUG(reason = "Unconditional jump to a rarely run block");
                    setRarelyRun = true;
                }
                break;

            case BBJ_CALLFINALLY:
                if (bPrev->isBBCallFinallyPair() && block->isRunRarely())
                {
                    INDEBUG(reason = "Call of finally followed rarely run continuation block");
                    setRarelyRun = true;
                }
                break;

            case BBJ_CALLFINALLYRET:
                if (bPrev->GetFinallyContinuation()->isRunRarely())
                {
                    INDEBUG(reason = "Finally continuation is a rarely run block");
                    setRarelyRun = true;
                }
                break;

            case BBJ_COND:
                if (bPrev->GetTrueTarget()->isRunRarely() && bPrev->GetFalseTarget()->isRunRarely())
                {
                    INDEBUG(reason = "Both sides of a conditional jump are rarely run");
                    setRarelyRun = true;
                }
                break;

            default:
                break;
        }

        if (setRarelyRun)
        {
            JITDUMP("%s, marking " FMT_BB " as rarely run\n", reason, bPrev->bbNum);

            // Must not have previously been marked
            noway_assert(!bPrev->isRunRarely());

            // Mark bPrev as a new rarely run block
            bPrev->bbSetRunRarely();

            // We have marked at least one block.
            //
            result = true;

            // See if we should to backtrack.
            //
            BasicBlock* bContinue = newRunRarely(block, bPrev);

            // If so, reset block to the backtrack point.
            //
            if (bContinue != nullptr)
            {
                block = bContinue;
            }
        }
    }

    // Now iterate over every block to see if we can prove that a block is rarely run
    // (i.e. when all predecessors to the block are rarely run)
    //
    for (bPrev = fgFirstBB, block = bPrev->Next(); block != nullptr; bPrev = block, block = block->Next())
    {
        // If block is not run rarely, then check to make sure that it has
        // at least one non-rarely run block.

        if (!block->isRunRarely())
        {
            bool rare = true;

            /* Make sure that block has at least one normal predecessor */
            for (BasicBlock* const predBlock : block->PredBlocks())
            {
                /* Find the fall through predecessor, if any */
                if (!predBlock->isRunRarely())
                {
                    rare = false;
                    break;
                }
            }

            if (rare)
            {
                // If 'block' is the start of a handler or filter then we cannot make it
                // rarely run because we may have an exceptional edge that
                // branches here.
                //
                if (bbIsHandlerBeg(block))
                {
                    rare = false;
                }
            }

            if (rare)
            {
                block->bbSetRunRarely();
                result = true;

#ifdef DEBUG
                if (verbose)
                {
                    printf("All branches to " FMT_BB " are from rarely run blocks, marking as rarely run\n",
                           block->bbNum);
                }
#endif // DEBUG

                // When marking a BBJ_CALLFINALLY as rarely run we also mark
                // the BBJ_CALLFINALLYRET that comes after it as rarely run
                //
                if (block->isBBCallFinallyPair())
                {
                    BasicBlock* bNext = block->Next();
                    PREFIX_ASSUME(bNext != nullptr);
                    bNext->bbSetRunRarely();
#ifdef DEBUG
                    if (verbose)
                    {
                        printf("Also marking the BBJ_CALLFINALLYRET at " FMT_BB " as rarely run\n", bNext->bbNum);
                    }
#endif // DEBUG
                }
            }
        }

        //
        // if bPrev->bbWeight is not based upon profile data we can adjust
        // the weights of bPrev and block
        //
        if (bPrev->isBBCallFinallyPair() &&         // we must have a BBJ_CALLFINALLY and BBJ_CALLFINALLYRET pair
            (bPrev->bbWeight != block->bbWeight) && // the weights are currently different
            !bPrev->hasProfileWeight())             // and the BBJ_CALLFINALLY block is not using profiled weights
        {
            if (block->isRunRarely())
            {
                // Set the BBJ_CALLFINALLY block to the same weight as the BBJ_CALLFINALLYRET block and
                // mark it rarely run.
                bPrev->bbWeight = block->bbWeight;
                bPrev->SetFlags(BBF_RUN_RARELY);
#ifdef DEBUG
                if (verbose)
                {
                    printf("Marking the BBJ_CALLFINALLY block at " FMT_BB " as rarely run because " FMT_BB
                           " is rarely run\n",
                           bPrev->bbNum, block->bbNum);
                }
#endif // DEBUG
            }
            else if (bPrev->isRunRarely())
            {
                // Set the BBJ_CALLFINALLYRET block to the same weight as the BBJ_CALLFINALLY block and
                // mark it rarely run.
                block->bbWeight = bPrev->bbWeight;
                block->SetFlags(BBF_RUN_RARELY);
#ifdef DEBUG
                if (verbose)
                {
                    printf("Marking the BBJ_CALLFINALLYRET block at " FMT_BB " as rarely run because " FMT_BB
                           " is rarely run\n",
                           block->bbNum, bPrev->bbNum);
                }
#endif // DEBUG
            }
            else // Both blocks are hot, bPrev is known not to be using profiled weight
            {
                // Set the BBJ_CALLFINALLY block to the same weight as the BBJ_CALLFINALLYRET block
                bPrev->bbWeight = block->bbWeight;
            }
            noway_assert(block->bbWeight == bPrev->bbWeight);
        }
    }

    return result;
}

#ifdef _PREFAST_
#pragma warning(push)
#pragma warning(disable : 21000) // Suppress PREFast warning about overly large function
#endif

//-----------------------------------------------------------------------------
// fgReorderBlocks: reorder blocks to favor frequent fall through paths
//   and move rare blocks to the end of the method/eh region.
//
// Arguments:
//   useProfile - if true, use profile data (if available) to more aggressively
//     reorder the blocks.
//
// Returns:
//   True if anything got reordered. Reordering blocks may require changing
//   IR to reverse branch conditions.
//
// Notes:
//   We currently allow profile-driven switch opts even when useProfile is false,
//   as they are unlikely to lead to reordering..
//
bool Compiler::fgReorderBlocks(bool useProfile)
{
    noway_assert(opts.compDbgCode == false);

    // We can't relocate anything if we only have one block
    if (fgFirstBB->IsLast())
    {
        return false;
    }

    bool newRarelyRun      = false;
    bool movedBlocks       = false;
    bool optimizedSwitches = false;
    bool optimizedBranches = false;

    // First let us expand the set of run rarely blocks
    newRarelyRun |= fgExpandRarelyRunBlocks();

#if defined(FEATURE_EH_WINDOWS_X86)
    if (!UsesFunclets())
    {
        movedBlocks |= fgRelocateEHRegions();
    }
#endif // FEATURE_EH_WINDOWS_X86

    //
    // If we are using profile weights we can change some
    // switch jumps into conditional test and jump
    //
    if (fgIsUsingProfileWeights())
    {
        optimizedSwitches = fgOptimizeSwitchJumps();
        if (optimizedSwitches)
        {
            fgUpdateFlowGraph();
        }
    }

    if (useProfile)
    {
        // Don't run the new layout until we get to the backend,
        // since LSRA can introduce new blocks, and lowering can churn the flowgraph.
        //
        if (JitConfig.JitDoReversePostOrderLayout())
        {
            return (newRarelyRun || movedBlocks || optimizedSwitches);
        }

        // We will be reordering blocks, so ensure the false target of a BBJ_COND block is its next block
        for (BasicBlock* block = fgFirstBB; block != nullptr; block = block->Next())
        {
            if (block->KindIs(BBJ_COND) && !block->NextIs(block->GetFalseTarget()))
            {
                if (block->CanRemoveJumpToTarget(block->GetTrueTarget(), this))
                {
                    // Reverse the jump condition
                    GenTree* test = block->lastNode();
                    assert(test->OperIsConditionalJump());
                    test->AsOp()->gtOp1 = gtReverseCond(test->AsOp()->gtOp1);

                    FlowEdge* const newFalseEdge = block->GetTrueEdge();
                    FlowEdge* const newTrueEdge  = block->GetFalseEdge();
                    block->SetTrueEdge(newTrueEdge);
                    block->SetFalseEdge(newFalseEdge);
                    assert(block->CanRemoveJumpToTarget(block->GetFalseTarget(), this));
                }
                else
                {
                    BasicBlock* jmpBlk = fgConnectFallThrough(block, block->GetFalseTarget());
                    assert(jmpBlk != nullptr);
                    assert(block->NextIs(jmpBlk));

                    // Skip next block
                    block = jmpBlk;
                }
            }
        }
    }

#ifdef DEBUG
    if (verbose)
    {
        printf("*************** In fgReorderBlocks()\n");

        printf("\nInitial BasicBlocks");
        fgDispBasicBlocks(verboseTrees);
        printf("\n");
    }
#endif // DEBUG

    BasicBlock* bNext;
    BasicBlock* bPrev;
    BasicBlock* block;
    unsigned    XTnum;
    EHblkDsc*   HBtab;

    // Iterate over every block, remembering our previous block in bPrev
    for (bPrev = fgFirstBB, block = bPrev->Next(); block != nullptr; bPrev = block, block = block->Next())
    {
        //
        // Consider relocating the rarely run blocks such that they are at the end of the method.
        // We also consider reversing conditional branches so that they become a not taken forwards branch.
        //

        // Don't consider BBJ_CALLFINALLYRET; it should be processed together with BBJ_CALLFINALLY.
        if (block->KindIs(BBJ_CALLFINALLYRET))
        {
            continue;
        }

        // If block is marked with a BBF_KEEP_BBJ_ALWAYS flag then we don't move the block
        if (block->HasFlag(BBF_KEEP_BBJ_ALWAYS))
        {
            continue;
        }

        // Finally and handlers blocks are to be kept contiguous.
        // TODO-CQ: Allow reordering within the handler region
        if (block->hasHndIndex())
        {
            continue;
        }

        bool        reorderBlock   = useProfile;
        const bool  isRare         = block->isRunRarely();
        BasicBlock* bDest          = nullptr;
        bool        forwardBranch  = false;
        bool        backwardBranch = false;

        // Setup bDest
        if (bPrev->KindIs(BBJ_ALWAYS, BBJ_CALLFINALLYRET))
        {
            bDest          = bPrev->GetTarget();
            forwardBranch  = fgIsForwardBranch(bPrev, bDest);
            backwardBranch = !forwardBranch;
        }
        else if (bPrev->KindIs(BBJ_COND))
        {
            // fgReorderBlocks is called in more than one optimization phase,
            // but only does any reordering in optOptimizeLayout.
            // At that point, we expect implicit fallthrough to be restored for BBJ_COND blocks.
            assert(bPrev->FalseTargetIs(block) || !reorderBlock);
            bDest          = bPrev->GetTrueTarget();
            forwardBranch  = fgIsForwardBranch(bPrev, bDest);
            backwardBranch = !forwardBranch;
        }

        // We will look for bPrev as a non rarely run block followed by block as a rarely run block
        //
        if (bPrev->isRunRarely())
        {
            reorderBlock = false;
        }

        // If the weights of the bPrev, block and bDest were all obtained from a profile run
        // then we can use them to decide if it is useful to reverse this conditional branch

        weight_t profHotWeight = -1;

        if (useProfile && bPrev->hasProfileWeight() && block->hasProfileWeight() &&
            ((bDest == nullptr) || bDest->hasProfileWeight()))
        {
            //
            // All blocks have profile information
            //
            if (forwardBranch)
            {
                if (bPrev->KindIs(BBJ_ALWAYS, BBJ_CALLFINALLYRET))
                {
                    if (bPrev->JumpsToNext())
                    {
                        bDest = nullptr;
                        goto CHECK_FOR_RARE;
                    }
                    // We can pull up the blocks that the unconditional jump branches to
                    // if the weight of bDest is greater or equal to the weight of block
                    // also the weight of bDest can't be zero.
                    // Don't reorder if bPrev's jump destination is the next block.
                    //
                    else if ((bDest->bbWeight < block->bbWeight) || (bDest->bbWeight == BB_ZERO_WEIGHT))
                    {
                        reorderBlock = false;
                    }
                    else
                    {
                        //
                        // If this remains true then we will try to pull up bDest to succeed bPrev
                        //
                        bool moveDestUp = true;

                        //
                        // The edge bPrev -> bDest must have a higher weight
                        // than every other edge into bDest
                        //
                        weight_t const weightToBeat = bPrev->GetTargetEdge()->getLikelyWeight();

                        // Examine all of the other edges into bDest
                        for (FlowEdge* const edge : bDest->PredEdges())
                        {
                            if (edge->getLikelyWeight() > weightToBeat)
                            {
                                moveDestUp = false;
                                break;
                            }
                        }

                        // Are we still good to move bDest up to bPrev?
                        if (moveDestUp)
                        {
                            //
                            // We will consider all blocks that have less weight than profHotWeight to be
                            // uncommonly run blocks as compared with the hot path of bPrev taken-jump to bDest
                            //
                            profHotWeight = bDest->bbWeight - 1;
                        }
                        else
                        {
                            if (block->isRunRarely())
                            {
                                // We will move any rarely run blocks blocks
                                profHotWeight = 0;
                            }
                            else
                            {
                                // We will move all blocks that have a weight less or equal to our fall through block
                                profHotWeight = block->bbWeight + 1;
                            }
                            // But we won't try to connect with bDest
                            bDest = nullptr;
                        }
                    }
                }
                else // (bPrev->KindIs(BBJ_COND))
                {
                    noway_assert(bPrev->KindIs(BBJ_COND));
                    //
                    // We will reverse branch if the true edge's likelihood is more than 51%.
                    //
                    // We will set up profHotWeight to be maximum bbWeight that a block
                    // could have for us not to want to reverse the conditional branch.
                    //
                    // We will consider all blocks that have less weight than profHotWeight to be
                    // uncommonly run blocks compared to the weight of bPrev's true edge.
                    //
                    // We will check if bPrev's true edge weight
                    // is more than twice bPrev's false edge weight.
                    //
                    //                  bPrev -->   [BB04, weight 100]
                    //                                     |         \.
                    //          falseEdge ---------------> O          \.
                    //          [likelihood=0.33]          V           \.
                    //                  block -->   [BB05, weight 33]   \.
                    //                                                   \.
                    //          trueEdge ------------------------------> O
                    //          [likelihood=0.67]                        |
                    //                                                   V
                    //                  bDest --------------->   [BB08, weight 67]
                    //
                    assert(bPrev->FalseTargetIs(block));
                    FlowEdge* trueEdge  = bPrev->GetTrueEdge();
                    FlowEdge* falseEdge = bPrev->GetFalseEdge();
                    noway_assert(trueEdge != nullptr);
                    noway_assert(falseEdge != nullptr);

                    // If we take the true branch more than half the time, we will reverse the branch.
                    if (trueEdge->getLikelihood() < 0.51)
                    {
                        reorderBlock = false;
                    }
                    else
                    {
                        // set profHotWeight
                        profHotWeight = falseEdge->getLikelyWeight() - 1;
                    }
                }
            }
            else // not a forwardBranch
            {
                if (bPrev->bbFallsThrough())
                {
                    goto CHECK_FOR_RARE;
                }

                // Here we should pull up the highest weight block remaining
                // and place it here since bPrev does not fall through.

                weight_t    highestWeight           = 0;
                BasicBlock* candidateBlock          = nullptr;
                BasicBlock* lastNonFallThroughBlock = bPrev;
                BasicBlock* bTmp                    = bPrev->Next();

                while (bTmp != nullptr)
                {
                    // Don't try to split a call finally pair
                    //
                    if (bTmp->isBBCallFinallyPair())
                    {
                        // Move bTmp forward
                        bTmp = bTmp->Next();
                    }

                    //
                    // Check for loop exit condition
                    //
                    if (bTmp == nullptr)
                    {
                        break;
                    }

                    //
                    // if its weight is the highest one we've seen and
                    //  the EH regions allow for us to place bTmp after bPrev
                    //
                    if ((bTmp->bbWeight > highestWeight) && fgEhAllowsMoveBlock(bPrev, bTmp))
                    {
                        // When we have a current candidateBlock that is a conditional (or unconditional) jump
                        // to bTmp (which is a higher weighted block) then it is better to keep our current
                        // candidateBlock and have it fall into bTmp
                        //
                        if ((candidateBlock == nullptr) || !candidateBlock->KindIs(BBJ_COND, BBJ_ALWAYS) ||
                            (candidateBlock->KindIs(BBJ_ALWAYS, BBJ_CALLFINALLYRET) &&
                             (!candidateBlock->TargetIs(bTmp) || candidateBlock->JumpsToNext())) ||
                            (candidateBlock->KindIs(BBJ_COND) && !candidateBlock->TrueTargetIs(bTmp)))
                        {
                            // otherwise we have a new candidateBlock
                            //
                            highestWeight  = bTmp->bbWeight;
                            candidateBlock = lastNonFallThroughBlock->Next();
                        }
                    }

                    const bool bTmpJumpsToNext = bTmp->KindIs(BBJ_ALWAYS, BBJ_CALLFINALLYRET) && bTmp->JumpsToNext();
                    if ((!bTmp->bbFallsThrough() && !bTmpJumpsToNext) || (bTmp->bbWeight == BB_ZERO_WEIGHT))
                    {
                        lastNonFallThroughBlock = bTmp;
                    }

                    bTmp = bTmp->Next();
                }

                // If we didn't find a suitable block then skip this
                if (highestWeight == 0)
                {
                    reorderBlock = false;
                }
                else
                {
                    noway_assert(candidateBlock != nullptr);

                    // If the candidateBlock is the same a block then skip this
                    if (candidateBlock == block)
                    {
                        reorderBlock = false;
                    }
                    else
                    {
                        // Set bDest to the block that we want to come after bPrev
                        bDest = candidateBlock;

                        // set profHotWeight
                        profHotWeight = highestWeight - 1;
                    }
                }
            }
        }
        else // we don't have good profile info (or we are falling through)
        {

        CHECK_FOR_RARE:;

            /* We only want to reorder when we have a rarely run   */
            /* block right after a normal block,                   */
            /* (bPrev is known to be a normal block at this point) */
            if (!isRare)
            {
                if (block->NextIs(bDest) && block->KindIs(BBJ_RETURN) && bPrev->KindIs(BBJ_ALWAYS, BBJ_CALLFINALLYRET))
                {
                    // This is a common case with expressions like "return Expr1 && Expr2" -- move the return
                    // to establish fall-through.
                }
                else
                {
                    reorderBlock = false;
                }
            }
            else
            {
                /* If the jump target bDest is also a rarely run block then we don't want to do the reversal */
                if (bDest && bDest->isRunRarely())
                {
                    reorderBlock = false; /* Both block and bDest are rarely run */
                }
                else
                {
                    // We will move any rarely run blocks blocks
                    profHotWeight = 0;
                }
            }
        }

        if (reorderBlock == false)
        {
            //
            // Check for an unconditional branch to a conditional branch
            // which also branches back to our next block
            //
            const bool optimizedBranch = fgOptimizeBranch(bPrev);
            if (optimizedBranch)
            {
                noway_assert(bPrev->KindIs(BBJ_COND));
                optimizedBranches = true;
            }
            continue;
        }

        //  Now we need to determine which blocks should be moved
        //
        //  We consider one of two choices:
        //
        //  1. Moving the fall-through blocks (or rarely run blocks) down to
        //     later in the method and hopefully connecting the jump dest block
        //     so that it becomes the fall through block
        //
        //  And when bDest is not NULL, we also consider:
        //
        //  2. Moving the bDest block (or blocks) up to bPrev
        //     so that it could be used as a fall through block
        //
        //  We will prefer option #1 if we are able to connect the jump dest
        //  block as the fall though block otherwise will we try to use option #2
        //

        //
        //  Consider option #1: relocating blocks starting at 'block'
        //    to later in flowgraph
        //
        // We set bStart to the first block that will be relocated
        // and bEnd to the last block that will be relocated

        BasicBlock* bStart   = block;
        BasicBlock* bEnd     = bStart;
        bNext                = bEnd->Next();
        bool connected_bDest = false;

        if ((backwardBranch && !isRare) || block->HasFlag(BBF_DONT_REMOVE)) // Don't choose option #1 when block is the
                                                                            // start of a try region
        {
            bStart = nullptr;
            bEnd   = nullptr;
        }
        else
        {
            while (true)
            {
                // Don't try to split a call finally pair
                //
                if (bEnd->isBBCallFinallyPair())
                {
                    // Move bEnd and bNext forward
                    bEnd  = bNext;
                    bNext = bNext->Next();
                }

                //
                // Check for loop exit condition
                //
                if (bNext == nullptr)
                {
                    break;
                }

                // Check if we've reached the funclets region, at the end of the function
                if (bEnd->NextIs(fgFirstFuncletBB))
                {
                    break;
                }

                if (bNext == bDest)
                {
                    connected_bDest = true;
                    break;
                }

                // All the blocks must have the same try index
                // and must not have the BBF_DONT_REMOVE flag set

                if (!BasicBlock::sameTryRegion(bStart, bNext) || bNext->HasFlag(BBF_DONT_REMOVE))
                {
                    // exit the loop, bEnd is now set to the
                    // last block that we want to relocate
                    break;
                }

                // If we are relocating rarely run blocks..
                if (isRare)
                {
                    // ... then all blocks must be rarely run
                    if (!bNext->isRunRarely())
                    {
                        // exit the loop, bEnd is now set to the
                        // last block that we want to relocate
                        break;
                    }
                }
                else
                {
                    // If we are moving blocks that are hot then all
                    // of the blocks moved must be less than profHotWeight */
                    if (bNext->bbWeight >= profHotWeight)
                    {
                        // exit the loop, bEnd is now set to the
                        // last block that we would relocate
                        break;
                    }
                }

                // Move bEnd and bNext forward
                bEnd  = bNext;
                bNext = bNext->Next();
            }

            // Set connected_bDest to true if moving blocks [bStart .. bEnd]
            //  connects with the jump dest of bPrev (i.e bDest) and
            // thus allows bPrev fall through instead of jump.
            if (bNext == bDest)
            {
                connected_bDest = true;
            }
        }

        //  Now consider option #2: Moving the jump dest block (or blocks)
        //    up to bPrev
        //
        // The variables bStart2, bEnd2 and bPrev2 are used for option #2
        //
        // We will setup bStart2 to the first block that will be relocated
        // and bEnd2 to the last block that will be relocated
        // and bPrev2 to be the lexical pred of bDest
        //
        // If after this calculation bStart2 is NULL we cannot use option #2,
        // otherwise bStart2, bEnd2 and bPrev2 are all non-NULL and we will use option #2

        BasicBlock* bStart2 = nullptr;
        BasicBlock* bEnd2   = nullptr;
        BasicBlock* bPrev2  = nullptr;

        // If option #1 didn't connect bDest and bDest isn't NULL
        if ((connected_bDest == false) && (bDest != nullptr) &&
            //  The jump target cannot be moved if it has the BBF_DONT_REMOVE flag set
            !bDest->HasFlag(BBF_DONT_REMOVE))
        {
            // We will consider option #2: relocating blocks starting at 'bDest' to succeed bPrev
            //
            // setup bPrev2 to be the lexical pred of bDest

            bPrev2 = block;
            while (bPrev2 != nullptr)
            {
                if (bPrev2->NextIs(bDest))
                {
                    break;
                }

                bPrev2 = bPrev2->Next();
            }

            if ((bPrev2 != nullptr) && fgEhAllowsMoveBlock(bPrev, bDest))
            {
                // We have decided that relocating bDest to be after bPrev is best
                // Set bStart2 to the first block that will be relocated
                // and bEnd2 to the last block that will be relocated
                //
                // Assigning to bStart2 selects option #2
                //
                bStart2 = bDest;
                bEnd2   = bStart2;
                bNext   = bEnd2->Next();

                while (true)
                {
                    // Don't try to split a call finally pair
                    //
                    if (bEnd2->isBBCallFinallyPair())
                    {
                        noway_assert(bNext->KindIs(BBJ_CALLFINALLYRET));
                        // Move bEnd2 and bNext forward
                        bEnd2 = bNext;
                        bNext = bNext->Next();
                    }

                    // Check for the Loop exit conditions

                    if (bNext == nullptr)
                    {
                        break;
                    }

                    if (bEnd2->KindIs(BBJ_ALWAYS, BBJ_CALLFINALLYRET) && bEnd2->JumpsToNext())
                    {
                        // Treat jumps to next block as fall-through
                    }
                    else if (bEnd2->bbFallsThrough() == false)
                    {
                        break;
                    }

                    // If we are relocating rarely run blocks..
                    // All the blocks must have the same try index,
                    // and must not have the BBF_DONT_REMOVE flag set

                    if (!BasicBlock::sameTryRegion(bStart2, bNext) || bNext->HasFlag(BBF_DONT_REMOVE))
                    {
                        // exit the loop, bEnd2 is now set to the
                        // last block that we want to relocate
                        break;
                    }

                    if (isRare)
                    {
                        /* ... then all blocks must not be rarely run */
                        if (bNext->isRunRarely())
                        {
                            // exit the loop, bEnd2 is now set to the
                            // last block that we want to relocate
                            break;
                        }
                    }
                    else
                    {
                        // If we are relocating hot blocks
                        // all blocks moved must be greater than profHotWeight
                        if (bNext->bbWeight <= profHotWeight)
                        {
                            // exit the loop, bEnd2 is now set to the
                            // last block that we want to relocate
                            break;
                        }
                    }

                    // Move bEnd2 and bNext forward
                    bEnd2 = bNext;
                    bNext = bNext->Next();
                }
            }
        }

        // If we are using option #1 then ...
        if (bStart2 == nullptr)
        {
            // Don't use option #1 for a backwards branch
            if (bStart == nullptr)
            {
                continue;
            }

            // .... Don't move a set of blocks that are already at the end of the main method
            if (bEnd == fgLastBBInMainFunction())
            {
                continue;
            }
        }

#ifdef DEBUG
        if (verbose)
        {
            if (bDest != nullptr)
            {
                if (bPrev->KindIs(BBJ_COND))
                {
                    printf("Decided to reverse conditional branch at block " FMT_BB " branch to " FMT_BB " ",
                           bPrev->bbNum, bDest->bbNum);
                }
                else if (bPrev->KindIs(BBJ_ALWAYS, BBJ_CALLFINALLYRET))
                {
                    printf("Decided to straighten unconditional branch at block " FMT_BB " branch to " FMT_BB " ",
                           bPrev->bbNum, bDest->bbNum);
                }
                else
                {
                    printf("Decided to place hot code after " FMT_BB ", placed " FMT_BB " after this block ",
                           bPrev->bbNum, bDest->bbNum);
                }

                if (profHotWeight > 0)
                {
                    printf("because of IBC profile data\n");
                }
                else
                {
                    if (bPrev->bbFallsThrough())
                    {
                        printf("since it falls into a rarely run block\n");
                    }
                    else
                    {
                        printf("since it is succeeded by a rarely run block\n");
                    }
                }
            }
            else
            {
                printf("Decided to relocate block(s) after block " FMT_BB " since they are %s block(s)\n", bPrev->bbNum,
                       block->isRunRarely() ? "rarely run" : "uncommonly run");
            }
        }
#endif // DEBUG

        // We will set insertAfterBlk to the block the precedes our insertion range
        // We will set bStartPrev to be the block that precedes the set of blocks that we are moving
        BasicBlock* insertAfterBlk;
        BasicBlock* bStartPrev;

        if (bStart2 != nullptr)
        {
            // Option #2: relocating blocks starting at 'bDest' to follow bPrev

            // Update bStart and bEnd so that we can use these two for all later operations
            bStart = bStart2;
            bEnd   = bEnd2;

            // Set bStartPrev to be the block that comes before bStart
            bStartPrev = bPrev2;

            // We will move [bStart..bEnd] to immediately after bPrev
            insertAfterBlk = bPrev;
        }
        else
        {
            // option #1: Moving the fall-through blocks (or rarely run blocks) down to later in the method

            // Set bStartPrev to be the block that come before bStart
            bStartPrev = bPrev;

            // We will move [bStart..bEnd] but we will pick the insert location later
            insertAfterBlk = nullptr;
        }

        // We are going to move [bStart..bEnd] so they can't be NULL
        noway_assert(bStart != nullptr);
        noway_assert(bEnd != nullptr);

        // bEnd can't be a BBJ_CALLFINALLY unless it is a RETLESS call
        noway_assert(!bEnd->KindIs(BBJ_CALLFINALLY) || bEnd->HasFlag(BBF_RETLESS_CALL));

        // bStartPrev must be set to the block that precedes bStart
        noway_assert(bStartPrev->NextIs(bStart));

        // Since we will be unlinking [bStart..bEnd],
        // we need to compute and remember if bStart is in each of
        // the try and handler regions
        //
        bool* fStartIsInTry = nullptr;
        bool* fStartIsInHnd = nullptr;

        if (compHndBBtabCount > 0)
        {
            fStartIsInTry = new (this, CMK_Generic) bool[compHndBBtabCount];
            fStartIsInHnd = new (this, CMK_Generic) bool[compHndBBtabCount];

            for (XTnum = 0, HBtab = compHndBBtab; XTnum < compHndBBtabCount; XTnum++, HBtab++)
            {
                fStartIsInTry[XTnum] = HBtab->InTryRegionBBRange(bStart);
                fStartIsInHnd[XTnum] = HBtab->InHndRegionBBRange(bStart);
            }
        }

        /* Temporarily unlink [bStart..bEnd] from the flow graph */
        const bool bStartPrevJumpsToNext = bStartPrev->KindIs(BBJ_ALWAYS) && bStartPrev->JumpsToNext();
        fgUnlinkRange(bStart, bEnd);

        if (insertAfterBlk == nullptr)
        {
            // Find new location for the unlinked block(s)
            // Set insertAfterBlk to the block which will precede the insertion point

            if (!bStart->hasTryIndex() && isRare)
            {
                // We'll just insert the blocks at the end of the method. If the method
                // has funclets, we will insert at the end of the main method but before
                // any of the funclets. Note that we create funclets before we call
                // fgReorderBlocks().

                insertAfterBlk = fgLastBBInMainFunction();
                noway_assert(insertAfterBlk != bPrev);
            }
            else
            {
                BasicBlock* startBlk;
                BasicBlock* lastBlk;
                EHblkDsc*   ehDsc = ehInitTryBlockRange(bStart, &startBlk, &lastBlk);

                BasicBlock* endBlk;

                /* Setup startBlk and endBlk as the range to search */

                if (ehDsc != nullptr)
                {
                    endBlk = lastBlk->Next();

                    /*
                       Multiple (nested) try regions might start from the same BB.
                       For example,

                       try3   try2   try1
                       |---   |---   |---   BB01
                       |      |      |      BB02
                       |      |      |---   BB03
                       |      |             BB04
                       |      |------------ BB05
                       |                    BB06
                       |------------------- BB07

                       Now if we want to insert in try2 region, we will start with startBlk=BB01.
                       The following loop will allow us to start from startBlk==BB04.
                    */
                    while (!BasicBlock::sameTryRegion(startBlk, bStart) && (startBlk != endBlk))
                    {
                        startBlk = startBlk->Next();
                    }

                    // startBlk cannot equal endBlk as it must come before endBlk
                    if (startBlk == endBlk)
                    {
                        goto CANNOT_MOVE;
                    }

                    // we also can't start searching the try region at bStart
                    if (startBlk == bStart)
                    {
                        // if bEnd is the last block in the method or
                        // or if bEnd->bbNext is in a different try region
                        // then we cannot move the blocks
                        //
                        if (bEnd->IsLast() || !BasicBlock::sameTryRegion(startBlk, bEnd->Next()))
                        {
                            goto CANNOT_MOVE;
                        }

                        startBlk = bEnd->Next();

                        // Check that the new startBlk still comes before endBlk

                        // startBlk cannot equal endBlk as it must come before endBlk
                        if (startBlk == endBlk)
                        {
                            goto CANNOT_MOVE;
                        }

                        BasicBlock* tmpBlk = startBlk;
                        while ((tmpBlk != endBlk) && (tmpBlk != nullptr))
                        {
                            tmpBlk = tmpBlk->Next();
                        }

                        // when tmpBlk is NULL that means startBlk is after endBlk
                        // so there is no way to move bStart..bEnd within the try region
                        if (tmpBlk == nullptr)
                        {
                            goto CANNOT_MOVE;
                        }
                    }
                }
                else
                {
                    noway_assert(isRare == false);

                    /* We'll search through the entire main method */
                    startBlk = fgFirstBB;
                    endBlk   = fgEndBBAfterMainFunction();
                }

                // Calculate nearBlk and jumpBlk and then call fgFindInsertPoint()
                // to find our insertion block
                //
                {
                    // If the set of blocks that we are moving ends with a BBJ_ALWAYS to
                    // another [rarely run] block that comes after bPrev (forward branch)
                    // then we can set up nearBlk to eliminate this jump sometimes
                    //
                    BasicBlock* nearBlk = nullptr;
                    BasicBlock* jumpBlk = nullptr;

                    if (bEnd->KindIs(BBJ_ALWAYS, BBJ_CALLFINALLYRET) && !bEnd->JumpsToNext() &&
                        (!isRare || bEnd->GetTarget()->isRunRarely()) &&
                        fgIsForwardBranch(bEnd, bEnd->GetTarget(), bPrev))
                    {
                        // Set nearBlk to be the block in [startBlk..endBlk]
                        // such that nearBlk->NextIs(bEnd->JumpDest)
                        // if no such block exists then set nearBlk to NULL
                        nearBlk = startBlk;
                        jumpBlk = bEnd;
                        do
                        {
                            // We do not want to set nearBlk to bPrev
                            // since then we will not move [bStart..bEnd]
                            //
                            if (nearBlk != bPrev)
                            {
                                // Check if nearBlk satisfies our requirement
                                if (nearBlk->NextIs(bEnd->GetTarget()))
                                {
                                    break;
                                }
                            }

                            // Did we reach the endBlk?
                            if (nearBlk == endBlk)
                            {
                                nearBlk = nullptr;
                                break;
                            }

                            // advance nearBlk to the next block
                            nearBlk = nearBlk->Next();

                        } while (nearBlk != nullptr);
                    }

                    // if nearBlk is NULL then we set nearBlk to be the
                    // first block that we want to insert after.
                    if (nearBlk == nullptr)
                    {
                        if (bDest != nullptr)
                        {
                            // we want to insert after bDest
                            nearBlk = bDest;
                        }
                        else
                        {
                            // we want to insert after bPrev
                            nearBlk = bPrev;
                        }
                    }

                    /* Set insertAfterBlk to the block which we will insert after. */

                    insertAfterBlk =
                        fgFindInsertPoint(bStart->bbTryIndex,
                                          true, // Insert in the try region.
                                          startBlk, endBlk, nearBlk, jumpBlk, bStart->bbWeight == BB_ZERO_WEIGHT);
                }

                /* See if insertAfterBlk is the same as where we started, */
                /*  or if we could not find any insertion point     */

                if ((insertAfterBlk == bPrev) || (insertAfterBlk == nullptr))
                {
                CANNOT_MOVE:;
                    /* We couldn't move the blocks, so put everything back */
                    /* relink [bStart .. bEnd] into the flow graph */

                    bPrev->SetNext(bStart);
                    if (!bEnd->IsLast())
                    {
                        bEnd->Next()->SetPrev(bEnd);
                    }
#ifdef DEBUG
                    if (verbose)
                    {
                        if (bStart != bEnd)
                        {
                            printf("Could not relocate blocks (" FMT_BB " .. " FMT_BB ")\n", bStart->bbNum,
                                   bEnd->bbNum);
                        }
                        else
                        {
                            printf("Could not relocate block " FMT_BB "\n", bStart->bbNum);
                        }
                    }
#endif // DEBUG
                    continue;
                }
            }
        }

        noway_assert(insertAfterBlk != nullptr);
        noway_assert(bStartPrev != nullptr);
        noway_assert(bStartPrev != insertAfterBlk);

#ifdef DEBUG
        movedBlocks = true;

        if (verbose)
        {
            const char* msg;
            if (bStart2 != nullptr)
            {
                msg = "hot";
            }
            else
            {
                if (isRare)
                {
                    msg = "rarely run";
                }
                else
                {
                    msg = "uncommon";
                }
            }

            printf("Relocated %s ", msg);
            if (bStart != bEnd)
            {
                printf("blocks (" FMT_BB " .. " FMT_BB ")", bStart->bbNum, bEnd->bbNum);
            }
            else
            {
                printf("block " FMT_BB, bStart->bbNum);
            }

            if (bPrev->KindIs(BBJ_COND))
            {
                printf(" by reversing conditional jump at " FMT_BB "\n", bPrev->bbNum);
            }
            else
            {
                printf("\n", bPrev->bbNum);
            }
        }
#endif // DEBUG

        if (bPrev->KindIs(BBJ_COND))
        {
            /* Reverse the bPrev jump condition */
            Statement* const condTestStmt = bPrev->lastStmt();
            GenTree* const   condTest     = condTestStmt->GetRootNode();

            noway_assert(condTest->gtOper == GT_JTRUE);
            condTest->AsOp()->gtOp1 = gtReverseCond(condTest->AsOp()->gtOp1);

            FlowEdge* const trueEdge  = bPrev->GetTrueEdge();
            FlowEdge* const falseEdge = bPrev->GetFalseEdge();
            bPrev->SetTrueEdge(falseEdge);
            bPrev->SetFalseEdge(trueEdge);

            // may need to rethread
            //
            if (fgNodeThreading == NodeThreading::AllTrees)
            {
                JITDUMP("Rethreading " FMT_STMT "\n", condTestStmt->GetID());
                gtSetStmtInfo(condTestStmt);
                fgSetStmtSeq(condTestStmt);
            }

            if (bStart2 != nullptr)
            {
                noway_assert(insertAfterBlk == bPrev);
                noway_assert(insertAfterBlk->NextIs(block));
            }
        }

        // If we are moving blocks that are at the end of a try or handler
        // we will need to shorten ebdTryLast or ebdHndLast
        //
        ehUpdateLastBlocks(bEnd, bStartPrev);

        // If we are moving blocks into the end of a try region or handler region
        // we will need to extend ebdTryLast or ebdHndLast so the blocks that we
        // are moving are part of this try or handler region.
        //
        for (XTnum = 0, HBtab = compHndBBtab; XTnum < compHndBBtabCount; XTnum++, HBtab++)
        {
            // Are we moving blocks to the end of a try region?
            if (HBtab->ebdTryLast == insertAfterBlk)
            {
                if (fStartIsInTry[XTnum])
                {
                    // bStart..bEnd is in the try, so extend the try region
                    fgSetTryEnd(HBtab, bEnd);
                }
            }

            // Are we moving blocks to the end of a handler region?
            if (HBtab->ebdHndLast == insertAfterBlk)
            {
                if (fStartIsInHnd[XTnum])
                {
                    // bStart..bEnd is in the handler, so extend the handler region
                    fgSetHndEnd(HBtab, bEnd);
                }
            }
        }

        /* We have decided to insert the block(s) after 'insertAfterBlk' */
        fgMoveBlocksAfter(bStart, bEnd, insertAfterBlk);

        if (bDest)
        {
            /* We may need to insert an unconditional branch after bPrev to bDest */
            fgConnectFallThrough(bPrev, bDest);
        }
        else
        {
            /* If bPrev falls through, we must insert a jump to block */
            fgConnectFallThrough(bPrev, block);
        }

        BasicBlock* bSkip = bEnd->Next();

        /* If bEnd falls through, we must insert a jump to bNext */
        fgConnectFallThrough(bEnd, bNext);

        if (bStart2 == nullptr)
        {
            /* If insertAfterBlk falls through, we are forced to     */
            /* add a jump around the block(s) we just inserted */
            fgConnectFallThrough(insertAfterBlk, bSkip);
        }
        else
        {
            /* We may need to insert an unconditional branch after bPrev2 to bStart */
            fgConnectFallThrough(bPrev2, bStart);
        }

#if DEBUG
        if (verbose)
        {
            printf("\nAfter this change in fgReorderBlocks the BB graph is:");
            fgDispBasicBlocks(verboseTrees);
            printf("\n");
        }
        fgVerifyHandlerTab();

        // Make sure that the predecessor lists are accurate
        if (expensiveDebugCheckLevel >= 2)
        {
            fgDebugCheckBBlist();
        }
#endif // DEBUG

        // Set our iteration point 'block' to be the new bPrev->bbNext
        //  It will be used as the next bPrev
        block = bPrev->Next();

    } // end of for loop(bPrev,block)

    const bool changed = movedBlocks || newRarelyRun || optimizedSwitches || optimizedBranches;

    if (changed)
    {
#if DEBUG
        // Make sure that the predecessor lists are accurate
        if (expensiveDebugCheckLevel >= 2)
        {
            fgDebugCheckBBlist();
        }
#endif // DEBUG
    }

    return changed;
}
#ifdef _PREFAST_
#pragma warning(pop)
#endif

//-----------------------------------------------------------------------------
// fgMoveHotJumps: Try to move jumps to fall into their successors, if the jump is sufficiently hot.
//
// Template parameters:
//    hasEH - If true, method has EH regions, so check that we don't try to move blocks in different regions
//
template <bool hasEH>
void Compiler::fgMoveHotJumps()
{
#ifdef DEBUG
    if (verbose)
    {
        printf("*************** In fgMoveHotJumps()\n");

        printf("\nInitial BasicBlocks");
        fgDispBasicBlocks(verboseTrees);
        printf("\n");
    }
#endif // DEBUG

    assert(m_dfsTree != nullptr);
    BitVecTraits traits(m_dfsTree->PostOrderTraits());
    BitVec       visitedBlocks = BitVecOps::MakeEmpty(&traits);

    // If we have a funclet region, don't bother reordering anything in it.
    //
    BasicBlock* next;
    for (BasicBlock* block = fgFirstBB; block != fgFirstFuncletBB; block = next)
    {
        next = block->Next();
        if (!m_dfsTree->Contains(block))
        {
            continue;
        }

        BitVecOps::AddElemD(&traits, visitedBlocks, block->bbPostorderNum);

        // Don't bother trying to move cold blocks
        //
        if (block->isBBWeightCold(this))
        {
            continue;
        }

        FlowEdge* targetEdge;
        FlowEdge* unlikelyEdge;

        if (block->KindIs(BBJ_ALWAYS))
        {
            targetEdge   = block->GetTargetEdge();
            unlikelyEdge = nullptr;
        }
        else if (block->KindIs(BBJ_COND))
        {
            // Consider conditional block's most likely branch for moving
            //
            if (block->GetTrueEdge()->getLikelihood() > 0.5)
            {
                targetEdge   = block->GetTrueEdge();
                unlikelyEdge = block->GetFalseEdge();
            }
            else
            {
                targetEdge   = block->GetFalseEdge();
                unlikelyEdge = block->GetTrueEdge();
            }

            // If we aren't sure which successor is hotter, and we already fall into one of them,
            // do nothing
            if ((unlikelyEdge->getLikelihood() == 0.5) && block->NextIs(unlikelyEdge->getDestinationBlock()))
            {
                continue;
            }
        }
        else
        {
            // Don't consider other block kinds
            //
            continue;
        }

        BasicBlock* target         = targetEdge->getDestinationBlock();
        bool        isBackwardJump = BitVecOps::IsMember(&traits, visitedBlocks, target->bbPostorderNum);
        assert(m_dfsTree->Contains(target));

        if (isBackwardJump)
        {
            // We don't want to change the first block, so if block is a backward jump to the first block,
            // don't try moving block before it.
            //
            if (target->IsFirst())
            {
                continue;
            }

            if (block->KindIs(BBJ_COND))
            {
                // This could be a loop exit, so don't bother moving this block up.
                // Instead, try moving the unlikely target up to create fallthrough.
                //
                targetEdge     = unlikelyEdge;
                target         = targetEdge->getDestinationBlock();
                isBackwardJump = BitVecOps::IsMember(&traits, visitedBlocks, target->bbPostorderNum);
                assert(m_dfsTree->Contains(target));

                if (isBackwardJump)
                {
                    continue;
                }
            }
            // Check for single-block loop case
            //
            else if (block == target)
            {
                continue;
            }
        }

        // Check if block already falls into target
        //
        if (block->NextIs(target))
        {
            continue;
        }

        if (target->isBBWeightCold(this))
        {
            // If target is block's most-likely successor, and block is not rarely-run,
            // perhaps the profile data is misleading, and we need to run profile repair?
            //
            continue;
        }

        if (hasEH)
        {
            // Don't move blocks in different EH regions
            //
            if (!BasicBlock::sameEHRegion(block, target))
            {
                continue;
            }

            if (isBackwardJump)
            {
                // block and target are in the same try/handler regions, and target is behind block,
                // so block cannot possibly be the start of the region.
                //
                assert(!bbIsTryBeg(block) && !bbIsHandlerBeg(block));

                // Don't change the entry block of an EH region
                //
                if (bbIsTryBeg(target) || bbIsHandlerBeg(target))
                {
                    continue;
                }
            }
            else
            {
                // block and target are in the same try/handler regions, and block is behind target,
                // so target cannot possibly be the start of the region.
                //
                assert(!bbIsTryBeg(target) && !bbIsHandlerBeg(target));
            }
        }

        // If moving block will break up existing fallthrough behavior into target, make sure it's worth it
        //
        FlowEdge* const fallthroughEdge = fgGetPredForBlock(target, target->Prev());
        if ((fallthroughEdge != nullptr) && (fallthroughEdge->getLikelyWeight() >= targetEdge->getLikelyWeight()))
        {
            continue;
        }

        if (isBackwardJump)
        {
            // Move block to before target
            //
            fgUnlinkBlock(block);
            fgInsertBBbefore(target, block);
        }
        else if (hasEH && target->isBBCallFinallyPair())
        {
            // target is a call-finally pair, so move the pair up to block
            //
            fgUnlinkRange(target, target->Next());
            fgMoveBlocksAfter(target, target->Next(), block);
            next = target->Next();
        }
        else
        {
            // Move target up to block
            //
            fgUnlinkBlock(target);
            fgInsertBBafter(block, target);
            next = target;
        }
    }
}

//-----------------------------------------------------------------------------
// fgDoReversePostOrderLayout: Reorder blocks using a greedy RPO traversal,
// taking care to keep loop bodies compact.
//
void Compiler::fgDoReversePostOrderLayout()
{
#ifdef DEBUG
    if (verbose)
    {
        printf("*************** In fgDoReversePostOrderLayout()\n");

        printf("\nInitial BasicBlocks");
        fgDispBasicBlocks(verboseTrees);
        printf("\n");
    }
#endif // DEBUG

    // Compute DFS of all blocks in the method, using profile data to determine the order successors are visited in.
    //
<<<<<<< HEAD
    m_dfsTree                        = fgComputeDfs</* useProfile */ true>();
    m_loops                          = FlowGraphNaturalLoops::Find(m_dfsTree);
    BasicBlock** const rpoSequence   = new (this, CMK_BasicBlock) BasicBlock*[m_dfsTree->GetPostOrderCount()];
    unsigned           index         = m_dfsTree->GetPostOrderCount();
    auto               addToSequence = [rpoSequence, &index](BasicBlock* block) {
        assert(index != 0);
        rpoSequence[--index] = block;
    };

    fgVisitBlocksInLoopAwareRPO(m_dfsTree, m_loops, addToSequence);
=======
    m_dfsTree = fgComputeDfs</* useProfile */ true>();

    // If LSRA didn't create any new blocks, we can reuse its loop-aware RPO traversal,
    // which is cached in Compiler::fgBBs.
    // If the cache isn't available, we need to recompute the loop-aware RPO.
    //
    BasicBlock** rpoSequence = fgBBs;

    if (rpoSequence == nullptr)
    {
        rpoSequence                        = new (this, CMK_BasicBlock) BasicBlock*[m_dfsTree->GetPostOrderCount()];
        FlowGraphNaturalLoops* const loops = FlowGraphNaturalLoops::Find(m_dfsTree);
        unsigned                     index = 0;
        auto                         addToSequence = [rpoSequence, &index](BasicBlock* block) {
            rpoSequence[index++] = block;
        };

        fgVisitBlocksInLoopAwareRPO(m_dfsTree, loops, addToSequence);
    }
>>>>>>> 2979d1b8

    // Fast path: We don't have any EH regions, so just reorder the blocks
    //
    if (compHndBBtabCount == 0)
    {
<<<<<<< HEAD
        for (unsigned i = m_dfsTree->GetPostOrderCount() - 1; i != 0; i--)
=======
        for (unsigned i = 1; i < m_dfsTree->GetPostOrderCount(); i++)
>>>>>>> 2979d1b8
        {
            BasicBlock* const block       = rpoSequence[i - 1];
            BasicBlock* const blockToMove = rpoSequence[i];

            if (!block->NextIs(blockToMove))
            {
                fgUnlinkBlock(blockToMove);
                fgInsertBBafter(block, blockToMove);
            }
        }

        fgMoveHotJumps</* hasEH */ false>();

        return;
    }

    // The RPO will break up call-finally pairs, so save them before re-ordering
    //
    struct CallFinallyPair
    {
        BasicBlock* callFinally;
        BasicBlock* callFinallyRet;

        // Constructor provided so we can call ArrayStack::Emplace
        //
        CallFinallyPair(BasicBlock* first, BasicBlock* second)
            : callFinally(first)
            , callFinallyRet(second)
        {
        }
    };

    ArrayStack<CallFinallyPair> callFinallyPairs(getAllocator());

    for (EHblkDsc* const HBtab : EHClauses(this))
    {
        if (HBtab->HasFinallyHandler())
        {
            for (BasicBlock* const pred : HBtab->ebdHndBeg->PredBlocks())
            {
                assert(pred->KindIs(BBJ_CALLFINALLY));
                if (pred->isBBCallFinallyPair())
                {
                    callFinallyPairs.Emplace(pred, pred->Next());
                }
            }
        }
    }

    // Reorder blocks
    //
<<<<<<< HEAD
    for (unsigned i = m_dfsTree->GetPostOrderCount() - 1; i != 0; i--)
=======
    for (unsigned i = 1; i < m_dfsTree->GetPostOrderCount(); i++)
>>>>>>> 2979d1b8
    {
        BasicBlock* const block       = rpoSequence[i - 1];
        BasicBlock* const blockToMove = rpoSequence[i];

        // Only reorder blocks within the same EH region -- we don't want to make them non-contiguous
        //
        if (BasicBlock::sameEHRegion(block, blockToMove))
        {
            // Don't reorder EH regions with filter handlers -- we want the filter to come first
            //
            if (block->hasHndIndex() && ehGetDsc(block->getHndIndex())->HasFilter())
            {
                continue;
            }

            if (!block->NextIs(blockToMove))
            {
                fgUnlinkBlock(blockToMove);
                fgInsertBBafter(block, blockToMove);
            }
        }
    }

    // Fix up call-finally pairs
    //
    for (int i = 0; i < callFinallyPairs.Height(); i++)
    {
        const CallFinallyPair& pair = callFinallyPairs.BottomRef(i);
        fgUnlinkBlock(pair.callFinallyRet);
        fgInsertBBafter(pair.callFinally, pair.callFinallyRet);
    }

    fgMoveHotJumps</* hasEH */ true>();
}

//-----------------------------------------------------------------------------
// fgMoveColdBlocks: Move rarely-run blocks to the end of their respective regions.
//
// Notes:
//    Exception handlers are assumed to be cold, so we won't move blocks within them.
//    On platforms that don't use funclets, we should use Compiler::fgRelocateEHRegions to move cold handlers.
//    Note that Compiler::fgMoveColdBlocks will break up EH regions to facilitate intermediate transformations.
//    To reestablish contiguity of EH regions, callers need to follow this with Compiler::fgRebuildEHRegions.
//
void Compiler::fgMoveColdBlocks()
{
#ifdef DEBUG
    if (verbose)
    {
        printf("*************** In fgMoveColdBlocks()\n");

        printf("\nInitial BasicBlocks");
        fgDispBasicBlocks(verboseTrees);
        printf("\n");
    }
#endif // DEBUG

    auto moveBlock = [this](BasicBlock* block, BasicBlock* insertionPoint) {
        assert(block != insertionPoint);
        // Don't move handler blocks.
        // Also, leave try entries behind as a breadcrumb for where to reinsert try blocks.
        if (!bbIsTryBeg(block) && !block->hasHndIndex())
        {
            if (block->isBBCallFinallyPair())
            {
                BasicBlock* const callFinallyRet = block->Next();
                if (callFinallyRet != insertionPoint)
                {
                    fgUnlinkRange(block, callFinallyRet);
                    fgMoveBlocksAfter(block, callFinallyRet, insertionPoint);
                }
            }
            else
            {
                fgUnlinkBlock(block);
                fgInsertBBafter(insertionPoint, block);
            }
        }
    };

    BasicBlock* const lastMainBB = fgLastBBInMainFunction();
    if (lastMainBB->IsFirst())
    {
        return;
    }

    // Search the main method body for rarely-run blocks to move
    //
    for (BasicBlock *block = lastMainBB->Prev(), *prev; !block->IsFirst(); block = prev)
    {
        prev = block->Prev();

        // We only want to move cold blocks.
        // Also, don't move block if it is the end of a call-finally pair,
        // as we want to keep these pairs contiguous
        // (if we encounter the beginning of a pair, we'll move the whole pair).
        //
        if (!block->isBBWeightCold(this) || block->isBBCallFinallyPairTail())
        {
            continue;
        }

        moveBlock(block, lastMainBB);
    }

    // We have moved all cold main blocks before lastMainBB to after lastMainBB.
    // If lastMainBB itself is cold, move it to the end of the method to restore its relative ordering.
    //
    if (lastMainBB->isBBWeightCold(this) && !lastMainBB->isBBCallFinallyPairTail())
    {
        BasicBlock* const newLastMainBB = fgLastBBInMainFunction();
        if (lastMainBB != newLastMainBB)
        {
            moveBlock(lastMainBB, newLastMainBB);
        }
    }
}

//-----------------------------------------------------------------------------
// Compiler::ThreeOptLayout::EdgeCmp: Comparator for the 'cutPoints' priority queue.
// If 'left' has a bigger edge weight than 'right', 3-opt will consider it first.
// Else, 3-opt will consider 'right' first.
//
// Parameters:
//   left - One of the two edges to compare
//   right - The other edge to compare
//
// Returns:
//   True if 'right' should be considered before 'left', and false otherwise
//
/* static */ bool Compiler::ThreeOptLayout::EdgeCmp(const FlowEdge* left, const FlowEdge* right)
{
    assert(left != right);
    const weight_t leftWeight  = left->getLikelyWeight();
    const weight_t rightWeight = right->getLikelyWeight();

    // Break ties by comparing the source blocks' bbIDs.
    // If both edges are out of the same source block, use the target blocks' bbIDs.
    if (leftWeight == rightWeight)
    {
        BasicBlock* const leftSrc  = left->getSourceBlock();
        BasicBlock* const rightSrc = right->getSourceBlock();
        if (leftSrc == rightSrc)
        {
            return left->getDestinationBlock()->bbID < right->getDestinationBlock()->bbID;
        }

        return leftSrc->bbID < rightSrc->bbID;
    }

    return leftWeight < rightWeight;
}

//-----------------------------------------------------------------------------
// Compiler::ThreeOptLayout::ThreeOptLayout: Constructs a ThreeOptLayout instance.
//
// Parameters:
//   comp - The Compiler instance
//
Compiler::ThreeOptLayout::ThreeOptLayout(Compiler* comp)
    : compiler(comp)
    , cutPoints(comp->getAllocator(CMK_FlowEdge), &ThreeOptLayout::EdgeCmp)
    , ordinals(new(comp, CMK_Generic) unsigned[comp->fgBBcount]{})
    , blockOrder(nullptr)
    , tempOrder(nullptr)
    , numCandidateBlocks(0)
    , currEHRegion(0)
{
}

#ifdef DEBUG
//-----------------------------------------------------------------------------
// Compiler::ThreeOptLayout::GetLayoutCost: Computes the cost of the layout for the region
// bounded by 'startPos' and 'endPos'.
//
// Parameters:
//   startPos - The starting index of the region
//   endPos - The inclusive ending index of the region
//
// Returns:
//   The region's layout cost
//
weight_t Compiler::ThreeOptLayout::GetLayoutCost(unsigned startPos, unsigned endPos)
{
    assert(startPos <= endPos);
    assert(endPos < numCandidateBlocks);
    weight_t layoutCost = BB_ZERO_WEIGHT;

    for (unsigned position = startPos; position < endPos; position++)
    {
        layoutCost += GetCost(blockOrder[position], blockOrder[position + 1]);
    }

    layoutCost += blockOrder[endPos]->bbWeight;
    return layoutCost;
}
#endif // DEBUG

//-----------------------------------------------------------------------------
// Compiler::ThreeOptLayout::GetCost: Computes the cost of placing 'next' after 'block'.
// Layout cost is modeled as the sum of block weights, minus the weights of edges that fall through.
//
// Parameters:
//   block - The block to consider creating fallthrough from
//   next - The block to consider creating fallthrough into
//
// Returns:
//   The cost
//
weight_t Compiler::ThreeOptLayout::GetCost(BasicBlock* block, BasicBlock* next)
{
    assert(block != nullptr);
    assert(next != nullptr);

    const weight_t  maxCost         = block->bbWeight;
    const FlowEdge* fallthroughEdge = compiler->fgGetPredForBlock(next, block);

    if (fallthroughEdge != nullptr)
    {
        // The edge's weight should never exceed its source block's weight,
        // but handle negative results from rounding errors in getLikelyWeight(), just in case
        return max(0.0, maxCost - fallthroughEdge->getLikelyWeight());
    }

    return maxCost;
}

//-----------------------------------------------------------------------------
// Compiler::ThreeOptLayout::GetPartitionCostDelta: Computes the current cost of the given partitions,
// and the cost of swapping S2 and S3, returning the difference between them.
//
// Parameters:
//   s1Start - The starting position of the first partition
//   s2Start - The starting position of the second partition
//   s3Start - The starting position of the third partition
//   s3End - The ending position (inclusive) of the third partition
//   s4End - The ending position (inclusive) of the fourth partition
//
// Returns:
//   The difference in cost between the current and proposed layouts.
//   A negative delta indicates the proposed layout is an improvement.
//
weight_t Compiler::ThreeOptLayout::GetPartitionCostDelta(
    unsigned s1Start, unsigned s2Start, unsigned s3Start, unsigned s3End, unsigned s4End)
{
    BasicBlock* const s2Block     = blockOrder[s2Start];
    BasicBlock* const s2BlockPrev = blockOrder[s2Start - 1];
    BasicBlock* const s3Block     = blockOrder[s3Start];
    BasicBlock* const s3BlockPrev = blockOrder[s3Start - 1];
    BasicBlock* const lastBlock   = blockOrder[s3End];

    // Evaluate the cost of swapping S2 and S3
    weight_t currCost = GetCost(s2BlockPrev, s2Block) + GetCost(s3BlockPrev, s3Block);
    weight_t newCost  = GetCost(s2BlockPrev, s3Block) + GetCost(lastBlock, s2Block);

    // Consider flow into S4, if the partition exists
    if (s3End < s4End)
    {
        BasicBlock* const s4StartBlock = blockOrder[s3End + 1];
        currCost += GetCost(lastBlock, s4StartBlock);
        newCost += GetCost(s3BlockPrev, s4StartBlock);
    }
    else
    {
        assert(s3End == s4End);
        currCost += lastBlock->bbWeight;
        newCost += s3BlockPrev->bbWeight;
    }

    return newCost - currCost;
}

//-----------------------------------------------------------------------------
// Compiler::ThreeOptLayout::SwapPartitions: Swap the specified partitions.
// It is assumed (and asserted) that the swap is profitable.
//
// Parameters:
//   s1Start - The starting position of the first partition
//   s2Start - The starting position of the second partition
//   s3Start - The starting position of the third partition
//   s3End - The ending position (inclusive) of the third partition
//   s4End - The ending position (inclusive) of the fourth partition
//
// Notes:
//   Here is the proposed partition:
//   S1: s1Start ~ s2Start-1
//   S2: s2Start ~ s3Start-1
//   S3: s3Start ~ s3End
//   S4: remaining blocks
//
//   After the swap:
//   S1: s1Start ~ s2Start-1
//   S3: s3Start ~ s3End
//   S2: s2Start ~ s3Start-1
//   S4: remaining blocks
//
//   If 's3End' and 's4End' are the same, the fourth partition doesn't exist.
//
void Compiler::ThreeOptLayout::SwapPartitions(
    unsigned s1Start, unsigned s2Start, unsigned s3Start, unsigned s3End, unsigned s4End)
{
    INDEBUG(const weight_t currLayoutCost = GetLayoutCost(s1Start, s4End));

    // Swap the partitions
    const unsigned     s1Size      = s2Start - s1Start;
    const unsigned     s2Size      = s3Start - s2Start;
    const unsigned     s3Size      = (s3End + 1) - s3Start;
    BasicBlock** const regionStart = blockOrder + s1Start;
    BasicBlock** const tempStart   = tempOrder + s1Start;
    memcpy(tempStart, regionStart, sizeof(BasicBlock*) * s1Size);
    memcpy(tempStart + s1Size, regionStart + s1Size + s2Size, sizeof(BasicBlock*) * s3Size);
    memcpy(tempStart + s1Size + s3Size, regionStart + s1Size, sizeof(BasicBlock*) * s2Size);

    // Copy remaining blocks in S4 over
    const unsigned numBlocks     = (s4End - s1Start) + 1;
    const unsigned swappedSize   = s1Size + s2Size + s3Size;
    const unsigned remainingSize = numBlocks - swappedSize;
    assert(numBlocks >= swappedSize);
    memcpy(tempStart + swappedSize, regionStart + swappedSize, sizeof(BasicBlock*) * remainingSize);

    std::swap(blockOrder, tempOrder);

#ifdef DEBUG
    // Don't bother checking if the cost improved for exceptionally costly layouts.
    // Imprecision from summing large floating-point values can falsely trigger the below assert.
    constexpr weight_t maxLayoutCostToCheck = (weight_t)UINT32_MAX;
    if (currLayoutCost < maxLayoutCostToCheck)
    {
        // Ensure the swap improved the overall layout. Tolerate some imprecision.
        const weight_t newLayoutCost = GetLayoutCost(s1Start, s4End);
        assert((newLayoutCost < currLayoutCost) ||
               Compiler::fgProfileWeightsEqual(newLayoutCost, currLayoutCost, 0.001));
    }
#endif // DEBUG
}

//-----------------------------------------------------------------------------
// Compiler::ThreeOptLayout::ConsiderEdge: Adds 'edge' to 'cutPoints' for later consideration
// if 'edge' looks promising, and it hasn't been considered already.
// Since adding to 'cutPoints' has logarithmic time complexity and might cause a heap allocation,
// avoid adding edges that 3-opt obviously won't consider later.
//
// Parameters:
//   edge - The branch to consider creating fallthrough for
//
void Compiler::ThreeOptLayout::ConsiderEdge(FlowEdge* edge)
{
    assert(edge != nullptr);

    // Don't add an edge that we've already considered
    // (For exceptionally branchy methods, we want to avoid exploding 'cutPoints' in size)
    if (edge->visited())
    {
        return;
    }

    BasicBlock* const srcBlk = edge->getSourceBlock();
    BasicBlock* const dstBlk = edge->getDestinationBlock();

    // Any edges under consideration should be between reachable blocks
    assert(compiler->m_dfsTree->Contains(srcBlk));
    assert(compiler->m_dfsTree->Contains(dstBlk));

    // Ignore cross-region branches
    if ((srcBlk->bbTryIndex != currEHRegion) || (dstBlk->bbTryIndex != currEHRegion))
    {
        return;
    }

    // Don't waste time reordering within handler regions.
    // Note that if a finally region is sufficiently hot,
    // we should have cloned it into the main method body already.
    if (srcBlk->hasHndIndex() || dstBlk->hasHndIndex())
    {
        return;
    }

    // For backward jumps, we will consider partitioning before 'srcBlk'.
    // If 'srcBlk' is a BBJ_CALLFINALLYRET, this partition will split up a call-finally pair.
    // Thus, don't consider edges out of BBJ_CALLFINALLYRET blocks.
    if (srcBlk->KindIs(BBJ_CALLFINALLYRET))
    {
        return;
    }

    const unsigned srcPos = ordinals[srcBlk->bbPostorderNum];
    const unsigned dstPos = ordinals[dstBlk->bbPostorderNum];

    // Don't consider edges from outside the hot range.
    // If 'srcBlk' has an ordinal of zero and it isn't the first block,
    // it's not tracked by 'ordinals', so it's not in the hot section.
    if ((srcPos == 0) && !srcBlk->IsFirst())
    {
        return;
    }

    // Don't consider edges to blocks outside the hot range (i.e. ordinal number isn't set),
    // or backedges to the first block in a region; we don't want to change the entry point.
    if ((dstPos == 0) || compiler->bbIsTryBeg(dstBlk))
    {
        return;
    }

    // Don't consider backedges for single-block loops
    if (srcPos == dstPos)
    {
        return;
    }

    edge->markVisited();
    cutPoints.Push(edge);
}

//-----------------------------------------------------------------------------
// Compiler::ThreeOptLayout::AddNonFallthroughSuccs: Considers every edge out of a given block
// that doesn't fall through as a future cut point.
//
// Parameters:
//   blockPos - The index into 'blockOrder' of the source block
//
void Compiler::ThreeOptLayout::AddNonFallthroughSuccs(unsigned blockPos)
{
    assert(blockPos < numCandidateBlocks);
    BasicBlock* const block = blockOrder[blockPos];
    BasicBlock* const next  = ((blockPos + 1) >= numCandidateBlocks) ? nullptr : blockOrder[blockPos + 1];

    for (FlowEdge* const succEdge : block->SuccEdges(compiler))
    {
        if (succEdge->getDestinationBlock() != next)
        {
            ConsiderEdge(succEdge);
        }
    }
}

//-----------------------------------------------------------------------------
// Compiler::ThreeOptLayout::AddNonFallthroughPreds: Considers every edge into a given block
// that doesn't fall through as a future cut point.
//
// Parameters:
//   blockPos - The index into 'blockOrder' of the target block
//
void Compiler::ThreeOptLayout::AddNonFallthroughPreds(unsigned blockPos)
{
    assert(blockPos < numCandidateBlocks);
    BasicBlock* const block = blockOrder[blockPos];
    BasicBlock* const prev  = (blockPos == 0) ? nullptr : blockOrder[blockPos - 1];

    for (FlowEdge* const predEdge : block->PredEdges())
    {
        if (predEdge->getSourceBlock() != prev)
        {
            ConsiderEdge(predEdge);
        }
    }
}

//-----------------------------------------------------------------------------
// Compiler::ThreeOptLayout::Run: Runs 3-opt for each contiguous region of the block list
// we're interested in reordering.
// We skip reordering handler regions for now, as these are assumed to be cold.
//
void Compiler::ThreeOptLayout::Run()
{
    // Walk backwards through the main method body, looking for the last hot block.
    // Since we moved all cold blocks to the end of the method already,
    // we should have a span of hot blocks to consider reordering at the beginning of the method.
    // While doing this, try to get as tight an upper bound for the number of hot blocks as possible.
    // For methods without funclet regions, 'numBlocksUpperBound' is exact.
    // Otherwise, it's off by the number of handler blocks.
    BasicBlock* finalBlock;
    unsigned    numBlocksUpperBound = compiler->fgBBcount;
    for (finalBlock = compiler->fgLastBBInMainFunction();
         !finalBlock->IsFirst() && finalBlock->isBBWeightCold(compiler); finalBlock = finalBlock->Prev())
    {
        numBlocksUpperBound--;
    }

    // For methods with fewer than three candidate blocks, we cannot partition anything
    if (finalBlock->IsFirst() || finalBlock->Prev()->IsFirst())
    {
        JITDUMP("Not enough blocks to partition anything. Skipping 3-opt.\n");
        return;
    }

    // If only the first block of a call-finally pair is hot, include the whole pair in the hot section anyway.
    // This ensures the call-finally pair won't be split up when swapping partitions.
    if (finalBlock->isBBCallFinallyPair())
    {
        finalBlock = finalBlock->Next();
        numBlocksUpperBound++;
    }

    assert(numBlocksUpperBound != 0);
    blockOrder = new (compiler, CMK_BasicBlock) BasicBlock*[numBlocksUpperBound];
    tempOrder  = new (compiler, CMK_BasicBlock) BasicBlock*[numBlocksUpperBound];

    // Initialize the current block order.
    // Note that we default-initialized 'ordinals' with zeros.
    // Block reordering shouldn't change the method's entry point,
    // so if a block has an ordinal of zero and it's not 'fgFirstBB',
    // the block wasn't visited below, so it's not in the range of candidate blocks.
    unsigned nextPostorderNum = compiler->m_dfsTree->GetPostOrderCount();
    for (BasicBlock* const block : compiler->Blocks(compiler->fgFirstBB, finalBlock))
    {
        assert(numCandidateBlocks < numBlocksUpperBound);
        blockOrder[numCandidateBlocks] = tempOrder[numCandidateBlocks] = block;

        // Unreachable blocks should have been pushed out of the candidate set of blocks.
        // However, the entries of unreachable EH regions are left in-place to facilitate reestablishing contiguity,
        // so it is possible for us to encounter unreachable blocks.
        // When we do, assign them postorder numbers that can be used as keys into 'ordinals'.
        if (!compiler->m_dfsTree->Contains(block))
        {
            assert(nextPostorderNum < compiler->fgBBcount);
            block->bbPostorderNum = nextPostorderNum++;
        }

        assert(ordinals[block->bbPostorderNum] == 0);
        ordinals[block->bbPostorderNum] = numCandidateBlocks++;

        // While walking the span of blocks to reorder,
        // remember where each try region ends within this span.
        // We'll use this information to run 3-opt per region.
        EHblkDsc* const HBtab = compiler->ehGetBlockTryDsc(block);
        if (HBtab != nullptr)
        {
            HBtab->ebdTryLast = block;
        }
    }

    // Reorder try regions first
    bool modified = false;
    for (EHblkDsc* const HBtab : EHClauses(compiler))
    {
        // If multiple region indices map to the same region,
        // make sure we reorder its blocks only once
        BasicBlock* const tryBeg = HBtab->ebdTryBeg;
        if (tryBeg->getTryIndex() != currEHRegion++)
        {
            continue;
        }

        // Ignore try regions unreachable via normal flow
        if (!compiler->m_dfsTree->Contains(tryBeg))
        {
            continue;
        }

        // Only reorder try regions within the candidate span of blocks.
        if ((ordinals[tryBeg->bbPostorderNum] != 0) || tryBeg->IsFirst())
        {
            JITDUMP("Running 3-opt for try region #%d\n", (currEHRegion - 1));
            modified |= RunThreeOptPass(tryBeg, HBtab->ebdTryLast);
        }
    }

    // Finally, reorder the main method body
    currEHRegion = 0;
    JITDUMP("Running 3-opt for main method body\n");
    modified |= RunThreeOptPass(compiler->fgFirstBB, blockOrder[numCandidateBlocks - 1]);

    if (modified)
    {
        for (unsigned i = 1; i < numCandidateBlocks; i++)
        {
            BasicBlock* const block = blockOrder[i - 1];
            BasicBlock* const next  = blockOrder[i];

            // Only reorder within EH regions to maintain contiguity.
            // TODO: Allow moving blocks in different regions when 'next' is the region entry.
            // This would allow us to move entire regions up/down because of the contiguity requirement.
            if (!block->NextIs(next) && BasicBlock::sameEHRegion(block, next))
            {
                compiler->fgUnlinkBlock(next);
                compiler->fgInsertBBafter(block, next);
            }
        }
    }
}

//-----------------------------------------------------------------------------
// Compiler::ThreeOptLayout::RunGreedyThreeOptPass: Runs 3-opt for the given block range,
// using a greedy strategy for finding partitions to swap.
//
// Parameters:
//   startBlock - The first block of the range to reorder
//   endBlock - The last block (inclusive) of the range to reorder
//
// Returns:
//   True if we reordered anything, false otherwise
//
// Notes:
//   For methods with more than a trivial number of basic blocks,
//   iteratively trying every cut point is prohibitively expensive.
//   Instead, add the non-fallthrough successor edges of each block to a priority queue,
//   and try to create fallthrough on each edge via partition swaps, starting with the hottest edges.
//   For each swap, repopulate the priority queue with edges along the modified cut points.
//
bool Compiler::ThreeOptLayout::RunGreedyThreeOptPass(unsigned startPos, unsigned endPos)
{
    assert(cutPoints.Empty());
    assert(startPos < endPos);
    bool modified = false;

    JITDUMP("Running greedy 3-opt pass.\n");

    // Initialize cutPoints with candidate branches in this section
    for (unsigned position = startPos; position <= endPos; position++)
    {
        AddNonFallthroughSuccs(position);
    }

    // For each candidate edge, determine if it's profitable to partition after the source block
    // and before the destination block, and swap the partitions to create fallthrough.
    // If it is, do the swap, and for the blocks before/after each cut point that lost fallthrough,
    // consider adding their successors/predecessors to 'cutPoints'.
    while (!cutPoints.Empty())
    {
        FlowEdge* const candidateEdge = cutPoints.Pop();
        candidateEdge->markUnvisited();

        BasicBlock* const srcBlk = candidateEdge->getSourceBlock();
        BasicBlock* const dstBlk = candidateEdge->getDestinationBlock();
        const unsigned    srcPos = ordinals[srcBlk->bbPostorderNum];
        const unsigned    dstPos = ordinals[dstBlk->bbPostorderNum];

        // This edge better be between blocks in the current region
        assert((srcPos >= startPos) && (srcPos <= endPos));
        assert((dstPos >= startPos) && (dstPos <= endPos));

        // 'dstBlk' better not be the region's entry point
        assert(dstPos != startPos);

        // 'srcBlk' and 'dstBlk' better be distinct
        assert(srcPos != dstPos);

        // Previous moves might have inadvertently created fallthrough from 'srcBlk' to 'dstBlk',
        // so there's nothing to do this round.
        if ((srcPos + 1) == dstPos)
        {
            assert(modified);
            continue;
        }

        // Before getting any edges, make sure 'ordinals' is accurate
        assert(blockOrder[srcPos] == srcBlk);
        assert(blockOrder[dstPos] == dstBlk);

        // To determine if it's worth creating fallthrough from 'srcBlk' into 'dstBlk',
        // we first determine the current layout cost at the proposed cut points.
        // We then compare this to the layout cost with the partitions swapped.
        // If the new cost improves upon the current cost, then we can justify the swap.

        const bool isForwardJump = (srcPos < dstPos);
        unsigned   s2Start, s3Start, s3End;
        weight_t   costChange;

        if (isForwardJump)
        {
            // Here is the proposed partition:
            // S1: startPos ~ srcPos
            // S2: srcPos+1 ~ dstPos-1
            // S3: dstPos ~ endPos
            // S4: remaining blocks
            //
            // After the swap:
            // S1: startPos ~ srcPos
            // S3: dstPos ~ endPos
            // S2: srcPos+1 ~ dstPos-1
            // S4: remaining blocks
            s2Start    = srcPos + 1;
            s3Start    = dstPos;
            s3End      = endPos;
            costChange = GetPartitionCostDelta(startPos, s2Start, s3Start, s3End, endPos);
        }
        else
        {
            // For backward jumps, we will employ a greedy 4-opt approach to find the ideal cut point
            // between the destination and source blocks.
            // Here is the proposed partition:
            // S1: startPos ~ dstPos-1
            // S2: dstPos ~ s3Start-1
            // S3: s3Start ~ srcPos
            // S4: srcPos+1 ~ endPos
            //
            // After the swap:
            // S1: startPos ~ dstPos-1
            // S3: s3Start ~ srcPos
            // S2: dstPos ~ s3Start-1
            // S4: srcPos+1 ~ endPos
            s2Start    = dstPos;
            s3Start    = srcPos;
            s3End      = srcPos;
            costChange = BB_ZERO_WEIGHT;

            // The cut points before S2 and after S3 are fixed.
            // We will search for the optimal cut point before S3.
            BasicBlock* const s2Block     = blockOrder[s2Start];
            BasicBlock* const s2BlockPrev = blockOrder[s2Start - 1];
            BasicBlock* const lastBlock   = blockOrder[s3End];

            // Because the above cut points are fixed, don't waste time re-computing their costs.
            // Instead, pre-compute them here.
            const weight_t currCostBase =
                GetCost(s2BlockPrev, s2Block) +
                ((s3End < endPos) ? GetCost(lastBlock, blockOrder[s3End + 1]) : lastBlock->bbWeight);
            const weight_t newCostBase = GetCost(lastBlock, s2Block);

            // Search for the ideal start to S3
            for (unsigned position = s2Start + 1; position <= s3End; position++)
            {
                BasicBlock* const s3Block     = blockOrder[position];
                BasicBlock* const s3BlockPrev = blockOrder[position - 1];

                // Don't consider any cut points that would break up call-finally pairs
                if (s3Block->KindIs(BBJ_CALLFINALLYRET))
                {
                    continue;
                }

                // Don't consider any cut points that would move try/handler entries
                if (compiler->bbIsTryBeg(s3BlockPrev) || compiler->bbIsHandlerBeg(s3BlockPrev))
                {
                    continue;
                }

                // Compute the cost delta of this partition
                const weight_t currCost = currCostBase + GetCost(s3BlockPrev, s3Block);
                const weight_t newCost =
                    newCostBase + GetCost(s2BlockPrev, s3Block) +
                    ((s3End < endPos) ? GetCost(s3BlockPrev, blockOrder[s3End + 1]) : s3BlockPrev->bbWeight);
                const weight_t delta = newCost - currCost;

                if (delta < costChange)
                {
                    costChange = delta;
                    s3Start    = position;
                }
            }
        }

        // Continue evaluating partitions if this one isn't profitable
        if ((costChange >= BB_ZERO_WEIGHT) || Compiler::fgProfileWeightsEqual(costChange, BB_ZERO_WEIGHT, 0.001))
        {
            continue;
        }

        JITDUMP("Swapping partitions [" FMT_BB ", " FMT_BB "] and [" FMT_BB ", " FMT_BB "] (cost change = %f)\n",
                blockOrder[s2Start]->bbNum, blockOrder[s3Start - 1]->bbNum, blockOrder[s3Start]->bbNum,
                blockOrder[s3End]->bbNum, costChange);

        SwapPartitions(startPos, s2Start, s3Start, s3End, endPos);

        // Update the ordinals for the blocks we moved
        for (unsigned i = s2Start; i <= endPos; i++)
        {
            ordinals[blockOrder[i]->bbPostorderNum] = i;
        }

        // Ensure this move created fallthrough from 'srcBlk' to 'dstBlk'
        assert((ordinals[srcBlk->bbPostorderNum] + 1) == ordinals[dstBlk->bbPostorderNum]);

        // At every cut point is an opportunity to consider more candidate edges.
        // To the left of each cut point, consider successor edges that don't fall through.
        // Ditto predecessor edges to the right of each cut point.
        AddNonFallthroughSuccs(s2Start - 1);
        AddNonFallthroughPreds(s2Start);
        AddNonFallthroughSuccs(s3Start - 1);
        AddNonFallthroughPreds(s3Start);
        AddNonFallthroughSuccs(s3End);

        if (s3End < endPos)
        {
            AddNonFallthroughPreds(s3End + 1);
        }

        modified = true;
    }

    return modified;
}

//-----------------------------------------------------------------------------
// Compiler::ThreeOptLayout::RunThreeOptPass: Runs 3-opt for the given block range.
//
// Parameters:
//   startBlock - The first block of the range to reorder
//   endBlock - The last block (inclusive) of the range to reorder
//
// Returns:
//   True if we reordered anything, false otherwise
//
bool Compiler::ThreeOptLayout::RunThreeOptPass(BasicBlock* startBlock, BasicBlock* endBlock)
{
    assert(startBlock != nullptr);
    assert(endBlock != nullptr);

    const unsigned startPos  = ordinals[startBlock->bbPostorderNum];
    const unsigned endPos    = ordinals[endBlock->bbPostorderNum];
    const unsigned numBlocks = (endPos - startPos + 1);
    assert((startPos != 0) || startBlock->IsFirst());
    assert(startPos <= endPos);

    if (numBlocks < 3)
    {
        JITDUMP("Not enough blocks to partition anything. Skipping reordering.\n");
        return false;
    }

    JITDUMP("Initial layout cost: %f\n", GetLayoutCost(startPos, endPos));
    const bool modified = RunGreedyThreeOptPass(startPos, endPos);

    // Write back to 'tempOrder' so changes to this region aren't lost next time we swap 'tempOrder' and 'blockOrder'
    if (modified)
    {
        memcpy(tempOrder + startPos, blockOrder + startPos, sizeof(BasicBlock*) * numBlocks);
        JITDUMP("Final layout cost: %f\n", GetLayoutCost(startPos, endPos));
    }
    else
    {
        JITDUMP("No changes made.\n");
    }

    return modified;
}

#ifdef DEBUG
//-----------------------------------------------------------------------------
// Compiler::ThreeOptLayout::DumpToTSPFile: Output flowgraph in a format consumable by TSPLIB-based optimizers.
//
// Notes:
//   TSPLIB requires edge weights to be integers, whereas 3-opt's cost model uses floating-point weights.
//   Thus, we need to recompute and normalize layout costs here.
//   This loss of precision can lead optimizers to reach optima that don't exist for the method's actual profile.
//
void Compiler::ThreeOptLayout::DumpToTSPFile()
{
    if (numCandidateBlocks < 3)
    {
        printf("JitDumpFlowGraphToTSPFile: Too few blocks. Skipping TSP dump.\n");
        return;
    }

    if (numCandidateBlocks > 150)
    {
        printf("JitDumpFlowGraphToTSPFile: Too many blocks. Skipping TSP dump.\n");
        return;
    }

    if (compiler->compHndBBtabCount != 0)
    {
        printf("JitDumpFlowGraphToTSPFile: Method has EH. Skipping TSP dump.\n");
        return;
    }

    FILE *paramFile = nullptr, *problemFile = nullptr;

    auto dump = [this, &paramFile, &problemFile]() {
        char         buffer[32];
        const size_t bufferSize = ArrLen(buffer);
        const int    spmiIndex  = compiler->info.compMethodSuperPMIIndex;
        int          written;

        // Get parameter file handle
        if (spmiIndex >= 0)
        {
            written = _snprintf_s(buffer, bufferSize, bufferSize, "%d.par", spmiIndex);
        }
        else
        {
            written = _snprintf_s(buffer, bufferSize, bufferSize, "%s.par", compiler->info.compMethodName);
        }

        paramFile = fopen_utf8(buffer, "a");
        if (paramFile == nullptr)
        {
            printf("JitDumpFlowGraphToTSPFile: Failed to open TSP parameter file. Skipping TSP dump.\n");
            return;
        }

        // Get problem file handle
        buffer[written - 3] = 't';
        buffer[written - 2] = 's';
        buffer[written - 1] = 'p';

        {
            const char* problemFileName = buffer;
            problemFile                 = fopen_utf8(problemFileName, "a");
            if (problemFile == nullptr)
            {
                printf("JitDumpFlowGraphToTSPFile: Failed to open TSP problem file. Skipping TSP dump.\n");
                return;
            }

            fprintf(paramFile, "PROBLEM_FILE=%s", problemFileName);
        }

        if (JitConfig.JitOutputTSPTourFile())
        {
            buffer[written - 3] = 'o';
            buffer[written - 2] = 'u';
            buffer[written - 1] = 't';
            fprintf(paramFile, "\nOUTPUT_TOUR_FILE=%s", buffer);
        }

        // Write problem file header
        fprintf(
            problemFile,
            "COMMENT: %s\nTYPE: ATSP\nDIMENSION: %d\nEDGE_WEIGHT_TYPE: EXPLICIT\nEDGE_WEIGHT_FORMAT: FULL_MATRIX\nEDGE_WEIGHT_SECTION\n",
            compiler->info.compFullName, numCandidateBlocks);

        // Write edge weight matrix to problem file
        for (unsigned i = 0; i < numCandidateBlocks; i++)
        {
            BasicBlock* const block = blockOrder[i];

            for (unsigned j = 0; j < numCandidateBlocks; j++)
            {
                BasicBlock* const next = blockOrder[j];
                const weight_t    cost = (block == next) ? BB_ZERO_WEIGHT : GetCost(block, next);
                fprintf(problemFile, "%llu ", (unsigned long long)cost);
            }

            fprintf(problemFile, "\n");
        }

        // Compute JIT-produced layout's cost
        unsigned long long currLayoutCost = 0;

        for (unsigned i = 0; i < numCandidateBlocks - 1; i++)
        {
            currLayoutCost += (unsigned long long)GetCost(blockOrder[i], blockOrder[i + 1]);
        }

        currLayoutCost += (unsigned long long)blockOrder[numCandidateBlocks - 1]->bbWeight;
        fprintf(paramFile, "\nOPTIMUM=%llu\nSTOP_AT_OPTIMUM=NO\nTRACE_LEVEL=0", currLayoutCost);
    };

    dump();

    if (paramFile != nullptr)
    {
        fclose(paramFile);
    }

    if (problemFile != nullptr)
    {
        fclose(problemFile);
    }
}
#endif // DEBUG

//-----------------------------------------------------------------------------
// fgSearchImprovedLayout: Try to improve upon RPO-based layout with the 3-opt method:
//   - Identify a range of hot blocks to reorder within
//   - Partition this set into three segments: S1 - S2 - S3
//   - Evaluate cost of swapped layout: S1 - S3 - S2
//   - If the cost improves, keep this layout
//
void Compiler::fgSearchImprovedLayout()
{
#ifdef DEBUG
    if (verbose)
    {
        printf("*************** In fgSearchImprovedLayout()\n");

        printf("\nInitial BasicBlocks");
        fgDispBasicBlocks(verboseTrees);
        printf("\n");
    }
#endif // DEBUG

    ThreeOptLayout layoutRunner(this);
    layoutRunner.Run();

#ifdef DEBUG
    if (JitConfig.JitDumpFlowGraphToTSPFile())
    {
        layoutRunner.DumpToTSPFile();
    }
#endif // DEBUG
}

//-------------------------------------------------------------
// fgUpdateFlowGraphPhase: run flow graph optimization as a
//   phase, with no tail duplication
//
// Returns:
//    Suitable phase status
//
PhaseStatus Compiler::fgUpdateFlowGraphPhase()
{
    constexpr bool doTailDup   = false;
    constexpr bool isPhase     = true;
    const bool     madeChanges = fgUpdateFlowGraph(doTailDup, isPhase);

    return madeChanges ? PhaseStatus::MODIFIED_EVERYTHING : PhaseStatus::MODIFIED_NOTHING;
}

//-------------------------------------------------------------
// fgUpdateFlowGraph: Removes any empty blocks, unreachable blocks, and redundant jumps.
// Most of those appear after dead store removal and folding of conditionals.
// Also, compact consecutive basic blocks.
//
// Arguments:
//    doTailDuplication - true to attempt tail duplication optimization
//    isPhase - true if being run as the only thing in a phase
//
// Returns: true if the flowgraph has been modified
//
// Notes:
//    Debuggable code and Min Optimization JIT also introduces basic blocks
//    but we do not optimize those!
//
bool Compiler::fgUpdateFlowGraph(bool doTailDuplication /* = false */, bool isPhase /* = false */)
{
#ifdef DEBUG
    if (verbose && !isPhase)
    {
        printf("\n*************** In fgUpdateFlowGraph()");
    }
#endif // DEBUG

    /* This should never be called for debuggable code */

    noway_assert(opts.OptimizationEnabled());

    // We shouldn't be churning the flowgraph after doing hot/cold splitting
    assert(fgFirstColdBlock == nullptr);

#ifdef DEBUG
    if (verbose && !isPhase)
    {
        printf("\nBefore updating the flow graph:\n");
        fgDispBasicBlocks(verboseTrees);
        printf("\n");
    }
#endif // DEBUG

    /* Walk all the basic blocks - look for unconditional jumps, empty blocks, blocks to compact, etc...
     *
     * OBSERVATION:
     *      Once a block is removed the predecessors are not accurate (assuming they were at the beginning)
     *      For now we will only use the information in bbRefs because it is easier to be updated
     */

    bool modified = false;
    bool change;
    do
    {
        change = false;

        BasicBlock* block;           // the current block
        BasicBlock* bPrev = nullptr; // the previous non-worthless block
        BasicBlock* bNext;           // the successor of the current block
        BasicBlock* bDest;           // the jump target of the current block
        BasicBlock* bFalseDest;      // the false target of the current block (if it is a BBJ_COND)

        for (block = fgFirstBB; block != nullptr; block = block->Next())
        {
            /*  Some blocks may be already marked removed by other optimizations
             *  (e.g worthless loop removal), without being explicitly removed
             *  from the list.
             */

            if (block->HasFlag(BBF_REMOVED))
            {
                if (bPrev)
                {
                    assert(!block->IsLast());
                    bPrev->SetNext(block->Next());
                }
                else
                {
                    /* WEIRD first basic block is removed - should have an assert here */
                    noway_assert(!"First basic block marked as BBF_REMOVED???");

                    fgFirstBB = block->Next();
                }
                continue;
            }

            /*  We jump to the REPEAT label if we performed a change involving the current block
             *  This is in case there are other optimizations that can show up
             *  (e.g. - compact 3 blocks in a row)
             *  If nothing happens, we then finish the iteration and move to the next block
             */

        REPEAT:;

            bNext      = block->Next();
            bDest      = nullptr;
            bFalseDest = nullptr;

            if (block->KindIs(BBJ_ALWAYS))
            {
                bDest = block->GetTarget();
                if (doTailDuplication && fgOptimizeUncondBranchToSimpleCond(block, bDest))
                {
                    assert(block->KindIs(BBJ_COND));
                    assert(bNext == block->Next());
                    change   = true;
                    modified = true;

                    if (fgFoldSimpleCondByForwardSub(block))
                    {
                        // It is likely another pred of the target now can
                        // similarly have its control flow straightened out.
                        // Try to compact it and repeat the optimization for
                        // it.
                        if (bDest->bbRefs == 1)
                        {
                            BasicBlock* otherPred = bDest->bbPreds->getSourceBlock();
                            JITDUMP("Trying to compact last pred " FMT_BB " of " FMT_BB " that we now bypass\n",
                                    otherPred->bbNum, bDest->bbNum);
                            if (fgCanCompactBlock(otherPred))
                            {
                                fgCompactBlock(otherPred);
                                fgFoldSimpleCondByForwardSub(otherPred);

                                // Since compaction removes blocks, update lexical pointers
                                bPrev = block->Prev();
                                bNext = block->Next();
                            }
                        }

                        assert(block->KindIs(BBJ_ALWAYS));
                        bDest = block->GetTarget();
                    }
                }
            }

            // Remove jumps to the following block and optimize any JUMPS to JUMPS

            if (block->KindIs(BBJ_ALWAYS, BBJ_CALLFINALLYRET))
            {
                bDest = block->GetTarget();
                if (bDest == bNext)
                {
                    // Skip jump optimizations, and try to compact block and bNext later
                    bDest = nullptr;
                }
            }
            else if (block->KindIs(BBJ_COND))
            {
                bDest      = block->GetTrueTarget();
                bFalseDest = block->GetFalseTarget();
                if (bDest == bFalseDest)
                {
                    fgRemoveConditionalJump(block);
                    assert(block->KindIs(BBJ_ALWAYS));
                    change     = true;
                    modified   = true;
                    bFalseDest = nullptr;
                }
            }

            if (bDest != nullptr)
            {
                // Do we have a JUMP to an empty unconditional JUMP block?
                if (bDest->KindIs(BBJ_ALWAYS) && !bDest->TargetIs(bDest) && // special case for self jumps
                    bDest->isEmpty())
                {
                    // Empty blocks that jump to the next block can probably be compacted instead
                    if (!bDest->JumpsToNext() && fgOptimizeBranchToEmptyUnconditional(block, bDest))
                    {
                        change   = true;
                        modified = true;
                        goto REPEAT;
                    }
                }

                // Check for cases where reversing the branch condition may enable
                // other flow opts.
                //
                // Current block falls through to an empty bNext BBJ_ALWAYS, and
                // (a) block jump target is bNext's bbNext.
                // (b) block jump target is elsewhere but join free, and
                //      bNext's jump target has a join.
                //
                if (block->KindIs(BBJ_COND) &&   // block is a BBJ_COND block
                    (bFalseDest == bNext) &&     // false target is the next block
                    (bNext->bbRefs == 1) &&      // no other block jumps to bNext
                    bNext->KindIs(BBJ_ALWAYS) && // the next block is a BBJ_ALWAYS block
                    !bNext->JumpsToNext() &&     // and it doesn't jump to the next block (we might compact them)
                    bNext->isEmpty() &&          // and it is an empty block
                    !bNext->TargetIs(bNext))     // special case for self jumps
                {
                    assert(block->FalseTargetIs(bNext));

                    // case (a)
                    //
                    const bool isJumpAroundEmpty = bNext->NextIs(bDest);

                    // case (b)
                    //
                    // Note the asymmetric checks for refs == 1 and refs > 1 ensures that we
                    // differentiate the roles played by bDest and bNextJumpDest. We need some
                    // sense of which arrangement is preferable to avoid getting stuck in a loop
                    // reversing and re-reversing.
                    //
                    // Other tiebreaking criteria could be considered.
                    //
                    // Pragmatic constraints:
                    //
                    // * don't consider lexical predecessors, or we may confuse loop recognition
                    // * don't consider blocks of different rarities
                    //
                    BasicBlock* const bNextJumpDest    = bNext->GetTarget();
                    const bool        isJumpToJoinFree = !isJumpAroundEmpty && (bDest->bbRefs == 1) &&
                                                  (bNextJumpDest->bbRefs > 1) && (bDest->bbNum > block->bbNum) &&
                                                  (block->isRunRarely() == bDest->isRunRarely());

                    bool optimizeJump = isJumpAroundEmpty || isJumpToJoinFree;

                    // We do not optimize jumps between two different try regions.
                    // However jumping to a block that is not in any try region is OK
                    //
                    if (bDest->hasTryIndex() && !BasicBlock::sameTryRegion(block, bDest))
                    {
                        optimizeJump = false;
                    }

                    // Also consider bNext's try region
                    //
                    if (bNext->hasTryIndex() && !BasicBlock::sameTryRegion(block, bNext))
                    {
                        optimizeJump = false;
                    }

                    if (optimizeJump && isJumpToJoinFree)
                    {
                        // In the join free case, we also need to move bDest right after bNext
                        // to create same flow as in the isJumpAroundEmpty case.
                        //
                        if (!fgEhAllowsMoveBlock(bNext, bDest) || bDest->isBBCallFinallyPair())
                        {
                            optimizeJump = false;
                        }
                        else
                        {
                            // We don't expect bDest to already be right after bNext.
                            //
                            assert(!bNext->NextIs(bDest));

                            JITDUMP("\nMoving " FMT_BB " after " FMT_BB " to enable reversal\n", bDest->bbNum,
                                    bNext->bbNum);

                            // Move bDest
                            //
                            if (ehIsBlockEHLast(bDest))
                            {
                                ehUpdateLastBlocks(bDest, bDest->Prev());
                            }

                            fgUnlinkBlock(bDest);
                            fgInsertBBafter(bNext, bDest);

                            if (ehIsBlockEHLast(bNext))
                            {
                                ehUpdateLastBlocks(bNext, bDest);
                            }
                        }
                    }

                    if (optimizeJump)
                    {
                        JITDUMP("\nReversing a conditional jump around an unconditional jump (" FMT_BB " -> " FMT_BB
                                ", " FMT_BB " -> " FMT_BB ")\n",
                                block->bbNum, bDest->bbNum, bNext->bbNum, bNextJumpDest->bbNum);

                        //  Reverse the jump condition
                        //
                        GenTree* test = block->lastNode();
                        noway_assert(test->OperIsConditionalJump());

                        if (test->OperGet() == GT_JTRUE)
                        {
                            GenTree* cond = gtReverseCond(test->AsOp()->gtOp1);
                            assert(cond == test->AsOp()->gtOp1); // Ensure `gtReverseCond` did not create a new node.
                            test->AsOp()->gtOp1 = cond;
                        }
                        else
                        {
                            gtReverseCond(test);
                        }

                        // Optimize the Conditional JUMP to go to the new target
                        //
                        FlowEdge* const oldFalseEdge = block->GetFalseEdge();
                        FlowEdge* const oldTrueEdge  = block->GetTrueEdge();
                        FlowEdge* const oldNextEdge  = bNext->GetTargetEdge();

                        // bNext no longer flows to target
                        //
                        fgRemoveRefPred(oldNextEdge);

                        // Rewire flow from block
                        //
                        block->SetFalseEdge(oldTrueEdge);
                        block->SetTrueEdge(oldFalseEdge);
                        fgRedirectTrueEdge(block, bNext->GetTarget());

                        /*
                          Unlink bNext from the BasicBlock list; note that we can
                          do this even though other blocks could jump to it - the
                          reason is that elsewhere in this function we always
                          redirect jumps to jumps to jump to the final label,
                          so even if another block jumps to bNext it won't matter
                          once we're done since any such jump will be redirected
                          to the final target by the time we're done here.
                        */

                        fgUnlinkBlockForRemoval(bNext);

                        /* Mark the block as removed */
                        bNext->SetFlags(BBF_REMOVED);

                        //
                        // If we removed the end of a try region or handler region
                        // we will need to update ebdTryLast or ebdHndLast.
                        //

                        for (EHblkDsc* const HBtab : EHClauses(this))
                        {
                            if ((HBtab->ebdTryLast == bNext) || (HBtab->ebdHndLast == bNext))
                            {
                                fgSkipRmvdBlocks(HBtab);
                            }
                        }

                        // we optimized this JUMP - goto REPEAT to catch similar cases
                        change   = true;
                        modified = true;

#ifdef DEBUG
                        if (verbose)
                        {
                            printf("\nAfter reversing the jump:\n");
                            fgDispBasicBlocks(verboseTrees);
                        }
#endif // DEBUG

                        /*
                           For a rare special case we cannot jump to REPEAT
                           as jumping to REPEAT will cause us to delete 'block'
                           because it currently appears to be unreachable.  As
                           it is a self loop that only has a single bbRef (itself)
                           However since the unlinked bNext has additional bbRefs
                           (that we will later connect to 'block'), it is not really
                           unreachable.
                        */
                        if ((bNext->bbRefs > 0) && bNext->TargetIs(block) && (block->bbRefs == 1))
                        {
                            continue;
                        }

                        goto REPEAT;
                    }
                }
            }

            //
            // Update the switch jump table such that it follows jumps to jumps:
            //
            if (block->KindIs(BBJ_SWITCH))
            {
                if (fgOptimizeSwitchBranches(block))
                {
                    change   = true;
                    modified = true;
                    goto REPEAT;
                }
            }

            noway_assert(!block->HasFlag(BBF_REMOVED));

            /* COMPACT blocks if possible */

            if (fgCanCompactBlock(block))
            {
                fgCompactBlock(block);

                /* we compacted two blocks - goto REPEAT to catch similar cases */
                change   = true;
                modified = true;
                bPrev    = block->Prev();
                goto REPEAT;
            }

            // Remove unreachable or empty blocks - do not consider blocks marked BBF_DONT_REMOVE
            // These include first and last block of a TRY, exception handlers and THROW blocks.
            if (block->HasFlag(BBF_DONT_REMOVE))
            {
                bPrev = block;
                continue;
            }

            assert(!bbIsTryBeg(block));
            noway_assert(block->bbCatchTyp == BBCT_NONE);

            /* Remove unreachable blocks
             *
             * We'll look for blocks that have countOfInEdges() = 0 (blocks may become
             * unreachable due to a BBJ_ALWAYS introduced by conditional folding for example)
             */

            if (block->countOfInEdges() == 0)
            {
                /* no references -> unreachable - remove it */
                /* For now do not update the bbNum, do it at the end */

                fgRemoveBlock(block, /* unreachable */ true);

                change   = true;
                modified = true;

                /* we removed the current block - the rest of the optimizations won't have a target
                 * continue with the next one */

                continue;
            }
            else if (block->countOfInEdges() == 1)
            {
                switch (block->GetKind())
                {
                    case BBJ_COND:
                        if (block->TrueTargetIs(block) || block->FalseTargetIs(block))
                        {
                            fgRemoveBlock(block, /* unreachable */ true);

                            change   = true;
                            modified = true;

                            /* we removed the current block - the rest of the optimizations
                             * won't have a target so continue with the next block */

                            continue;
                        }
                        break;
                    case BBJ_ALWAYS:
                        if (block->TargetIs(block))
                        {
                            fgRemoveBlock(block, /* unreachable */ true);

                            change   = true;
                            modified = true;

                            /* we removed the current block - the rest of the optimizations
                             * won't have a target so continue with the next block */

                            continue;
                        }
                        break;

                    default:
                        break;
                }
            }

            noway_assert(!block->HasFlag(BBF_REMOVED));

            /* Remove EMPTY blocks */

            if (block->isEmpty())
            {
                assert(block->PrevIs(bPrev));
                if (fgOptimizeEmptyBlock(block))
                {
                    change   = true;
                    modified = true;
                }

                /* Have we removed the block? */

                if (block->HasFlag(BBF_REMOVED))
                {
                    /* block was removed - no change to bPrev */
                    continue;
                }
            }

            /* Set the predecessor of the last reachable block
             * If we removed the current block, the predecessor remains unchanged
             * otherwise, since the current block is ok, it becomes the predecessor */

            noway_assert(!block->HasFlag(BBF_REMOVED));

            bPrev = block;
        }
    } while (change);

#ifdef DEBUG
    if (!isPhase)
    {
        if (verbose && modified)
        {
            printf("\nAfter updating the flow graph:\n");
            fgDispBasicBlocks(verboseTrees);
            fgDispHandlerTab();
        }

        if (compRationalIRForm)
        {
            for (BasicBlock* const block : Blocks())
            {
                LIR::AsRange(block).CheckLIR(this);
            }
        }

        fgVerifyHandlerTab();
        // Make sure that the predecessor lists are accurate
        fgDebugCheckBBlist();
        fgDebugCheckUpdate();
    }
#endif // DEBUG

    return modified;
}

//-------------------------------------------------------------
// fgDfsBlocksAndRemove: Compute DFS and delete dead blocks.
//
// Returns:
//    Suitable phase status
//
PhaseStatus Compiler::fgDfsBlocksAndRemove()
{
    fgInvalidateDfsTree();
    m_dfsTree = fgComputeDfs();

    return fgRemoveBlocksOutsideDfsTree() ? PhaseStatus::MODIFIED_EVERYTHING : PhaseStatus::MODIFIED_NOTHING;
}

//-------------------------------------------------------------
// fgRemoveBlocksOutsideDfsTree: Remove the blocks that are not in the current DFS tree.
//
// Returns:
//    True if any block was removed.
//
bool Compiler::fgRemoveBlocksOutsideDfsTree()
{
    if (m_dfsTree->GetPostOrderCount() == fgBBcount)
    {
        return false;
    }

#ifdef DEBUG
    if (verbose)
    {
        printf("%u/%u blocks are unreachable and will be removed:\n", fgBBcount - m_dfsTree->GetPostOrderCount(),
               fgBBcount);
        for (BasicBlock* block : Blocks())
        {
            if (!m_dfsTree->Contains(block))
            {
                printf("  " FMT_BB "\n", block->bbNum);
            }
        }
    }
#endif // DEBUG

    // The DFS we run is not precise around call-finally, so
    // `fgRemoveUnreachableBlocks` can expose newly unreachable blocks
    // that we did not uncover during the DFS. If we did remove any
    // call-finally blocks then iterate to closure. This is a very rare
    // case.
    while (true)
    {
        bool anyCallFinallyPairs = false;
        fgRemoveUnreachableBlocks([=, &anyCallFinallyPairs](BasicBlock* block) {
            if (!m_dfsTree->Contains(block))
            {
                anyCallFinallyPairs |= block->isBBCallFinallyPair();
                return true;
            }

            return false;
        });

        if (!anyCallFinallyPairs)
        {
            break;
        }

        m_dfsTree = fgComputeDfs();
    }

#ifdef DEBUG
    // Did we actually remove all the blocks we said we were going to?
    if (verbose)
    {
        if (m_dfsTree->GetPostOrderCount() != fgBBcount)
        {
            printf("%u unreachable blocks were not removed:\n", fgBBcount - m_dfsTree->GetPostOrderCount());
            for (BasicBlock* block : Blocks())
            {
                if (!m_dfsTree->Contains(block))
                {
                    printf("  " FMT_BB "\n", block->bbNum);
                }
            }
        }
    }
#endif // DEBUG

    return true;
}

//-------------------------------------------------------------
// fgGetCodeEstimate: Compute a code size estimate for the block, including all statements
// and block control flow.
//
// Arguments:
//    block - block to consider
//
// Returns:
//    Code size estimate for block
//
unsigned Compiler::fgGetCodeEstimate(BasicBlock* block)
{
    unsigned costSz = 0; // estimate of block's code size cost

    switch (block->GetKind())
    {
        case BBJ_ALWAYS:
        case BBJ_EHCATCHRET:
        case BBJ_LEAVE:
        case BBJ_COND:
            costSz = 2;
            break;
        case BBJ_CALLFINALLY:
            costSz = 5;
            break;
        case BBJ_CALLFINALLYRET:
            costSz = 0;
            break;
        case BBJ_SWITCH:
            costSz = 10;
            break;
        case BBJ_THROW:
            costSz = 1; // We place a int3 after the code for a throw block
            break;
        case BBJ_EHFINALLYRET:
        case BBJ_EHFAULTRET:
        case BBJ_EHFILTERRET:
            costSz = 1;
            break;
        case BBJ_RETURN: // return from method
            costSz = 3;
            break;
        default:
            noway_assert(!"Bad bbKind");
            break;
    }

    for (Statement* const stmt : block->NonPhiStatements())
    {
        unsigned char cost = stmt->GetCostSz();
        costSz += cost;
    }

    return costSz;
}

#ifdef FEATURE_JIT_METHOD_PERF

//------------------------------------------------------------------------
// fgMeasureIR: count and return the number of IR nodes in the function.
//
unsigned Compiler::fgMeasureIR()
{
    unsigned nodeCount = 0;

    for (BasicBlock* const block : Blocks())
    {
        if (!block->IsLIR())
        {
            for (Statement* const stmt : block->Statements())
            {
                fgWalkTreePre(
                    stmt->GetRootNodePointer(),
                    [](GenTree** slot, fgWalkData* data) -> Compiler::fgWalkResult {
                    (*reinterpret_cast<unsigned*>(data->pCallbackData))++;
                    return Compiler::WALK_CONTINUE;
                },
                    &nodeCount);
            }
        }
        else
        {
            for (GenTree* node : LIR::AsRange(block))
            {
                nodeCount++;
            }
        }
    }

    return nodeCount;
}

#endif // FEATURE_JIT_METHOD_PERF

//------------------------------------------------------------------------
// fgHeadTailMerge: merge common sequences of statements in block predecessors/successors
//
// Parameters:
//   early - Whether this is being checked with early IR invariants (where
//           we do not have valid address exposure/GTF_GLOB_REF).
//
// Returns:
//   Suitable phase status.
//
// Notes:
//   This applies tail merging and head merging. For tail merging it looks for
//   cases where all or some predecessors of a block have the same (or
//   equivalent) last statement.
//
//   If all predecessors have the same last statement, move one of them to
//   the start of the block, and delete the copies in the preds.
//   Then retry merging.
//
//   If some predecessors have the same last statement, pick one as the
//   canonical, split it if necessary, cross jump from the others to
//   the canonical, and delete the copies in the cross jump blocks.
//   Then retry merging on the canonical block.
//
//   Conversely, for head merging, we look for cases where all successors of a
//   block start with the same statement. We then try to move one of them into
//   the predecessor (which requires special handling due to the terminator
//   node) and delete the copies.
//
//   We set a mergeLimit to try and get most of the benefit while not
//   incurring too much TP overhead. It's possible to make the merging
//   more efficient and if so it might be worth revising this value.
//
PhaseStatus Compiler::fgHeadTailMerge(bool early)
{
    bool      madeChanges = false;
    int const mergeLimit  = 50;

    const bool isEnabled = JitConfig.JitEnableHeadTailMerge() > 0;
    if (!isEnabled)
    {
        JITDUMP("Head and tail merge disabled by JitEnableHeadTailMerge\n");
        return PhaseStatus::MODIFIED_NOTHING;
    }

#ifdef DEBUG
    static ConfigMethodRange JitEnableHeadTailMergeRange;
    JitEnableHeadTailMergeRange.EnsureInit(JitConfig.JitEnableHeadTailMergeRange());
    const unsigned hash = impInlineRoot()->info.compMethodHash();
    if (!JitEnableHeadTailMergeRange.Contains(hash))
    {
        JITDUMP("Tail merge disabled by JitEnableHeadTailMergeRange\n");
        return PhaseStatus::MODIFIED_NOTHING;
    }
#endif

    struct PredInfo
    {
        PredInfo(BasicBlock* block, Statement* stmt)
            : m_block(block)
            , m_stmt(stmt)
        {
        }
        BasicBlock* m_block;
        Statement*  m_stmt;
    };

    ArrayStack<PredInfo>    predInfo(getAllocator(CMK_ArrayStack));
    ArrayStack<PredInfo>    matchedPredInfo(getAllocator(CMK_ArrayStack));
    ArrayStack<BasicBlock*> retryBlocks(getAllocator(CMK_ArrayStack));

    // Try tail merging a block.
    // If return value is true, retry.
    // May also add to retryBlocks.
    //
    auto tailMergePreds = [&](BasicBlock* commSucc) -> bool {
        // Are there enough preds to make it interesting?
        //
        if (predInfo.Height() < 2)
        {
            // Not enough preds to merge
            return false;
        }

        // If there are large numbers of viable preds, forgo trying to merge.
        // While there can be large benefits, there can also be large costs.
        //
        // Note we check this rather than countOfInEdges because we don't care
        // about dups, just the number of unique pred blocks.
        //
        if (predInfo.Height() > mergeLimit)
        {
            // Too many preds to consider
            return false;
        }

        // Find a matching set of preds. Potentially O(N^2) tree comparisons.
        //
        int i = 0;
        while (i < (predInfo.Height() - 1))
        {
            matchedPredInfo.Reset();
            matchedPredInfo.Emplace(predInfo.TopRef(i));
            Statement* const  baseStmt  = predInfo.TopRef(i).m_stmt;
            BasicBlock* const baseBlock = predInfo.TopRef(i).m_block;

            for (int j = i + 1; j < predInfo.Height(); j++)
            {
                BasicBlock* const otherBlock = predInfo.TopRef(j).m_block;

                // Consider: bypass this for statements that can't cause exceptions.
                //
                if (!BasicBlock::sameEHRegion(baseBlock, otherBlock))
                {
                    continue;
                }

                Statement* const otherStmt = predInfo.TopRef(j).m_stmt;

                // Consider: compute and cache hashes to make this faster
                //
                if (GenTree::Compare(baseStmt->GetRootNode(), otherStmt->GetRootNode()))
                {
                    matchedPredInfo.Emplace(predInfo.TopRef(j));
                }
            }

            if (matchedPredInfo.Height() < 2)
            {
                // This pred didn't match any other. Check other preds for matches.
                i++;
                continue;
            }

            // We can move the identical last statements to commSucc, if it exists,
            // and all preds have matching last statements, and we're not changing EH behavior.
            //
            bool const hasCommSucc               = (commSucc != nullptr);
            bool const predsInSameEHRegionAsSucc = hasCommSucc && BasicBlock::sameEHRegion(baseBlock, commSucc);
            bool const canMergeAllPreds = hasCommSucc && (matchedPredInfo.Height() == (int)commSucc->countOfInEdges());
            bool const canMergeIntoSucc = predsInSameEHRegionAsSucc && canMergeAllPreds;

            if (canMergeIntoSucc)
            {
                JITDUMP("All %d preds of " FMT_BB " end with the same tree, moving\n", matchedPredInfo.Height(),
                        commSucc->bbNum);
                JITDUMPEXEC(gtDispStmt(matchedPredInfo.TopRef(0).m_stmt));

                for (int j = 0; j < matchedPredInfo.Height(); j++)
                {
                    PredInfo&         info      = matchedPredInfo.TopRef(j);
                    Statement* const  stmt      = info.m_stmt;
                    BasicBlock* const predBlock = info.m_block;

                    fgUnlinkStmt(predBlock, stmt);

                    // Add one of the matching stmts to block, and
                    // update its flags.
                    //
                    if (j == 0)
                    {
                        fgInsertStmtAtBeg(commSucc, stmt);
                        commSucc->CopyFlags(predBlock, BBF_COPY_PROPAGATE);
                    }

                    madeChanges = true;
                }

                // It's worth retrying tail merge on this block.
                //
                return true;
            }

            // All or a subset of preds have matching last stmt, we will cross-jump.
            // Pick one pred block as the victim -- preferably a block with just one
            // statement or one that falls through to block (or both).
            //
            if (predsInSameEHRegionAsSucc)
            {
                JITDUMP("A subset of %d preds of " FMT_BB " end with the same tree\n", matchedPredInfo.Height(),
                        commSucc->bbNum);
            }
            else if (commSucc != nullptr)
            {
                JITDUMP("%s %d preds of " FMT_BB " end with the same tree but are in a different EH region\n",
                        canMergeAllPreds ? "All" : "A subset of", matchedPredInfo.Height(), commSucc->bbNum);
            }
            else
            {
                JITDUMP("A set of %d return blocks end with the same tree\n", matchedPredInfo.Height());
            }

            JITDUMPEXEC(gtDispStmt(matchedPredInfo.TopRef(0).m_stmt));

            BasicBlock* crossJumpVictim       = nullptr;
            Statement*  crossJumpStmt         = nullptr;
            bool        haveNoSplitVictim     = false;
            bool        haveFallThroughVictim = false;

            for (int j = 0; j < matchedPredInfo.Height(); j++)
            {
                PredInfo&         info      = matchedPredInfo.TopRef(j);
                Statement* const  stmt      = info.m_stmt;
                BasicBlock* const predBlock = info.m_block;

                // Never pick the init block as the victim as that would
                // cause us to add a predecessor to it, which is invalid.
                if (predBlock == fgFirstBB)
                {
                    continue;
                }

                bool const isNoSplit     = stmt == predBlock->firstStmt();
                bool const isFallThrough = (predBlock->KindIs(BBJ_ALWAYS) && predBlock->JumpsToNext());

                // Is this block possibly better than what we have?
                //
                bool useBlock = false;

                if (crossJumpVictim == nullptr)
                {
                    // Pick an initial candidate.
                    useBlock = true;
                }
                else if (isNoSplit && isFallThrough)
                {
                    // This is the ideal choice.
                    //
                    useBlock = true;
                }
                else if (!haveNoSplitVictim && isNoSplit)
                {
                    useBlock = true;
                }
                else if (!haveNoSplitVictim && !haveFallThroughVictim && isFallThrough)
                {
                    useBlock = true;
                }

                if (useBlock)
                {
                    crossJumpVictim       = predBlock;
                    crossJumpStmt         = stmt;
                    haveNoSplitVictim     = isNoSplit;
                    haveFallThroughVictim = isFallThrough;
                }

                // If we have the perfect victim, stop looking.
                //
                if (haveNoSplitVictim && haveFallThroughVictim)
                {
                    break;
                }
            }

            BasicBlock* crossJumpTarget = crossJumpVictim;

            // If this block requires splitting, then split it.
            // Note we know that stmt has a prev stmt.
            //
            if (haveNoSplitVictim)
            {
                JITDUMP("Will cross-jump to " FMT_BB "\n", crossJumpTarget->bbNum);
            }
            else
            {
                crossJumpTarget = fgSplitBlockAfterStatement(crossJumpVictim, crossJumpStmt->GetPrevStmt());
                JITDUMP("Will cross-jump to newly split off " FMT_BB "\n", crossJumpTarget->bbNum);
            }

            assert(!crossJumpTarget->isEmpty());

            // Do the cross jumping
            //
            for (int j = 0; j < matchedPredInfo.Height(); j++)
            {
                PredInfo&         info      = matchedPredInfo.TopRef(j);
                BasicBlock* const predBlock = info.m_block;
                Statement* const  stmt      = info.m_stmt;

                if (predBlock == crossJumpVictim)
                {
                    continue;
                }

                // remove the statement
                fgUnlinkStmt(predBlock, stmt);

                // Fix up the flow.
                //
                if (commSucc != nullptr)
                {
                    assert(predBlock->KindIs(BBJ_ALWAYS));
                    fgRedirectTargetEdge(predBlock, crossJumpTarget);
                }
                else
                {
                    FlowEdge* const newEdge = fgAddRefPred(crossJumpTarget, predBlock);
                    predBlock->SetKindAndTargetEdge(BBJ_ALWAYS, newEdge);
                }
            }

            // We changed things
            //
            madeChanges = true;

            // We should try tail merging the cross jump target.
            //
            retryBlocks.Push(crossJumpTarget);

            // Continue trying to merge in the current block.
            // This is a bit inefficient, we could remember how
            // far we got through the pred list perhaps.
            //
            return true;
        }

        // We've looked at everything.
        //
        return false;
    };

    auto tailMerge = [&](BasicBlock* block) -> bool {
        if (block->countOfInEdges() < 2)
        {
            // Nothing to merge here
            return false;
        }

        predInfo.Reset();

        // Find the subset of preds that reach along non-critical edges
        // and populate predInfo.
        //
        for (BasicBlock* const predBlock : block->PredBlocks())
        {
            if (predBlock->GetUniqueSucc() != block)
            {
                continue;
            }

            Statement* lastStmt = predBlock->lastStmt();

            // Block might be empty.
            //
            if (lastStmt == nullptr)
            {
                continue;
            }

            // Walk back past any GT_NOPs.
            //
            Statement* const firstStmt = predBlock->firstStmt();
            while (lastStmt->GetRootNode()->OperIs(GT_NOP))
            {
                if (lastStmt == firstStmt)
                {
                    // predBlock is evidently all GT_NOP.
                    //
                    lastStmt = nullptr;
                    break;
                }

                lastStmt = lastStmt->GetPrevStmt();
            }

            // Block might be effectively empty.
            //
            if (lastStmt == nullptr)
            {
                continue;
            }

            // We don't expect to see PHIs but watch for them anyways.
            //
            assert(!lastStmt->IsPhiDefnStmt());
            predInfo.Emplace(predBlock, lastStmt);
        }

        return tailMergePreds(block);
    };

    auto iterateTailMerge = [&](BasicBlock* block) -> void {
        int numOpts = 0;

        while (tailMerge(block))
        {
            numOpts++;
        }

        if (numOpts > 0)
        {
            JITDUMP("Did %d tail merges in " FMT_BB "\n", numOpts, block->bbNum);
        }
    };

    ArrayStack<BasicBlock*> retBlocks(getAllocator(CMK_ArrayStack));

    // Visit each block
    //
    for (BasicBlock* const block : Blocks())
    {
        iterateTailMerge(block);

        if (block->KindIs(BBJ_RETURN) && !block->isEmpty() && (block != genReturnBB))
        {
            // Avoid spitting a return away from a possible tail call
            //
            if (!block->hasSingleStmt())
            {
                Statement* const lastStmt = block->lastStmt();
                Statement* const prevStmt = lastStmt->GetPrevStmt();
                GenTree* const   prevTree = prevStmt->GetRootNode();
                if (prevTree->IsCall() && prevTree->AsCall()->CanTailCall())
                {
                    continue;
                }
            }

            retBlocks.Push(block);
        }
    }

    predInfo.Reset();
    for (int i = 0; i < retBlocks.Height(); i++)
    {
        predInfo.Push(PredInfo(retBlocks.Bottom(i), retBlocks.Bottom(i)->lastStmt()));
    }

    tailMergePreds(nullptr);

    // Work through any retries
    //
    while (retryBlocks.Height() > 0)
    {
        iterateTailMerge(retryBlocks.Pop());
    }

    // Visit each block and try to merge first statements of successors.
    //
    for (BasicBlock* const block : Blocks())
    {
        madeChanges |= fgHeadMerge(block, early);
    }

    // If we altered flow, reset fgModified. Given where we sit in the
    // phase list, flow-dependent side data hasn't been built yet, so
    // nothing needs invalidation.
    //
    fgModified = false;

    return madeChanges ? PhaseStatus::MODIFIED_EVERYTHING : PhaseStatus::MODIFIED_NOTHING;
}

//------------------------------------------------------------------------
// fgTryOneHeadMerge: Try to merge the first statement of the successors of a
// specified block.
//
// Parameters:
//   block - The block whose successors are to be considered
//   early - Whether this is being checked with early IR invariants
//           (where we do not have valid address exposure/GTF_GLOB_REF).
//
// Returns:
//   True if the merge succeeded.
//
bool Compiler::fgTryOneHeadMerge(BasicBlock* block, bool early)
{
    // We currently only check for BBJ_COND, which gets the common case of
    // spill clique created stores by the importer (often produced due to
    // ternaries in C#).
    // The logic below could be generalized to BBJ_SWITCH, but this currently
    // has almost no CQ benefit but does have a TP impact.
    if (!block->KindIs(BBJ_COND) || block->TrueEdgeIs(block->GetFalseEdge()))
    {
        return false;
    }

    // Verify that both successors are reached along non-critical edges.
    auto getSuccCandidate = [=](BasicBlock* succ, Statement** firstStmt) -> bool {
        if (succ->GetUniquePred(this) != block)
        {
            return false;
        }

        if (!BasicBlock::sameEHRegion(block, succ))
        {
            return false;
        }

        *firstStmt = nullptr;
        // Walk past any GT_NOPs.
        //
        for (Statement* stmt : succ->Statements())
        {
            if (!stmt->GetRootNode()->OperIs(GT_NOP))
            {
                *firstStmt = stmt;
                break;
            }
        }

        // Block might be effectively empty.
        //
        if (*firstStmt == nullptr)
        {
            return false;
        }

        // Cannot move terminator statement.
        //
        if ((*firstStmt == succ->lastStmt()) && succ->HasTerminator())
        {
            return false;
        }

        return true;
    };

    Statement* nextFirstStmt;
    Statement* destFirstStmt;

    if (!getSuccCandidate(block->GetFalseTarget(), &nextFirstStmt) ||
        !getSuccCandidate(block->GetTrueTarget(), &destFirstStmt))
    {
        return false;
    }

    if (!GenTree::Compare(nextFirstStmt->GetRootNode(), destFirstStmt->GetRootNode()))
    {
        return false;
    }

    JITDUMP("Both succs of " FMT_BB " start with the same tree\n", block->bbNum);
    DISPSTMT(nextFirstStmt);

    if (gtTreeContainsTailCall(nextFirstStmt->GetRootNode()) || gtTreeContainsTailCall(destFirstStmt->GetRootNode()))
    {
        JITDUMP("But one is a tailcall\n");
        return false;
    }

    JITDUMP("Checking if we can move it into the predecessor...\n");

    if (!fgCanMoveFirstStatementIntoPred(early, nextFirstStmt, block))
    {
        return false;
    }

    JITDUMP("We can; moving statement\n");

    fgUnlinkStmt(block->GetFalseTarget(), nextFirstStmt);
    fgInsertStmtNearEnd(block, nextFirstStmt);
    fgUnlinkStmt(block->GetTrueTarget(), destFirstStmt);
    block->CopyFlags(block->GetFalseTarget(), BBF_COPY_PROPAGATE);

    return true;
}

//------------------------------------------------------------------------
// fgHeadMerge: Try to repeatedly merge the first statement of the successors
// of the specified block.
//
// Parameters:
//   block               - The block whose successors are to be considered
//   early               - Whether this is being checked with early IR invariants
//                         (where we do not have valid address exposure/GTF_GLOB_REF).
//
// Returns:
//   True if any merge succeeded.
//
bool Compiler::fgHeadMerge(BasicBlock* block, bool early)
{
    bool madeChanges = false;
    int  numOpts     = 0;
    while (fgTryOneHeadMerge(block, early))
    {
        madeChanges = true;
        numOpts++;
    }

    if (numOpts > 0)
    {
        JITDUMP("Did %d head merges in " FMT_BB "\n", numOpts, block->bbNum);
    }

    return madeChanges;
}

//------------------------------------------------------------------------
// gtTreeContainsTailCall: Check if a tree contains any tail call or tail call
// candidate.
//
// Parameters:
//   tree - The tree
//
// Remarks:
//   While tail calls are generally expected to be top level nodes we do allow
//   some other shapes of calls to be tail calls, including some cascading
//   trivial assignments and casts. This function does a tree walk to check if
//   any sub tree is a tail call.
//
bool Compiler::gtTreeContainsTailCall(GenTree* tree)
{
    struct HasTailCallCandidateVisitor : GenTreeVisitor<HasTailCallCandidateVisitor>
    {
        enum
        {
            DoPreOrder = true
        };

        HasTailCallCandidateVisitor(Compiler* comp)
            : GenTreeVisitor(comp)
        {
        }

        fgWalkResult PreOrderVisit(GenTree** use, GenTree* user)
        {
            GenTree* node = *use;
            if ((node->gtFlags & GTF_CALL) == 0)
            {
                return WALK_SKIP_SUBTREES;
            }

            if (node->IsCall() && (node->AsCall()->CanTailCall() || node->AsCall()->IsTailCall()))
            {
                return WALK_ABORT;
            }

            return WALK_CONTINUE;
        }
    };

    HasTailCallCandidateVisitor visitor(this);
    return visitor.WalkTree(&tree, nullptr) == WALK_ABORT;
}

//------------------------------------------------------------------------
// fgCanMoveFirstStatementIntoPred: Check if the first statement of a block can
// be moved into its predecessor.
//
// Parameters:
//   early     - Whether this is being checked with early IR invariants (where
//               we do not have valid address exposure/GTF_GLOB_REF).
//   firstStmt - The statement to move
//   pred      - The predecessor block
//
// Remarks:
//   Unlike tail merging, for head merging we have to either spill the
//   predecessor's terminator node, or reorder it with the head statement.
//   Here we choose to reorder.
//
bool Compiler::fgCanMoveFirstStatementIntoPred(bool early, Statement* firstStmt, BasicBlock* pred)
{
    if (!pred->HasTerminator())
    {
        return true;
    }

    GenTree* tree1 = pred->lastStmt()->GetRootNode();
    GenTree* tree2 = firstStmt->GetRootNode();

    GenTreeFlags tree1Flags = tree1->gtFlags;
    GenTreeFlags tree2Flags = tree2->gtFlags;

    if (early)
    {
        tree1Flags |= gtHasLocalsWithAddrOp(tree1) ? GTF_GLOB_REF : GTF_EMPTY;
        tree2Flags |= gtHasLocalsWithAddrOp(tree2) ? GTF_GLOB_REF : GTF_EMPTY;
    }

    // We do not support embedded statements in the terminator node.
    if ((tree1Flags & GTF_ASG) != 0)
    {
        JITDUMP("  no; terminator contains embedded store\n");
        return false;
    }
    if ((tree2Flags & GTF_ASG) != 0)
    {
        // Handle common case where the second statement is a top-level store.
        if (!tree2->OperIsLocalStore())
        {
            JITDUMP("  cannot reorder with GTF_ASG without top-level store");
            return false;
        }

        GenTreeLclVarCommon* lcl = tree2->AsLclVarCommon();
        if ((lcl->Data()->gtFlags & GTF_ASG) != 0)
        {
            JITDUMP("  cannot reorder with embedded store");
            return false;
        }

        LclVarDsc* dsc = lvaGetDesc(tree2->AsLclVarCommon());
        if ((tree1Flags & GTF_ALL_EFFECT) != 0)
        {
            if (early ? dsc->lvHasLdAddrOp : dsc->IsAddressExposed())
            {
                JITDUMP("  cannot reorder store to exposed local with any side effect\n");
                return false;
            }

            if (((tree1Flags & (GTF_CALL | GTF_EXCEPT)) != 0) && pred->HasPotentialEHSuccs(this))
            {
                JITDUMP("  cannot reorder store with exception throwing tree and potential EH successor\n");
                return false;
            }
        }

        if (gtHasRef(tree1, lcl->GetLclNum()))
        {
            JITDUMP("  cannot reorder with interfering use\n");
            return false;
        }

        if (dsc->lvIsStructField && gtHasRef(tree1, dsc->lvParentLcl))
        {
            JITDUMP("  cannot reorder with interfering use of parent struct local\n");
            return false;
        }

        if (dsc->lvPromoted)
        {
            for (int i = 0; i < dsc->lvFieldCnt; i++)
            {
                if (gtHasRef(tree1, dsc->lvFieldLclStart + i))
                {
                    JITDUMP("  cannot reorder with interfering use of struct field\n");
                    return false;
                }
            }
        }

        // We've validated that the store does not interfere. Get rid of the
        // flag for the future checks.
        tree2Flags &= ~GTF_ASG;
    }

    if (((tree1Flags & GTF_CALL) != 0) && ((tree2Flags & GTF_ALL_EFFECT) != 0))
    {
        JITDUMP("  cannot reorder call with any side effect\n");
        return false;
    }
    if (((tree1Flags & GTF_GLOB_REF) != 0) && ((tree2Flags & GTF_PERSISTENT_SIDE_EFFECTS) != 0))
    {
        JITDUMP("  cannot reorder global reference with persistent side effects\n");
        return false;
    }
    if ((tree1Flags & GTF_ORDER_SIDEEFF) != 0)
    {
        if ((tree2Flags & (GTF_GLOB_REF | GTF_ORDER_SIDEEFF)) != 0)
        {
            JITDUMP("  cannot reorder ordering side effect\n");
            return false;
        }
    }
    if ((tree2Flags & GTF_ORDER_SIDEEFF) != 0)
    {
        if ((tree1Flags & (GTF_GLOB_REF | GTF_ORDER_SIDEEFF)) != 0)
        {
            JITDUMP("  cannot reorder ordering side effect\n");
            return false;
        }
    }
    if (((tree1Flags & GTF_EXCEPT) != 0) && ((tree2Flags & GTF_SIDE_EFFECT) != 0))
    {
        JITDUMP("  cannot reorder exception with side effect\n");
        return false;
    }

    return true;
}<|MERGE_RESOLUTION|>--- conflicted
+++ resolved
@@ -4685,18 +4685,6 @@
 
     // Compute DFS of all blocks in the method, using profile data to determine the order successors are visited in.
     //
-<<<<<<< HEAD
-    m_dfsTree                        = fgComputeDfs</* useProfile */ true>();
-    m_loops                          = FlowGraphNaturalLoops::Find(m_dfsTree);
-    BasicBlock** const rpoSequence   = new (this, CMK_BasicBlock) BasicBlock*[m_dfsTree->GetPostOrderCount()];
-    unsigned           index         = m_dfsTree->GetPostOrderCount();
-    auto               addToSequence = [rpoSequence, &index](BasicBlock* block) {
-        assert(index != 0);
-        rpoSequence[--index] = block;
-    };
-
-    fgVisitBlocksInLoopAwareRPO(m_dfsTree, m_loops, addToSequence);
-=======
     m_dfsTree = fgComputeDfs</* useProfile */ true>();
 
     // If LSRA didn't create any new blocks, we can reuse its loop-aware RPO traversal,
@@ -4716,17 +4704,12 @@
 
         fgVisitBlocksInLoopAwareRPO(m_dfsTree, loops, addToSequence);
     }
->>>>>>> 2979d1b8
 
     // Fast path: We don't have any EH regions, so just reorder the blocks
     //
     if (compHndBBtabCount == 0)
     {
-<<<<<<< HEAD
-        for (unsigned i = m_dfsTree->GetPostOrderCount() - 1; i != 0; i--)
-=======
         for (unsigned i = 1; i < m_dfsTree->GetPostOrderCount(); i++)
->>>>>>> 2979d1b8
         {
             BasicBlock* const block       = rpoSequence[i - 1];
             BasicBlock* const blockToMove = rpoSequence[i];
@@ -4778,11 +4761,7 @@
 
     // Reorder blocks
     //
-<<<<<<< HEAD
-    for (unsigned i = m_dfsTree->GetPostOrderCount() - 1; i != 0; i--)
-=======
     for (unsigned i = 1; i < m_dfsTree->GetPostOrderCount(); i++)
->>>>>>> 2979d1b8
     {
         BasicBlock* const block       = rpoSequence[i - 1];
         BasicBlock* const blockToMove = rpoSequence[i];
