--- conflicted
+++ resolved
@@ -2988,12 +2988,7 @@
         newBlock->setBBProfileWeight(blockToNewBlockWeight);
 
         blockToTargetEdge->setLikelihood(fraction);
-<<<<<<< HEAD
-        blockToNewBlockEdge->setLikelihood(max(0, 1.0 - fraction));
-=======
-        blockToNewBlockEdge->setEdgeWeights(blockToNewBlockWeight, blockToNewBlockWeight, block);
         blockToNewBlockEdge->setLikelihood(max(0.0, 1.0 - fraction));
->>>>>>> 60ef7ec8
 
         // For now we leave the switch as is, since there's no way
         // to indicate that one of the cases is now unreachable.
