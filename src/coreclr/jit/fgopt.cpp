// Licensed to the .NET Foundation under one or more agreements.
// The .NET Foundation licenses this file to you under the MIT license.

#include "jitpch.h"

#ifdef _MSC_VER
#pragma hdrstop
#endif

#include "lower.h" // for LowerRange()

// Flowgraph Optimization

//------------------------------------------------------------------------
// fgComputeReturnBlocks: Compute the set of BBJ_RETURN blocks.
//
// Initialize `fgReturnBlocks` to a list of the BBJ_RETURN blocks in the function.
//
void Compiler::fgComputeReturnBlocks()
{
    fgReturnBlocks = nullptr;

    for (BasicBlock* const block : Blocks())
    {
        // If this is a BBJ_RETURN block, add it to our list of all BBJ_RETURN blocks. This list is only
        // used to find return blocks.
        if (block->KindIs(BBJ_RETURN))
        {
            fgReturnBlocks = new (this, CMK_Reachability) BasicBlockList(block, fgReturnBlocks);
        }
    }

#ifdef DEBUG
    if (verbose)
    {
        printf("Return blocks:");
        if (fgReturnBlocks == nullptr)
        {
            printf(" NONE");
        }
        else
        {
            for (const BasicBlockList* bl = fgReturnBlocks; bl != nullptr; bl = bl->next)
            {
                printf(" " FMT_BB, bl->block->bbNum);
            }
        }
        printf("\n");
    }
#endif // DEBUG
}

//------------------------------------------------------------------------
// fgRemoveUnreachableBlocks: Remove unreachable blocks.
//
// Some blocks (marked with BBF_DONT_REMOVE) can't be removed even if unreachable, in which case they
// are converted to `throw` blocks. Internal throw helper blocks and the single return block (if any)
// are never considered unreachable.
//
// Arguments:
//   canRemoveBlock - Method that determines if a block can be removed or not. In earlier phases, it
//       relies on the reachability set. During final phase, it depends on the DFS walk of the flowgraph
//       and considering blocks that are not visited as unreachable.
//
// Return Value:
//    Return true if changes were made that may cause additional blocks to be removable.
//
// Notes:
//    Unreachable blocks removal phase happens twice.
//
//    During early phases RecomputeLoopInfo, the logic to determine if a block is reachable
//    or not is based on the reachability sets, and hence it must be computed and valid.
//
//    During late phase, all the reachable blocks from fgFirstBB are traversed and everything
//    else are marked as unreachable (with exceptions of handler/filter blocks). As such, it
//    is not dependent on the validity of reachability sets.
//
template <typename CanRemoveBlockBody>
bool Compiler::fgRemoveUnreachableBlocks(CanRemoveBlockBody canRemoveBlock)
{
    bool hasUnreachableBlocks = false;
    bool changed              = false;

    // Mark unreachable blocks with BBF_REMOVED.
    for (BasicBlock* const block : Blocks())
    {
        // Internal throw blocks are always reachable.
        if (fgIsThrowHlpBlk(block))
        {
            continue;
        }
        else if (block == genReturnBB)
        {
            // Don't remove statements for the genReturnBB block, as we might have special hookups there.
            // For example, the profiler hookup needs to have the "void GT_RETURN" statement
            // to properly set the info.compProfilerCallback flag.
            continue;
        }
        else if (block->HasFlag(BBF_DONT_REMOVE) && block->isEmpty() && block->KindIs(BBJ_THROW))
        {
            // We already converted a non-removable block to a throw; don't bother processing it again.
            continue;
        }
        else if (!canRemoveBlock(block))
        {
            continue;
        }

        // Remove all the code for the block
        fgUnreachableBlock(block);

        // Make sure that the block was marked as removed */
        noway_assert(block->HasFlag(BBF_REMOVED));

        if (block->HasFlag(BBF_DONT_REMOVE))
        {
            // Unmark the block as removed, clear BBF_INTERNAL, and set BBF_IMPORTED

            JITDUMP("Converting BBF_DONT_REMOVE block " FMT_BB " to BBJ_THROW\n", block->bbNum);

            // If the CALLFINALLY is being replaced by a throw, then the CALLFINALLYRET is unreachable.
            if (block->isBBCallFinallyPair())
            {
                BasicBlock* const leaveBlock = block->Next();
                fgPrepareCallFinallyRetForRemoval(leaveBlock);
            }

            // The successors may be unreachable after this change.
            changed |= block->NumSucc() > 0;

            block->RemoveFlags(BBF_REMOVED | BBF_INTERNAL);
            block->SetFlags(BBF_IMPORTED);
            block->SetKindAndTargetEdge(BBJ_THROW);
            block->bbSetRunRarely();
        }
        else
        {
            /* We have to call fgRemoveBlock next */
            hasUnreachableBlocks = true;
            changed              = true;
        }
    }

    if (hasUnreachableBlocks)
    {
        // Now remove the unreachable blocks: if we marked a block with BBF_REMOVED then we need to
        // call fgRemoveBlock() on it.
        BasicBlock* bNext;
        for (BasicBlock* block = fgFirstBB; block != nullptr; block = bNext)
        {
            if (block->HasFlag(BBF_REMOVED))
            {
                bNext = fgRemoveBlock(block, /* unreachable */ true);
            }
            else
            {
                bNext = block->Next();
            }
        }
    }

    return changed;
}

//-------------------------------------------------------------
// fgComputeDominators: Compute dominators
//
// Returns:
//    Suitable phase status.
//
PhaseStatus Compiler::fgComputeDominators()
{
    assert(m_dfsTree != nullptr);
    if (m_domTree == nullptr)
    {
        m_domTree = FlowGraphDominatorTree::Build(m_dfsTree);
    }

    bool anyHandlers = false;
    for (EHblkDsc* const HBtab : EHClauses(this))
    {
        if (HBtab->HasFilter())
        {
            BasicBlock* filter = HBtab->ebdFilter;
            if (m_dfsTree->Contains(filter))
            {
                filter->SetDominatedByExceptionalEntryFlag();
                anyHandlers = true;
            }
        }

        BasicBlock* handler = HBtab->ebdHndBeg;
        if (m_dfsTree->Contains(handler))
        {
            handler->SetDominatedByExceptionalEntryFlag();
            anyHandlers = true;
        }
    }

    if (anyHandlers)
    {
        assert(m_dfsTree->GetPostOrder(m_dfsTree->GetPostOrderCount() - 1) == fgFirstBB);
        // Now propagate dominator flag in reverse post-order, skipping first BB.
        // (This could walk the dominator tree instead, but this linear order
        // is more efficient to visit and still guarantees we see the
        // dominators before the dominated blocks).
        for (unsigned i = m_dfsTree->GetPostOrderCount() - 1; i != 0; i--)
        {
            BasicBlock* block = m_dfsTree->GetPostOrder(i - 1);
            assert(block->bbIDom != nullptr);
            if (block->bbIDom->IsDominatedByExceptionalEntryFlag())
            {
                block->SetDominatedByExceptionalEntryFlag();
            }
        }
    }

    return PhaseStatus::MODIFIED_NOTHING;
}

//-------------------------------------------------------------
// fgInitBlockVarSets: Initialize the per-block variable sets (used for liveness analysis).
//
// Notes:
//   Initializes:
//      bbVarUse, bbVarDef, bbLiveIn, bbLiveOut,
//      bbMemoryUse, bbMemoryDef, bbMemoryLiveIn, bbMemoryLiveOut,
//      bbScope
//
void Compiler::fgInitBlockVarSets()
{
    for (BasicBlock* const block : Blocks())
    {
        block->InitVarSets(this);
    }

    fgBBVarSetsInited = true;
}

//------------------------------------------------------------------------
// fgPostImportationCleanups: clean up flow graph after importation
//
// Returns:
//   suitable phase status
//
// Notes:
//
//  Find and remove any basic blocks that are useless (e.g. they have not been
//  imported because they are not reachable, or they have been optimized away).
//
//  Remove try regions where no blocks in the try were imported.
//  Update the end of try and handler regions where trailing blocks were not imported.
//  Update the start of try regions that were partially imported (OSR)
//
//  For OSR, add "step blocks" and conditional logic to ensure the path from
//  method entry to the OSR logical entry point always flows through the first
//  block of any enclosing try.
//
//  In particular, given a method like
//
//  S0;
//  try {
//      S1;
//      try {
//          S2;
//          for (...) {}  // OSR logical entry here
//      }
//  }
//
//  Where the Sn are arbitrary hammocks of code, the OSR logical entry point
//  would be in the middle of a nested try. We can't branch there directly
//  from the OSR method entry. So we transform the flow to:
//
//  _firstCall = 0;
//  goto pt1;
//  S0;
//  pt1:
//  try {
//      if (_firstCall == 0) goto pt2;
//      S1;
//      pt2:
//      try {
//          if (_firstCall == 0) goto pp;
//          S2;
//          pp:
//          _firstCall = 1;
//          for (...)
//      }
//  }
//
//  where the "state variable" _firstCall guides execution appropriately
//  from OSR method entry, and flow always enters the try blocks at the
//  first block of the try.
//
PhaseStatus Compiler::fgPostImportationCleanup()
{
    // Bail, if this is a failed inline
    //
    if (compDonotInline())
    {
        return PhaseStatus::MODIFIED_NOTHING;
    }

    if (compIsForInlining())
    {
        // Update type of return spill temp if we have gathered
        // better info when importing the inlinee, and the return
        // spill temp is single def.
        if (fgNeedReturnSpillTemp())
        {
            CORINFO_CLASS_HANDLE retExprClassHnd = impInlineInfo->retExprClassHnd;
            if (retExprClassHnd != nullptr)
            {
                LclVarDsc* returnSpillVarDsc = lvaGetDesc(lvaInlineeReturnSpillTemp);

                if ((returnSpillVarDsc->lvType == TYP_REF) && returnSpillVarDsc->lvSingleDef)
                {
                    lvaUpdateClass(lvaInlineeReturnSpillTemp, retExprClassHnd, impInlineInfo->retExprClassHndIsExact);
                }
            }
        }
    }

    BasicBlock* cur;
    BasicBlock* nxt;

    // If we remove any blocks, we'll have to do additional work
    unsigned removedBlks = 0;

    for (cur = fgFirstBB; cur != nullptr; cur = nxt)
    {
        // Get hold of the next block (in case we delete 'cur')
        nxt = cur->Next();

        // Should this block be removed?
        if (!cur->HasFlag(BBF_IMPORTED))
        {
            noway_assert(cur->isEmpty());

            if (ehCanDeleteEmptyBlock(cur))
            {
                JITDUMP(FMT_BB " was not imported, marking as removed (%d)\n", cur->bbNum, removedBlks);

                // Notify all successors that cur is no longer a pred.
                //
                // This may not be necessary once we have pred lists built before importation.
                // When we alter flow in the importer branch opts, we should be able to make
                // suitable updates there for blocks that we plan to keep.
                //
                for (BasicBlock* succ : cur->Succs(this))
                {
                    fgRemoveAllRefPreds(succ, cur);
                }

                cur->SetFlags(BBF_REMOVED);
                removedBlks++;

                // Drop the block from the list.
                //
                // We rely on the fact that this does not clear out
                // cur->bbNext or cur->bbPrev in the code that
                // follows.
                fgUnlinkBlockForRemoval(cur);
            }
            else
            {
                // We were prevented from deleting this block by EH
                // normalization. Mark the block as imported.
                cur->SetFlags(BBF_IMPORTED);
            }
        }
    }

    // If no blocks were removed, we're done.
    // Unless we are an OSR method with a try entry.
    //
    if ((removedBlks == 0) && !(opts.IsOSR() && fgOSREntryBB->hasTryIndex()))
    {
        return PhaseStatus::MODIFIED_NOTHING;
    }

    // Update all references in the exception handler table.
    //
    // We may have made the entire try block unreachable.
    // Check for this case and remove the entry from the EH table.
    //
    // For OSR, just the initial part of a try range may become
    // unreachable; if so we need to shrink the try range down
    // to the portion that was imported.
    unsigned  XTnum;
    EHblkDsc* HBtab;
    unsigned  delCnt = 0;

    // Walk the EH regions from inner to outer
    for (XTnum = 0, HBtab = compHndBBtab; XTnum < compHndBBtabCount; XTnum++, HBtab++)
    {
    AGAIN:

        // If start of a try region was not imported, then we either
        // need to trim the region extent, or remove the region
        // entirely.
        //
        // In normal importation, it is not valid to jump into the
        // middle of a try, so if the try entry was not imported, the
        // entire try can be removed.
        //
        // In OSR importation the entry patchpoint may be in the
        // middle of a try, and we need to determine how much of the
        // try ended up getting imported.  Because of backwards
        // branches we may end up importing the entire try even though
        // execution starts in the middle.
        //
        // Note it is common in both cases for the ends of trys (and
        // associated handlers) to end up not getting imported, so if
        // the try region is not removed, we always check if we need
        // to trim the ends.
        //
        if (HBtab->ebdTryBeg->HasFlag(BBF_REMOVED))
        {
            // Usual case is that the entire try can be removed.
            bool removeTryRegion = true;

            if (opts.IsOSR())
            {
                // For OSR we may need to trim the try region start.
                //
                // We rely on the fact that removed blocks have been snipped from
                // the main block list, but that those removed blocks have kept
                // their bbprev (and bbnext) links.
                //
                // Find the first unremoved block before the try entry block.
                //
                BasicBlock* const oldTryEntry  = HBtab->ebdTryBeg;
                BasicBlock*       tryEntryPrev = oldTryEntry->Prev();
                assert(tryEntryPrev != nullptr);
                while (tryEntryPrev->HasFlag(BBF_REMOVED))
                {
                    tryEntryPrev = tryEntryPrev->Prev();
                    // Because we've added an unremovable scratch block as
                    // fgFirstBB, this backwards walk should always find
                    // some block.
                    assert(tryEntryPrev != nullptr);
                }

                // If there is a next block of this prev block, and that block is
                // contained in the current try, we'd like to make that block
                // the new start of the try, and keep the region.
                BasicBlock* newTryEntry    = tryEntryPrev->Next();
                bool        updateTryEntry = false;

                if ((newTryEntry != nullptr) && bbInTryRegions(XTnum, newTryEntry))
                {
                    // We want to trim the begin extent of the current try region to newTryEntry.
                    //
                    // This method is invoked after EH normalization, so we may need to ensure all
                    // try regions begin at blocks that are not the start or end of some other try.
                    //
                    // So, see if this block is already the start or end of some other EH region.
                    if (bbIsTryBeg(newTryEntry))
                    {
                        // We've already end-trimmed the inner try. Do the same now for the
                        // current try, so it is easier to detect when they mutually protect.
                        // (we will call this again later, which is harmless).
                        fgSkipRmvdBlocks(HBtab);

                        // If this try and the inner try form a "mutually protected try region"
                        // then we must continue to share the try entry block.
                        EHblkDsc* const HBinner = ehGetBlockTryDsc(newTryEntry);
                        assert(HBinner->ebdTryBeg == newTryEntry);

                        if (HBtab->ebdTryLast != HBinner->ebdTryLast)
                        {
                            updateTryEntry = true;
                        }
                    }
                    // Also, a try and handler cannot start at the same block
                    else if (bbIsHandlerBeg(newTryEntry))
                    {
                        updateTryEntry = true;
                    }

                    if (updateTryEntry)
                    {
                        // We need to trim the current try to begin at a different block. Normally
                        // this would be problematic as we don't have enough context to redirect
                        // all the incoming edges, but we know oldTryEntry is unreachable.
                        // So there are no incoming edges to worry about.
                        //
                        assert(!tryEntryPrev->bbFallsThrough());

                        // What follows is similar to fgNewBBInRegion, but we can't call that
                        // here as the oldTryEntry is no longer in the main bb list.
                        newTryEntry = BasicBlock::New(this);
                        newTryEntry->SetFlags(BBF_IMPORTED | BBF_INTERNAL);
                        newTryEntry->bbRefs = 0;

                        // Set the right EH region indices on this new block.
                        //
                        // Patchpoints currently cannot be inside handler regions,
                        // and so likewise the old and new try region entries.
                        assert(!oldTryEntry->hasHndIndex());
                        newTryEntry->setTryIndex(XTnum);
                        newTryEntry->clearHndIndex();
                        fgInsertBBafter(tryEntryPrev, newTryEntry);

                        // Generally this (unreachable) empty new try entry block can fall through
                        // to the next block, but in cases where there's a nested try with an
                        // out of order handler, the next block may be a handler. So even though
                        // this new try entry block is unreachable, we need to give it a
                        // plausible flow target. Simplest is to just mark it as a throw.
                        if (bbIsHandlerBeg(newTryEntry->Next()))
                        {
                            newTryEntry->SetKindAndTargetEdge(BBJ_THROW);
                        }
                        else
                        {
                            FlowEdge* const newEdge = fgAddRefPred(newTryEntry->Next(), newTryEntry);
                            newTryEntry->SetKindAndTargetEdge(BBJ_ALWAYS, newEdge);
                        }

                        JITDUMP("OSR: changing start of try region #%u from " FMT_BB " to new " FMT_BB "\n",
                                XTnum + delCnt, oldTryEntry->bbNum, newTryEntry->bbNum);
                    }
                    else
                    {
                        // We can just trim the try to newTryEntry as it is not part of some inner try or handler.
                        JITDUMP("OSR: changing start of try region #%u from " FMT_BB " to " FMT_BB "\n", XTnum + delCnt,
                                oldTryEntry->bbNum, newTryEntry->bbNum);
                    }

                    // Update the handler table
                    fgSetTryBeg(HBtab, newTryEntry);

                    // Try entry blocks get specially marked and have special protection.
                    HBtab->ebdTryBeg->SetFlags(BBF_DONT_REMOVE);

                    // We are keeping this try region
                    removeTryRegion = false;
                }
            }

            if (removeTryRegion)
            {
                // In the dump, refer to the region by its original index.
                JITDUMP("Try region #%u (" FMT_BB " -- " FMT_BB ") not imported, removing try from the EH table\n",
                        XTnum + delCnt, HBtab->ebdTryBeg->bbNum, HBtab->ebdTryLast->bbNum);

                delCnt++;

                fgRemoveEHTableEntry(XTnum);

                if (XTnum < compHndBBtabCount)
                {
                    // There are more entries left to process, so do more. Note that
                    // HBtab now points to the next entry, that we copied down to the
                    // current slot. XTnum also stays the same.
                    goto AGAIN;
                }

                // no more entries (we deleted the last one), so exit the loop
                break;
            }
        }

        // If we get here, the try entry block was not removed.
        // Check some invariants.
        assert(HBtab->ebdTryBeg->HasFlag(BBF_IMPORTED));
        assert(HBtab->ebdTryBeg->HasFlag(BBF_DONT_REMOVE));
        assert(HBtab->ebdHndBeg->HasFlag(BBF_IMPORTED));
        assert(HBtab->ebdHndBeg->HasFlag(BBF_DONT_REMOVE));

        if (HBtab->HasFilter())
        {
            assert(HBtab->ebdFilter->HasFlag(BBF_IMPORTED));
            assert(HBtab->ebdFilter->HasFlag(BBF_DONT_REMOVE));
        }

        // Finally, do region end trimming -- update try and handler ends to reflect removed blocks.
        fgSkipRmvdBlocks(HBtab);
    }

    // If this is OSR, and the OSR entry was mid-try or in a nested try entry,
    // add the appropriate step block logic.
    //
    unsigned addedBlocks = 0;
    bool     addedTemps  = 0;

    if (opts.IsOSR())
    {
        BasicBlock* const osrEntry        = fgOSREntryBB;
        BasicBlock*       entryJumpTarget = osrEntry;

        if (osrEntry->hasTryIndex())
        {
            EHblkDsc*   enclosingTry   = ehGetBlockTryDsc(osrEntry);
            BasicBlock* tryEntry       = enclosingTry->ebdTryBeg;
            bool const  inNestedTry    = (enclosingTry->ebdEnclosingTryIndex != EHblkDsc::NO_ENCLOSING_INDEX);
            bool const  osrEntryMidTry = (osrEntry != tryEntry);

            if (inNestedTry || osrEntryMidTry)
            {
                JITDUMP("OSR Entry point at IL offset 0x%0x (" FMT_BB ") is %s%s try region EH#%u\n", info.compILEntry,
                        osrEntry->bbNum, osrEntryMidTry ? "within " : "at the start of ", inNestedTry ? "nested" : "",
                        osrEntry->getTryIndex());

                // We'll need a state variable to control the branching.
                //
                // It will be initialized to zero when the OSR method is entered and set to one
                // once flow reaches the osrEntry.
                //
                unsigned const entryStateVar   = lvaGrabTemp(false DEBUGARG("OSR entry state var"));
                lvaTable[entryStateVar].lvType = TYP_INT;
                addedTemps                     = true;

                // Zero the entry state at method entry.
                //
                GenTree* const initEntryState = gtNewTempStore(entryStateVar, gtNewZeroConNode(TYP_INT));
                fgNewStmtAtBeg(fgFirstBB, initEntryState);

                // Set the state variable once control flow reaches the OSR entry.
                //
                GenTree* const setEntryState = gtNewTempStore(entryStateVar, gtNewOneConNode(TYP_INT));
                fgNewStmtAtBeg(osrEntry, setEntryState);

                // Helper method to add flow
                //
                auto addConditionalFlow = [this, entryStateVar, &entryJumpTarget, &addedBlocks](BasicBlock* fromBlock,
                                                                                                BasicBlock* toBlock) {
                    BasicBlock* const newBlock = fgSplitBlockAtBeginning(fromBlock);
                    newBlock->inheritWeight(fromBlock);
                    fromBlock->SetFlags(BBF_INTERNAL);
                    newBlock->RemoveFlags(BBF_DONT_REMOVE);
                    addedBlocks++;
                    FlowEdge* const normalTryEntryEdge = fromBlock->GetTargetEdge();

                    GenTree* const entryStateLcl = gtNewLclvNode(entryStateVar, TYP_INT);
                    GenTree* const compareEntryStateToZero =
                        gtNewOperNode(GT_EQ, TYP_INT, entryStateLcl, gtNewZeroConNode(TYP_INT));
                    GenTree* const jumpIfEntryStateZero = gtNewOperNode(GT_JTRUE, TYP_VOID, compareEntryStateToZero);
                    fgNewStmtAtBeg(fromBlock, jumpIfEntryStateZero);

                    FlowEdge* const osrTryEntryEdge = fgAddRefPred(toBlock, fromBlock);
                    fromBlock->SetCond(osrTryEntryEdge, normalTryEntryEdge);

                    if (fgHaveProfileWeights())
                    {
                        // We are adding a path from (ultimately) the method entry to "fromBlock"
                        // Update the profile weight.
                        //
                        weight_t const entryWeight = fgFirstBB->bbWeight;

                        JITDUMP("Updating block weight for now-reachable try entry " FMT_BB " via " FMT_BB "\n",
                                fromBlock->bbNum, fgFirstBB->bbNum);
                        fromBlock->setBBProfileWeight(fromBlock->bbWeight + entryWeight);

                        // We updated the weight of fromBlock above.
                        //
                        // Set the likelihoods such that the additional weight flows to toBlock
                        // (and so the "normal path" profile out of fromBlock to newBlock is unaltered)
                        //
                        // In some stress cases we may have a zero-weight OSR entry.
                        // Tolerate this by capping the fromToLikelihood.
                        //
                        weight_t const fromWeight       = fromBlock->bbWeight;
                        weight_t const fromToLikelihood = min(1.0, entryWeight / fromWeight);

                        osrTryEntryEdge->setLikelihood(fromToLikelihood);
                        normalTryEntryEdge->setLikelihood(1.0 - fromToLikelihood);
                    }
                    else
                    {
                        // Just set likelihoods arbitrarily
                        //
                        osrTryEntryEdge->setLikelihood(0.9);
                        normalTryEntryEdge->setLikelihood(0.1);
                    }

                    entryJumpTarget = fromBlock;
                };

                // If this is a mid-try entry, add a conditional branch from the start of the try to osr entry point.
                //
                if (osrEntryMidTry)
                {
                    addConditionalFlow(tryEntry, osrEntry);
                }

                // Add conditional branches for each successive enclosing try with a distinct
                // entry block.
                //
                while (enclosingTry->ebdEnclosingTryIndex != EHblkDsc::NO_ENCLOSING_INDEX)
                {
                    EHblkDsc* const   nextTry      = ehGetDsc(enclosingTry->ebdEnclosingTryIndex);
                    BasicBlock* const nextTryEntry = nextTry->ebdTryBeg;

                    // We don't need to add flow for mutual-protect regions
                    // (multiple tries that all share the same entry block).
                    //
                    if (nextTryEntry != tryEntry)
                    {
                        addConditionalFlow(nextTryEntry, tryEntry);
                    }
                    enclosingTry = nextTry;
                    tryEntry     = nextTryEntry;
                }

                // Transform the method entry flow, if necessary.
                //
                // Note even if the OSR is in a nested try, if it's a mutual protect try
                // it can be reached directly from "outside".
                //
                assert(fgFirstBB->TargetIs(osrEntry));
                assert(fgFirstBB->KindIs(BBJ_ALWAYS));

                if (entryJumpTarget != osrEntry)
                {
                    fgRedirectTargetEdge(fgFirstBB, entryJumpTarget);

                    JITDUMP("OSR: redirecting flow from method entry " FMT_BB " to OSR entry " FMT_BB
                            " via step blocks.\n",
                            fgFirstBB->bbNum, fgOSREntryBB->bbNum);
                }
                else
                {
                    JITDUMP("OSR: leaving direct flow from method entry " FMT_BB " to OSR entry " FMT_BB
                            ", no step blocks needed.\n",
                            fgFirstBB->bbNum, fgOSREntryBB->bbNum);
                }
            }
            else
            {
                // If OSR entry is the start of an un-nested try, no work needed.
                //
                // We won't hit this case today as we don't allow the try entry to be the target of a backedge,
                // and currently patchpoints only appear at targets of backedges.
                //
                JITDUMP("OSR Entry point at IL offset 0x%0x (" FMT_BB
                        ") is start of an un-nested try region, no step blocks needed.\n",
                        info.compILEntry, osrEntry->bbNum);
                assert(entryJumpTarget == osrEntry);
                assert(fgOSREntryBB == osrEntry);
            }
        }
        else
        {
            // If OSR entry is not within a try, no work needed.
            //
            JITDUMP("OSR Entry point at IL offset 0x%0x (" FMT_BB ") is not in a try region, no step blocks needed.\n",
                    info.compILEntry, osrEntry->bbNum);
            assert(entryJumpTarget == osrEntry);
            assert(fgOSREntryBB == osrEntry);
        }
    }

    // Did we alter any flow or EH?
    //
    const bool madeFlowChanges = (addedBlocks > 0) || (delCnt > 0) || (removedBlks > 0);

    // Renumber the basic blocks if so.
    //
    if (madeFlowChanges)
    {
        JITDUMP("\nRenumbering the basic blocks for fgPostImportationCleanup\n");
        fgRenumberBlocks();
    }

#ifdef DEBUG
    fgVerifyHandlerTab();
#endif // DEBUG

    // Did we make any changes?
    //
    const bool madeChanges = madeFlowChanges || addedTemps;

    // Note that we have now run post importation cleanup,
    // so we can enable more stringent checking.
    //
    compPostImportationCleanupDone = true;

    return madeChanges ? PhaseStatus::MODIFIED_EVERYTHING : PhaseStatus::MODIFIED_NOTHING;
}

//-------------------------------------------------------------
// fgCanCompactBlock: Determine if a BBJ_ALWAYS block and its target can be compacted.
//
// Arguments:
//    block - BBJ_ALWAYS block to check
//
// Returns:
//    true if compaction is allowed
//
bool Compiler::fgCanCompactBlock(BasicBlock* block)
{
    assert(block != nullptr);

    if (!block->KindIs(BBJ_ALWAYS) || block->HasFlag(BBF_KEEP_BBJ_ALWAYS))
    {
        return false;
    }

    BasicBlock* const target = block->GetTarget();

    if (block == target)
    {
        return false;
    }

    if (target->IsFirst() || (target == fgEntryBB) || (target == fgOSREntryBB))
    {
        return false;
    }

    // Don't bother compacting a call-finally pair if it doesn't succeed block
    //
    if (target->isBBCallFinallyPair() && !block->NextIs(target))
    {
        return false;
    }

    // If target has multiple incoming edges, we can still compact if block is empty.
    // However, not if it is the beginning of a handler.
    //
    if (target->countOfInEdges() != 1 &&
        (!block->isEmpty() || block->HasFlag(BBF_FUNCLET_BEG) || (block->bbCatchTyp != BBCT_NONE)))
    {
        return false;
    }

    if (target->HasFlag(BBF_DONT_REMOVE))
    {
        return false;
    }

    // Don't compact the first block if it was specially created as a scratch block.
    //
    if (fgBBisScratch(block))
    {
        return false;
    }

    // We don't want to compact blocks that are in different hot/cold regions
    //
    if (fgInDifferentRegions(block, target))
    {
        return false;
    }

    // We cannot compact two blocks in different EH regions.
    //
    if (!BasicBlock::sameEHRegion(block, target))
    {
        return false;
    }

    // If there is a switch predecessor don't bother because we'd have to update the uniquesuccs as well
    // (if they are valid).
    //
    for (BasicBlock* const predBlock : target->PredBlocks())
    {
        if (predBlock->KindIs(BBJ_SWITCH))
        {
            return false;
        }
    }

    return true;
}

//-------------------------------------------------------------
// fgCompactBlock: Compact BBJ_ALWAYS block and its target into one.
//
// Requires that all necessary checks have been performed, i.e. fgCanCompactBlock returns true.
//
// Uses for this function - whenever we change links, insert blocks, ...
// It will keep the flowgraph data in synch - bbNum, bbRefs, bbPreds
//
// Arguments:
//    block - move all code into this block from its target.
//
void Compiler::fgCompactBlock(BasicBlock* block)
{
    assert(fgCanCompactBlock(block));
    BasicBlock* const target = block->GetTarget();

    JITDUMP("\nCompacting " FMT_BB " into " FMT_BB ":\n", target->bbNum, block->bbNum);
    fgRemoveRefPred(block->GetTargetEdge());

    if (target->countOfInEdges() > 0)
    {
        JITDUMP("Second block has %u other incoming edges\n", target->countOfInEdges());
        assert(block->isEmpty());

        // Retarget all the other edges incident on target
        for (BasicBlock* const predBlock : target->PredBlocksEditing())
        {
            fgReplaceJumpTarget(predBlock, target, block);
        }
    }

    assert(target->countOfInEdges() == 0);
    assert(target->bbPreds == nullptr);

    /* Start compacting - move all the statements in the second block to the first block */

    // First move any phi definitions of the second block after the phi defs of the first.
    // TODO-CQ: This may be the wrong thing to do. If we're compacting blocks, it's because a
    // control-flow choice was constant-folded away. So probably phi's need to go away,
    // as well, in favor of one of the incoming branches. Or at least be modified.

    assert(block->IsLIR() == target->IsLIR());
    if (block->IsLIR())
    {
        LIR::Range& blockRange  = LIR::AsRange(block);
        LIR::Range& targetRange = LIR::AsRange(target);

        // Does target have any phis?
        GenTree* targetNode = targetRange.FirstNode();

        // Does the block have any code?
        if (targetNode != nullptr)
        {
            LIR::Range targetNodes = targetRange.Remove(targetNode, targetRange.LastNode());
            blockRange.InsertAtEnd(std::move(targetNodes));
        }
    }
    else
    {
        Statement* blkNonPhi1    = block->FirstNonPhiDef();
        Statement* targetNonPhi1 = target->FirstNonPhiDef();
        Statement* blkFirst      = block->firstStmt();
        Statement* targetFirst   = target->firstStmt();

        // Does the second have any phis?
        if ((targetFirst != nullptr) && (targetFirst != targetNonPhi1))
        {
            Statement* targetLast = targetFirst->GetPrevStmt();
            assert(targetLast->GetNextStmt() == nullptr);

            // Does "blk" have phis?
            if (blkNonPhi1 != blkFirst)
            {
                // Yes, has phis.
                // Insert after the last phi of "block."
                // First, targetPhis after last phi of block.
                Statement* blkLastPhi = (blkNonPhi1 != nullptr) ? blkNonPhi1->GetPrevStmt() : blkFirst->GetPrevStmt();
                blkLastPhi->SetNextStmt(targetFirst);
                targetFirst->SetPrevStmt(blkLastPhi);

                // Now, rest of "block" after last phi of "target".
                Statement* targetLastPhi =
                    (targetNonPhi1 != nullptr) ? targetNonPhi1->GetPrevStmt() : targetFirst->GetPrevStmt();
                targetLastPhi->SetNextStmt(blkNonPhi1);

                if (blkNonPhi1 != nullptr)
                {
                    blkNonPhi1->SetPrevStmt(targetLastPhi);
                }
                else
                {
                    // block has no non phis, so make the last statement be the last added phi.
                    blkFirst->SetPrevStmt(targetLastPhi);
                }

                // Now update the bbStmtList of "target".
                target->bbStmtList = targetNonPhi1;
                if (targetNonPhi1 != nullptr)
                {
                    targetNonPhi1->SetPrevStmt(targetLast);
                }
            }
            else
            {
                if (blkFirst != nullptr) // If "block" has no statements, fusion will work fine...
                {
                    // First, targetPhis at start of block.
                    Statement* blkLast = blkFirst->GetPrevStmt();
                    block->bbStmtList  = targetFirst;
                    // Now, rest of "block" (if it exists) after last phi of "target".
                    Statement* targetLastPhi =
                        (targetNonPhi1 != nullptr) ? targetNonPhi1->GetPrevStmt() : targetFirst->GetPrevStmt();

                    targetFirst->SetPrevStmt(blkLast);
                    targetLastPhi->SetNextStmt(blkFirst);
                    blkFirst->SetPrevStmt(targetLastPhi);
                    // Now update the bbStmtList of "target"
                    target->bbStmtList = targetNonPhi1;
                    if (targetNonPhi1 != nullptr)
                    {
                        targetNonPhi1->SetPrevStmt(targetLast);
                    }
                }
            }
        }

        // Now proceed with the updated bbTreeLists.
        Statement* stmtList1 = block->firstStmt();
        Statement* stmtList2 = target->firstStmt();

        /* the block may have an empty list */

        if (stmtList1 != nullptr)
        {
            Statement* stmtLast1 = block->lastStmt();

            /* The second block may be a GOTO statement or something with an empty bbStmtList */
            if (stmtList2 != nullptr)
            {
                Statement* stmtLast2 = target->lastStmt();

                /* append list2 to list 1 */

                stmtLast1->SetNextStmt(stmtList2);
                stmtList2->SetPrevStmt(stmtLast1);
                stmtList1->SetPrevStmt(stmtLast2);
            }
        }
        else
        {
            /* block was formerly empty and now has target's statements */
            block->bbStmtList = stmtList2;
        }
    }

    // Transfer target's weight to block
    // (target's weight should include block's weight,
    // plus the weights of target's preds, which now flow into block)
    const bool hasProfileWeight = block->hasProfileWeight();
    block->inheritWeight(target);

    if (hasProfileWeight)
    {
        block->SetFlags(BBF_PROF_WEIGHT);
    }

    VarSetOps::AssignAllowUninitRhs(this, block->bbLiveOut, target->bbLiveOut);

    // Update the beginning and ending IL offsets (bbCodeOffs and bbCodeOffsEnd).
    // Set the beginning IL offset to the minimum, and the ending offset to the maximum, of the respective blocks.
    // If one block has an unknown offset, we take the other block.
    // We are merging into 'block', so if its values are correct, just leave them alone.
    // TODO: we should probably base this on the statements within.

    if (block->bbCodeOffs == BAD_IL_OFFSET)
    {
        block->bbCodeOffs = target->bbCodeOffs; // If they are both BAD_IL_OFFSET, this doesn't change anything.
    }
    else if (target->bbCodeOffs != BAD_IL_OFFSET)
    {
        // The are both valid offsets; compare them.
        if (block->bbCodeOffs > target->bbCodeOffs)
        {
            block->bbCodeOffs = target->bbCodeOffs;
        }
    }

    if (block->bbCodeOffsEnd == BAD_IL_OFFSET)
    {
        block->bbCodeOffsEnd = target->bbCodeOffsEnd; // If they are both BAD_IL_OFFSET, this doesn't change anything.
    }
    else if (target->bbCodeOffsEnd != BAD_IL_OFFSET)
    {
        // The are both valid offsets; compare them.
        if (block->bbCodeOffsEnd < target->bbCodeOffsEnd)
        {
            block->bbCodeOffsEnd = target->bbCodeOffsEnd;
        }
    }

    if (block->HasFlag(BBF_INTERNAL) && !target->HasFlag(BBF_INTERNAL))
    {
        // If 'block' is an internal block and 'target' isn't, then adjust the flags set on 'block'.
        block->RemoveFlags(BBF_INTERNAL); // Clear the BBF_INTERNAL flag
        block->SetFlags(BBF_IMPORTED);    // Set the BBF_IMPORTED flag
    }

    /* Update the flags for block with those found in target */

    block->CopyFlags(target, BBF_COMPACT_UPD);

    /* mark target as removed */

    target->SetFlags(BBF_REMOVED);

    /* Unlink target and update all the marker pointers if necessary */

    fgUnlinkRange(target, target);

    fgBBcount--;

    // If target was the last block of a try or handler, update the EH table.

    ehUpdateForDeletedBlock(target);

    /* Set the jump targets */

    switch (target->GetKind())
    {
        case BBJ_CALLFINALLY:
            // Propagate RETLESS property
            block->CopyFlags(target, BBF_RETLESS_CALL);

            FALLTHROUGH;

        case BBJ_ALWAYS:
        case BBJ_EHCATCHRET:
        case BBJ_EHFILTERRET:
        {
            /* Update the predecessor list for target's target */
            FlowEdge* const targetEdge = target->GetTargetEdge();
            fgReplacePred(targetEdge, block);

            block->SetKindAndTargetEdge(target->GetKind(), targetEdge);
            break;
        }

        case BBJ_COND:
        {
            /* Update the predecessor list for target's true target */
            FlowEdge* const trueEdge  = target->GetTrueEdge();
            FlowEdge* const falseEdge = target->GetFalseEdge();
            fgReplacePred(trueEdge, block);

            /* Update the predecessor list for target's false target if it is different from the true target */
            if (trueEdge != falseEdge)
            {
                fgReplacePred(falseEdge, block);
            }

            block->SetCond(trueEdge, falseEdge);
            break;
        }

        case BBJ_EHFINALLYRET:
            block->SetEhf(target->GetEhfTargets());
            fgChangeEhfBlock(target, block);
            break;

        case BBJ_EHFAULTRET:
        case BBJ_THROW:
        case BBJ_RETURN:
            /* no jumps or fall through blocks to set here */
            block->SetKind(target->GetKind());
            break;

        case BBJ_SWITCH:
            block->SetSwitch(target->GetSwitchTargets());
            // We are moving the switch jump from target to block. Examine the jump targets
            // of the BBJ_SWITCH at target and replace the predecessor to 'target' with ones to 'block'
            fgChangeSwitchBlock(target, block);
            break;

        default:
            noway_assert(!"Unexpected bbKind");
            break;
    }

    assert(block->KindIs(target->GetKind()));

#if DEBUG
    if (verbose && 0)
    {
        printf("\nAfter compacting:\n");
        fgDispBasicBlocks(false);
    }

    if (JitConfig.JitSlowDebugChecksEnabled() != 0)
    {
        // Make sure that the predecessor lists are accurate
        fgDebugCheckBBlist();
    }
#endif // DEBUG
}

//-------------------------------------------------------------
// fgUnreachableBlock: Remove a block when it is unreachable.
//
// This function cannot remove the first block.
//
// Arguments:
//    block - unreachable block to remove
//
void Compiler::fgUnreachableBlock(BasicBlock* block)
{
    // genReturnBB should never be removed, as we might have special hookups there.
    // Therefore, we should never come here to remove the statements in the genReturnBB block.
    // For example, the profiler hookup needs to have the "void GT_RETURN" statement
    // to properly set the info.compProfilerCallback flag.
    noway_assert(block != genReturnBB);

    if (block->HasFlag(BBF_REMOVED))
    {
        return;
    }

#ifdef DEBUG
    if (verbose)
    {
        printf("\nRemoving unreachable " FMT_BB "\n", block->bbNum);
    }
#endif // DEBUG

    noway_assert(!block->IsFirst()); // Can't use this function to remove the first block

    // First, delete all the code in the block.

    if (block->IsLIR())
    {
        LIR::Range& blockRange = LIR::AsRange(block);
        if (!blockRange.IsEmpty())
        {
            blockRange.Delete(this, block, blockRange.FirstNode(), blockRange.LastNode());
        }
    }
    else
    {
        // TODO-Cleanup: I'm not sure why this happens -- if the block is unreachable, why does it have phis?
        // Anyway, remove any phis.

        Statement* firstNonPhi = block->FirstNonPhiDef();
        if (block->bbStmtList != firstNonPhi)
        {
            if (firstNonPhi != nullptr)
            {
                firstNonPhi->SetPrevStmt(block->lastStmt());
            }
            block->bbStmtList = firstNonPhi;
        }

        for (Statement* const stmt : block->Statements())
        {
            fgRemoveStmt(block, stmt);
        }
        noway_assert(block->bbStmtList == nullptr);
    }

    // Mark the block as removed
    block->SetFlags(BBF_REMOVED);

    // Update bbRefs and bbPreds for the blocks reached by this block
    fgRemoveBlockAsPred(block);
}

//-------------------------------------------------------------
// fgOptimizeBranchToEmptyUnconditional:
//    Optimize a jump to an empty block which ends in an unconditional branch.
//
// Arguments:
//    block - source block
//    bDest - destination
//
// Returns: true if changes were made
//
bool Compiler::fgOptimizeBranchToEmptyUnconditional(BasicBlock* block, BasicBlock* bDest)
{
    bool optimizeJump = true;

    assert(bDest->isEmpty());
    assert(bDest->KindIs(BBJ_ALWAYS));

    // We do not optimize jumps between two different try regions.
    // However jumping to a block that is not in any try region is OK
    //
    if (bDest->hasTryIndex() && !BasicBlock::sameTryRegion(block, bDest))
    {
        optimizeJump = false;
    }

    // Don't optimize a jump to a removed block
    if (bDest->GetTarget()->HasFlag(BBF_REMOVED))
    {
        optimizeJump = false;
    }

    // Don't optimize a jump to a cloned finally
    if (bDest->HasFlag(BBF_CLONED_FINALLY_BEGIN))
    {
        optimizeJump = false;
    }

    // Must optimize jump if bDest has been removed
    //
    if (bDest->HasFlag(BBF_REMOVED))
    {
        optimizeJump = true;
    }

    if (optimizeJump)
    {
#ifdef DEBUG
        if (verbose)
        {
            printf("\nOptimizing a jump to an unconditional jump (" FMT_BB " -> " FMT_BB " -> " FMT_BB ")\n",
                   block->bbNum, bDest->bbNum, bDest->GetTarget()->bbNum);
        }
#endif // DEBUG

        //
        // When we optimize a branch to branch we need to update the profile weight
        // of bDest by subtracting out the weight of the path that is being optimized.
        //
        if (bDest->hasProfileWeight())
        {
            FlowEdge* const edge = fgGetPredForBlock(bDest, block);
            noway_assert(edge != nullptr);

            const weight_t edgeWeight = edge->getLikelyWeight();

            //
            // Update the bDest->bbWeight
            //
            if (bDest->bbWeight > edgeWeight)
            {
                bDest->bbWeight -= edgeWeight;
            }
            else
            {
                bDest->bbWeight = BB_ZERO_WEIGHT;
                bDest->SetFlags(BBF_RUN_RARELY); // Set the RarelyRun flag
            }
        }

        // Optimize the JUMP to empty unconditional JUMP to go to the new target
        switch (block->GetKind())
        {
            case BBJ_ALWAYS:
            case BBJ_CALLFINALLYRET:
            {
                fgRedirectTargetEdge(block, bDest->GetTarget());
                break;
            }

            case BBJ_COND:
                if (block->TrueTargetIs(bDest))
                {
                    assert(!block->FalseTargetIs(bDest));
                    fgRedirectTrueEdge(block, bDest->GetTarget());
                }
                else
                {
                    assert(block->FalseTargetIs(bDest));
                    fgRedirectFalseEdge(block, bDest->GetTarget());
                }
                break;

            default:
                unreached();
        }

        return true;
    }
    return false;
}

//-------------------------------------------------------------
// fgOptimizeEmptyBlock:
//   Does flow optimization of an empty block (can remove it in some cases)
//
// Arguments:
//    block - an empty block
//
// Returns: true if changes were made
//
bool Compiler::fgOptimizeEmptyBlock(BasicBlock* block)
{
    assert(block->isEmpty());

    bool        madeChanges = false;
    BasicBlock* bPrev       = block->Prev();

    switch (block->GetKind())
    {
        case BBJ_COND:
        case BBJ_SWITCH:

            /* can never happen */
            noway_assert(!"Conditional or switch block with empty body!");
            break;

        case BBJ_THROW:
        case BBJ_CALLFINALLY:
        case BBJ_CALLFINALLYRET:
        case BBJ_RETURN:
        case BBJ_EHCATCHRET:
        case BBJ_EHFINALLYRET:
        case BBJ_EHFAULTRET:
        case BBJ_EHFILTERRET:

            /* leave them as is */
            /* some compilers generate multiple returns and put all of them at the end -
             * to solve that we need the predecessor list */

            break;

        case BBJ_ALWAYS:

            /* Special case for first BB */
            if (bPrev == nullptr)
            {
                assert(block == fgFirstBB);
                if (!block->JumpsToNext())
                {
                    break;
                }
            }

            /* Do not remove a block that jumps to itself - used for while (true){} */
            if (block->TargetIs(block))
            {
                break;
            }

            // can't allow fall through into cold code
            if (block->IsLastHotBlock(this))
            {
                break;
            }

            // Don't remove fgEntryBB
            if (block == fgEntryBB)
            {
                break;
            }

            // Don't remove the fgEntryBB
            //
            if (opts.IsOSR() && (block == fgEntryBB))
            {
                break;
            }

            /* Don't remove an empty block that is in a different EH region
             * from its successor block, if the block is the target of a
             * catch return. It is required that the return address of a
             * catch be in the correct EH region, for re-raise of thread
             * abort exceptions to work. Insert a NOP in the empty block
             * to ensure we generate code for the block, if we keep it.
             */
            if (UsesFunclets())
            {
                BasicBlock* succBlock = block->GetTarget();

                if ((succBlock != nullptr) && !BasicBlock::sameEHRegion(block, succBlock))
                {
                    // The empty block and the block that follows it are in different
                    // EH regions. Is this a case where they can't be merged?

                    bool okToMerge = true; // assume it's ok
                    for (BasicBlock* const predBlock : block->PredBlocks())
                    {
                        if (predBlock->KindIs(BBJ_EHCATCHRET))
                        {
                            assert(predBlock->TargetIs(block));
                            okToMerge = false; // we can't get rid of the empty block
                            break;
                        }
                    }

                    if (!okToMerge)
                    {
                        // Insert a NOP in the empty block to ensure we generate code
                        // for the catchret target in the right EH region.
                        GenTree* nop = new (this, GT_NO_OP) GenTree(GT_NO_OP, TYP_VOID);

                        if (block->IsLIR())
                        {
                            LIR::AsRange(block).InsertAtEnd(nop);
                            LIR::ReadOnlyRange range(nop, nop);
                            m_pLowering->LowerRange(block, range);
                        }
                        else
                        {
                            Statement* nopStmt = fgNewStmtAtEnd(block, nop);
                            if (fgNodeThreading == NodeThreading::AllTrees)
                            {
                                fgSetStmtSeq(nopStmt);
                            }
                            gtSetStmtInfo(nopStmt);
                        }

                        madeChanges = true;

#ifdef DEBUG
                        if (verbose)
                        {
                            printf("\nKeeping empty block " FMT_BB " - it is the target of a catch return\n",
                                   block->bbNum);
                        }
#endif // DEBUG

                        break; // go to the next block
                    }
                }
            }

            if (!ehCanDeleteEmptyBlock(block))
            {
                // We're not allowed to remove this block due to reasons related to the EH table.
                break;
            }

            /* special case if this is the only BB */
            if (block->IsFirst() && block->IsLast())
            {
                assert(block == fgFirstBB);
                assert(block == fgLastBB);
                assert(bPrev == nullptr);
                break;
            }

            // When using profile weights, fgComputeCalledCount expects the first non-internal block to have profile
            // weight.
            // Make sure we don't break that invariant.
            if (fgIsUsingProfileWeights() && block->hasProfileWeight() && !block->HasFlag(BBF_INTERNAL))
            {
                BasicBlock* bNext = block->Next();

                // Check if the next block can't maintain the invariant.
                if ((bNext == nullptr) || bNext->HasFlag(BBF_INTERNAL) || !bNext->hasProfileWeight())
                {
                    // Check if the current block is the first non-internal block.
                    BasicBlock* curBB = bPrev;
                    while ((curBB != nullptr) && curBB->HasFlag(BBF_INTERNAL))
                    {
                        curBB = curBB->Prev();
                    }
                    if (curBB == nullptr)
                    {
                        // This block is the first non-internal block and it has profile weight.
                        // Don't delete it.
                        break;
                    }
                }
            }

            /* Remove the block */
            compCurBB = block;
            fgRemoveBlock(block, /* unreachable */ false);
            madeChanges = true;
            break;

        default:
            noway_assert(!"Unexpected bbKind");
            break;
    }

    return madeChanges;
}

//-------------------------------------------------------------
// fgOptimizeSwitchBranches:
//   Does flow optimization for a switch - bypasses jumps to empty unconditional branches,
//   and transforms degenerate switch cases like those with 1 or 2 targets.
//
// Arguments:
//    block - block with switch
//
// Returns: true if changes were made
//
bool Compiler::fgOptimizeSwitchBranches(BasicBlock* block)
{
    assert(block->KindIs(BBJ_SWITCH));

    unsigned    jmpCnt = block->GetSwitchTargets()->bbsCount;
    FlowEdge**  jmpTab = block->GetSwitchTargets()->bbsDstTab;
    BasicBlock* bNewDest; // the new jump target for the current switch case
    BasicBlock* bDest;
    bool        modified = false;

    do
    {
    REPEAT_SWITCH:;
        bDest    = (*jmpTab)->getDestinationBlock();
        bNewDest = bDest;

        // Do we have a JUMP to an empty unconditional JUMP block?
        if (bDest->isEmpty() && bDest->KindIs(BBJ_ALWAYS) && !bDest->TargetIs(bDest)) // special case for self jumps
        {
            bool optimizeJump = true;

            // We do not optimize jumps between two different try regions.
            // However jumping to a block that is not in any try region is OK
            //
            if (bDest->hasTryIndex() && !BasicBlock::sameTryRegion(block, bDest))
            {
                optimizeJump = false;
            }

            if (optimizeJump)
            {
                bNewDest = bDest->GetTarget();
#ifdef DEBUG
                if (verbose)
                {
                    printf("\nOptimizing a switch jump to an empty block with an unconditional jump (" FMT_BB
                           " -> " FMT_BB " -> " FMT_BB ")\n",
                           block->bbNum, bDest->bbNum, bNewDest->bbNum);
                }
#endif // DEBUG
            }
        }

        if (bNewDest != bDest)
        {
            //
            // When we optimize a branch to branch we need to update the profile weight
            // of bDest by subtracting out the block weight of the path that is being optimized.
            //
            FlowEdge* const oldEdge = *jmpTab;

            if (fgIsUsingProfileWeights() && bDest->hasProfileWeight())
            {
                weight_t const branchThroughWeight = oldEdge->getLikelyWeight();
                if (bDest->bbWeight > branchThroughWeight)
                {
                    bDest->bbWeight -= branchThroughWeight;
                }
                else
                {
                    bDest->bbSetRunRarely();
                }
            }

            // Update the switch jump table
            fgRemoveRefPred(oldEdge);
            FlowEdge* const newEdge = fgAddRefPred(bNewDest, block, oldEdge);
            *jmpTab                 = newEdge;

            // Update edge likelihoods
            // Note old edge may still be "in use" so we decrease its likelihood.
            //

            // We want to move this much likelihood from old->new
            //
            const weight_t likelihoodFraction = oldEdge->getLikelihood() / (oldEdge->getDupCount() + 1);

            if (newEdge->getDupCount() == 1)
            {
                newEdge->setLikelihood(likelihoodFraction);
            }
            else
            {
                newEdge->addLikelihood(likelihoodFraction);
            }

            oldEdge->addLikelihood(-likelihoodFraction);

            // we optimized a Switch label - goto REPEAT_SWITCH to follow this new jump
            modified = true;

            goto REPEAT_SWITCH;
        }
    } while (++jmpTab, --jmpCnt);

    if (modified)
    {
        // Invalidate the set of unique targets for block, since we modified the targets
        fgInvalidateSwitchDescMapEntry(block);
    }

    Statement*  switchStmt = nullptr;
    LIR::Range* blockRange = nullptr;

    GenTree* switchTree;
    if (block->IsLIR())
    {
        blockRange = &LIR::AsRange(block);
        switchTree = blockRange->LastNode();

        assert(switchTree->OperGet() == GT_SWITCH_TABLE);
    }
    else
    {
        switchStmt = block->lastStmt();
        switchTree = switchStmt->GetRootNode();

        assert(switchTree->OperGet() == GT_SWITCH);
    }

    noway_assert(switchTree->gtType == TYP_VOID);

    // At this point all of the case jump targets have been updated such
    // that none of them go to block that is an empty unconditional block
    //
    jmpTab = block->GetSwitchTargets()->bbsDstTab;
    jmpCnt = block->GetSwitchTargets()->bbsCount;

    // Now check for two trivial switch jumps.
    //
    if (block->NumSucc(this) == 1)
    {
        // Use BBJ_ALWAYS for a switch with only a default clause, or with only one unique successor.

#ifdef DEBUG
        if (verbose)
        {
            printf("\nRemoving a switch jump with a single target (" FMT_BB ")\n", block->bbNum);
            printf("BEFORE:\n");
            fgDispBasicBlocks();
        }
#endif // DEBUG

        if (block->IsLIR())
        {
            bool               isClosed;
            unsigned           sideEffects;
            LIR::ReadOnlyRange switchTreeRange = blockRange->GetTreeRange(switchTree, &isClosed, &sideEffects);

            // The switch tree should form a contiguous, side-effect free range by construction. See
            // Lowering::LowerSwitch for details.
            assert(isClosed);
            assert((sideEffects & GTF_ALL_EFFECT) == 0);

            blockRange->Delete(this, block, std::move(switchTreeRange));
        }
        else
        {
            /* check for SIDE_EFFECTS */
            if (switchTree->gtFlags & GTF_SIDE_EFFECT)
            {
                /* Extract the side effects from the conditional */
                GenTree* sideEffList = nullptr;

                gtExtractSideEffList(switchTree, &sideEffList);

                if (sideEffList == nullptr)
                {
                    goto NO_SWITCH_SIDE_EFFECT;
                }

                noway_assert(sideEffList->gtFlags & GTF_SIDE_EFFECT);

#ifdef DEBUG
                if (verbose)
                {
                    printf("\nSwitch expression has side effects! Extracting side effects...\n");
                    gtDispTree(switchTree);
                    printf("\n");
                    gtDispTree(sideEffList);
                    printf("\n");
                }
#endif // DEBUG

                /* Replace the conditional statement with the list of side effects */
                noway_assert(sideEffList->gtOper != GT_SWITCH);

                switchStmt->SetRootNode(sideEffList);

                if (fgNodeThreading != NodeThreading::None)
                {
                    compCurBB = block;

                    /* Update ordering, costs, FP levels, etc. */
                    gtSetStmtInfo(switchStmt);

                    /* Re-link the nodes for this statement */
                    fgSetStmtSeq(switchStmt);
                }
            }
            else
            {

            NO_SWITCH_SIDE_EFFECT:

                /* conditional has NO side effect - remove it */
                fgRemoveStmt(block, switchStmt);
            }
        }

        // Change the switch jump into a BBJ_ALWAYS
        block->SetKindAndTargetEdge(BBJ_ALWAYS, block->GetSwitchTargets()->bbsDstTab[0]);
        for (unsigned i = 1; i < jmpCnt; ++i)
        {
            fgRemoveRefPred(jmpTab[i]);
        }

        return true;
    }
    else if (block->GetSwitchTargets()->bbsCount == 2)
    {
        /* Use a BBJ_COND(switchVal==0) for a switch with only one
           significant clause besides the default clause */
        GenTree* switchVal = switchTree->AsOp()->gtOp1;
        noway_assert(genActualTypeIsIntOrI(switchVal->TypeGet()));

        // If we are in LIR, remove the jump table from the block.
        if (block->IsLIR())
        {
            GenTree* jumpTable = switchTree->AsOp()->gtOp2;
            assert(jumpTable->OperGet() == GT_JMPTABLE);
            blockRange->Remove(jumpTable);
        }

        // Change the GT_SWITCH(switchVal) into GT_JTRUE(GT_EQ(switchVal==0)).
        // Also mark the node as GTF_DONT_CSE as further down JIT is not capable of handling it.
        // For example CSE could determine that the expression rooted at GT_EQ is a candidate cse and
        // replace it with a COMMA node.  In such a case we will end up with GT_JTRUE node pointing to
        // a COMMA node which results in noway asserts in fgMorphSmpOp(), optAssertionGen() and rpPredictTreeRegUse().
        // For the same reason fgMorphSmpOp() marks GT_JTRUE nodes with RELOP children as GTF_DONT_CSE.

#ifdef DEBUG
        if (verbose)
        {
            printf("\nConverting a switch (" FMT_BB ") with only one significant clause besides a default target to a "
                   "conditional branch. Before:\n",
                   block->bbNum);

            gtDispTree(switchTree);
        }
#endif // DEBUG

        switchTree->ChangeOper(GT_JTRUE);
        GenTree* zeroConstNode    = gtNewZeroConNode(genActualType(switchVal->TypeGet()));
        GenTree* condNode         = gtNewOperNode(GT_EQ, TYP_INT, switchVal, zeroConstNode);
        switchTree->AsOp()->gtOp1 = condNode;
        switchTree->AsOp()->gtOp1->gtFlags |= (GTF_RELOP_JMP_USED | GTF_DONT_CSE);

        if (block->IsLIR())
        {
            blockRange->InsertAfter(switchVal, zeroConstNode, condNode);
            LIR::ReadOnlyRange range(zeroConstNode, switchTree);
            m_pLowering->LowerRange(block, range);
        }
        else if (fgNodeThreading != NodeThreading::None)
        {
            gtSetStmtInfo(switchStmt);
            fgSetStmtSeq(switchStmt);
        }

        FlowEdge* const trueEdge  = block->GetSwitchTargets()->bbsDstTab[0];
        FlowEdge* const falseEdge = block->GetSwitchTargets()->bbsDstTab[1];
        block->SetCond(trueEdge, falseEdge);

        JITDUMP("After:\n");
        DISPNODE(switchTree);

        return true;
    }
    return modified;
}

//-------------------------------------------------------------
// fgBlockEndFavorsTailDuplication:
//     Heuristic function that returns true if this block ends in a statement that looks favorable
//     for tail-duplicating its successor (such as assigning a constant to a local).
//
//  Arguments:
//      block: BasicBlock we are considering duplicating the successor of
//      lclNum: local that is used by the successor block, provided by
//        prior call to fgBlockIsGoodTailDuplicationCandidate
//
//  Returns:
//     true if block end is favorable for tail duplication
//
//  Notes:
//     This is the second half of the evaluation for tail duplication, where we try
//     to determine if this predecessor block assigns a constant or provides useful
//     information about a local that is tested in an unconditionally executed successor.
//     If so then duplicating the successor will likely allow the test to be
//     optimized away.
//
bool Compiler::fgBlockEndFavorsTailDuplication(BasicBlock* block, unsigned lclNum)
{
    if (block->isRunRarely())
    {
        return false;
    }

    // If the local is address exposed, we currently can't optimize.
    //
    LclVarDsc* const lclDsc = lvaGetDesc(lclNum);

    if (lclDsc->IsAddressExposed())
    {
        return false;
    }

    Statement* const lastStmt  = block->lastStmt();
    Statement* const firstStmt = block->FirstNonPhiDef();

    if (lastStmt == nullptr)
    {
        return false;
    }

    // Tail duplication tends to pay off when the last statement
    // is a local store of a constant, arraylength, or a relop.
    // This is because these statements produce information about values
    // that would otherwise be lost at the upcoming merge point.
    //
    // Check up to N statements...
    //
    const int  limit = 2;
    int        count = 0;
    Statement* stmt  = lastStmt;

    while (count < limit)
    {
        count++;
        GenTree* const tree = stmt->GetRootNode();
        if (tree->OperIsLocalStore() && !tree->OperIsBlkOp() && (tree->AsLclVarCommon()->GetLclNum() == lclNum))
        {
            GenTree* const value = tree->Data();
            if (value->OperIsArrLength() || value->OperIsConst() || value->OperIsCompare())
            {
                return true;
            }
        }

        Statement* const prevStmt = stmt->GetPrevStmt();

        // The statement list prev links wrap from first->last, so exit
        // when we see lastStmt again, as we've now seen all statements.
        //
        if (prevStmt == lastStmt)
        {
            break;
        }

        stmt = prevStmt;
    }

    return false;
}

//-------------------------------------------------------------
// fgBlockIsGoodTailDuplicationCandidate:
//     Heuristic function that examines a block (presumably one that is a merge point) to determine
//     if it is a good candidate to be duplicated.
//
// Arguments:
//     target - the tail block (candidate for duplication)
//
// Returns:
//     true if this is a good candidate, false otherwise
//     if true, lclNum is set to lcl to scan for in predecessor block
//
// Notes:
//     The current heuristic is that tail duplication is deemed favorable if this
//     block simply tests the value of a local against a constant or some other local.
//
//     This is the first half of the evaluation for tail duplication. We subsequently
//     need to check if predecessors of this block assigns a constant to the local.
//
bool Compiler::fgBlockIsGoodTailDuplicationCandidate(BasicBlock* target, unsigned* lclNum)
{
    *lclNum = BAD_VAR_NUM;

    // Here we are looking for small blocks where a local live-into the block
    // ultimately feeds a simple conditional branch.
    //
    // These blocks are small, and when duplicated onto the tail of blocks that end in
    // local stores, there is a high probability of the branch completely going away.
    //
    // This is by no means the only kind of tail that it is beneficial to duplicate,
    // just the only one we recognize for now.
    if (!target->KindIs(BBJ_COND))
    {
        return false;
    }

    // No point duplicating this block if it's not a control flow join.
    if (target->bbRefs < 2)
    {
        return false;
    }

    // No point duplicating this block if it would not remove (part of) the join.
    if (target->TrueTargetIs(target) || target->FalseTargetIs(target))
    {
        return false;
    }

    Statement* const lastStmt  = target->lastStmt();
    Statement* const firstStmt = target->FirstNonPhiDef();

    // We currently allow just one statement aside from the branch.
    //
    if ((firstStmt != lastStmt) && (firstStmt != lastStmt->GetPrevStmt()))
    {
        return false;
    }

    // Verify the branch is just a simple local compare.
    //
    GenTree* const lastTree = lastStmt->GetRootNode();

    if (lastTree->gtOper != GT_JTRUE)
    {
        return false;
    }

    // must be some kind of relational operator
    GenTree* const cond = lastTree->AsOp()->gtOp1;
    if (!cond->OperIsCompare())
    {
        return false;
    }

    // op1 must be some combinations of casts of local or constant
    GenTree* op1 = cond->AsOp()->gtOp1;
    while (op1->gtOper == GT_CAST)
    {
        op1 = op1->AsOp()->gtOp1;
    }

    if (!op1->IsLocal() && !op1->OperIsConst())
    {
        return false;
    }

    // op2 must be some combinations of casts of local or constant
    GenTree* op2 = cond->AsOp()->gtOp2;
    while (op2->gtOper == GT_CAST)
    {
        op2 = op2->AsOp()->gtOp1;
    }

    if (!op2->IsLocal() && !op2->OperIsConst())
    {
        return false;
    }

    // Tree must have one constant and one local, or be comparing
    // the same local to itself.
    unsigned lcl1 = BAD_VAR_NUM;
    unsigned lcl2 = BAD_VAR_NUM;

    if (op1->IsLocal())
    {
        lcl1 = op1->AsLclVarCommon()->GetLclNum();
    }

    if (op2->IsLocal())
    {
        lcl2 = op2->AsLclVarCommon()->GetLclNum();
    }

    if ((lcl1 != BAD_VAR_NUM) && op2->OperIsConst())
    {
        *lclNum = lcl1;
    }
    else if ((lcl2 != BAD_VAR_NUM) && op1->OperIsConst())
    {
        *lclNum = lcl2;
    }
    else if ((lcl1 != BAD_VAR_NUM) && (lcl1 == lcl2))
    {
        *lclNum = lcl1;
    }
    else
    {
        return false;
    }

    // If there's no second statement, we're good.
    //
    if (firstStmt == lastStmt)
    {
        return true;
    }

    // Otherwise check the first stmt.
    // Verify the branch is just a simple local compare.
    //
    GenTree* const firstTree = firstStmt->GetRootNode();
    if (!firstTree->OperIs(GT_STORE_LCL_VAR))
    {
        return false;
    }

    unsigned storeLclNum = firstTree->AsLclVar()->GetLclNum();

    if (storeLclNum != *lclNum)
    {
        return false;
    }

    // Could allow unary here too...
    //
    GenTree* const data = firstTree->AsLclVar()->Data();
    if (!data->OperIsBinary())
    {
        return false;
    }

    // op1 must be some combinations of casts of local or constant
    // (or unary)
    op1 = data->AsOp()->gtOp1;
    while (op1->gtOper == GT_CAST)
    {
        op1 = op1->AsOp()->gtOp1;
    }

    if (!op1->IsLocal() && !op1->OperIsConst())
    {
        return false;
    }

    // op2 must be some combinations of casts of local or constant
    // (or unary)
    op2 = data->AsOp()->gtOp2;

    // A binop may not actually have an op2.
    //
    if (op2 == nullptr)
    {
        return false;
    }

    while (op2->gtOper == GT_CAST)
    {
        op2 = op2->AsOp()->gtOp1;
    }

    if (!op2->IsLocal() && !op2->OperIsConst())
    {
        return false;
    }

    // Tree must have one constant and one local, or be comparing
    // the same local to itself.
    lcl1 = BAD_VAR_NUM;
    lcl2 = BAD_VAR_NUM;

    if (op1->IsLocal())
    {
        lcl1 = op1->AsLclVarCommon()->GetLclNum();
    }

    if (op2->IsLocal())
    {
        lcl2 = op2->AsLclVarCommon()->GetLclNum();
    }

    if ((lcl1 != BAD_VAR_NUM) && op2->OperIsConst())
    {
        *lclNum = lcl1;
    }
    else if ((lcl2 != BAD_VAR_NUM) && op1->OperIsConst())
    {
        *lclNum = lcl2;
    }
    else if ((lcl1 != BAD_VAR_NUM) && (lcl1 == lcl2))
    {
        *lclNum = lcl1;
    }
    else
    {
        return false;
    }

    return true;
}

//-------------------------------------------------------------
// fgOptimizeUncondBranchToSimpleCond:
//    For a block which has an unconditional branch, look to see if its target block
//    is a good candidate for tail duplication, and if so do that duplication.
//
// Arguments:
//    block  - block with uncond branch
//    target - block which is target of first block
//
// Returns: true if changes were made
//
// Notes:
//   This optimization generally reduces code size and path length.
//
bool Compiler::fgOptimizeUncondBranchToSimpleCond(BasicBlock* block, BasicBlock* target)
{
    JITDUMP("Considering uncond to cond " FMT_BB " -> " FMT_BB "\n", block->bbNum, target->bbNum);

    if (!BasicBlock::sameEHRegion(block, target))
    {
        return false;
    }

    if (fgBBisScratch(block))
    {
        return false;
    }

    unsigned lclNum = BAD_VAR_NUM;

    // First check if the successor tests a local and then branches on the result
    // of a test, and obtain the local if so.
    //
    if (!fgBlockIsGoodTailDuplicationCandidate(target, &lclNum))
    {
        return false;
    }

    // At this point we know target is BBJ_COND.
    assert(target->KindIs(BBJ_COND));

    // Bail out if OSR, as we can have unusual flow into loops. If one
    // of target's successors is also a backedge target, this optimization
    // may mess up loop recognition by creating too many non-loop preds.
    //
    if (opts.IsOSR())
    {
        if (target->GetFalseTarget()->HasFlag(BBF_BACKWARD_JUMP_TARGET))
        {
            JITDUMP("Deferring: " FMT_BB " --> " FMT_BB "; latter looks like loop top\n", target->bbNum,
                    target->GetFalseTarget()->bbNum);
            return false;
        }

        if (target->GetTrueTarget()->HasFlag(BBF_BACKWARD_JUMP_TARGET))
        {
            JITDUMP("Deferring: " FMT_BB " --> " FMT_BB "; latter looks like loop top\n", target->bbNum,
                    target->GetTrueTarget()->bbNum);
            return false;
        }
    }

    // See if this block assigns constant or other interesting tree to that same local.
    //
    if (!fgBlockEndFavorsTailDuplication(block, lclNum))
    {
        return false;
    }

    // NOTE: we do not currently hit this assert because this function is only called when
    // `fgUpdateFlowGraph` has been called with `doTailDuplication` set to true, and the
    // backend always calls `fgUpdateFlowGraph` with `doTailDuplication` set to false.
    assert(!block->IsLIR());

    // Duplicate the target block at the end of this block
    //
    for (Statement* stmt : target->NonPhiStatements())
    {
        GenTree* clone = gtCloneExpr(stmt->GetRootNode());
        noway_assert(clone);
        Statement* cloneStmt = gtNewStmt(clone);

        if (fgNodeThreading != NodeThreading::None)
        {
            gtSetStmtInfo(cloneStmt);
        }

        fgInsertStmtAtEnd(block, cloneStmt);
    }

    // Fix up block's flow.
    // Assume edge likelihoods transfer over.
    //
    fgRedirectTargetEdge(block, target->GetTrueTarget());
    block->GetTargetEdge()->setLikelihood(target->GetTrueEdge()->getLikelihood());

    FlowEdge* const falseEdge = fgAddRefPred(target->GetFalseTarget(), block, target->GetFalseEdge());
    block->SetCond(block->GetTargetEdge(), falseEdge);

    JITDUMP("fgOptimizeUncondBranchToSimpleCond(from " FMT_BB " to cond " FMT_BB "), modified " FMT_BB "\n",
            block->bbNum, target->bbNum, block->bbNum);
    JITDUMP("   expecting opts to key off V%02u in " FMT_BB "\n", lclNum, block->bbNum);

    if (target->hasProfileWeight() && block->hasProfileWeight())
    {
        // Remove weight from target since block now bypasses it...
        //
        weight_t targetWeight = target->bbWeight;
        weight_t blockWeight  = block->bbWeight;
        target->setBBProfileWeight(max(0.0, targetWeight - blockWeight));
        JITDUMP("Decreased " FMT_BB " profile weight from " FMT_WT " to " FMT_WT "\n", target->bbNum, targetWeight,
                target->bbWeight);
    }

    return true;
}

//-------------------------------------------------------------
// fgFoldSimpleCondByForwardSub:
//   Try to refine the flow of a block that may have just been tail duplicated
//   or compacted.
//
// Arguments:
//   block - block that was tail duplicated or compacted
//
// Returns Value:
//   true if control flow was changed
//
bool Compiler::fgFoldSimpleCondByForwardSub(BasicBlock* block)
{
    assert(block->KindIs(BBJ_COND));
    GenTree* jtrue = block->lastStmt()->GetRootNode();
    assert(jtrue->OperIs(GT_JTRUE));

    GenTree* relop = jtrue->gtGetOp1();
    if (!relop->OperIsCompare())
    {
        return false;
    }

    GenTree* op1 = relop->gtGetOp1();
    GenTree* op2 = relop->gtGetOp2();

    GenTree**            lclUse;
    GenTreeLclVarCommon* lcl;

    if (op1->OperIs(GT_LCL_VAR) && op2->IsIntegralConst())
    {
        lclUse = &relop->AsOp()->gtOp1;
        lcl    = op1->AsLclVarCommon();
    }
    else if (op2->OperIs(GT_LCL_VAR) && op1->IsIntegralConst())
    {
        lclUse = &relop->AsOp()->gtOp2;
        lcl    = op2->AsLclVarCommon();
    }
    else
    {
        return false;
    }

    Statement* secondLastStmt = block->lastStmt()->GetPrevStmt();
    if ((secondLastStmt == nullptr) || (secondLastStmt == block->lastStmt()))
    {
        return false;
    }

    GenTree* prevTree = secondLastStmt->GetRootNode();
    if (!prevTree->OperIs(GT_STORE_LCL_VAR))
    {
        return false;
    }

    GenTreeLclVarCommon* store = prevTree->AsLclVarCommon();
    if (store->GetLclNum() != lcl->GetLclNum())
    {
        return false;
    }

    if (!store->Data()->IsIntegralConst())
    {
        return false;
    }

    if (genActualType(store) != genActualType(store->Data()) || (genActualType(store) != genActualType(lcl)))
    {
        return false;
    }

    JITDUMP("Forward substituting local after jump threading. Before:\n");
    DISPSTMT(block->lastStmt());

    JITDUMP("\nAfter:\n");

    LclVarDsc* varDsc  = lvaGetDesc(lcl);
    GenTree*   newData = gtCloneExpr(store->Data());
    if (varTypeIsSmall(varDsc) && fgCastNeeded(store->Data(), varDsc->TypeGet()))
    {
        newData = gtNewCastNode(TYP_INT, newData, false, varDsc->TypeGet());
        newData = gtFoldExpr(newData);
    }

    *lclUse = newData;
    DISPSTMT(block->lastStmt());

    JITDUMP("\nNow trying to fold...\n");
    jtrue->AsUnOp()->gtOp1 = gtFoldExpr(relop);
    DISPSTMT(block->lastStmt());

    Compiler::FoldResult result = fgFoldConditional(block);
    if (result != Compiler::FoldResult::FOLD_DID_NOTHING)
    {
        assert(block->KindIs(BBJ_ALWAYS));
        return true;
    }

    return false;
}

//-------------------------------------------------------------
// fgRemoveConditionalJump:
//    Optimize a BBJ_COND block that unconditionally jumps to the same target
//
// Arguments:
//    block - BBJ_COND block with identical true/false targets
//
void Compiler::fgRemoveConditionalJump(BasicBlock* block)
{
    assert(block->KindIs(BBJ_COND));
    assert(block->TrueEdgeIs(block->GetFalseEdge()));

    BasicBlock* target = block->GetTrueTarget();

#ifdef DEBUG
    if (verbose)
    {
        printf("Block " FMT_BB " becoming a BBJ_ALWAYS to " FMT_BB " (jump target is the same whether the condition"
               " is true or false)\n",
               block->bbNum, target->bbNum);
    }
#endif // DEBUG

    if (block->IsLIR())
    {
        LIR::Range& blockRange = LIR::AsRange(block);
        GenTree*    jmp        = blockRange.LastNode();
        assert(jmp->OperIsConditionalJump());

        bool               isClosed;
        unsigned           sideEffects;
        LIR::ReadOnlyRange jmpRange;

        if (jmp->OperIs(GT_JCC))
        {
            // For JCC we have an invariant until resolution that the
            // previous node sets those CPU flags.
            GenTree* prevNode = jmp->gtPrev;
            assert((prevNode != nullptr) && ((prevNode->gtFlags & GTF_SET_FLAGS) != 0));
            prevNode->gtFlags &= ~GTF_SET_FLAGS;
            jmpRange = blockRange.GetTreeRange(prevNode, &isClosed, &sideEffects);
            jmpRange = LIR::ReadOnlyRange(jmpRange.FirstNode(), jmp);
        }
        else
        {
            jmpRange = blockRange.GetTreeRange(jmp, &isClosed, &sideEffects);
        }

        if (isClosed && ((sideEffects & GTF_SIDE_EFFECT) == 0))
        {
            // If the jump and its operands form a contiguous, side-effect-free range,
            // remove them.
            blockRange.Delete(this, block, std::move(jmpRange));
        }
        else
        {
            // Otherwise, just remove the jump node itself.
            blockRange.Remove(jmp, true);
        }
    }
    else
    {
        Statement* condStmt = block->lastStmt();
        GenTree*   cond     = condStmt->GetRootNode();
        noway_assert(cond->gtOper == GT_JTRUE);

        /* check for SIDE_EFFECTS */
        if (cond->gtFlags & GTF_SIDE_EFFECT)
        {
            /* Extract the side effects from the conditional */
            GenTree* sideEffList = nullptr;

            gtExtractSideEffList(cond, &sideEffList);

            if (sideEffList == nullptr)
            {
                compCurBB = block;
                fgRemoveStmt(block, condStmt);
            }
            else
            {
                noway_assert(sideEffList->gtFlags & GTF_SIDE_EFFECT);
#ifdef DEBUG
                if (verbose)
                {
                    printf("\nConditional has side effects! Extracting side effects...\n");
                    gtDispTree(cond);
                    printf("\n");
                    gtDispTree(sideEffList);
                    printf("\n");
                }
#endif // DEBUG

                /* Replace the conditional statement with the list of side effects */
                noway_assert(sideEffList->gtOper != GT_JTRUE);

                condStmt->SetRootNode(sideEffList);

                if (fgNodeThreading == NodeThreading::AllTrees)
                {
                    compCurBB = block;

                    /* Update ordering, costs, FP levels, etc. */
                    gtSetStmtInfo(condStmt);

                    /* Re-link the nodes for this statement */
                    fgSetStmtSeq(condStmt);
                }
            }
        }
        else
        {
            compCurBB = block;
            /* conditional has NO side effect - remove it */
            fgRemoveStmt(block, condStmt);
        }
    }

    /* Conditional is gone - always jump to target */

    block->SetKindAndTargetEdge(BBJ_ALWAYS, block->GetTrueEdge());
    assert(block->TargetIs(target));

    /* Update bbRefs and bbNum - Conditional predecessors to the same
     * block are counted twice so we have to remove one of them */

    noway_assert(target->countOfInEdges() > 1);
    fgRemoveRefPred(block->GetTargetEdge());
}

//-------------------------------------------------------------
// fgOptimizeBranch: Optimize an unconditional branch that branches to a conditional branch.
//
// Currently we require that the conditional branch jump back to the block that follows the unconditional
// branch. We can improve the code execution and layout by concatenating a copy of the conditional branch
// block at the end of the conditional branch and reversing the sense of the branch.
//
// This is only done when the amount of code to be copied is smaller than our calculated threshold
// in maxDupCostSz.
//
// Arguments:
//    bJump - block with branch
//
// Returns: true if changes were made
//
bool Compiler::fgOptimizeBranch(BasicBlock* bJump)
{
    if (opts.MinOpts())
    {
        return false;
    }

    if (!bJump->KindIs(BBJ_ALWAYS))
    {
        return false;
    }

    // We might be able to compact blocks that always jump to the next block.
    if (bJump->JumpsToNext())
    {
        return false;
    }

    if (bJump->HasFlag(BBF_KEEP_BBJ_ALWAYS))
    {
        return false;
    }

    // Don't hoist a conditional branch into the scratch block; we'd prefer it stay BBJ_ALWAYS.
    if (fgBBisScratch(bJump))
    {
        return false;
    }

    BasicBlock* bDest = bJump->GetTarget();

    if (!bDest->KindIs(BBJ_COND))
    {
        return false;
    }

    if (!bJump->NextIs(bDest->GetTrueTarget()))
    {
        return false;
    }

    // 'bJump' must be in the same try region as the condition, since we're going to insert
    // a duplicated condition in 'bJump', and the condition might include exception throwing code.
    if (!BasicBlock::sameTryRegion(bJump, bDest))
    {
        return false;
    }

    // do not jump into another try region
    BasicBlock* bDestNormalTarget = bDest->GetFalseTarget();
    if (bDestNormalTarget->hasTryIndex() && !BasicBlock::sameTryRegion(bJump, bDestNormalTarget))
    {
        return false;
    }

    // This function is only called by fgReorderBlocks, which we do not run in the backend.
    // If we wanted to run block reordering in the backend, we would need to be able to
    // calculate cost information for LIR on a per-node basis in order for this function
    // to work.
    assert(!bJump->IsLIR());
    assert(!bDest->IsLIR());

    unsigned estDupCostSz = 0;
    for (Statement* const stmt : bDest->Statements())
    {
        // We want to compute the costs of the statement. Unfortunately, gtPrepareCost() / gtSetStmtInfo()
        // call gtSetEvalOrder(), which can reorder nodes. If it does so, we need to re-thread the gtNext/gtPrev
        // links. We don't know if it does or doesn't reorder nodes, so we end up always re-threading the links.

        gtSetStmtInfo(stmt);
        if (fgNodeThreading == NodeThreading::AllTrees)
        {
            fgSetStmtSeq(stmt);
        }

        GenTree* expr = stmt->GetRootNode();
        estDupCostSz += expr->GetCostSz();
    }

    bool     allProfileWeightsAreValid = false;
    weight_t weightJump                = bJump->bbWeight;
    weight_t weightDest                = bDest->bbWeight;
    weight_t weightNext                = bJump->Next()->bbWeight;
    bool     rareJump                  = bJump->isRunRarely();
    bool     rareDest                  = bDest->isRunRarely();
    bool     rareNext                  = bJump->Next()->isRunRarely();

    // If we have profile data then we calculate the number of time
    // the loop will iterate into loopIterations
    if (fgIsUsingProfileWeights())
    {
        // Only rely upon the profile weight when all three of these blocks
        // have either good profile weights or are rarelyRun
        //
        if (bJump->HasAnyFlag(BBF_PROF_WEIGHT | BBF_RUN_RARELY) &&
            bDest->HasAnyFlag(BBF_PROF_WEIGHT | BBF_RUN_RARELY) &&
            bJump->Next()->HasAnyFlag(BBF_PROF_WEIGHT | BBF_RUN_RARELY))
        {
            allProfileWeightsAreValid = true;

            if ((weightJump * 100) < weightDest)
            {
                rareJump = true;
            }

            if ((weightNext * 100) < weightDest)
            {
                rareNext = true;
            }

            if (((weightDest * 100) < weightJump) && ((weightDest * 100) < weightNext))
            {
                rareDest = true;
            }
        }
    }

    unsigned maxDupCostSz = 6;

    //
    // Branches between the hot and rarely run regions
    // should be minimized.  So we allow a larger size
    //
    if (rareDest != rareJump)
    {
        maxDupCostSz += 6;
    }

    if (rareDest != rareNext)
    {
        maxDupCostSz += 6;
    }

    //
    // We we are ngen-ing:
    // If the uncondional branch is a rarely run block then
    // we are willing to have more code expansion since we
    // won't be running code from this page
    //
    if (opts.jitFlags->IsSet(JitFlags::JIT_FLAG_PREJIT))
    {
        if (rareJump)
        {
            maxDupCostSz *= 2;
        }
    }

    // If the compare has too high cost then we don't want to dup

    bool costIsTooHigh = (estDupCostSz > maxDupCostSz);

#ifdef DEBUG
    if (verbose)
    {
        printf("\nDuplication of the conditional block " FMT_BB " (always branch from " FMT_BB
               ") %s, because the cost of duplication (%i) is %s than %i, validProfileWeights = %s\n",
               bDest->bbNum, bJump->bbNum, costIsTooHigh ? "not done" : "performed", estDupCostSz,
               costIsTooHigh ? "greater" : "less or equal", maxDupCostSz, allProfileWeightsAreValid ? "true" : "false");
    }
#endif // DEBUG

    if (costIsTooHigh)
    {
        return false;
    }

    /* Looks good - duplicate the conditional block */

    Statement* newStmtList = nullptr; // new stmt list to be added to bJump
    Statement* newLastStmt = nullptr;

    /* Visit all the statements in bDest */

    for (Statement* const curStmt : bDest->NonPhiStatements())
    {
        // Clone/substitute the expression.
        Statement* stmt = gtCloneStmt(curStmt);

        // cloneExpr doesn't handle everything.
        if (stmt == nullptr)
        {
            return false;
        }

        if (fgNodeThreading == NodeThreading::AllTrees)
        {
            gtSetStmtInfo(stmt);
            fgSetStmtSeq(stmt);
        }

        /* Append the expression to our list */

        if (newStmtList != nullptr)
        {
            newLastStmt->SetNextStmt(stmt);
        }
        else
        {
            newStmtList = stmt;
        }

        stmt->SetPrevStmt(newLastStmt);
        newLastStmt = stmt;
    }

    // Get to the condition node from the statement tree.
    GenTree* condTree = newLastStmt->GetRootNode();
    noway_assert(condTree->gtOper == GT_JTRUE);

    // Set condTree to the operand to the GT_JTRUE.
    condTree = condTree->AsOp()->gtOp1;

    // This condTree has to be a RelOp comparison.
    if (condTree->OperIsCompare() == false)
    {
        return false;
    }

    // Join the two linked lists.
    Statement* lastStmt = bJump->lastStmt();

    if (lastStmt != nullptr)
    {
        Statement* stmt = bJump->firstStmt();
        stmt->SetPrevStmt(newLastStmt);
        lastStmt->SetNextStmt(newStmtList);
        newStmtList->SetPrevStmt(lastStmt);
    }
    else
    {
        bJump->bbStmtList = newStmtList;
        newStmtList->SetPrevStmt(newLastStmt);
    }

    //
    // Reverse the sense of the compare
    //
    gtReverseCond(condTree);

    // We need to update the following flags of the bJump block if they were set in the bDest block
    bJump->CopyFlags(bDest, BBF_COPY_PROPAGATE);

    // Update bbRefs and bbPreds
    //
    // For now we set the likelihood of the new branch to match
    // the likelihood of the old branch.
    //
    // This may or may not match the block weight adjustments we're
    // making. All this becomes easier to reconcile once we rely on
    // edge likelihoods more and have synthesis running.
    //
    // Until then we won't worry that edges and blocks are potentially
    // out of sync.
    //
    FlowEdge* const destFalseEdge = bDest->GetFalseEdge();
    FlowEdge* const destTrueEdge  = bDest->GetTrueEdge();

    // bJump now falls through into the next block
    //
    FlowEdge* const falseEdge = fgAddRefPred(bJump->Next(), bJump, destFalseEdge);

    // bJump now jumps to bDest's normal jump target
    //
    fgRedirectTargetEdge(bJump, bDestNormalTarget);
    bJump->GetTargetEdge()->setLikelihood(destTrueEdge->getLikelihood());

    bJump->SetCond(bJump->GetTargetEdge(), falseEdge);

    if (weightJump > 0)
    {
        if (allProfileWeightsAreValid)
        {
            if (weightDest > weightJump)
            {
                bDest->bbWeight = (weightDest - weightJump);
            }
            else if (!bDest->isRunRarely())
            {
                bDest->bbWeight = BB_UNITY_WEIGHT;
            }
        }
        else
        {
            weight_t newWeightDest = 0;

            if (weightDest > weightJump)
            {
                newWeightDest = (weightDest - weightJump);
            }
            if (weightDest >= (BB_LOOP_WEIGHT_SCALE * BB_UNITY_WEIGHT) / 2)
            {
                newWeightDest = (weightDest * 2) / (BB_LOOP_WEIGHT_SCALE * BB_UNITY_WEIGHT);
            }
            if (newWeightDest > 0)
            {
                bDest->bbWeight = newWeightDest;
            }
        }
    }

#if DEBUG
    if (verbose)
    {
        // Dump out the newStmtList that we created
        printf("\nfgOptimizeBranch added these statements(s) at the end of " FMT_BB ":\n", bJump->bbNum);
        for (Statement* stmt : StatementList(newStmtList))
        {
            gtDispStmt(stmt);
        }
        printf("\nfgOptimizeBranch changed block " FMT_BB " from BBJ_ALWAYS to BBJ_COND.\n", bJump->bbNum);

        printf("\nAfter this change in fgOptimizeBranch the BB graph is:");
        fgDispBasicBlocks(verboseTrees);
        printf("\n");
    }
#endif // DEBUG

    return true;
}

//-----------------------------------------------------------------------------
// fgOptimizeSwitchJump: see if a switch has a dominant case, and modify to
//   check for that case up front (aka switch peeling).
//
// Returns:
//    True if the switch now has an upstream check for the dominant case.
//
bool Compiler::fgOptimizeSwitchJumps()
{
    if (!fgHasSwitch)
    {
        return false;
    }

    bool modified = false;

    for (BasicBlock* const block : Blocks())
    {
        // Lowering expands switches, so calling this method on lowered IR
        // does not make sense.
        //
        assert(!block->IsLIR());

        if (!block->KindIs(BBJ_SWITCH))
        {
            continue;
        }

        if (block->isRunRarely())
        {
            continue;
        }

        if (!block->GetSwitchTargets()->bbsHasDominantCase)
        {
            continue;
        }

        // We currently will only see dominant cases with PGO.
        //
        assert(block->hasProfileWeight());

        const unsigned dominantCase = block->GetSwitchTargets()->bbsDominantCase;

        JITDUMP(FMT_BB " has switch with dominant case %u, considering peeling\n", block->bbNum, dominantCase);

        // The dominant case should not be the default case, as we already peel that one.
        //
        assert(dominantCase < (block->GetSwitchTargets()->bbsCount - 1));
        BasicBlock* const dominantTarget = block->GetSwitchTargets()->bbsDstTab[dominantCase]->getDestinationBlock();
        Statement* const  switchStmt     = block->lastStmt();
        GenTree* const    switchTree     = switchStmt->GetRootNode();
        assert(switchTree->OperIs(GT_SWITCH));
        GenTree* const switchValue = switchTree->AsOp()->gtGetOp1();

        // Split the switch block just before at the switch.
        //
        // After this, newBlock is the switch block, and
        // block is the upstream block.
        //
        BasicBlock* newBlock = nullptr;

        if (block->firstStmt() == switchStmt)
        {
            newBlock = fgSplitBlockAtBeginning(block);
        }
        else
        {
            newBlock = fgSplitBlockAfterStatement(block, switchStmt->GetPrevStmt());
        }

        // Set up a compare in the upstream block, "stealing" the switch value tree.
        //
        GenTree* const   dominantCaseCompare = gtNewOperNode(GT_EQ, TYP_INT, switchValue, gtNewIconNode(dominantCase));
        GenTree* const   jmpTree             = gtNewOperNode(GT_JTRUE, TYP_VOID, dominantCaseCompare);
        Statement* const jmpStmt             = fgNewStmtFromTree(jmpTree, switchStmt->GetDebugInfo());
        fgInsertStmtAtEnd(block, jmpStmt);

        // Reattach switch value to the switch. This may introduce a comma
        // in the upstream compare tree, if the switch value expression is complex.
        //
        switchTree->AsOp()->gtOp1 = fgMakeMultiUse(&dominantCaseCompare->AsOp()->gtOp1);

        // Update flags
        //
        switchTree->gtFlags = switchTree->AsOp()->gtOp1->gtFlags & GTF_ALL_EFFECT;
        dominantCaseCompare->gtFlags |= dominantCaseCompare->AsOp()->gtOp1->gtFlags & GTF_ALL_EFFECT;
        jmpTree->gtFlags |= dominantCaseCompare->gtFlags & GTF_ALL_EFFECT;
        dominantCaseCompare->gtFlags |= GTF_RELOP_JMP_USED | GTF_DONT_CSE;

        // Wire up the new control flow.
        //
        FlowEdge* const blockToTargetEdge   = fgAddRefPred(dominantTarget, block);
        FlowEdge* const blockToNewBlockEdge = newBlock->bbPreds;
        block->SetCond(blockToTargetEdge, blockToNewBlockEdge);

        // Update profile data
        //
        const weight_t fraction              = newBlock->GetSwitchTargets()->bbsDominantFraction;
        const weight_t blockToTargetWeight   = block->bbWeight * fraction;
        const weight_t blockToNewBlockWeight = block->bbWeight - blockToTargetWeight;

        newBlock->setBBProfileWeight(blockToNewBlockWeight);

        blockToTargetEdge->setLikelihood(fraction);
        blockToNewBlockEdge->setLikelihood(max(0.0, 1.0 - fraction));

        // For now we leave the switch as is, since there's no way
        // to indicate that one of the cases is now unreachable.
        //
        // But it no longer has a dominant case.
        //
        newBlock->GetSwitchTargets()->bbsHasDominantCase = false;

        if (fgNodeThreading == NodeThreading::AllTrees)
        {
            // The switch tree has been modified.
            JITDUMP("Rethreading " FMT_STMT "\n", switchStmt->GetID());
            gtSetStmtInfo(switchStmt);
            fgSetStmtSeq(switchStmt);

            // fgNewStmtFromTree() already threaded the tree, but calling fgMakeMultiUse() might have
            // added new nodes if a COMMA was introduced.
            JITDUMP("Rethreading " FMT_STMT "\n", jmpStmt->GetID());
            gtSetStmtInfo(jmpStmt);
            fgSetStmtSeq(jmpStmt);
        }

        modified = true;
    }

    return modified;
}

//-----------------------------------------------------------------------------
// fgExpandRunRarelyBlocks: given the current set of run rarely blocks,
//   see if we can deduce that some other blocks are run rarely.
//
// Returns:
//    True if new block was marked as run rarely.
//
bool Compiler::fgExpandRarelyRunBlocks()
{
    bool result = false;

#ifdef DEBUG
    if (verbose)
    {
        printf("\n*************** In fgExpandRarelyRunBlocks()\n");
    }

    const char* reason = nullptr;
#endif

    // Helper routine to figure out the lexically earliest predecessor
    // of bPrev that could become run rarely, given that bPrev
    // has just become run rarely.
    //
    // Note this is potentially expensive for large flow graphs and blocks
    // with lots of predecessors.
    //
    auto newRunRarely = [](BasicBlock* block, BasicBlock* bPrev) {
        // Figure out earliest block that might be impacted
        BasicBlock* bPrevPrev = nullptr;
        BasicBlock* tmpbb;

        if (bPrev->KindIs(BBJ_CALLFINALLYRET))
        {
            // If we've got a BBJ_CALLFINALLY/BBJ_CALLFINALLYRET pair, treat the BBJ_CALLFINALLY as an
            // additional predecessor for the BBJ_CALLFINALLYRET block
            tmpbb = bPrev->Prev();
            noway_assert(tmpbb->isBBCallFinallyPair());
            bPrevPrev = tmpbb;
        }

        FlowEdge* pred = bPrev->bbPreds;

        if (pred != nullptr)
        {
            // bPrevPrev will be set to the lexically
            // earliest predecessor of bPrev.

            while (pred != nullptr)
            {
                if (bPrevPrev == nullptr)
                {
                    // Initially we select the first block in the bbPreds list
                    bPrevPrev = pred->getSourceBlock();
                    continue;
                }

                // Walk the flow graph lexically forward from pred->getBlock()
                // if we find (block == bPrevPrev) then
                // pred->getBlock() is an earlier predecessor.
                for (tmpbb = pred->getSourceBlock(); tmpbb != nullptr; tmpbb = tmpbb->Next())
                {
                    if (tmpbb == bPrevPrev)
                    {
                        /* We found an earlier predecessor */
                        bPrevPrev = pred->getSourceBlock();
                        break;
                    }
                    else if (tmpbb == bPrev)
                    {
                        // We have reached bPrev so stop walking
                        // as this cannot be an earlier predecessor
                        break;
                    }
                }

                // Onto the next predecessor
                pred = pred->getNextPredEdge();
            }
        }

        if (bPrevPrev != nullptr)
        {
            // Walk the flow graph forward from bPrevPrev
            // if we don't find (tmpbb == bPrev) then our candidate
            // bPrevPrev is lexically after bPrev and we do not
            // want to select it as our new block

            for (tmpbb = bPrevPrev; tmpbb != nullptr; tmpbb = tmpbb->Next())
            {
                if (tmpbb == bPrev)
                {
                    // Set up block back to the lexically
                    // earliest predecessor of pPrev

                    return bPrevPrev;
                }
            }
        }

        // No reason to backtrack
        //
        return (BasicBlock*)nullptr;
    };

    // We expand the number of rarely run blocks by observing
    // that a block that falls into or jumps to a rarely run block,
    // must itself be rarely run and when we have a conditional
    // jump in which both branches go to rarely run blocks then
    // the block must itself be rarely run

    BasicBlock* block;
    BasicBlock* bPrev;

    for (bPrev = fgFirstBB, block = bPrev->Next(); block != nullptr; bPrev = block, block = block->Next())
    {
        if (bPrev->isRunRarely())
        {
            continue;
        }

        if (bPrev->hasProfileWeight())
        {
            continue;
        }

        INDEBUG(const char* reason = nullptr);
        bool setRarelyRun = false;

        switch (bPrev->GetKind())
        {
            case BBJ_ALWAYS:
                if (bPrev->GetTarget()->isRunRarely())
                {
                    INDEBUG(reason = "Unconditional jump to a rarely run block");
                    setRarelyRun = true;
                }
                break;

            case BBJ_CALLFINALLY:
                if (bPrev->isBBCallFinallyPair() && block->isRunRarely())
                {
                    INDEBUG(reason = "Call of finally followed rarely run continuation block");
                    setRarelyRun = true;
                }
                break;

            case BBJ_CALLFINALLYRET:
                if (bPrev->GetFinallyContinuation()->isRunRarely())
                {
                    INDEBUG(reason = "Finally continuation is a rarely run block");
                    setRarelyRun = true;
                }
                break;

            case BBJ_COND:
                if (bPrev->GetTrueTarget()->isRunRarely() && bPrev->GetFalseTarget()->isRunRarely())
                {
                    INDEBUG(reason = "Both sides of a conditional jump are rarely run");
                    setRarelyRun = true;
                }
                break;

            default:
                break;
        }

        if (setRarelyRun)
        {
            JITDUMP("%s, marking " FMT_BB " as rarely run\n", reason, bPrev->bbNum);

            // Must not have previously been marked
            noway_assert(!bPrev->isRunRarely());

            // Mark bPrev as a new rarely run block
            bPrev->bbSetRunRarely();

            // We have marked at least one block.
            //
            result = true;

            // See if we should to backtrack.
            //
            BasicBlock* bContinue = newRunRarely(block, bPrev);

            // If so, reset block to the backtrack point.
            //
            if (bContinue != nullptr)
            {
                block = bContinue;
            }
        }
    }

    // Now iterate over every block to see if we can prove that a block is rarely run
    // (i.e. when all predecessors to the block are rarely run)
    //
    for (bPrev = fgFirstBB, block = bPrev->Next(); block != nullptr; bPrev = block, block = block->Next())
    {
        // If block is not run rarely, then check to make sure that it has
        // at least one non-rarely run block.

        if (!block->isRunRarely())
        {
            bool rare = true;

            /* Make sure that block has at least one normal predecessor */
            for (BasicBlock* const predBlock : block->PredBlocks())
            {
                /* Find the fall through predecessor, if any */
                if (!predBlock->isRunRarely())
                {
                    rare = false;
                    break;
                }
            }

            if (rare)
            {
                // If 'block' is the start of a handler or filter then we cannot make it
                // rarely run because we may have an exceptional edge that
                // branches here.
                //
                if (bbIsHandlerBeg(block))
                {
                    rare = false;
                }
            }

            if (rare)
            {
                block->bbSetRunRarely();
                result = true;

#ifdef DEBUG
                if (verbose)
                {
                    printf("All branches to " FMT_BB " are from rarely run blocks, marking as rarely run\n",
                           block->bbNum);
                }
#endif // DEBUG

                // When marking a BBJ_CALLFINALLY as rarely run we also mark
                // the BBJ_CALLFINALLYRET that comes after it as rarely run
                //
                if (block->isBBCallFinallyPair())
                {
                    BasicBlock* bNext = block->Next();
                    PREFIX_ASSUME(bNext != nullptr);
                    bNext->bbSetRunRarely();
#ifdef DEBUG
                    if (verbose)
                    {
                        printf("Also marking the BBJ_CALLFINALLYRET at " FMT_BB " as rarely run\n", bNext->bbNum);
                    }
#endif // DEBUG
                }
            }
        }

        //
        // if bPrev->bbWeight is not based upon profile data we can adjust
        // the weights of bPrev and block
        //
        if (bPrev->isBBCallFinallyPair() &&         // we must have a BBJ_CALLFINALLY and BBJ_CALLFINALLYRET pair
            (bPrev->bbWeight != block->bbWeight) && // the weights are currently different
            !bPrev->hasProfileWeight())             // and the BBJ_CALLFINALLY block is not using profiled weights
        {
            if (block->isRunRarely())
            {
                // Set the BBJ_CALLFINALLY block to the same weight as the BBJ_CALLFINALLYRET block and
                // mark it rarely run.
                bPrev->bbWeight = block->bbWeight;
                bPrev->SetFlags(BBF_RUN_RARELY);
#ifdef DEBUG
                if (verbose)
                {
                    printf("Marking the BBJ_CALLFINALLY block at " FMT_BB " as rarely run because " FMT_BB
                           " is rarely run\n",
                           bPrev->bbNum, block->bbNum);
                }
#endif // DEBUG
            }
            else if (bPrev->isRunRarely())
            {
                // Set the BBJ_CALLFINALLYRET block to the same weight as the BBJ_CALLFINALLY block and
                // mark it rarely run.
                block->bbWeight = bPrev->bbWeight;
                block->SetFlags(BBF_RUN_RARELY);
#ifdef DEBUG
                if (verbose)
                {
                    printf("Marking the BBJ_CALLFINALLYRET block at " FMT_BB " as rarely run because " FMT_BB
                           " is rarely run\n",
                           block->bbNum, bPrev->bbNum);
                }
#endif // DEBUG
            }
            else // Both blocks are hot, bPrev is known not to be using profiled weight
            {
                // Set the BBJ_CALLFINALLY block to the same weight as the BBJ_CALLFINALLYRET block
                bPrev->bbWeight = block->bbWeight;
            }
            noway_assert(block->bbWeight == bPrev->bbWeight);
        }
    }

    return result;
}

#ifdef _PREFAST_
#pragma warning(push)
#pragma warning(disable : 21000) // Suppress PREFast warning about overly large function
#endif

//-----------------------------------------------------------------------------
// fgReorderBlocks: reorder blocks to favor frequent fall through paths
//   and move rare blocks to the end of the method/eh region.
//
// Arguments:
//   useProfile - if true, use profile data (if available) to more aggressively
//     reorder the blocks.
//
// Returns:
//   True if anything got reordered. Reordering blocks may require changing
//   IR to reverse branch conditions.
//
// Notes:
//   We currently allow profile-driven switch opts even when useProfile is false,
//   as they are unlikely to lead to reordering..
//
bool Compiler::fgReorderBlocks(bool useProfile)
{
    noway_assert(opts.compDbgCode == false);

    // We can't relocate anything if we only have one block
    if (fgFirstBB->IsLast())
    {
        return false;
    }

    bool newRarelyRun      = false;
    bool movedBlocks       = false;
    bool optimizedSwitches = false;
    bool optimizedBranches = false;

    // First let us expand the set of run rarely blocks
    newRarelyRun |= fgExpandRarelyRunBlocks();

#if defined(FEATURE_EH_WINDOWS_X86)
    if (!UsesFunclets())
    {
        movedBlocks |= fgRelocateEHRegions();
    }
#endif // FEATURE_EH_WINDOWS_X86

    //
    // If we are using profile weights we can change some
    // switch jumps into conditional test and jump
    //
    if (fgIsUsingProfileWeights())
    {
        optimizedSwitches = fgOptimizeSwitchJumps();
        if (optimizedSwitches)
        {
            fgUpdateFlowGraph();
        }
    }

    if (useProfile)
    {
        // Don't run the new layout until we get to the backend,
        // since LSRA can introduce new blocks, and lowering can churn the flowgraph.
        //
        if (JitConfig.JitDoReversePostOrderLayout())
        {
<<<<<<< HEAD
            return (newRarelyRun || movedBlocks || optimizedSwitches);
=======
            fgDoReversePostOrderLayout();
            fgMoveColdBlocks();

            if (compHndBBtabCount != 0)
            {
                fgRebuildEHRegions();
            }

            // Renumber blocks to facilitate LSRA's order of block visitation
            // TODO: Consider removing this, and using traversal order in lSRA
            //
            fgRenumberBlocks();

            return true;
>>>>>>> dfc2b85a
        }

        // We will be reordering blocks, so ensure the false target of a BBJ_COND block is its next block
        for (BasicBlock* block = fgFirstBB; block != nullptr; block = block->Next())
        {
            if (block->KindIs(BBJ_COND) && !block->NextIs(block->GetFalseTarget()))
            {
                if (block->CanRemoveJumpToTarget(block->GetTrueTarget(), this))
                {
                    // Reverse the jump condition
                    GenTree* test = block->lastNode();
                    assert(test->OperIsConditionalJump());
                    test->AsOp()->gtOp1 = gtReverseCond(test->AsOp()->gtOp1);

                    FlowEdge* const newFalseEdge = block->GetTrueEdge();
                    FlowEdge* const newTrueEdge  = block->GetFalseEdge();
                    block->SetTrueEdge(newTrueEdge);
                    block->SetFalseEdge(newFalseEdge);
                    assert(block->CanRemoveJumpToTarget(block->GetFalseTarget(), this));
                }
                else
                {
                    BasicBlock* jmpBlk = fgConnectFallThrough(block, block->GetFalseTarget());
                    assert(jmpBlk != nullptr);
                    assert(block->NextIs(jmpBlk));

                    // Skip next block
                    block = jmpBlk;
                }
            }
        }
    }

#ifdef DEBUG
    if (verbose)
    {
        printf("*************** In fgReorderBlocks()\n");

        printf("\nInitial BasicBlocks");
        fgDispBasicBlocks(verboseTrees);
        printf("\n");
    }
#endif // DEBUG

    BasicBlock* bNext;
    BasicBlock* bPrev;
    BasicBlock* block;
    unsigned    XTnum;
    EHblkDsc*   HBtab;

    // Iterate over every block, remembering our previous block in bPrev
    for (bPrev = fgFirstBB, block = bPrev->Next(); block != nullptr; bPrev = block, block = block->Next())
    {
        //
        // Consider relocating the rarely run blocks such that they are at the end of the method.
        // We also consider reversing conditional branches so that they become a not taken forwards branch.
        //

        // Don't consider BBJ_CALLFINALLYRET; it should be processed together with BBJ_CALLFINALLY.
        if (block->KindIs(BBJ_CALLFINALLYRET))
        {
            continue;
        }

        // If block is marked with a BBF_KEEP_BBJ_ALWAYS flag then we don't move the block
        if (block->HasFlag(BBF_KEEP_BBJ_ALWAYS))
        {
            continue;
        }

        // Finally and handlers blocks are to be kept contiguous.
        // TODO-CQ: Allow reordering within the handler region
        if (block->hasHndIndex())
        {
            continue;
        }

        bool        reorderBlock   = useProfile;
        const bool  isRare         = block->isRunRarely();
        BasicBlock* bDest          = nullptr;
        bool        forwardBranch  = false;
        bool        backwardBranch = false;

        // Setup bDest
        if (bPrev->KindIs(BBJ_ALWAYS, BBJ_CALLFINALLYRET))
        {
            bDest          = bPrev->GetTarget();
            forwardBranch  = fgIsForwardBranch(bPrev, bDest);
            backwardBranch = !forwardBranch;
        }
        else if (bPrev->KindIs(BBJ_COND))
        {
            // fgReorderBlocks is called in more than one optimization phase,
            // but only does any reordering in optOptimizeLayout.
            // At that point, we expect implicit fallthrough to be restored for BBJ_COND blocks.
            assert(bPrev->FalseTargetIs(block) || !reorderBlock);
            bDest          = bPrev->GetTrueTarget();
            forwardBranch  = fgIsForwardBranch(bPrev, bDest);
            backwardBranch = !forwardBranch;
        }

        // We will look for bPrev as a non rarely run block followed by block as a rarely run block
        //
        if (bPrev->isRunRarely())
        {
            reorderBlock = false;
        }

        // If the weights of the bPrev, block and bDest were all obtained from a profile run
        // then we can use them to decide if it is useful to reverse this conditional branch

        weight_t profHotWeight = -1;

        if (useProfile && bPrev->hasProfileWeight() && block->hasProfileWeight() &&
            ((bDest == nullptr) || bDest->hasProfileWeight()))
        {
            //
            // All blocks have profile information
            //
            if (forwardBranch)
            {
                if (bPrev->KindIs(BBJ_ALWAYS, BBJ_CALLFINALLYRET))
                {
                    if (bPrev->JumpsToNext())
                    {
                        bDest = nullptr;
                        goto CHECK_FOR_RARE;
                    }
                    // We can pull up the blocks that the unconditional jump branches to
                    // if the weight of bDest is greater or equal to the weight of block
                    // also the weight of bDest can't be zero.
                    // Don't reorder if bPrev's jump destination is the next block.
                    //
                    else if ((bDest->bbWeight < block->bbWeight) || (bDest->bbWeight == BB_ZERO_WEIGHT))
                    {
                        reorderBlock = false;
                    }
                    else
                    {
                        //
                        // If this remains true then we will try to pull up bDest to succeed bPrev
                        //
                        bool moveDestUp = true;

                        //
                        // The edge bPrev -> bDest must have a higher weight
                        // than every other edge into bDest
                        //
                        weight_t const weightToBeat = bPrev->GetTargetEdge()->getLikelyWeight();

                        // Examine all of the other edges into bDest
                        for (FlowEdge* const edge : bDest->PredEdges())
                        {
                            if (edge->getLikelyWeight() > weightToBeat)
                            {
                                moveDestUp = false;
                                break;
                            }
                        }

                        // Are we still good to move bDest up to bPrev?
                        if (moveDestUp)
                        {
                            //
                            // We will consider all blocks that have less weight than profHotWeight to be
                            // uncommonly run blocks as compared with the hot path of bPrev taken-jump to bDest
                            //
                            profHotWeight = bDest->bbWeight - 1;
                        }
                        else
                        {
                            if (block->isRunRarely())
                            {
                                // We will move any rarely run blocks blocks
                                profHotWeight = 0;
                            }
                            else
                            {
                                // We will move all blocks that have a weight less or equal to our fall through block
                                profHotWeight = block->bbWeight + 1;
                            }
                            // But we won't try to connect with bDest
                            bDest = nullptr;
                        }
                    }
                }
                else // (bPrev->KindIs(BBJ_COND))
                {
                    noway_assert(bPrev->KindIs(BBJ_COND));
                    //
                    // We will reverse branch if the true edge's likelihood is more than 51%.
                    //
                    // We will set up profHotWeight to be maximum bbWeight that a block
                    // could have for us not to want to reverse the conditional branch.
                    //
                    // We will consider all blocks that have less weight than profHotWeight to be
                    // uncommonly run blocks compared to the weight of bPrev's true edge.
                    //
                    // We will check if bPrev's true edge weight
                    // is more than twice bPrev's false edge weight.
                    //
                    //                  bPrev -->   [BB04, weight 100]
                    //                                     |         \.
                    //          falseEdge ---------------> O          \.
                    //          [likelihood=0.33]          V           \.
                    //                  block -->   [BB05, weight 33]   \.
                    //                                                   \.
                    //          trueEdge ------------------------------> O
                    //          [likelihood=0.67]                        |
                    //                                                   V
                    //                  bDest --------------->   [BB08, weight 67]
                    //
                    assert(bPrev->FalseTargetIs(block));
                    FlowEdge* trueEdge  = bPrev->GetTrueEdge();
                    FlowEdge* falseEdge = bPrev->GetFalseEdge();
                    noway_assert(trueEdge != nullptr);
                    noway_assert(falseEdge != nullptr);

                    // If we take the true branch more than half the time, we will reverse the branch.
                    if (trueEdge->getLikelihood() < 0.51)
                    {
                        reorderBlock = false;
                    }
                    else
                    {
                        // set profHotWeight
                        profHotWeight = falseEdge->getLikelyWeight() - 1;
                    }
                }
            }
            else // not a forwardBranch
            {
                if (bPrev->bbFallsThrough())
                {
                    goto CHECK_FOR_RARE;
                }

                // Here we should pull up the highest weight block remaining
                // and place it here since bPrev does not fall through.

                weight_t    highestWeight           = 0;
                BasicBlock* candidateBlock          = nullptr;
                BasicBlock* lastNonFallThroughBlock = bPrev;
                BasicBlock* bTmp                    = bPrev->Next();

                while (bTmp != nullptr)
                {
                    // Don't try to split a call finally pair
                    //
                    if (bTmp->isBBCallFinallyPair())
                    {
                        // Move bTmp forward
                        bTmp = bTmp->Next();
                    }

                    //
                    // Check for loop exit condition
                    //
                    if (bTmp == nullptr)
                    {
                        break;
                    }

                    //
                    // if its weight is the highest one we've seen and
                    //  the EH regions allow for us to place bTmp after bPrev
                    //
                    if ((bTmp->bbWeight > highestWeight) && fgEhAllowsMoveBlock(bPrev, bTmp))
                    {
                        // When we have a current candidateBlock that is a conditional (or unconditional) jump
                        // to bTmp (which is a higher weighted block) then it is better to keep our current
                        // candidateBlock and have it fall into bTmp
                        //
                        if ((candidateBlock == nullptr) || !candidateBlock->KindIs(BBJ_COND, BBJ_ALWAYS) ||
                            (candidateBlock->KindIs(BBJ_ALWAYS, BBJ_CALLFINALLYRET) &&
                             (!candidateBlock->TargetIs(bTmp) || candidateBlock->JumpsToNext())) ||
                            (candidateBlock->KindIs(BBJ_COND) && !candidateBlock->TrueTargetIs(bTmp)))
                        {
                            // otherwise we have a new candidateBlock
                            //
                            highestWeight  = bTmp->bbWeight;
                            candidateBlock = lastNonFallThroughBlock->Next();
                        }
                    }

                    const bool bTmpJumpsToNext = bTmp->KindIs(BBJ_ALWAYS, BBJ_CALLFINALLYRET) && bTmp->JumpsToNext();
                    if ((!bTmp->bbFallsThrough() && !bTmpJumpsToNext) || (bTmp->bbWeight == BB_ZERO_WEIGHT))
                    {
                        lastNonFallThroughBlock = bTmp;
                    }

                    bTmp = bTmp->Next();
                }

                // If we didn't find a suitable block then skip this
                if (highestWeight == 0)
                {
                    reorderBlock = false;
                }
                else
                {
                    noway_assert(candidateBlock != nullptr);

                    // If the candidateBlock is the same a block then skip this
                    if (candidateBlock == block)
                    {
                        reorderBlock = false;
                    }
                    else
                    {
                        // Set bDest to the block that we want to come after bPrev
                        bDest = candidateBlock;

                        // set profHotWeight
                        profHotWeight = highestWeight - 1;
                    }
                }
            }
        }
        else // we don't have good profile info (or we are falling through)
        {

        CHECK_FOR_RARE:;

            /* We only want to reorder when we have a rarely run   */
            /* block right after a normal block,                   */
            /* (bPrev is known to be a normal block at this point) */
            if (!isRare)
            {
                if (block->NextIs(bDest) && block->KindIs(BBJ_RETURN) && bPrev->KindIs(BBJ_ALWAYS, BBJ_CALLFINALLYRET))
                {
                    // This is a common case with expressions like "return Expr1 && Expr2" -- move the return
                    // to establish fall-through.
                }
                else
                {
                    reorderBlock = false;
                }
            }
            else
            {
                /* If the jump target bDest is also a rarely run block then we don't want to do the reversal */
                if (bDest && bDest->isRunRarely())
                {
                    reorderBlock = false; /* Both block and bDest are rarely run */
                }
                else
                {
                    // We will move any rarely run blocks blocks
                    profHotWeight = 0;
                }
            }
        }

        if (reorderBlock == false)
        {
            //
            // Check for an unconditional branch to a conditional branch
            // which also branches back to our next block
            //
            const bool optimizedBranch = fgOptimizeBranch(bPrev);
            if (optimizedBranch)
            {
                noway_assert(bPrev->KindIs(BBJ_COND));
                optimizedBranches = true;
            }
            continue;
        }

        //  Now we need to determine which blocks should be moved
        //
        //  We consider one of two choices:
        //
        //  1. Moving the fall-through blocks (or rarely run blocks) down to
        //     later in the method and hopefully connecting the jump dest block
        //     so that it becomes the fall through block
        //
        //  And when bDest is not NULL, we also consider:
        //
        //  2. Moving the bDest block (or blocks) up to bPrev
        //     so that it could be used as a fall through block
        //
        //  We will prefer option #1 if we are able to connect the jump dest
        //  block as the fall though block otherwise will we try to use option #2
        //

        //
        //  Consider option #1: relocating blocks starting at 'block'
        //    to later in flowgraph
        //
        // We set bStart to the first block that will be relocated
        // and bEnd to the last block that will be relocated

        BasicBlock* bStart   = block;
        BasicBlock* bEnd     = bStart;
        bNext                = bEnd->Next();
        bool connected_bDest = false;

        if ((backwardBranch && !isRare) || block->HasFlag(BBF_DONT_REMOVE)) // Don't choose option #1 when block is the
                                                                            // start of a try region
        {
            bStart = nullptr;
            bEnd   = nullptr;
        }
        else
        {
            while (true)
            {
                // Don't try to split a call finally pair
                //
                if (bEnd->isBBCallFinallyPair())
                {
                    // Move bEnd and bNext forward
                    bEnd  = bNext;
                    bNext = bNext->Next();
                }

                //
                // Check for loop exit condition
                //
                if (bNext == nullptr)
                {
                    break;
                }

                // Check if we've reached the funclets region, at the end of the function
                if (bEnd->NextIs(fgFirstFuncletBB))
                {
                    break;
                }

                if (bNext == bDest)
                {
                    connected_bDest = true;
                    break;
                }

                // All the blocks must have the same try index
                // and must not have the BBF_DONT_REMOVE flag set

                if (!BasicBlock::sameTryRegion(bStart, bNext) || bNext->HasFlag(BBF_DONT_REMOVE))
                {
                    // exit the loop, bEnd is now set to the
                    // last block that we want to relocate
                    break;
                }

                // If we are relocating rarely run blocks..
                if (isRare)
                {
                    // ... then all blocks must be rarely run
                    if (!bNext->isRunRarely())
                    {
                        // exit the loop, bEnd is now set to the
                        // last block that we want to relocate
                        break;
                    }
                }
                else
                {
                    // If we are moving blocks that are hot then all
                    // of the blocks moved must be less than profHotWeight */
                    if (bNext->bbWeight >= profHotWeight)
                    {
                        // exit the loop, bEnd is now set to the
                        // last block that we would relocate
                        break;
                    }
                }

                // Move bEnd and bNext forward
                bEnd  = bNext;
                bNext = bNext->Next();
            }

            // Set connected_bDest to true if moving blocks [bStart .. bEnd]
            //  connects with the jump dest of bPrev (i.e bDest) and
            // thus allows bPrev fall through instead of jump.
            if (bNext == bDest)
            {
                connected_bDest = true;
            }
        }

        //  Now consider option #2: Moving the jump dest block (or blocks)
        //    up to bPrev
        //
        // The variables bStart2, bEnd2 and bPrev2 are used for option #2
        //
        // We will setup bStart2 to the first block that will be relocated
        // and bEnd2 to the last block that will be relocated
        // and bPrev2 to be the lexical pred of bDest
        //
        // If after this calculation bStart2 is NULL we cannot use option #2,
        // otherwise bStart2, bEnd2 and bPrev2 are all non-NULL and we will use option #2

        BasicBlock* bStart2 = nullptr;
        BasicBlock* bEnd2   = nullptr;
        BasicBlock* bPrev2  = nullptr;

        // If option #1 didn't connect bDest and bDest isn't NULL
        if ((connected_bDest == false) && (bDest != nullptr) &&
            //  The jump target cannot be moved if it has the BBF_DONT_REMOVE flag set
            !bDest->HasFlag(BBF_DONT_REMOVE))
        {
            // We will consider option #2: relocating blocks starting at 'bDest' to succeed bPrev
            //
            // setup bPrev2 to be the lexical pred of bDest

            bPrev2 = block;
            while (bPrev2 != nullptr)
            {
                if (bPrev2->NextIs(bDest))
                {
                    break;
                }

                bPrev2 = bPrev2->Next();
            }

            if ((bPrev2 != nullptr) && fgEhAllowsMoveBlock(bPrev, bDest))
            {
                // We have decided that relocating bDest to be after bPrev is best
                // Set bStart2 to the first block that will be relocated
                // and bEnd2 to the last block that will be relocated
                //
                // Assigning to bStart2 selects option #2
                //
                bStart2 = bDest;
                bEnd2   = bStart2;
                bNext   = bEnd2->Next();

                while (true)
                {
                    // Don't try to split a call finally pair
                    //
                    if (bEnd2->isBBCallFinallyPair())
                    {
                        noway_assert(bNext->KindIs(BBJ_CALLFINALLYRET));
                        // Move bEnd2 and bNext forward
                        bEnd2 = bNext;
                        bNext = bNext->Next();
                    }

                    // Check for the Loop exit conditions

                    if (bNext == nullptr)
                    {
                        break;
                    }

                    if (bEnd2->KindIs(BBJ_ALWAYS, BBJ_CALLFINALLYRET) && bEnd2->JumpsToNext())
                    {
                        // Treat jumps to next block as fall-through
                    }
                    else if (bEnd2->bbFallsThrough() == false)
                    {
                        break;
                    }

                    // If we are relocating rarely run blocks..
                    // All the blocks must have the same try index,
                    // and must not have the BBF_DONT_REMOVE flag set

                    if (!BasicBlock::sameTryRegion(bStart2, bNext) || bNext->HasFlag(BBF_DONT_REMOVE))
                    {
                        // exit the loop, bEnd2 is now set to the
                        // last block that we want to relocate
                        break;
                    }

                    if (isRare)
                    {
                        /* ... then all blocks must not be rarely run */
                        if (bNext->isRunRarely())
                        {
                            // exit the loop, bEnd2 is now set to the
                            // last block that we want to relocate
                            break;
                        }
                    }
                    else
                    {
                        // If we are relocating hot blocks
                        // all blocks moved must be greater than profHotWeight
                        if (bNext->bbWeight <= profHotWeight)
                        {
                            // exit the loop, bEnd2 is now set to the
                            // last block that we want to relocate
                            break;
                        }
                    }

                    // Move bEnd2 and bNext forward
                    bEnd2 = bNext;
                    bNext = bNext->Next();
                }
            }
        }

        // If we are using option #1 then ...
        if (bStart2 == nullptr)
        {
            // Don't use option #1 for a backwards branch
            if (bStart == nullptr)
            {
                continue;
            }

            // .... Don't move a set of blocks that are already at the end of the main method
            if (bEnd == fgLastBBInMainFunction())
            {
                continue;
            }
        }

#ifdef DEBUG
        if (verbose)
        {
            if (bDest != nullptr)
            {
                if (bPrev->KindIs(BBJ_COND))
                {
                    printf("Decided to reverse conditional branch at block " FMT_BB " branch to " FMT_BB " ",
                           bPrev->bbNum, bDest->bbNum);
                }
                else if (bPrev->KindIs(BBJ_ALWAYS, BBJ_CALLFINALLYRET))
                {
                    printf("Decided to straighten unconditional branch at block " FMT_BB " branch to " FMT_BB " ",
                           bPrev->bbNum, bDest->bbNum);
                }
                else
                {
                    printf("Decided to place hot code after " FMT_BB ", placed " FMT_BB " after this block ",
                           bPrev->bbNum, bDest->bbNum);
                }

                if (profHotWeight > 0)
                {
                    printf("because of IBC profile data\n");
                }
                else
                {
                    if (bPrev->bbFallsThrough())
                    {
                        printf("since it falls into a rarely run block\n");
                    }
                    else
                    {
                        printf("since it is succeeded by a rarely run block\n");
                    }
                }
            }
            else
            {
                printf("Decided to relocate block(s) after block " FMT_BB " since they are %s block(s)\n", bPrev->bbNum,
                       block->isRunRarely() ? "rarely run" : "uncommonly run");
            }
        }
#endif // DEBUG

        // We will set insertAfterBlk to the block the precedes our insertion range
        // We will set bStartPrev to be the block that precedes the set of blocks that we are moving
        BasicBlock* insertAfterBlk;
        BasicBlock* bStartPrev;

        if (bStart2 != nullptr)
        {
            // Option #2: relocating blocks starting at 'bDest' to follow bPrev

            // Update bStart and bEnd so that we can use these two for all later operations
            bStart = bStart2;
            bEnd   = bEnd2;

            // Set bStartPrev to be the block that comes before bStart
            bStartPrev = bPrev2;

            // We will move [bStart..bEnd] to immediately after bPrev
            insertAfterBlk = bPrev;
        }
        else
        {
            // option #1: Moving the fall-through blocks (or rarely run blocks) down to later in the method

            // Set bStartPrev to be the block that come before bStart
            bStartPrev = bPrev;

            // We will move [bStart..bEnd] but we will pick the insert location later
            insertAfterBlk = nullptr;
        }

        // We are going to move [bStart..bEnd] so they can't be NULL
        noway_assert(bStart != nullptr);
        noway_assert(bEnd != nullptr);

        // bEnd can't be a BBJ_CALLFINALLY unless it is a RETLESS call
        noway_assert(!bEnd->KindIs(BBJ_CALLFINALLY) || bEnd->HasFlag(BBF_RETLESS_CALL));

        // bStartPrev must be set to the block that precedes bStart
        noway_assert(bStartPrev->NextIs(bStart));

        // Since we will be unlinking [bStart..bEnd],
        // we need to compute and remember if bStart is in each of
        // the try and handler regions
        //
        bool* fStartIsInTry = nullptr;
        bool* fStartIsInHnd = nullptr;

        if (compHndBBtabCount > 0)
        {
            fStartIsInTry = new (this, CMK_Generic) bool[compHndBBtabCount];
            fStartIsInHnd = new (this, CMK_Generic) bool[compHndBBtabCount];

            for (XTnum = 0, HBtab = compHndBBtab; XTnum < compHndBBtabCount; XTnum++, HBtab++)
            {
                fStartIsInTry[XTnum] = HBtab->InTryRegionBBRange(bStart);
                fStartIsInHnd[XTnum] = HBtab->InHndRegionBBRange(bStart);
            }
        }

        /* Temporarily unlink [bStart..bEnd] from the flow graph */
        const bool bStartPrevJumpsToNext = bStartPrev->KindIs(BBJ_ALWAYS) && bStartPrev->JumpsToNext();
        fgUnlinkRange(bStart, bEnd);

        if (insertAfterBlk == nullptr)
        {
            // Find new location for the unlinked block(s)
            // Set insertAfterBlk to the block which will precede the insertion point

            if (!bStart->hasTryIndex() && isRare)
            {
                // We'll just insert the blocks at the end of the method. If the method
                // has funclets, we will insert at the end of the main method but before
                // any of the funclets. Note that we create funclets before we call
                // fgReorderBlocks().

                insertAfterBlk = fgLastBBInMainFunction();
                noway_assert(insertAfterBlk != bPrev);
            }
            else
            {
                BasicBlock* startBlk;
                BasicBlock* lastBlk;
                EHblkDsc*   ehDsc = ehInitTryBlockRange(bStart, &startBlk, &lastBlk);

                BasicBlock* endBlk;

                /* Setup startBlk and endBlk as the range to search */

                if (ehDsc != nullptr)
                {
                    endBlk = lastBlk->Next();

                    /*
                       Multiple (nested) try regions might start from the same BB.
                       For example,

                       try3   try2   try1
                       |---   |---   |---   BB01
                       |      |      |      BB02
                       |      |      |---   BB03
                       |      |             BB04
                       |      |------------ BB05
                       |                    BB06
                       |------------------- BB07

                       Now if we want to insert in try2 region, we will start with startBlk=BB01.
                       The following loop will allow us to start from startBlk==BB04.
                    */
                    while (!BasicBlock::sameTryRegion(startBlk, bStart) && (startBlk != endBlk))
                    {
                        startBlk = startBlk->Next();
                    }

                    // startBlk cannot equal endBlk as it must come before endBlk
                    if (startBlk == endBlk)
                    {
                        goto CANNOT_MOVE;
                    }

                    // we also can't start searching the try region at bStart
                    if (startBlk == bStart)
                    {
                        // if bEnd is the last block in the method or
                        // or if bEnd->bbNext is in a different try region
                        // then we cannot move the blocks
                        //
                        if (bEnd->IsLast() || !BasicBlock::sameTryRegion(startBlk, bEnd->Next()))
                        {
                            goto CANNOT_MOVE;
                        }

                        startBlk = bEnd->Next();

                        // Check that the new startBlk still comes before endBlk

                        // startBlk cannot equal endBlk as it must come before endBlk
                        if (startBlk == endBlk)
                        {
                            goto CANNOT_MOVE;
                        }

                        BasicBlock* tmpBlk = startBlk;
                        while ((tmpBlk != endBlk) && (tmpBlk != nullptr))
                        {
                            tmpBlk = tmpBlk->Next();
                        }

                        // when tmpBlk is NULL that means startBlk is after endBlk
                        // so there is no way to move bStart..bEnd within the try region
                        if (tmpBlk == nullptr)
                        {
                            goto CANNOT_MOVE;
                        }
                    }
                }
                else
                {
                    noway_assert(isRare == false);

                    /* We'll search through the entire main method */
                    startBlk = fgFirstBB;
                    endBlk   = fgEndBBAfterMainFunction();
                }

                // Calculate nearBlk and jumpBlk and then call fgFindInsertPoint()
                // to find our insertion block
                //
                {
                    // If the set of blocks that we are moving ends with a BBJ_ALWAYS to
                    // another [rarely run] block that comes after bPrev (forward branch)
                    // then we can set up nearBlk to eliminate this jump sometimes
                    //
                    BasicBlock* nearBlk = nullptr;
                    BasicBlock* jumpBlk = nullptr;

                    if (bEnd->KindIs(BBJ_ALWAYS, BBJ_CALLFINALLYRET) && !bEnd->JumpsToNext() &&
                        (!isRare || bEnd->GetTarget()->isRunRarely()) &&
                        fgIsForwardBranch(bEnd, bEnd->GetTarget(), bPrev))
                    {
                        // Set nearBlk to be the block in [startBlk..endBlk]
                        // such that nearBlk->NextIs(bEnd->JumpDest)
                        // if no such block exists then set nearBlk to NULL
                        nearBlk = startBlk;
                        jumpBlk = bEnd;
                        do
                        {
                            // We do not want to set nearBlk to bPrev
                            // since then we will not move [bStart..bEnd]
                            //
                            if (nearBlk != bPrev)
                            {
                                // Check if nearBlk satisfies our requirement
                                if (nearBlk->NextIs(bEnd->GetTarget()))
                                {
                                    break;
                                }
                            }

                            // Did we reach the endBlk?
                            if (nearBlk == endBlk)
                            {
                                nearBlk = nullptr;
                                break;
                            }

                            // advance nearBlk to the next block
                            nearBlk = nearBlk->Next();

                        } while (nearBlk != nullptr);
                    }

                    // if nearBlk is NULL then we set nearBlk to be the
                    // first block that we want to insert after.
                    if (nearBlk == nullptr)
                    {
                        if (bDest != nullptr)
                        {
                            // we want to insert after bDest
                            nearBlk = bDest;
                        }
                        else
                        {
                            // we want to insert after bPrev
                            nearBlk = bPrev;
                        }
                    }

                    /* Set insertAfterBlk to the block which we will insert after. */

                    insertAfterBlk =
                        fgFindInsertPoint(bStart->bbTryIndex,
                                          true, // Insert in the try region.
                                          startBlk, endBlk, nearBlk, jumpBlk, bStart->bbWeight == BB_ZERO_WEIGHT);
                }

                /* See if insertAfterBlk is the same as where we started, */
                /*  or if we could not find any insertion point     */

                if ((insertAfterBlk == bPrev) || (insertAfterBlk == nullptr))
                {
                CANNOT_MOVE:;
                    /* We couldn't move the blocks, so put everything back */
                    /* relink [bStart .. bEnd] into the flow graph */

                    bPrev->SetNext(bStart);
                    if (!bEnd->IsLast())
                    {
                        bEnd->Next()->SetPrev(bEnd);
                    }
#ifdef DEBUG
                    if (verbose)
                    {
                        if (bStart != bEnd)
                        {
                            printf("Could not relocate blocks (" FMT_BB " .. " FMT_BB ")\n", bStart->bbNum,
                                   bEnd->bbNum);
                        }
                        else
                        {
                            printf("Could not relocate block " FMT_BB "\n", bStart->bbNum);
                        }
                    }
#endif // DEBUG
                    continue;
                }
            }
        }

        noway_assert(insertAfterBlk != nullptr);
        noway_assert(bStartPrev != nullptr);
        noway_assert(bStartPrev != insertAfterBlk);

#ifdef DEBUG
        movedBlocks = true;

        if (verbose)
        {
            const char* msg;
            if (bStart2 != nullptr)
            {
                msg = "hot";
            }
            else
            {
                if (isRare)
                {
                    msg = "rarely run";
                }
                else
                {
                    msg = "uncommon";
                }
            }

            printf("Relocated %s ", msg);
            if (bStart != bEnd)
            {
                printf("blocks (" FMT_BB " .. " FMT_BB ")", bStart->bbNum, bEnd->bbNum);
            }
            else
            {
                printf("block " FMT_BB, bStart->bbNum);
            }

            if (bPrev->KindIs(BBJ_COND))
            {
                printf(" by reversing conditional jump at " FMT_BB "\n", bPrev->bbNum);
            }
            else
            {
                printf("\n", bPrev->bbNum);
            }
        }
#endif // DEBUG

        if (bPrev->KindIs(BBJ_COND))
        {
            /* Reverse the bPrev jump condition */
            Statement* const condTestStmt = bPrev->lastStmt();
            GenTree* const   condTest     = condTestStmt->GetRootNode();

            noway_assert(condTest->gtOper == GT_JTRUE);
            condTest->AsOp()->gtOp1 = gtReverseCond(condTest->AsOp()->gtOp1);

            FlowEdge* const trueEdge  = bPrev->GetTrueEdge();
            FlowEdge* const falseEdge = bPrev->GetFalseEdge();
            bPrev->SetTrueEdge(falseEdge);
            bPrev->SetFalseEdge(trueEdge);

            // may need to rethread
            //
            if (fgNodeThreading == NodeThreading::AllTrees)
            {
                JITDUMP("Rethreading " FMT_STMT "\n", condTestStmt->GetID());
                gtSetStmtInfo(condTestStmt);
                fgSetStmtSeq(condTestStmt);
            }

            if (bStart2 != nullptr)
            {
                noway_assert(insertAfterBlk == bPrev);
                noway_assert(insertAfterBlk->NextIs(block));
            }
        }

        // If we are moving blocks that are at the end of a try or handler
        // we will need to shorten ebdTryLast or ebdHndLast
        //
        ehUpdateLastBlocks(bEnd, bStartPrev);

        // If we are moving blocks into the end of a try region or handler region
        // we will need to extend ebdTryLast or ebdHndLast so the blocks that we
        // are moving are part of this try or handler region.
        //
        for (XTnum = 0, HBtab = compHndBBtab; XTnum < compHndBBtabCount; XTnum++, HBtab++)
        {
            // Are we moving blocks to the end of a try region?
            if (HBtab->ebdTryLast == insertAfterBlk)
            {
                if (fStartIsInTry[XTnum])
                {
                    // bStart..bEnd is in the try, so extend the try region
                    fgSetTryEnd(HBtab, bEnd);
                }
            }

            // Are we moving blocks to the end of a handler region?
            if (HBtab->ebdHndLast == insertAfterBlk)
            {
                if (fStartIsInHnd[XTnum])
                {
                    // bStart..bEnd is in the handler, so extend the handler region
                    fgSetHndEnd(HBtab, bEnd);
                }
            }
        }

        /* We have decided to insert the block(s) after 'insertAfterBlk' */
        fgMoveBlocksAfter(bStart, bEnd, insertAfterBlk);

        if (bDest)
        {
            /* We may need to insert an unconditional branch after bPrev to bDest */
            fgConnectFallThrough(bPrev, bDest);
        }
        else
        {
            /* If bPrev falls through, we must insert a jump to block */
            fgConnectFallThrough(bPrev, block);
        }

        BasicBlock* bSkip = bEnd->Next();

        /* If bEnd falls through, we must insert a jump to bNext */
        fgConnectFallThrough(bEnd, bNext);

        if (bStart2 == nullptr)
        {
            /* If insertAfterBlk falls through, we are forced to     */
            /* add a jump around the block(s) we just inserted */
            fgConnectFallThrough(insertAfterBlk, bSkip);
        }
        else
        {
            /* We may need to insert an unconditional branch after bPrev2 to bStart */
            fgConnectFallThrough(bPrev2, bStart);
        }

#if DEBUG
        if (verbose)
        {
            printf("\nAfter this change in fgReorderBlocks the BB graph is:");
            fgDispBasicBlocks(verboseTrees);
            printf("\n");
        }
        fgVerifyHandlerTab();

        // Make sure that the predecessor lists are accurate
        if (expensiveDebugCheckLevel >= 2)
        {
            fgDebugCheckBBlist();
        }
#endif // DEBUG

        // Set our iteration point 'block' to be the new bPrev->bbNext
        //  It will be used as the next bPrev
        block = bPrev->Next();

    } // end of for loop(bPrev,block)

    const bool changed = movedBlocks || newRarelyRun || optimizedSwitches || optimizedBranches;

    if (changed)
    {
#if DEBUG
        // Make sure that the predecessor lists are accurate
        if (expensiveDebugCheckLevel >= 2)
        {
            fgDebugCheckBBlist();
        }
#endif // DEBUG
    }

    return changed;
}
#ifdef _PREFAST_
#pragma warning(pop)
#endif

//-----------------------------------------------------------------------------
// fgMoveHotJumps: Try to move jumps to fall into their successors, if the jump is sufficiently hot.
//
// Template parameters:
//    hasEH - If true, method has EH regions, so check that we don't try to move blocks in different regions
//
template <bool hasEH>
void Compiler::fgMoveHotJumps()
{
#ifdef DEBUG
    if (verbose)
    {
        printf("*************** In fgMoveHotJumps()\n");

        printf("\nInitial BasicBlocks");
        fgDispBasicBlocks(verboseTrees);
        printf("\n");
    }
#endif // DEBUG

    EnsureBasicBlockEpoch();
    BlockSet visitedBlocks(BlockSetOps::MakeEmpty(this));
    BlockSetOps::AddElemD(this, visitedBlocks, fgFirstBB->bbNum);

    // If we have a funclet region, don't bother reordering anything in it.
    //
    BasicBlock* next;
    for (BasicBlock* block = fgFirstBB; block != fgFirstFuncletBB; block = next)
    {
        next = block->Next();
        BlockSetOps::AddElemD(this, visitedBlocks, block->bbNum);

        // Don't bother trying to move cold blocks
        //
        if (block->isBBWeightCold(this))
        {
            continue;
        }

        FlowEdge* targetEdge;
        FlowEdge* unlikelyEdge;

        if (block->KindIs(BBJ_ALWAYS))
        {
            targetEdge   = block->GetTargetEdge();
            unlikelyEdge = nullptr;
        }
        else if (block->KindIs(BBJ_COND))
        {
            // Consider conditional block's most likely branch for moving
            //
            if (block->GetTrueEdge()->getLikelihood() > 0.5)
            {
                targetEdge   = block->GetTrueEdge();
                unlikelyEdge = block->GetFalseEdge();
            }
            else
            {
                targetEdge   = block->GetFalseEdge();
                unlikelyEdge = block->GetTrueEdge();
            }

            // If we aren't sure which successor is hotter, and we already fall into one of them,
            // do nothing
            if ((unlikelyEdge->getLikelihood() == 0.5) && block->NextIs(unlikelyEdge->getDestinationBlock()))
            {
                continue;
            }
        }
        else
        {
            // Don't consider other block kinds
            //
            continue;
        }

        BasicBlock* target         = targetEdge->getDestinationBlock();
        bool        isBackwardJump = BlockSetOps::IsMember(this, visitedBlocks, target->bbNum);

        if (isBackwardJump)
        {
            // We don't want to change the first block, so if block is a backward jump to the first block,
            // don't try moving block before it.
            //
            if (target->IsFirst())
            {
                continue;
            }

            if (block->KindIs(BBJ_COND))
            {
                // This could be a loop exit, so don't bother moving this block up.
                // Instead, try moving the unlikely target up to create fallthrough.
                //
                targetEdge     = unlikelyEdge;
                target         = targetEdge->getDestinationBlock();
                isBackwardJump = BlockSetOps::IsMember(this, visitedBlocks, target->bbNum);

                if (isBackwardJump)
                {
                    continue;
                }
            }
            // Check for single-block loop case
            //
            else if (block == target)
            {
                continue;
            }
        }

        // Check if block already falls into target
        //
        if (block->NextIs(target))
        {
            continue;
        }

        if (target->isBBWeightCold(this))
        {
            // If target is block's most-likely successor, and block is not rarely-run,
            // perhaps the profile data is misleading, and we need to run profile repair?
            //
            continue;
        }

        if (hasEH)
        {
            // Don't move blocks in different EH regions
            //
            if (!BasicBlock::sameEHRegion(block, target))
            {
                continue;
            }

            if (isBackwardJump)
            {
                // block and target are in the same try/handler regions, and target is behind block,
                // so block cannot possibly be the start of the region.
                //
                assert(!bbIsTryBeg(block) && !bbIsHandlerBeg(block));

                // Don't change the entry block of an EH region
                //
                if (bbIsTryBeg(target) || bbIsHandlerBeg(target))
                {
                    continue;
                }
            }
            else
            {
                // block and target are in the same try/handler regions, and block is behind target,
                // so target cannot possibly be the start of the region.
                //
                assert(!bbIsTryBeg(target) && !bbIsHandlerBeg(target));
            }
        }

        // If moving block will break up existing fallthrough behavior into target, make sure it's worth it
        //
        FlowEdge* const fallthroughEdge = fgGetPredForBlock(target, target->Prev());
        if ((fallthroughEdge != nullptr) && (fallthroughEdge->getLikelyWeight() >= targetEdge->getLikelyWeight()))
        {
            continue;
        }

        if (isBackwardJump)
        {
            // Move block to before target
            //
            fgUnlinkBlock(block);
            fgInsertBBbefore(target, block);
        }
        else if (hasEH && target->isBBCallFinallyPair())
        {
            // target is a call-finally pair, so move the pair up to block
            //
            fgUnlinkRange(target, target->Next());
            fgMoveBlocksAfter(target, target->Next(), block);
            next = target->Next();
        }
        else
        {
            // Move target up to block
            //
            fgUnlinkBlock(target);
            fgInsertBBafter(block, target);
            next = target;
        }
    }
}

//-----------------------------------------------------------------------------
// fgDoReversePostOrderLayout: Reorder blocks using a greedy RPO traversal,
// taking care to keep loop bodies compact.
//
void Compiler::fgDoReversePostOrderLayout()
{
#ifdef DEBUG
    if (verbose)
    {
        printf("*************** In fgDoReversePostOrderLayout()\n");

        printf("\nInitial BasicBlocks");
        fgDispBasicBlocks(verboseTrees);
        printf("\n");
    }
#endif // DEBUG

    // Compute DFS of all blocks in the method, using profile data to determine the order successors are visited in.
    // Then, identify any loops in the DFS tree so we can keep their bodies compact.
    //
    FlowGraphDfsTree* const      dfsTree       = fgComputeDfs</* useProfile */ true>();
    FlowGraphNaturalLoops* const loops         = FlowGraphNaturalLoops::Find(dfsTree);
    BasicBlock** const           rpoSequence   = new (this, CMK_BasicBlock) BasicBlock*[dfsTree->GetPostOrderCount()];
    unsigned                     index         = dfsTree->GetPostOrderCount();
    auto                         addToSequence = [rpoSequence, &index](BasicBlock* block) {
        assert(index != 0);
        rpoSequence[--index] = block;
    };

    fgVisitBlocksInLoopAwareRPO(dfsTree, loops, addToSequence);

    // Fast path: We don't have any EH regions, so just reorder the blocks
    //
    if (compHndBBtabCount == 0)
    {
        for (unsigned i = dfsTree->GetPostOrderCount() - 1; i != 0; i--)
        {
            BasicBlock* const block       = rpoSequence[i];
            BasicBlock* const blockToMove = rpoSequence[i - 1];

            if (!block->NextIs(blockToMove))
            {
                fgUnlinkBlock(blockToMove);
                fgInsertBBafter(block, blockToMove);
            }
        }

        fgMoveHotJumps</* hasEH */ false>();

        return;
    }

    // The RPO will break up call-finally pairs, so save them before re-ordering
    //
    struct CallFinallyPair
    {
        BasicBlock* callFinally;
        BasicBlock* callFinallyRet;

        // Constructor provided so we can call ArrayStack::Emplace
        //
        CallFinallyPair(BasicBlock* first, BasicBlock* second)
            : callFinally(first)
            , callFinallyRet(second)
        {
        }
    };

    ArrayStack<CallFinallyPair> callFinallyPairs(getAllocator());

    for (EHblkDsc* const HBtab : EHClauses(this))
    {
        if (HBtab->HasFinallyHandler())
        {
            for (BasicBlock* const pred : HBtab->ebdHndBeg->PredBlocks())
            {
                assert(pred->KindIs(BBJ_CALLFINALLY));
                if (pred->isBBCallFinallyPair())
                {
                    callFinallyPairs.Emplace(pred, pred->Next());
                }
            }
        }
    }

    // Reorder blocks
    //
    for (unsigned i = dfsTree->GetPostOrderCount() - 1; i != 0; i--)
    {
        BasicBlock* const block       = rpoSequence[i];
        BasicBlock* const blockToMove = rpoSequence[i - 1];

        // Only reorder blocks within the same EH region -- we don't want to make them non-contiguous
        //
        if (BasicBlock::sameEHRegion(block, blockToMove))
        {
            // Don't reorder EH regions with filter handlers -- we want the filter to come first
            //
            if (block->hasHndIndex() && ehGetDsc(block->getHndIndex())->HasFilter())
            {
                continue;
            }

            if (!block->NextIs(blockToMove))
            {
                fgUnlinkBlock(blockToMove);
                fgInsertBBafter(block, blockToMove);
            }
        }
    }

    // Fix up call-finally pairs
    //
    for (int i = 0; i < callFinallyPairs.Height(); i++)
    {
        const CallFinallyPair& pair = callFinallyPairs.BottomRef(i);
        fgUnlinkBlock(pair.callFinallyRet);
        fgInsertBBafter(pair.callFinally, pair.callFinallyRet);
    }

    fgMoveHotJumps</* hasEH */ true>();
}

//-----------------------------------------------------------------------------
// fgMoveColdBlocks: Move rarely-run blocks to the end of their respective regions.
//
// Notes:
//    Exception handlers are assumed to be cold, so we won't move blocks within them.
//    On platforms that don't use funclets, we should use Compiler::fgRelocateEHRegions to move cold handlers.
//    Note that Compiler::fgMoveColdBlocks will break up EH regions to facilitate intermediate transformations.
//    To reestablish contiguity of EH regions, callers need to follow this with Compiler::fgRebuildEHRegions.
//
void Compiler::fgMoveColdBlocks()
{
#ifdef DEBUG
    if (verbose)
    {
        printf("*************** In fgMoveColdBlocks()\n");

        printf("\nInitial BasicBlocks");
        fgDispBasicBlocks(verboseTrees);
        printf("\n");
    }
#endif // DEBUG

    auto moveBlock = [this](BasicBlock* block, BasicBlock* insertionPoint) {
        assert(block != insertionPoint);
        // Don't move handler blocks.
        // Also, leave try entries behind as a breadcrumb for where to reinsert try blocks.
        if (!bbIsTryBeg(block) && !block->hasHndIndex())
        {
            if (block->isBBCallFinallyPair())
            {
                BasicBlock* const callFinallyRet = block->Next();
                if (callFinallyRet != insertionPoint)
                {
                    fgUnlinkRange(block, callFinallyRet);
                    fgMoveBlocksAfter(block, callFinallyRet, insertionPoint);
                }
            }
            else
            {
                fgUnlinkBlock(block);
                fgInsertBBafter(insertionPoint, block);
            }
        }
    };

    BasicBlock* const lastMainBB = fgLastBBInMainFunction();
    if (lastMainBB->IsFirst())
    {
        return;
    }

    // Search the main method body for rarely-run blocks to move
    //
    for (BasicBlock *block = lastMainBB->Prev(), *prev; !block->IsFirst(); block = prev)
    {
        prev = block->Prev();

        // We only want to move cold blocks.
        // Also, don't move block if it is the end of a call-finally pair,
        // as we want to keep these pairs contiguous
        // (if we encounter the beginning of a pair, we'll move the whole pair).
        //
        if (!block->isBBWeightCold(this) || block->isBBCallFinallyPairTail())
        {
            continue;
        }

        moveBlock(block, lastMainBB);
    }

    // We have moved all cold main blocks before lastMainBB to after lastMainBB.
    // If lastMainBB itself is cold, move it to the end of the method to restore its relative ordering.
    //
    if (lastMainBB->isBBWeightCold(this) && !lastMainBB->isBBCallFinallyPairTail())
    {
        BasicBlock* const newLastMainBB = fgLastBBInMainFunction();
        if (lastMainBB != newLastMainBB)
        {
            moveBlock(lastMainBB, newLastMainBB);
        }
    }
}

//-------------------------------------------------------------
// fgUpdateFlowGraphPhase: run flow graph optimization as a
//   phase, with no tail duplication
//
// Returns:
//    Suitable phase status
//
PhaseStatus Compiler::fgUpdateFlowGraphPhase()
{
    constexpr bool doTailDup   = false;
    constexpr bool isPhase     = true;
    const bool     madeChanges = fgUpdateFlowGraph(doTailDup, isPhase);

    return madeChanges ? PhaseStatus::MODIFIED_EVERYTHING : PhaseStatus::MODIFIED_NOTHING;
}

//-------------------------------------------------------------
// fgUpdateFlowGraph: Removes any empty blocks, unreachable blocks, and redundant jumps.
// Most of those appear after dead store removal and folding of conditionals.
// Also, compact consecutive basic blocks.
//
// Arguments:
//    doTailDuplication - true to attempt tail duplication optimization
//    isPhase - true if being run as the only thing in a phase
//    doAggressiveCompaction - if false, only compact blocks that jump to the next block
//    to prevent modifying the flowgraph; else, compact as much as possible
//
// Returns: true if the flowgraph has been modified
//
// Notes:
//    Debuggable code and Min Optimization JIT also introduces basic blocks
//    but we do not optimize those!
//
bool Compiler::fgUpdateFlowGraph(bool doTailDuplication /* = false */,
                                 bool isPhase /* = false */,
                                 bool doAggressiveCompaction /* = true */)
{
#ifdef DEBUG
    if (verbose && !isPhase)
    {
        printf("\n*************** In fgUpdateFlowGraph()");
    }
#endif // DEBUG

    /* This should never be called for debuggable code */

    noway_assert(opts.OptimizationEnabled());

#ifdef DEBUG
    if (verbose && !isPhase)
    {
        printf("\nBefore updating the flow graph:\n");
        fgDispBasicBlocks(verboseTrees);
        printf("\n");
    }
#endif // DEBUG

    /* Walk all the basic blocks - look for unconditional jumps, empty blocks, blocks to compact, etc...
     *
     * OBSERVATION:
     *      Once a block is removed the predecessors are not accurate (assuming they were at the beginning)
     *      For now we will only use the information in bbRefs because it is easier to be updated
     */

    bool modified = false;
    bool change;
    do
    {
        change = false;

        BasicBlock* block;           // the current block
        BasicBlock* bPrev = nullptr; // the previous non-worthless block
        BasicBlock* bNext;           // the successor of the current block
        BasicBlock* bDest;           // the jump target of the current block
        BasicBlock* bFalseDest;      // the false target of the current block (if it is a BBJ_COND)

        for (block = fgFirstBB; block != nullptr; block = block->Next())
        {
            /*  Some blocks may be already marked removed by other optimizations
             *  (e.g worthless loop removal), without being explicitly removed
             *  from the list.
             */

            if (block->HasFlag(BBF_REMOVED))
            {
                if (bPrev)
                {
                    assert(!block->IsLast());
                    bPrev->SetNext(block->Next());
                }
                else
                {
                    /* WEIRD first basic block is removed - should have an assert here */
                    noway_assert(!"First basic block marked as BBF_REMOVED???");

                    fgFirstBB = block->Next();
                }
                continue;
            }

            /*  We jump to the REPEAT label if we performed a change involving the current block
             *  This is in case there are other optimizations that can show up
             *  (e.g. - compact 3 blocks in a row)
             *  If nothing happens, we then finish the iteration and move to the next block
             */

        REPEAT:;

            bNext      = block->Next();
            bDest      = nullptr;
            bFalseDest = nullptr;

            if (block->KindIs(BBJ_ALWAYS))
            {
                bDest = block->GetTarget();
                if (doTailDuplication && fgOptimizeUncondBranchToSimpleCond(block, bDest))
                {
                    assert(block->KindIs(BBJ_COND));
                    assert(bNext == block->Next());
                    change   = true;
                    modified = true;

                    if (fgFoldSimpleCondByForwardSub(block))
                    {
                        // It is likely another pred of the target now can
                        // similarly have its control flow straightened out.
                        // Try to compact it and repeat the optimization for
                        // it.
                        if (bDest->bbRefs == 1)
                        {
                            BasicBlock* otherPred = bDest->bbPreds->getSourceBlock();
                            JITDUMP("Trying to compact last pred " FMT_BB " of " FMT_BB " that we now bypass\n",
                                    otherPred->bbNum, bDest->bbNum);
                            if (fgCanCompactBlock(otherPred))
                            {
                                fgCompactBlock(otherPred);
                                fgFoldSimpleCondByForwardSub(otherPred);

                                // Since compaction removes blocks, update lexical pointers
                                bPrev = block->Prev();
                                bNext = block->Next();
                            }
                        }

                        assert(block->KindIs(BBJ_ALWAYS));
                        bDest = block->GetTarget();
                    }
                }
            }

            // Remove jumps to the following block and optimize any JUMPS to JUMPS

            if (block->KindIs(BBJ_ALWAYS, BBJ_CALLFINALLYRET))
            {
                bDest = block->GetTarget();
                if (bDest == bNext)
                {
                    // Skip jump optimizations, and try to compact block and bNext later
                    bDest = nullptr;
                }
            }
            else if (block->KindIs(BBJ_COND))
            {
                bDest      = block->GetTrueTarget();
                bFalseDest = block->GetFalseTarget();
                if (bDest == bFalseDest)
                {
                    fgRemoveConditionalJump(block);
                    assert(block->KindIs(BBJ_ALWAYS));
                    change     = true;
                    modified   = true;
                    bFalseDest = nullptr;
                }
            }

            if (bDest != nullptr)
            {
                // Do we have a JUMP to an empty unconditional JUMP block?
                if (bDest->KindIs(BBJ_ALWAYS) && !bDest->TargetIs(bDest) && // special case for self jumps
                    bDest->isEmpty())
                {
                    // Empty blocks that jump to the next block can probably be compacted instead
                    if (!bDest->JumpsToNext() && fgOptimizeBranchToEmptyUnconditional(block, bDest))
                    {
                        change   = true;
                        modified = true;
                        goto REPEAT;
                    }
                }

                // Check for cases where reversing the branch condition may enable
                // other flow opts.
                //
                // Current block falls through to an empty bNext BBJ_ALWAYS, and
                // (a) block jump target is bNext's bbNext.
                // (b) block jump target is elsewhere but join free, and
                //      bNext's jump target has a join.
                //
                if (block->KindIs(BBJ_COND) &&   // block is a BBJ_COND block
                    (bFalseDest == bNext) &&     // false target is the next block
                    (bNext->bbRefs == 1) &&      // no other block jumps to bNext
                    bNext->KindIs(BBJ_ALWAYS) && // the next block is a BBJ_ALWAYS block
                    !bNext->JumpsToNext() &&     // and it doesn't jump to the next block (we might compact them)
                    bNext->isEmpty() &&          // and it is an empty block
                    !bNext->TargetIs(bNext) &&   // special case for self jumps
                    !bDest->IsFirstColdBlock(this) &&
                    !fgInDifferentRegions(block, bDest)) // do not cross hot/cold sections
                {
                    assert(block->FalseTargetIs(bNext));

                    // case (a)
                    //
                    const bool isJumpAroundEmpty = bNext->NextIs(bDest);

                    // case (b)
                    //
                    // Note the asymmetric checks for refs == 1 and refs > 1 ensures that we
                    // differentiate the roles played by bDest and bNextJumpDest. We need some
                    // sense of which arrangement is preferable to avoid getting stuck in a loop
                    // reversing and re-reversing.
                    //
                    // Other tiebreaking criteria could be considered.
                    //
                    // Pragmatic constraints:
                    //
                    // * don't consider lexical predecessors, or we may confuse loop recognition
                    // * don't consider blocks of different rarities
                    //
                    BasicBlock* const bNextJumpDest    = bNext->GetTarget();
                    const bool        isJumpToJoinFree = !isJumpAroundEmpty && (bDest->bbRefs == 1) &&
                                                  (bNextJumpDest->bbRefs > 1) && (bDest->bbNum > block->bbNum) &&
                                                  (block->isRunRarely() == bDest->isRunRarely());

                    bool optimizeJump = isJumpAroundEmpty || isJumpToJoinFree;

                    // We do not optimize jumps between two different try regions.
                    // However jumping to a block that is not in any try region is OK
                    //
                    if (bDest->hasTryIndex() && !BasicBlock::sameTryRegion(block, bDest))
                    {
                        optimizeJump = false;
                    }

                    // Also consider bNext's try region
                    //
                    if (bNext->hasTryIndex() && !BasicBlock::sameTryRegion(block, bNext))
                    {
                        optimizeJump = false;
                    }

                    // If we are optimizing using real profile weights
                    // then don't optimize a conditional jump to an unconditional jump
                    // until after we have computed the edge weights
                    //
                    if (fgIsUsingProfileWeights())
                    {
                        // if block and bDest are in different hot/cold regions we can't do this optimization
                        // because we can't allow fall-through into the cold region.
                        if (fgInDifferentRegions(block, bDest))
                        {
                            optimizeJump = false;
                        }
                    }

                    if (optimizeJump && isJumpToJoinFree)
                    {
                        // In the join free case, we also need to move bDest right after bNext
                        // to create same flow as in the isJumpAroundEmpty case.
                        //
                        if (!fgEhAllowsMoveBlock(bNext, bDest) || bDest->isBBCallFinallyPair())
                        {
                            optimizeJump = false;
                        }
                        else
                        {
                            // We don't expect bDest to already be right after bNext.
                            //
                            assert(!bNext->NextIs(bDest));

                            JITDUMP("\nMoving " FMT_BB " after " FMT_BB " to enable reversal\n", bDest->bbNum,
                                    bNext->bbNum);

                            // Move bDest
                            //
                            if (ehIsBlockEHLast(bDest))
                            {
                                ehUpdateLastBlocks(bDest, bDest->Prev());
                            }

                            fgUnlinkBlock(bDest);
                            fgInsertBBafter(bNext, bDest);

                            if (ehIsBlockEHLast(bNext))
                            {
                                ehUpdateLastBlocks(bNext, bDest);
                            }
                        }
                    }

                    if (optimizeJump)
                    {
                        JITDUMP("\nReversing a conditional jump around an unconditional jump (" FMT_BB " -> " FMT_BB
                                ", " FMT_BB " -> " FMT_BB ")\n",
                                block->bbNum, bDest->bbNum, bNext->bbNum, bNextJumpDest->bbNum);

                        //  Reverse the jump condition
                        //
                        GenTree* test = block->lastNode();
                        noway_assert(test->OperIsConditionalJump());

                        if (test->OperGet() == GT_JTRUE)
                        {
                            GenTree* cond = gtReverseCond(test->AsOp()->gtOp1);
                            assert(cond == test->AsOp()->gtOp1); // Ensure `gtReverseCond` did not create a new node.
                            test->AsOp()->gtOp1 = cond;
                        }
                        else
                        {
                            gtReverseCond(test);
                        }

                        // Optimize the Conditional JUMP to go to the new target
                        //
                        FlowEdge* const oldFalseEdge = block->GetFalseEdge();
                        FlowEdge* const oldTrueEdge  = block->GetTrueEdge();
                        FlowEdge* const oldNextEdge  = bNext->GetTargetEdge();

                        // bNext no longer flows to target
                        //
                        fgRemoveRefPred(oldNextEdge);

                        // Rewire flow from block
                        //
                        block->SetFalseEdge(oldTrueEdge);
                        block->SetTrueEdge(oldFalseEdge);
                        fgRedirectTrueEdge(block, bNext->GetTarget());

                        /*
                          Unlink bNext from the BasicBlock list; note that we can
                          do this even though other blocks could jump to it - the
                          reason is that elsewhere in this function we always
                          redirect jumps to jumps to jump to the final label,
                          so even if another block jumps to bNext it won't matter
                          once we're done since any such jump will be redirected
                          to the final target by the time we're done here.
                        */

                        fgUnlinkBlockForRemoval(bNext);

                        /* Mark the block as removed */
                        bNext->SetFlags(BBF_REMOVED);

                        // If this is the first Cold basic block update fgFirstColdBlock
                        if (bNext->IsFirstColdBlock(this))
                        {
                            fgFirstColdBlock = bNext->Next();
                        }

                        //
                        // If we removed the end of a try region or handler region
                        // we will need to update ebdTryLast or ebdHndLast.
                        //

                        for (EHblkDsc* const HBtab : EHClauses(this))
                        {
                            if ((HBtab->ebdTryLast == bNext) || (HBtab->ebdHndLast == bNext))
                            {
                                fgSkipRmvdBlocks(HBtab);
                            }
                        }

                        // we optimized this JUMP - goto REPEAT to catch similar cases
                        change   = true;
                        modified = true;

#ifdef DEBUG
                        if (verbose)
                        {
                            printf("\nAfter reversing the jump:\n");
                            fgDispBasicBlocks(verboseTrees);
                        }
#endif // DEBUG

                        /*
                           For a rare special case we cannot jump to REPEAT
                           as jumping to REPEAT will cause us to delete 'block'
                           because it currently appears to be unreachable.  As
                           it is a self loop that only has a single bbRef (itself)
                           However since the unlinked bNext has additional bbRefs
                           (that we will later connect to 'block'), it is not really
                           unreachable.
                        */
                        if ((bNext->bbRefs > 0) && bNext->TargetIs(block) && (block->bbRefs == 1))
                        {
                            continue;
                        }

                        goto REPEAT;
                    }
                }
            }

            //
            // Update the switch jump table such that it follows jumps to jumps:
            //
            if (block->KindIs(BBJ_SWITCH))
            {
                if (fgOptimizeSwitchBranches(block))
                {
                    change   = true;
                    modified = true;
                    goto REPEAT;
                }
            }

            noway_assert(!block->HasFlag(BBF_REMOVED));

            /* COMPACT blocks if possible */

            if (fgCanCompactBlock(block) && (doAggressiveCompaction || block->JumpsToNext()))
            {
                fgCompactBlock(block);

                /* we compacted two blocks - goto REPEAT to catch similar cases */
                change   = true;
                modified = true;
                bPrev    = block->Prev();
                goto REPEAT;
            }

            // Remove unreachable or empty blocks - do not consider blocks marked BBF_DONT_REMOVE
            // These include first and last block of a TRY, exception handlers and THROW blocks.
            if (block->HasFlag(BBF_DONT_REMOVE))
            {
                bPrev = block;
                continue;
            }

            assert(!bbIsTryBeg(block));
            noway_assert(block->bbCatchTyp == BBCT_NONE);

            /* Remove unreachable blocks
             *
             * We'll look for blocks that have countOfInEdges() = 0 (blocks may become
             * unreachable due to a BBJ_ALWAYS introduced by conditional folding for example)
             */

            if (block->countOfInEdges() == 0)
            {
                /* no references -> unreachable - remove it */
                /* For now do not update the bbNum, do it at the end */

                fgRemoveBlock(block, /* unreachable */ true);

                change   = true;
                modified = true;

                /* we removed the current block - the rest of the optimizations won't have a target
                 * continue with the next one */

                continue;
            }
            else if (block->countOfInEdges() == 1)
            {
                switch (block->GetKind())
                {
                    case BBJ_COND:
                        if (block->TrueTargetIs(block) || block->FalseTargetIs(block))
                        {
                            fgRemoveBlock(block, /* unreachable */ true);

                            change   = true;
                            modified = true;

                            /* we removed the current block - the rest of the optimizations
                             * won't have a target so continue with the next block */

                            continue;
                        }
                        break;
                    case BBJ_ALWAYS:
                        if (block->TargetIs(block))
                        {
                            fgRemoveBlock(block, /* unreachable */ true);

                            change   = true;
                            modified = true;

                            /* we removed the current block - the rest of the optimizations
                             * won't have a target so continue with the next block */

                            continue;
                        }
                        break;

                    default:
                        break;
                }
            }

            noway_assert(!block->HasFlag(BBF_REMOVED));

            /* Remove EMPTY blocks */

            if (block->isEmpty())
            {
                assert(block->PrevIs(bPrev));
                if (fgOptimizeEmptyBlock(block))
                {
                    change   = true;
                    modified = true;
                }

                /* Have we removed the block? */

                if (block->HasFlag(BBF_REMOVED))
                {
                    /* block was removed - no change to bPrev */
                    continue;
                }
            }

            /* Set the predecessor of the last reachable block
             * If we removed the current block, the predecessor remains unchanged
             * otherwise, since the current block is ok, it becomes the predecessor */

            noway_assert(!block->HasFlag(BBF_REMOVED));

            bPrev = block;
        }
    } while (change);

#ifdef DEBUG
    if (!isPhase)
    {
        if (verbose && modified)
        {
            printf("\nAfter updating the flow graph:\n");
            fgDispBasicBlocks(verboseTrees);
            fgDispHandlerTab();
        }

        if (compRationalIRForm)
        {
            for (BasicBlock* const block : Blocks())
            {
                LIR::AsRange(block).CheckLIR(this);
            }
        }

        fgVerifyHandlerTab();
        // Make sure that the predecessor lists are accurate
        fgDebugCheckBBlist();
        fgDebugCheckUpdate(doAggressiveCompaction);
    }
#endif // DEBUG

    return modified;
}

//-------------------------------------------------------------
// fgDfsBlocksAndRemove: Compute DFS and delete dead blocks.
//
// Returns:
//    Suitable phase status
//
PhaseStatus Compiler::fgDfsBlocksAndRemove()
{
    fgInvalidateDfsTree();
    m_dfsTree = fgComputeDfs();

    return fgRemoveBlocksOutsideDfsTree() ? PhaseStatus::MODIFIED_EVERYTHING : PhaseStatus::MODIFIED_NOTHING;
}

//-------------------------------------------------------------
// fgRemoveBlocksOutsideDfsTree: Remove the blocks that are not in the current DFS tree.
//
// Returns:
//    True if any block was removed.
//
bool Compiler::fgRemoveBlocksOutsideDfsTree()
{
    if (m_dfsTree->GetPostOrderCount() == fgBBcount)
    {
        return false;
    }

#ifdef DEBUG
    if (verbose)
    {
        printf("%u/%u blocks are unreachable and will be removed:\n", fgBBcount - m_dfsTree->GetPostOrderCount(),
               fgBBcount);
        for (BasicBlock* block : Blocks())
        {
            if (!m_dfsTree->Contains(block))
            {
                printf("  " FMT_BB "\n", block->bbNum);
            }
        }
    }
#endif // DEBUG

    // The DFS we run is not precise around call-finally, so
    // `fgRemoveUnreachableBlocks` can expose newly unreachable blocks
    // that we did not uncover during the DFS. If we did remove any
    // call-finally blocks then iterate to closure. This is a very rare
    // case.
    while (true)
    {
        bool anyCallFinallyPairs = false;
        fgRemoveUnreachableBlocks([=, &anyCallFinallyPairs](BasicBlock* block) {
            if (!m_dfsTree->Contains(block))
            {
                anyCallFinallyPairs |= block->isBBCallFinallyPair();
                return true;
            }

            return false;
        });

        if (!anyCallFinallyPairs)
        {
            break;
        }

        m_dfsTree = fgComputeDfs();
    }

#ifdef DEBUG
    // Did we actually remove all the blocks we said we were going to?
    if (verbose)
    {
        if (m_dfsTree->GetPostOrderCount() != fgBBcount)
        {
            printf("%u unreachable blocks were not removed:\n", fgBBcount - m_dfsTree->GetPostOrderCount());
            for (BasicBlock* block : Blocks())
            {
                if (!m_dfsTree->Contains(block))
                {
                    printf("  " FMT_BB "\n", block->bbNum);
                }
            }
        }
    }
#endif // DEBUG

    return true;
}

//-------------------------------------------------------------
// fgGetCodeEstimate: Compute a code size estimate for the block, including all statements
// and block control flow.
//
// Arguments:
//    block - block to consider
//
// Returns:
//    Code size estimate for block
//
unsigned Compiler::fgGetCodeEstimate(BasicBlock* block)
{
    unsigned costSz = 0; // estimate of block's code size cost

    switch (block->GetKind())
    {
        case BBJ_ALWAYS:
        case BBJ_EHCATCHRET:
        case BBJ_LEAVE:
        case BBJ_COND:
            costSz = 2;
            break;
        case BBJ_CALLFINALLY:
            costSz = 5;
            break;
        case BBJ_CALLFINALLYRET:
            costSz = 0;
            break;
        case BBJ_SWITCH:
            costSz = 10;
            break;
        case BBJ_THROW:
            costSz = 1; // We place a int3 after the code for a throw block
            break;
        case BBJ_EHFINALLYRET:
        case BBJ_EHFAULTRET:
        case BBJ_EHFILTERRET:
            costSz = 1;
            break;
        case BBJ_RETURN: // return from method
            costSz = 3;
            break;
        default:
            noway_assert(!"Bad bbKind");
            break;
    }

    for (Statement* const stmt : block->NonPhiStatements())
    {
        unsigned char cost = stmt->GetCostSz();
        costSz += cost;
    }

    return costSz;
}

#ifdef FEATURE_JIT_METHOD_PERF

//------------------------------------------------------------------------
// fgMeasureIR: count and return the number of IR nodes in the function.
//
unsigned Compiler::fgMeasureIR()
{
    unsigned nodeCount = 0;

    for (BasicBlock* const block : Blocks())
    {
        if (!block->IsLIR())
        {
            for (Statement* const stmt : block->Statements())
            {
                fgWalkTreePre(
                    stmt->GetRootNodePointer(),
                    [](GenTree** slot, fgWalkData* data) -> Compiler::fgWalkResult {
                    (*reinterpret_cast<unsigned*>(data->pCallbackData))++;
                    return Compiler::WALK_CONTINUE;
                },
                    &nodeCount);
            }
        }
        else
        {
            for (GenTree* node : LIR::AsRange(block))
            {
                nodeCount++;
            }
        }
    }

    return nodeCount;
}

#endif // FEATURE_JIT_METHOD_PERF

//------------------------------------------------------------------------
// fgHeadTailMerge: merge common sequences of statements in block predecessors/successors
//
// Parameters:
//   early - Whether this is being checked with early IR invariants (where
//           we do not have valid address exposure/GTF_GLOB_REF).
//
// Returns:
//   Suitable phase status.
//
// Notes:
//   This applies tail merging and head merging. For tail merging it looks for
//   cases where all or some predecessors of a block have the same (or
//   equivalent) last statement.
//
//   If all predecessors have the same last statement, move one of them to
//   the start of the block, and delete the copies in the preds.
//   Then retry merging.
//
//   If some predecessors have the same last statement, pick one as the
//   canonical, split it if necessary, cross jump from the others to
//   the canonical, and delete the copies in the cross jump blocks.
//   Then retry merging on the canonical block.
//
//   Conversely, for head merging, we look for cases where all successors of a
//   block start with the same statement. We then try to move one of them into
//   the predecessor (which requires special handling due to the terminator
//   node) and delete the copies.
//
//   We set a mergeLimit to try and get most of the benefit while not
//   incurring too much TP overhead. It's possible to make the merging
//   more efficient and if so it might be worth revising this value.
//
PhaseStatus Compiler::fgHeadTailMerge(bool early)
{
    bool      madeChanges = false;
    int const mergeLimit  = 50;

    const bool isEnabled = JitConfig.JitEnableHeadTailMerge() > 0;
    if (!isEnabled)
    {
        JITDUMP("Head and tail merge disabled by JitEnableHeadTailMerge\n");
        return PhaseStatus::MODIFIED_NOTHING;
    }

#ifdef DEBUG
    static ConfigMethodRange JitEnableHeadTailMergeRange;
    JitEnableHeadTailMergeRange.EnsureInit(JitConfig.JitEnableHeadTailMergeRange());
    const unsigned hash = impInlineRoot()->info.compMethodHash();
    if (!JitEnableHeadTailMergeRange.Contains(hash))
    {
        JITDUMP("Tail merge disabled by JitEnableHeadTailMergeRange\n");
        return PhaseStatus::MODIFIED_NOTHING;
    }
#endif

    struct PredInfo
    {
        PredInfo(BasicBlock* block, Statement* stmt)
            : m_block(block)
            , m_stmt(stmt)
        {
        }
        BasicBlock* m_block;
        Statement*  m_stmt;
    };

    ArrayStack<PredInfo>    predInfo(getAllocator(CMK_ArrayStack));
    ArrayStack<PredInfo>    matchedPredInfo(getAllocator(CMK_ArrayStack));
    ArrayStack<BasicBlock*> retryBlocks(getAllocator(CMK_ArrayStack));

    // Try tail merging a block.
    // If return value is true, retry.
    // May also add to retryBlocks.
    //
    auto tailMergePreds = [&](BasicBlock* commSucc) -> bool {
        // Are there enough preds to make it interesting?
        //
        if (predInfo.Height() < 2)
        {
            // Not enough preds to merge
            return false;
        }

        // If there are large numbers of viable preds, forgo trying to merge.
        // While there can be large benefits, there can also be large costs.
        //
        // Note we check this rather than countOfInEdges because we don't care
        // about dups, just the number of unique pred blocks.
        //
        if (predInfo.Height() > mergeLimit)
        {
            // Too many preds to consider
            return false;
        }

        // Find a matching set of preds. Potentially O(N^2) tree comparisons.
        //
        int i = 0;
        while (i < (predInfo.Height() - 1))
        {
            matchedPredInfo.Reset();
            matchedPredInfo.Emplace(predInfo.TopRef(i));
            Statement* const baseStmt = predInfo.TopRef(i).m_stmt;
            for (int j = i + 1; j < predInfo.Height(); j++)
            {
                Statement* const otherStmt = predInfo.TopRef(j).m_stmt;

                // Consider: compute and cache hashes to make this faster
                //
                if (GenTree::Compare(baseStmt->GetRootNode(), otherStmt->GetRootNode()))
                {
                    matchedPredInfo.Emplace(predInfo.TopRef(j));
                }
            }

            if (matchedPredInfo.Height() < 2)
            {
                // This pred didn't match any other. Check other preds for matches.
                i++;
                continue;
            }

            // We have some number of preds that have identical last statements.
            // If all preds of block have a matching last stmt, move that statement to the start of block.
            //
            if ((commSucc != nullptr) && (matchedPredInfo.Height() == (int)commSucc->countOfInEdges()))
            {
                JITDUMP("All preds of " FMT_BB " end with the same tree, moving\n", commSucc->bbNum);
                JITDUMPEXEC(gtDispStmt(matchedPredInfo.TopRef(0).m_stmt));

                for (int j = 0; j < matchedPredInfo.Height(); j++)
                {
                    PredInfo&         info      = matchedPredInfo.TopRef(j);
                    Statement* const  stmt      = info.m_stmt;
                    BasicBlock* const predBlock = info.m_block;

                    fgUnlinkStmt(predBlock, stmt);

                    // Add one of the matching stmts to block, and
                    // update its flags.
                    //
                    if (j == 0)
                    {
                        fgInsertStmtAtBeg(commSucc, stmt);
                        commSucc->CopyFlags(predBlock, BBF_COPY_PROPAGATE);
                    }

                    madeChanges = true;
                }

                // It's worth retrying tail merge on this block.
                //
                return true;
            }

            // A subset of preds have matching last stmt, we will cross-jump.
            // Pick one block as the victim -- preferably a block with just one
            // statement or one that falls through to block (or both).
            //
            if (commSucc != nullptr)
            {
                JITDUMP("A set of %d preds of " FMT_BB " end with the same tree\n", matchedPredInfo.Height(),
                        commSucc->bbNum);
            }
            else
            {
                JITDUMP("A set of %d return blocks end with the same tree\n", matchedPredInfo.Height());
            }

            JITDUMPEXEC(gtDispStmt(matchedPredInfo.TopRef(0).m_stmt));

            BasicBlock* crossJumpVictim       = nullptr;
            Statement*  crossJumpStmt         = nullptr;
            bool        haveNoSplitVictim     = false;
            bool        haveFallThroughVictim = false;

            for (int j = 0; j < matchedPredInfo.Height(); j++)
            {
                PredInfo&         info      = matchedPredInfo.TopRef(j);
                Statement* const  stmt      = info.m_stmt;
                BasicBlock* const predBlock = info.m_block;

                // Never pick the scratch block as the victim as that would
                // cause us to add a predecessor to it, which is invalid.
                if (fgBBisScratch(predBlock))
                {
                    continue;
                }

                bool const isNoSplit     = stmt == predBlock->firstStmt();
                bool const isFallThrough = (predBlock->KindIs(BBJ_ALWAYS) && predBlock->JumpsToNext());

                // Is this block possibly better than what we have?
                //
                bool useBlock = false;

                if (crossJumpVictim == nullptr)
                {
                    // Pick an initial candidate.
                    useBlock = true;
                }
                else if (isNoSplit && isFallThrough)
                {
                    // This is the ideal choice.
                    //
                    useBlock = true;
                }
                else if (!haveNoSplitVictim && isNoSplit)
                {
                    useBlock = true;
                }
                else if (!haveNoSplitVictim && !haveFallThroughVictim && isFallThrough)
                {
                    useBlock = true;
                }

                if (useBlock)
                {
                    crossJumpVictim       = predBlock;
                    crossJumpStmt         = stmt;
                    haveNoSplitVictim     = isNoSplit;
                    haveFallThroughVictim = isFallThrough;
                }

                // If we have the perfect victim, stop looking.
                //
                if (haveNoSplitVictim && haveFallThroughVictim)
                {
                    break;
                }
            }

            BasicBlock* crossJumpTarget = crossJumpVictim;

            // If this block requires splitting, then split it.
            // Note we know that stmt has a prev stmt.
            //
            if (haveNoSplitVictim)
            {
                JITDUMP("Will cross-jump to " FMT_BB "\n", crossJumpTarget->bbNum);
            }
            else
            {
                crossJumpTarget = fgSplitBlockAfterStatement(crossJumpVictim, crossJumpStmt->GetPrevStmt());
                JITDUMP("Will cross-jump to newly split off " FMT_BB "\n", crossJumpTarget->bbNum);
            }

            assert(!crossJumpTarget->isEmpty());

            // Do the cross jumping
            //
            for (int j = 0; j < matchedPredInfo.Height(); j++)
            {
                PredInfo&         info      = matchedPredInfo.TopRef(j);
                BasicBlock* const predBlock = info.m_block;
                Statement* const  stmt      = info.m_stmt;

                if (predBlock == crossJumpVictim)
                {
                    continue;
                }

                // remove the statement
                fgUnlinkStmt(predBlock, stmt);

                // Fix up the flow.
                //
                if (commSucc != nullptr)
                {
                    assert(predBlock->KindIs(BBJ_ALWAYS));
                    fgRedirectTargetEdge(predBlock, crossJumpTarget);
                }
                else
                {
                    FlowEdge* const newEdge = fgAddRefPred(crossJumpTarget, predBlock);
                    predBlock->SetKindAndTargetEdge(BBJ_ALWAYS, newEdge);
                }
            }

            // We changed things
            //
            madeChanges = true;

            // We should try tail merging the cross jump target.
            //
            retryBlocks.Push(crossJumpTarget);

            // Continue trying to merge in the current block.
            // This is a bit inefficient, we could remember how
            // far we got through the pred list perhaps.
            //
            return true;
        }

        // We've looked at everything.
        //
        return false;
    };

    auto tailMerge = [&](BasicBlock* block) -> bool {
        if (block->countOfInEdges() < 2)
        {
            // Nothing to merge here
            return false;
        }

        predInfo.Reset();

        // Find the subset of preds that reach along non-critical edges
        // and populate predInfo.
        //
        for (BasicBlock* const predBlock : block->PredBlocks())
        {
            if (predBlock->GetUniqueSucc() != block)
            {
                continue;
            }

            if (!BasicBlock::sameEHRegion(block, predBlock))
            {
                continue;
            }

            Statement* lastStmt = predBlock->lastStmt();

            // Block might be empty.
            //
            if (lastStmt == nullptr)
            {
                continue;
            }

            // Walk back past any GT_NOPs.
            //
            Statement* const firstStmt = predBlock->firstStmt();
            while (lastStmt->GetRootNode()->OperIs(GT_NOP))
            {
                if (lastStmt == firstStmt)
                {
                    // predBlock is evidently all GT_NOP.
                    //
                    lastStmt = nullptr;
                    break;
                }

                lastStmt = lastStmt->GetPrevStmt();
            }

            // Block might be effectively empty.
            //
            if (lastStmt == nullptr)
            {
                continue;
            }

            // We don't expect to see PHIs but watch for them anyways.
            //
            assert(!lastStmt->IsPhiDefnStmt());
            predInfo.Emplace(predBlock, lastStmt);
        }

        return tailMergePreds(block);
    };

    auto iterateTailMerge = [&](BasicBlock* block) -> void {
        int numOpts = 0;

        while (tailMerge(block))
        {
            numOpts++;
        }

        if (numOpts > 0)
        {
            JITDUMP("Did %d tail merges in " FMT_BB "\n", numOpts, block->bbNum);
        }
    };

    ArrayStack<BasicBlock*> retBlocks(getAllocator(CMK_ArrayStack));

    // Visit each block
    //
    for (BasicBlock* const block : Blocks())
    {
        iterateTailMerge(block);

        // TODO: consider removing hasSingleStmt(), it should find more opportunities
        // (with size and TP regressions)
        if (block->KindIs(BBJ_RETURN) && block->hasSingleStmt() && (block != genReturnBB))
        {
            retBlocks.Push(block);
        }
    }

    predInfo.Reset();
    for (int i = 0; i < retBlocks.Height(); i++)
    {
        predInfo.Push(PredInfo(retBlocks.Bottom(i), retBlocks.Bottom(i)->lastStmt()));
    }

    tailMergePreds(nullptr);

    // Work through any retries
    //
    while (retryBlocks.Height() > 0)
    {
        iterateTailMerge(retryBlocks.Pop());
    }

    // Visit each block and try to merge first statements of successors.
    //
    for (BasicBlock* const block : Blocks())
    {
        madeChanges |= fgHeadMerge(block, early);
    }

    // If we altered flow, reset fgModified. Given where we sit in the
    // phase list, flow-dependent side data hasn't been built yet, so
    // nothing needs invalidation.
    //
    fgModified = false;

    return madeChanges ? PhaseStatus::MODIFIED_EVERYTHING : PhaseStatus::MODIFIED_NOTHING;
}

//------------------------------------------------------------------------
// fgTryOneHeadMerge: Try to merge the first statement of the successors of a
// specified block.
//
// Parameters:
//   block - The block whose successors are to be considered
//   early - Whether this is being checked with early IR invariants
//           (where we do not have valid address exposure/GTF_GLOB_REF).
//
// Returns:
//   True if the merge succeeded.
//
bool Compiler::fgTryOneHeadMerge(BasicBlock* block, bool early)
{
    // We currently only check for BBJ_COND, which gets the common case of
    // spill clique created stores by the importer (often produced due to
    // ternaries in C#).
    // The logic below could be generalized to BBJ_SWITCH, but this currently
    // has almost no CQ benefit but does have a TP impact.
    if (!block->KindIs(BBJ_COND) || block->TrueEdgeIs(block->GetFalseEdge()))
    {
        return false;
    }

    // Verify that both successors are reached along non-critical edges.
    auto getSuccCandidate = [=](BasicBlock* succ, Statement** firstStmt) -> bool {
        if (succ->GetUniquePred(this) != block)
        {
            return false;
        }

        if (!BasicBlock::sameEHRegion(block, succ))
        {
            return false;
        }

        *firstStmt = nullptr;
        // Walk past any GT_NOPs.
        //
        for (Statement* stmt : succ->Statements())
        {
            if (!stmt->GetRootNode()->OperIs(GT_NOP))
            {
                *firstStmt = stmt;
                break;
            }
        }

        // Block might be effectively empty.
        //
        if (*firstStmt == nullptr)
        {
            return false;
        }

        // Cannot move terminator statement.
        //
        if ((*firstStmt == succ->lastStmt()) && succ->HasTerminator())
        {
            return false;
        }

        return true;
    };

    Statement* nextFirstStmt;
    Statement* destFirstStmt;

    if (!getSuccCandidate(block->GetFalseTarget(), &nextFirstStmt) ||
        !getSuccCandidate(block->GetTrueTarget(), &destFirstStmt))
    {
        return false;
    }

    if (!GenTree::Compare(nextFirstStmt->GetRootNode(), destFirstStmt->GetRootNode()))
    {
        return false;
    }

    JITDUMP("Both succs of " FMT_BB " start with the same tree\n", block->bbNum);
    DISPSTMT(nextFirstStmt);

    if (gtTreeContainsTailCall(nextFirstStmt->GetRootNode()) || gtTreeContainsTailCall(destFirstStmt->GetRootNode()))
    {
        JITDUMP("But one is a tailcall\n");
        return false;
    }

    JITDUMP("Checking if we can move it into the predecessor...\n");

    if (!fgCanMoveFirstStatementIntoPred(early, nextFirstStmt, block))
    {
        return false;
    }

    JITDUMP("We can; moving statement\n");

    fgUnlinkStmt(block->GetFalseTarget(), nextFirstStmt);
    fgInsertStmtNearEnd(block, nextFirstStmt);
    fgUnlinkStmt(block->GetTrueTarget(), destFirstStmt);
    block->CopyFlags(block->GetFalseTarget(), BBF_COPY_PROPAGATE);

    return true;
}

//------------------------------------------------------------------------
// fgHeadMerge: Try to repeatedly merge the first statement of the successors
// of the specified block.
//
// Parameters:
//   block               - The block whose successors are to be considered
//   early               - Whether this is being checked with early IR invariants
//                         (where we do not have valid address exposure/GTF_GLOB_REF).
//
// Returns:
//   True if any merge succeeded.
//
bool Compiler::fgHeadMerge(BasicBlock* block, bool early)
{
    bool madeChanges = false;
    int  numOpts     = 0;
    while (fgTryOneHeadMerge(block, early))
    {
        madeChanges = true;
        numOpts++;
    }

    if (numOpts > 0)
    {
        JITDUMP("Did %d head merges in " FMT_BB "\n", numOpts, block->bbNum);
    }

    return madeChanges;
}

//------------------------------------------------------------------------
// gtTreeContainsTailCall: Check if a tree contains any tail call or tail call
// candidate.
//
// Parameters:
//   tree - The tree
//
// Remarks:
//   While tail calls are generally expected to be top level nodes we do allow
//   some other shapes of calls to be tail calls, including some cascading
//   trivial assignments and casts. This function does a tree walk to check if
//   any sub tree is a tail call.
//
bool Compiler::gtTreeContainsTailCall(GenTree* tree)
{
    struct HasTailCallCandidateVisitor : GenTreeVisitor<HasTailCallCandidateVisitor>
    {
        enum
        {
            DoPreOrder = true
        };

        HasTailCallCandidateVisitor(Compiler* comp)
            : GenTreeVisitor(comp)
        {
        }

        fgWalkResult PreOrderVisit(GenTree** use, GenTree* user)
        {
            GenTree* node = *use;
            if ((node->gtFlags & GTF_CALL) == 0)
            {
                return WALK_SKIP_SUBTREES;
            }

            if (node->IsCall() && (node->AsCall()->CanTailCall() || node->AsCall()->IsTailCall()))
            {
                return WALK_ABORT;
            }

            return WALK_CONTINUE;
        }
    };

    HasTailCallCandidateVisitor visitor(this);
    return visitor.WalkTree(&tree, nullptr) == WALK_ABORT;
}

//------------------------------------------------------------------------
// fgCanMoveFirstStatementIntoPred: Check if the first statement of a block can
// be moved into its predecessor.
//
// Parameters:
//   early     - Whether this is being checked with early IR invariants (where
//               we do not have valid address exposure/GTF_GLOB_REF).
//   firstStmt - The statement to move
//   pred      - The predecessor block
//
// Remarks:
//   Unlike tail merging, for head merging we have to either spill the
//   predecessor's terminator node, or reorder it with the head statement.
//   Here we choose to reorder.
//
bool Compiler::fgCanMoveFirstStatementIntoPred(bool early, Statement* firstStmt, BasicBlock* pred)
{
    if (!pred->HasTerminator())
    {
        return true;
    }

    GenTree* tree1 = pred->lastStmt()->GetRootNode();
    GenTree* tree2 = firstStmt->GetRootNode();

    GenTreeFlags tree1Flags = tree1->gtFlags;
    GenTreeFlags tree2Flags = tree2->gtFlags;

    if (early)
    {
        tree1Flags |= gtHasLocalsWithAddrOp(tree1) ? GTF_GLOB_REF : GTF_EMPTY;
        tree2Flags |= gtHasLocalsWithAddrOp(tree2) ? GTF_GLOB_REF : GTF_EMPTY;
    }

    // We do not support embedded statements in the terminator node.
    if ((tree1Flags & GTF_ASG) != 0)
    {
        JITDUMP("  no; terminator contains embedded store\n");
        return false;
    }
    if ((tree2Flags & GTF_ASG) != 0)
    {
        // Handle common case where the second statement is a top-level store.
        if (!tree2->OperIsLocalStore())
        {
            JITDUMP("  cannot reorder with GTF_ASG without top-level store");
            return false;
        }

        GenTreeLclVarCommon* lcl = tree2->AsLclVarCommon();
        if ((lcl->Data()->gtFlags & GTF_ASG) != 0)
        {
            JITDUMP("  cannot reorder with embedded store");
            return false;
        }

        LclVarDsc* dsc = lvaGetDesc(tree2->AsLclVarCommon());
        if ((tree1Flags & GTF_ALL_EFFECT) != 0)
        {
            if (early ? dsc->lvHasLdAddrOp : dsc->IsAddressExposed())
            {
                JITDUMP("  cannot reorder store to exposed local with any side effect\n");
                return false;
            }

            if (((tree1Flags & (GTF_CALL | GTF_EXCEPT)) != 0) && pred->HasPotentialEHSuccs(this))
            {
                JITDUMP("  cannot reorder store with exception throwing tree and potential EH successor\n");
                return false;
            }
        }

        if (gtHasRef(tree1, lcl->GetLclNum()))
        {
            JITDUMP("  cannot reorder with interfering use\n");
            return false;
        }

        if (dsc->lvIsStructField && gtHasRef(tree1, dsc->lvParentLcl))
        {
            JITDUMP("  cannot reorder with interfering use of parent struct local\n");
            return false;
        }

        if (dsc->lvPromoted)
        {
            for (int i = 0; i < dsc->lvFieldCnt; i++)
            {
                if (gtHasRef(tree1, dsc->lvFieldLclStart + i))
                {
                    JITDUMP("  cannot reorder with interfering use of struct field\n");
                    return false;
                }
            }
        }

        // We've validated that the store does not interfere. Get rid of the
        // flag for the future checks.
        tree2Flags &= ~GTF_ASG;
    }

    if (((tree1Flags & GTF_CALL) != 0) && ((tree2Flags & GTF_ALL_EFFECT) != 0))
    {
        JITDUMP("  cannot reorder call with any side effect\n");
        return false;
    }
    if (((tree1Flags & GTF_GLOB_REF) != 0) && ((tree2Flags & GTF_PERSISTENT_SIDE_EFFECTS) != 0))
    {
        JITDUMP("  cannot reorder global reference with persistent side effects\n");
        return false;
    }
    if ((tree1Flags & GTF_ORDER_SIDEEFF) != 0)
    {
        if ((tree2Flags & (GTF_GLOB_REF | GTF_ORDER_SIDEEFF)) != 0)
        {
            JITDUMP("  cannot reorder ordering side effect\n");
            return false;
        }
    }
    if ((tree2Flags & GTF_ORDER_SIDEEFF) != 0)
    {
        if ((tree1Flags & (GTF_GLOB_REF | GTF_ORDER_SIDEEFF)) != 0)
        {
            JITDUMP("  cannot reorder ordering side effect\n");
            return false;
        }
    }
    if (((tree1Flags & GTF_EXCEPT) != 0) && ((tree2Flags & GTF_SIDE_EFFECT) != 0))
    {
        JITDUMP("  cannot reorder exception with side effect\n");
        return false;
    }

    return true;
}<|MERGE_RESOLUTION|>--- conflicted
+++ resolved
@@ -3346,24 +3346,7 @@
         //
         if (JitConfig.JitDoReversePostOrderLayout())
         {
-<<<<<<< HEAD
             return (newRarelyRun || movedBlocks || optimizedSwitches);
-=======
-            fgDoReversePostOrderLayout();
-            fgMoveColdBlocks();
-
-            if (compHndBBtabCount != 0)
-            {
-                fgRebuildEHRegions();
-            }
-
-            // Renumber blocks to facilitate LSRA's order of block visitation
-            // TODO: Consider removing this, and using traversal order in lSRA
-            //
-            fgRenumberBlocks();
-
-            return true;
->>>>>>> dfc2b85a
         }
 
         // We will be reordering blocks, so ensure the false target of a BBJ_COND block is its next block
