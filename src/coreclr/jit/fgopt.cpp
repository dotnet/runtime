--- conflicted
+++ resolved
@@ -470,7 +470,7 @@
                 // change the kind to something else. Otherwise, we can hit asserts below in fgRemoveBlock that
                 // the leaveBlk BBJ_ALWAYS is not allowed to be a CallAlwaysPairTail.
                 assert(block->KindIs(BBJ_CALLFINALLY));
-                block->SetJumpKindAndTarget(BBJ_ALWAYS, block->Next() DEBUG_ARG(this));
+                block->SetJumpKindAndTarget(BBJ_ALWAYS, block->Next());
             }
 
             leaveBlk->bbFlags &= ~BBF_DONT_REMOVE;
@@ -1602,13 +1602,8 @@
 
                         // What follows is similar to fgNewBBInRegion, but we can't call that
                         // here as the oldTryEntry is no longer in the main bb list.
-<<<<<<< HEAD
-                        newTryEntry = BasicBlock::bbNewBasicBlock(this, BBJ_ALWAYS, tryEntryPrev->Next());
+                        newTryEntry = BasicBlock::New(this, BBJ_ALWAYS, tryEntryPrev->Next());
                         newTryEntry->bbFlags |= (BBF_IMPORTED | BBF_INTERNAL | BBF_NONE_QUIRK);
-=======
-                        newTryEntry = BasicBlock::New(this, BBJ_NONE);
-                        newTryEntry->bbFlags |= (BBF_IMPORTED | BBF_INTERNAL);
->>>>>>> acf7c85d
                         newTryEntry->bbRefs = 0;
 
                         // Set the right EH region indices on this new block.
@@ -2002,18 +1997,11 @@
     noway_assert(bNext->countOfInEdges() == 1 || block->isEmpty());
     noway_assert(bNext->bbPreds != nullptr);
 
-<<<<<<< HEAD
     assert(block->KindIs(BBJ_ALWAYS));
     assert(block->HasJumpTo(bNext));
     assert(!block->isBBCallAlwaysPairTail());
     assert(!fgInDifferentRegions(block, bNext));
 
-#if defined(FEATURE_EH_FUNCLETS) && defined(TARGET_ARM)
-    noway_assert((bNext->bbFlags & BBF_FINALLY_TARGET) == 0);
-#endif // defined(FEATURE_EH_FUNCLETS) && defined(TARGET_ARM)
-
-=======
->>>>>>> acf7c85d
     // Make sure the second block is not the start of a TRY block or an exception handler
 
     noway_assert(!bbIsTryBeg(bNext));
@@ -2333,15 +2321,6 @@
             }
             break;
 
-<<<<<<< HEAD
-=======
-        case BBJ_NONE:
-            block->SetJumpKindAndTarget(BBJ_NONE);
-            /* Update the predecessor list for 'bNext->bbNext' */
-            fgReplacePred(bNext->Next(), bNext, block);
-            break;
-
->>>>>>> acf7c85d
         case BBJ_EHFINALLYRET:
             block->SetJumpKindAndTarget(bNext->GetJumpKind(), bNext->GetJumpEhf());
             fgChangeEhfBlock(bNext, block);
@@ -2592,14 +2571,9 @@
     FlowEdge* flow = fgGetPredForBlock(block->Next(), block);
     noway_assert(flow->getDupCount() == 2);
 
-<<<<<<< HEAD
     // Change the BBJ_COND to BBJ_ALWAYS, and adjust the refCount and dupCount.
     block->SetJumpKind(BBJ_ALWAYS);
     block->bbFlags |= BBF_NONE_QUIRK;
-=======
-    // Change the BBJ_COND to BBJ_NONE, and adjust the refCount and dupCount.
-    block->SetJumpKindAndTarget(BBJ_NONE);
->>>>>>> acf7c85d
     --block->Next()->bbRefs;
     flow->decrementDupCount();
 
@@ -3754,26 +3728,6 @@
     assert(block->NextIs(bNext));
     assert(block->PrevIs(bPrev));
 
-<<<<<<< HEAD
-    /* remove the conditional statement at the end of block */
-    noway_assert(block->KindIs(BBJ_COND));
-    noway_assert(block->isValid());
-
-=======
-    if (block->KindIs(BBJ_ALWAYS))
-    {
-        // We can't remove it if it is a branch from hot => cold
-        if (!fgInDifferentRegions(block, bNext))
-        {
-            // We can't remove if it is marked as BBF_KEEP_BBJ_ALWAYS
-            if (!(block->bbFlags & BBF_KEEP_BBJ_ALWAYS))
-            {
-                // We can't remove if the BBJ_ALWAYS is part of a BBJ_CALLFINALLY pair
-                if (!block->isBBCallAlwaysPairTail())
-                {
-                    /* the unconditional jump is to the next BB  */
-                    block->SetJumpKindAndTarget(BBJ_NONE);
->>>>>>> acf7c85d
 #ifdef DEBUG
     if (verbose)
     {
@@ -3876,13 +3830,9 @@
         }
     }
 
-    /* Conditional is gone - simply fall into the next block */
-
-<<<<<<< HEAD
+    /* Conditional is gone - always jump to the next block */
+
     block->SetJumpKind(BBJ_ALWAYS);
-=======
-        block->SetJumpKindAndTarget(BBJ_NONE);
->>>>>>> acf7c85d
 
     /* Update bbRefs and bbNum - Conditional predecessors to the same
         * block are counted twice so we have to remove one of them */
