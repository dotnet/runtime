--- conflicted
+++ resolved
@@ -468,15 +468,9 @@
             // The successors may be unreachable after this change.
             changed |= block->NumSucc() > 0;
 
-<<<<<<< HEAD
             block->RemoveFlags(BBF_REMOVED | BBF_INTERNAL);
             block->SetFlags(BBF_IMPORTED);
-            block->SetJumpKindAndTarget(BBJ_THROW DEBUG_ARG(this));
-=======
-            block->bbFlags &= ~(BBF_REMOVED | BBF_INTERNAL);
-            block->bbFlags |= BBF_IMPORTED;
             block->SetJumpKindAndTarget(BBJ_THROW);
->>>>>>> 4fa760f5
             block->bbSetRunRarely();
         }
         else
@@ -1679,13 +1673,8 @@
 
                         // What follows is similar to fgNewBBInRegion, but we can't call that
                         // here as the oldTryEntry is no longer in the main bb list.
-<<<<<<< HEAD
-                        newTryEntry = BasicBlock::bbNewBasicBlock(this, BBJ_NONE);
+                        newTryEntry = BasicBlock::New(this, BBJ_NONE);
                         newTryEntry->SetFlags(BBF_IMPORTED | BBF_INTERNAL);
-=======
-                        newTryEntry = BasicBlock::New(this, BBJ_NONE);
-                        newTryEntry->bbFlags |= (BBF_IMPORTED | BBF_INTERNAL);
->>>>>>> 4fa760f5
                         newTryEntry->bbRefs = 0;
 
                         // Set the right EH region indices on this new block.
