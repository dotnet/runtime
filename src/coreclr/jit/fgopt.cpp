--- conflicted
+++ resolved
@@ -5084,10 +5084,6 @@
         block->bbPostorderNum = numCandidateBlocks++;
     }
 
-<<<<<<< HEAD
-    bool modified = CompactHotJumps();
-    modified |= RunThreeOptPass();
-=======
     // For methods with fewer than three candidate blocks, we cannot partition anything
     if (numCandidateBlocks < 3)
     {
@@ -5095,8 +5091,8 @@
         return;
     }
 
-    const bool modified = RunThreeOpt();
->>>>>>> aeda1de6
+    bool modified = CompactHotJumps();
+    modified |= RunThreeOpt();
 
     if (modified)
     {
@@ -5355,11 +5351,6 @@
 //
 bool Compiler::ThreeOptLayout::CompactHotJumps()
 {
-    if (!compiler->m_dfsTree->HasCycle())
-    {
-        return false;
-    }
-
     JITDUMP("Compacting hot jumps\n");
     bool modified = false;
 
