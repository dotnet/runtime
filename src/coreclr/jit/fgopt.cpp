// Licensed to the .NET Foundation under one or more agreements.
// The .NET Foundation licenses this file to you under the MIT license.

#include "jitpch.h"

#ifdef _MSC_VER
#pragma hdrstop
#endif

#include "lower.h" // for LowerRange()

// Flowgraph Optimization

//------------------------------------------------------------------------
// fgDominate: Returns true if block `b1` dominates block `b2`.
//
// Arguments:
//    b1, b2 -- Two blocks to compare.
//
// Return Value:
//    true if `b1` dominates `b2`. If either b1 or b2 were created after dominators were calculated,
//    but the dominator information still exists, try to determine if we can make a statement about
//    b1 dominating b2 based on existing dominator information and other information, such as
//    predecessor lists or loop information.
//
// Assumptions:
//    -- Dominators have been calculated (`fgDomsComputed` is true).
//
bool Compiler::fgDominate(const BasicBlock* b1, const BasicBlock* b2)
{
    noway_assert(fgDomsComputed);

    //
    // If the fgModified flag is false then we made some modifications to
    // the flow graph, like adding a new block or changing a conditional branch
    // into an unconditional branch.
    //
    // We can continue to use the dominator and reachable information to
    // unmark loops as long as we haven't renumbered the blocks or we aren't
    // asking for information about a new block.
    //

    if (b2->bbNum > fgDomBBcount)
    {
        if (b1 == b2)
        {
            return true;
        }

        for (BasicBlock* const predBlock : b2->PredBlocks())
        {
            if (!fgDominate(b1, predBlock))
            {
                return false;
            }
        }

        return b2->bbPreds != nullptr;
    }

    if (b1->bbNum > fgDomBBcount)
    {
        // unknown dominators; err on the safe side and return false
        return false;
    }

    /* Check if b1 dominates b2 */
    unsigned numA = b1->bbNum;
    noway_assert(numA <= fgDomBBcount);
    unsigned numB = b2->bbNum;
    noway_assert(numB <= fgDomBBcount);

    // What we want to ask here is basically if A is in the middle of the path from B to the root (the entry node)
    // in the dominator tree. Turns out that can be translated as:
    //
    //   A dom B <-> preorder(A) <= preorder(B) && postorder(A) >= postorder(B)
    //
    // where the equality holds when you ask if A dominates itself.
    bool treeDom =
        fgDomTreePreOrder[numA] <= fgDomTreePreOrder[numB] && fgDomTreePostOrder[numA] >= fgDomTreePostOrder[numB];

    return treeDom;
}

//------------------------------------------------------------------------
// fgReachable: Returns true if block `b1` can reach block `b2`.
//
// Arguments:
//    b1, b2 -- Two blocks to compare.
//
// Return Value:
//    true if `b1` can reach `b2` via some path. If either b1 or b2 were created after dominators were calculated,
//    but the dominator information still exists, try to determine if we can make a statement about
//    b1 reaching b2 based on existing reachability information and other information, such as
//    predecessor lists.
//
// Assumptions:
//    -- Dominators have been calculated (`fgDomsComputed` is true).
//    -- Reachability information has been calculated (`fgReachabilitySetsValid` is true).
//
bool Compiler::fgReachable(BasicBlock* b1, BasicBlock* b2)
{
    noway_assert(fgDomsComputed);

    //
    // If the fgModified flag is false then we made some modifications to
    // the flow graph, like adding a new block or changing a conditional branch
    // into an unconditional branch.
    //
    // We can continue to use the dominator and reachable information to
    // unmark loops as long as we haven't renumbered the blocks or we aren't
    // asking for information about a new block
    //

    if (b2->bbNum > fgDomBBcount)
    {
        if (b1 == b2)
        {
            return true;
        }

        for (BasicBlock* const predBlock : b2->PredBlocks())
        {
            if (fgReachable(b1, predBlock))
            {
                return true;
            }
        }

        return false;
    }

    if (b1->bbNum > fgDomBBcount)
    {
        noway_assert(b1->KindIs(BBJ_ALWAYS, BBJ_COND));

        if (b1->KindIs(BBJ_COND))
        {
            return fgReachable(b1->Next(), b2) || fgReachable(b1->GetJumpDest(), b2);
        }
        else
        {
            return fgReachable(b1->GetJumpDest(), b2);
        }
    }

    /* Check if b1 can reach b2 */
    assert(fgReachabilitySetsValid);
    assert(BasicBlockBitSetTraits::GetSize(this) == fgDomBBcount + 1);
    return BlockSetOps::IsMember(this, b2->bbReach, b1->bbNum);
}

//------------------------------------------------------------------------
// fgUpdateChangedFlowGraph: Update changed flow graph information.
//
// If the flow graph has changed, we need to recompute various information if we want to use it again.
// This does similar work to `fgComputeReachability`, but the caller can pick and choose what needs
// to be recomputed if they know certain things do NOT need to be recomputed.
//
// Arguments:
//    updates -- enum flag set indicating what to update
//
// Notes:
//    Always renumbers, computes enter blocks, and computes reachability.
//    Optionally rebuilds dominators, return blocks, and computes loop information.
//
void Compiler::fgUpdateChangedFlowGraph(FlowGraphUpdates updates)
{
    const bool computeDoms = ((updates & FlowGraphUpdates::COMPUTE_DOMS) == FlowGraphUpdates::COMPUTE_DOMS);
    const bool computeReturnBlocks =
        ((updates & FlowGraphUpdates::COMPUTE_RETURNS) == FlowGraphUpdates::COMPUTE_RETURNS);
    const bool computeLoops = ((updates & FlowGraphUpdates::COMPUTE_LOOPS) == FlowGraphUpdates::COMPUTE_LOOPS);

    // We need to clear this so we don't hit an assert calling fgRenumberBlocks().
    fgDomsComputed = false;

    if (computeReturnBlocks)
    {
        fgComputeReturnBlocks();
    }

    JITDUMP("\nRenumbering the basic blocks for fgUpdateChangeFlowGraph\n");
    fgRenumberBlocks();
    fgComputeEnterBlocksSet();
    fgDfsReversePostorder();
    fgComputeReachabilitySets();
    if (computeDoms)
    {
        fgComputeDoms();
    }
    if (computeLoops)
    {
        // Reset the loop info annotations and find the loops again.
        // Note: this is similar to `RecomputeLoopInfo`.
        optResetLoopInfo();
        optSetBlockWeights();
        optFindLoops();
    }
}

//------------------------------------------------------------------------
// fgComputeReachabilitySets: Compute the bbReach sets.
//
// This can be called to recompute the bbReach sets after the flow graph changes, such as when the
// number of BasicBlocks change (and thus, the BlockSet epoch changes).
//
// This also sets the BBF_GC_SAFE_POINT flag on blocks.
//
// This depends on `fgBBReversePostorder` being correct.
//
// TODO-Throughput: This algorithm consumes O(n^2) because we're using dense bitsets to
// represent reachability. While this yields O(1) time queries, it bloats the memory usage
// for large code.  We can do better if we try to approach reachability by
// computing the strongly connected components of the flow graph.  That way we only need
// linear memory to label every block with its SCC.
//
void Compiler::fgComputeReachabilitySets()
{
    assert(fgPredsComputed);
    assert(fgBBReversePostorder != nullptr);

#ifdef DEBUG
    fgReachabilitySetsValid = false;
#endif // DEBUG

    for (BasicBlock* const block : Blocks())
    {
        // Initialize the per-block bbReach sets. It creates a new empty set,
        // because the block epoch could change since the previous initialization
        // and the old set could have wrong size.
        block->bbReach = BlockSetOps::MakeEmpty(this);

        /* Mark block as reaching itself */
        BlockSetOps::AddElemD(this, block->bbReach, block->bbNum);
    }

    // Find the reachable blocks. Also, set BBF_GC_SAFE_POINT.

    bool     change;
    unsigned changedIterCount = 1;
    do
    {
        change = false;

        for (unsigned i = 1; i <= fgBBNumMax; ++i)
        {
            BasicBlock* const block = fgBBReversePostorder[i];

            if (block->bbPreds != nullptr)
            {
                BasicBlockFlags predGcFlags = BBF_GC_SAFE_POINT; // Do all of our predecessor blocks have a GC safe bit?
                for (BasicBlock* const predBlock : block->PredBlocks())
                {
                    change |= BlockSetOps::UnionDChanged(this, block->bbReach, predBlock->bbReach);
                    predGcFlags &= predBlock->GetFlagsRaw();
                }
                block->SetFlags(predGcFlags);
            }
        }

        ++changedIterCount;
    } while (change);

#if COUNT_BASIC_BLOCKS
    computeReachabilitySetsIterationTable.record(changedIterCount);
#endif // COUNT_BASIC_BLOCKS

#ifdef DEBUG
    if (verbose)
    {
        printf("\nAfter computing reachability sets:\n");
        fgDispReach();
    }

    fgReachabilitySetsValid = true;
#endif // DEBUG
}

//------------------------------------------------------------------------
// fgComputeReturnBlocks: Compute the set of BBJ_RETURN blocks.
//
// Initialize `fgReturnBlocks` to a list of the BBJ_RETURN blocks in the function.
//
void Compiler::fgComputeReturnBlocks()
{
    fgReturnBlocks = nullptr;

    for (BasicBlock* const block : Blocks())
    {
        // If this is a BBJ_RETURN block, add it to our list of all BBJ_RETURN blocks. This list is only
        // used to find return blocks.
        if (block->KindIs(BBJ_RETURN))
        {
            fgReturnBlocks = new (this, CMK_Reachability) BasicBlockList(block, fgReturnBlocks);
        }
    }

    fgReturnBlocksComputed = true;

#ifdef DEBUG
    if (verbose)
    {
        printf("Return blocks:");
        if (fgReturnBlocks == nullptr)
        {
            printf(" NONE");
        }
        else
        {
            for (const BasicBlockList* bl = fgReturnBlocks; bl != nullptr; bl = bl->next)
            {
                printf(" " FMT_BB, bl->block->bbNum);
            }
        }
        printf("\n");
    }
#endif // DEBUG
}

//------------------------------------------------------------------------
// fgComputeEnterBlocksSet: Compute the entry blocks set.
//
// Initialize fgEnterBlks to the set of blocks for which we don't have explicit control
// flow edges. These are the entry basic block and each of the EH handler blocks.
// For ARM, also include the BBJ_ALWAYS block of a BBJ_CALLFINALLY/BBJ_ALWAYS pair,
// to avoid creating "retless" calls, since we need the BBJ_ALWAYS for the purpose
// of unwinding, even if the call doesn't return (due to an explicit throw, for example).
//
void Compiler::fgComputeEnterBlocksSet()
{
#ifdef DEBUG
    fgEnterBlksSetValid = false;
#endif // DEBUG

    fgEnterBlks = BlockSetOps::MakeEmpty(this);

    /* Now set the entry basic block */
    BlockSetOps::AddElemD(this, fgEnterBlks, fgFirstBB->bbNum);
    assert(fgFirstBB->bbNum == 1);

    /* Also 'or' in the handler basic blocks */
    if (!compIsForInlining())
    {
        for (EHblkDsc* const HBtab : EHClauses(this))
        {
            if (HBtab->HasFilter())
            {
                BlockSetOps::AddElemD(this, fgEnterBlks, HBtab->ebdFilter->bbNum);
            }
            BlockSetOps::AddElemD(this, fgEnterBlks, HBtab->ebdHndBeg->bbNum);
        }
    }

#ifdef DEBUG
    if (verbose)
    {
        printf("Enter blocks: ");
        BlockSetOps::Iter iter(this, fgEnterBlks);
        unsigned          bbNum = 0;
        while (iter.NextElem(&bbNum))
        {
            printf(FMT_BB " ", bbNum);
        }
        printf("\n");
    }
#endif // DEBUG

#ifdef DEBUG
    fgEnterBlksSetValid = true;
#endif // DEBUG
}

//------------------------------------------------------------------------
// fgRemoveUnreachableBlocks: Remove unreachable blocks.
//
// Some blocks (marked with BBF_DONT_REMOVE) can't be removed even if unreachable, in which case they
// are converted to `throw` blocks. Internal throw helper blocks and the single return block (if any)
// are never considered unreachable.
//
// Arguments:
//   canRemoveBlock - Method that determines if a block can be removed or not. In earlier phases, it
//       relies on the reachability set. During final phase, it depends on the DFS walk of the flowgraph
//       and considering blocks that are not visited as unreachable.
//
// Return Value:
//    Return true if changes were made that may cause additional blocks to be removable.
//
// Notes:
//    Unreachable blocks removal phase happens twice.
//
//    During early phases RecomputeLoopInfo, the logic to determine if a block is reachable
//    or not is based on the reachability sets, and hence it must be computed and valid.
//
//    During late phase, all the reachable blocks from fgFirstBB are traversed and everything
//    else are marked as unreachable (with exceptions of handler/filter blocks and BBJ_ALWAYS
//    blocks in Arm). As such, it is not dependent on the validity of reachability sets.
//
template <typename CanRemoveBlockBody>
bool Compiler::fgRemoveUnreachableBlocks(CanRemoveBlockBody canRemoveBlock)
{
    bool hasUnreachableBlocks = false;
    bool changed              = false;

    /* Record unreachable blocks */
    for (BasicBlock* const block : Blocks())
    {
        /* Internal throw blocks are also reachable */
        if (fgIsThrowHlpBlk(block))
        {
            continue;
        }
        else if (block == genReturnBB)
        {
            // Don't remove statements for the genReturnBB block, as we might have special hookups there.
            // For example, the profiler hookup needs to have the "void GT_RETURN" statement
            // to properly set the info.compProfilerCallback flag.
            continue;
        }
        else if (block->HasFlag(BBF_DONT_REMOVE) && block->isEmpty() && block->KindIs(BBJ_THROW))
        {
            // We already converted a non-removable block to a throw; don't bother processing it again.
            continue;
        }
        else if (!canRemoveBlock(block))
        {
            continue;
        }

        // Remove all the code for the block
        fgUnreachableBlock(block);

        // Make sure that the block was marked as removed */
        noway_assert(block->HasFlag(BBF_REMOVED));

        // Some blocks mark the end of trys and catches and can't be removed. We convert these into
        // empty blocks of type BBJ_THROW.

        const bool  bIsBBCallAlwaysPair = block->isBBCallAlwaysPair();
        BasicBlock* leaveBlk            = bIsBBCallAlwaysPair ? block->Next() : nullptr;

        if (block->HasFlag(BBF_DONT_REMOVE))
        {
            // Unmark the block as removed, clear BBF_INTERNAL, and set BBJ_IMPORTED

            JITDUMP("Converting BBF_DONT_REMOVE block " FMT_BB " to BBJ_THROW\n", block->bbNum);

            // The successors may be unreachable after this change.
            changed |= block->NumSucc() > 0;

            block->RemoveFlags(BBF_REMOVED | BBF_INTERNAL);
            block->SetFlags(BBF_IMPORTED);
            block->SetJumpKindAndTarget(BBJ_THROW);
            block->bbSetRunRarely();
        }
        else
        {
            /* We have to call fgRemoveBlock next */
            hasUnreachableBlocks = true;
            changed              = true;
        }

        // If this is a <BBJ_CALLFINALLY, BBJ_ALWAYS> pair, get rid of the BBJ_ALWAYS block which is now dead.
        if (bIsBBCallAlwaysPair)
        {
            assert(leaveBlk->KindIs(BBJ_ALWAYS));

            if (!block->KindIs(BBJ_THROW))
            {
                // We didn't convert the BBJ_CALLFINALLY to a throw, above. Since we already marked it as removed,
                // change the kind to something else. Otherwise, we can hit asserts below in fgRemoveBlock that
                // the leaveBlk BBJ_ALWAYS is not allowed to be a CallAlwaysPairTail.
                assert(block->KindIs(BBJ_CALLFINALLY));
                block->SetJumpKindAndTarget(BBJ_ALWAYS, block->Next());
            }

            leaveBlk->RemoveFlags(BBF_DONT_REMOVE);

            for (BasicBlock* const leavePredBlock : leaveBlk->PredBlocks())
            {
                fgRemoveEhfSuccessor(leavePredBlock, leaveBlk);
            }
            assert(leaveBlk->bbRefs == 0);
            assert(leaveBlk->bbPreds == nullptr);

            fgRemoveBlock(leaveBlk, /* unreachable */ true);

            // Note: `changed` will already have been set to true by processing the BBJ_CALLFINALLY.
            // `hasUnreachableBlocks` doesn't need to be set for the leaveBlk itself because we've already called
            // `fgRemoveBlock` on it.
        }
    }

    if (hasUnreachableBlocks)
    {
        // Now remove the unreachable blocks
        for (BasicBlock* block = fgFirstBB; block != nullptr; block = block->Next())
        {
            // If we marked a block with BBF_REMOVED then we need to call fgRemoveBlock() on it

            if (block->HasFlag(BBF_REMOVED))
            {
                fgRemoveBlock(block, /* unreachable */ true);

                // TODO: couldn't we have fgRemoveBlock() return the block after the (last)one removed
                // so we don't need the code below?

                // When we have a BBJ_CALLFINALLY, BBJ_ALWAYS pair; fgRemoveBlock will remove
                // both blocks, so we must advance 1 extra place in the block list
                //
                if (block->isBBCallAlwaysPair())
                {
                    block = block->Next();
                }
            }
        }
    }

    return changed;
}

//------------------------------------------------------------------------
// fgComputeReachability: Compute the dominator and reachable sets.
//
// Returns:
//    Suitable phase status
//
// Notes:
//   Also computes the list of return blocks `fgReturnBlocks`
//   and set of enter  blocks `fgEnterBlks`.
//
//   Delete unreachable blocks.
//
//   Assumes the predecessor lists are computed and correct.
//
//   Use `fgReachable()` to check reachability.
//   Use `fgDominate()` to check dominance.
//
PhaseStatus Compiler::fgComputeReachability()
{
    assert(fgPredsComputed);

    fgComputeReturnBlocks();

    // Compute reachability and then delete blocks determined to be unreachable. If we delete blocks, we
    // need to loop, as that might have caused more blocks to become unreachable. This can happen in the
    // case where a call to a finally is unreachable and deleted (maybe the call to the finally is
    // preceded by a throw or an infinite loop), making the blocks following the finally unreachable.
    // However, all EH entry blocks are considered global entry blocks, causing the blocks following the
    // call to the finally to stay rooted, until a second round of reachability is done.
    // The dominator algorithm expects that all blocks can be reached from the fgEnterBlks set.
    unsigned passNum = 1;
    bool     changed;

    auto canRemoveBlock = [&](BasicBlock* block) -> bool {
        // If any of the entry blocks can reach this block, then we skip it.
        if (!BlockSetOps::IsEmptyIntersection(this, fgEnterBlks, block->bbReach))
        {
            return false;
        }

        return true;
    };

    bool madeChanges = false;

    do
    {
        // Just to be paranoid, avoid infinite loops; fall back to minopts.
        if (passNum > 10)
        {
            noway_assert(!"Too many unreachable block removal loops");
        }

        // Walk the flow graph, reassign block numbers to keep them in ascending order.
        JITDUMP("\nRenumbering the basic blocks for fgComputeReachability pass #%u\n", passNum);
        passNum++;
        madeChanges |= fgRenumberBlocks();

        //
        // Compute fgEnterBlks, reverse post-order, and bbReach.
        //

        fgComputeEnterBlocksSet();
        fgDfsReversePostorder();
        fgComputeReachabilitySets();

        //
        // Use reachability information to delete unreachable blocks.
        //

        changed = fgRemoveUnreachableBlocks(canRemoveBlock);
        madeChanges |= changed;

    } while (changed);

#if COUNT_BASIC_BLOCKS
    computeReachabilityIterationTable.record(passNum - 1);
#endif // COUNT_BASIC_BLOCKS

    //
    // Now, compute the dominators
    //

    fgComputeDoms();

    return madeChanges ? PhaseStatus::MODIFIED_EVERYTHING : PhaseStatus::MODIFIED_NOTHING;
}

//------------------------------------------------------------------------
// fgRemoveDeadBlocks: Identify all the unreachable blocks and remove them.
//         Handler and filter blocks are considered as reachable and hence won't
//         be removed. For Arm32, do not remove BBJ_ALWAYS block of
//         BBJ_CALLFINALLY/BBJ_ALWAYS pair.
//
bool Compiler::fgRemoveDeadBlocks()
{
    JITDUMP("\n*************** In fgRemoveDeadBlocks()");

    unsigned prevFgCurBBEpoch = fgCurBBEpoch;
    EnsureBasicBlockEpoch();

    if (prevFgCurBBEpoch != fgCurBBEpoch)
    {
        // If Epoch has changed, reset the doms computed as well because
        // in future, during insert gc polls or lowering, when we compact
        // blocks during flowgraph update, it might propagate the invalid
        // bbReach as well (although Epoch adjustment resets fgReachabilitySetsValid).
        fgDomsComputed = false;
    }

    BlockSet visitedBlocks(BlockSetOps::MakeEmpty(this));

    jitstd::list<BasicBlock*> worklist(jitstd::allocator<void>(getAllocator(CMK_Reachability)));
    worklist.push_back(fgFirstBB);

    // Visit all the reachable blocks, everything else can be removed
    while (!worklist.empty())
    {
        BasicBlock* block = *(worklist.begin());
        worklist.pop_front();

        if (BlockSetOps::IsMember(this, visitedBlocks, block->bbNum))
        {
            continue;
        }

        BlockSetOps::AddElemD(this, visitedBlocks, block->bbNum);

        for (BasicBlock* succ : block->Succs(this))
        {
            worklist.push_back(succ);
        }

        // Add all the "EH" successors. For every `try`, add its handler (including filter) to the worklist.
        if (bbIsTryBeg(block))
        {
            // Due to EH normalization, a block can only be the start of a single `try` region, with the exception
            // of mutually-protect regions.
            assert(block->hasTryIndex());
            unsigned  tryIndex = block->getTryIndex();
            EHblkDsc* ehDsc    = ehGetDsc(tryIndex);
            for (;;)
            {
                worklist.push_back(ehDsc->ebdHndBeg);
                if (ehDsc->HasFilter())
                {
                    worklist.push_back(ehDsc->ebdFilter);
                }
                tryIndex = ehDsc->ebdEnclosingTryIndex;
                if (tryIndex == EHblkDsc::NO_ENCLOSING_INDEX)
                {
                    break;
                }
                ehDsc = ehGetDsc(tryIndex);
                if (ehDsc->ebdTryBeg != block)
                {
                    break;
                }
            }
        }
    }

    // Track if there is any unreachable block. Even if it is marked with
    // BBF_DONT_REMOVE, fgRemoveUnreachableBlocks() still removes the code
    // inside the block. So this variable tracks if we ever found such blocks
    // or not.
    bool hasUnreachableBlock = false;

    // A block is unreachable if no path was found from
    // any of the fgFirstBB, handler, filter or BBJ_ALWAYS (Arm) blocks.
    auto isBlockRemovable = [&](BasicBlock* block) -> bool {
        bool isVisited   = BlockSetOps::IsMember(this, visitedBlocks, block->bbNum);
        bool isRemovable = !isVisited || (block->bbRefs == 0);

        hasUnreachableBlock |= isRemovable;
        return isRemovable;
    };

    bool     changed        = false;
    unsigned iterationCount = 1;
    do
    {
        JITDUMP("\nRemoving unreachable blocks for fgRemoveDeadBlocks iteration #%u\n", iterationCount);

        // Just to be paranoid, avoid infinite loops; fall back to minopts.
        if (iterationCount++ > 10)
        {
            noway_assert(!"Too many unreachable block removal loops");
        }
        changed = fgRemoveUnreachableBlocks(isBlockRemovable);
    } while (changed);

#ifdef DEBUG
    if (verbose && hasUnreachableBlock)
    {
        printf("\nAfter dead block removal:\n");
        fgDispBasicBlocks(verboseTrees);
        printf("\n");
    }

    fgVerifyHandlerTab();
    fgDebugCheckBBlist(false);
#endif // DEBUG

    return hasUnreachableBlock;
}

//-------------------------------------------------------------
// fgDfsReversePostorder: Depth first search to establish block
//   preorder and reverse postorder numbers, plus a reverse postorder for blocks,
//   using all entry blocks and EH handler blocks as start blocks.
//
// Notes:
//   Each block's `bbPreorderNum` and `bbPostorderNum` is set.
//   The `fgBBReversePostorder` array is filled in with the `BasicBlock*` in reverse post-order.
//
//   Unreachable blocks will have higher pre and post order numbers than reachable blocks.
//   Hence they will appear at lower indices in the fgBBReversePostorder array.
//
unsigned Compiler::fgDfsReversePostorder()
{
    assert(fgBBcount == fgBBNumMax);
    assert(BasicBlockBitSetTraits::GetSize(this) == fgBBNumMax + 1);
    fgBBReversePostorder = new (this, CMK_DominatorMemory) BasicBlock*[fgBBNumMax + 1]{};
    BlockSet visited(BlockSetOps::MakeEmpty(this));

    unsigned preorderIndex  = 1;
    unsigned postorderIndex = 1;

    // Walk from our primary root.
    //
    fgDfsReversePostorderHelper(fgFirstBB, visited, preorderIndex, postorderIndex);

    // For OSR, walk from the original method entry too.
    //
    if (opts.IsOSR() && (fgEntryBB != nullptr))
    {
        if (!BlockSetOps::IsMember(this, visited, fgEntryBB->bbNum))
        {
            fgDfsReversePostorderHelper(fgEntryBB, visited, preorderIndex, postorderIndex);
        }
    }

    // If we didn't end up visiting everything, try the EH roots.
    //
    if ((preorderIndex != fgBBcount + 1) && !compIsForInlining())
    {
        for (EHblkDsc* const HBtab : EHClauses(this))
        {
            if (HBtab->HasFilter())
            {
                BasicBlock* const filterBlock = HBtab->ebdFilter;
                if (!BlockSetOps::IsMember(this, visited, filterBlock->bbNum))
                {
                    fgDfsReversePostorderHelper(filterBlock, visited, preorderIndex, postorderIndex);
                }
            }

            BasicBlock* const handlerBlock = HBtab->ebdHndBeg;
            if (!BlockSetOps::IsMember(this, visited, handlerBlock->bbNum))
            {
                fgDfsReversePostorderHelper(handlerBlock, visited, preorderIndex, postorderIndex);
            }
        }
    }

    // That's everything reachable from the roots.
    //
    const unsigned highestReachablePostorderNumber = postorderIndex - 1;

    // If we still didn't end up visiting everything, visit what remains.
    //
    if (highestReachablePostorderNumber != fgBBcount)
    {
        JITDUMP("DFS: there are %u unreachable blocks\n", fgBBcount - highestReachablePostorderNumber);
        for (BasicBlock* const block : Blocks())
        {
            if (!BlockSetOps::IsMember(this, visited, block->bbNum))
            {
                fgDfsReversePostorderHelper(block, visited, preorderIndex, postorderIndex);
            }
        }
    }

    // After the DFS reverse postorder is completed, we must have visited all the basic blocks.
    noway_assert(preorderIndex == fgBBcount + 1);
    noway_assert(postorderIndex == fgBBcount + 1);
    noway_assert(fgBBNumMax == fgBBcount);

#ifdef DEBUG
    if (0 && verbose)
    {
        printf("\nAfter doing a post order traversal of the BB graph, this is the ordering:\n");
        for (unsigned i = 1; i <= fgBBNumMax; ++i)
        {
            printf("%02u -> " FMT_BB "\n", i, fgBBReversePostorder[i]->bbNum);
        }
        printf("\n");
    }
#endif // DEBUG

    return highestReachablePostorderNumber;
}

//------------------------------------------------------------------------
// fgDfsReversePostorderHelper: Helper to assign post-order numbers to blocks
//
// Arguments:
//    block   - The starting entry block
//    visited - The set of visited blocks
//    preorderIndex - preorder visit counter
//    postorderIndex - postorder visit counter
//
// Notes:
//    Compute a non-recursive DFS traversal of the flow graph using an
//    evaluation stack to assign pre and post-order numbers.
//
void Compiler::fgDfsReversePostorderHelper(BasicBlock* block,
                                           BlockSet&   visited,
                                           unsigned&   preorderIndex,
                                           unsigned&   postorderIndex)
{
    // Assume we haven't visited this node yet (callers ensure this).
    assert(!BlockSetOps::IsMember(this, visited, block->bbNum));

    struct DfsBlockEntry
    {
    public:
        DfsBlockEntry(Compiler* comp, BasicBlock* block) : m_block(block), m_nSucc(block->NumSucc(comp)), m_iter(0)
        {
        }

        BasicBlock* getBlock()
        {
            return m_block;
        }

        BasicBlock* getNextSucc(Compiler* comp)
        {
            if (m_iter >= m_nSucc)
            {
                return nullptr;
            }
            return m_block->GetSucc(m_iter++, comp);
        }

    private:
        BasicBlock* m_block;
        unsigned    m_nSucc;
        unsigned    m_iter;
    };

    // Allocate a local stack to hold the DFS traversal actions necessary
    // to compute pre/post-ordering of the control flowgraph.
    ArrayStack<DfsBlockEntry> stack(getAllocator(CMK_ArrayStack));

    // Push the first block on the stack to seed the traversal, mark it visited to avoid backtracking,
    // and give it a preorder number.
    stack.Emplace(this, block);
    BlockSetOps::AddElemD(this, visited, block->bbNum);
    block->bbPreorderNum = preorderIndex++;

    // The search is terminated once all the actions have been processed.
    while (!stack.Empty())
    {
        DfsBlockEntry&    current = stack.TopRef();
        BasicBlock* const succ    = current.getNextSucc(this);

        if (succ == nullptr)
        {
            BasicBlock* const block = current.getBlock();

            // Final visit to this node
            //
            block->bbPostorderNum = postorderIndex;

            // Compute the index of block in the reverse postorder and
            // update the reverse postorder accordingly.
            //
            assert(postorderIndex <= fgBBcount);
            unsigned reversePostorderIndex              = fgBBcount - postorderIndex + 1;
            fgBBReversePostorder[reversePostorderIndex] = block;
            postorderIndex++;

            stack.Pop();
            continue;
        }

        if (BlockSetOps::IsMember(this, visited, succ->bbNum))
        {
            // Already visited this succ
            //
            continue;
        }

        stack.Emplace(this, succ);
        BlockSetOps::AddElemD(this, visited, succ->bbNum);
        succ->bbPreorderNum = preorderIndex++;
    }
}

//------------------------------------------------------------------------
// fgComputeDoms: Computer dominators. Use `fgDominate()` to check dominance.
//
// Compute immediate dominators, the dominator tree and and its pre/post-order traversal numbers.
//
// Also sets BBF_DOMINATED_BY_EXCEPTIONAL_ENTRY flag on blocks dominated by exceptional entry blocks.
//
// Notes:
//    Immediate dominator computation is based on "A Simple, Fast Dominance Algorithm"
//    by Keith D. Cooper, Timothy J. Harvey, and Ken Kennedy.
//
void Compiler::fgComputeDoms()
{
#ifdef DEBUG
    if (verbose)
    {
        printf("*************** In fgComputeDoms\n");
    }

    fgVerifyHandlerTab();

    // Make sure that the predecessor lists are accurate.
    // Also check that the blocks are properly, densely numbered (so calling fgRenumberBlocks is not necessary).
    fgDebugCheckBBlist(true);

    // Assert things related to the BlockSet epoch.
    assert(fgBBcount == fgBBNumMax);
    assert(BasicBlockBitSetTraits::GetSize(this) == fgBBNumMax + 1);
#endif // DEBUG

    // flRoot and bbRoot represent an imaginary unique entry point in the flow graph.
    // All the orphaned EH blocks and fgFirstBB will temporarily have its predecessors list
    // (with bbRoot as the only basic block in it) set as flRoot.
    // Later on, we clear their predecessors and let them to be nullptr again.
    // Since we number basic blocks starting at one, the imaginary entry block is conveniently numbered as zero.

    BasicBlock bbRoot;

    bbRoot.bbPreds        = nullptr;
    bbRoot.bbNum          = 0;
    bbRoot.bbIDom         = &bbRoot;
    bbRoot.bbPostorderNum = fgBBNumMax + 1;
    bbRoot.SetFlagsRaw(BBF_EMPTY);

    FlowEdge flRoot(&bbRoot, nullptr);

    noway_assert(fgBBReversePostorder[0] == nullptr);
    fgBBReversePostorder[0] = &bbRoot;

    // Mark both bbRoot and fgFirstBB processed
    BlockSet processedBlks(BlockSetOps::MakeEmpty(this));
    BlockSetOps::AddElemD(this, processedBlks, 0); // bbRoot    == block #0
    BlockSetOps::AddElemD(this, processedBlks, 1); // fgFirstBB == block #1
    assert(fgFirstBB->bbNum == 1);

    // Special case fgFirstBB to say its IDom is bbRoot.
    fgFirstBB->bbIDom = &bbRoot;

    BasicBlock* block = nullptr;

    for (block = fgFirstBB->Next(); block != nullptr; block = block->Next())
    {
        // If any basic block has no predecessors then we flag it as processed and temporarily
        // mark its predecessor list to be flRoot.  This makes the flowgraph connected,
        // a precondition that is needed by the dominance algorithm to operate properly.
        if (block->bbPreds == nullptr)
        {
            block->bbPreds = &flRoot;
            block->bbIDom  = &bbRoot;
            BlockSetOps::AddElemD(this, processedBlks, block->bbNum);
        }
        else
        {
            block->bbIDom = nullptr;
        }
    }

    // Mark the EH blocks as entry blocks and also flag them as processed.
    if (compHndBBtabCount > 0)
    {
        for (EHblkDsc* const HBtab : EHClauses(this))
        {
            if (HBtab->HasFilter())
            {
                HBtab->ebdFilter->bbIDom = &bbRoot;
                BlockSetOps::AddElemD(this, processedBlks, HBtab->ebdFilter->bbNum);
            }
            HBtab->ebdHndBeg->bbIDom = &bbRoot;
            BlockSetOps::AddElemD(this, processedBlks, HBtab->ebdHndBeg->bbNum);
        }
    }

    // Now proceed to compute the immediate dominators for each basic block.
    bool     changed          = true;
    unsigned changedIterCount = 1;
    while (changed)
    {
        changed = false;
        // Process each actual block; don't process the imaginary predecessor block.
        for (unsigned i = 1; i <= fgBBNumMax; ++i)
        {
            FlowEdge*   first   = nullptr;
            BasicBlock* newidom = nullptr;
            block               = fgBBReversePostorder[i];

            // If we have a block that has bbRoot as its bbIDom
            // it means we flag it as processed and as an entry block so
            // in this case we're all set.
            if (block->bbIDom == &bbRoot)
            {
                continue;
            }

            // Pick up the first processed predecessor of the current block.
            for (first = block->bbPreds; first != nullptr; first = first->getNextPredEdge())
            {
                if (BlockSetOps::IsMember(this, processedBlks, first->getSourceBlock()->bbNum))
                {
                    break;
                }
            }
            noway_assert(first != nullptr);

            // We assume the first processed predecessor will be the
            // immediate dominator and then compute the forward flow analysis.
            newidom = first->getSourceBlock();
            for (FlowEdge* p = block->bbPreds; p != nullptr; p = p->getNextPredEdge())
            {
                if (p->getSourceBlock() == first->getSourceBlock())
                {
                    continue;
                }
                if (p->getSourceBlock()->bbIDom != nullptr)
                {
                    // fgIntersectDom is basically the set intersection between
                    // the dominance sets of the new IDom and the current predecessor
                    // Since the nodes are ordered in DFS inverse post order and
                    // IDom induces a tree, fgIntersectDom actually computes
                    // the lowest common ancestor in the dominator tree.
                    newidom = fgIntersectDom(p->getSourceBlock(), newidom);
                }
            }

            // If the Immediate dominator changed, assign the new one
            // to the current working basic block.
            if (block->bbIDom != newidom)
            {
                noway_assert(newidom != nullptr);
                block->bbIDom = newidom;
                changed       = true;
            }
            BlockSetOps::AddElemD(this, processedBlks, block->bbNum);
        }

        ++changedIterCount;
    }

#if COUNT_BASIC_BLOCKS
    domsChangedIterationTable.record(changedIterCount);
#endif // COUNT_BASIC_BLOCKS

    // As stated before, once we have computed immediate dominance we need to clear
    // all the basic blocks whose predecessor list was set to flRoot.  This
    // reverts that and leaves the blocks the same as before.
    for (BasicBlock* const block : Blocks())
    {
        if (block->bbPreds == &flRoot)
        {
            block->bbPreds = nullptr;
        }
    }

    fgCompDominatedByExceptionalEntryBlocks();

#ifdef DEBUG
    if (verbose)
    {
        fgDispDoms();
    }
#endif

    fgNumberDomTree(fgBuildDomTree());

    fgModified   = false;
    fgDomBBcount = fgBBcount;
    assert(fgBBcount == fgBBNumMax);
    assert(BasicBlockBitSetTraits::GetSize(this) == fgDomBBcount + 1);

    fgDomsComputed = true;
}

//------------------------------------------------------------------------
// fgBuildDomTree: Build the dominator tree for the current flowgraph.
//
// Returns:
//    An array of dominator tree nodes, indexed by BasicBlock::bbNum.
//
// Notes:
//    Immediate dominators must have already been computed in BasicBlock::bbIDom
//    before calling this.
//
DomTreeNode* Compiler::fgBuildDomTree()
{
    JITDUMP("\nInside fgBuildDomTree\n");

    unsigned     bbArraySize = fgBBNumMax + 1;
    DomTreeNode* domTree     = new (this, CMK_DominatorMemory) DomTreeNode[bbArraySize]{};

    BasicBlock* imaginaryRoot = fgFirstBB->bbIDom;

    if (imaginaryRoot != nullptr)
    {
        // If the first block has a dominator then this must be the imaginary entry block added
        // by fgComputeDoms, it is not actually part of the flowgraph and should have number 0.
        assert(imaginaryRoot->bbNum == 0);
        assert(imaginaryRoot->bbIDom == imaginaryRoot);

        // Clear the imaginary dominator to turn the tree back to a forest.
        fgFirstBB->bbIDom = nullptr;
    }

    // If the imaginary root is present then we'll need to create a forest instead of a tree.
    // Forest roots are chained via DomTreeNode::nextSibling and we keep track of this list's
    // tail in order to append to it. The head of the list is fgFirstBB, by construction.
    BasicBlock* rootListTail = fgFirstBB;

    // Traverse the entire block list to build the dominator tree. Skip fgFirstBB
    // as it is always a root of the dominator forest.
    for (BasicBlock* const block : Blocks(fgFirstBB->Next()))
    {
        BasicBlock* parent = block->bbIDom;

        if (parent != imaginaryRoot)
        {
            assert(block->bbNum < bbArraySize);
            assert(parent->bbNum < bbArraySize);

            domTree[block->bbNum].nextSibling = domTree[parent->bbNum].firstChild;
            domTree[parent->bbNum].firstChild = block;
        }
        else if (imaginaryRoot != nullptr)
        {
            assert(rootListTail->bbNum < bbArraySize);

            domTree[rootListTail->bbNum].nextSibling = block;
            rootListTail                             = block;

            // Clear the imaginary dominator to turn the tree back to a forest.
            block->bbIDom = nullptr;
        }
    }

    JITDUMP("\nAfter computing the Dominance Tree:\n");
    DBEXEC(verbose, fgDispDomTree(domTree));

    return domTree;
}

#ifdef DEBUG
void Compiler::fgDispDomTree(DomTreeNode* domTree)
{
    for (unsigned i = 1; i <= fgBBNumMax; ++i)
    {
        if (domTree[i].firstChild != nullptr)
        {
            printf(FMT_BB " : ", i);
            for (BasicBlock* child = domTree[i].firstChild; child != nullptr; child = domTree[child->bbNum].nextSibling)
            {
                printf(FMT_BB " ", child->bbNum);
            }
            printf("\n");
        }
    }
    printf("\n");
}
#endif // DEBUG

//------------------------------------------------------------------------
// fgNumberDomTree: Assign pre/post-order numbers to the dominator tree.
//
// Arguments:
//    domTree - The dominator tree node array
//
// Notes:
//    Runs a non-recursive DFS traversal of the dominator tree to assign
//    pre-order and post-order numbers. These numbers are used to provide
//    constant time lookup ancestor/descendent tests between pairs of nodes
//    in the tree.
//
void Compiler::fgNumberDomTree(DomTreeNode* domTree)
{
    class NumberDomTreeVisitor : public DomTreeVisitor<NumberDomTreeVisitor>
    {
        unsigned m_preNum;
        unsigned m_postNum;

    public:
        NumberDomTreeVisitor(Compiler* compiler, DomTreeNode* domTree) : DomTreeVisitor(compiler, domTree)
        {
        }

        void Begin()
        {
            unsigned bbArraySize           = m_compiler->fgBBNumMax + 1;
            m_compiler->fgDomTreePreOrder  = new (m_compiler, CMK_DominatorMemory) unsigned[bbArraySize]{};
            m_compiler->fgDomTreePostOrder = new (m_compiler, CMK_DominatorMemory) unsigned[bbArraySize]{};

            // The preorder and postorder numbers.
            // We start from 1 to match the bbNum ordering.
            m_preNum  = 1;
            m_postNum = 1;
        }

        void PreOrderVisit(BasicBlock* block)
        {
            m_compiler->fgDomTreePreOrder[block->bbNum] = m_preNum++;
        }

        void PostOrderVisit(BasicBlock* block)
        {
            m_compiler->fgDomTreePostOrder[block->bbNum] = m_postNum++;
        }

        void End()
        {
            noway_assert(m_preNum == m_compiler->fgBBNumMax + 1);
            noway_assert(m_postNum == m_compiler->fgBBNumMax + 1);

            noway_assert(m_compiler->fgDomTreePreOrder[0] == 0);  // Unused first element
            noway_assert(m_compiler->fgDomTreePostOrder[0] == 0); // Unused first element
            noway_assert(m_compiler->fgDomTreePreOrder[1] == 1);  // First block should be first in pre order

#ifdef DEBUG
            if (m_compiler->verbose)
            {
                printf("\nAfter numbering the dominator tree:\n");
                for (unsigned i = 1; i <= m_compiler->fgBBNumMax; ++i)
                {
                    printf(FMT_BB ": pre=%02u, post=%02u\n", i, m_compiler->fgDomTreePreOrder[i],
                           m_compiler->fgDomTreePostOrder[i]);
                }
            }
#endif // DEBUG
        }
    };

    NumberDomTreeVisitor visitor(this, domTree);
    visitor.WalkTree();
}

//-------------------------------------------------------------
// fgIntersectDom: Intersect two immediate dominator sets.
//
// Find the lowest common ancestor in the dominator tree between two basic blocks. The LCA in the dominance tree
// represents the closest dominator between the two basic blocks. Used to adjust the IDom value in fgComputeDoms.
//
// Arguments:
//    a, b - two blocks to intersect
//
// Returns:
//    The least common ancestor of `a` and `b` in the IDom tree.
//
BasicBlock* Compiler::fgIntersectDom(BasicBlock* a, BasicBlock* b)
{
    BasicBlock* finger1 = a;
    BasicBlock* finger2 = b;
    while (finger1 != finger2)
    {
        while (finger1->bbPostorderNum < finger2->bbPostorderNum)
        {
            finger1 = finger1->bbIDom;
        }
        while (finger2->bbPostorderNum < finger1->bbPostorderNum)
        {
            finger2 = finger2->bbIDom;
        }
    }
    return finger1;
}

//-------------------------------------------------------------
// fgGetDominatorSet: Return a set of blocks that dominate `block`.
//
// Note: this is slow compared to calling fgDominate(), especially if doing a single check comparing
// two blocks.
//
// Arguments:
//    block - get the set of blocks which dominate this block
//
// Returns:
//    A set of blocks which dominate `block`.
//
BlockSet_ValRet_T Compiler::fgGetDominatorSet(BasicBlock* block)
{
    assert(block != nullptr);

    BlockSet domSet(BlockSetOps::MakeEmpty(this));

    do
    {
        BlockSetOps::AddElemD(this, domSet, block->bbNum);
        if (block == block->bbIDom)
        {
            break; // We found a cycle in the IDom list, so we're done.
        }
        block = block->bbIDom;
    } while (block != nullptr);

    return domSet;
}

//-------------------------------------------------------------
// fgInitBlockVarSets: Initialize the per-block variable sets (used for liveness analysis).
//
// Notes:
//   Initializes:
//      bbVarUse, bbVarDef, bbLiveIn, bbLiveOut,
//      bbMemoryUse, bbMemoryDef, bbMemoryLiveIn, bbMemoryLiveOut,
//      bbScope
//
void Compiler::fgInitBlockVarSets()
{
    for (BasicBlock* const block : Blocks())
    {
        block->InitVarSets(this);
    }

    fgBBVarSetsInited = true;
}

//------------------------------------------------------------------------
// fgPostImportationCleanups: clean up flow graph after importation
//
// Returns:
//   suitable phase status
//
// Notes:
//
//  Find and remove any basic blocks that are useless (e.g. they have not been
//  imported because they are not reachable, or they have been optimized away).
//
//  Remove try regions where no blocks in the try were imported.
//  Update the end of try and handler regions where trailing blocks were not imported.
//  Update the start of try regions that were partially imported (OSR)
//
//  For OSR, add "step blocks" and conditional logic to ensure the path from
//  method entry to the OSR logical entry point always flows through the first
//  block of any enclosing try.
//
//  In particular, given a method like
//
//  S0;
//  try {
//      S1;
//      try {
//          S2;
//          for (...) {}  // OSR logical entry here
//      }
//  }
//
//  Where the Sn are arbitrary hammocks of code, the OSR logical entry point
//  would be in the middle of a nested try. We can't branch there directly
//  from the OSR method entry. So we transform the flow to:
//
//  _firstCall = 0;
//  goto pt1;
//  S0;
//  pt1:
//  try {
//      if (_firstCall == 0) goto pt2;
//      S1;
//      pt2:
//      try {
//          if (_firstCall == 0) goto pp;
//          S2;
//          pp:
//          _firstCall = 1;
//          for (...)
//      }
//  }
//
//  where the "state variable" _firstCall guides execution appropriately
//  from OSR method entry, and flow always enters the try blocks at the
//  first block of the try.
//
PhaseStatus Compiler::fgPostImportationCleanup()
{
    // Bail, if this is a failed inline
    //
    if (compDonotInline())
    {
        return PhaseStatus::MODIFIED_NOTHING;
    }

    if (compIsForInlining())
    {
        // Update type of return spill temp if we have gathered
        // better info when importing the inlinee, and the return
        // spill temp is single def.
        if (fgNeedReturnSpillTemp())
        {
            CORINFO_CLASS_HANDLE retExprClassHnd = impInlineInfo->retExprClassHnd;
            if (retExprClassHnd != nullptr)
            {
                LclVarDsc* returnSpillVarDsc = lvaGetDesc(lvaInlineeReturnSpillTemp);

                if ((returnSpillVarDsc->lvType == TYP_REF) && returnSpillVarDsc->lvSingleDef)
                {
                    lvaUpdateClass(lvaInlineeReturnSpillTemp, retExprClassHnd, impInlineInfo->retExprClassHndIsExact);
                }
            }
        }
    }

    BasicBlock* cur;
    BasicBlock* nxt;

    // If we remove any blocks, we'll have to do additional work
    unsigned removedBlks = 0;

    for (cur = fgFirstBB; cur != nullptr; cur = nxt)
    {
        // Get hold of the next block (in case we delete 'cur')
        nxt = cur->Next();

        // Should this block be removed?
        if (!cur->HasFlag(BBF_IMPORTED))
        {
            noway_assert(cur->isEmpty());

            if (ehCanDeleteEmptyBlock(cur))
            {
                JITDUMP(FMT_BB " was not imported, marking as removed (%d)\n", cur->bbNum, removedBlks);

                // Notify all successors that cur is no longer a pred.
                //
                // This may not be necessary once we have pred lists built before importation.
                // When we alter flow in the importer branch opts, we should be able to make
                // suitable updates there for blocks that we plan to keep.
                //
                for (BasicBlock* succ : cur->Succs(this))
                {
                    fgRemoveAllRefPreds(succ, cur);
                }

                cur->SetFlags(BBF_REMOVED);
                removedBlks++;

                // Drop the block from the list.
                //
                // We rely on the fact that this does not clear out
                // cur->bbNext or cur->bbPrev in the code that
                // follows.
                fgUnlinkBlockForRemoval(cur);
            }
            else
            {
                // We were prevented from deleting this block by EH
                // normalization. Mark the block as imported.
                cur->SetFlags(BBF_IMPORTED);
            }
        }
    }

    // If no blocks were removed, we're done.
    // Unless we are an OSR method with a try entry.
    //
    if ((removedBlks == 0) && !(opts.IsOSR() && fgOSREntryBB->hasTryIndex()))
    {
        return PhaseStatus::MODIFIED_NOTHING;
    }

    // Update all references in the exception handler table.
    //
    // We may have made the entire try block unreachable.
    // Check for this case and remove the entry from the EH table.
    //
    // For OSR, just the initial part of a try range may become
    // unreachable; if so we need to shrink the try range down
    // to the portion that was imported.
    unsigned  XTnum;
    EHblkDsc* HBtab;
    unsigned  delCnt = 0;

    // Walk the EH regions from inner to outer
    for (XTnum = 0, HBtab = compHndBBtab; XTnum < compHndBBtabCount; XTnum++, HBtab++)
    {
    AGAIN:

        // If start of a try region was not imported, then we either
        // need to trim the region extent, or remove the region
        // entirely.
        //
        // In normal importation, it is not valid to jump into the
        // middle of a try, so if the try entry was not imported, the
        // entire try can be removed.
        //
        // In OSR importation the entry patchpoint may be in the
        // middle of a try, and we need to determine how much of the
        // try ended up getting imported.  Because of backwards
        // branches we may end up importing the entire try even though
        // execution starts in the middle.
        //
        // Note it is common in both cases for the ends of trys (and
        // associated handlers) to end up not getting imported, so if
        // the try region is not removed, we always check if we need
        // to trim the ends.
        //
        if (HBtab->ebdTryBeg->HasFlag(BBF_REMOVED))
        {
            // Usual case is that the entire try can be removed.
            bool removeTryRegion = true;

            if (opts.IsOSR())
            {
                // For OSR we may need to trim the try region start.
                //
                // We rely on the fact that removed blocks have been snipped from
                // the main block list, but that those removed blocks have kept
                // their bbprev (and bbnext) links.
                //
                // Find the first unremoved block before the try entry block.
                //
                BasicBlock* const oldTryEntry  = HBtab->ebdTryBeg;
                BasicBlock*       tryEntryPrev = oldTryEntry->Prev();
                while ((tryEntryPrev != nullptr) && tryEntryPrev->HasFlag(BBF_REMOVED))
                {
                    tryEntryPrev = tryEntryPrev->Prev();
                }

                // Because we've added an unremovable scratch block as
                // fgFirstBB, this backwards walk should always find
                // some block.
                assert(tryEntryPrev != nullptr);

                // If there is a next block of this prev block, and that block is
                // contained in the current try, we'd like to make that block
                // the new start of the try, and keep the region.
                BasicBlock* newTryEntry    = tryEntryPrev->Next();
                bool        updateTryEntry = false;

                if ((newTryEntry != nullptr) && bbInTryRegions(XTnum, newTryEntry))
                {
                    // We want to trim the begin extent of the current try region to newTryEntry.
                    //
                    // This method is invoked after EH normalization, so we may need to ensure all
                    // try regions begin at blocks that are not the start or end of some other try.
                    //
                    // So, see if this block is already the start or end of some other EH region.
                    if (bbIsTryBeg(newTryEntry))
                    {
                        // We've already end-trimmed the inner try. Do the same now for the
                        // current try, so it is easier to detect when they mutually protect.
                        // (we will call this again later, which is harmless).
                        fgSkipRmvdBlocks(HBtab);

                        // If this try and the inner try form a "mutually protected try region"
                        // then we must continue to share the try entry block.
                        EHblkDsc* const HBinner = ehGetBlockTryDsc(newTryEntry);
                        assert(HBinner->ebdTryBeg == newTryEntry);

                        if (HBtab->ebdTryLast != HBinner->ebdTryLast)
                        {
                            updateTryEntry = true;
                        }
                    }
                    // Also, a try and handler cannot start at the same block
                    else if (bbIsHandlerBeg(newTryEntry))
                    {
                        updateTryEntry = true;
                    }

                    if (updateTryEntry)
                    {
                        // We need to trim the current try to begin at a different block. Normally
                        // this would be problematic as we don't have enough context to redirect
                        // all the incoming edges, but we know oldTryEntry is unreachable.
                        // So there are no incoming edges to worry about.
                        //
                        assert(!tryEntryPrev->bbFallsThrough());

                        // What follows is similar to fgNewBBInRegion, but we can't call that
                        // here as the oldTryEntry is no longer in the main bb list.
<<<<<<< HEAD
                        newTryEntry = BasicBlock::New(this, BBJ_NONE);
                        newTryEntry->SetFlags(BBF_IMPORTED | BBF_INTERNAL);
=======
                        newTryEntry = BasicBlock::New(this, BBJ_ALWAYS, tryEntryPrev->Next());
                        newTryEntry->bbFlags |= (BBF_IMPORTED | BBF_INTERNAL | BBF_NONE_QUIRK);
>>>>>>> d2172989
                        newTryEntry->bbRefs = 0;

                        // Set the right EH region indices on this new block.
                        //
                        // Patchpoints currently cannot be inside handler regions,
                        // and so likewise the old and new try region entries.
                        assert(!oldTryEntry->hasHndIndex());
                        newTryEntry->setTryIndex(XTnum);
                        newTryEntry->clearHndIndex();
                        fgInsertBBafter(tryEntryPrev, newTryEntry);

                        // Generally this (unreachable) empty new try entry block can fall through
                        // to the next block, but in cases where there's a nested try with an
                        // out of order handler, the next block may be a handler. So even though
                        // this new try entry block is unreachable, we need to give it a
                        // plausible flow target. Simplest is to just mark it as a throw.
                        if (bbIsHandlerBeg(newTryEntry->Next()))
                        {
                            newTryEntry->SetJumpKindAndTarget(BBJ_THROW);
                        }
                        else
                        {
                            fgAddRefPred(newTryEntry->Next(), newTryEntry);
                        }

                        JITDUMP("OSR: changing start of try region #%u from " FMT_BB " to new " FMT_BB "\n",
                                XTnum + delCnt, oldTryEntry->bbNum, newTryEntry->bbNum);
                    }
                    else
                    {
                        // We can just trim the try to newTryEntry as it is not part of some inner try or handler.
                        JITDUMP("OSR: changing start of try region #%u from " FMT_BB " to " FMT_BB "\n", XTnum + delCnt,
                                oldTryEntry->bbNum, newTryEntry->bbNum);
                    }

                    // Update the handler table
                    fgSetTryBeg(HBtab, newTryEntry);

                    // Try entry blocks get specially marked and have special protection.
                    HBtab->ebdTryBeg->SetFlags(BBF_DONT_REMOVE);

                    // We are keeping this try region
                    removeTryRegion = false;
                }
            }

            if (removeTryRegion)
            {
                // In the dump, refer to the region by its original index.
                JITDUMP("Try region #%u (" FMT_BB " -- " FMT_BB ") not imported, removing try from the EH table\n",
                        XTnum + delCnt, HBtab->ebdTryBeg->bbNum, HBtab->ebdTryLast->bbNum);

                delCnt++;

                fgRemoveEHTableEntry(XTnum);

                if (XTnum < compHndBBtabCount)
                {
                    // There are more entries left to process, so do more. Note that
                    // HBtab now points to the next entry, that we copied down to the
                    // current slot. XTnum also stays the same.
                    goto AGAIN;
                }

                // no more entries (we deleted the last one), so exit the loop
                break;
            }
        }

        // If we get here, the try entry block was not removed.
        // Check some invariants.
        assert(HBtab->ebdTryBeg->HasFlag(BBF_IMPORTED));
        assert(HBtab->ebdTryBeg->HasFlag(BBF_DONT_REMOVE));
        assert(HBtab->ebdHndBeg->HasFlag(BBF_IMPORTED));
        assert(HBtab->ebdHndBeg->HasFlag(BBF_DONT_REMOVE));

        if (HBtab->HasFilter())
        {
            assert(HBtab->ebdFilter->HasFlag(BBF_IMPORTED));
            assert(HBtab->ebdFilter->HasFlag(BBF_DONT_REMOVE));
        }

        // Finally, do region end trimming -- update try and handler ends to reflect removed blocks.
        fgSkipRmvdBlocks(HBtab);
    }

    // If this is OSR, and the OSR entry was mid-try or in a nested try entry,
    // add the appropriate step block logic.
    //
    unsigned addedBlocks = 0;
    bool     addedTemps  = 0;

    if (opts.IsOSR())
    {
        BasicBlock* const osrEntry        = fgOSREntryBB;
        BasicBlock*       entryJumpTarget = osrEntry;

        if (osrEntry->hasTryIndex())
        {
            EHblkDsc*   enclosingTry   = ehGetBlockTryDsc(osrEntry);
            BasicBlock* tryEntry       = enclosingTry->ebdTryBeg;
            bool const  inNestedTry    = (enclosingTry->ebdEnclosingTryIndex != EHblkDsc::NO_ENCLOSING_INDEX);
            bool const  osrEntryMidTry = (osrEntry != tryEntry);

            if (inNestedTry || osrEntryMidTry)
            {
                JITDUMP("OSR Entry point at IL offset 0x%0x (" FMT_BB ") is %s%s try region EH#%u\n", info.compILEntry,
                        osrEntry->bbNum, osrEntryMidTry ? "within " : "at the start of ", inNestedTry ? "nested" : "",
                        osrEntry->getTryIndex());

                // We'll need a state variable to control the branching.
                //
                // It will be initialized to zero when the OSR method is entered and set to one
                // once flow reaches the osrEntry.
                //
                unsigned const entryStateVar   = lvaGrabTemp(false DEBUGARG("OSR entry state var"));
                lvaTable[entryStateVar].lvType = TYP_INT;
                addedTemps                     = true;

                // Zero the entry state at method entry.
                //
                GenTree* const initEntryState = gtNewTempStore(entryStateVar, gtNewZeroConNode(TYP_INT));
                fgNewStmtAtBeg(fgFirstBB, initEntryState);

                // Set the state variable once control flow reaches the OSR entry.
                //
                GenTree* const setEntryState = gtNewTempStore(entryStateVar, gtNewOneConNode(TYP_INT));
                fgNewStmtAtBeg(osrEntry, setEntryState);

                // Helper method to add flow
                //
                auto addConditionalFlow = [this, entryStateVar, &entryJumpTarget, &addedBlocks](BasicBlock* fromBlock,
                                                                                                BasicBlock* toBlock) {

                    // We may have previously though this try entry was unreachable, but now we're going to
                    // step through it on the way to the OSR entry. So ensure it has plausible profile weight.
                    //
                    if (fgHaveProfileWeights() && !fromBlock->hasProfileWeight())
                    {
                        JITDUMP("Updating block weight for now-reachable try entry " FMT_BB " via " FMT_BB "\n",
                                fromBlock->bbNum, fgFirstBB->bbNum);
                        fromBlock->inheritWeight(fgFirstBB);
                    }

                    BasicBlock* const newBlock = fgSplitBlockAtBeginning(fromBlock);
                    fromBlock->SetFlags(BBF_INTERNAL);
                    newBlock->RemoveFlags(BBF_DONT_REMOVE);
                    addedBlocks++;

                    GenTree* const entryStateLcl = gtNewLclvNode(entryStateVar, TYP_INT);
                    GenTree* const compareEntryStateToZero =
                        gtNewOperNode(GT_EQ, TYP_INT, entryStateLcl, gtNewZeroConNode(TYP_INT));
                    GenTree* const jumpIfEntryStateZero = gtNewOperNode(GT_JTRUE, TYP_VOID, compareEntryStateToZero);
                    fgNewStmtAtBeg(fromBlock, jumpIfEntryStateZero);

                    fromBlock->SetJumpKindAndTarget(BBJ_COND, toBlock);
                    fgAddRefPred(toBlock, fromBlock);
                    newBlock->inheritWeight(fromBlock);

                    entryJumpTarget = fromBlock;
                };

                // If this is a mid-try entry, add a conditional branch from the start of the try to osr entry point.
                //
                if (osrEntryMidTry)
                {
                    addConditionalFlow(tryEntry, osrEntry);
                }

                // Add conditional branches for each successive enclosing try with a distinct
                // entry block.
                //
                while (enclosingTry->ebdEnclosingTryIndex != EHblkDsc::NO_ENCLOSING_INDEX)
                {
                    EHblkDsc* const   nextTry      = ehGetDsc(enclosingTry->ebdEnclosingTryIndex);
                    BasicBlock* const nextTryEntry = nextTry->ebdTryBeg;

                    // We don't need to add flow for mutual-protect regions
                    // (multiple tries that all share the same entry block).
                    //
                    if (nextTryEntry != tryEntry)
                    {
                        addConditionalFlow(nextTryEntry, tryEntry);
                    }
                    enclosingTry = nextTry;
                    tryEntry     = nextTryEntry;
                }

                // Transform the method entry flow, if necessary.
                //
                // Note even if the OSR is in a nested try, if it's a mutual protect try
                // it can be reached directly from "outside".
                //
                assert(fgFirstBB->HasJumpTo(osrEntry));
                assert(fgFirstBB->KindIs(BBJ_ALWAYS));

                if (entryJumpTarget != osrEntry)
                {
                    fgFirstBB->SetJumpDest(entryJumpTarget);
                    fgRemoveRefPred(osrEntry, fgFirstBB);
                    fgAddRefPred(entryJumpTarget, fgFirstBB);

                    JITDUMP("OSR: redirecting flow from method entry " FMT_BB " to OSR entry " FMT_BB
                            " via step blocks.\n",
                            fgFirstBB->bbNum, fgOSREntryBB->bbNum);
                }
                else
                {
                    JITDUMP("OSR: leaving direct flow from method entry " FMT_BB " to OSR entry " FMT_BB
                            ", no step blocks needed.\n",
                            fgFirstBB->bbNum, fgOSREntryBB->bbNum);
                }
            }
            else
            {
                // If OSR entry is the start of an un-nested try, no work needed.
                //
                // We won't hit this case today as we don't allow the try entry to be the target of a backedge,
                // and currently patchpoints only appear at targets of backedges.
                //
                JITDUMP("OSR Entry point at IL offset 0x%0x (" FMT_BB
                        ") is start of an un-nested try region, no step blocks needed.\n",
                        info.compILEntry, osrEntry->bbNum);
                assert(entryJumpTarget == osrEntry);
                assert(fgOSREntryBB == osrEntry);
            }
        }
        else
        {
            // If OSR entry is not within a try, no work needed.
            //
            JITDUMP("OSR Entry point at IL offset 0x%0x (" FMT_BB ") is not in a try region, no step blocks needed.\n",
                    info.compILEntry, osrEntry->bbNum);
            assert(entryJumpTarget == osrEntry);
            assert(fgOSREntryBB == osrEntry);
        }
    }

    // Did we alter any flow or EH?
    //
    const bool madeFlowChanges = (addedBlocks > 0) || (delCnt > 0) || (removedBlks > 0);

    // Renumber the basic blocks if so.
    //
    if (madeFlowChanges)
    {
        JITDUMP("\nRenumbering the basic blocks for fgPostImportationCleanup\n");
        fgRenumberBlocks();
    }

#ifdef DEBUG
    fgVerifyHandlerTab();
#endif // DEBUG

    // Did we make any changes?
    //
    const bool madeChanges = madeFlowChanges || addedTemps;

    // Note that we have now run post importation cleanup,
    // so we can enable more stringent checking.
    //
    compPostImportationCleanupDone = true;

    return madeChanges ? PhaseStatus::MODIFIED_EVERYTHING : PhaseStatus::MODIFIED_NOTHING;
}

//-------------------------------------------------------------
// fgCanCompactBlocks: Determine if a block and its bbNext successor can be compacted.
//
// Arguments:
//    block - block to check. If nullptr, return false.
//    bNext - bbNext of `block`. If nullptr, return false.
//
// Returns:
//    true if compaction is allowed
//
bool Compiler::fgCanCompactBlocks(BasicBlock* block, BasicBlock* bNext)
{
    if ((block == nullptr) || (bNext == nullptr))
    {
        return false;
    }

    assert(block->NextIs(bNext));

    if (!block->KindIs(BBJ_ALWAYS) || !block->HasJumpTo(bNext) || ((block->bbFlags & BBF_KEEP_BBJ_ALWAYS) != 0))
    {
        return false;
    }

    // If the next block has multiple incoming edges, we can still compact if the first block is empty.
    // However, not if it is the beginning of a handler.
    if (bNext->countOfInEdges() != 1 &&
        (!block->isEmpty() || block->HasFlag(BBF_FUNCLET_BEG) || (block->bbCatchTyp != BBCT_NONE)))
    {
        return false;
    }

    if (bNext->HasFlag(BBF_DONT_REMOVE))
    {
        return false;
    }

    // Don't allow removing an empty loop pre-header.
    // We can compact a pre-header `bNext` into an empty `block` since BBF_COMPACT_UPD propagates
    // BBF_LOOP_PREHEADER to `block`.
    if (optLoopsRequirePreHeaders)
    {
        if (block->HasFlag(BBF_LOOP_PREHEADER) && (bNext->countOfInEdges() != 1))
        {
            return false;
        }
    }

    // Don't compact the first block if it was specially created as a scratch block.
    if (fgBBisScratch(block))
    {
        return false;
    }

    // Don't compact away any loop entry blocks that we added in optCanonicalizeLoops
    if (optIsLoopEntry(block))
    {
        return false;
    }

<<<<<<< HEAD
#if defined(TARGET_ARM)
    // We can't compact a finally target block, as we need to generate special code for such blocks during code
    // generation
    if (bNext->HasFlag(BBF_FINALLY_TARGET))
        return false;
#endif

=======
>>>>>>> d2172989
    // We don't want to compact blocks that are in different Hot/Cold regions
    //
    if (fgInDifferentRegions(block, bNext))
    {
        return false;
    }

    // We cannot compact two blocks in different EH regions.
    //
    if (fgCanRelocateEHRegions)
    {
        if (!BasicBlock::sameEHRegion(block, bNext))
        {
            return false;
        }
    }

    // We cannot compact a block that participates in loop alignment.
    //
    if ((bNext->countOfInEdges() > 1) && bNext->isLoopAlign())
    {
        return false;
    }

    // Don't compact blocks from different loops.
    //
    if ((block->bbNatLoopNum != BasicBlock::NOT_IN_LOOP) && (bNext->bbNatLoopNum != BasicBlock::NOT_IN_LOOP) &&
        (block->bbNatLoopNum != bNext->bbNatLoopNum))
    {
        return false;
    }

    // If there is a switch predecessor don't bother because we'd have to update the uniquesuccs as well
    // (if they are valid).
    for (BasicBlock* const predBlock : bNext->PredBlocks())
    {
        if (predBlock->KindIs(BBJ_SWITCH))
        {
            return false;
        }
    }

    return true;
}

//-------------------------------------------------------------
// fgCompactBlocks: Compact two blocks into one.
//
// Assumes that all necessary checks have been performed, i.e. fgCanCompactBlocks returns true.
//
// Uses for this function - whenever we change links, insert blocks, ...
// It will keep the flowgraph data in synch - bbNum, bbRefs, bbPreds
//
// Arguments:
//    block - move all code into this block.
//    bNext - bbNext of `block`. This block will be removed.
//
void Compiler::fgCompactBlocks(BasicBlock* block, BasicBlock* bNext)
{
    noway_assert(block != nullptr);
    noway_assert(bNext != nullptr);
<<<<<<< HEAD
    noway_assert(!block->HasFlag(BBF_REMOVED));
    noway_assert(!bNext->HasFlag(BBF_REMOVED));
    noway_assert(block->KindIs(BBJ_NONE));
=======
    noway_assert((block->bbFlags & BBF_REMOVED) == 0);
    noway_assert((bNext->bbFlags & BBF_REMOVED) == 0);
>>>>>>> d2172989
    noway_assert(block->NextIs(bNext));
    noway_assert(bNext->countOfInEdges() == 1 || block->isEmpty());
    noway_assert(bNext->bbPreds != nullptr);

<<<<<<< HEAD
#if defined(FEATURE_EH_FUNCLETS) && defined(TARGET_ARM)
    noway_assert(!bNext->HasFlag(BBF_FINALLY_TARGET));
#endif // defined(FEATURE_EH_FUNCLETS) && defined(TARGET_ARM)
=======
    assert(block->KindIs(BBJ_ALWAYS));
    assert(block->HasJumpTo(bNext));
    assert(!block->isBBCallAlwaysPairTail());
    assert(!fgInDifferentRegions(block, bNext));
>>>>>>> d2172989

    // Make sure the second block is not the start of a TRY block or an exception handler

    noway_assert(!bbIsTryBeg(bNext));
    noway_assert(bNext->bbCatchTyp == BBCT_NONE);
    noway_assert(!bNext->HasFlag(BBF_DONT_REMOVE));

    /* both or none must have an exception handler */
    noway_assert(block->hasTryIndex() == bNext->hasTryIndex());

    JITDUMP("\nCompacting " FMT_BB " into " FMT_BB ":\n", bNext->bbNum, block->bbNum);
    fgRemoveRefPred(bNext, block);

    if (bNext->countOfInEdges() > 0)
    {
        JITDUMP("Second block has %u other incoming edges\n", bNext->countOfInEdges());
        assert(block->isEmpty());

        // When loops require pre-headers, `block` cannot be a pre-header.
        // We should have screened this out in fgCanCompactBlocks().
        //
        // When pre-headers are not required, then if `block` was a pre-header,
        // it no longer is.
        //
        assert(!optLoopsRequirePreHeaders || !block->HasFlag(BBF_LOOP_PREHEADER));
        block->RemoveFlags(BBF_LOOP_PREHEADER);

        // Retarget all the other edges incident on bNext. Do this
        // in two passes as we can't both walk and modify the pred list.
        //
        ArrayStack<BasicBlock*> preds(getAllocator(CMK_BasicBlock), bNext->countOfInEdges());
        for (BasicBlock* const predBlock : bNext->PredBlocks())
        {
            preds.Push(predBlock);
        }
        while (preds.Height() > 0)
        {
            BasicBlock* const predBlock = preds.Pop();
            fgReplaceJumpTarget(predBlock, block, bNext);
        }
    }

    assert(bNext->countOfInEdges() == 0);
    assert(bNext->bbPreds == nullptr);

    /* Start compacting - move all the statements in the second block to the first block */

    // First move any phi definitions of the second block after the phi defs of the first.
    // TODO-CQ: This may be the wrong thing to do.  If we're compacting blocks, it's because a
    // control-flow choice was constant-folded away.  So probably phi's need to go away,
    // as well, in favor of one of the incoming branches.  Or at least be modified.

    assert(block->IsLIR() == bNext->IsLIR());
    if (block->IsLIR())
    {
        LIR::Range& blockRange = LIR::AsRange(block);
        LIR::Range& nextRange  = LIR::AsRange(bNext);

        // Does the next block have any phis?
        GenTree* nextNode = nextRange.FirstNode();

        // Does the block have any code?
        if (nextNode != nullptr)
        {
            LIR::Range nextNodes = nextRange.Remove(nextNode, nextRange.LastNode());
            blockRange.InsertAtEnd(std::move(nextNodes));
        }
    }
    else
    {
        Statement* blkNonPhi1   = block->FirstNonPhiDef();
        Statement* bNextNonPhi1 = bNext->FirstNonPhiDef();
        Statement* blkFirst     = block->firstStmt();
        Statement* bNextFirst   = bNext->firstStmt();

        // Does the second have any phis?
        if (bNextFirst != nullptr && bNextFirst != bNextNonPhi1)
        {
            Statement* bNextLast = bNextFirst->GetPrevStmt();
            assert(bNextLast->GetNextStmt() == nullptr);

            // Does "blk" have phis?
            if (blkNonPhi1 != blkFirst)
            {
                // Yes, has phis.
                // Insert after the last phi of "block."
                // First, bNextPhis after last phi of block.
                Statement* blkLastPhi;
                if (blkNonPhi1 != nullptr)
                {
                    blkLastPhi = blkNonPhi1->GetPrevStmt();
                }
                else
                {
                    blkLastPhi = blkFirst->GetPrevStmt();
                }

                blkLastPhi->SetNextStmt(bNextFirst);
                bNextFirst->SetPrevStmt(blkLastPhi);

                // Now, rest of "block" after last phi of "bNext".
                Statement* bNextLastPhi = nullptr;
                if (bNextNonPhi1 != nullptr)
                {
                    bNextLastPhi = bNextNonPhi1->GetPrevStmt();
                }
                else
                {
                    bNextLastPhi = bNextFirst->GetPrevStmt();
                }

                bNextLastPhi->SetNextStmt(blkNonPhi1);
                if (blkNonPhi1 != nullptr)
                {
                    blkNonPhi1->SetPrevStmt(bNextLastPhi);
                }
                else
                {
                    // block has no non phis, so make the last statement be the last added phi.
                    blkFirst->SetPrevStmt(bNextLastPhi);
                }

                // Now update the bbStmtList of "bNext".
                bNext->bbStmtList = bNextNonPhi1;
                if (bNextNonPhi1 != nullptr)
                {
                    bNextNonPhi1->SetPrevStmt(bNextLast);
                }
            }
            else
            {
                if (blkFirst != nullptr) // If "block" has no statements, fusion will work fine...
                {
                    // First, bNextPhis at start of block.
                    Statement* blkLast = blkFirst->GetPrevStmt();
                    block->bbStmtList  = bNextFirst;
                    // Now, rest of "block" (if it exists) after last phi of "bNext".
                    Statement* bNextLastPhi = nullptr;
                    if (bNextNonPhi1 != nullptr)
                    {
                        // There is a first non phi, so the last phi is before it.
                        bNextLastPhi = bNextNonPhi1->GetPrevStmt();
                    }
                    else
                    {
                        // All the statements are phi defns, so the last one is the prev of the first.
                        bNextLastPhi = bNextFirst->GetPrevStmt();
                    }
                    bNextFirst->SetPrevStmt(blkLast);
                    bNextLastPhi->SetNextStmt(blkFirst);
                    blkFirst->SetPrevStmt(bNextLastPhi);
                    // Now update the bbStmtList of "bNext"
                    bNext->bbStmtList = bNextNonPhi1;
                    if (bNextNonPhi1 != nullptr)
                    {
                        bNextNonPhi1->SetPrevStmt(bNextLast);
                    }
                }
            }
        }

        // Now proceed with the updated bbTreeLists.
        Statement* stmtList1 = block->firstStmt();
        Statement* stmtList2 = bNext->firstStmt();

        /* the block may have an empty list */

        if (stmtList1 != nullptr)
        {
            Statement* stmtLast1 = block->lastStmt();

            /* The second block may be a GOTO statement or something with an empty bbStmtList */
            if (stmtList2 != nullptr)
            {
                Statement* stmtLast2 = bNext->lastStmt();

                /* append list2 to list 1 */

                stmtLast1->SetNextStmt(stmtList2);
                stmtList2->SetPrevStmt(stmtLast1);
                stmtList1->SetPrevStmt(stmtLast2);
            }
        }
        else
        {
            /* block was formerly empty and now has bNext's statements */
            block->bbStmtList = stmtList2;
        }
    }

    // If bNext is BBJ_THROW, block will become run rarely.
    //
    // Otherwise, if either block or bNext has a profile weight
    // or if both block and bNext have non-zero weights
    // then we will use the max weight for the block.
    //
    if (bNext->KindIs(BBJ_THROW))
    {
        block->bbSetRunRarely();
    }
    else
    {
        const bool hasProfileWeight = block->hasProfileWeight() || bNext->hasProfileWeight();
        const bool hasNonZeroWeight = (block->bbWeight > BB_ZERO_WEIGHT) || (bNext->bbWeight > BB_ZERO_WEIGHT);

        if (hasProfileWeight || hasNonZeroWeight)
        {
            weight_t const newWeight = max(block->bbWeight, bNext->bbWeight);

            if (hasProfileWeight)
            {
                block->setBBProfileWeight(newWeight);
            }
            else
            {
                assert(newWeight != BB_ZERO_WEIGHT);
                block->bbWeight = newWeight;
                block->RemoveFlags(BBF_RUN_RARELY);
            }
        }
        // otherwise if either block has a zero weight we select the zero weight
        else
        {
            noway_assert((block->bbWeight == BB_ZERO_WEIGHT) || (bNext->bbWeight == BB_ZERO_WEIGHT));
            block->bbSetRunRarely();
        }
    }

    /* set the right links */

    VarSetOps::AssignAllowUninitRhs(this, block->bbLiveOut, bNext->bbLiveOut);

    // Update the beginning and ending IL offsets (bbCodeOffs and bbCodeOffsEnd).
    // Set the beginning IL offset to the minimum, and the ending offset to the maximum, of the respective blocks.
    // If one block has an unknown offset, we take the other block.
    // We are merging into 'block', so if its values are correct, just leave them alone.
    // TODO: we should probably base this on the statements within.

    if (block->bbCodeOffs == BAD_IL_OFFSET)
    {
        block->bbCodeOffs = bNext->bbCodeOffs; // If they are both BAD_IL_OFFSET, this doesn't change anything.
    }
    else if (bNext->bbCodeOffs != BAD_IL_OFFSET)
    {
        // The are both valid offsets; compare them.
        if (block->bbCodeOffs > bNext->bbCodeOffs)
        {
            block->bbCodeOffs = bNext->bbCodeOffs;
        }
    }

    if (block->bbCodeOffsEnd == BAD_IL_OFFSET)
    {
        block->bbCodeOffsEnd = bNext->bbCodeOffsEnd; // If they are both BAD_IL_OFFSET, this doesn't change anything.
    }
    else if (bNext->bbCodeOffsEnd != BAD_IL_OFFSET)
    {
        // The are both valid offsets; compare them.
        if (block->bbCodeOffsEnd < bNext->bbCodeOffsEnd)
        {
            block->bbCodeOffsEnd = bNext->bbCodeOffsEnd;
        }
    }

    if (block->HasFlag(BBF_INTERNAL) && !bNext->HasFlag(BBF_INTERNAL))
    {
        // If 'block' is an internal block and 'bNext' isn't, then adjust the flags set on 'block'.
        block->RemoveFlags(BBF_INTERNAL); // Clear the BBF_INTERNAL flag
        block->SetFlags(BBF_IMPORTED);    // Set the BBF_IMPORTED flag
    }

    /* Update the flags for block with those found in bNext */

    block->CopyFlags(bNext, BBF_COMPACT_UPD);

    /* mark bNext as removed */

    bNext->SetFlags(BBF_REMOVED);

    /* Unlink bNext and update all the marker pointers if necessary */

    fgUnlinkRange(bNext, bNext);

    fgBBcount--;

    // If bNext was the last block of a try or handler, update the EH table.

    ehUpdateForDeletedBlock(bNext);

    /* Set the jump targets */

    switch (bNext->GetJumpKind())
    {
        case BBJ_CALLFINALLY:
            // Propagate RETLESS property
            block->CopyFlags(bNext, BBF_RETLESS_CALL);

            FALLTHROUGH;

        case BBJ_ALWAYS:
            // Propagate BBF_NONE_QUIRK flag
            block->bbFlags |= (bNext->bbFlags & BBF_NONE_QUIRK);

            FALLTHROUGH;

        case BBJ_COND:
        case BBJ_EHCATCHRET:
        case BBJ_EHFILTERRET:
            block->SetJumpKindAndTarget(bNext->GetJumpKind(), bNext->GetJumpDest());

            /* Update the predecessor list for 'bNext->bbJumpDest' */
            fgReplacePred(bNext->GetJumpDest(), bNext, block);

            /* Update the predecessor list for 'bNext->bbNext' if it is different than 'bNext->bbJumpDest' */
            if (bNext->KindIs(BBJ_COND) && !bNext->JumpsToNext())
            {
                fgReplacePred(bNext->Next(), bNext, block);
            }
            break;

        case BBJ_EHFINALLYRET:
            block->SetJumpKindAndTarget(bNext->GetJumpKind(), bNext->GetJumpEhf());
            fgChangeEhfBlock(bNext, block);
            break;

        case BBJ_EHFAULTRET:
        case BBJ_THROW:
        case BBJ_RETURN:
            /* no jumps or fall through blocks to set here */
            block->SetJumpKind(bNext->GetJumpKind());
            break;

        case BBJ_SWITCH:
            block->SetSwitchKindAndTarget(bNext->GetJumpSwt());
            // We are moving the switch jump from bNext to block.  Examine the jump targets
            // of the BBJ_SWITCH at bNext and replace the predecessor to 'bNext' with ones to 'block'
            fgChangeSwitchBlock(bNext, block);
            break;

        default:
            noway_assert(!"Unexpected bbJumpKind");
            break;
    }

    assert(block->KindIs(bNext->GetJumpKind()));

    if (bNext->KindIs(BBJ_COND, BBJ_ALWAYS) && bNext->GetJumpDest()->isLoopAlign())
    {
        // `bNext` has a backward target to some block which mean bNext is part of a loop.
        // `block` into which `bNext` is compacted should be updated with its loop number
        JITDUMP("Updating loop number for " FMT_BB " from " FMT_LP " to " FMT_LP ".\n", block->bbNum,
                block->bbNatLoopNum, bNext->bbNatLoopNum);
        block->bbNatLoopNum = bNext->bbNatLoopNum;
    }

    if (bNext->isLoopAlign())
    {
        block->SetFlags(BBF_LOOP_ALIGN);
        JITDUMP("Propagating LOOP_ALIGN flag from " FMT_BB " to " FMT_BB " during compacting.\n", bNext->bbNum,
                block->bbNum);
    }

    // If we're collapsing a block created after the dominators are
    // computed, copy block number the block and reuse dominator
    // information from bNext to block.
    //
    // Note we have to do this renumbering after the full set of pred list
    // updates above, since those updates rely on stable bbNums; if we renumber
    // before the updates, we can create pred lists with duplicate m_block->bbNum
    // values (though different m_blocks).
    //
    if (fgDomsComputed && (block->bbNum > fgDomBBcount))
    {
        assert(fgReachabilitySetsValid);
        BlockSetOps::Assign(this, block->bbReach, bNext->bbReach);
        BlockSetOps::ClearD(this, bNext->bbReach);

        block->bbIDom = bNext->bbIDom;
        bNext->bbIDom = nullptr;

        // In this case, there's no need to update the preorder and postorder numbering
        // since we're changing the bbNum, this makes the basic block all set.
        //
        JITDUMP("Renumbering " FMT_BB " to be " FMT_BB " to preserve dominator information\n", block->bbNum,
                bNext->bbNum);

        block->bbNum = bNext->bbNum;

        // Because we may have reordered pred lists when we swapped in
        // block for bNext above, we now need to re-reorder pred lists
        // to reflect the bbNum update.
        //
        // This process of reordering and re-reordering could likely be avoided
        // via a different update strategy. But because it's probably rare,
        // and we avoid most of the work if pred lists are already in order,
        // we'll just ensure everything is properly ordered.
        //
        for (BasicBlock* const checkBlock : Blocks())
        {
            checkBlock->ensurePredListOrder(this);
        }
    }

    fgUpdateLoopsAfterCompacting(block, bNext);

#if DEBUG
    if (verbose && 0)
    {
        printf("\nAfter compacting:\n");
        fgDispBasicBlocks(false);
    }
#endif

#if DEBUG
    if (JitConfig.JitSlowDebugChecksEnabled() != 0)
    {
        // Make sure that the predecessor lists are accurate
        fgDebugCheckBBlist();
    }
#endif // DEBUG
}

//-------------------------------------------------------------
// fgUpdateLoopsAfterCompacting: Update the loop table after block compaction.
//
// Arguments:
//    block - target of compaction.
//    bNext - bbNext of `block`. This block has been removed.
//
void Compiler::fgUpdateLoopsAfterCompacting(BasicBlock* block, BasicBlock* bNext)
{
    /* Check if the removed block is not part the loop table */
    noway_assert(bNext);

    for (unsigned loopNum = 0; loopNum < optLoopCount; loopNum++)
    {
        /* Some loops may have been already removed by
         * loop unrolling or conditional folding */

        if (optLoopTable[loopNum].lpIsRemoved())
        {
            continue;
        }

        /* Check the loop head (i.e. the block preceding the loop) */

        if (optLoopTable[loopNum].lpHead == bNext)
        {
            optLoopTable[loopNum].lpHead = block;
        }

        /* Check the loop bottom */

        if (optLoopTable[loopNum].lpBottom == bNext)
        {
            optLoopTable[loopNum].lpBottom = block;
        }

        /* Check the loop exit */

        if (optLoopTable[loopNum].lpExit == bNext)
        {
            noway_assert(optLoopTable[loopNum].lpExitCnt == 1);
            optLoopTable[loopNum].lpExit = block;
        }

        /* Check the loop entry */

        if (optLoopTable[loopNum].lpEntry == bNext)
        {
            optLoopTable[loopNum].lpEntry = block;
        }

        /* Check the loop top */

        if (optLoopTable[loopNum].lpTop == bNext)
        {
            optLoopTable[loopNum].lpTop = block;
        }
    }
}

//-------------------------------------------------------------
// fgUnreachableBlock: Remove a block when it is unreachable.
//
// This function cannot remove the first block.
//
// Arguments:
//    block - unreachable block to remove
//
void Compiler::fgUnreachableBlock(BasicBlock* block)
{
    // genReturnBB should never be removed, as we might have special hookups there.
    // Therefore, we should never come here to remove the statements in the genReturnBB block.
    // For example, the profiler hookup needs to have the "void GT_RETURN" statement
    // to properly set the info.compProfilerCallback flag.
    noway_assert(block != genReturnBB);

    if (block->HasFlag(BBF_REMOVED))
    {
        return;
    }

#ifdef DEBUG
    if (verbose)
    {
        printf("\nRemoving unreachable " FMT_BB "\n", block->bbNum);
    }
#endif // DEBUG

    noway_assert(!block->IsFirst()); // Can't use this function to remove the first block

    // First, delete all the code in the block.

    if (block->IsLIR())
    {
        LIR::Range& blockRange = LIR::AsRange(block);
        if (!blockRange.IsEmpty())
        {
            blockRange.Delete(this, block, blockRange.FirstNode(), blockRange.LastNode());
        }
    }
    else
    {
        // TODO-Cleanup: I'm not sure why this happens -- if the block is unreachable, why does it have phis?
        // Anyway, remove any phis.

        Statement* firstNonPhi = block->FirstNonPhiDef();
        if (block->bbStmtList != firstNonPhi)
        {
            if (firstNonPhi != nullptr)
            {
                firstNonPhi->SetPrevStmt(block->lastStmt());
            }
            block->bbStmtList = firstNonPhi;
        }

        for (Statement* const stmt : block->Statements())
        {
            fgRemoveStmt(block, stmt);
        }
        noway_assert(block->bbStmtList == nullptr);
    }

    // Next update the loop table and bbWeights
    optUpdateLoopsBeforeRemoveBlock(block);

    // Mark the block as removed
    block->SetFlags(BBF_REMOVED);

    // Update bbRefs and bbPreds for the blocks reached by this block
    fgRemoveBlockAsPred(block);
}

//-------------------------------------------------------------
// fgRemoveConditionalJump: Remove or morph a jump when we jump to the same
// block when both the condition is true or false. Remove the branch condition,
// but leave any required side effects.
//
// Arguments:
//    block - block with conditional branch
//
void Compiler::fgRemoveConditionalJump(BasicBlock* block)
{
    noway_assert(block->KindIs(BBJ_COND) && block->JumpsToNext());
    assert(compRationalIRForm == block->IsLIR());

    FlowEdge* flow = fgGetPredForBlock(block->Next(), block);
    noway_assert(flow->getDupCount() == 2);

    // Change the BBJ_COND to BBJ_ALWAYS, and adjust the refCount and dupCount.
    block->SetJumpKind(BBJ_ALWAYS);
    block->bbFlags |= BBF_NONE_QUIRK;
    --block->Next()->bbRefs;
    flow->decrementDupCount();

#ifdef DEBUG
    if (verbose)
    {
        printf("Block " FMT_BB " becoming a BBJ_ALWAYS to " FMT_BB " (jump target is the same whether the condition"
               " is true or false)\n",
               block->bbNum, block->Next()->bbNum);
    }
#endif

    // Remove the block jump condition

    if (block->IsLIR())
    {
        LIR::Range& blockRange = LIR::AsRange(block);

        GenTree* test = blockRange.LastNode();
        assert(test->OperIsConditionalJump());

        bool               isClosed;
        unsigned           sideEffects;
        LIR::ReadOnlyRange testRange = blockRange.GetTreeRange(test, &isClosed, &sideEffects);

        // TODO-LIR: this should really be checking GTF_ALL_EFFECT, but that produces unacceptable
        //            diffs compared to the existing backend.
        if (isClosed && ((sideEffects & GTF_SIDE_EFFECT) == 0))
        {
            // If the jump and its operands form a contiguous, side-effect-free range,
            // remove them.
            blockRange.Delete(this, block, std::move(testRange));
        }
        else
        {
            // Otherwise, just remove the jump node itself.
            blockRange.Remove(test, true);
        }
    }
    else
    {
        Statement* test = block->lastStmt();
        GenTree*   tree = test->GetRootNode();

        noway_assert(tree->gtOper == GT_JTRUE);

        GenTree* sideEffList = nullptr;

        if (tree->gtFlags & GTF_SIDE_EFFECT)
        {
            gtExtractSideEffList(tree, &sideEffList);

            if (sideEffList)
            {
                noway_assert(sideEffList->gtFlags & GTF_SIDE_EFFECT);
#ifdef DEBUG
                if (verbose)
                {
                    printf("Extracted side effects list from condition...\n");
                    gtDispTree(sideEffList);
                    printf("\n");
                }
#endif
            }
        }

        // Delete the cond test or replace it with the side effect tree
        if (sideEffList == nullptr)
        {
            fgRemoveStmt(block, test);
        }
        else
        {
            test->SetRootNode(sideEffList);

            if (fgNodeThreading != NodeThreading::None)
            {
                gtSetStmtInfo(test);
                fgSetStmtSeq(test);
            }
        }
    }
}

//-------------------------------------------------------------
// fgOptimizeBranchToEmptyUnconditional:
//    Optimize a jump to an empty block which ends in an unconditional branch.
//
// Arguments:
//    block - source block
//    bDest - destination
//
// Returns: true if changes were made
//
bool Compiler::fgOptimizeBranchToEmptyUnconditional(BasicBlock* block, BasicBlock* bDest)
{
    bool optimizeJump = true;

    assert(bDest->isEmpty());
    assert(bDest->KindIs(BBJ_ALWAYS));

    // We do not optimize jumps between two different try regions.
    // However jumping to a block that is not in any try region is OK
    //
    if (bDest->hasTryIndex() && !BasicBlock::sameTryRegion(block, bDest))
    {
        optimizeJump = false;
    }

    // Don't optimize a jump to a removed block
    if (bDest->GetJumpDest()->HasFlag(BBF_REMOVED))
    {
        optimizeJump = false;
    }

    // Don't optimize a jump to a cloned finally
    if (bDest->HasFlag(BBF_CLONED_FINALLY_BEGIN))
    {
        optimizeJump = false;
    }

<<<<<<< HEAD
#if defined(FEATURE_EH_FUNCLETS) && defined(TARGET_ARM)
    // Don't optimize a jump to a finally target. For BB1->BB2->BB3, where
    // BB2 is a finally target, if we changed BB1 to jump directly to BB3,
    // it would skip the finally target. BB1 might be a BBJ_ALWAYS block part
    // of a BBJ_CALLFINALLY/BBJ_ALWAYS pair, so changing the finally target
    // would change the unwind behavior.
    if (bDest->HasFlag(BBF_FINALLY_TARGET))
    {
        optimizeJump = false;
    }
#endif // defined(FEATURE_EH_FUNCLETS) && defined(TARGET_ARM)

=======
>>>>>>> d2172989
    // Must optimize jump if bDest has been removed
    //
    if (bDest->HasFlag(BBF_REMOVED))
    {
        optimizeJump = true;
    }

    if (optimizeJump)
    {
#ifdef DEBUG
        if (verbose)
        {
            printf("\nOptimizing a jump to an unconditional jump (" FMT_BB " -> " FMT_BB " -> " FMT_BB ")\n",
                   block->bbNum, bDest->bbNum, bDest->GetJumpDest()->bbNum);
        }
#endif // DEBUG

        //
        // When we optimize a branch to branch we need to update the profile weight
        // of bDest by subtracting out the block/edge weight of the path that is being optimized.
        //
        if (fgHaveValidEdgeWeights && bDest->hasProfileWeight())
        {
            FlowEdge* edge1 = fgGetPredForBlock(bDest, block);
            noway_assert(edge1 != nullptr);

            weight_t edgeWeight;

            if (edge1->edgeWeightMin() != edge1->edgeWeightMax())
            {
                //
                // We only have an estimate for the edge weight
                //
                edgeWeight = (edge1->edgeWeightMin() + edge1->edgeWeightMax()) / 2;
                //
                //  Clear the profile weight flag
                //
                bDest->RemoveFlags(BBF_PROF_WEIGHT);
            }
            else
            {
                //
                // We only have the exact edge weight
                //
                edgeWeight = edge1->edgeWeightMin();
            }

            //
            // Update the bDest->bbWeight
            //
            if (bDest->bbWeight > edgeWeight)
            {
                bDest->bbWeight -= edgeWeight;
            }
            else
            {
                bDest->bbWeight = BB_ZERO_WEIGHT;
                bDest->SetFlags(BBF_RUN_RARELY); // Set the RarelyRun flag
            }

            FlowEdge* edge2 = fgGetPredForBlock(bDest->GetJumpDest(), bDest);

            if (edge2 != nullptr)
            {
                //
                // Update the edge2 min/max weights
                //
                weight_t newEdge2Min;
                weight_t newEdge2Max;

                if (edge2->edgeWeightMin() > edge1->edgeWeightMin())
                {
                    newEdge2Min = edge2->edgeWeightMin() - edge1->edgeWeightMin();
                }
                else
                {
                    newEdge2Min = BB_ZERO_WEIGHT;
                }

                if (edge2->edgeWeightMax() > edge1->edgeWeightMin())
                {
                    newEdge2Max = edge2->edgeWeightMax() - edge1->edgeWeightMin();
                }
                else
                {
                    newEdge2Max = BB_ZERO_WEIGHT;
                }
                edge2->setEdgeWeights(newEdge2Min, newEdge2Max, bDest);
            }
        }

        // Optimize the JUMP to empty unconditional JUMP to go to the new target
        block->SetJumpDest(bDest->GetJumpDest());

        fgAddRefPred(bDest->GetJumpDest(), block, fgRemoveRefPred(bDest, block));

        return true;
    }
    return false;
}

//-------------------------------------------------------------
// fgOptimizeEmptyBlock:
//   Does flow optimization of an empty block (can remove it in some cases)
//
// Arguments:
//    block - an empty block
//
// Returns: true if changes were made
//
bool Compiler::fgOptimizeEmptyBlock(BasicBlock* block)
{
    assert(block->isEmpty());

    bool        madeChanges = false;
    BasicBlock* bPrev       = block->Prev();

    switch (block->GetJumpKind())
    {
        case BBJ_COND:
        case BBJ_SWITCH:

            /* can never happen */
            noway_assert(!"Conditional or switch block with empty body!");
            break;

        case BBJ_THROW:
        case BBJ_CALLFINALLY:
        case BBJ_RETURN:
        case BBJ_EHCATCHRET:
        case BBJ_EHFINALLYRET:
        case BBJ_EHFAULTRET:
        case BBJ_EHFILTERRET:

            /* leave them as is */
            /* some compilers generate multiple returns and put all of them at the end -
             * to solve that we need the predecessor list */

            break;

        case BBJ_ALWAYS:

            /* Special case for first BB */
            if (!bPrev)
            {
                assert(block == fgFirstBB);
                if (!block->JumpsToNext())
                {
                    break;
                }
            }
            else
            {
                /* If this block follows a BBJ_CALLFINALLY do not remove it
                 * (because we don't know who may jump to it) */
                if (bPrev->KindIs(BBJ_CALLFINALLY))
                {
                    break;
                }

                // TODO: Once BBJ_COND blocks have pointers to their false branches,
                // allow removing empty BBJ_ALWAYS and pointing bPrev's false branch to block->bbJumpDest.
                if (bPrev->bbFallsThrough() && !block->JumpsToNext())
                {
                    break;
                }
            }

            /* Do not remove a block that jumps to itself - used for while (true){} */
            if (block->HasJumpTo(block))
            {
                break;
            }

            // can't allow fall through into cold code
            if (block->IsLastHotBlock(this))
            {
                break;
            }

            // Don't remove fgEntryBB
            if (block == fgEntryBB)
            {
<<<<<<< HEAD
                assert(block == fgFirstBB);
            }
            else
            {
                /* If this block follows a BBJ_CALLFINALLY do not remove it
                 * (because we don't know who may jump to it) */
                if (bPrev->KindIs(BBJ_CALLFINALLY))
                {
                    break;
                }
            }

#if defined(FEATURE_EH_FUNCLETS) && defined(TARGET_ARM)
            /* Don't remove finally targets */
            if (block->HasFlag(BBF_FINALLY_TARGET))
=======
>>>>>>> d2172989
                break;
            }

#if defined(FEATURE_EH_FUNCLETS)
            /* Don't remove an empty block that is in a different EH region
             * from its successor block, if the block is the target of a
             * catch return. It is required that the return address of a
             * catch be in the correct EH region, for re-raise of thread
             * abort exceptions to work. Insert a NOP in the empty block
             * to ensure we generate code for the block, if we keep it.
             */
            {
                BasicBlock* succBlock = block->GetJumpDest();

                if ((succBlock != nullptr) && !BasicBlock::sameEHRegion(block, succBlock))
                {
                    // The empty block and the block that follows it are in different
                    // EH regions. Is this a case where they can't be merged?

                    bool okToMerge = true; // assume it's ok
                    for (BasicBlock* const predBlock : block->PredBlocks())
                    {
                        if (predBlock->KindIs(BBJ_EHCATCHRET))
                        {
                            assert(predBlock->HasJumpTo(block));
                            okToMerge = false; // we can't get rid of the empty block
                            break;
                        }
                    }

                    if (!okToMerge)
                    {
                        // Insert a NOP in the empty block to ensure we generate code
                        // for the catchret target in the right EH region.
                        GenTree* nop = new (this, GT_NO_OP) GenTree(GT_NO_OP, TYP_VOID);

                        if (block->IsLIR())
                        {
                            LIR::AsRange(block).InsertAtEnd(nop);
                            LIR::ReadOnlyRange range(nop, nop);
                            m_pLowering->LowerRange(block, range);
                        }
                        else
                        {
                            Statement* nopStmt = fgNewStmtAtEnd(block, nop);
                            if (fgNodeThreading == NodeThreading::AllTrees)
                            {
                                fgSetStmtSeq(nopStmt);
                            }
                            gtSetStmtInfo(nopStmt);
                        }

                        madeChanges = true;

#ifdef DEBUG
                        if (verbose)
                        {
                            printf("\nKeeping empty block " FMT_BB " - it is the target of a catch return\n",
                                   block->bbNum);
                        }
#endif // DEBUG

                        break; // go to the next block
                    }
                }
            }
#endif // FEATURE_EH_FUNCLETS

            if (!ehCanDeleteEmptyBlock(block))
            {
                // We're not allowed to remove this block due to reasons related to the EH table.
                break;
            }

            // Don't delete empty loop pre-headers.
            if (optLoopsRequirePreHeaders)
            {
                if (block->HasFlag(BBF_LOOP_PREHEADER))
                {
                    break;
                }
            }

            /* special case if this is the last BB */
            if (block == fgLastBB)
            {
                if (!bPrev)
                {
                    break;
                }
                fgLastBB = bPrev;
            }

            // When using profile weights, fgComputeEdgeWeights expects the first non-internal block to have profile
            // weight.
            // Make sure we don't break that invariant.
            if (fgIsUsingProfileWeights() && block->hasProfileWeight() && !block->HasFlag(BBF_INTERNAL))
            {
                BasicBlock* bNext = block->Next();

                // Check if the next block can't maintain the invariant.
                if ((bNext == nullptr) || bNext->HasFlag(BBF_INTERNAL) || !bNext->hasProfileWeight())
                {
                    // Check if the current block is the first non-internal block.
                    BasicBlock* curBB = bPrev;
                    while ((curBB != nullptr) && curBB->HasFlag(BBF_INTERNAL))
                    {
                        curBB = curBB->Prev();
                    }
                    if (curBB == nullptr)
                    {
                        // This block is the first non-internal block and it has profile weight.
                        // Don't delete it.
                        break;
                    }
                }
            }

            /* Remove the block */
            compCurBB = block;
            fgRemoveBlock(block, /* unreachable */ false);
            madeChanges = true;
            break;

        default:
            noway_assert(!"Unexpected bbJumpKind");
            break;
    }

    return madeChanges;
}

//-------------------------------------------------------------
// fgOptimizeSwitchBranches:
//   Does flow optimization for a switch - bypasses jumps to empty unconditional branches,
//   and transforms degenerate switch cases like those with 1 or 2 targets.
//
// Arguments:
//    block - block with switch
//
// Returns: true if changes were made
//
bool Compiler::fgOptimizeSwitchBranches(BasicBlock* block)
{
    assert(block->KindIs(BBJ_SWITCH));

    unsigned     jmpCnt = block->GetJumpSwt()->bbsCount;
    BasicBlock** jmpTab = block->GetJumpSwt()->bbsDstTab;
    BasicBlock*  bNewDest; // the new jump target for the current switch case
    BasicBlock*  bDest;
    bool         returnvalue = false;

    do
    {
    REPEAT_SWITCH:;
        bDest    = *jmpTab;
        bNewDest = bDest;

        // Do we have a JUMP to an empty unconditional JUMP block?
        if (bDest->isEmpty() && bDest->KindIs(BBJ_ALWAYS) && !bDest->HasJumpTo(bDest)) // special case for self jumps
        {
            bool optimizeJump = true;

            // We do not optimize jumps between two different try regions.
            // However jumping to a block that is not in any try region is OK
            //
            if (bDest->hasTryIndex() && !BasicBlock::sameTryRegion(block, bDest))
            {
                optimizeJump = false;
            }

            if (optimizeJump)
            {
                bNewDest = bDest->GetJumpDest();
#ifdef DEBUG
                if (verbose)
                {
                    printf("\nOptimizing a switch jump to an empty block with an unconditional jump (" FMT_BB
                           " -> " FMT_BB " -> " FMT_BB ")\n",
                           block->bbNum, bDest->bbNum, bNewDest->bbNum);
                }
#endif // DEBUG
            }
        }

        if (bNewDest != bDest)
        {
            //
            // When we optimize a branch to branch we need to update the profile weight
            // of bDest by subtracting out the block/edge weight of the path that is being optimized.
            //
            if (fgIsUsingProfileWeights() && bDest->hasProfileWeight())
            {
                if (fgHaveValidEdgeWeights)
                {
                    FlowEdge* edge                = fgGetPredForBlock(bDest, block);
                    weight_t  branchThroughWeight = edge->edgeWeightMin();

                    if (bDest->bbWeight > branchThroughWeight)
                    {
                        bDest->bbWeight -= branchThroughWeight;
                    }
                    else
                    {
                        bDest->bbWeight = BB_ZERO_WEIGHT;
                        bDest->SetFlags(BBF_RUN_RARELY);
                    }
                }
            }

            // Update the switch jump table
            *jmpTab = bNewDest;

            // Maintain, if necessary, the set of unique targets of "block."
            UpdateSwitchTableTarget(block, bDest, bNewDest);

            fgAddRefPred(bNewDest, block, fgRemoveRefPred(bDest, block));

            // we optimized a Switch label - goto REPEAT_SWITCH to follow this new jump
            returnvalue = true;

            goto REPEAT_SWITCH;
        }
    } while (++jmpTab, --jmpCnt);

    Statement*  switchStmt = nullptr;
    LIR::Range* blockRange = nullptr;

    GenTree* switchTree;
    if (block->IsLIR())
    {
        blockRange = &LIR::AsRange(block);
        switchTree = blockRange->LastNode();

        assert(switchTree->OperGet() == GT_SWITCH_TABLE);
    }
    else
    {
        switchStmt = block->lastStmt();
        switchTree = switchStmt->GetRootNode();

        assert(switchTree->OperGet() == GT_SWITCH);
    }

    noway_assert(switchTree->gtType == TYP_VOID);

    // At this point all of the case jump targets have been updated such
    // that none of them go to block that is an empty unconditional block
    //
    jmpTab = block->GetJumpSwt()->bbsDstTab;
    jmpCnt = block->GetJumpSwt()->bbsCount;

    // Now check for two trivial switch jumps.
    //
    if (block->NumSucc(this) == 1)
    {
        // Use BBJ_ALWAYS for a switch with only a default clause, or with only one unique successor.
        CLANG_FORMAT_COMMENT_ANCHOR;

#ifdef DEBUG
        if (verbose)
        {
            printf("\nRemoving a switch jump with a single target (" FMT_BB ")\n", block->bbNum);
            printf("BEFORE:\n");
        }
#endif // DEBUG

        if (block->IsLIR())
        {
            bool               isClosed;
            unsigned           sideEffects;
            LIR::ReadOnlyRange switchTreeRange = blockRange->GetTreeRange(switchTree, &isClosed, &sideEffects);

            // The switch tree should form a contiguous, side-effect free range by construction. See
            // Lowering::LowerSwitch for details.
            assert(isClosed);
            assert((sideEffects & GTF_ALL_EFFECT) == 0);

            blockRange->Delete(this, block, std::move(switchTreeRange));
        }
        else
        {
            /* check for SIDE_EFFECTS */
            if (switchTree->gtFlags & GTF_SIDE_EFFECT)
            {
                /* Extract the side effects from the conditional */
                GenTree* sideEffList = nullptr;

                gtExtractSideEffList(switchTree, &sideEffList);

                if (sideEffList == nullptr)
                {
                    goto NO_SWITCH_SIDE_EFFECT;
                }

                noway_assert(sideEffList->gtFlags & GTF_SIDE_EFFECT);

#ifdef DEBUG
                if (verbose)
                {
                    printf("\nSwitch expression has side effects! Extracting side effects...\n");
                    gtDispTree(switchTree);
                    printf("\n");
                    gtDispTree(sideEffList);
                    printf("\n");
                }
#endif // DEBUG

                /* Replace the conditional statement with the list of side effects */
                noway_assert(sideEffList->gtOper != GT_SWITCH);

                switchStmt->SetRootNode(sideEffList);

                if (fgNodeThreading != NodeThreading::None)
                {
                    compCurBB = block;

                    /* Update ordering, costs, FP levels, etc. */
                    gtSetStmtInfo(switchStmt);

                    /* Re-link the nodes for this statement */
                    fgSetStmtSeq(switchStmt);
                }
            }
            else
            {

            NO_SWITCH_SIDE_EFFECT:

                /* conditional has NO side effect - remove it */
                fgRemoveStmt(block, switchStmt);
            }
        }

        // Change the switch jump into a BBJ_ALWAYS
        block->SetJumpKindAndTarget(BBJ_ALWAYS, block->GetJumpSwt()->bbsDstTab[0]);
        if (jmpCnt > 1)
        {
            for (unsigned i = 1; i < jmpCnt; ++i)
            {
                (void)fgRemoveRefPred(jmpTab[i], block);
            }
        }

        return true;
    }
    else if ((block->GetJumpSwt()->bbsCount == 2) && block->NextIs(block->GetJumpSwt()->bbsDstTab[1]))
    {
        /* Use a BBJ_COND(switchVal==0) for a switch with only one
           significant clause besides the default clause, if the
           default clause is bbNext */
        GenTree* switchVal = switchTree->AsOp()->gtOp1;
        noway_assert(genActualTypeIsIntOrI(switchVal->TypeGet()));

        // If we are in LIR, remove the jump table from the block.
        if (block->IsLIR())
        {
            GenTree* jumpTable = switchTree->AsOp()->gtOp2;
            assert(jumpTable->OperGet() == GT_JMPTABLE);
            blockRange->Remove(jumpTable);
        }

        // Change the GT_SWITCH(switchVal) into GT_JTRUE(GT_EQ(switchVal==0)).
        // Also mark the node as GTF_DONT_CSE as further down JIT is not capable of handling it.
        // For example CSE could determine that the expression rooted at GT_EQ is a candidate cse and
        // replace it with a COMMA node.  In such a case we will end up with GT_JTRUE node pointing to
        // a COMMA node which results in noway asserts in fgMorphSmpOp(), optAssertionGen() and rpPredictTreeRegUse().
        // For the same reason fgMorphSmpOp() marks GT_JTRUE nodes with RELOP children as GTF_DONT_CSE.
        CLANG_FORMAT_COMMENT_ANCHOR;

#ifdef DEBUG
        if (verbose)
        {
            printf("\nConverting a switch (" FMT_BB ") with only one significant clause besides a default target to a "
                   "conditional branch. Before:\n",
                   block->bbNum);

            gtDispTree(switchTree);
        }
#endif // DEBUG

        switchTree->ChangeOper(GT_JTRUE);
        GenTree* zeroConstNode    = gtNewZeroConNode(genActualType(switchVal->TypeGet()));
        GenTree* condNode         = gtNewOperNode(GT_EQ, TYP_INT, switchVal, zeroConstNode);
        switchTree->AsOp()->gtOp1 = condNode;
        switchTree->AsOp()->gtOp1->gtFlags |= (GTF_RELOP_JMP_USED | GTF_DONT_CSE);

        if (block->IsLIR())
        {
            blockRange->InsertAfter(switchVal, zeroConstNode, condNode);
            LIR::ReadOnlyRange range(zeroConstNode, switchTree);
            m_pLowering->LowerRange(block, range);
        }
        else if (fgNodeThreading != NodeThreading::None)
        {
            gtSetStmtInfo(switchStmt);
            fgSetStmtSeq(switchStmt);
        }

        block->SetJumpKindAndTarget(BBJ_COND, block->GetJumpSwt()->bbsDstTab[0]);

        JITDUMP("After:\n");
        DISPNODE(switchTree);

        return true;
    }
    return returnvalue;
}

//-------------------------------------------------------------
// fgBlockEndFavorsTailDuplication:
//     Heuristic function that returns true if this block ends in a statement that looks favorable
//     for tail-duplicating its successor (such as assigning a constant to a local).
//
//  Arguments:
//      block: BasicBlock we are considering duplicating the successor of
//      lclNum: local that is used by the successor block, provided by
//        prior call to fgBlockIsGoodTailDuplicationCandidate
//
//  Returns:
//     true if block end is favorable for tail duplication
//
//  Notes:
//     This is the second half of the evaluation for tail duplication, where we try
//     to determine if this predecessor block assigns a constant or provides useful
//     information about a local that is tested in an unconditionally executed successor.
//     If so then duplicating the successor will likely allow the test to be
//     optimized away.
//
bool Compiler::fgBlockEndFavorsTailDuplication(BasicBlock* block, unsigned lclNum)
{
    if (block->isRunRarely())
    {
        return false;
    }

    // If the local is address exposed, we currently can't optimize.
    //
    LclVarDsc* const lclDsc = lvaGetDesc(lclNum);

    if (lclDsc->IsAddressExposed())
    {
        return false;
    }

    Statement* const lastStmt  = block->lastStmt();
    Statement* const firstStmt = block->FirstNonPhiDef();

    if (lastStmt == nullptr)
    {
        return false;
    }

    // Tail duplication tends to pay off when the last statement
    // is an assignment of a constant, arraylength, or a relop.
    // This is because these statements produce information about values
    // that would otherwise be lost at the upcoming merge point.
    //
    // Check up to N statements...
    //
    const int  limit = 2;
    int        count = 0;
    Statement* stmt  = lastStmt;

    while (count < limit)
    {
        count++;
        GenTree* const tree = stmt->GetRootNode();
        if (tree->OperIsLocalStore() && !tree->OperIsBlkOp() && (tree->AsLclVarCommon()->GetLclNum() == lclNum))
        {
            GenTree* const data = tree->Data();
            if (data->OperIsArrLength() || data->OperIsConst() || data->OperIsCompare())
            {
                return true;
            }
        }

        Statement* const prevStmt = stmt->GetPrevStmt();

        // The statement list prev links wrap from first->last, so exit
        // when we see lastStmt again, as we've now seen all statements.
        //
        if (prevStmt == lastStmt)
        {
            break;
        }

        stmt = prevStmt;
    }

    return false;
}

//-------------------------------------------------------------
// fgBlockIsGoodTailDuplicationCandidate:
//     Heuristic function that examines a block (presumably one that is a merge point) to determine
//     if it is a good candidate to be duplicated.
//
// Arguments:
//     target - the tail block (candidate for duplication)
//
// Returns:
//     true if this is a good candidate, false otherwise
//     if true, lclNum is set to lcl to scan for in predecessor block
//
// Notes:
//     The current heuristic is that tail duplication is deemed favorable if this
//     block simply tests the value of a local against a constant or some other local.
//
//     This is the first half of the evaluation for tail duplication. We subsequently
//     need to check if predecessors of this block assigns a constant to the local.
//
bool Compiler::fgBlockIsGoodTailDuplicationCandidate(BasicBlock* target, unsigned* lclNum)
{
    *lclNum = BAD_VAR_NUM;

    // Here we are looking for small blocks where a local live-into the block
    // ultimately feeds a simple conditional branch.
    //
    // These blocks are small, and when duplicated onto the tail of blocks that end in
    // assignments, there is a high probability of the branch completely going away.
    //
    // This is by no means the only kind of tail that it is beneficial to duplicate,
    // just the only one we recognize for now.
    if (!target->KindIs(BBJ_COND))
    {
        return false;
    }

    // No point duplicating this block if it's not a control flow join.
    if (target->bbRefs < 2)
    {
        return false;
    }

    Statement* const lastStmt  = target->lastStmt();
    Statement* const firstStmt = target->FirstNonPhiDef();

    // We currently allow just one statement aside from the branch.
    //
    if ((firstStmt != lastStmt) && (firstStmt != lastStmt->GetPrevStmt()))
    {
        return false;
    }

    // Verify the branch is just a simple local compare.
    //
    GenTree* const lastTree = lastStmt->GetRootNode();

    if (lastTree->gtOper != GT_JTRUE)
    {
        return false;
    }

    // must be some kind of relational operator
    GenTree* const cond = lastTree->AsOp()->gtOp1;
    if (!cond->OperIsCompare())
    {
        return false;
    }

    // op1 must be some combinations of casts of local or constant
    GenTree* op1 = cond->AsOp()->gtOp1;
    while (op1->gtOper == GT_CAST)
    {
        op1 = op1->AsOp()->gtOp1;
    }

    if (!op1->IsLocal() && !op1->OperIsConst())
    {
        return false;
    }

    // op2 must be some combinations of casts of local or constant
    GenTree* op2 = cond->AsOp()->gtOp2;
    while (op2->gtOper == GT_CAST)
    {
        op2 = op2->AsOp()->gtOp1;
    }

    if (!op2->IsLocal() && !op2->OperIsConst())
    {
        return false;
    }

    // Tree must have one constant and one local, or be comparing
    // the same local to itself.
    unsigned lcl1 = BAD_VAR_NUM;
    unsigned lcl2 = BAD_VAR_NUM;

    if (op1->IsLocal())
    {
        lcl1 = op1->AsLclVarCommon()->GetLclNum();
    }

    if (op2->IsLocal())
    {
        lcl2 = op2->AsLclVarCommon()->GetLclNum();
    }

    if ((lcl1 != BAD_VAR_NUM) && op2->OperIsConst())
    {
        *lclNum = lcl1;
    }
    else if ((lcl2 != BAD_VAR_NUM) && op1->OperIsConst())
    {
        *lclNum = lcl2;
    }
    else if ((lcl1 != BAD_VAR_NUM) && (lcl1 == lcl2))
    {
        *lclNum = lcl1;
    }
    else
    {
        return false;
    }

    // If there's no second statement, we're good.
    //
    if (firstStmt == lastStmt)
    {
        return true;
    }

    // Otherwise check the first stmt.
    // Verify the branch is just a simple local compare.
    //
    GenTree* const firstTree = firstStmt->GetRootNode();
    if (!firstTree->OperIs(GT_STORE_LCL_VAR))
    {
        return false;
    }

    unsigned storeLclNum = firstTree->AsLclVar()->GetLclNum();

    if (storeLclNum != *lclNum)
    {
        return false;
    }

    // Could allow unary here too...
    //
    GenTree* const data = firstTree->AsLclVar()->Data();
    if (!data->OperIsBinary())
    {
        return false;
    }

    // op1 must be some combinations of casts of local or constant
    // (or unary)
    op1 = data->AsOp()->gtOp1;
    while (op1->gtOper == GT_CAST)
    {
        op1 = op1->AsOp()->gtOp1;
    }

    if (!op1->IsLocal() && !op1->OperIsConst())
    {
        return false;
    }

    // op2 must be some combinations of casts of local or constant
    // (or unary)
    op2 = data->AsOp()->gtOp2;

    // A binop may not actually have an op2.
    //
    if (op2 == nullptr)
    {
        return false;
    }

    while (op2->gtOper == GT_CAST)
    {
        op2 = op2->AsOp()->gtOp1;
    }

    if (!op2->IsLocal() && !op2->OperIsConst())
    {
        return false;
    }

    // Tree must have one constant and one local, or be comparing
    // the same local to itself.
    lcl1 = BAD_VAR_NUM;
    lcl2 = BAD_VAR_NUM;

    if (op1->IsLocal())
    {
        lcl1 = op1->AsLclVarCommon()->GetLclNum();
    }

    if (op2->IsLocal())
    {
        lcl2 = op2->AsLclVarCommon()->GetLclNum();
    }

    if ((lcl1 != BAD_VAR_NUM) && op2->OperIsConst())
    {
        *lclNum = lcl1;
    }
    else if ((lcl2 != BAD_VAR_NUM) && op1->OperIsConst())
    {
        *lclNum = lcl2;
    }
    else if ((lcl1 != BAD_VAR_NUM) && (lcl1 == lcl2))
    {
        *lclNum = lcl1;
    }
    else
    {
        return false;
    }

    return true;
}

//-------------------------------------------------------------
// fgOptimizeUncondBranchToSimpleCond:
//    For a block which has an unconditional branch, look to see if its target block
//    is a good candidate for tail duplication, and if so do that duplication.
//
// Arguments:
//    block  - block with uncond branch
//    target - block which is target of first block
//
// Returns: true if changes were made
//
// Notes:
//   This optimization generally reduces code size and path length.
//
bool Compiler::fgOptimizeUncondBranchToSimpleCond(BasicBlock* block, BasicBlock* target)
{
    JITDUMP("Considering uncond to cond " FMT_BB " -> " FMT_BB "\n", block->bbNum, target->bbNum);

    if (!BasicBlock::sameEHRegion(block, target))
    {
        return false;
    }

    if (fgBBisScratch(block))
    {
        return false;
    }

    unsigned lclNum = BAD_VAR_NUM;

    // First check if the successor tests a local and then branches on the result
    // of a test, and obtain the local if so.
    //
    if (!fgBlockIsGoodTailDuplicationCandidate(target, &lclNum))
    {
        return false;
    }

    // At this point we know target is BBJ_COND.
    //
    // Bail out if OSR, as we can have unusual flow into loops. If one
    // of target's successors is also a backedge target, this optimization
    // may mess up loop recognition by creating too many non-loop preds.
    //
    if (opts.IsOSR())
    {
        assert(target->KindIs(BBJ_COND));

        if (target->Next()->HasFlag(BBF_BACKWARD_JUMP_TARGET))
        {
            JITDUMP("Deferring: " FMT_BB " --> " FMT_BB "; latter looks like loop top\n", target->bbNum,
                    target->Next()->bbNum);
            return false;
        }

        if (target->GetJumpDest()->HasFlag(BBF_BACKWARD_JUMP_TARGET))
        {
            JITDUMP("Deferring: " FMT_BB " --> " FMT_BB "; latter looks like loop top\n", target->bbNum,
                    target->GetJumpDest()->bbNum);
            return false;
        }
    }

    // See if this block assigns constant or other interesting tree to that same local.
    //
    if (!fgBlockEndFavorsTailDuplication(block, lclNum))
    {
        return false;
    }

    // NOTE: we do not currently hit this assert because this function is only called when
    // `fgUpdateFlowGraph` has been called with `doTailDuplication` set to true, and the
    // backend always calls `fgUpdateFlowGraph` with `doTailDuplication` set to false.
    assert(!block->IsLIR());

    // Duplicate the target block at the end of this block
    //
    for (Statement* stmt : target->NonPhiStatements())
    {
        GenTree* clone = gtCloneExpr(stmt->GetRootNode());
        noway_assert(clone);
        Statement* cloneStmt = gtNewStmt(clone);

        if (fgNodeThreading != NodeThreading::None)
        {
            gtSetStmtInfo(cloneStmt);
        }

        fgInsertStmtAtEnd(block, cloneStmt);
    }

    // Fix up block's flow
    //
    block->SetJumpKindAndTarget(BBJ_COND, target->GetJumpDest());
    fgAddRefPred(block->GetJumpDest(), block);
    fgRemoveRefPred(target, block);

    // add an unconditional block after this block to jump to the target block's fallthrough block
    //
    assert(!target->IsLast());
    BasicBlock* next = fgNewBBafter(BBJ_ALWAYS, block, true, target->Next());

    // The new block 'next' will inherit its weight from 'block'
    //
    next->inheritWeight(block);
    fgAddRefPred(next, block);
    fgAddRefPred(next->GetJumpDest(), next);

    JITDUMP("fgOptimizeUncondBranchToSimpleCond(from " FMT_BB " to cond " FMT_BB "), created new uncond " FMT_BB "\n",
            block->bbNum, target->bbNum, next->bbNum);
    JITDUMP("   expecting opts to key off V%02u in " FMT_BB "\n", lclNum, block->bbNum);

    return true;
}

//-------------------------------------------------------------
// fgOptimizeBranchToNext:
//    Optimize a block which has a branch to the following block
//
// Arguments:
//    block - block with a branch
//    bNext - block which is both next and the target of the first block
//    bPrev - block which is prior to the first block
//
// Returns: true if changes were made
//
bool Compiler::fgOptimizeBranchToNext(BasicBlock* block, BasicBlock* bNext, BasicBlock* bPrev)
{
    assert(block->KindIs(BBJ_COND));
    assert(block->HasJumpTo(bNext));
    assert(block->NextIs(bNext));
    assert(block->PrevIs(bPrev));

<<<<<<< HEAD
    if (block->KindIs(BBJ_ALWAYS))
    {
        // We can't remove it if it is a branch from hot => cold
        if (!fgInDifferentRegions(block, bNext))
        {
            // We can't remove if it is marked as BBF_KEEP_BBJ_ALWAYS
            if (!block->HasFlag(BBF_KEEP_BBJ_ALWAYS))
            {
                // We can't remove if the BBJ_ALWAYS is part of a BBJ_CALLFINALLY pair
                if (!block->isBBCallAlwaysPairTail())
                {
                    /* the unconditional jump is to the next BB  */
                    block->SetJumpKindAndTarget(BBJ_NONE);
=======
>>>>>>> d2172989
#ifdef DEBUG
    if (verbose)
    {
        printf("\nRemoving conditional jump to next block (" FMT_BB " -> " FMT_BB ")\n", block->bbNum, bNext->bbNum);
    }
#endif // DEBUG

    if (block->IsLIR())
    {
        LIR::Range& blockRange = LIR::AsRange(block);
        GenTree*    jmp        = blockRange.LastNode();
        assert(jmp->OperIsConditionalJump());

        bool               isClosed;
        unsigned           sideEffects;
        LIR::ReadOnlyRange jmpRange;

        if (jmp->OperIs(GT_JCC))
        {
            // For JCC we have an invariant until resolution that the
            // previous node sets those CPU flags.
            GenTree* prevNode = jmp->gtPrev;
            assert((prevNode != nullptr) && ((prevNode->gtFlags & GTF_SET_FLAGS) != 0));
            prevNode->gtFlags &= ~GTF_SET_FLAGS;
            jmpRange = blockRange.GetTreeRange(prevNode, &isClosed, &sideEffects);
            jmpRange = LIR::ReadOnlyRange(jmpRange.FirstNode(), jmp);
        }
        else
        {
            jmpRange = blockRange.GetTreeRange(jmp, &isClosed, &sideEffects);
        }

        if (isClosed && ((sideEffects & GTF_SIDE_EFFECT) == 0))
        {
            // If the jump and its operands form a contiguous, side-effect-free range,
            // remove them.
            blockRange.Delete(this, block, std::move(jmpRange));
        }
        else
        {
            // Otherwise, just remove the jump node itself.
            blockRange.Remove(jmp, true);
        }
    }
    else
    {
        Statement* condStmt = block->lastStmt();
        GenTree*   cond     = condStmt->GetRootNode();
        noway_assert(cond->gtOper == GT_JTRUE);

        /* check for SIDE_EFFECTS */
        if (cond->gtFlags & GTF_SIDE_EFFECT)
        {
            /* Extract the side effects from the conditional */
            GenTree* sideEffList = nullptr;

            gtExtractSideEffList(cond, &sideEffList);

            if (sideEffList == nullptr)
            {
                compCurBB = block;
                fgRemoveStmt(block, condStmt);
            }
            else
            {
                noway_assert(sideEffList->gtFlags & GTF_SIDE_EFFECT);
#ifdef DEBUG
                if (verbose)
                {
                    printf("\nConditional has side effects! Extracting side effects...\n");
                    gtDispTree(cond);
                    printf("\n");
                    gtDispTree(sideEffList);
                    printf("\n");
                }
#endif // DEBUG

                /* Replace the conditional statement with the list of side effects */
                noway_assert(sideEffList->gtOper != GT_JTRUE);

                condStmt->SetRootNode(sideEffList);

                if (fgNodeThreading == NodeThreading::AllTrees)
                {
                    compCurBB = block;

                    /* Update ordering, costs, FP levels, etc. */
                    gtSetStmtInfo(condStmt);

                    /* Re-link the nodes for this statement */
                    fgSetStmtSeq(condStmt);
                }
            }
        }
        else
        {
            compCurBB = block;
            /* conditional has NO side effect - remove it */
            fgRemoveStmt(block, condStmt);
        }
    }

    /* Conditional is gone - always jump to the next block */

    block->SetJumpKind(BBJ_ALWAYS);

    /* Update bbRefs and bbNum - Conditional predecessors to the same
        * block are counted twice so we have to remove one of them */

    noway_assert(bNext->countOfInEdges() > 1);
    fgRemoveRefPred(bNext, block);

    return true;
}

//-------------------------------------------------------------
// fgOptimizeBranch: Optimize an unconditional branch that branches to a conditional branch.
//
// Currently we require that the conditional branch jump back to the block that follows the unconditional
// branch. We can improve the code execution and layout by concatenating a copy of the conditional branch
// block at the end of the conditional branch and reversing the sense of the branch.
//
// This is only done when the amount of code to be copied is smaller than our calculated threshold
// in maxDupCostSz.
//
// Arguments:
//    bJump - block with branch
//
// Returns: true if changes were made
//
bool Compiler::fgOptimizeBranch(BasicBlock* bJump)
{
    if (opts.MinOpts())
    {
        return false;
    }

    if (!bJump->KindIs(BBJ_ALWAYS))
    {
        return false;
    }

<<<<<<< HEAD
    if (bJump->HasFlag(BBF_KEEP_BBJ_ALWAYS))
=======
    // We might be able to compact blocks that always jump to the next block.
    if (bJump->JumpsToNext())
    {
        return false;
    }

    if (bJump->bbFlags & BBF_KEEP_BBJ_ALWAYS)
>>>>>>> d2172989
    {
        return false;
    }

    // Don't hoist a conditional branch into the scratch block; we'd prefer it stay BBJ_ALWAYS.
    if (fgBBisScratch(bJump))
    {
        return false;
    }

    BasicBlock* bDest = bJump->GetJumpDest();

    if (!bDest->KindIs(BBJ_COND))
    {
        return false;
    }

    if (!bJump->NextIs(bDest->GetJumpDest()))
    {
        return false;
    }

    // 'bJump' must be in the same try region as the condition, since we're going to insert
    // a duplicated condition in 'bJump', and the condition might include exception throwing code.
    if (!BasicBlock::sameTryRegion(bJump, bDest))
    {
        return false;
    }

    // do not jump into another try region
    BasicBlock* bDestNext = bDest->Next();
    if (bDestNext->hasTryIndex() && !BasicBlock::sameTryRegion(bJump, bDestNext))
    {
        return false;
    }

    // This function is only called by fgReorderBlocks, which we do not run in the backend.
    // If we wanted to run block reordering in the backend, we would need to be able to
    // calculate cost information for LIR on a per-node basis in order for this function
    // to work.
    assert(!bJump->IsLIR());
    assert(!bDest->IsLIR());

    unsigned estDupCostSz = 0;
    for (Statement* const stmt : bDest->Statements())
    {
        // We want to compute the costs of the statement. Unfortunately, gtPrepareCost() / gtSetStmtInfo()
        // call gtSetEvalOrder(), which can reorder nodes. If it does so, we need to re-thread the gtNext/gtPrev
        // links. We don't know if it does or doesn't reorder nodes, so we end up always re-threading the links.

        gtSetStmtInfo(stmt);
        if (fgNodeThreading == NodeThreading::AllTrees)
        {
            fgSetStmtSeq(stmt);
        }

        GenTree* expr = stmt->GetRootNode();
        estDupCostSz += expr->GetCostSz();
    }

    bool     allProfileWeightsAreValid = false;
    weight_t weightJump                = bJump->bbWeight;
    weight_t weightDest                = bDest->bbWeight;
    weight_t weightNext                = bJump->Next()->bbWeight;
    bool     rareJump                  = bJump->isRunRarely();
    bool     rareDest                  = bDest->isRunRarely();
    bool     rareNext                  = bJump->Next()->isRunRarely();

    // If we have profile data then we calculate the number of time
    // the loop will iterate into loopIterations
    if (fgIsUsingProfileWeights())
    {
        // Only rely upon the profile weight when all three of these blocks
        // have either good profile weights or are rarelyRun
        //
        if (bJump->HasAnyFlag(BBF_PROF_WEIGHT | BBF_RUN_RARELY) &&
            bDest->HasAnyFlag(BBF_PROF_WEIGHT | BBF_RUN_RARELY) &&
            bJump->Next()->HasAnyFlag(BBF_PROF_WEIGHT | BBF_RUN_RARELY))
        {
            allProfileWeightsAreValid = true;

            if ((weightJump * 100) < weightDest)
            {
                rareJump = true;
            }

            if ((weightNext * 100) < weightDest)
            {
                rareNext = true;
            }

            if (((weightDest * 100) < weightJump) && ((weightDest * 100) < weightNext))
            {
                rareDest = true;
            }
        }
    }

    unsigned maxDupCostSz = 6;

    //
    // Branches between the hot and rarely run regions
    // should be minimized.  So we allow a larger size
    //
    if (rareDest != rareJump)
    {
        maxDupCostSz += 6;
    }

    if (rareDest != rareNext)
    {
        maxDupCostSz += 6;
    }

    //
    // We we are ngen-ing:
    // If the uncondional branch is a rarely run block then
    // we are willing to have more code expansion since we
    // won't be running code from this page
    //
    if (opts.jitFlags->IsSet(JitFlags::JIT_FLAG_PREJIT))
    {
        if (rareJump)
        {
            maxDupCostSz *= 2;
        }
    }

    // If the compare has too high cost then we don't want to dup

    bool costIsTooHigh = (estDupCostSz > maxDupCostSz);

#ifdef DEBUG
    if (verbose)
    {
        printf("\nDuplication of the conditional block " FMT_BB " (always branch from " FMT_BB
               ") %s, because the cost of duplication (%i) is %s than %i, validProfileWeights = %s\n",
               bDest->bbNum, bJump->bbNum, costIsTooHigh ? "not done" : "performed", estDupCostSz,
               costIsTooHigh ? "greater" : "less or equal", maxDupCostSz, allProfileWeightsAreValid ? "true" : "false");
    }
#endif // DEBUG

    if (costIsTooHigh)
    {
        return false;
    }

    /* Looks good - duplicate the conditional block */

    Statement* newStmtList = nullptr; // new stmt list to be added to bJump
    Statement* newLastStmt = nullptr;

    /* Visit all the statements in bDest */

    for (Statement* const curStmt : bDest->NonPhiStatements())
    {
        // Clone/substitute the expression.
        Statement* stmt = gtCloneStmt(curStmt);

        // cloneExpr doesn't handle everything.
        if (stmt == nullptr)
        {
            return false;
        }

        if (fgNodeThreading == NodeThreading::AllTrees)
        {
            gtSetStmtInfo(stmt);
            fgSetStmtSeq(stmt);
        }

        /* Append the expression to our list */

        if (newStmtList != nullptr)
        {
            newLastStmt->SetNextStmt(stmt);
        }
        else
        {
            newStmtList = stmt;
        }

        stmt->SetPrevStmt(newLastStmt);
        newLastStmt = stmt;
    }

    // Get to the condition node from the statement tree.
    GenTree* condTree = newLastStmt->GetRootNode();
    noway_assert(condTree->gtOper == GT_JTRUE);

    // Set condTree to the operand to the GT_JTRUE.
    condTree = condTree->AsOp()->gtOp1;

    // This condTree has to be a RelOp comparison.
    if (condTree->OperIsCompare() == false)
    {
        return false;
    }

    // Join the two linked lists.
    Statement* lastStmt = bJump->lastStmt();

    if (lastStmt != nullptr)
    {
        Statement* stmt = bJump->firstStmt();
        stmt->SetPrevStmt(newLastStmt);
        lastStmt->SetNextStmt(newStmtList);
        newStmtList->SetPrevStmt(lastStmt);
    }
    else
    {
        bJump->bbStmtList = newStmtList;
        newStmtList->SetPrevStmt(newLastStmt);
    }

    //
    // Reverse the sense of the compare
    //
    gtReverseCond(condTree);

    // We need to update the following flags of the bJump block if they were set in the bDest block
    bJump->CopyFlags(bDest, BBF_COPY_PROPAGATE);

    bJump->SetJumpKindAndTarget(BBJ_COND, bDest->Next());

    /* Update bbRefs and bbPreds */

    // bJump now falls through into the next block
    //
    fgAddRefPred(bJump->Next(), bJump);

    // bJump no longer jumps to bDest
    //
    fgRemoveRefPred(bDest, bJump);

    // bJump now jumps to bDest->bbNext
    //
    fgAddRefPred(bDest->Next(), bJump);

    if (weightJump > 0)
    {
        if (allProfileWeightsAreValid)
        {
            if (weightDest > weightJump)
            {
                bDest->bbWeight = (weightDest - weightJump);
            }
            else if (!bDest->isRunRarely())
            {
                bDest->bbWeight = BB_UNITY_WEIGHT;
            }
        }
        else
        {
            weight_t newWeightDest = 0;

            if (weightDest > weightJump)
            {
                newWeightDest = (weightDest - weightJump);
            }
            if (weightDest >= (BB_LOOP_WEIGHT_SCALE * BB_UNITY_WEIGHT) / 2)
            {
                newWeightDest = (weightDest * 2) / (BB_LOOP_WEIGHT_SCALE * BB_UNITY_WEIGHT);
            }
            if (newWeightDest > 0)
            {
                bDest->bbWeight = newWeightDest;
            }
        }
    }

#if DEBUG
    if (verbose)
    {
        // Dump out the newStmtList that we created
        printf("\nfgOptimizeBranch added these statements(s) at the end of " FMT_BB ":\n", bJump->bbNum);
        for (Statement* stmt : StatementList(newStmtList))
        {
            gtDispStmt(stmt);
        }
        printf("\nfgOptimizeBranch changed block " FMT_BB " from BBJ_ALWAYS to BBJ_COND.\n", bJump->bbNum);

        printf("\nAfter this change in fgOptimizeBranch the BB graph is:");
        fgDispBasicBlocks(verboseTrees);
        printf("\n");
    }
#endif // DEBUG

    return true;
}

//-----------------------------------------------------------------------------
// fgOptimizeSwitchJump: see if a switch has a dominant case, and modify to
//   check for that case up front (aka switch peeling).
//
// Returns:
//    True if the switch now has an upstream check for the dominant case.
//
bool Compiler::fgOptimizeSwitchJumps()
{
    if (!fgHasSwitch)
    {
        return false;
    }

    bool modified = false;

    for (BasicBlock* const block : Blocks())
    {
        // Lowering expands switches, so calling this method on lowered IR
        // does not make sense.
        //
        assert(!block->IsLIR());

        if (!block->KindIs(BBJ_SWITCH))
        {
            continue;
        }

        if (block->isRunRarely())
        {
            continue;
        }

        if (!block->GetJumpSwt()->bbsHasDominantCase)
        {
            continue;
        }

        // We currently will only see dominant cases with PGO.
        //
        assert(block->hasProfileWeight());

        const unsigned dominantCase = block->GetJumpSwt()->bbsDominantCase;

        JITDUMP(FMT_BB " has switch with dominant case %u, considering peeling\n", block->bbNum, dominantCase);

        // The dominant case should not be the default case, as we already peel that one.
        //
        assert(dominantCase < (block->GetJumpSwt()->bbsCount - 1));
        BasicBlock* const dominantTarget = block->GetJumpSwt()->bbsDstTab[dominantCase];
        Statement* const  switchStmt     = block->lastStmt();
        GenTree* const    switchTree     = switchStmt->GetRootNode();
        assert(switchTree->OperIs(GT_SWITCH));
        GenTree* const switchValue = switchTree->AsOp()->gtGetOp1();

        // Split the switch block just before at the switch.
        //
        // After this, newBlock is the switch block, and
        // block is the upstream block.
        //
        BasicBlock* newBlock = nullptr;

        if (block->firstStmt() == switchStmt)
        {
            newBlock = fgSplitBlockAtBeginning(block);
        }
        else
        {
            newBlock = fgSplitBlockAfterStatement(block, switchStmt->GetPrevStmt());
        }

        // Set up a compare in the upstream block, "stealing" the switch value tree.
        //
        GenTree* const   dominantCaseCompare = gtNewOperNode(GT_EQ, TYP_INT, switchValue, gtNewIconNode(dominantCase));
        GenTree* const   jmpTree             = gtNewOperNode(GT_JTRUE, TYP_VOID, dominantCaseCompare);
        Statement* const jmpStmt             = fgNewStmtFromTree(jmpTree, switchStmt->GetDebugInfo());
        fgInsertStmtAtEnd(block, jmpStmt);

        // Reattach switch value to the switch. This may introduce a comma
        // in the upstream compare tree, if the switch value expression is complex.
        //
        switchTree->AsOp()->gtOp1 = fgMakeMultiUse(&dominantCaseCompare->AsOp()->gtOp1);

        // Update flags
        //
        switchTree->gtFlags = switchTree->AsOp()->gtOp1->gtFlags & GTF_ALL_EFFECT;
        dominantCaseCompare->gtFlags |= dominantCaseCompare->AsOp()->gtOp1->gtFlags & GTF_ALL_EFFECT;
        jmpTree->gtFlags |= dominantCaseCompare->gtFlags & GTF_ALL_EFFECT;
        dominantCaseCompare->gtFlags |= GTF_RELOP_JMP_USED | GTF_DONT_CSE;

        // Wire up the new control flow.
        //
        block->SetJumpKindAndTarget(BBJ_COND, dominantTarget);
        FlowEdge* const blockToTargetEdge   = fgAddRefPred(dominantTarget, block);
        FlowEdge* const blockToNewBlockEdge = newBlock->bbPreds;
        assert(blockToNewBlockEdge->getSourceBlock() == block);
        assert(blockToTargetEdge->getSourceBlock() == block);

        // Update profile data
        //
        const weight_t fraction              = newBlock->GetJumpSwt()->bbsDominantFraction;
        const weight_t blockToTargetWeight   = block->bbWeight * fraction;
        const weight_t blockToNewBlockWeight = block->bbWeight - blockToTargetWeight;

        newBlock->setBBProfileWeight(blockToNewBlockWeight);

        blockToTargetEdge->setEdgeWeights(blockToTargetWeight, blockToTargetWeight, dominantTarget);
        blockToNewBlockEdge->setEdgeWeights(blockToNewBlockWeight, blockToNewBlockWeight, block);

        // There may be other switch cases that lead to this same block, but there's just
        // one edge in the flowgraph. So we need to subtract off the profile data that now flows
        // along the peeled edge.
        //
        for (FlowEdge* pred = dominantTarget->bbPreds; pred != nullptr; pred = pred->getNextPredEdge())
        {
            if (pred->getSourceBlock() == newBlock)
            {
                if (pred->getDupCount() == 1)
                {
                    // The only switch case leading to the dominant target was the one we peeled.
                    // So the edge from the switch now has zero weight.
                    //
                    pred->setEdgeWeights(BB_ZERO_WEIGHT, BB_ZERO_WEIGHT, dominantTarget);
                }
                else
                {
                    // Other switch cases also lead to the dominant target.
                    // Subtract off the weight we transferred to the peel.
                    //
                    weight_t newMinWeight = pred->edgeWeightMin() - blockToTargetWeight;
                    weight_t newMaxWeight = pred->edgeWeightMax() - blockToTargetWeight;

                    if (newMinWeight < BB_ZERO_WEIGHT)
                    {
                        newMinWeight = BB_ZERO_WEIGHT;
                    }
                    if (newMaxWeight < BB_ZERO_WEIGHT)
                    {
                        newMaxWeight = BB_ZERO_WEIGHT;
                    }
                    pred->setEdgeWeights(newMinWeight, newMaxWeight, dominantTarget);
                }
            }
        }

        // For now we leave the switch as is, since there's no way
        // to indicate that one of the cases is now unreachable.
        //
        // But it no longer has a dominant case.
        //
        newBlock->GetJumpSwt()->bbsHasDominantCase = false;

        if (fgNodeThreading == NodeThreading::AllTrees)
        {
            // The switch tree has been modified.
            JITDUMP("Rethreading " FMT_STMT "\n", switchStmt->GetID());
            gtSetStmtInfo(switchStmt);
            fgSetStmtSeq(switchStmt);

            // fgNewStmtFromTree() already threaded the tree, but calling fgMakeMultiUse() might have
            // added new nodes if a COMMA was introduced.
            JITDUMP("Rethreading " FMT_STMT "\n", jmpStmt->GetID());
            gtSetStmtInfo(jmpStmt);
            fgSetStmtSeq(jmpStmt);
        }

        modified = true;
    }

    return modified;
}

//-----------------------------------------------------------------------------
// fgExpandRunRarelyBlocks: given the current set of run rarely blocks,
//   see if we can deduce that some other blocks are run rarely.
//
// Returns:
//    True if new block was marked as run rarely.
//
bool Compiler::fgExpandRarelyRunBlocks()
{
    bool result = false;

#ifdef DEBUG
    if (verbose)
    {
        printf("\n*************** In fgExpandRarelyRunBlocks()\n");
    }

    const char* reason = nullptr;
#endif

    // Helper routine to figure out the lexically earliest predecessor
    // of bPrev that could become run rarely, given that bPrev
    // has just become run rarely.
    //
    // Note this is potentially expensive for large flow graphs and blocks
    // with lots of predecessors.
    //
    auto newRunRarely = [](BasicBlock* block, BasicBlock* bPrev) {
        // Figure out earliest block that might be impacted
        BasicBlock* bPrevPrev = nullptr;
        BasicBlock* tmpbb;

        if (bPrev->HasFlag(BBF_KEEP_BBJ_ALWAYS))
        {
            // If we've got a BBJ_CALLFINALLY/BBJ_ALWAYS pair, treat the BBJ_CALLFINALLY as an
            // additional predecessor for the BBJ_ALWAYS block
            tmpbb = bPrev->Prev();
            noway_assert(tmpbb != nullptr);
#if defined(FEATURE_EH_FUNCLETS)
            noway_assert(tmpbb->isBBCallAlwaysPair());
            bPrevPrev = tmpbb;
#else
            if (tmpbb->KindIs(BBJ_CALLFINALLY))
            {
                bPrevPrev = tmpbb;
            }
#endif
        }

        FlowEdge* pred = bPrev->bbPreds;

        if (pred != nullptr)
        {
            // bPrevPrev will be set to the lexically
            // earliest predecessor of bPrev.

            while (pred != nullptr)
            {
                if (bPrevPrev == nullptr)
                {
                    // Initially we select the first block in the bbPreds list
                    bPrevPrev = pred->getSourceBlock();
                    continue;
                }

                // Walk the flow graph lexically forward from pred->getBlock()
                // if we find (block == bPrevPrev) then
                // pred->getBlock() is an earlier predecessor.
                for (tmpbb = pred->getSourceBlock(); tmpbb != nullptr; tmpbb = tmpbb->Next())
                {
                    if (tmpbb == bPrevPrev)
                    {
                        /* We found an earlier predecessor */
                        bPrevPrev = pred->getSourceBlock();
                        break;
                    }
                    else if (tmpbb == bPrev)
                    {
                        // We have reached bPrev so stop walking
                        // as this cannot be an earlier predecessor
                        break;
                    }
                }

                // Onto the next predecessor
                pred = pred->getNextPredEdge();
            }
        }

        if (bPrevPrev != nullptr)
        {
            // Walk the flow graph forward from bPrevPrev
            // if we don't find (tmpbb == bPrev) then our candidate
            // bPrevPrev is lexically after bPrev and we do not
            // want to select it as our new block

            for (tmpbb = bPrevPrev; tmpbb != nullptr; tmpbb = tmpbb->Next())
            {
                if (tmpbb == bPrev)
                {
                    // Set up block back to the lexically
                    // earliest predecessor of pPrev

                    return bPrevPrev;
                }
            }
        }

        // No reason to backtrack
        //
        return (BasicBlock*)nullptr;
    };

    // We expand the number of rarely run blocks by observing
    // that a block that falls into or jumps to a rarely run block,
    // must itself be rarely run and when we have a conditional
    // jump in which both branches go to rarely run blocks then
    // the block must itself be rarely run

    BasicBlock* block;
    BasicBlock* bPrev;

    for (bPrev = fgFirstBB, block = bPrev->Next(); block != nullptr; bPrev = block, block = block->Next())
    {
        if (bPrev->isRunRarely())
        {
            continue;
        }

        if (bPrev->hasProfileWeight())
        {
            continue;
        }

        const char* reason = nullptr;

        switch (bPrev->GetJumpKind())
        {
            case BBJ_ALWAYS:

                if (bPrev->GetJumpDest()->isRunRarely())
                {
                    reason = "Unconditional jump to a rarely run block";
                }
                break;

            case BBJ_CALLFINALLY:

                if (bPrev->isBBCallAlwaysPair() && block->isRunRarely())
                {
                    reason = "Call of finally followed by a rarely run block";
                }
                break;

            case BBJ_COND:

                if (block->isRunRarely() && bPrev->GetJumpDest()->isRunRarely())
                {
                    reason = "Both sides of a conditional jump are rarely run";
                }
                break;

            default:
                break;
        }

        if (reason != nullptr)
        {
            JITDUMP("%s, marking " FMT_BB " as rarely run\n", reason, bPrev->bbNum);

            // Must not have previously been marked
            noway_assert(!bPrev->isRunRarely());

            // Mark bPrev as a new rarely run block
            bPrev->bbSetRunRarely();

            // We have marked at least one block.
            //
            result = true;

            // See if we should to backtrack.
            //
            BasicBlock* bContinue = newRunRarely(block, bPrev);

            // If so, reset block to the backtrack point.
            //
            if (bContinue != nullptr)
            {
                block = bContinue;
            }
        }
    }

    // Now iterate over every block to see if we can prove that a block is rarely run
    // (i.e. when all predecessors to the block are rarely run)
    //
    for (bPrev = fgFirstBB, block = bPrev->Next(); block != nullptr; bPrev = block, block = block->Next())
    {
        // If block is not run rarely, then check to make sure that it has
        // at least one non-rarely run block.

        if (!block->isRunRarely())
        {
            bool rare = true;

            /* Make sure that block has at least one normal predecessor */
            for (BasicBlock* const predBlock : block->PredBlocks())
            {
                /* Find the fall through predecessor, if any */
                if (!predBlock->isRunRarely())
                {
                    rare = false;
                    break;
                }
            }

            if (rare)
            {
                // If 'block' is the start of a handler or filter then we cannot make it
                // rarely run because we may have an exceptional edge that
                // branches here.
                //
                if (bbIsHandlerBeg(block))
                {
                    rare = false;
                }
            }

            if (rare)
            {
                block->bbSetRunRarely();
                result = true;

#ifdef DEBUG
                if (verbose)
                {
                    printf("All branches to " FMT_BB " are from rarely run blocks, marking as rarely run\n",
                           block->bbNum);
                }
#endif // DEBUG

                // When marking a BBJ_CALLFINALLY as rarely run we also mark
                // the BBJ_ALWAYS that comes after it as rarely run
                //
                if (block->isBBCallAlwaysPair())
                {
                    BasicBlock* bNext = block->Next();
                    PREFIX_ASSUME(bNext != nullptr);
                    bNext->bbSetRunRarely();
#ifdef DEBUG
                    if (verbose)
                    {
                        printf("Also marking the BBJ_ALWAYS at " FMT_BB " as rarely run\n", bNext->bbNum);
                    }
#endif // DEBUG
                }
            }
        }

        /* COMPACT blocks if possible */
        if (fgCanCompactBlocks(bPrev, block))
        {
            fgCompactBlocks(bPrev, block);

            block = bPrev;
            continue;
        }
        //
        // if bPrev->bbWeight is not based upon profile data we can adjust
        // the weights of bPrev and block
        //
        else if (bPrev->isBBCallAlwaysPair() &&          // we must have a BBJ_CALLFINALLY and BBK_ALWAYS pair
                 (bPrev->bbWeight != block->bbWeight) && // the weights are currently different
                 !bPrev->hasProfileWeight())             // and the BBJ_CALLFINALLY block is not using profiled
                                                         // weights
        {
            if (block->isRunRarely())
            {
                bPrev->bbWeight =
                    block->bbWeight; // the BBJ_CALLFINALLY block now has the same weight as the BBJ_ALWAYS block
                bPrev->SetFlags(BBF_RUN_RARELY); // and is now rarely run
#ifdef DEBUG
                if (verbose)
                {
                    printf("Marking the BBJ_CALLFINALLY block at " FMT_BB " as rarely run because " FMT_BB
                           " is rarely run\n",
                           bPrev->bbNum, block->bbNum);
                }
#endif // DEBUG
            }
            else if (bPrev->isRunRarely())
            {
                block->bbWeight =
                    bPrev->bbWeight; // the BBJ_ALWAYS block now has the same weight as the BBJ_CALLFINALLY block
                block->SetFlags(BBF_RUN_RARELY); // and is now rarely run
#ifdef DEBUG
                if (verbose)
                {
                    printf("Marking the BBJ_ALWAYS block at " FMT_BB " as rarely run because " FMT_BB
                           " is rarely run\n",
                           block->bbNum, bPrev->bbNum);
                }
#endif // DEBUG
            }
            else // Both blocks are hot, bPrev is known not to be using profiled weight
            {
                bPrev->bbWeight =
                    block->bbWeight; // the BBJ_CALLFINALLY block now has the same weight as the BBJ_ALWAYS block
            }
            noway_assert(block->bbWeight == bPrev->bbWeight);
        }
    }

    return result;
}

#ifdef _PREFAST_
#pragma warning(push)
#pragma warning(disable : 21000) // Suppress PREFast warning about overly large function
#endif

//-----------------------------------------------------------------------------
// fgReorderBlocks: reorder blocks to favor frequent fall through paths,
//   move rare blocks to the end of the method/eh region, and move
//   funclets to the ends of methods.
//
// Arguments:
//   useProfile - if true, use profile data (if available) to more aggressively
//     reorder the blocks.
//
// Returns:
//   True if anything got reordered. Reordering blocks may require changing
//   IR to reverse branch conditions.
//
// Notes:
//   We currently allow profile-driven switch opts even when useProfile is false,
//   as they are unlikely to lead to reordering..
//
bool Compiler::fgReorderBlocks(bool useProfile)
{
    noway_assert(opts.compDbgCode == false);

#if defined(FEATURE_EH_FUNCLETS)
    assert(fgFuncletsCreated);
#endif // FEATURE_EH_FUNCLETS

    // We can't relocate anything if we only have one block
    if (fgFirstBB->IsLast())
    {
        return false;
    }

    bool newRarelyRun      = false;
    bool movedBlocks       = false;
    bool optimizedSwitches = false;
    bool optimizedBranches = false;

    // First let us expand the set of run rarely blocks
    newRarelyRun |= fgExpandRarelyRunBlocks();

#if !defined(FEATURE_EH_FUNCLETS)
    movedBlocks |= fgRelocateEHRegions();
#endif // !FEATURE_EH_FUNCLETS

    //
    // If we are using profile weights we can change some
    // switch jumps into conditional test and jump
    //
    if (fgIsUsingProfileWeights())
    {
        optimizedSwitches = fgOptimizeSwitchJumps();
        if (optimizedSwitches)
        {
            fgUpdateFlowGraph();
        }
    }

#ifdef DEBUG
    if (verbose)
    {
        printf("*************** In fgReorderBlocks()\n");

        printf("\nInitial BasicBlocks");
        fgDispBasicBlocks(verboseTrees);
        printf("\n");
    }
#endif // DEBUG

    BasicBlock* bNext;
    BasicBlock* bPrev;
    BasicBlock* block;
    unsigned    XTnum;
    EHblkDsc*   HBtab;

    // Iterate over every block, remembering our previous block in bPrev
    for (bPrev = fgFirstBB, block = bPrev->Next(); block != nullptr; bPrev = block, block = block->Next())
    {
        //
        // Consider relocating the rarely run blocks such that they are at the end of the method.
        // We also consider reversing conditional branches so that they become a not taken forwards branch.
        //

        // If block is marked with a BBF_KEEP_BBJ_ALWAYS flag then we don't move the block
        if (block->HasFlag(BBF_KEEP_BBJ_ALWAYS))
        {
            continue;
        }

        // Finally and handlers blocks are to be kept contiguous.
        // TODO-CQ: Allow reordering within the handler region
        if (block->hasHndIndex() == true)
        {
            continue;
        }

        bool        reorderBlock   = useProfile;
        bool        isRare         = block->isRunRarely();
        BasicBlock* bDest          = nullptr;
        bool        forwardBranch  = false;
        bool        backwardBranch = false;

        // Setup bDest
        if (bPrev->KindIs(BBJ_COND, BBJ_ALWAYS))
        {
            bDest          = bPrev->GetJumpDest();
            forwardBranch  = fgIsForwardBranch(bPrev);
            backwardBranch = !forwardBranch;
        }

        // We will look for bPrev as a non rarely run block followed by block as a rarely run block
        //
        if (bPrev->isRunRarely())
        {
            reorderBlock = false;
        }

        // If the weights of the bPrev, block and bDest were all obtained from a profile run
        // then we can use them to decide if it is useful to reverse this conditional branch

        weight_t profHotWeight = -1;

        if (useProfile && bPrev->hasProfileWeight() && block->hasProfileWeight() &&
            ((bDest == nullptr) || bDest->hasProfileWeight()))
        {
            //
            // All blocks have profile information
            //
            if (forwardBranch)
            {
                if (bPrev->KindIs(BBJ_ALWAYS))
                {
                    if (bPrev->JumpsToNext())
                    {
                        bDest = nullptr;
                        goto CHECK_FOR_RARE;
                    }
                    // We can pull up the blocks that the unconditional jump branches to
                    // if the weight of bDest is greater or equal to the weight of block
                    // also the weight of bDest can't be zero.
                    // Don't reorder if bPrev's jump destination is the next block.
                    //
                    else if ((bDest->bbWeight < block->bbWeight) || (bDest->bbWeight == BB_ZERO_WEIGHT))
                    {
                        reorderBlock = false;
                    }
                    else
                    {
                        //
                        // If this remains true then we will try to pull up bDest to succeed bPrev
                        //
                        bool moveDestUp = true;

                        if (fgHaveValidEdgeWeights)
                        {
                            //
                            // The edge bPrev -> bDest must have a higher minimum weight
                            // than every other edge into bDest
                            //
                            FlowEdge* edgeFromPrev = fgGetPredForBlock(bDest, bPrev);
                            noway_assert(edgeFromPrev != nullptr);

                            // Examine all of the other edges into bDest
                            for (FlowEdge* const edge : bDest->PredEdges())
                            {
                                if (edge != edgeFromPrev)
                                {
                                    if (edge->edgeWeightMax() >= edgeFromPrev->edgeWeightMin())
                                    {
                                        moveDestUp = false;
                                        break;
                                    }
                                }
                            }
                        }
                        else
                        {
                            //
                            // The block bPrev must have a higher weight
                            // than every other block that goes into bDest
                            //

                            // Examine all of the other edges into bDest
                            for (BasicBlock* const predBlock : bDest->PredBlocks())
                            {
                                if ((predBlock != bPrev) && (predBlock->bbWeight >= bPrev->bbWeight))
                                {
                                    moveDestUp = false;
                                    break;
                                }
                            }
                        }

                        // Are we still good to move bDest up to bPrev?
                        if (moveDestUp)
                        {
                            //
                            // We will consider all blocks that have less weight than profHotWeight to be
                            // uncommonly run blocks as compared with the hot path of bPrev taken-jump to bDest
                            //
                            profHotWeight = bDest->bbWeight - 1;
                        }
                        else
                        {
                            if (block->isRunRarely())
                            {
                                // We will move any rarely run blocks blocks
                                profHotWeight = 0;
                            }
                            else
                            {
                                // We will move all blocks that have a weight less or equal to our fall through block
                                profHotWeight = block->bbWeight + 1;
                            }
                            // But we won't try to connect with bDest
                            bDest = nullptr;
                        }
                    }
                }
                else // (bPrev->KindIs(BBJ_COND))
                {
                    noway_assert(bPrev->KindIs(BBJ_COND));
                    //
                    // We will reverse branch if the taken-jump to bDest ratio (i.e. 'takenRatio')
                    // is more than 51%
                    //
                    // We will setup profHotWeight to be maximum bbWeight that a block
                    // could have for us not to want to reverse the conditional branch
                    //
                    // We will consider all blocks that have less weight than profHotWeight to be
                    // uncommonly run blocks as compared with the hot path of bPrev taken-jump to bDest
                    //
                    if (fgHaveValidEdgeWeights)
                    {
                        // We have valid edge weights, however even with valid edge weights
                        // we may have a minimum and maximum range for each edges value
                        //
                        // We will check that the min weight of the bPrev to bDest edge
                        //  is more than twice the max weight of the bPrev to block edge.
                        //
                        //                  bPrev -->   [BB04, weight 31]
                        //                                     |         \.
                        //          edgeToBlock -------------> O          \.
                        //          [min=8,max=10]             V           \.
                        //                  block -->   [BB05, weight 10]   \.
                        //                                                   \.
                        //          edgeToDest ----------------------------> O
                        //          [min=21,max=23]                          |
                        //                                                   V
                        //                  bDest --------------->   [BB08, weight 21]
                        //
                        FlowEdge* edgeToDest  = fgGetPredForBlock(bDest, bPrev);
                        FlowEdge* edgeToBlock = fgGetPredForBlock(block, bPrev);
                        noway_assert(edgeToDest != nullptr);
                        noway_assert(edgeToBlock != nullptr);
                        //
                        // Calculate the taken ratio
                        //   A takenRation of 0.10 means taken 10% of the time, not taken 90% of the time
                        //   A takenRation of 0.50 means taken 50% of the time, not taken 50% of the time
                        //   A takenRation of 0.90 means taken 90% of the time, not taken 10% of the time
                        //
                        double takenCount =
                            ((double)edgeToDest->edgeWeightMin() + (double)edgeToDest->edgeWeightMax()) / 2.0;
                        double notTakenCount =
                            ((double)edgeToBlock->edgeWeightMin() + (double)edgeToBlock->edgeWeightMax()) / 2.0;
                        double totalCount = takenCount + notTakenCount;

                        // If the takenRatio (takenCount / totalCount) is greater or equal to 51% then we will reverse
                        // the branch
                        if (takenCount < (0.51 * totalCount))
                        {
                            reorderBlock = false;
                        }
                        else
                        {
                            // set profHotWeight
                            profHotWeight = (edgeToBlock->edgeWeightMin() + edgeToBlock->edgeWeightMax()) / 2 - 1;
                        }
                    }
                    else
                    {
                        // We don't have valid edge weight so we will be more conservative
                        // We could have bPrev, block or bDest as part of a loop and thus have extra weight
                        //
                        // We will do two checks:
                        //   1. Check that the weight of bDest is at least two times more than block
                        //   2. Check that the weight of bPrev is at least three times more than block
                        //
                        //                  bPrev -->   [BB04, weight 31]
                        //                                     |         \.
                        //                                     V          \.
                        //                  block -->   [BB05, weight 10]  \.
                        //                                                  \.
                        //                                                  |
                        //                                                  V
                        //                  bDest --------------->   [BB08, weight 21]
                        //
                        //  For this case weightDest is calculated as (21+1)/2  or 11
                        //            and weightPrev is calculated as (31+2)/3  also 11
                        //
                        //  Generally both weightDest and weightPrev should calculate
                        //  the same value unless bPrev or bDest are part of a loop
                        //
                        weight_t weightDest = bDest->isMaxBBWeight() ? bDest->bbWeight : (bDest->bbWeight + 1) / 2;
                        weight_t weightPrev = bPrev->isMaxBBWeight() ? bPrev->bbWeight : (bPrev->bbWeight + 2) / 3;

                        // select the lower of weightDest and weightPrev
                        profHotWeight = (weightDest < weightPrev) ? weightDest : weightPrev;

                        // if the weight of block is greater (or equal) to profHotWeight then we don't reverse the cond
                        if (block->bbWeight >= profHotWeight)
                        {
                            reorderBlock = false;
                        }
                    }
                }
            }
            else // not a forwardBranch
            {
                if (bPrev->bbFallsThrough())
                {
                    goto CHECK_FOR_RARE;
                }

                // Here we should pull up the highest weight block remaining
                // and place it here since bPrev does not fall through.

                weight_t    highestWeight           = 0;
                BasicBlock* candidateBlock          = nullptr;
                BasicBlock* lastNonFallThroughBlock = bPrev;
                BasicBlock* bTmp                    = bPrev->Next();

                while (bTmp != nullptr)
                {
                    // Don't try to split a Call/Always pair
                    //
                    if (bTmp->isBBCallAlwaysPair())
                    {
                        // Move bTmp forward
                        bTmp = bTmp->Next();
                    }

                    //
                    // Check for loop exit condition
                    //
                    if (bTmp == nullptr)
                    {
                        break;
                    }

                    //
                    // if its weight is the highest one we've seen and
                    //  the EH regions allow for us to place bTmp after bPrev
                    //
                    if ((bTmp->bbWeight > highestWeight) && fgEhAllowsMoveBlock(bPrev, bTmp))
                    {
                        // When we have a current candidateBlock that is a conditional (or unconditional) jump
                        // to bTmp (which is a higher weighted block) then it is better to keep out current
                        // candidateBlock and have it fall into bTmp
                        //
                        if ((candidateBlock == nullptr) || !candidateBlock->KindIs(BBJ_COND, BBJ_ALWAYS) ||
                            !candidateBlock->HasJumpTo(bTmp) ||
                            (candidateBlock->KindIs(BBJ_ALWAYS) && candidateBlock->JumpsToNext()))
                        {
                            // otherwise we have a new candidateBlock
                            //
                            highestWeight  = bTmp->bbWeight;
                            candidateBlock = lastNonFallThroughBlock->Next();
                        }
                    }

                    const bool bTmpJumpsToNext = bTmp->KindIs(BBJ_ALWAYS) && bTmp->JumpsToNext();
                    if ((!bTmp->bbFallsThrough() && !bTmpJumpsToNext) || (bTmp->bbWeight == BB_ZERO_WEIGHT))
                    {
                        lastNonFallThroughBlock = bTmp;
                    }

                    bTmp = bTmp->Next();
                }

                // If we didn't find a suitable block then skip this
                if (highestWeight == 0)
                {
                    reorderBlock = false;
                }
                else
                {
                    noway_assert(candidateBlock != nullptr);

                    // If the candidateBlock is the same a block then skip this
                    if (candidateBlock == block)
                    {
                        reorderBlock = false;
                    }
                    else
                    {
                        // Set bDest to the block that we want to come after bPrev
                        bDest = candidateBlock;

                        // set profHotWeight
                        profHotWeight = highestWeight - 1;
                    }
                }
            }
        }
        else // we don't have good profile info (or we are falling through)
        {

        CHECK_FOR_RARE:;

            /* We only want to reorder when we have a rarely run   */
            /* block right after a normal block,                   */
            /* (bPrev is known to be a normal block at this point) */
            if (!isRare)
            {
                if (block->NextIs(bDest) && block->KindIs(BBJ_RETURN) && bPrev->KindIs(BBJ_ALWAYS))
                {
                    // This is a common case with expressions like "return Expr1 && Expr2" -- move the return
                    // to establish fall-through.
                }
                else
                {
                    reorderBlock = false;
                }
            }
            else
            {
                /* If the jump target bDest is also a rarely run block then we don't want to do the reversal */
                if (bDest && bDest->isRunRarely())
                {
                    reorderBlock = false; /* Both block and bDest are rarely run */
                }
                else
                {
                    // We will move any rarely run blocks blocks
                    profHotWeight = 0;
                }
            }
        }

        if (reorderBlock == false)
        {
            //
            // Check for an unconditional branch to a conditional branch
            // which also branches back to our next block
            //
            const bool optimizedBranch = fgOptimizeBranch(bPrev);
            if (optimizedBranch)
            {
                noway_assert(bPrev->KindIs(BBJ_COND));
                optimizedBranches = true;
            }
            continue;
        }

        //  Now we need to determine which blocks should be moved
        //
        //  We consider one of two choices:
        //
        //  1. Moving the fall-through blocks (or rarely run blocks) down to
        //     later in the method and hopefully connecting the jump dest block
        //     so that it becomes the fall through block
        //
        //  And when bDest is not NULL, we also consider:
        //
        //  2. Moving the bDest block (or blocks) up to bPrev
        //     so that it could be used as a fall through block
        //
        //  We will prefer option #1 if we are able to connect the jump dest
        //  block as the fall though block otherwise will we try to use option #2
        //

        //
        //  Consider option #1: relocating blocks starting at 'block'
        //    to later in flowgraph
        //
        // We set bStart to the first block that will be relocated
        // and bEnd to the last block that will be relocated

        BasicBlock* bStart   = block;
        BasicBlock* bEnd     = bStart;
        bNext                = bEnd->Next();
        bool connected_bDest = false;

        if ((backwardBranch && !isRare) ||
            block->HasFlag(BBF_DONT_REMOVE)) // Don't choose option #1 when block is the start of a try region
        {
            bStart = nullptr;
            bEnd   = nullptr;
        }
        else
        {
            while (true)
            {
                // Don't try to split a Call/Always pair
                //
                if (bEnd->isBBCallAlwaysPair())
                {
                    // Move bEnd and bNext forward
                    bEnd  = bNext;
                    bNext = bNext->Next();
                }

                //
                // Check for loop exit condition
                //
                if (bNext == nullptr)
                {
                    break;
                }

#if defined(FEATURE_EH_FUNCLETS)
                // Check if we've reached the funclets region, at the end of the function
                if (bEnd->NextIs(fgFirstFuncletBB))
                {
                    break;
                }
#endif // FEATURE_EH_FUNCLETS

                if (bNext == bDest)
                {
                    connected_bDest = true;
                    break;
                }

                // All the blocks must have the same try index
                // and must not have the BBF_DONT_REMOVE flag set

                if (!BasicBlock::sameTryRegion(bStart, bNext) || bNext->HasFlag(BBF_DONT_REMOVE))
                {
                    // exit the loop, bEnd is now set to the
                    // last block that we want to relocate
                    break;
                }

                // If we are relocating rarely run blocks..
                if (isRare)
                {
                    // ... then all blocks must be rarely run
                    if (!bNext->isRunRarely())
                    {
                        // exit the loop, bEnd is now set to the
                        // last block that we want to relocate
                        break;
                    }
                }
                else
                {
                    // If we are moving blocks that are hot then all
                    // of the blocks moved must be less than profHotWeight */
                    if (bNext->bbWeight >= profHotWeight)
                    {
                        // exit the loop, bEnd is now set to the
                        // last block that we would relocate
                        break;
                    }
                }

                // Move bEnd and bNext forward
                bEnd  = bNext;
                bNext = bNext->Next();
            }

            // Set connected_bDest to true if moving blocks [bStart .. bEnd]
            //  connects with the jump dest of bPrev (i.e bDest) and
            // thus allows bPrev fall through instead of jump.
            if (bNext == bDest)
            {
                connected_bDest = true;
            }
        }

        //  Now consider option #2: Moving the jump dest block (or blocks)
        //    up to bPrev
        //
        // The variables bStart2, bEnd2 and bPrev2 are used for option #2
        //
        // We will setup bStart2 to the first block that will be relocated
        // and bEnd2 to the last block that will be relocated
        // and bPrev2 to be the lexical pred of bDest
        //
        // If after this calculation bStart2 is NULL we cannot use option #2,
        // otherwise bStart2, bEnd2 and bPrev2 are all non-NULL and we will use option #2

        BasicBlock* bStart2 = nullptr;
        BasicBlock* bEnd2   = nullptr;
        BasicBlock* bPrev2  = nullptr;

        // If option #1 didn't connect bDest and bDest isn't NULL
        if ((connected_bDest == false) && (bDest != nullptr) &&
            //  The jump target cannot be moved if it has the BBF_DONT_REMOVE flag set
            !bDest->HasFlag(BBF_DONT_REMOVE))
        {
            // We will consider option #2: relocating blocks starting at 'bDest' to succeed bPrev
            //
            // setup bPrev2 to be the lexical pred of bDest

            bPrev2 = block;
            while (bPrev2 != nullptr)
            {
                if (bPrev2->NextIs(bDest))
                {
                    break;
                }

                bPrev2 = bPrev2->Next();
            }

            if ((bPrev2 != nullptr) && fgEhAllowsMoveBlock(bPrev, bDest))
            {
                // We have decided that relocating bDest to be after bPrev is best
                // Set bStart2 to the first block that will be relocated
                // and bEnd2 to the last block that will be relocated
                //
                // Assigning to bStart2 selects option #2
                //
                bStart2 = bDest;
                bEnd2   = bStart2;
                bNext   = bEnd2->Next();

                while (true)
                {
                    // Don't try to split a Call/Always pair
                    //
                    if (bEnd2->isBBCallAlwaysPair())
                    {
                        noway_assert(bNext->KindIs(BBJ_ALWAYS));
                        // Move bEnd2 and bNext forward
                        bEnd2 = bNext;
                        bNext = bNext->Next();
                    }

                    // Check for the Loop exit conditions

                    if (bNext == nullptr)
                    {
                        break;
                    }

                    if (bEnd2->KindIs(BBJ_ALWAYS) && bEnd2->JumpsToNext())
                    {
                        // Treat jumps to next block as fall-through
                    }
                    else if (bEnd2->bbFallsThrough() == false)
                    {
                        break;
                    }

                    // If we are relocating rarely run blocks..
                    // All the blocks must have the same try index,
                    // and must not have the BBF_DONT_REMOVE flag set

                    if (!BasicBlock::sameTryRegion(bStart2, bNext) || bNext->HasFlag(BBF_DONT_REMOVE))
                    {
                        // exit the loop, bEnd2 is now set to the
                        // last block that we want to relocate
                        break;
                    }

                    if (isRare)
                    {
                        /* ... then all blocks must not be rarely run */
                        if (bNext->isRunRarely())
                        {
                            // exit the loop, bEnd2 is now set to the
                            // last block that we want to relocate
                            break;
                        }
                    }
                    else
                    {
                        // If we are relocating hot blocks
                        // all blocks moved must be greater than profHotWeight
                        if (bNext->bbWeight <= profHotWeight)
                        {
                            // exit the loop, bEnd2 is now set to the
                            // last block that we want to relocate
                            break;
                        }
                    }

                    // Move bEnd2 and bNext forward
                    bEnd2 = bNext;
                    bNext = bNext->Next();
                }
            }
        }

        // If we are using option #1 then ...
        if (bStart2 == nullptr)
        {
            // Don't use option #1 for a backwards branch
            if (bStart == nullptr)
            {
                continue;
            }

            // .... Don't move a set of blocks that are already at the end of the main method
            if (bEnd == fgLastBBInMainFunction())
            {
                continue;
            }
        }

#ifdef DEBUG
        if (verbose)
        {
            if (bDest != nullptr)
            {
                if (bPrev->KindIs(BBJ_COND))
                {
                    printf("Decided to reverse conditional branch at block " FMT_BB " branch to " FMT_BB " ",
                           bPrev->bbNum, bDest->bbNum);
                }
                else if (bPrev->KindIs(BBJ_ALWAYS))
                {
                    printf("Decided to straighten unconditional branch at block " FMT_BB " branch to " FMT_BB " ",
                           bPrev->bbNum, bDest->bbNum);
                }
                else
                {
                    printf("Decided to place hot code after " FMT_BB ", placed " FMT_BB " after this block ",
                           bPrev->bbNum, bDest->bbNum);
                }

                if (profHotWeight > 0)
                {
                    printf("because of IBC profile data\n");
                }
                else
                {
                    if (bPrev->bbFallsThrough())
                    {
                        printf("since it falls into a rarely run block\n");
                    }
                    else
                    {
                        printf("since it is succeeded by a rarely run block\n");
                    }
                }
            }
            else
            {
                printf("Decided to relocate block(s) after block " FMT_BB " since they are %s block(s)\n", bPrev->bbNum,
                       block->isRunRarely() ? "rarely run" : "uncommonly run");
            }
        }
#endif // DEBUG

        // We will set insertAfterBlk to the block the precedes our insertion range
        // We will set bStartPrev to be the block that precedes the set of blocks that we are moving
        BasicBlock* insertAfterBlk;
        BasicBlock* bStartPrev;

        if (bStart2 != nullptr)
        {
            // Option #2: relocating blocks starting at 'bDest' to follow bPrev

            // Update bStart and bEnd so that we can use these two for all later operations
            bStart = bStart2;
            bEnd   = bEnd2;

            // Set bStartPrev to be the block that comes before bStart
            bStartPrev = bPrev2;

            // We will move [bStart..bEnd] to immediately after bPrev
            insertAfterBlk = bPrev;
        }
        else
        {
            // option #1: Moving the fall-through blocks (or rarely run blocks) down to later in the method

            // Set bStartPrev to be the block that come before bStart
            bStartPrev = bPrev;

            // We will move [bStart..bEnd] but we will pick the insert location later
            insertAfterBlk = nullptr;
        }

        // We are going to move [bStart..bEnd] so they can't be NULL
        noway_assert(bStart != nullptr);
        noway_assert(bEnd != nullptr);

        // bEnd can't be a BBJ_CALLFINALLY unless it is a RETLESS call
        noway_assert(!bEnd->KindIs(BBJ_CALLFINALLY) || bEnd->HasFlag(BBF_RETLESS_CALL));

        // bStartPrev must be set to the block that precedes bStart
        noway_assert(bStartPrev->NextIs(bStart));

        // Since we will be unlinking [bStart..bEnd],
        // we need to compute and remember if bStart is in each of
        // the try and handler regions
        //
        bool* fStartIsInTry = nullptr;
        bool* fStartIsInHnd = nullptr;

        if (compHndBBtabCount > 0)
        {
            fStartIsInTry = new (this, CMK_Unknown) bool[compHndBBtabCount];
            fStartIsInHnd = new (this, CMK_Unknown) bool[compHndBBtabCount];

            for (XTnum = 0, HBtab = compHndBBtab; XTnum < compHndBBtabCount; XTnum++, HBtab++)
            {
                fStartIsInTry[XTnum] = HBtab->InTryRegionBBRange(bStart);
                fStartIsInHnd[XTnum] = HBtab->InHndRegionBBRange(bStart);
            }
        }

        /* Temporarily unlink [bStart..bEnd] from the flow graph */
        const bool bStartPrevJumpsToNext = bStartPrev->KindIs(BBJ_ALWAYS) && bStartPrev->JumpsToNext();
        fgUnlinkRange(bStart, bEnd);

        // If bStartPrev is a BBJ_ALWAYS to some block after bStart, unlinking bStart can move
        // bStartPrev's jump destination up, making bStartPrev jump to the next block for now.
        // This can lead us to make suboptimal decisions in Compiler::fgFindInsertPoint,
        // so make sure the BBF_NONE_QUIRK flag is unset for bStartPrev beforehand.
        // TODO: Remove quirk.
        if (bStartPrev->KindIs(BBJ_ALWAYS) && (bStartPrevJumpsToNext != bStartPrev->JumpsToNext()))
        {
            bStartPrev->bbFlags &= ~BBF_NONE_QUIRK;
        }

        if (insertAfterBlk == nullptr)
        {
            // Find new location for the unlinked block(s)
            // Set insertAfterBlk to the block which will precede the insertion point

            if (!bStart->hasTryIndex() && isRare)
            {
                // We'll just insert the blocks at the end of the method. If the method
                // has funclets, we will insert at the end of the main method but before
                // any of the funclets. Note that we create funclets before we call
                // fgReorderBlocks().

                insertAfterBlk = fgLastBBInMainFunction();
                noway_assert(insertAfterBlk != bPrev);
            }
            else
            {
                BasicBlock* startBlk;
                BasicBlock* lastBlk;
                EHblkDsc*   ehDsc = ehInitTryBlockRange(bStart, &startBlk, &lastBlk);

                BasicBlock* endBlk;

                /* Setup startBlk and endBlk as the range to search */

                if (ehDsc != nullptr)
                {
                    endBlk = lastBlk->Next();

                    /*
                       Multiple (nested) try regions might start from the same BB.
                       For example,

                       try3   try2   try1
                       |---   |---   |---   BB01
                       |      |      |      BB02
                       |      |      |---   BB03
                       |      |             BB04
                       |      |------------ BB05
                       |                    BB06
                       |------------------- BB07

                       Now if we want to insert in try2 region, we will start with startBlk=BB01.
                       The following loop will allow us to start from startBlk==BB04.
                    */
                    while (!BasicBlock::sameTryRegion(startBlk, bStart) && (startBlk != endBlk))
                    {
                        startBlk = startBlk->Next();
                    }

                    // startBlk cannot equal endBlk as it must come before endBlk
                    if (startBlk == endBlk)
                    {
                        goto CANNOT_MOVE;
                    }

                    // we also can't start searching the try region at bStart
                    if (startBlk == bStart)
                    {
                        // if bEnd is the last block in the method or
                        // or if bEnd->bbNext is in a different try region
                        // then we cannot move the blocks
                        //
                        if (bEnd->IsLast() || !BasicBlock::sameTryRegion(startBlk, bEnd->Next()))
                        {
                            goto CANNOT_MOVE;
                        }

                        startBlk = bEnd->Next();

                        // Check that the new startBlk still comes before endBlk

                        // startBlk cannot equal endBlk as it must come before endBlk
                        if (startBlk == endBlk)
                        {
                            goto CANNOT_MOVE;
                        }

                        BasicBlock* tmpBlk = startBlk;
                        while ((tmpBlk != endBlk) && (tmpBlk != nullptr))
                        {
                            tmpBlk = tmpBlk->Next();
                        }

                        // when tmpBlk is NULL that means startBlk is after endBlk
                        // so there is no way to move bStart..bEnd within the try region
                        if (tmpBlk == nullptr)
                        {
                            goto CANNOT_MOVE;
                        }
                    }
                }
                else
                {
                    noway_assert(isRare == false);

                    /* We'll search through the entire main method */
                    startBlk = fgFirstBB;
                    endBlk   = fgEndBBAfterMainFunction();
                }

                // Calculate nearBlk and jumpBlk and then call fgFindInsertPoint()
                // to find our insertion block
                //
                {
                    // If the set of blocks that we are moving ends with a BBJ_ALWAYS to
                    // another [rarely run] block that comes after bPrev (forward branch)
                    // then we can set up nearBlk to eliminate this jump sometimes
                    //
                    BasicBlock* nearBlk = nullptr;
                    BasicBlock* jumpBlk = nullptr;

                    if (bEnd->KindIs(BBJ_ALWAYS) && !bEnd->JumpsToNext() &&
                        (!isRare || bEnd->GetJumpDest()->isRunRarely()) && fgIsForwardBranch(bEnd, bPrev))
                    {
                        // Set nearBlk to be the block in [startBlk..endBlk]
                        // such that nearBlk->NextIs(bEnd->JumpDest)
                        // if no such block exists then set nearBlk to NULL
                        nearBlk = startBlk;
                        jumpBlk = bEnd;
                        do
                        {
                            // We do not want to set nearBlk to bPrev
                            // since then we will not move [bStart..bEnd]
                            //
                            if (nearBlk != bPrev)
                            {
                                // Check if nearBlk satisfies our requirement
                                if (nearBlk->NextIs(bEnd->GetJumpDest()))
                                {
                                    break;
                                }
                            }

                            // Did we reach the endBlk?
                            if (nearBlk == endBlk)
                            {
                                nearBlk = nullptr;
                                break;
                            }

                            // advance nearBlk to the next block
                            nearBlk = nearBlk->Next();

                        } while (nearBlk != nullptr);
                    }

                    // if nearBlk is NULL then we set nearBlk to be the
                    // first block that we want to insert after.
                    if (nearBlk == nullptr)
                    {
                        if (bDest != nullptr)
                        {
                            // we want to insert after bDest
                            nearBlk = bDest;
                        }
                        else
                        {
                            // we want to insert after bPrev
                            nearBlk = bPrev;
                        }
                    }

                    /* Set insertAfterBlk to the block which we will insert after. */

                    insertAfterBlk =
                        fgFindInsertPoint(bStart->bbTryIndex,
                                          true, // Insert in the try region.
                                          startBlk, endBlk, nearBlk, jumpBlk, bStart->bbWeight == BB_ZERO_WEIGHT);
                }

                /* See if insertAfterBlk is the same as where we started, */
                /*  or if we could not find any insertion point     */

                if ((insertAfterBlk == bPrev) || (insertAfterBlk == nullptr))
                {
                CANNOT_MOVE:;
                    /* We couldn't move the blocks, so put everything back */
                    /* relink [bStart .. bEnd] into the flow graph */

                    bPrev->SetNext(bStart);
                    if (!bEnd->IsLast())
                    {
                        bEnd->Next()->SetPrev(bEnd);
                    }
#ifdef DEBUG
                    if (verbose)
                    {
                        if (bStart != bEnd)
                        {
                            printf("Could not relocate blocks (" FMT_BB " .. " FMT_BB ")\n", bStart->bbNum,
                                   bEnd->bbNum);
                        }
                        else
                        {
                            printf("Could not relocate block " FMT_BB "\n", bStart->bbNum);
                        }
                    }
#endif // DEBUG
                    continue;
                }
            }
        }

        noway_assert(insertAfterBlk != nullptr);
        noway_assert(bStartPrev != nullptr);
        noway_assert(bStartPrev != insertAfterBlk);

#ifdef DEBUG
        movedBlocks = true;

        if (verbose)
        {
            const char* msg;
            if (bStart2 != nullptr)
            {
                msg = "hot";
            }
            else
            {
                if (isRare)
                {
                    msg = "rarely run";
                }
                else
                {
                    msg = "uncommon";
                }
            }

            printf("Relocated %s ", msg);
            if (bStart != bEnd)
            {
                printf("blocks (" FMT_BB " .. " FMT_BB ")", bStart->bbNum, bEnd->bbNum);
            }
            else
            {
                printf("block " FMT_BB, bStart->bbNum);
            }

            if (bPrev->KindIs(BBJ_COND))
            {
                printf(" by reversing conditional jump at " FMT_BB "\n", bPrev->bbNum);
            }
            else
            {
                printf("\n", bPrev->bbNum);
            }
        }
#endif // DEBUG

        if (bPrev->KindIs(BBJ_COND))
        {
            /* Reverse the bPrev jump condition */
            Statement* const condTestStmt = bPrev->lastStmt();
            GenTree* const   condTest     = condTestStmt->GetRootNode();

            noway_assert(condTest->gtOper == GT_JTRUE);
            condTest->AsOp()->gtOp1 = gtReverseCond(condTest->AsOp()->gtOp1);

            // may need to rethread
            //
            if (fgNodeThreading == NodeThreading::AllTrees)
            {
                JITDUMP("Rethreading " FMT_STMT "\n", condTestStmt->GetID());
                gtSetStmtInfo(condTestStmt);
                fgSetStmtSeq(condTestStmt);
            }

            if (bStart2 == nullptr)
            {
                /* Set the new jump dest for bPrev to the rarely run or uncommon block(s) */
                bPrev->SetJumpDest(bStart);
            }
            else
            {
                noway_assert(insertAfterBlk == bPrev);
                noway_assert(insertAfterBlk->NextIs(block));

                /* Set the new jump dest for bPrev to the rarely run or uncommon block(s) */
                bPrev->SetJumpDest(block);
            }
        }

        // If we are moving blocks that are at the end of a try or handler
        // we will need to shorten ebdTryLast or ebdHndLast
        //
        ehUpdateLastBlocks(bEnd, bStartPrev);

        // If we are moving blocks into the end of a try region or handler region
        // we will need to extend ebdTryLast or ebdHndLast so the blocks that we
        // are moving are part of this try or handler region.
        //
        for (XTnum = 0, HBtab = compHndBBtab; XTnum < compHndBBtabCount; XTnum++, HBtab++)
        {
            // Are we moving blocks to the end of a try region?
            if (HBtab->ebdTryLast == insertAfterBlk)
            {
                if (fStartIsInTry[XTnum])
                {
                    // bStart..bEnd is in the try, so extend the try region
                    fgSetTryEnd(HBtab, bEnd);
                }
            }

            // Are we moving blocks to the end of a handler region?
            if (HBtab->ebdHndLast == insertAfterBlk)
            {
                if (fStartIsInHnd[XTnum])
                {
                    // bStart..bEnd is in the handler, so extend the handler region
                    fgSetHndEnd(HBtab, bEnd);
                }
            }
        }

        /* We have decided to insert the block(s) after 'insertAfterBlk' */
        fgMoveBlocksAfter(bStart, bEnd, insertAfterBlk);

        if (bDest)
        {
            /* We may need to insert an unconditional branch after bPrev to bDest */
            fgConnectFallThrough(bPrev, bDest);
        }
        else
        {
            /* If bPrev falls through, we must insert a jump to block */
            fgConnectFallThrough(bPrev, block);
        }

        BasicBlock* bSkip = bEnd->Next();

        /* If bEnd falls through, we must insert a jump to bNext */
        fgConnectFallThrough(bEnd, bNext);

        if (bStart2 == nullptr)
        {
            /* If insertAfterBlk falls through, we are forced to     */
            /* add a jump around the block(s) we just inserted */
            fgConnectFallThrough(insertAfterBlk, bSkip);
        }
        else
        {
            /* We may need to insert an unconditional branch after bPrev2 to bStart */
            fgConnectFallThrough(bPrev2, bStart);
        }

#if DEBUG
        if (verbose)
        {
            printf("\nAfter this change in fgReorderBlocks the BB graph is:");
            fgDispBasicBlocks(verboseTrees);
            printf("\n");
        }
        fgVerifyHandlerTab();

        // Make sure that the predecessor lists are accurate
        if (expensiveDebugCheckLevel >= 2)
        {
            fgDebugCheckBBlist();
        }
#endif // DEBUG

        // Set our iteration point 'block' to be the new bPrev->bbNext
        //  It will be used as the next bPrev
        block = bPrev->Next();

    } // end of for loop(bPrev,block)

    const bool changed = movedBlocks || newRarelyRun || optimizedSwitches || optimizedBranches;

    if (changed)
    {
#if DEBUG
        // Make sure that the predecessor lists are accurate
        if (expensiveDebugCheckLevel >= 2)
        {
            fgDebugCheckBBlist();
        }
#endif // DEBUG
    }

    return changed;
}
#ifdef _PREFAST_
#pragma warning(pop)
#endif

//-------------------------------------------------------------
// fgUpdateFlowGraphPhase: run flow graph optimization as a
//   phase, with no tail duplication
//
// Returns:
//    Suitable phase status
//
PhaseStatus Compiler::fgUpdateFlowGraphPhase()
{
    constexpr bool doTailDup   = false;
    constexpr bool isPhase     = true;
    const bool     madeChanges = fgUpdateFlowGraph(doTailDup, isPhase);

    // Dominator and reachability sets are no longer valid.
    // The loop table is no longer valid.
    fgDomsComputed            = false;
    optLoopTableValid         = false;
    optLoopsRequirePreHeaders = false;

    return madeChanges ? PhaseStatus::MODIFIED_EVERYTHING : PhaseStatus::MODIFIED_NOTHING;
}

//-------------------------------------------------------------
// fgUpdateFlowGraph: Removes any empty blocks, unreachable blocks, and redundant jumps.
// Most of those appear after dead store removal and folding of conditionals.
// Also, compact consecutive basic blocks.
//
// Arguments:
//    doTailDuplication - true to attempt tail duplication optimization
//    isPhase - true if being run as the only thing in a phase
//
// Returns: true if the flowgraph has been modified
//
// Notes:
//    Debuggable code and Min Optimization JIT also introduces basic blocks
//    but we do not optimize those!
//
bool Compiler::fgUpdateFlowGraph(bool doTailDuplication, bool isPhase)
{
#ifdef DEBUG
    if (verbose && !isPhase)
    {
        printf("\n*************** In fgUpdateFlowGraph()");
    }
#endif // DEBUG

    /* This should never be called for debuggable code */

    noway_assert(opts.OptimizationEnabled());

#ifdef DEBUG
    if (verbose && !isPhase)
    {
        printf("\nBefore updating the flow graph:\n");
        fgDispBasicBlocks(verboseTrees);
        printf("\n");
    }
#endif // DEBUG

    /* Walk all the basic blocks - look for unconditional jumps, empty blocks, blocks to compact, etc...
     *
     * OBSERVATION:
     *      Once a block is removed the predecessors are not accurate (assuming they were at the beginning)
     *      For now we will only use the information in bbRefs because it is easier to be updated
     */

    bool modified = false;
    bool change;
    do
    {
        change = false;

        BasicBlock* block;           // the current block
        BasicBlock* bPrev = nullptr; // the previous non-worthless block
        BasicBlock* bNext;           // the successor of the current block
        BasicBlock* bDest;           // the jump target of the current block

        for (block = fgFirstBB; block != nullptr; block = block->Next())
        {
            /*  Some blocks may be already marked removed by other optimizations
             *  (e.g worthless loop removal), without being explicitly removed
             *  from the list.
             */

            if (block->HasFlag(BBF_REMOVED))
            {
                if (bPrev)
                {
                    bPrev->SetNext(block->Next());
                }
                else
                {
                    /* WEIRD first basic block is removed - should have an assert here */
                    noway_assert(!"First basic block marked as BBF_REMOVED???");

                    fgFirstBB = block->Next();
                }
                continue;
            }

        /*  We jump to the REPEAT label if we performed a change involving the current block
         *  This is in case there are other optimizations that can show up
         *  (e.g. - compact 3 blocks in a row)
         *  If nothing happens, we then finish the iteration and move to the next block
         */

        REPEAT:;

            bNext = block->Next();
            bDest = nullptr;

            if (block->KindIs(BBJ_ALWAYS))
            {
                bDest = block->GetJumpDest();
                if (doTailDuplication && fgOptimizeUncondBranchToSimpleCond(block, bDest))
                {
                    assert(block->KindIs(BBJ_COND));
                    change   = true;
                    modified = true;
                    bDest    = block->GetJumpDest();
                    bNext    = block->Next();
                }
            }

            // Remove jumps to the following block
            // and optimize any JUMPS to JUMPS

            if (block->KindIs(BBJ_ALWAYS))
            {
                bDest = block->GetJumpDest();
                if (bDest == bNext)
                {
                    // Skip jump optimizations, and try to compact block and bNext later
                    block->bbFlags |= BBF_NONE_QUIRK;
                    bDest = nullptr;
                }
            }
            else if (block->KindIs(BBJ_COND))
            {
                bDest = block->GetJumpDest();
                if (bDest == bNext)
                {
                    if (fgOptimizeBranchToNext(block, bNext, bPrev))
                    {
                        change   = true;
                        modified = true;
                        bDest    = nullptr;
                    }
                }
            }

            if (bDest != nullptr)
            {
                // Do we have a JUMP to an empty unconditional JUMP block?
                if (bDest->isEmpty() && bDest->KindIs(BBJ_ALWAYS) &&
                    !bDest->HasJumpTo(bDest)) // special case for self jumps
                {
                    // TODO: Allow optimizing branches to blocks that jump to the next block
                    const bool optimizeBranch = !bDest->JumpsToNext() || !(bDest->bbFlags & BBF_NONE_QUIRK);
                    if (optimizeBranch && fgOptimizeBranchToEmptyUnconditional(block, bDest))
                    {
                        change   = true;
                        modified = true;
                        goto REPEAT;
                    }
                }

                // Check for cases where reversing the branch condition may enable
                // other flow opts.
                //
                // Current block falls through to an empty bNext BBJ_ALWAYS, and
                // (a) block jump target is bNext's bbNext.
                // (b) block jump target is elsewhere but join free, and
                //      bNext's jump target has a join.
                //
                if (block->KindIs(BBJ_COND) &&   // block is a BBJ_COND block
                    (bNext != nullptr) &&        // block is not the last block
                    (bNext->bbRefs == 1) &&      // No other block jumps to bNext
                    bNext->KindIs(BBJ_ALWAYS) && // The next block is a BBJ_ALWAYS block
                    !bNext->JumpsToNext() &&     // and it doesn't jump to the next block (we might compact them)
                    bNext->isEmpty() &&          // and it is an empty block
                    !bNext->HasJumpTo(bNext) &&  // special case for self jumps
                    !bDest->IsFirstColdBlock(this) &&
                    !fgInDifferentRegions(block, bDest)) // do not cross hot/cold sections
                {
                    // case (a)
                    //
                    const bool isJumpAroundEmpty = bNext->NextIs(bDest);

                    // case (b)
                    //
                    // Note the asymmetric checks for refs == 1 and refs > 1 ensures that we
                    // differentiate the roles played by bDest and bNextJumpDest. We need some
                    // sense of which arrangement is preferable to avoid getting stuck in a loop
                    // reversing and re-reversing.
                    //
                    // Other tiebreaking criteria could be considered.
                    //
                    // Pragmatic constraints:
                    //
                    // * don't consider lexical predecessors, or we may confuse loop recognition
                    // * don't consider blocks of different rarities
                    //
                    BasicBlock* const bNextJumpDest    = bNext->GetJumpDest();
                    const bool        isJumpToJoinFree = !isJumpAroundEmpty && (bDest->bbRefs == 1) &&
                                                  (bNextJumpDest->bbRefs > 1) && (bDest->bbNum > block->bbNum) &&
                                                  (block->isRunRarely() == bDest->isRunRarely());

                    bool optimizeJump = isJumpAroundEmpty || isJumpToJoinFree;

                    // We do not optimize jumps between two different try regions.
                    // However jumping to a block that is not in any try region is OK
                    //
                    if (bDest->hasTryIndex() && !BasicBlock::sameTryRegion(block, bDest))
                    {
                        optimizeJump = false;
                    }

                    // Also consider bNext's try region
                    //
                    if (bNext->hasTryIndex() && !BasicBlock::sameTryRegion(block, bNext))
                    {
                        optimizeJump = false;
                    }

                    // If we are optimizing using real profile weights
                    // then don't optimize a conditional jump to an unconditional jump
                    // until after we have computed the edge weights
                    //
                    if (fgIsUsingProfileWeights())
                    {
                        // if block and bdest are in different hot/cold regions we can't do this optimization
                        // because we can't allow fall-through into the cold region.
                        if (!fgEdgeWeightsComputed || fgInDifferentRegions(block, bDest))
                        {
                            optimizeJump = false;
                        }
                    }

                    if (optimizeJump && isJumpToJoinFree)
                    {
                        // In the join free case, we also need to move bDest right after bNext
                        // to create same flow as in the isJumpAroundEmpty case.
                        //
                        if (!fgEhAllowsMoveBlock(bNext, bDest) || bDest->isBBCallAlwaysPair())
                        {
                            optimizeJump = false;
                        }
                        else
                        {
                            // We don't expect bDest to already be right after bNext.
                            //
                            assert(!bNext->NextIs(bDest));

                            JITDUMP("\nMoving " FMT_BB " after " FMT_BB " to enable reversal\n", bDest->bbNum,
                                    bNext->bbNum);

                            // If bDest can fall through we'll need to create a jump
                            // block after it too. Remember where to jump to.
                            //
                            BasicBlock* const bDestNext = bDest->Next();

                            // Move bDest
                            //
                            if (ehIsBlockEHLast(bDest))
                            {
                                ehUpdateLastBlocks(bDest, bDest->Prev());
                            }

                            fgUnlinkBlock(bDest);
                            fgInsertBBafter(bNext, bDest);

                            if (ehIsBlockEHLast(bNext))
                            {
                                ehUpdateLastBlocks(bNext, bDest);
                            }

                            // Add fall through fixup block, if needed.
                            //
                            if (bDest->KindIs(BBJ_COND))
                            {
                                BasicBlock* const bFixup = fgNewBBafter(BBJ_ALWAYS, bDest, true, bDestNext);
                                bFixup->inheritWeight(bDestNext);

                                fgRemoveRefPred(bDestNext, bDest);
                                fgAddRefPred(bFixup, bDest);
                                fgAddRefPred(bDestNext, bFixup);
                            }
                        }
                    }

                    if (optimizeJump)
                    {
                        JITDUMP("\nReversing a conditional jump around an unconditional jump (" FMT_BB " -> " FMT_BB
                                ", " FMT_BB " -> " FMT_BB ")\n",
                                block->bbNum, bDest->bbNum, bNext->bbNum, bNextJumpDest->bbNum);

                        //  Reverse the jump condition
                        //
                        GenTree* test = block->lastNode();
                        noway_assert(test->OperIsConditionalJump());

                        if (test->OperGet() == GT_JTRUE)
                        {
                            GenTree* cond = gtReverseCond(test->AsOp()->gtOp1);
                            assert(cond == test->AsOp()->gtOp1); // Ensure `gtReverseCond` did not create a new node.
                            test->AsOp()->gtOp1 = cond;
                        }
                        else
                        {
                            gtReverseCond(test);
                        }

                        // Optimize the Conditional JUMP to go to the new target
                        block->SetJumpDest(bNext->GetJumpDest());

                        fgAddRefPred(bNext->GetJumpDest(), block, fgRemoveRefPred(bNext->GetJumpDest(), bNext));

                        /*
                          Unlink bNext from the BasicBlock list; note that we can
                          do this even though other blocks could jump to it - the
                          reason is that elsewhere in this function we always
                          redirect jumps to jumps to jump to the final label,
                          so even if another block jumps to bNext it won't matter
                          once we're done since any such jump will be redirected
                          to the final target by the time we're done here.
                        */

                        fgRemoveRefPred(bNext, block);
                        fgUnlinkBlockForRemoval(bNext);

                        /* Mark the block as removed */
                        bNext->SetFlags(BBF_REMOVED);

                        // Update the loop table if we removed the bottom of a loop, for example.
                        fgUpdateLoopsAfterCompacting(block, bNext);

                        // If this block was aligned, unmark it
                        bNext->unmarkLoopAlign(this DEBUG_ARG("Optimized jump"));

                        // If this is the first Cold basic block update fgFirstColdBlock
                        if (bNext->IsFirstColdBlock(this))
                        {
                            fgFirstColdBlock = bNext->Next();
                        }

                        //
                        // If we removed the end of a try region or handler region
                        // we will need to update ebdTryLast or ebdHndLast.
                        //

                        for (EHblkDsc* const HBtab : EHClauses(this))
                        {
                            if ((HBtab->ebdTryLast == bNext) || (HBtab->ebdHndLast == bNext))
                            {
                                fgSkipRmvdBlocks(HBtab);
                            }
                        }

                        // we optimized this JUMP - goto REPEAT to catch similar cases
                        change   = true;
                        modified = true;

#ifdef DEBUG
                        if (verbose)
                        {
                            printf("\nAfter reversing the jump:\n");
                            fgDispBasicBlocks(verboseTrees);
                        }
#endif // DEBUG

                        /*
                           For a rare special case we cannot jump to REPEAT
                           as jumping to REPEAT will cause us to delete 'block'
                           because it currently appears to be unreachable.  As
                           it is a self loop that only has a single bbRef (itself)
                           However since the unlinked bNext has additional bbRefs
                           (that we will later connect to 'block'), it is not really
                           unreachable.
                        */
                        if ((bNext->bbRefs > 0) && bNext->HasJumpTo(block) && (block->bbRefs == 1))
                        {
                            continue;
                        }

                        goto REPEAT;
                    }
                }
            }

            //
            // Update the switch jump table such that it follows jumps to jumps:
            //
            if (block->KindIs(BBJ_SWITCH))
            {
                if (fgOptimizeSwitchBranches(block))
                {
                    change   = true;
                    modified = true;
                    goto REPEAT;
                }
            }

            noway_assert(!block->HasFlag(BBF_REMOVED));

            /* COMPACT blocks if possible */

            if (fgCanCompactBlocks(block, bNext))
            {
                fgCompactBlocks(block, bNext);

                /* we compacted two blocks - goto REPEAT to catch similar cases */
                change   = true;
                modified = true;
                goto REPEAT;
            }

            // Remove unreachable or empty blocks - do not consider blocks marked BBF_DONT_REMOVE
            // These include first and last block of a TRY, exception handlers and THROW blocks.
            if (block->HasFlag(BBF_DONT_REMOVE))
            {
                bPrev = block;
                continue;
            }

<<<<<<< HEAD
#if defined(FEATURE_EH_FUNCLETS) && defined(TARGET_ARM)
            // Don't remove the BBJ_ALWAYS block of a BBJ_CALLFINALLY/BBJ_ALWAYS pair.
            if (block->countOfInEdges() == 0 && bPrev->KindIs(BBJ_CALLFINALLY))
            {
                assert(bPrev->isBBCallAlwaysPair());
                noway_assert(!bPrev->HasFlag(BBF_RETLESS_CALL));
                noway_assert(block->KindIs(BBJ_ALWAYS));
                bPrev = block;
                continue;
            }
#endif // defined(FEATURE_EH_FUNCLETS) && defined(TARGET_ARM)

=======
>>>>>>> d2172989
            assert(!bbIsTryBeg(block));
            noway_assert(block->bbCatchTyp == BBCT_NONE);

            /* Remove unreachable blocks
             *
             * We'll look for blocks that have countOfInEdges() = 0 (blocks may become
             * unreachable due to a BBJ_ALWAYS introduced by conditional folding for example)
             */

            if (block->countOfInEdges() == 0)
            {
                /* no references -> unreachable - remove it */
                /* For now do not update the bbNum, do it at the end */

                fgRemoveBlock(block, /* unreachable */ true);

                change   = true;
                modified = true;

                /* we removed the current block - the rest of the optimizations won't have a target
                 * continue with the next one */

                continue;
            }
            else if (block->countOfInEdges() == 1)
            {
                switch (block->GetJumpKind())
                {
                    case BBJ_COND:
                    case BBJ_ALWAYS:
                        if (block->HasJumpTo(block))
                        {
                            fgRemoveBlock(block, /* unreachable */ true);

                            change   = true;
                            modified = true;

                            /* we removed the current block - the rest of the optimizations
                             * won't have a target so continue with the next block */

                            continue;
                        }
                        break;

                    default:
                        break;
                }
            }

            noway_assert(!block->HasFlag(BBF_REMOVED));

            /* Remove EMPTY blocks */

            if (block->isEmpty())
            {
                assert(block->PrevIs(bPrev));
                if (fgOptimizeEmptyBlock(block))
                {
                    change   = true;
                    modified = true;
                }

                /* Have we removed the block? */

                if (block->HasFlag(BBF_REMOVED))
                {
                    /* block was removed - no change to bPrev */
                    continue;
                }
            }

            /* Set the predecessor of the last reachable block
             * If we removed the current block, the predecessor remains unchanged
             * otherwise, since the current block is ok, it becomes the predecessor */

            noway_assert(!block->HasFlag(BBF_REMOVED));

            bPrev = block;
        }
    } while (change);

#ifdef DEBUG
    if (!isPhase)
    {
        if (verbose && modified)
        {
            printf("\nAfter updating the flow graph:\n");
            fgDispBasicBlocks(verboseTrees);
            fgDispHandlerTab();
        }

        if (compRationalIRForm)
        {
            for (BasicBlock* const block : Blocks())
            {
                LIR::AsRange(block).CheckLIR(this);
            }
        }

        fgVerifyHandlerTab();
        // Make sure that the predecessor lists are accurate
        fgDebugCheckBBlist();
        fgDebugCheckUpdate();
    }
#endif // DEBUG

    return modified;
}

//-------------------------------------------------------------
// fgGetCodeEstimate: Compute a code size estimate for the block, including all statements
// and block control flow.
//
// Arguments:
//    block - block to consider
//
// Returns:
//    Code size estimate for block
//
unsigned Compiler::fgGetCodeEstimate(BasicBlock* block)
{
    unsigned costSz = 0; // estimate of block's code size cost

    switch (block->GetJumpKind())
    {
        case BBJ_ALWAYS:
        case BBJ_EHCATCHRET:
        case BBJ_LEAVE:
        case BBJ_COND:
            costSz = 2;
            break;
        case BBJ_CALLFINALLY:
            costSz = 5;
            break;
        case BBJ_SWITCH:
            costSz = 10;
            break;
        case BBJ_THROW:
            costSz = 1; // We place a int3 after the code for a throw block
            break;
        case BBJ_EHFINALLYRET:
        case BBJ_EHFAULTRET:
        case BBJ_EHFILTERRET:
            costSz = 1;
            break;
        case BBJ_RETURN: // return from method
            costSz = 3;
            break;
        default:
            noway_assert(!"Bad bbJumpKind");
            break;
    }

    for (Statement* const stmt : block->NonPhiStatements())
    {
        unsigned char cost = stmt->GetCostSz();
        costSz += cost;
    }

    return costSz;
}

#ifdef FEATURE_JIT_METHOD_PERF

//------------------------------------------------------------------------
// fgMeasureIR: count and return the number of IR nodes in the function.
//
unsigned Compiler::fgMeasureIR()
{
    unsigned nodeCount = 0;

    for (BasicBlock* const block : Blocks())
    {
        if (!block->IsLIR())
        {
            for (Statement* const stmt : block->Statements())
            {
                fgWalkTreePre(stmt->GetRootNodePointer(),
                              [](GenTree** slot, fgWalkData* data) -> Compiler::fgWalkResult {
                                  (*reinterpret_cast<unsigned*>(data->pCallbackData))++;
                                  return Compiler::WALK_CONTINUE;
                              },
                              &nodeCount);
            }
        }
        else
        {
            for (GenTree* node : LIR::AsRange(block))
            {
                nodeCount++;
            }
        }
    }

    return nodeCount;
}

#endif // FEATURE_JIT_METHOD_PERF

//------------------------------------------------------------------------
// fgCompDominatedByExceptionalEntryBlocks: compute blocks that are
// dominated by not normal entry.
//
void Compiler::fgCompDominatedByExceptionalEntryBlocks()
{
    assert(fgEnterBlksSetValid);
    if (BlockSetOps::Count(this, fgEnterBlks) != 1) // There are exception entries.
    {
        for (unsigned i = 1; i <= fgBBNumMax; ++i)
        {
            BasicBlock* block = fgBBReversePostorder[i];
            if (BlockSetOps::IsMember(this, fgEnterBlks, block->bbNum))
            {
                if (fgFirstBB != block) // skip the normal entry.
                {
                    block->SetDominatedByExceptionalEntryFlag();
                }
            }
            else if (block->bbIDom->IsDominatedByExceptionalEntryFlag())
            {
                block->SetDominatedByExceptionalEntryFlag();
            }
        }
    }
}

//------------------------------------------------------------------------
// fgHeadTailMerge: merge common sequences of statements in block predecessors/successors
//
// Parameters:
//   early - Whether this is being checked with early IR invariants (where
//           we do not have valid address exposure/GTF_GLOB_REF).
//
// Returns:
//   Suitable phase status.
//
// Notes:
//   This applies tail merging and head merging. For tail merging it looks for
//   cases where all or some predecessors of a block have the same (or
//   equivalent) last statement.
//
//   If all predecessors have the same last statement, move one of them to
//   the start of the block, and delete the copies in the preds.
//   Then retry merging.
//
//   If some predecessors have the same last statement, pick one as the
//   canonical, split it if necessary, cross jump from the others to
//   the canonical, and delete the copies in the cross jump blocks.
//   Then retry merging on the canonical block.
//
//   Conversely, for head merging, we look for cases where all successors of a
//   block start with the same statement. We then try to move one of them into
//   the predecessor (which requires special handling due to the terminator
//   node) and delete the copies.
//
//   We set a mergeLimit to try and get most of the benefit while not
//   incurring too much TP overhead. It's possible to make the merging
//   more efficient and if so it might be worth revising this value.
//
PhaseStatus Compiler::fgHeadTailMerge(bool early)
{
    bool      madeChanges = false;
    int const mergeLimit  = 50;

    const bool isEnabled = JitConfig.JitEnableHeadTailMerge() > 0;
    if (!isEnabled)
    {
        JITDUMP("Head and tail merge disabled by JitEnableHeadTailMerge\n");
        return PhaseStatus::MODIFIED_NOTHING;
    }

#ifdef DEBUG
    static ConfigMethodRange JitEnableHeadTailMergeRange;
    JitEnableHeadTailMergeRange.EnsureInit(JitConfig.JitEnableHeadTailMergeRange());
    const unsigned hash = impInlineRoot()->info.compMethodHash();
    if (!JitEnableHeadTailMergeRange.Contains(hash))
    {
        JITDUMP("Tail merge disabled by JitEnableHeadTailMergeRange\n");
        return PhaseStatus::MODIFIED_NOTHING;
    }
#endif

    struct PredInfo
    {
        PredInfo(BasicBlock* block, Statement* stmt) : m_block(block), m_stmt(stmt)
        {
        }
        BasicBlock* m_block;
        Statement*  m_stmt;
    };

    ArrayStack<PredInfo>    predInfo(getAllocator(CMK_ArrayStack));
    ArrayStack<PredInfo>    matchedPredInfo(getAllocator(CMK_ArrayStack));
    ArrayStack<BasicBlock*> retryBlocks(getAllocator(CMK_ArrayStack));

    // Try tail merging a block.
    // If return value is true, retry.
    // May also add to retryBlocks.
    //
    auto tailMergePreds = [&](BasicBlock* commSucc) -> bool {
        // Are there enough preds to make it interesting?
        //
        if (predInfo.Height() < 2)
        {
            // Not enough preds to merge
            return false;
        }

        // If there are large numbers of viable preds, forgo trying to merge.
        // While there can be large benefits, there can also be large costs.
        //
        // Note we check this rather than countOfInEdges because we don't care
        // about dups, just the number of unique pred blocks.
        //
        if (predInfo.Height() > mergeLimit)
        {
            // Too many preds to consider
            return false;
        }

        // Find a matching set of preds. Potentially O(N^2) tree comparisons.
        //
        int i = 0;
        while (i < (predInfo.Height() - 1))
        {
            matchedPredInfo.Reset();
            matchedPredInfo.Emplace(predInfo.TopRef(i));
            Statement* const baseStmt = predInfo.TopRef(i).m_stmt;
            for (int j = i + 1; j < predInfo.Height(); j++)
            {
                Statement* const otherStmt = predInfo.TopRef(j).m_stmt;

                // Consider: compute and cache hashes to make this faster
                //
                if (GenTree::Compare(baseStmt->GetRootNode(), otherStmt->GetRootNode()))
                {
                    matchedPredInfo.Emplace(predInfo.TopRef(j));
                }
            }

            if (matchedPredInfo.Height() < 2)
            {
                // This pred didn't match any other. Check other preds for matches.
                i++;
                continue;
            }

            // We have some number of preds that have identical last statements.
            // If all preds of block have a matching last stmt, move that statement to the start of block.
            //
            if ((commSucc != nullptr) && (matchedPredInfo.Height() == (int)commSucc->countOfInEdges()))
            {
                JITDUMP("All preds of " FMT_BB " end with the same tree, moving\n", commSucc->bbNum);
                JITDUMPEXEC(gtDispStmt(matchedPredInfo.TopRef(0).m_stmt));

                for (int j = 0; j < matchedPredInfo.Height(); j++)
                {
                    PredInfo&         info      = matchedPredInfo.TopRef(j);
                    Statement* const  stmt      = info.m_stmt;
                    BasicBlock* const predBlock = info.m_block;

                    fgUnlinkStmt(predBlock, stmt);

                    // Add one of the matching stmts to block, and
                    // update its flags.
                    //
                    if (j == 0)
                    {
                        fgInsertStmtAtBeg(commSucc, stmt);
                        commSucc->CopyFlags(predBlock, BBF_COPY_PROPAGATE);
                    }

                    madeChanges = true;
                }

                // It's worth retrying tail merge on this block.
                //
                return true;
            }

            // A subset of preds have matching last stmt, we will cross-jump.
            // Pick one block as the victim -- preferably a block with just one
            // statement or one that falls through to block (or both).
            //
            if (commSucc != nullptr)
            {
                JITDUMP("A set of %d preds of " FMT_BB " end with the same tree\n", matchedPredInfo.Height(),
                        commSucc->bbNum);
            }
            else
            {
                JITDUMP("A set of %d return blocks end with the same tree\n", matchedPredInfo.Height());
            }

            JITDUMPEXEC(gtDispStmt(matchedPredInfo.TopRef(0).m_stmt));

            BasicBlock* crossJumpVictim       = nullptr;
            Statement*  crossJumpStmt         = nullptr;
            bool        haveNoSplitVictim     = false;
            bool        haveFallThroughVictim = false;

            for (int j = 0; j < matchedPredInfo.Height(); j++)
            {
                PredInfo&         info      = matchedPredInfo.TopRef(j);
                Statement* const  stmt      = info.m_stmt;
                BasicBlock* const predBlock = info.m_block;

                // Never pick the scratch block as the victim as that would
                // cause us to add a predecessor to it, which is invalid.
                if (fgBBisScratch(predBlock))
                {
                    continue;
                }

                bool const isNoSplit     = stmt == predBlock->firstStmt();
                bool const isFallThrough = (predBlock->KindIs(BBJ_ALWAYS) && predBlock->JumpsToNext());

                // Is this block possibly better than what we have?
                //
                bool useBlock = false;

                if (crossJumpVictim == nullptr)
                {
                    // Pick an initial candidate.
                    useBlock = true;
                }
                else if (isNoSplit && isFallThrough)
                {
                    // This is the ideal choice.
                    //
                    useBlock = true;
                }
                else if (!haveNoSplitVictim && isNoSplit)
                {
                    useBlock = true;
                }
                else if (!haveNoSplitVictim && !haveFallThroughVictim && isFallThrough)
                {
                    useBlock = true;
                }

                if (useBlock)
                {
                    crossJumpVictim       = predBlock;
                    crossJumpStmt         = stmt;
                    haveNoSplitVictim     = isNoSplit;
                    haveFallThroughVictim = isFallThrough;
                }

                // If we have the perfect victim, stop looking.
                //
                if (haveNoSplitVictim && haveFallThroughVictim)
                {
                    break;
                }
            }

            BasicBlock* crossJumpTarget = crossJumpVictim;

            // If this block requires splitting, then split it.
            // Note we know that stmt has a prev stmt.
            //
            if (haveNoSplitVictim)
            {
                JITDUMP("Will cross-jump to " FMT_BB "\n", crossJumpTarget->bbNum);
            }
            else
            {
                crossJumpTarget = fgSplitBlockAfterStatement(crossJumpVictim, crossJumpStmt->GetPrevStmt());
                JITDUMP("Will cross-jump to newly split off " FMT_BB "\n", crossJumpTarget->bbNum);
            }

            assert(!crossJumpTarget->isEmpty());

            // Do the cross jumping
            //
            for (int j = 0; j < matchedPredInfo.Height(); j++)
            {
                PredInfo&         info      = matchedPredInfo.TopRef(j);
                BasicBlock* const predBlock = info.m_block;
                Statement* const  stmt      = info.m_stmt;

                if (predBlock == crossJumpVictim)
                {
                    continue;
                }

                // remove the statement
                fgUnlinkStmt(predBlock, stmt);

                // Fix up the flow.
                //
                predBlock->SetJumpKindAndTarget(BBJ_ALWAYS, crossJumpTarget);

                if (commSucc != nullptr)
                {
                    fgRemoveRefPred(commSucc, predBlock);
                }
                fgAddRefPred(crossJumpTarget, predBlock);
            }

            // We changed things
            //
            madeChanges = true;

            // We should try tail merging the cross jump target.
            //
            retryBlocks.Push(crossJumpTarget);

            // Continue trying to merge in the current block.
            // This is a bit inefficient, we could remember how
            // far we got through the pred list perhaps.
            //
            return true;
        }

        // We've looked at everything.
        //
        return false;
    };

    auto tailMerge = [&](BasicBlock* block) -> bool {
        if (block->countOfInEdges() < 2)
        {
            // Nothing to merge here
            return false;
        }

        predInfo.Reset();

        // Find the subset of preds that reach along non-critical edges
        // and populate predInfo.
        //
        for (BasicBlock* const predBlock : block->PredBlocks())
        {
            if (predBlock->GetUniqueSucc() != block)
            {
                continue;
            }

            if (!BasicBlock::sameEHRegion(block, predBlock))
            {
                continue;
            }

            Statement* lastStmt = predBlock->lastStmt();

            // Block might be empty.
            //
            if (lastStmt == nullptr)
            {
                continue;
            }

            // Walk back past any GT_NOPs.
            //
            Statement* const firstStmt = predBlock->firstStmt();
            while (lastStmt->GetRootNode()->OperIs(GT_NOP))
            {
                if (lastStmt == firstStmt)
                {
                    // predBlock is evidently all GT_NOP.
                    //
                    lastStmt = nullptr;
                    break;
                }

                lastStmt = lastStmt->GetPrevStmt();
            }

            // Block might be effectively empty.
            //
            if (lastStmt == nullptr)
            {
                continue;
            }

            // We don't expect to see PHIs but watch for them anyways.
            //
            assert(!lastStmt->IsPhiDefnStmt());
            predInfo.Emplace(predBlock, lastStmt);
        }

        return tailMergePreds(block);
    };

    auto iterateTailMerge = [&](BasicBlock* block) -> void {

        int numOpts = 0;

        while (tailMerge(block))
        {
            numOpts++;
        }

        if (numOpts > 0)
        {
            JITDUMP("Did %d tail merges in " FMT_BB "\n", numOpts, block->bbNum);
        }
    };

    ArrayStack<BasicBlock*> retBlocks(getAllocator(CMK_ArrayStack));

    // Visit each block
    //
    for (BasicBlock* const block : Blocks())
    {
        iterateTailMerge(block);

        // TODO: consider removing hasSingleStmt(), it should find more opportunities
        // (with size and TP regressions)
        if (block->KindIs(BBJ_RETURN) && block->hasSingleStmt() && (block != genReturnBB))
        {
            retBlocks.Push(block);
        }
    }

    predInfo.Reset();
    for (int i = 0; i < retBlocks.Height(); i++)
    {
        predInfo.Push(PredInfo(retBlocks.Bottom(i), retBlocks.Bottom(i)->lastStmt()));
    }

    tailMergePreds(nullptr);

    // Work through any retries
    //
    while (retryBlocks.Height() > 0)
    {
        iterateTailMerge(retryBlocks.Pop());
    }

    // Visit each block and try to merge first statements of successors.
    //
    for (BasicBlock* const block : Blocks())
    {
        madeChanges |= fgHeadMerge(block, early);
    }

    // If we altered flow, reset fgModified. Given where we sit in the
    // phase list, flow-dependent side data hasn't been built yet, so
    // nothing needs invalidation.
    //
    fgModified = false;

    return madeChanges ? PhaseStatus::MODIFIED_EVERYTHING : PhaseStatus::MODIFIED_NOTHING;
}

//------------------------------------------------------------------------
// fgTryOneHeadMerge: Try to merge the first statement of the successors of a
// specified block.
//
// Parameters:
//   block - The block whose successors are to be considered
//   early - Whether this is being checked with early IR invariants
//           (where we do not have valid address exposure/GTF_GLOB_REF).
//
// Returns:
//   True if the merge succeeded.
//
bool Compiler::fgTryOneHeadMerge(BasicBlock* block, bool early)
{
    // We currently only check for BBJ_COND, which gets the common case of
    // spill clique created stores by the importer (often produced due to
    // ternaries in C#).
    // The logic below could be generalized to BBJ_SWITCH, but this currently
    // has almost no CQ benefit but does have a TP impact.
    if (!block->KindIs(BBJ_COND) || block->JumpsToNext())
    {
        return false;
    }

    // Verify that both successors are reached along non-critical edges.
    auto getSuccCandidate = [=](BasicBlock* succ, Statement** firstStmt) -> bool {
        if (succ->GetUniquePred(this) != block)
        {
            return false;
        }

        if (!BasicBlock::sameEHRegion(block, succ))
        {
            return false;
        }

        *firstStmt = nullptr;
        // Walk past any GT_NOPs.
        //
        for (Statement* stmt : succ->Statements())
        {
            if (!stmt->GetRootNode()->OperIs(GT_NOP))
            {
                *firstStmt = stmt;
                break;
            }
        }

        // Block might be effectively empty.
        //
        if (*firstStmt == nullptr)
        {
            return false;
        }

        // Cannot move terminator statement.
        //
        if ((*firstStmt == succ->lastStmt()) && succ->HasTerminator())
        {
            return false;
        }

        return true;
    };

    Statement* nextFirstStmt;
    Statement* destFirstStmt;

    if (!getSuccCandidate(block->Next(), &nextFirstStmt) || !getSuccCandidate(block->GetJumpDest(), &destFirstStmt))
    {
        return false;
    }

    if (!GenTree::Compare(nextFirstStmt->GetRootNode(), destFirstStmt->GetRootNode()))
    {
        return false;
    }

    JITDUMP("Both succs of " FMT_BB " start with the same tree\n", block->bbNum);
    DISPSTMT(nextFirstStmt);

    if (gtTreeContainsTailCall(nextFirstStmt->GetRootNode()) || gtTreeContainsTailCall(destFirstStmt->GetRootNode()))
    {
        JITDUMP("But one is a tailcall\n");
        return false;
    }

    JITDUMP("Checking if we can move it into the predecessor...\n");

    if (!fgCanMoveFirstStatementIntoPred(early, nextFirstStmt, block))
    {
        return false;
    }

    JITDUMP("We can; moving statement\n");

    fgUnlinkStmt(block->Next(), nextFirstStmt);
    fgInsertStmtNearEnd(block, nextFirstStmt);
    fgUnlinkStmt(block->GetJumpDest(), destFirstStmt);
    block->CopyFlags(block->Next(), BBF_COPY_PROPAGATE);

    return true;
}

//------------------------------------------------------------------------
// fgHeadMerge: Try to repeatedly merge the first statement of the successors
// of the specified block.
//
// Parameters:
//   block               - The block whose successors are to be considered
//   early               - Whether this is being checked with early IR invariants
//                         (where we do not have valid address exposure/GTF_GLOB_REF).
//
// Returns:
//   True if any merge succeeded.
//
bool Compiler::fgHeadMerge(BasicBlock* block, bool early)
{
    bool madeChanges = false;
    int  numOpts     = 0;
    while (fgTryOneHeadMerge(block, early))
    {
        madeChanges = true;
        numOpts++;
    }

    if (numOpts > 0)
    {
        JITDUMP("Did %d head merges in " FMT_BB "\n", numOpts, block->bbNum);
    }

    return madeChanges;
}

//------------------------------------------------------------------------
// gtTreeContainsTailCall: Check if a tree contains any tail call or tail call
// candidate.
//
// Parameters:
//   tree - The tree
//
// Remarks:
//   While tail calls are generally expected to be top level nodes we do allow
//   some other shapes of calls to be tail calls, including some cascading
//   trivial assignments and casts. This function does a tree walk to check if
//   any sub tree is a tail call.
//
bool Compiler::gtTreeContainsTailCall(GenTree* tree)
{
    struct HasTailCallCandidateVisitor : GenTreeVisitor<HasTailCallCandidateVisitor>
    {
        enum
        {
            DoPreOrder = true
        };

        HasTailCallCandidateVisitor(Compiler* comp) : GenTreeVisitor(comp)
        {
        }

        fgWalkResult PreOrderVisit(GenTree** use, GenTree* user)
        {
            GenTree* node = *use;
            if ((node->gtFlags & GTF_CALL) == 0)
            {
                return WALK_SKIP_SUBTREES;
            }

            if (node->IsCall() && (node->AsCall()->CanTailCall() || node->AsCall()->IsTailCall()))
            {
                return WALK_ABORT;
            }

            return WALK_CONTINUE;
        }
    };

    HasTailCallCandidateVisitor visitor(this);
    return visitor.WalkTree(&tree, nullptr) == WALK_ABORT;
}

//------------------------------------------------------------------------
// fgCanMoveFirstStatementIntoPred: Check if the first statement of a block can
// be moved into its predecessor.
//
// Parameters:
//   early     - Whether this is being checked with early IR invariants (where
//               we do not have valid address exposure/GTF_GLOB_REF).
//   firstStmt - The statement to move
//   pred      - The predecessor block
//
// Remarks:
//   Unlike tail merging, for head merging we have to either spill the
//   predecessor's terminator node, or reorder it with the head statement.
//   Here we choose to reorder.
//
bool Compiler::fgCanMoveFirstStatementIntoPred(bool early, Statement* firstStmt, BasicBlock* pred)
{
    if (!pred->HasTerminator())
    {
        return true;
    }

    GenTree* tree1 = pred->lastStmt()->GetRootNode();
    GenTree* tree2 = firstStmt->GetRootNode();

    GenTreeFlags tree1Flags = tree1->gtFlags;
    GenTreeFlags tree2Flags = tree2->gtFlags;

    if (early)
    {
        tree1Flags |= gtHasLocalsWithAddrOp(tree1) ? GTF_GLOB_REF : GTF_EMPTY;
        tree2Flags |= gtHasLocalsWithAddrOp(tree2) ? GTF_GLOB_REF : GTF_EMPTY;
    }

    // We do not support embedded statements in the terminator node.
    if ((tree1Flags & GTF_ASG) != 0)
    {
        JITDUMP("  no; terminator contains embedded store\n");
        return false;
    }
    if ((tree2Flags & GTF_ASG) != 0)
    {
        // Handle common case where the second statement is a top-level store.
        if (!tree2->OperIsLocalStore())
        {
            JITDUMP("  cannot reorder with GTF_ASG without top-level store");
            return false;
        }

        GenTreeLclVarCommon* lcl = tree2->AsLclVarCommon();
        if ((lcl->Data()->gtFlags & GTF_ASG) != 0)
        {
            JITDUMP("  cannot reorder with embedded store");
            return false;
        }

        LclVarDsc* dsc = lvaGetDesc(tree2->AsLclVarCommon());
        if ((tree1Flags & GTF_ALL_EFFECT) != 0)
        {
            if (early ? dsc->lvHasLdAddrOp : dsc->IsAddressExposed())
            {
                JITDUMP("  cannot reorder store to exposed local with any side effect\n");
                return false;
            }

            if (((tree1Flags & (GTF_CALL | GTF_EXCEPT)) != 0) && pred->HasPotentialEHSuccs(this))
            {
                JITDUMP("  cannot reorder store with exception throwing tree and potential EH successor\n");
                return false;
            }
        }

        if (gtHasRef(tree1, lcl->GetLclNum()))
        {
            JITDUMP("  cannot reorder with interfering use\n");
            return false;
        }

        if (dsc->lvIsStructField && gtHasRef(tree1, dsc->lvParentLcl))
        {
            JITDUMP("  cannot reorder with interfering use of parent struct local\n");
            return false;
        }

        if (dsc->lvPromoted)
        {
            for (int i = 0; i < dsc->lvFieldCnt; i++)
            {
                if (gtHasRef(tree1, dsc->lvFieldLclStart + i))
                {
                    JITDUMP("  cannot reorder with interfering use of struct field\n");
                    return false;
                }
            }
        }

        // We've validated that the store does not interfere. Get rid of the
        // flag for the future checks.
        tree2Flags &= ~GTF_ASG;
    }

    if (((tree1Flags & GTF_CALL) != 0) && ((tree2Flags & GTF_ALL_EFFECT) != 0))
    {
        JITDUMP("  cannot reorder call with any side effect\n");
        return false;
    }
    if (((tree1Flags & GTF_GLOB_REF) != 0) && ((tree2Flags & GTF_PERSISTENT_SIDE_EFFECTS) != 0))
    {
        JITDUMP("  cannot reorder global reference with persistent side effects\n");
        return false;
    }
    if ((tree1Flags & GTF_ORDER_SIDEEFF) != 0)
    {
        if ((tree2Flags & (GTF_GLOB_REF | GTF_ORDER_SIDEEFF)) != 0)
        {
            JITDUMP("  cannot reorder ordering side effect\n");
            return false;
        }
    }
    if ((tree2Flags & GTF_ORDER_SIDEEFF) != 0)
    {
        if ((tree1Flags & (GTF_GLOB_REF | GTF_ORDER_SIDEEFF)) != 0)
        {
            JITDUMP("  cannot reorder ordering side effect\n");
            return false;
        }
    }
    if (((tree1Flags & GTF_EXCEPT) != 0) && ((tree2Flags & GTF_SIDE_EFFECT) != 0))
    {
        JITDUMP("  cannot reorder exception with side effect\n");
        return false;
    }

    return true;
}<|MERGE_RESOLUTION|>--- conflicted
+++ resolved
@@ -416,7 +416,7 @@
             // to properly set the info.compProfilerCallback flag.
             continue;
         }
-        else if (block->HasFlag(BBF_DONT_REMOVE) && block->isEmpty() && block->KindIs(BBJ_THROW))
+        else if (block->CheckFlag(BBF_DONT_REMOVE) && block->isEmpty() && block->KindIs(BBJ_THROW))
         {
             // We already converted a non-removable block to a throw; don't bother processing it again.
             continue;
@@ -430,7 +430,7 @@
         fgUnreachableBlock(block);
 
         // Make sure that the block was marked as removed */
-        noway_assert(block->HasFlag(BBF_REMOVED));
+        noway_assert(block->CheckFlag(BBF_REMOVED));
 
         // Some blocks mark the end of trys and catches and can't be removed. We convert these into
         // empty blocks of type BBJ_THROW.
@@ -438,7 +438,7 @@
         const bool  bIsBBCallAlwaysPair = block->isBBCallAlwaysPair();
         BasicBlock* leaveBlk            = bIsBBCallAlwaysPair ? block->Next() : nullptr;
 
-        if (block->HasFlag(BBF_DONT_REMOVE))
+        if (block->CheckFlag(BBF_DONT_REMOVE))
         {
             // Unmark the block as removed, clear BBF_INTERNAL, and set BBJ_IMPORTED
 
@@ -497,7 +497,7 @@
         {
             // If we marked a block with BBF_REMOVED then we need to call fgRemoveBlock() on it
 
-            if (block->HasFlag(BBF_REMOVED))
+            if (block->CheckFlag(BBF_REMOVED))
             {
                 fgRemoveBlock(block, /* unreachable */ true);
 
@@ -1445,7 +1445,7 @@
         nxt = cur->Next();
 
         // Should this block be removed?
-        if (!cur->HasFlag(BBF_IMPORTED))
+        if (!cur->CheckFlag(BBF_IMPORTED))
         {
             noway_assert(cur->isEmpty());
 
@@ -1527,7 +1527,7 @@
         // the try region is not removed, we always check if we need
         // to trim the ends.
         //
-        if (HBtab->ebdTryBeg->HasFlag(BBF_REMOVED))
+        if (HBtab->ebdTryBeg->CheckFlag(BBF_REMOVED))
         {
             // Usual case is that the entire try can be removed.
             bool removeTryRegion = true;
@@ -1544,7 +1544,7 @@
                 //
                 BasicBlock* const oldTryEntry  = HBtab->ebdTryBeg;
                 BasicBlock*       tryEntryPrev = oldTryEntry->Prev();
-                while ((tryEntryPrev != nullptr) && tryEntryPrev->HasFlag(BBF_REMOVED))
+                while ((tryEntryPrev != nullptr) && tryEntryPrev->CheckFlag(BBF_REMOVED))
                 {
                     tryEntryPrev = tryEntryPrev->Prev();
                 }
@@ -1602,13 +1602,8 @@
 
                         // What follows is similar to fgNewBBInRegion, but we can't call that
                         // here as the oldTryEntry is no longer in the main bb list.
-<<<<<<< HEAD
-                        newTryEntry = BasicBlock::New(this, BBJ_NONE);
-                        newTryEntry->SetFlags(BBF_IMPORTED | BBF_INTERNAL);
-=======
                         newTryEntry = BasicBlock::New(this, BBJ_ALWAYS, tryEntryPrev->Next());
-                        newTryEntry->bbFlags |= (BBF_IMPORTED | BBF_INTERNAL | BBF_NONE_QUIRK);
->>>>>>> d2172989
+                        newTryEntry->SetFlags(BBF_IMPORTED | BBF_INTERNAL | BBF_NONE_QUIRK);
                         newTryEntry->bbRefs = 0;
 
                         // Set the right EH region indices on this new block.
@@ -1680,15 +1675,15 @@
 
         // If we get here, the try entry block was not removed.
         // Check some invariants.
-        assert(HBtab->ebdTryBeg->HasFlag(BBF_IMPORTED));
-        assert(HBtab->ebdTryBeg->HasFlag(BBF_DONT_REMOVE));
-        assert(HBtab->ebdHndBeg->HasFlag(BBF_IMPORTED));
-        assert(HBtab->ebdHndBeg->HasFlag(BBF_DONT_REMOVE));
+        assert(HBtab->ebdTryBeg->CheckFlag(BBF_IMPORTED));
+        assert(HBtab->ebdTryBeg->CheckFlag(BBF_DONT_REMOVE));
+        assert(HBtab->ebdHndBeg->CheckFlag(BBF_IMPORTED));
+        assert(HBtab->ebdHndBeg->CheckFlag(BBF_DONT_REMOVE));
 
         if (HBtab->HasFilter())
         {
-            assert(HBtab->ebdFilter->HasFlag(BBF_IMPORTED));
-            assert(HBtab->ebdFilter->HasFlag(BBF_DONT_REMOVE));
+            assert(HBtab->ebdFilter->CheckFlag(BBF_IMPORTED));
+            assert(HBtab->ebdFilter->CheckFlag(BBF_DONT_REMOVE));
         }
 
         // Finally, do region end trimming -- update try and handler ends to reflect removed blocks.
@@ -1894,7 +1889,7 @@
 
     assert(block->NextIs(bNext));
 
-    if (!block->KindIs(BBJ_ALWAYS) || !block->HasJumpTo(bNext) || ((block->bbFlags & BBF_KEEP_BBJ_ALWAYS) != 0))
+    if (!block->KindIs(BBJ_ALWAYS) || !block->HasJumpTo(bNext) || block->CheckFlag(BBF_KEEP_BBJ_ALWAYS))
     {
         return false;
     }
@@ -1902,12 +1897,12 @@
     // If the next block has multiple incoming edges, we can still compact if the first block is empty.
     // However, not if it is the beginning of a handler.
     if (bNext->countOfInEdges() != 1 &&
-        (!block->isEmpty() || block->HasFlag(BBF_FUNCLET_BEG) || (block->bbCatchTyp != BBCT_NONE)))
+        (!block->isEmpty() || block->CheckFlag(BBF_FUNCLET_BEG) || (block->bbCatchTyp != BBCT_NONE)))
     {
         return false;
     }
 
-    if (bNext->HasFlag(BBF_DONT_REMOVE))
+    if (bNext->CheckFlag(BBF_DONT_REMOVE))
     {
         return false;
     }
@@ -1917,7 +1912,7 @@
     // BBF_LOOP_PREHEADER to `block`.
     if (optLoopsRequirePreHeaders)
     {
-        if (block->HasFlag(BBF_LOOP_PREHEADER) && (bNext->countOfInEdges() != 1))
+        if (block->CheckFlag(BBF_LOOP_PREHEADER) && (bNext->countOfInEdges() != 1))
         {
             return false;
         }
@@ -1935,16 +1930,6 @@
         return false;
     }
 
-<<<<<<< HEAD
-#if defined(TARGET_ARM)
-    // We can't compact a finally target block, as we need to generate special code for such blocks during code
-    // generation
-    if (bNext->HasFlag(BBF_FINALLY_TARGET))
-        return false;
-#endif
-
-=======
->>>>>>> d2172989
     // We don't want to compact blocks that are in different Hot/Cold regions
     //
     if (fgInDifferentRegions(block, bNext))
@@ -2006,34 +1991,22 @@
 {
     noway_assert(block != nullptr);
     noway_assert(bNext != nullptr);
-<<<<<<< HEAD
-    noway_assert(!block->HasFlag(BBF_REMOVED));
-    noway_assert(!bNext->HasFlag(BBF_REMOVED));
-    noway_assert(block->KindIs(BBJ_NONE));
-=======
-    noway_assert((block->bbFlags & BBF_REMOVED) == 0);
-    noway_assert((bNext->bbFlags & BBF_REMOVED) == 0);
->>>>>>> d2172989
+    noway_assert(!block->CheckFlag(BBF_REMOVED));
+    noway_assert(!bNext->CheckFlag(BBF_REMOVED));
     noway_assert(block->NextIs(bNext));
     noway_assert(bNext->countOfInEdges() == 1 || block->isEmpty());
     noway_assert(bNext->bbPreds != nullptr);
 
-<<<<<<< HEAD
-#if defined(FEATURE_EH_FUNCLETS) && defined(TARGET_ARM)
-    noway_assert(!bNext->HasFlag(BBF_FINALLY_TARGET));
-#endif // defined(FEATURE_EH_FUNCLETS) && defined(TARGET_ARM)
-=======
     assert(block->KindIs(BBJ_ALWAYS));
     assert(block->HasJumpTo(bNext));
     assert(!block->isBBCallAlwaysPairTail());
     assert(!fgInDifferentRegions(block, bNext));
->>>>>>> d2172989
 
     // Make sure the second block is not the start of a TRY block or an exception handler
 
     noway_assert(!bbIsTryBeg(bNext));
     noway_assert(bNext->bbCatchTyp == BBCT_NONE);
-    noway_assert(!bNext->HasFlag(BBF_DONT_REMOVE));
+    noway_assert(!bNext->CheckFlag(BBF_DONT_REMOVE));
 
     /* both or none must have an exception handler */
     noway_assert(block->hasTryIndex() == bNext->hasTryIndex());
@@ -2052,7 +2025,7 @@
         // When pre-headers are not required, then if `block` was a pre-header,
         // it no longer is.
         //
-        assert(!optLoopsRequirePreHeaders || !block->HasFlag(BBF_LOOP_PREHEADER));
+        assert(!optLoopsRequirePreHeaders || !block->CheckFlag(BBF_LOOP_PREHEADER));
         block->RemoveFlags(BBF_LOOP_PREHEADER);
 
         // Retarget all the other edges incident on bNext. Do this
@@ -2292,7 +2265,7 @@
         }
     }
 
-    if (block->HasFlag(BBF_INTERNAL) && !bNext->HasFlag(BBF_INTERNAL))
+    if (block->CheckFlag(BBF_INTERNAL) && !bNext->CheckFlag(BBF_INTERNAL))
     {
         // If 'block' is an internal block and 'bNext' isn't, then adjust the flags set on 'block'.
         block->RemoveFlags(BBF_INTERNAL); // Clear the BBF_INTERNAL flag
@@ -2329,7 +2302,7 @@
 
         case BBJ_ALWAYS:
             // Propagate BBF_NONE_QUIRK flag
-            block->bbFlags |= (bNext->bbFlags & BBF_NONE_QUIRK);
+            block->CopyFlags(bNext, BBF_NONE_QUIRK);
 
             FALLTHROUGH;
 
@@ -2526,7 +2499,7 @@
     // to properly set the info.compProfilerCallback flag.
     noway_assert(block != genReturnBB);
 
-    if (block->HasFlag(BBF_REMOVED))
+    if (block->CheckFlag(BBF_REMOVED))
     {
         return;
     }
@@ -2600,7 +2573,7 @@
 
     // Change the BBJ_COND to BBJ_ALWAYS, and adjust the refCount and dupCount.
     block->SetJumpKind(BBJ_ALWAYS);
-    block->bbFlags |= BBF_NONE_QUIRK;
+    block->SetFlags(BBF_NONE_QUIRK);
     --block->Next()->bbRefs;
     flow->decrementDupCount();
 
@@ -2711,35 +2684,20 @@
     }
 
     // Don't optimize a jump to a removed block
-    if (bDest->GetJumpDest()->HasFlag(BBF_REMOVED))
+    if (bDest->GetJumpDest()->CheckFlag(BBF_REMOVED))
     {
         optimizeJump = false;
     }
 
     // Don't optimize a jump to a cloned finally
-    if (bDest->HasFlag(BBF_CLONED_FINALLY_BEGIN))
+    if (bDest->CheckFlag(BBF_CLONED_FINALLY_BEGIN))
     {
         optimizeJump = false;
     }
 
-<<<<<<< HEAD
-#if defined(FEATURE_EH_FUNCLETS) && defined(TARGET_ARM)
-    // Don't optimize a jump to a finally target. For BB1->BB2->BB3, where
-    // BB2 is a finally target, if we changed BB1 to jump directly to BB3,
-    // it would skip the finally target. BB1 might be a BBJ_ALWAYS block part
-    // of a BBJ_CALLFINALLY/BBJ_ALWAYS pair, so changing the finally target
-    // would change the unwind behavior.
-    if (bDest->HasFlag(BBF_FINALLY_TARGET))
-    {
-        optimizeJump = false;
-    }
-#endif // defined(FEATURE_EH_FUNCLETS) && defined(TARGET_ARM)
-
-=======
->>>>>>> d2172989
     // Must optimize jump if bDest has been removed
     //
-    if (bDest->HasFlag(BBF_REMOVED))
+    if (bDest->CheckFlag(BBF_REMOVED))
     {
         optimizeJump = true;
     }
@@ -2920,24 +2878,6 @@
             // Don't remove fgEntryBB
             if (block == fgEntryBB)
             {
-<<<<<<< HEAD
-                assert(block == fgFirstBB);
-            }
-            else
-            {
-                /* If this block follows a BBJ_CALLFINALLY do not remove it
-                 * (because we don't know who may jump to it) */
-                if (bPrev->KindIs(BBJ_CALLFINALLY))
-                {
-                    break;
-                }
-            }
-
-#if defined(FEATURE_EH_FUNCLETS) && defined(TARGET_ARM)
-            /* Don't remove finally targets */
-            if (block->HasFlag(BBF_FINALLY_TARGET))
-=======
->>>>>>> d2172989
                 break;
             }
 
@@ -3015,7 +2955,7 @@
             // Don't delete empty loop pre-headers.
             if (optLoopsRequirePreHeaders)
             {
-                if (block->HasFlag(BBF_LOOP_PREHEADER))
+                if (block->CheckFlag(BBF_LOOP_PREHEADER))
                 {
                     break;
                 }
@@ -3034,16 +2974,16 @@
             // When using profile weights, fgComputeEdgeWeights expects the first non-internal block to have profile
             // weight.
             // Make sure we don't break that invariant.
-            if (fgIsUsingProfileWeights() && block->hasProfileWeight() && !block->HasFlag(BBF_INTERNAL))
+            if (fgIsUsingProfileWeights() && block->hasProfileWeight() && !block->CheckFlag(BBF_INTERNAL))
             {
                 BasicBlock* bNext = block->Next();
 
                 // Check if the next block can't maintain the invariant.
-                if ((bNext == nullptr) || bNext->HasFlag(BBF_INTERNAL) || !bNext->hasProfileWeight())
+                if ((bNext == nullptr) || bNext->CheckFlag(BBF_INTERNAL) || !bNext->hasProfileWeight())
                 {
                     // Check if the current block is the first non-internal block.
                     BasicBlock* curBB = bPrev;
-                    while ((curBB != nullptr) && curBB->HasFlag(BBF_INTERNAL))
+                    while ((curBB != nullptr) && curBB->CheckFlag(BBF_INTERNAL))
                     {
                         curBB = curBB->Prev();
                     }
@@ -3703,14 +3643,14 @@
     {
         assert(target->KindIs(BBJ_COND));
 
-        if (target->Next()->HasFlag(BBF_BACKWARD_JUMP_TARGET))
+        if (target->Next()->CheckFlag(BBF_BACKWARD_JUMP_TARGET))
         {
             JITDUMP("Deferring: " FMT_BB " --> " FMT_BB "; latter looks like loop top\n", target->bbNum,
                     target->Next()->bbNum);
             return false;
         }
 
-        if (target->GetJumpDest()->HasFlag(BBF_BACKWARD_JUMP_TARGET))
+        if (target->GetJumpDest()->CheckFlag(BBF_BACKWARD_JUMP_TARGET))
         {
             JITDUMP("Deferring: " FMT_BB " --> " FMT_BB "; latter looks like loop top\n", target->bbNum,
                     target->GetJumpDest()->bbNum);
@@ -3788,22 +3728,6 @@
     assert(block->NextIs(bNext));
     assert(block->PrevIs(bPrev));
 
-<<<<<<< HEAD
-    if (block->KindIs(BBJ_ALWAYS))
-    {
-        // We can't remove it if it is a branch from hot => cold
-        if (!fgInDifferentRegions(block, bNext))
-        {
-            // We can't remove if it is marked as BBF_KEEP_BBJ_ALWAYS
-            if (!block->HasFlag(BBF_KEEP_BBJ_ALWAYS))
-            {
-                // We can't remove if the BBJ_ALWAYS is part of a BBJ_CALLFINALLY pair
-                if (!block->isBBCallAlwaysPairTail())
-                {
-                    /* the unconditional jump is to the next BB  */
-                    block->SetJumpKindAndTarget(BBJ_NONE);
-=======
->>>>>>> d2172989
 #ifdef DEBUG
     if (verbose)
     {
@@ -3946,17 +3870,13 @@
         return false;
     }
 
-<<<<<<< HEAD
-    if (bJump->HasFlag(BBF_KEEP_BBJ_ALWAYS))
-=======
     // We might be able to compact blocks that always jump to the next block.
     if (bJump->JumpsToNext())
     {
         return false;
     }
 
-    if (bJump->bbFlags & BBF_KEEP_BBJ_ALWAYS)
->>>>>>> d2172989
+    if (bJump->CheckFlag(BBF_KEEP_BBJ_ALWAYS))
     {
         return false;
     }
@@ -4032,9 +3952,9 @@
         // Only rely upon the profile weight when all three of these blocks
         // have either good profile weights or are rarelyRun
         //
-        if (bJump->HasAnyFlag(BBF_PROF_WEIGHT | BBF_RUN_RARELY) &&
-            bDest->HasAnyFlag(BBF_PROF_WEIGHT | BBF_RUN_RARELY) &&
-            bJump->Next()->HasAnyFlag(BBF_PROF_WEIGHT | BBF_RUN_RARELY))
+        if (bJump->CheckFlags(BBF_PROF_WEIGHT | BBF_RUN_RARELY) &&
+            bDest->CheckFlags(BBF_PROF_WEIGHT | BBF_RUN_RARELY) &&
+            bJump->Next()->CheckFlags(BBF_PROF_WEIGHT | BBF_RUN_RARELY))
         {
             allProfileWeightsAreValid = true;
 
@@ -4452,7 +4372,7 @@
         BasicBlock* bPrevPrev = nullptr;
         BasicBlock* tmpbb;
 
-        if (bPrev->HasFlag(BBF_KEEP_BBJ_ALWAYS))
+        if (bPrev->CheckFlag(BBF_KEEP_BBJ_ALWAYS))
         {
             // If we've got a BBJ_CALLFINALLY/BBJ_ALWAYS pair, treat the BBJ_CALLFINALLY as an
             // additional predecessor for the BBJ_ALWAYS block
@@ -4823,7 +4743,7 @@
         //
 
         // If block is marked with a BBF_KEEP_BBJ_ALWAYS flag then we don't move the block
-        if (block->HasFlag(BBF_KEEP_BBJ_ALWAYS))
+        if (block->CheckFlag(BBF_KEEP_BBJ_ALWAYS))
         {
             continue;
         }
@@ -5224,7 +5144,7 @@
         bool connected_bDest = false;
 
         if ((backwardBranch && !isRare) ||
-            block->HasFlag(BBF_DONT_REMOVE)) // Don't choose option #1 when block is the start of a try region
+            block->CheckFlag(BBF_DONT_REMOVE)) // Don't choose option #1 when block is the start of a try region
         {
             bStart = nullptr;
             bEnd   = nullptr;
@@ -5267,7 +5187,7 @@
                 // All the blocks must have the same try index
                 // and must not have the BBF_DONT_REMOVE flag set
 
-                if (!BasicBlock::sameTryRegion(bStart, bNext) || bNext->HasFlag(BBF_DONT_REMOVE))
+                if (!BasicBlock::sameTryRegion(bStart, bNext) || bNext->CheckFlag(BBF_DONT_REMOVE))
                 {
                     // exit the loop, bEnd is now set to the
                     // last block that we want to relocate
@@ -5330,7 +5250,7 @@
         // If option #1 didn't connect bDest and bDest isn't NULL
         if ((connected_bDest == false) && (bDest != nullptr) &&
             //  The jump target cannot be moved if it has the BBF_DONT_REMOVE flag set
-            !bDest->HasFlag(BBF_DONT_REMOVE))
+            !bDest->CheckFlag(BBF_DONT_REMOVE))
         {
             // We will consider option #2: relocating blocks starting at 'bDest' to succeed bPrev
             //
@@ -5391,7 +5311,7 @@
                     // All the blocks must have the same try index,
                     // and must not have the BBF_DONT_REMOVE flag set
 
-                    if (!BasicBlock::sameTryRegion(bStart2, bNext) || bNext->HasFlag(BBF_DONT_REMOVE))
+                    if (!BasicBlock::sameTryRegion(bStart2, bNext) || bNext->CheckFlag(BBF_DONT_REMOVE))
                     {
                         // exit the loop, bEnd2 is now set to the
                         // last block that we want to relocate
@@ -5523,7 +5443,7 @@
         noway_assert(bEnd != nullptr);
 
         // bEnd can't be a BBJ_CALLFINALLY unless it is a RETLESS call
-        noway_assert(!bEnd->KindIs(BBJ_CALLFINALLY) || bEnd->HasFlag(BBF_RETLESS_CALL));
+        noway_assert(!bEnd->KindIs(BBJ_CALLFINALLY) || bEnd->CheckFlag(BBF_RETLESS_CALL));
 
         // bStartPrev must be set to the block that precedes bStart
         noway_assert(bStartPrev->NextIs(bStart));
@@ -5558,7 +5478,7 @@
         // TODO: Remove quirk.
         if (bStartPrev->KindIs(BBJ_ALWAYS) && (bStartPrevJumpsToNext != bStartPrev->JumpsToNext()))
         {
-            bStartPrev->bbFlags &= ~BBF_NONE_QUIRK;
+            bStartPrev->RemoveFlags(BBF_NONE_QUIRK);
         }
 
         if (insertAfterBlk == nullptr)
@@ -6033,7 +5953,7 @@
              *  from the list.
              */
 
-            if (block->HasFlag(BBF_REMOVED))
+            if (block->CheckFlag(BBF_REMOVED))
             {
                 if (bPrev)
                 {
@@ -6082,7 +6002,7 @@
                 if (bDest == bNext)
                 {
                     // Skip jump optimizations, and try to compact block and bNext later
-                    block->bbFlags |= BBF_NONE_QUIRK;
+                    block->SetFlags(BBF_NONE_QUIRK);
                     bDest = nullptr;
                 }
             }
@@ -6107,7 +6027,7 @@
                     !bDest->HasJumpTo(bDest)) // special case for self jumps
                 {
                     // TODO: Allow optimizing branches to blocks that jump to the next block
-                    const bool optimizeBranch = !bDest->JumpsToNext() || !(bDest->bbFlags & BBF_NONE_QUIRK);
+                    const bool optimizeBranch = !bDest->JumpsToNext() || !bDest->CheckFlag(BBF_NONE_QUIRK);
                     if (optimizeBranch && fgOptimizeBranchToEmptyUnconditional(block, bDest))
                     {
                         change   = true;
@@ -6352,7 +6272,7 @@
                 }
             }
 
-            noway_assert(!block->HasFlag(BBF_REMOVED));
+            noway_assert(!block->CheckFlag(BBF_REMOVED));
 
             /* COMPACT blocks if possible */
 
@@ -6368,27 +6288,12 @@
 
             // Remove unreachable or empty blocks - do not consider blocks marked BBF_DONT_REMOVE
             // These include first and last block of a TRY, exception handlers and THROW blocks.
-            if (block->HasFlag(BBF_DONT_REMOVE))
+            if (block->CheckFlag(BBF_DONT_REMOVE))
             {
                 bPrev = block;
                 continue;
             }
 
-<<<<<<< HEAD
-#if defined(FEATURE_EH_FUNCLETS) && defined(TARGET_ARM)
-            // Don't remove the BBJ_ALWAYS block of a BBJ_CALLFINALLY/BBJ_ALWAYS pair.
-            if (block->countOfInEdges() == 0 && bPrev->KindIs(BBJ_CALLFINALLY))
-            {
-                assert(bPrev->isBBCallAlwaysPair());
-                noway_assert(!bPrev->HasFlag(BBF_RETLESS_CALL));
-                noway_assert(block->KindIs(BBJ_ALWAYS));
-                bPrev = block;
-                continue;
-            }
-#endif // defined(FEATURE_EH_FUNCLETS) && defined(TARGET_ARM)
-
-=======
->>>>>>> d2172989
             assert(!bbIsTryBeg(block));
             noway_assert(block->bbCatchTyp == BBCT_NONE);
 
@@ -6438,7 +6343,7 @@
                 }
             }
 
-            noway_assert(!block->HasFlag(BBF_REMOVED));
+            noway_assert(!block->CheckFlag(BBF_REMOVED));
 
             /* Remove EMPTY blocks */
 
@@ -6453,7 +6358,7 @@
 
                 /* Have we removed the block? */
 
-                if (block->HasFlag(BBF_REMOVED))
+                if (block->CheckFlag(BBF_REMOVED))
                 {
                     /* block was removed - no change to bPrev */
                     continue;
@@ -6464,7 +6369,7 @@
              * If we removed the current block, the predecessor remains unchanged
              * otherwise, since the current block is ok, it becomes the predecessor */
 
-            noway_assert(!block->HasFlag(BBF_REMOVED));
+            noway_assert(!block->CheckFlag(BBF_REMOVED));
 
             bPrev = block;
         }
