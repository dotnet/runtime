--- conflicted
+++ resolved
@@ -4802,7 +4802,6 @@
 {
     assert(numCandidateBlocks > 0);
 
-<<<<<<< HEAD
     // Initialize ordinals for the hot blocks
     for (unsigned i = 0; i < numCandidateBlocks; i++)
     {
@@ -4818,19 +4817,7 @@
     assert((numCandidateBlocks + numColdBlocks) == compiler->m_dfsTree->GetPostOrderCount());
     memcpy(tempOrder + numCandidateBlocks, blockOrder + numCandidateBlocks, sizeof(BasicBlock*) * numColdBlocks);
 
-    RunThreeOptPass();
-=======
-    // We better have an end block for the hot section, and it better not be the start of a call-finally pair.
-    assert(finalBlock != nullptr);
-    assert(!finalBlock->isBBCallFinallyPair());
-
-    // Get an upper bound on the number of hot blocks without walking the whole block list.
-    // We will only consider blocks reachable via normal flow.
-    const unsigned numBlocksUpperBound = compiler->m_dfsTree->GetPostOrderCount();
-    assert(numBlocksUpperBound != 0);
-    blockOrder = new (compiler, CMK_BasicBlock) BasicBlock*[numBlocksUpperBound * 2];
-    tempOrder  = (blockOrder + numBlocksUpperBound);
->>>>>>> a2774e09
+    RunThreeOpt();
 
     // Reorder the block list
     bool modified = false;
@@ -4845,29 +4832,11 @@
             continue;
         }
 
-<<<<<<< HEAD
         // Only reorder within EH regions to maintain contiguity.
         if (!BasicBlock::sameEHRegion(block, next))
         {
             continue;
         }
-=======
-        assert(numCandidateBlocks < numBlocksUpperBound);
-        blockOrder[numCandidateBlocks] = block;
-
-        // Repurpose 'bbPostorderNum' for the block's ordinal
-        block->bbPostorderNum = numCandidateBlocks++;
-    }
-
-    // For methods with fewer than three candidate blocks, we cannot partition anything
-    if (numCandidateBlocks < 3)
-    {
-        JITDUMP("Not enough blocks to partition anything. Skipping reordering.\n");
-        return;
-    }
-
-    const bool modified = RunThreeOpt();
->>>>>>> a2774e09
 
         // Don't move the entry of an EH region.
         if (compiler->bbIsTryBeg(next) || compiler->bbIsHandlerBeg(next))
@@ -5108,30 +5077,16 @@
 //-----------------------------------------------------------------------------
 // Compiler::ThreeOptLayout::RunThreeOpt: Runs 3-opt on the candidate span of blocks.
 //
-<<<<<<< HEAD
-void Compiler::ThreeOptLayout::RunThreeOptPass()
+void Compiler::ThreeOptLayout::RunThreeOpt()
 {
-    const unsigned startPos  = 0;
-    const unsigned endPos    = numCandidateBlocks - 1;
-    const unsigned numBlocks = (endPos - startPos + 1);
-    assert(startPos <= endPos);
-
-    if (numBlocks < 3)
+    const unsigned startPos = 0;
+    const unsigned endPos   = numCandidateBlocks - 1;
+
+    if (numCandidateBlocks < 3)
     {
         JITDUMP("Not enough blocks to partition anything. Skipping reordering.\n");
         return;
     }
-=======
-// Returns:
-//   True if we reordered anything, false otherwise
-//
-bool Compiler::ThreeOptLayout::RunThreeOpt()
-{
-    // We better have enough blocks to create partitions
-    assert(numCandidateBlocks > 2);
-    const unsigned startPos = 0;
-    const unsigned endPos   = numCandidateBlocks - 1;
->>>>>>> a2774e09
 
     JITDUMP("Initial layout cost: %f\n", GetLayoutCost(startPos, endPos));
     const bool modified = RunGreedyThreeOptPass(startPos, endPos);
