// Licensed to the .NET Foundation under one or more agreements.
// The .NET Foundation licenses this file to you under the MIT license.

#include "jitpch.h"

#ifdef _MSC_VER
#pragma hdrstop
#endif

#include "lower.h" // for LowerRange()

// Flowgraph Optimization

//------------------------------------------------------------------------
// fgComputeReturnBlocks: Compute the set of BBJ_RETURN blocks.
//
// Initialize `fgReturnBlocks` to a list of the BBJ_RETURN blocks in the function.
//
void Compiler::fgComputeReturnBlocks()
{
    fgReturnBlocks = nullptr;

    for (BasicBlock* const block : Blocks())
    {
        // If this is a BBJ_RETURN block, add it to our list of all BBJ_RETURN blocks. This list is only
        // used to find return blocks.
        if (block->KindIs(BBJ_RETURN))
        {
            fgReturnBlocks = new (this, CMK_Reachability) BasicBlockList(block, fgReturnBlocks);
        }
    }

#ifdef DEBUG
    if (verbose)
    {
        printf("Return blocks:");
        if (fgReturnBlocks == nullptr)
        {
            printf(" NONE");
        }
        else
        {
            for (const BasicBlockList* bl = fgReturnBlocks; bl != nullptr; bl = bl->next)
            {
                printf(" " FMT_BB, bl->block->bbNum);
            }
        }
        printf("\n");
    }
#endif // DEBUG
}

//------------------------------------------------------------------------
// fgRemoveUnreachableBlocks: Remove unreachable blocks.
//
// Some blocks (marked with BBF_DONT_REMOVE) can't be removed even if unreachable, in which case they
// are converted to `throw` blocks. Internal throw helper blocks and the single return block (if any)
// are never considered unreachable.
//
// Arguments:
//   canRemoveBlock - Method that determines if a block can be removed or not. In earlier phases, it
//       relies on the reachability set. During final phase, it depends on the DFS walk of the flowgraph
//       and considering blocks that are not visited as unreachable.
//
// Return Value:
//    Return true if changes were made that may cause additional blocks to be removable.
//
// Notes:
//    Unreachable blocks removal phase happens twice.
//
//    During early phases RecomputeLoopInfo, the logic to determine if a block is reachable
//    or not is based on the reachability sets, and hence it must be computed and valid.
//
//    During late phase, all the reachable blocks from fgFirstBB are traversed and everything
//    else are marked as unreachable (with exceptions of handler/filter blocks). As such, it
//    is not dependent on the validity of reachability sets.
//
template <typename CanRemoveBlockBody>
bool Compiler::fgRemoveUnreachableBlocks(CanRemoveBlockBody canRemoveBlock)
{
    bool hasUnreachableBlocks = false;
    bool changed              = false;

    // Mark unreachable blocks with BBF_REMOVED.
    for (BasicBlock* const block : Blocks())
    {
        // Internal throw blocks are always reachable.
        if (fgIsThrowHlpBlk(block))
        {
            continue;
        }
        else if (block == genReturnBB)
        {
            // Don't remove statements for the genReturnBB block, as we might have special hookups there.
            // For example, the profiler hookup needs to have the "void GT_RETURN" statement
            // to properly set the info.compProfilerCallback flag.
            continue;
        }
        else if (block->HasFlag(BBF_DONT_REMOVE) && block->isEmpty() && block->KindIs(BBJ_THROW))
        {
            // We already converted a non-removable block to a throw; don't bother processing it again.
            continue;
        }
        else if (!canRemoveBlock(block))
        {
            continue;
        }

        // Remove all the code for the block
        fgUnreachableBlock(block);

        // Make sure that the block was marked as removed */
        noway_assert(block->HasFlag(BBF_REMOVED));

        if (block->HasFlag(BBF_DONT_REMOVE))
        {
            // Unmark the block as removed, clear BBF_INTERNAL, and set BBF_IMPORTED

            JITDUMP("Converting BBF_DONT_REMOVE block " FMT_BB " to BBJ_THROW\n", block->bbNum);

            // If the CALLFINALLY is being replaced by a throw, then the CALLFINALLYRET is unreachable.
            if (block->isBBCallFinallyPair())
            {
                BasicBlock* const leaveBlock = block->Next();
                fgPrepareCallFinallyRetForRemoval(leaveBlock);
            }

            // The successors may be unreachable after this change.
            changed |= block->NumSucc() > 0;

            block->RemoveFlags(BBF_REMOVED | BBF_INTERNAL);
            block->SetFlags(BBF_IMPORTED);
            block->SetKindAndTargetEdge(BBJ_THROW);
            block->bbSetRunRarely();
        }
        else
        {
            /* We have to call fgRemoveBlock next */
            hasUnreachableBlocks = true;
            changed              = true;
        }
    }

    if (hasUnreachableBlocks)
    {
        // Now remove the unreachable blocks: if we marked a block with BBF_REMOVED then we need to
        // call fgRemoveBlock() on it.
        BasicBlock* bNext;
        for (BasicBlock* block = fgFirstBB; block != nullptr; block = bNext)
        {
            if (block->HasFlag(BBF_REMOVED))
            {
                bNext = fgRemoveBlock(block, /* unreachable */ true);
            }
            else
            {
                bNext = block->Next();
            }
        }
    }

    return changed;
}

//-------------------------------------------------------------
// fgComputeDominators: Compute dominators
//
// Returns:
//    Suitable phase status.
//
PhaseStatus Compiler::fgComputeDominators()
{
    if (m_dfsTree == nullptr)
    {
        m_dfsTree = fgComputeDfs();
    }

    if (m_domTree == nullptr)
    {
        m_domTree = FlowGraphDominatorTree::Build(m_dfsTree);
    }

    bool anyHandlers = false;
    for (EHblkDsc* const HBtab : EHClauses(this))
    {
        if (HBtab->HasFilter())
        {
            BasicBlock* filter = HBtab->ebdFilter;
            if (m_dfsTree->Contains(filter))
            {
                filter->SetDominatedByExceptionalEntryFlag();
                anyHandlers = true;
            }
        }

        BasicBlock* handler = HBtab->ebdHndBeg;
        if (m_dfsTree->Contains(handler))
        {
            handler->SetDominatedByExceptionalEntryFlag();
            anyHandlers = true;
        }
    }

    if (anyHandlers)
    {
        assert(m_dfsTree->GetPostOrder(m_dfsTree->GetPostOrderCount() - 1) == fgFirstBB);
        // Now propagate dominator flag in reverse post-order, skipping first BB.
        // (This could walk the dominator tree instead, but this linear order
        // is more efficient to visit and still guarantees we see the
        // dominators before the dominated blocks).
        for (unsigned i = m_dfsTree->GetPostOrderCount() - 1; i != 0; i--)
        {
            BasicBlock* block = m_dfsTree->GetPostOrder(i - 1);
            assert(block->bbIDom != nullptr);
            if (block->bbIDom->IsDominatedByExceptionalEntryFlag())
            {
                block->SetDominatedByExceptionalEntryFlag();
            }
        }
    }

    return PhaseStatus::MODIFIED_NOTHING;
}

//-------------------------------------------------------------
// fgInitBlockVarSets: Initialize the per-block variable sets (used for liveness analysis).
//
// Notes:
//   Initializes:
//      bbVarUse, bbVarDef, bbLiveIn, bbLiveOut,
//      bbMemoryUse, bbMemoryDef, bbMemoryLiveIn, bbMemoryLiveOut,
//      bbScope
//
void Compiler::fgInitBlockVarSets()
{
    for (BasicBlock* const block : Blocks())
    {
        block->InitVarSets(this);
    }

    fgBBVarSetsInited = true;
}

//------------------------------------------------------------------------
// fgPostImportationCleanups: clean up flow graph after importation
//
// Returns:
//   suitable phase status
//
// Notes:
//
//  Find and remove any basic blocks that are useless (e.g. they have not been
//  imported because they are not reachable, or they have been optimized away).
//
//  Remove try regions where no blocks in the try were imported.
//  Update the end of try and handler regions where trailing blocks were not imported.
//  Update the start of try regions that were partially imported (OSR)
//
//  For OSR, add "step blocks" and conditional logic to ensure the path from
//  method entry to the OSR logical entry point always flows through the first
//  block of any enclosing try.
//
//  In particular, given a method like
//
//  S0;
//  try {
//      S1;
//      try {
//          S2;
//          for (...) {}  // OSR logical entry here
//      }
//  }
//
//  Where the Sn are arbitrary hammocks of code, the OSR logical entry point
//  would be in the middle of a nested try. We can't branch there directly
//  from the OSR method entry. So we transform the flow to:
//
//  _firstCall = 0;
//  goto pt1;
//  S0;
//  pt1:
//  try {
//      if (_firstCall == 0) goto pt2;
//      S1;
//      pt2:
//      try {
//          if (_firstCall == 0) goto pp;
//          S2;
//          pp:
//          _firstCall = 1;
//          for (...)
//      }
//  }
//
//  where the "state variable" _firstCall guides execution appropriately
//  from OSR method entry, and flow always enters the try blocks at the
//  first block of the try.
//
PhaseStatus Compiler::fgPostImportationCleanup()
{
    // Bail, if this is a failed inline
    //
    if (compDonotInline())
    {
        return PhaseStatus::MODIFIED_NOTHING;
    }

    if (compIsForInlining())
    {
        // Update type of return spill temp if we have gathered
        // better info when importing the inlinee, and the return
        // spill temp is single def.
        if (fgNeedReturnSpillTemp())
        {
            CORINFO_CLASS_HANDLE retExprClassHnd = impInlineInfo->retExprClassHnd;
            if (retExprClassHnd != nullptr)
            {
                LclVarDsc* returnSpillVarDsc = lvaGetDesc(lvaInlineeReturnSpillTemp);

                if ((returnSpillVarDsc->lvType == TYP_REF) && returnSpillVarDsc->lvSingleDef)
                {
                    lvaUpdateClass(lvaInlineeReturnSpillTemp, retExprClassHnd, impInlineInfo->retExprClassHndIsExact);
                }
            }
        }
    }

    BasicBlock* cur;
    BasicBlock* nxt;

    // If we remove any blocks, we'll have to do additional work
    unsigned removedBlks = 0;

    for (cur = fgFirstBB; cur != nullptr; cur = nxt)
    {
        // Get hold of the next block (in case we delete 'cur')
        nxt = cur->Next();

        // Should this block be removed?
        if (!cur->HasFlag(BBF_IMPORTED))
        {
            noway_assert(cur->isEmpty());

            if (ehCanDeleteEmptyBlock(cur))
            {
                JITDUMP(FMT_BB " was not imported, marking as removed (%d)\n", cur->bbNum, removedBlks);

                // Notify all successors that cur is no longer a pred.
                //
                // This may not be necessary once we have pred lists built before importation.
                // When we alter flow in the importer branch opts, we should be able to make
                // suitable updates there for blocks that we plan to keep.
                //
                for (BasicBlock* succ : cur->Succs(this))
                {
                    fgRemoveAllRefPreds(succ, cur);
                }

                cur->SetFlags(BBF_REMOVED);
                removedBlks++;

                // Drop the block from the list.
                //
                // We rely on the fact that this does not clear out
                // cur->bbNext or cur->bbPrev in the code that
                // follows.
                fgUnlinkBlockForRemoval(cur);
            }
            else
            {
                // We were prevented from deleting this block by EH
                // normalization. Mark the block as imported.
                cur->SetFlags(BBF_IMPORTED);
            }
        }
    }

    // If no blocks were removed, we're done.
    // Unless we are an OSR method with a try entry.
    //
    if ((removedBlks == 0) && !(opts.IsOSR() && fgOSREntryBB->hasTryIndex()))
    {
        return PhaseStatus::MODIFIED_NOTHING;
    }

    // Update all references in the exception handler table.
    //
    // We may have made the entire try block unreachable.
    // Check for this case and remove the entry from the EH table.
    //
    // For OSR, just the initial part of a try range may become
    // unreachable; if so we need to shrink the try range down
    // to the portion that was imported.
    unsigned  XTnum;
    EHblkDsc* HBtab;
    unsigned  delCnt = 0;

    // Walk the EH regions from inner to outer
    for (XTnum = 0, HBtab = compHndBBtab; XTnum < compHndBBtabCount; XTnum++, HBtab++)
    {
    AGAIN:

        // If start of a try region was not imported, then we either
        // need to trim the region extent, or remove the region
        // entirely.
        //
        // In normal importation, it is not valid to jump into the
        // middle of a try, so if the try entry was not imported, the
        // entire try can be removed.
        //
        // In OSR importation the entry patchpoint may be in the
        // middle of a try, and we need to determine how much of the
        // try ended up getting imported.  Because of backwards
        // branches we may end up importing the entire try even though
        // execution starts in the middle.
        //
        // Note it is common in both cases for the ends of trys (and
        // associated handlers) to end up not getting imported, so if
        // the try region is not removed, we always check if we need
        // to trim the ends.
        //
        if (HBtab->ebdTryBeg->HasFlag(BBF_REMOVED))
        {
            // Usual case is that the entire try can be removed.
            bool removeTryRegion = true;

            if (opts.IsOSR())
            {
                // For OSR we may need to trim the try region start.
                //
                // We rely on the fact that removed blocks have been snipped from
                // the main block list, but that those removed blocks have kept
                // their bbprev (and bbnext) links.
                //
                // Find the first unremoved block before the try entry block.
                //
                BasicBlock* const oldTryEntry  = HBtab->ebdTryBeg;
                BasicBlock*       tryEntryPrev = oldTryEntry->Prev();
                assert(tryEntryPrev != nullptr);
                while (tryEntryPrev->HasFlag(BBF_REMOVED))
                {
                    tryEntryPrev = tryEntryPrev->Prev();
                    // Because we've added an unremovable scratch block as
                    // fgFirstBB, this backwards walk should always find
                    // some block.
                    assert(tryEntryPrev != nullptr);
                }

                // If there is a next block of this prev block, and that block is
                // contained in the current try, we'd like to make that block
                // the new start of the try, and keep the region.
                BasicBlock* newTryEntry    = tryEntryPrev->Next();
                bool        updateTryEntry = false;

                if ((newTryEntry != nullptr) && bbInTryRegions(XTnum, newTryEntry))
                {
                    // We want to trim the begin extent of the current try region to newTryEntry.
                    //
                    // This method is invoked after EH normalization, so we may need to ensure all
                    // try regions begin at blocks that are not the start or end of some other try.
                    //
                    // So, see if this block is already the start or end of some other EH region.
                    if (bbIsTryBeg(newTryEntry))
                    {
                        // We've already end-trimmed the inner try. Do the same now for the
                        // current try, so it is easier to detect when they mutually protect.
                        // (we will call this again later, which is harmless).
                        fgSkipRmvdBlocks(HBtab);

                        // If this try and the inner try form a "mutually protected try region"
                        // then we must continue to share the try entry block.
                        EHblkDsc* const HBinner = ehGetBlockTryDsc(newTryEntry);
                        assert(HBinner->ebdTryBeg == newTryEntry);

                        if (HBtab->ebdTryLast != HBinner->ebdTryLast)
                        {
                            updateTryEntry = true;
                        }
                    }
                    // Also, a try and handler cannot start at the same block
                    else if (bbIsHandlerBeg(newTryEntry))
                    {
                        updateTryEntry = true;
                    }

                    if (updateTryEntry)
                    {
                        // We need to trim the current try to begin at a different block. Normally
                        // this would be problematic as we don't have enough context to redirect
                        // all the incoming edges, but we know oldTryEntry is unreachable.
                        // So there are no incoming edges to worry about.
                        //
                        assert(!tryEntryPrev->bbFallsThrough());

                        // What follows is similar to fgNewBBInRegion, but we can't call that
                        // here as the oldTryEntry is no longer in the main bb list.
                        newTryEntry = BasicBlock::New(this);
                        newTryEntry->SetFlags(BBF_IMPORTED | BBF_INTERNAL);
                        newTryEntry->bbRefs = 0;

                        // Set the right EH region indices on this new block.
                        //
                        // Patchpoints currently cannot be inside handler regions,
                        // and so likewise the old and new try region entries.
                        assert(!oldTryEntry->hasHndIndex());
                        newTryEntry->setTryIndex(XTnum);
                        newTryEntry->clearHndIndex();
                        fgInsertBBafter(tryEntryPrev, newTryEntry);

                        // Generally this (unreachable) empty new try entry block can fall through
                        // to the next block, but in cases where there's a nested try with an
                        // out of order handler, the next block may be a handler. So even though
                        // this new try entry block is unreachable, we need to give it a
                        // plausible flow target. Simplest is to just mark it as a throw.
                        if (bbIsHandlerBeg(newTryEntry->Next()))
                        {
                            newTryEntry->SetKindAndTargetEdge(BBJ_THROW);
                        }
                        else
                        {
                            FlowEdge* const newEdge = fgAddRefPred(newTryEntry->Next(), newTryEntry);
                            newTryEntry->SetKindAndTargetEdge(BBJ_ALWAYS, newEdge);
                        }

                        JITDUMP("OSR: changing start of try region #%u from " FMT_BB " to new " FMT_BB "\n",
                                XTnum + delCnt, oldTryEntry->bbNum, newTryEntry->bbNum);
                    }
                    else
                    {
                        // We can just trim the try to newTryEntry as it is not part of some inner try or handler.
                        JITDUMP("OSR: changing start of try region #%u from " FMT_BB " to " FMT_BB "\n", XTnum + delCnt,
                                oldTryEntry->bbNum, newTryEntry->bbNum);
                    }

                    // Update the handler table
                    fgSetTryBeg(HBtab, newTryEntry);

                    // Try entry blocks get specially marked and have special protection.
                    HBtab->ebdTryBeg->SetFlags(BBF_DONT_REMOVE);

                    // We are keeping this try region
                    removeTryRegion = false;
                }
            }

            if (removeTryRegion)
            {
                // In the dump, refer to the region by its original index.
                JITDUMP("Try region #%u (" FMT_BB " -- " FMT_BB ") not imported, removing try from the EH table\n",
                        XTnum + delCnt, HBtab->ebdTryBeg->bbNum, HBtab->ebdTryLast->bbNum);

                delCnt++;

                fgRemoveEHTableEntry(XTnum);

                if (XTnum < compHndBBtabCount)
                {
                    // There are more entries left to process, so do more. Note that
                    // HBtab now points to the next entry, that we copied down to the
                    // current slot. XTnum also stays the same.
                    goto AGAIN;
                }

                // no more entries (we deleted the last one), so exit the loop
                break;
            }
        }

        // If we get here, the try entry block was not removed.
        // Check some invariants.
        assert(HBtab->ebdTryBeg->HasFlag(BBF_IMPORTED));
        assert(HBtab->ebdTryBeg->HasFlag(BBF_DONT_REMOVE));
        assert(HBtab->ebdHndBeg->HasFlag(BBF_IMPORTED));
        assert(HBtab->ebdHndBeg->HasFlag(BBF_DONT_REMOVE));

        if (HBtab->HasFilter())
        {
            assert(HBtab->ebdFilter->HasFlag(BBF_IMPORTED));
            assert(HBtab->ebdFilter->HasFlag(BBF_DONT_REMOVE));
        }

        // Finally, do region end trimming -- update try and handler ends to reflect removed blocks.
        fgSkipRmvdBlocks(HBtab);
    }

    // If this is OSR, and the OSR entry was mid-try or in a nested try entry,
    // add the appropriate step block logic.
    //
    unsigned addedBlocks = 0;
    bool     addedTemps  = 0;

    if (opts.IsOSR())
    {
        BasicBlock* const osrEntry        = fgOSREntryBB;
        BasicBlock*       entryJumpTarget = osrEntry;

        if (osrEntry->hasTryIndex())
        {
            EHblkDsc*   enclosingTry   = ehGetBlockTryDsc(osrEntry);
            BasicBlock* tryEntry       = enclosingTry->ebdTryBeg;
            bool const  inNestedTry    = (enclosingTry->ebdEnclosingTryIndex != EHblkDsc::NO_ENCLOSING_INDEX);
            bool const  osrEntryMidTry = (osrEntry != tryEntry);

            if (inNestedTry || osrEntryMidTry)
            {
                JITDUMP("OSR Entry point at IL offset 0x%0x (" FMT_BB ") is %s%s try region EH#%u\n", info.compILEntry,
                        osrEntry->bbNum, osrEntryMidTry ? "within " : "at the start of ", inNestedTry ? "nested" : "",
                        osrEntry->getTryIndex());

                // We'll need a state variable to control the branching.
                //
                // It will be initialized to zero when the OSR method is entered and set to one
                // once flow reaches the osrEntry.
                //
                unsigned const entryStateVar   = lvaGrabTemp(false DEBUGARG("OSR entry state var"));
                lvaTable[entryStateVar].lvType = TYP_INT;
                addedTemps                     = true;

                // Zero the entry state at method entry.
                //
                GenTree* const initEntryState = gtNewTempStore(entryStateVar, gtNewZeroConNode(TYP_INT));
                fgNewStmtAtBeg(fgFirstBB, initEntryState);

                // Set the state variable once control flow reaches the OSR entry.
                //
                GenTree* const setEntryState = gtNewTempStore(entryStateVar, gtNewOneConNode(TYP_INT));
                fgNewStmtAtBeg(osrEntry, setEntryState);

                // Helper method to add flow
                //
                auto addConditionalFlow = [this, entryStateVar, &entryJumpTarget, &addedBlocks](BasicBlock* fromBlock,
                                                                                                BasicBlock* toBlock) {
                    BasicBlock* const newBlock = fgSplitBlockAtBeginning(fromBlock);
                    newBlock->inheritWeight(fromBlock);
                    fromBlock->SetFlags(BBF_INTERNAL);
                    newBlock->RemoveFlags(BBF_DONT_REMOVE);
                    addedBlocks++;
                    FlowEdge* const normalTryEntryEdge = fromBlock->GetTargetEdge();

                    GenTree* const entryStateLcl = gtNewLclvNode(entryStateVar, TYP_INT);
                    GenTree* const compareEntryStateToZero =
                        gtNewOperNode(GT_EQ, TYP_INT, entryStateLcl, gtNewZeroConNode(TYP_INT));
                    GenTree* const jumpIfEntryStateZero = gtNewOperNode(GT_JTRUE, TYP_VOID, compareEntryStateToZero);
                    fgNewStmtAtBeg(fromBlock, jumpIfEntryStateZero);

                    FlowEdge* const osrTryEntryEdge = fgAddRefPred(toBlock, fromBlock);
                    fromBlock->SetCond(osrTryEntryEdge, normalTryEntryEdge);

                    if (fgHaveProfileWeights())
                    {
                        // We are adding a path from (ultimately) the method entry to "fromBlock"
                        // Update the profile weight.
                        //
                        weight_t const entryWeight = fgFirstBB->bbWeight;

                        JITDUMP("Updating block weight for now-reachable try entry " FMT_BB " via " FMT_BB "\n",
                                fromBlock->bbNum, fgFirstBB->bbNum);
                        fromBlock->setBBProfileWeight(fromBlock->bbWeight + entryWeight);

                        // We updated the weight of fromBlock above.
                        //
                        // Set the likelihoods such that the additional weight flows to toBlock
                        // (and so the "normal path" profile out of fromBlock to newBlock is unaltered)
                        //
                        // In some stress cases we may have a zero-weight OSR entry.
                        // Tolerate this by capping the fromToLikelihood.
                        //
                        weight_t const fromWeight       = fromBlock->bbWeight;
                        weight_t const fromToLikelihood = min(1.0, entryWeight / fromWeight);

                        osrTryEntryEdge->setLikelihood(fromToLikelihood);
                        normalTryEntryEdge->setLikelihood(1.0 - fromToLikelihood);
                    }
                    else
                    {
                        // Just set likelihoods arbitrarily
                        //
                        osrTryEntryEdge->setLikelihood(0.9);
                        normalTryEntryEdge->setLikelihood(0.1);
                    }

                    entryJumpTarget = fromBlock;
                };

                // If this is a mid-try entry, add a conditional branch from the start of the try to osr entry point.
                //
                if (osrEntryMidTry)
                {
                    addConditionalFlow(tryEntry, osrEntry);
                }

                // Add conditional branches for each successive enclosing try with a distinct
                // entry block.
                //
                while (enclosingTry->ebdEnclosingTryIndex != EHblkDsc::NO_ENCLOSING_INDEX)
                {
                    EHblkDsc* const   nextTry      = ehGetDsc(enclosingTry->ebdEnclosingTryIndex);
                    BasicBlock* const nextTryEntry = nextTry->ebdTryBeg;

                    // We don't need to add flow for mutual-protect regions
                    // (multiple tries that all share the same entry block).
                    //
                    if (nextTryEntry != tryEntry)
                    {
                        addConditionalFlow(nextTryEntry, tryEntry);
                    }
                    enclosingTry = nextTry;
                    tryEntry     = nextTryEntry;
                }

                // Transform the method entry flow, if necessary.
                //
                // Note even if the OSR is in a nested try, if it's a mutual protect try
                // it can be reached directly from "outside".
                //
                assert(fgFirstBB->TargetIs(osrEntry));
                assert(fgFirstBB->KindIs(BBJ_ALWAYS));

                if (entryJumpTarget != osrEntry)
                {
                    fgRedirectTargetEdge(fgFirstBB, entryJumpTarget);

                    JITDUMP("OSR: redirecting flow from method entry " FMT_BB " to OSR entry " FMT_BB
                            " via step blocks.\n",
                            fgFirstBB->bbNum, fgOSREntryBB->bbNum);
                }
                else
                {
                    JITDUMP("OSR: leaving direct flow from method entry " FMT_BB " to OSR entry " FMT_BB
                            ", no step blocks needed.\n",
                            fgFirstBB->bbNum, fgOSREntryBB->bbNum);
                }
            }
            else
            {
                // If OSR entry is the start of an un-nested try, no work needed.
                //
                // We won't hit this case today as we don't allow the try entry to be the target of a backedge,
                // and currently patchpoints only appear at targets of backedges.
                //
                JITDUMP("OSR Entry point at IL offset 0x%0x (" FMT_BB
                        ") is start of an un-nested try region, no step blocks needed.\n",
                        info.compILEntry, osrEntry->bbNum);
                assert(entryJumpTarget == osrEntry);
                assert(fgOSREntryBB == osrEntry);
            }
        }
        else
        {
            // If OSR entry is not within a try, no work needed.
            //
            JITDUMP("OSR Entry point at IL offset 0x%0x (" FMT_BB ") is not in a try region, no step blocks needed.\n",
                    info.compILEntry, osrEntry->bbNum);
            assert(entryJumpTarget == osrEntry);
            assert(fgOSREntryBB == osrEntry);
        }
    }

#ifdef DEBUG
    fgVerifyHandlerTab();
#endif // DEBUG

    // Did we make any changes?
    //
    const bool madeChanges = (addedBlocks > 0) || (delCnt > 0) || (removedBlks > 0) || addedTemps;

    // Note that we have now run post importation cleanup,
    // so we can enable more stringent checking.
    //
    compPostImportationCleanupDone = true;

    return madeChanges ? PhaseStatus::MODIFIED_EVERYTHING : PhaseStatus::MODIFIED_NOTHING;
}

//-------------------------------------------------------------
// fgCanCompactBlock: Determine if a BBJ_ALWAYS block and its target can be compacted.
//
// Arguments:
//    block - BBJ_ALWAYS block to check
//
// Returns:
//    true if compaction is allowed
//
bool Compiler::fgCanCompactBlock(BasicBlock* block)
{
    assert(block != nullptr);

    if (!block->KindIs(BBJ_ALWAYS) || block->HasFlag(BBF_KEEP_BBJ_ALWAYS))
    {
        return false;
    }

    BasicBlock* const target = block->GetTarget();

    if (block == target)
    {
        return false;
    }

    if (target->IsFirst() || (target == fgEntryBB) || (target == fgOSREntryBB))
    {
        return false;
    }

    // Don't bother compacting a call-finally pair if it doesn't succeed block
    //
    if (target->isBBCallFinallyPair() && !block->NextIs(target))
    {
        return false;
    }

    // If target has multiple incoming edges, we can still compact if block is empty.
    // However, not if it is the beginning of a handler.
    //
    if (target->countOfInEdges() != 1 &&
        (!block->isEmpty() || block->HasFlag(BBF_FUNCLET_BEG) || (block->bbCatchTyp != BBCT_NONE)))
    {
        return false;
    }

    if (target->HasFlag(BBF_DONT_REMOVE))
    {
        return false;
    }

    // Ensure we leave a valid init BB around.
    //
    if ((block == fgFirstBB) && !fgCanCompactInitBlock())
    {
        return false;
    }

    // We cannot compact two blocks in different EH regions.
    //
    if (!BasicBlock::sameEHRegion(block, target))
    {
        return false;
    }

    // If there is a switch predecessor don't bother because we'd have to update the uniquesuccs as well
    // (if they are valid).
    //
    for (BasicBlock* const predBlock : target->PredBlocks())
    {
        if (predBlock->KindIs(BBJ_SWITCH))
        {
            return false;
        }
    }

    return true;
}

//-------------------------------------------------------------
// fgCanCompactInitBlock: Check if the first BB (the init BB) can be compacted
// into its target.
//
// Returns:
//    true if compaction is allowed
//
bool Compiler::fgCanCompactInitBlock()
{
    assert(fgFirstBB->KindIs(BBJ_ALWAYS));
    BasicBlock* target = fgFirstBB->GetTarget();
    if (target->hasTryIndex())
    {
        // Inside a try region
        return false;
    }

    assert(target->bbPreds != nullptr);
    if (target->bbPreds->getNextPredEdge() != nullptr)
    {
        // Multiple preds
        return false;
    }

    if (opts.compDbgCode && !target->HasFlag(BBF_INTERNAL))
    {
        // Init BB must be internal for debug code to avoid conflating
        // JIT-inserted code with user code.
        return false;
    }

    return true;
}

//-------------------------------------------------------------
// fgCompactBlock: Compact BBJ_ALWAYS block and its target into one.
//
// Requires that all necessary checks have been performed, i.e. fgCanCompactBlock returns true.
//
// Uses for this function - whenever we change links, insert blocks, ...
// It will keep the flowgraph data in synch - bbNum, bbRefs, bbPreds
//
// Arguments:
//    block - move all code into this block from its target.
//
void Compiler::fgCompactBlock(BasicBlock* block)
{
    assert(fgCanCompactBlock(block));

    // We shouldn't churn the flowgraph after doing hot/cold splitting
    assert(fgFirstColdBlock == nullptr);

    BasicBlock* const target = block->GetTarget();

    JITDUMP("\nCompacting " FMT_BB " into " FMT_BB ":\n", target->bbNum, block->bbNum);
    fgRemoveRefPred(block->GetTargetEdge());

    if (target->countOfInEdges() > 0)
    {
        JITDUMP("Second block has %u other incoming edges\n", target->countOfInEdges());
        assert(block->isEmpty());

        // Retarget all the other edges incident on target
        for (BasicBlock* const predBlock : target->PredBlocksEditing())
        {
            fgReplaceJumpTarget(predBlock, target, block);
        }
    }

    assert(target->countOfInEdges() == 0);
    assert(target->bbPreds == nullptr);

    /* Start compacting - move all the statements in the second block to the first block */

    // First move any phi definitions of the second block after the phi defs of the first.
    // TODO-CQ: This may be the wrong thing to do. If we're compacting blocks, it's because a
    // control-flow choice was constant-folded away. So probably phi's need to go away,
    // as well, in favor of one of the incoming branches. Or at least be modified.

    assert(block->IsLIR() == target->IsLIR());
    if (block->IsLIR())
    {
        LIR::Range& blockRange  = LIR::AsRange(block);
        LIR::Range& targetRange = LIR::AsRange(target);

        // Does target have any phis?
        GenTree* targetNode = targetRange.FirstNode();

        // Does the block have any code?
        if (targetNode != nullptr)
        {
            LIR::Range targetNodes = targetRange.Remove(targetNode, targetRange.LastNode());
            blockRange.InsertAtEnd(std::move(targetNodes));
        }
    }
    else
    {
        Statement* blkNonPhi1    = block->FirstNonPhiDef();
        Statement* targetNonPhi1 = target->FirstNonPhiDef();
        Statement* blkFirst      = block->firstStmt();
        Statement* targetFirst   = target->firstStmt();

        // Does the second have any phis?
        if ((targetFirst != nullptr) && (targetFirst != targetNonPhi1))
        {
            Statement* targetLast = targetFirst->GetPrevStmt();
            assert(targetLast->GetNextStmt() == nullptr);

            // Does "blk" have phis?
            if (blkNonPhi1 != blkFirst)
            {
                // Yes, has phis.
                // Insert after the last phi of "block."
                // First, targetPhis after last phi of block.
                Statement* blkLastPhi = (blkNonPhi1 != nullptr) ? blkNonPhi1->GetPrevStmt() : blkFirst->GetPrevStmt();
                blkLastPhi->SetNextStmt(targetFirst);
                targetFirst->SetPrevStmt(blkLastPhi);

                // Now, rest of "block" after last phi of "target".
                Statement* targetLastPhi =
                    (targetNonPhi1 != nullptr) ? targetNonPhi1->GetPrevStmt() : targetFirst->GetPrevStmt();
                targetLastPhi->SetNextStmt(blkNonPhi1);

                if (blkNonPhi1 != nullptr)
                {
                    blkNonPhi1->SetPrevStmt(targetLastPhi);
                }
                else
                {
                    // block has no non phis, so make the last statement be the last added phi.
                    blkFirst->SetPrevStmt(targetLastPhi);
                }

                // Now update the bbStmtList of "target".
                target->bbStmtList = targetNonPhi1;
                if (targetNonPhi1 != nullptr)
                {
                    targetNonPhi1->SetPrevStmt(targetLast);
                }
            }
            else
            {
                if (blkFirst != nullptr) // If "block" has no statements, fusion will work fine...
                {
                    // First, targetPhis at start of block.
                    Statement* blkLast = blkFirst->GetPrevStmt();
                    block->bbStmtList  = targetFirst;
                    // Now, rest of "block" (if it exists) after last phi of "target".
                    Statement* targetLastPhi =
                        (targetNonPhi1 != nullptr) ? targetNonPhi1->GetPrevStmt() : targetFirst->GetPrevStmt();

                    targetFirst->SetPrevStmt(blkLast);
                    targetLastPhi->SetNextStmt(blkFirst);
                    blkFirst->SetPrevStmt(targetLastPhi);
                    // Now update the bbStmtList of "target"
                    target->bbStmtList = targetNonPhi1;
                    if (targetNonPhi1 != nullptr)
                    {
                        targetNonPhi1->SetPrevStmt(targetLast);
                    }
                }
            }
        }

        // Now proceed with the updated bbTreeLists.
        Statement* stmtList1 = block->firstStmt();
        Statement* stmtList2 = target->firstStmt();

        /* the block may have an empty list */

        if (stmtList1 != nullptr)
        {
            Statement* stmtLast1 = block->lastStmt();

            /* The second block may be a GOTO statement or something with an empty bbStmtList */
            if (stmtList2 != nullptr)
            {
                Statement* stmtLast2 = target->lastStmt();

                /* append list2 to list 1 */

                stmtLast1->SetNextStmt(stmtList2);
                stmtList2->SetPrevStmt(stmtLast1);
                stmtList1->SetPrevStmt(stmtLast2);
            }
        }
        else
        {
            /* block was formerly empty and now has target's statements */
            block->bbStmtList = stmtList2;
        }
    }

    // Transfer target's weight to block
    // (target's weight should include block's weight,
    // plus the weights of target's preds, which now flow into block)
    const bool hasProfileWeight = block->hasProfileWeight();
    block->inheritWeight(target);

    if (hasProfileWeight)
    {
        block->SetFlags(BBF_PROF_WEIGHT);
    }

    VarSetOps::AssignAllowUninitRhs(this, block->bbLiveOut, target->bbLiveOut);

    // Update the beginning and ending IL offsets (bbCodeOffs and bbCodeOffsEnd).
    // Set the beginning IL offset to the minimum, and the ending offset to the maximum, of the respective blocks.
    // If one block has an unknown offset, we take the other block.
    // We are merging into 'block', so if its values are correct, just leave them alone.
    // TODO: we should probably base this on the statements within.

    if (block->bbCodeOffs == BAD_IL_OFFSET)
    {
        block->bbCodeOffs = target->bbCodeOffs; // If they are both BAD_IL_OFFSET, this doesn't change anything.
    }
    else if (target->bbCodeOffs != BAD_IL_OFFSET)
    {
        // The are both valid offsets; compare them.
        if (block->bbCodeOffs > target->bbCodeOffs)
        {
            block->bbCodeOffs = target->bbCodeOffs;
        }
    }

    if (block->bbCodeOffsEnd == BAD_IL_OFFSET)
    {
        block->bbCodeOffsEnd = target->bbCodeOffsEnd; // If they are both BAD_IL_OFFSET, this doesn't change anything.
    }
    else if (target->bbCodeOffsEnd != BAD_IL_OFFSET)
    {
        // The are both valid offsets; compare them.
        if (block->bbCodeOffsEnd < target->bbCodeOffsEnd)
        {
            block->bbCodeOffsEnd = target->bbCodeOffsEnd;
        }
    }

    if (block->HasFlag(BBF_INTERNAL) && !target->HasFlag(BBF_INTERNAL))
    {
        // If 'block' is an internal block and 'target' isn't, then adjust the flags set on 'block'.
        block->RemoveFlags(BBF_INTERNAL); // Clear the BBF_INTERNAL flag
        block->SetFlags(BBF_IMPORTED);    // Set the BBF_IMPORTED flag
    }

    /* Update the flags for block with those found in target */

    block->CopyFlags(target, BBF_COMPACT_UPD);

    /* mark target as removed */

    target->SetFlags(BBF_REMOVED);

    /* Unlink target and update all the marker pointers if necessary */

    fgUnlinkRange(target, target);

    fgBBcount--;

    // If target was the last block of a try or handler, update the EH table.

    ehUpdateForDeletedBlock(target);

    /* Set the jump targets */

    switch (target->GetKind())
    {
        case BBJ_CALLFINALLY:
            // Propagate RETLESS property
            block->CopyFlags(target, BBF_RETLESS_CALL);

            FALLTHROUGH;

        case BBJ_ALWAYS:
        case BBJ_EHCATCHRET:
        case BBJ_EHFILTERRET:
        {
            /* Update the predecessor list for target's target */
            FlowEdge* const targetEdge = target->GetTargetEdge();
            fgReplacePred(targetEdge, block);

            block->SetKindAndTargetEdge(target->GetKind(), targetEdge);
            break;
        }

        case BBJ_COND:
        {
            /* Update the predecessor list for target's true target */
            FlowEdge* const trueEdge  = target->GetTrueEdge();
            FlowEdge* const falseEdge = target->GetFalseEdge();
            fgReplacePred(trueEdge, block);

            /* Update the predecessor list for target's false target if it is different from the true target */
            if (trueEdge != falseEdge)
            {
                fgReplacePred(falseEdge, block);
            }

            block->SetCond(trueEdge, falseEdge);
            break;
        }

        case BBJ_EHFINALLYRET:
            block->SetEhf(target->GetEhfTargets());
            fgChangeEhfBlock(target, block);
            break;

        case BBJ_EHFAULTRET:
        case BBJ_THROW:
        case BBJ_RETURN:
            /* no jumps or fall through blocks to set here */
            block->SetKind(target->GetKind());
            break;

        case BBJ_SWITCH:
            block->SetSwitch(target->GetSwitchTargets());
            // We are moving the switch jump from target to block. Examine the jump targets
            // of the BBJ_SWITCH at target and replace the predecessor to 'target' with ones to 'block'
            fgChangeSwitchBlock(target, block);
            break;

        default:
            noway_assert(!"Unexpected bbKind");
            break;
    }

    assert(block->KindIs(target->GetKind()));

#if DEBUG
    if (verbose && 0)
    {
        printf("\nAfter compacting:\n");
        fgDispBasicBlocks(false);
    }

    if (JitConfig.JitSlowDebugChecksEnabled() != 0)
    {
        // Make sure that the predecessor lists are accurate
        fgDebugCheckBBlist();
    }
#endif // DEBUG
}

//-------------------------------------------------------------
// fgUnreachableBlock: Remove a block when it is unreachable.
//
// This function cannot remove the first block.
//
// Arguments:
//    block - unreachable block to remove
//
void Compiler::fgUnreachableBlock(BasicBlock* block)
{
    // genReturnBB should never be removed, as we might have special hookups there.
    // Therefore, we should never come here to remove the statements in the genReturnBB block.
    // For example, the profiler hookup needs to have the "void GT_RETURN" statement
    // to properly set the info.compProfilerCallback flag.
    noway_assert(block != genReturnBB);

    if (block->HasFlag(BBF_REMOVED))
    {
        return;
    }

#ifdef DEBUG
    if (verbose)
    {
        printf("\nRemoving unreachable " FMT_BB "\n", block->bbNum);
    }
#endif // DEBUG

    noway_assert(!block->IsFirst()); // Can't use this function to remove the first block

    // First, delete all the code in the block.

    if (block->IsLIR())
    {
        LIR::Range& blockRange = LIR::AsRange(block);
        if (!blockRange.IsEmpty())
        {
            blockRange.Delete(this, block, blockRange.FirstNode(), blockRange.LastNode());
        }
    }
    else
    {
        // TODO-Cleanup: I'm not sure why this happens -- if the block is unreachable, why does it have phis?
        // Anyway, remove any phis.

        Statement* firstNonPhi = block->FirstNonPhiDef();
        if (block->bbStmtList != firstNonPhi)
        {
            if (firstNonPhi != nullptr)
            {
                firstNonPhi->SetPrevStmt(block->lastStmt());
            }
            block->bbStmtList = firstNonPhi;
        }

        for (Statement* const stmt : block->Statements())
        {
            fgRemoveStmt(block, stmt);
        }
        noway_assert(block->bbStmtList == nullptr);
    }

    // Mark the block as removed
    block->SetFlags(BBF_REMOVED);

    // Update bbRefs and bbPreds for the blocks reached by this block
    fgRemoveBlockAsPred(block);
}

//-------------------------------------------------------------
// fgOptimizeBranchToEmptyUnconditional:
//    Optimize a jump to an empty block which ends in an unconditional branch.
//
// Arguments:
//    block - source block
//    bDest - destination
//
// Returns: true if changes were made
//
bool Compiler::fgOptimizeBranchToEmptyUnconditional(BasicBlock* block, BasicBlock* bDest)
{
    bool optimizeJump = true;

    assert(bDest->isEmpty());
    assert(bDest->KindIs(BBJ_ALWAYS));

    // We do not optimize jumps between two different try regions.
    // However jumping to a block that is not in any try region is OK
    //
    if (bDest->hasTryIndex() && !BasicBlock::sameTryRegion(block, bDest))
    {
        optimizeJump = false;
    }

    // Don't optimize a jump to a removed block
    if (bDest->GetTarget()->HasFlag(BBF_REMOVED))
    {
        optimizeJump = false;
    }

    // Don't optimize a jump to a cloned finally
    if (bDest->HasFlag(BBF_CLONED_FINALLY_BEGIN))
    {
        optimizeJump = false;
    }

    // Must optimize jump if bDest has been removed
    //
    if (bDest->HasFlag(BBF_REMOVED))
    {
        optimizeJump = true;
    }

    if (optimizeJump)
    {
#ifdef DEBUG
        if (verbose)
        {
            printf("\nOptimizing a jump to an unconditional jump (" FMT_BB " -> " FMT_BB " -> " FMT_BB ")\n",
                   block->bbNum, bDest->bbNum, bDest->GetTarget()->bbNum);
        }
#endif // DEBUG

        //
        // When we optimize a branch to branch we need to update the profile weight
        // of bDest by subtracting out the weight of the path that is being optimized.
        //
        if (bDest->hasProfileWeight())
        {
            FlowEdge* const edge = fgGetPredForBlock(bDest, block);
            noway_assert(edge != nullptr);

            const weight_t edgeWeight = edge->getLikelyWeight();

            //
            // Update the bDest->bbWeight
            //
            if (bDest->bbWeight > edgeWeight)
            {
                bDest->bbWeight -= edgeWeight;
            }
            else
            {
                bDest->bbWeight = BB_ZERO_WEIGHT;
                bDest->SetFlags(BBF_RUN_RARELY); // Set the RarelyRun flag
            }
        }

        // Optimize the JUMP to empty unconditional JUMP to go to the new target
        switch (block->GetKind())
        {
            case BBJ_ALWAYS:
            case BBJ_CALLFINALLYRET:
            {
                fgRedirectTargetEdge(block, bDest->GetTarget());
                break;
            }

            case BBJ_COND:
                if (block->TrueTargetIs(bDest))
                {
                    assert(!block->FalseTargetIs(bDest));
                    fgRedirectTrueEdge(block, bDest->GetTarget());
                }
                else
                {
                    assert(block->FalseTargetIs(bDest));
                    fgRedirectFalseEdge(block, bDest->GetTarget());
                }
                break;

            default:
                unreached();
        }

        return true;
    }
    return false;
}

//-------------------------------------------------------------
// fgOptimizeEmptyBlock:
//   Does flow optimization of an empty block (can remove it in some cases)
//
// Arguments:
//    block - an empty block
//
// Returns: true if changes were made
//
bool Compiler::fgOptimizeEmptyBlock(BasicBlock* block)
{
    assert(block->isEmpty());

    // We shouldn't churn the flowgraph after doing hot/cold splitting
    assert(fgFirstColdBlock == nullptr);

    bool        madeChanges = false;
    BasicBlock* bPrev       = block->Prev();

    switch (block->GetKind())
    {
        case BBJ_COND:
        case BBJ_SWITCH:

            /* can never happen */
            noway_assert(!"Conditional or switch block with empty body!");
            break;

        case BBJ_THROW:
        case BBJ_CALLFINALLY:
        case BBJ_CALLFINALLYRET:
        case BBJ_RETURN:
        case BBJ_EHCATCHRET:
        case BBJ_EHFINALLYRET:
        case BBJ_EHFAULTRET:
        case BBJ_EHFILTERRET:

            /* leave them as is */
            /* some compilers generate multiple returns and put all of them at the end -
             * to solve that we need the predecessor list */

            break;

        case BBJ_ALWAYS:

            /* Special case for first BB */
            if (bPrev == nullptr)
            {
                assert(block == fgFirstBB);
                if (!block->JumpsToNext() || !fgCanCompactInitBlock())
                {
                    break;
                }
            }

            /* Do not remove a block that jumps to itself - used for while (true){} */
            if (block->TargetIs(block))
            {
                break;
            }

            // Don't remove the init BB if it does not leave a proper init BB
            // in place
            if ((block == fgFirstBB) && !fgCanCompactInitBlock())
            {
                break;
            }

            // Don't remove the fgEntryBB
            //
            if (opts.IsOSR() && (block == fgEntryBB))
            {
                break;
            }

            /* Don't remove an empty block that is in a different EH region
             * from its successor block, if the block is the target of a
             * catch return. It is required that the return address of a
             * catch be in the correct EH region, for re-raise of thread
             * abort exceptions to work. Insert a NOP in the empty block
             * to ensure we generate code for the block, if we keep it.
             */
            if (UsesFunclets())
            {
                BasicBlock* succBlock = block->GetTarget();

                if ((succBlock != nullptr) && !BasicBlock::sameEHRegion(block, succBlock))
                {
                    // The empty block and the block that follows it are in different
                    // EH regions. Is this a case where they can't be merged?

                    bool okToMerge = true; // assume it's ok
                    for (BasicBlock* const predBlock : block->PredBlocks())
                    {
                        if (predBlock->KindIs(BBJ_EHCATCHRET))
                        {
                            assert(predBlock->TargetIs(block));
                            okToMerge = false; // we can't get rid of the empty block
                            break;
                        }
                    }

                    if (!okToMerge)
                    {
                        // Insert a NOP in the empty block to ensure we generate code
                        // for the catchret target in the right EH region.
                        GenTree* nop = new (this, GT_NO_OP) GenTree(GT_NO_OP, TYP_VOID);

                        if (block->IsLIR())
                        {
                            LIR::AsRange(block).InsertAtEnd(nop);
                            LIR::ReadOnlyRange range(nop, nop);
                            m_pLowering->LowerRange(block, range);
                        }
                        else
                        {
                            Statement* nopStmt = fgNewStmtAtEnd(block, nop);
                            if (fgNodeThreading == NodeThreading::AllTrees)
                            {
                                fgSetStmtSeq(nopStmt);
                            }
                            gtSetStmtInfo(nopStmt);
                        }

                        madeChanges = true;

#ifdef DEBUG
                        if (verbose)
                        {
                            printf("\nKeeping empty block " FMT_BB " - it is the target of a catch return\n",
                                   block->bbNum);
                        }
#endif // DEBUG

                        break; // go to the next block
                    }
                }
            }

            if (!ehCanDeleteEmptyBlock(block))
            {
                // We're not allowed to remove this block due to reasons related to the EH table.
                break;
            }

            /* special case if this is the only BB */
            if (block->IsFirst() && block->IsLast())
            {
                assert(block == fgFirstBB);
                assert(block == fgLastBB);
                assert(bPrev == nullptr);
                break;
            }

            // When using profile weights, fgComputeCalledCount expects the first non-internal block to have profile
            // weight.
            // Make sure we don't break that invariant.
            if (fgIsUsingProfileWeights() && block->hasProfileWeight() && !block->HasFlag(BBF_INTERNAL))
            {
                BasicBlock* bNext = block->Next();

                // Check if the next block can't maintain the invariant.
                if ((bNext == nullptr) || bNext->HasFlag(BBF_INTERNAL) || !bNext->hasProfileWeight())
                {
                    // Check if the current block is the first non-internal block.
                    BasicBlock* curBB = bPrev;
                    while ((curBB != nullptr) && curBB->HasFlag(BBF_INTERNAL))
                    {
                        curBB = curBB->Prev();
                    }
                    if (curBB == nullptr)
                    {
                        // This block is the first non-internal block and it has profile weight.
                        // Don't delete it.
                        break;
                    }
                }
            }

            /* Remove the block */
            compCurBB = block;
            fgRemoveBlock(block, /* unreachable */ false);
            madeChanges = true;
            break;

        default:
            noway_assert(!"Unexpected bbKind");
            break;
    }

    return madeChanges;
}

//-------------------------------------------------------------
// fgOptimizeSwitchBranches:
//   Does flow optimization for a switch - bypasses jumps to empty unconditional branches,
//   and transforms degenerate switch cases like those with 1 or 2 targets.
//
// Arguments:
//    block - block with switch
//
// Returns: true if changes were made
//
bool Compiler::fgOptimizeSwitchBranches(BasicBlock* block)
{
    assert(block->KindIs(BBJ_SWITCH));

    unsigned    jmpCnt = block->GetSwitchTargets()->bbsCount;
    FlowEdge**  jmpTab = block->GetSwitchTargets()->bbsDstTab;
    BasicBlock* bNewDest; // the new jump target for the current switch case
    BasicBlock* bDest;
    bool        modified = false;

    do
    {
    REPEAT_SWITCH:;
        bDest    = (*jmpTab)->getDestinationBlock();
        bNewDest = bDest;

        // Do we have a JUMP to an empty unconditional JUMP block?
        if (bDest->isEmpty() && bDest->KindIs(BBJ_ALWAYS) && !bDest->TargetIs(bDest)) // special case for self jumps
        {
            bool optimizeJump = true;

            // We do not optimize jumps between two different try regions.
            // However jumping to a block that is not in any try region is OK
            //
            if (bDest->hasTryIndex() && !BasicBlock::sameTryRegion(block, bDest))
            {
                optimizeJump = false;
            }

            if (optimizeJump)
            {
                bNewDest = bDest->GetTarget();
#ifdef DEBUG
                if (verbose)
                {
                    printf("\nOptimizing a switch jump to an empty block with an unconditional jump (" FMT_BB
                           " -> " FMT_BB " -> " FMT_BB ")\n",
                           block->bbNum, bDest->bbNum, bNewDest->bbNum);
                }
#endif // DEBUG
            }
        }

        if (bNewDest != bDest)
        {
            //
            // When we optimize a branch to branch we need to update the profile weight
            // of bDest by subtracting out the block weight of the path that is being optimized.
            //
            FlowEdge* const oldEdge = *jmpTab;

            if (fgIsUsingProfileWeights() && bDest->hasProfileWeight())
            {
                weight_t const branchThroughWeight = oldEdge->getLikelyWeight();
                if (bDest->bbWeight > branchThroughWeight)
                {
                    bDest->bbWeight -= branchThroughWeight;
                }
                else
                {
                    bDest->bbSetRunRarely();
                }
            }

            // Update the switch jump table
            fgRemoveRefPred(oldEdge);
            FlowEdge* const newEdge = fgAddRefPred(bNewDest, block, oldEdge);
            *jmpTab                 = newEdge;

            // Update edge likelihoods
            // Note old edge may still be "in use" so we decrease its likelihood.
            //

            // We want to move this much likelihood from old->new
            //
            const weight_t likelihoodFraction = oldEdge->getLikelihood() / (oldEdge->getDupCount() + 1);

            if (newEdge->getDupCount() == 1)
            {
                newEdge->setLikelihood(likelihoodFraction);
            }
            else
            {
                newEdge->addLikelihood(likelihoodFraction);
            }

            oldEdge->addLikelihood(-likelihoodFraction);

            // we optimized a Switch label - goto REPEAT_SWITCH to follow this new jump
            modified = true;

            goto REPEAT_SWITCH;
        }
    } while (++jmpTab, --jmpCnt);

    if (modified)
    {
        // Invalidate the set of unique targets for block, since we modified the targets
        fgInvalidateSwitchDescMapEntry(block);
    }

    Statement*  switchStmt = nullptr;
    LIR::Range* blockRange = nullptr;

    GenTree* switchTree;
    if (block->IsLIR())
    {
        blockRange = &LIR::AsRange(block);
        switchTree = blockRange->LastNode();

        assert(switchTree->OperGet() == GT_SWITCH_TABLE);
    }
    else
    {
        switchStmt = block->lastStmt();
        switchTree = switchStmt->GetRootNode();

        assert(switchTree->OperGet() == GT_SWITCH);
    }

    noway_assert(switchTree->gtType == TYP_VOID);

    // At this point all of the case jump targets have been updated such
    // that none of them go to block that is an empty unconditional block
    //
    jmpTab = block->GetSwitchTargets()->bbsDstTab;
    jmpCnt = block->GetSwitchTargets()->bbsCount;

    // Now check for two trivial switch jumps.
    //
    if (block->NumSucc(this) == 1)
    {
        // Use BBJ_ALWAYS for a switch with only a default clause, or with only one unique successor.

#ifdef DEBUG
        if (verbose)
        {
            printf("\nRemoving a switch jump with a single target (" FMT_BB ")\n", block->bbNum);
            printf("BEFORE:\n");
            fgDispBasicBlocks();
        }
#endif // DEBUG

        if (block->IsLIR())
        {
            bool               isClosed;
            unsigned           sideEffects;
            LIR::ReadOnlyRange switchTreeRange = blockRange->GetTreeRange(switchTree, &isClosed, &sideEffects);

            // The switch tree should form a contiguous, side-effect free range by construction. See
            // Lowering::LowerSwitch for details.
            assert(isClosed);
            assert((sideEffects & GTF_ALL_EFFECT) == 0);

            blockRange->Delete(this, block, std::move(switchTreeRange));
        }
        else
        {
            /* check for SIDE_EFFECTS */
            if (switchTree->gtFlags & GTF_SIDE_EFFECT)
            {
                /* Extract the side effects from the conditional */
                GenTree* sideEffList = nullptr;

                gtExtractSideEffList(switchTree, &sideEffList);

                if (sideEffList == nullptr)
                {
                    goto NO_SWITCH_SIDE_EFFECT;
                }

                noway_assert(sideEffList->gtFlags & GTF_SIDE_EFFECT);

#ifdef DEBUG
                if (verbose)
                {
                    printf("\nSwitch expression has side effects! Extracting side effects...\n");
                    gtDispTree(switchTree);
                    printf("\n");
                    gtDispTree(sideEffList);
                    printf("\n");
                }
#endif // DEBUG

                /* Replace the conditional statement with the list of side effects */
                noway_assert(sideEffList->gtOper != GT_SWITCH);

                switchStmt->SetRootNode(sideEffList);

                if (fgNodeThreading != NodeThreading::None)
                {
                    compCurBB = block;

                    /* Update ordering, costs, FP levels, etc. */
                    gtSetStmtInfo(switchStmt);

                    /* Re-link the nodes for this statement */
                    fgSetStmtSeq(switchStmt);
                }
            }
            else
            {

            NO_SWITCH_SIDE_EFFECT:

                /* conditional has NO side effect - remove it */
                fgRemoveStmt(block, switchStmt);
            }
        }

        // Change the switch jump into a BBJ_ALWAYS
        block->SetKindAndTargetEdge(BBJ_ALWAYS, block->GetSwitchTargets()->bbsDstTab[0]);
        for (unsigned i = 1; i < jmpCnt; ++i)
        {
            fgRemoveRefPred(jmpTab[i]);
        }

        return true;
    }
    else if (block->GetSwitchTargets()->bbsCount == 2)
    {
        /* Use a BBJ_COND(switchVal==0) for a switch with only one
           significant clause besides the default clause */
        GenTree* switchVal = switchTree->AsOp()->gtOp1;
        noway_assert(genActualTypeIsIntOrI(switchVal->TypeGet()));

        // If we are in LIR, remove the jump table from the block.
        if (block->IsLIR())
        {
            GenTree* jumpTable = switchTree->AsOp()->gtOp2;
            assert(jumpTable->OperGet() == GT_JMPTABLE);
            blockRange->Remove(jumpTable);
        }

        // Change the GT_SWITCH(switchVal) into GT_JTRUE(GT_EQ(switchVal==0)).
        // Also mark the node as GTF_DONT_CSE as further down JIT is not capable of handling it.
        // For example CSE could determine that the expression rooted at GT_EQ is a candidate cse and
        // replace it with a COMMA node.  In such a case we will end up with GT_JTRUE node pointing to
        // a COMMA node which results in noway asserts in fgMorphSmpOp(), optAssertionGen() and rpPredictTreeRegUse().
        // For the same reason fgMorphSmpOp() marks GT_JTRUE nodes with RELOP children as GTF_DONT_CSE.

#ifdef DEBUG
        if (verbose)
        {
            printf("\nConverting a switch (" FMT_BB ") with only one significant clause besides a default target to a "
                   "conditional branch. Before:\n",
                   block->bbNum);

            gtDispTree(switchTree);
        }
#endif // DEBUG

        switchTree->ChangeOper(GT_JTRUE);
        GenTree* zeroConstNode    = gtNewZeroConNode(genActualType(switchVal->TypeGet()));
        GenTree* condNode         = gtNewOperNode(GT_EQ, TYP_INT, switchVal, zeroConstNode);
        switchTree->AsOp()->gtOp1 = condNode;
        switchTree->AsOp()->gtOp1->gtFlags |= (GTF_RELOP_JMP_USED | GTF_DONT_CSE);

        if (block->IsLIR())
        {
            blockRange->InsertAfter(switchVal, zeroConstNode, condNode);
            LIR::ReadOnlyRange range(zeroConstNode, switchTree);
            m_pLowering->LowerRange(block, range);
        }
        else if (fgNodeThreading != NodeThreading::None)
        {
            gtSetStmtInfo(switchStmt);
            fgSetStmtSeq(switchStmt);
        }

        FlowEdge* const trueEdge  = block->GetSwitchTargets()->bbsDstTab[0];
        FlowEdge* const falseEdge = block->GetSwitchTargets()->bbsDstTab[1];
        block->SetCond(trueEdge, falseEdge);

        JITDUMP("After:\n");
        DISPNODE(switchTree);

        return true;
    }
    return modified;
}

//-------------------------------------------------------------
// fgBlockEndFavorsTailDuplication:
//     Heuristic function that returns true if this block ends in a statement that looks favorable
//     for tail-duplicating its successor (such as assigning a constant to a local).
//
//  Arguments:
//      block: BasicBlock we are considering duplicating the successor of
//      lclNum: local that is used by the successor block, provided by
//        prior call to fgBlockIsGoodTailDuplicationCandidate
//
//  Returns:
//     true if block end is favorable for tail duplication
//
//  Notes:
//     This is the second half of the evaluation for tail duplication, where we try
//     to determine if this predecessor block assigns a constant or provides useful
//     information about a local that is tested in an unconditionally executed successor.
//     If so then duplicating the successor will likely allow the test to be
//     optimized away.
//
bool Compiler::fgBlockEndFavorsTailDuplication(BasicBlock* block, unsigned lclNum)
{
    if (block->isRunRarely())
    {
        return false;
    }

    // If the local is address exposed, we currently can't optimize.
    //
    LclVarDsc* const lclDsc = lvaGetDesc(lclNum);

    if (lclDsc->IsAddressExposed())
    {
        return false;
    }

    Statement* const lastStmt  = block->lastStmt();
    Statement* const firstStmt = block->FirstNonPhiDef();

    if (lastStmt == nullptr)
    {
        return false;
    }

    // Tail duplication tends to pay off when the last statement
    // is a local store of a constant, arraylength, or a relop.
    // This is because these statements produce information about values
    // that would otherwise be lost at the upcoming merge point.
    //
    // Check up to N statements...
    //
    const int  limit = 2;
    int        count = 0;
    Statement* stmt  = lastStmt;

    while (count < limit)
    {
        count++;
        GenTree* const tree = stmt->GetRootNode();
        if (tree->OperIsLocalStore() && !tree->OperIsBlkOp() && (tree->AsLclVarCommon()->GetLclNum() == lclNum))
        {
            GenTree* const value = tree->Data();
            if (value->OperIsArrLength() || value->OperIsConst() || value->OperIsCompare())
            {
                return true;
            }
        }

        Statement* const prevStmt = stmt->GetPrevStmt();

        // The statement list prev links wrap from first->last, so exit
        // when we see lastStmt again, as we've now seen all statements.
        //
        if (prevStmt == lastStmt)
        {
            break;
        }

        stmt = prevStmt;
    }

    return false;
}

//-------------------------------------------------------------
// fgBlockIsGoodTailDuplicationCandidate:
//     Heuristic function that examines a block (presumably one that is a merge point) to determine
//     if it is a good candidate to be duplicated.
//
// Arguments:
//     target - the tail block (candidate for duplication)
//
// Returns:
//     true if this is a good candidate, false otherwise
//     if true, lclNum is set to lcl to scan for in predecessor block
//
// Notes:
//     The current heuristic is that tail duplication is deemed favorable if this
//     block simply tests the value of a local against a constant or some other local.
//
//     This is the first half of the evaluation for tail duplication. We subsequently
//     need to check if predecessors of this block assigns a constant to the local.
//
bool Compiler::fgBlockIsGoodTailDuplicationCandidate(BasicBlock* target, unsigned* lclNum)
{
    *lclNum = BAD_VAR_NUM;

    // Here we are looking for small blocks where a local live-into the block
    // ultimately feeds a simple conditional branch.
    //
    // These blocks are small, and when duplicated onto the tail of blocks that end in
    // local stores, there is a high probability of the branch completely going away.
    //
    // This is by no means the only kind of tail that it is beneficial to duplicate,
    // just the only one we recognize for now.
    if (!target->KindIs(BBJ_COND))
    {
        return false;
    }

    // No point duplicating this block if it's not a control flow join.
    if (target->bbRefs < 2)
    {
        return false;
    }

    // No point duplicating this block if it would not remove (part of) the join.
    if (target->TrueTargetIs(target) || target->FalseTargetIs(target))
    {
        return false;
    }

    Statement* const lastStmt  = target->lastStmt();
    Statement* const firstStmt = target->FirstNonPhiDef();

    // We currently allow just one statement aside from the branch.
    //
    if ((firstStmt != lastStmt) && (firstStmt != lastStmt->GetPrevStmt()))
    {
        return false;
    }

    // Verify the branch is just a simple local compare.
    //
    GenTree* const lastTree = lastStmt->GetRootNode();

    if (lastTree->gtOper != GT_JTRUE)
    {
        return false;
    }

    // must be some kind of relational operator
    GenTree* const cond = lastTree->AsOp()->gtOp1;
    if (!cond->OperIsCompare())
    {
        return false;
    }

    // op1 must be some combinations of casts of local or constant
    GenTree* op1 = cond->AsOp()->gtOp1;
    while (op1->gtOper == GT_CAST)
    {
        op1 = op1->AsOp()->gtOp1;
    }

    if (!op1->IsLocal() && !op1->OperIsConst())
    {
        return false;
    }

    // op2 must be some combinations of casts of local or constant
    GenTree* op2 = cond->AsOp()->gtOp2;
    while (op2->gtOper == GT_CAST)
    {
        op2 = op2->AsOp()->gtOp1;
    }

    if (!op2->IsLocal() && !op2->OperIsConst())
    {
        return false;
    }

    // Tree must have one constant and one local, or be comparing
    // the same local to itself.
    unsigned lcl1 = BAD_VAR_NUM;
    unsigned lcl2 = BAD_VAR_NUM;

    if (op1->IsLocal())
    {
        lcl1 = op1->AsLclVarCommon()->GetLclNum();
    }

    if (op2->IsLocal())
    {
        lcl2 = op2->AsLclVarCommon()->GetLclNum();
    }

    if ((lcl1 != BAD_VAR_NUM) && op2->OperIsConst())
    {
        *lclNum = lcl1;
    }
    else if ((lcl2 != BAD_VAR_NUM) && op1->OperIsConst())
    {
        *lclNum = lcl2;
    }
    else if ((lcl1 != BAD_VAR_NUM) && (lcl1 == lcl2))
    {
        *lclNum = lcl1;
    }
    else
    {
        return false;
    }

    // If there's no second statement, we're good.
    //
    if (firstStmt == lastStmt)
    {
        return true;
    }

    // Otherwise check the first stmt.
    // Verify the branch is just a simple local compare.
    //
    GenTree* const firstTree = firstStmt->GetRootNode();
    if (!firstTree->OperIs(GT_STORE_LCL_VAR))
    {
        return false;
    }

    unsigned storeLclNum = firstTree->AsLclVar()->GetLclNum();

    if (storeLclNum != *lclNum)
    {
        return false;
    }

    // Could allow unary here too...
    //
    GenTree* const data = firstTree->AsLclVar()->Data();
    if (!data->OperIsBinary())
    {
        return false;
    }

    // op1 must be some combinations of casts of local or constant
    // (or unary)
    op1 = data->AsOp()->gtOp1;
    while (op1->gtOper == GT_CAST)
    {
        op1 = op1->AsOp()->gtOp1;
    }

    if (!op1->IsLocal() && !op1->OperIsConst())
    {
        return false;
    }

    // op2 must be some combinations of casts of local or constant
    // (or unary)
    op2 = data->AsOp()->gtOp2;

    // A binop may not actually have an op2.
    //
    if (op2 == nullptr)
    {
        return false;
    }

    while (op2->gtOper == GT_CAST)
    {
        op2 = op2->AsOp()->gtOp1;
    }

    if (!op2->IsLocal() && !op2->OperIsConst())
    {
        return false;
    }

    // Tree must have one constant and one local, or be comparing
    // the same local to itself.
    lcl1 = BAD_VAR_NUM;
    lcl2 = BAD_VAR_NUM;

    if (op1->IsLocal())
    {
        lcl1 = op1->AsLclVarCommon()->GetLclNum();
    }

    if (op2->IsLocal())
    {
        lcl2 = op2->AsLclVarCommon()->GetLclNum();
    }

    if ((lcl1 != BAD_VAR_NUM) && op2->OperIsConst())
    {
        *lclNum = lcl1;
    }
    else if ((lcl2 != BAD_VAR_NUM) && op1->OperIsConst())
    {
        *lclNum = lcl2;
    }
    else if ((lcl1 != BAD_VAR_NUM) && (lcl1 == lcl2))
    {
        *lclNum = lcl1;
    }
    else
    {
        return false;
    }

    return true;
}

//-------------------------------------------------------------
// fgOptimizeUncondBranchToSimpleCond:
//    For a block which has an unconditional branch, look to see if its target block
//    is a good candidate for tail duplication, and if so do that duplication.
//
// Arguments:
//    block  - block with uncond branch
//    target - block which is target of first block
//
// Returns: true if changes were made
//
// Notes:
//   This optimization generally reduces code size and path length.
//
bool Compiler::fgOptimizeUncondBranchToSimpleCond(BasicBlock* block, BasicBlock* target)
{
    JITDUMP("Considering uncond to cond " FMT_BB " -> " FMT_BB "\n", block->bbNum, target->bbNum);

    if (!BasicBlock::sameEHRegion(block, target))
    {
        return false;
    }

    unsigned lclNum = BAD_VAR_NUM;

    // First check if the successor tests a local and then branches on the result
    // of a test, and obtain the local if so.
    //
    if (!fgBlockIsGoodTailDuplicationCandidate(target, &lclNum))
    {
        return false;
    }

    // At this point we know target is BBJ_COND.
    assert(target->KindIs(BBJ_COND));

    // Bail out if OSR, as we can have unusual flow into loops. If one
    // of target's successors is also a backedge target, this optimization
    // may mess up loop recognition by creating too many non-loop preds.
    //
    if (opts.IsOSR())
    {
        if (target->GetFalseTarget()->HasFlag(BBF_BACKWARD_JUMP_TARGET))
        {
            JITDUMP("Deferring: " FMT_BB " --> " FMT_BB "; latter looks like loop top\n", target->bbNum,
                    target->GetFalseTarget()->bbNum);
            return false;
        }

        if (target->GetTrueTarget()->HasFlag(BBF_BACKWARD_JUMP_TARGET))
        {
            JITDUMP("Deferring: " FMT_BB " --> " FMT_BB "; latter looks like loop top\n", target->bbNum,
                    target->GetTrueTarget()->bbNum);
            return false;
        }
    }

    // See if this block assigns constant or other interesting tree to that same local.
    //
    if (!fgBlockEndFavorsTailDuplication(block, lclNum))
    {
        return false;
    }

    // NOTE: we do not currently hit this assert because this function is only called when
    // `fgUpdateFlowGraph` has been called with `doTailDuplication` set to true, and the
    // backend always calls `fgUpdateFlowGraph` with `doTailDuplication` set to false.
    assert(!block->IsLIR());

    // Duplicate the target block at the end of this block
    //
    for (Statement* stmt : target->NonPhiStatements())
    {
        GenTree* clone = gtCloneExpr(stmt->GetRootNode());
        noway_assert(clone);
        Statement* cloneStmt = gtNewStmt(clone);

        if (fgNodeThreading != NodeThreading::None)
        {
            gtSetStmtInfo(cloneStmt);
        }

        fgInsertStmtAtEnd(block, cloneStmt);
    }

    // Fix up block's flow.
    // Assume edge likelihoods transfer over.
    //
    fgRedirectTargetEdge(block, target->GetTrueTarget());
    block->GetTargetEdge()->setLikelihood(target->GetTrueEdge()->getLikelihood());

    FlowEdge* const falseEdge = fgAddRefPred(target->GetFalseTarget(), block, target->GetFalseEdge());
    block->SetCond(block->GetTargetEdge(), falseEdge);

    JITDUMP("fgOptimizeUncondBranchToSimpleCond(from " FMT_BB " to cond " FMT_BB "), modified " FMT_BB "\n",
            block->bbNum, target->bbNum, block->bbNum);
    JITDUMP("   expecting opts to key off V%02u in " FMT_BB "\n", lclNum, block->bbNum);

    if (target->hasProfileWeight() && block->hasProfileWeight())
    {
        // Remove weight from target since block now bypasses it...
        //
        weight_t targetWeight = target->bbWeight;
        weight_t blockWeight  = block->bbWeight;
        target->setBBProfileWeight(max(0.0, targetWeight - blockWeight));
        JITDUMP("Decreased " FMT_BB " profile weight from " FMT_WT " to " FMT_WT "\n", target->bbNum, targetWeight,
                target->bbWeight);
    }

    return true;
}

//-------------------------------------------------------------
// fgFoldSimpleCondByForwardSub:
//   Try to refine the flow of a block that may have just been tail duplicated
//   or compacted.
//
// Arguments:
//   block - block that was tail duplicated or compacted
//
// Returns Value:
//   true if control flow was changed
//
bool Compiler::fgFoldSimpleCondByForwardSub(BasicBlock* block)
{
    assert(block->KindIs(BBJ_COND));
    GenTree* jtrue = block->lastStmt()->GetRootNode();
    assert(jtrue->OperIs(GT_JTRUE));

    GenTree* relop = jtrue->gtGetOp1();
    if (!relop->OperIsCompare())
    {
        return false;
    }

    GenTree* op1 = relop->gtGetOp1();
    GenTree* op2 = relop->gtGetOp2();

    GenTree**            lclUse;
    GenTreeLclVarCommon* lcl;

    if (op1->OperIs(GT_LCL_VAR) && op2->IsIntegralConst())
    {
        lclUse = &relop->AsOp()->gtOp1;
        lcl    = op1->AsLclVarCommon();
    }
    else if (op2->OperIs(GT_LCL_VAR) && op1->IsIntegralConst())
    {
        lclUse = &relop->AsOp()->gtOp2;
        lcl    = op2->AsLclVarCommon();
    }
    else
    {
        return false;
    }

    Statement* secondLastStmt = block->lastStmt()->GetPrevStmt();
    if ((secondLastStmt == nullptr) || (secondLastStmt == block->lastStmt()))
    {
        return false;
    }

    GenTree* prevTree = secondLastStmt->GetRootNode();
    if (!prevTree->OperIs(GT_STORE_LCL_VAR))
    {
        return false;
    }

    GenTreeLclVarCommon* store = prevTree->AsLclVarCommon();
    if (store->GetLclNum() != lcl->GetLclNum())
    {
        return false;
    }

    if (!store->Data()->IsIntegralConst())
    {
        return false;
    }

    if (genActualType(store) != genActualType(store->Data()) || (genActualType(store) != genActualType(lcl)))
    {
        return false;
    }

    JITDUMP("Forward substituting local after jump threading. Before:\n");
    DISPSTMT(block->lastStmt());

    JITDUMP("\nAfter:\n");

    LclVarDsc* varDsc  = lvaGetDesc(lcl);
    GenTree*   newData = gtCloneExpr(store->Data());
    if (varTypeIsSmall(varDsc) && fgCastNeeded(store->Data(), varDsc->TypeGet()))
    {
        newData = gtNewCastNode(TYP_INT, newData, false, varDsc->TypeGet());
        newData = gtFoldExpr(newData);
    }

    *lclUse = newData;
    DISPSTMT(block->lastStmt());

    JITDUMP("\nNow trying to fold...\n");
    jtrue->AsUnOp()->gtOp1 = gtFoldExpr(relop);
    DISPSTMT(block->lastStmt());

    Compiler::FoldResult result = fgFoldConditional(block);
    if (result != Compiler::FoldResult::FOLD_DID_NOTHING)
    {
        assert(block->KindIs(BBJ_ALWAYS));
        return true;
    }

    return false;
}

//-------------------------------------------------------------
// fgRemoveConditionalJump:
//    Optimize a BBJ_COND block that unconditionally jumps to the same target
//
// Arguments:
//    block - BBJ_COND block with identical true/false targets
//
void Compiler::fgRemoveConditionalJump(BasicBlock* block)
{
    assert(block->KindIs(BBJ_COND));
    assert(block->TrueEdgeIs(block->GetFalseEdge()));

    BasicBlock* target = block->GetTrueTarget();

#ifdef DEBUG
    if (verbose)
    {
        printf("Block " FMT_BB " becoming a BBJ_ALWAYS to " FMT_BB " (jump target is the same whether the condition"
               " is true or false)\n",
               block->bbNum, target->bbNum);
    }
#endif // DEBUG

    if (block->IsLIR())
    {
        LIR::Range& blockRange = LIR::AsRange(block);
        GenTree*    jmp        = blockRange.LastNode();
        assert(jmp->OperIsConditionalJump());

        bool               isClosed;
        unsigned           sideEffects;
        LIR::ReadOnlyRange jmpRange;

        if (jmp->OperIs(GT_JCC))
        {
            // For JCC we have an invariant until resolution that the
            // previous node sets those CPU flags.
            GenTree* prevNode = jmp->gtPrev;
            assert((prevNode != nullptr) && ((prevNode->gtFlags & GTF_SET_FLAGS) != 0));
            prevNode->gtFlags &= ~GTF_SET_FLAGS;
            jmpRange = blockRange.GetTreeRange(prevNode, &isClosed, &sideEffects);
            jmpRange = LIR::ReadOnlyRange(jmpRange.FirstNode(), jmp);
        }
        else
        {
            jmpRange = blockRange.GetTreeRange(jmp, &isClosed, &sideEffects);
        }

        if (isClosed && ((sideEffects & GTF_SIDE_EFFECT) == 0))
        {
            // If the jump and its operands form a contiguous, side-effect-free range,
            // remove them.
            blockRange.Delete(this, block, std::move(jmpRange));
        }
        else
        {
            // Otherwise, just remove the jump node itself.
            blockRange.Remove(jmp, true);
        }
    }
    else
    {
        Statement* condStmt = block->lastStmt();
        GenTree*   cond     = condStmt->GetRootNode();
        noway_assert(cond->gtOper == GT_JTRUE);

        /* check for SIDE_EFFECTS */
        if (cond->gtFlags & GTF_SIDE_EFFECT)
        {
            /* Extract the side effects from the conditional */
            GenTree* sideEffList = nullptr;

            gtExtractSideEffList(cond, &sideEffList);

            if (sideEffList == nullptr)
            {
                compCurBB = block;
                fgRemoveStmt(block, condStmt);
            }
            else
            {
                noway_assert(sideEffList->gtFlags & GTF_SIDE_EFFECT);
#ifdef DEBUG
                if (verbose)
                {
                    printf("\nConditional has side effects! Extracting side effects...\n");
                    gtDispTree(cond);
                    printf("\n");
                    gtDispTree(sideEffList);
                    printf("\n");
                }
#endif // DEBUG

                /* Replace the conditional statement with the list of side effects */
                noway_assert(sideEffList->gtOper != GT_JTRUE);

                condStmt->SetRootNode(sideEffList);

                if (fgNodeThreading == NodeThreading::AllTrees)
                {
                    compCurBB = block;

                    /* Update ordering, costs, FP levels, etc. */
                    gtSetStmtInfo(condStmt);

                    /* Re-link the nodes for this statement */
                    fgSetStmtSeq(condStmt);
                }
            }
        }
        else
        {
            compCurBB = block;
            /* conditional has NO side effect - remove it */
            fgRemoveStmt(block, condStmt);
        }
    }

    /* Conditional is gone - always jump to target */

    block->SetKindAndTargetEdge(BBJ_ALWAYS, block->GetTrueEdge());
    assert(block->TargetIs(target));

    /* Update bbRefs and bbNum - Conditional predecessors to the same
     * block are counted twice so we have to remove one of them */

    noway_assert(target->countOfInEdges() > 1);
    fgRemoveRefPred(block->GetTargetEdge());
}

//-------------------------------------------------------------
// fgOptimizeBranch: Optimize an unconditional branch that branches to a conditional branch.
//
// Currently we require that the conditional branch jump back to the block that follows the unconditional
// branch. We can improve the code execution and layout by concatenating a copy of the conditional branch
// block at the end of the conditional branch and reversing the sense of the branch.
//
// This is only done when the amount of code to be copied is smaller than our calculated threshold
// in maxDupCostSz.
//
// Arguments:
//    bJump - block with branch
//
// Returns: true if changes were made
//
bool Compiler::fgOptimizeBranch(BasicBlock* bJump)
{
    if (opts.MinOpts())
    {
        return false;
    }

    if (!bJump->KindIs(BBJ_ALWAYS))
    {
        return false;
    }

    // We might be able to compact blocks that always jump to the next block.
    if (bJump->JumpsToNext())
    {
        return false;
    }

    if (bJump->HasFlag(BBF_KEEP_BBJ_ALWAYS))
    {
        return false;
    }

    BasicBlock* bDest = bJump->GetTarget();

    if (!bDest->KindIs(BBJ_COND))
    {
        return false;
    }

    if (!bJump->NextIs(bDest->GetTrueTarget()))
    {
        return false;
    }

    // 'bJump' must be in the same try region as the condition, since we're going to insert
    // a duplicated condition in 'bJump', and the condition might include exception throwing code.
    if (!BasicBlock::sameTryRegion(bJump, bDest))
    {
        return false;
    }

    // do not jump into another try region
    BasicBlock* bDestNormalTarget = bDest->GetFalseTarget();
    if (bDestNormalTarget->hasTryIndex() && !BasicBlock::sameTryRegion(bJump, bDestNormalTarget))
    {
        return false;
    }

    // This function is only called by fgReorderBlocks, which we do not run in the backend.
    // If we wanted to run block reordering in the backend, we would need to be able to
    // calculate cost information for LIR on a per-node basis in order for this function
    // to work.
    assert(!bJump->IsLIR());
    assert(!bDest->IsLIR());

    unsigned estDupCostSz = 0;
    for (Statement* const stmt : bDest->Statements())
    {
        // We want to compute the costs of the statement. Unfortunately, gtPrepareCost() / gtSetStmtInfo()
        // call gtSetEvalOrder(), which can reorder nodes. If it does so, we need to re-thread the gtNext/gtPrev
        // links. We don't know if it does or doesn't reorder nodes, so we end up always re-threading the links.

        gtSetStmtInfo(stmt);
        if (fgNodeThreading == NodeThreading::AllTrees)
        {
            fgSetStmtSeq(stmt);
        }

        GenTree* expr = stmt->GetRootNode();
        estDupCostSz += expr->GetCostSz();
    }

    bool     allProfileWeightsAreValid = false;
    weight_t weightJump                = bJump->bbWeight;
    weight_t weightDest                = bDest->bbWeight;
    weight_t weightNext                = bJump->Next()->bbWeight;
    bool     rareJump                  = bJump->isRunRarely();
    bool     rareDest                  = bDest->isRunRarely();
    bool     rareNext                  = bJump->Next()->isRunRarely();

    // If we have profile data then we calculate the number of time
    // the loop will iterate into loopIterations
    if (fgIsUsingProfileWeights())
    {
        // Only rely upon the profile weight when all three of these blocks
        // have either good profile weights or are rarelyRun
        //
        if (bJump->HasAnyFlag(BBF_PROF_WEIGHT | BBF_RUN_RARELY) &&
            bDest->HasAnyFlag(BBF_PROF_WEIGHT | BBF_RUN_RARELY) &&
            bJump->Next()->HasAnyFlag(BBF_PROF_WEIGHT | BBF_RUN_RARELY))
        {
            allProfileWeightsAreValid = true;

            if ((weightJump * 100) < weightDest)
            {
                rareJump = true;
            }

            if ((weightNext * 100) < weightDest)
            {
                rareNext = true;
            }

            if (((weightDest * 100) < weightJump) && ((weightDest * 100) < weightNext))
            {
                rareDest = true;
            }
        }
    }

    unsigned maxDupCostSz = 6;

    //
    // Branches between the hot and rarely run regions
    // should be minimized.  So we allow a larger size
    //
    if (rareDest != rareJump)
    {
        maxDupCostSz += 6;
    }

    if (rareDest != rareNext)
    {
        maxDupCostSz += 6;
    }

    //
    // We we are ngen-ing:
    // If the uncondional branch is a rarely run block then
    // we are willing to have more code expansion since we
    // won't be running code from this page
    //
    if (opts.jitFlags->IsSet(JitFlags::JIT_FLAG_PREJIT))
    {
        if (rareJump)
        {
            maxDupCostSz *= 2;
        }
    }

    // If the compare has too high cost then we don't want to dup

    bool costIsTooHigh = (estDupCostSz > maxDupCostSz);

#ifdef DEBUG
    if (verbose)
    {
        printf("\nDuplication of the conditional block " FMT_BB " (always branch from " FMT_BB
               ") %s, because the cost of duplication (%i) is %s than %i, validProfileWeights = %s\n",
               bDest->bbNum, bJump->bbNum, costIsTooHigh ? "not done" : "performed", estDupCostSz,
               costIsTooHigh ? "greater" : "less or equal", maxDupCostSz, allProfileWeightsAreValid ? "true" : "false");
    }
#endif // DEBUG

    if (costIsTooHigh)
    {
        return false;
    }

    /* Looks good - duplicate the conditional block */

    Statement* newStmtList = nullptr; // new stmt list to be added to bJump
    Statement* newLastStmt = nullptr;

    /* Visit all the statements in bDest */

    for (Statement* const curStmt : bDest->NonPhiStatements())
    {
        // Clone/substitute the expression.
        Statement* stmt = gtCloneStmt(curStmt);

        // cloneExpr doesn't handle everything.
        if (stmt == nullptr)
        {
            return false;
        }

        if (fgNodeThreading == NodeThreading::AllTrees)
        {
            gtSetStmtInfo(stmt);
            fgSetStmtSeq(stmt);
        }

        /* Append the expression to our list */

        if (newStmtList != nullptr)
        {
            newLastStmt->SetNextStmt(stmt);
        }
        else
        {
            newStmtList = stmt;
        }

        stmt->SetPrevStmt(newLastStmt);
        newLastStmt = stmt;
    }

    // Get to the condition node from the statement tree.
    GenTree* condTree = newLastStmt->GetRootNode();
    noway_assert(condTree->gtOper == GT_JTRUE);

    // Set condTree to the operand to the GT_JTRUE.
    condTree = condTree->AsOp()->gtOp1;

    // This condTree has to be a RelOp comparison.
    if (condTree->OperIsCompare() == false)
    {
        return false;
    }

    // Join the two linked lists.
    Statement* lastStmt = bJump->lastStmt();

    if (lastStmt != nullptr)
    {
        Statement* stmt = bJump->firstStmt();
        stmt->SetPrevStmt(newLastStmt);
        lastStmt->SetNextStmt(newStmtList);
        newStmtList->SetPrevStmt(lastStmt);
    }
    else
    {
        bJump->bbStmtList = newStmtList;
        newStmtList->SetPrevStmt(newLastStmt);
    }

    //
    // Reverse the sense of the compare
    //
    gtReverseCond(condTree);

    // We need to update the following flags of the bJump block if they were set in the bDest block
    bJump->CopyFlags(bDest, BBF_COPY_PROPAGATE);

    // Update bbRefs and bbPreds
    //
    // For now we set the likelihood of the new branch to match
    // the likelihood of the old branch.
    //
    // This may or may not match the block weight adjustments we're
    // making. All this becomes easier to reconcile once we rely on
    // edge likelihoods more and have synthesis running.
    //
    // Until then we won't worry that edges and blocks are potentially
    // out of sync.
    //
    FlowEdge* const destFalseEdge = bDest->GetFalseEdge();
    FlowEdge* const destTrueEdge  = bDest->GetTrueEdge();

    // bJump now falls through into the next block
    //
    FlowEdge* const falseEdge = fgAddRefPred(bJump->Next(), bJump, destFalseEdge);

    // bJump now jumps to bDest's normal jump target
    //
    fgRedirectTargetEdge(bJump, bDestNormalTarget);
    bJump->GetTargetEdge()->setLikelihood(destTrueEdge->getLikelihood());

    bJump->SetCond(bJump->GetTargetEdge(), falseEdge);

    if (weightJump > 0)
    {
        if (allProfileWeightsAreValid)
        {
            if (weightDest > weightJump)
            {
                bDest->bbWeight = (weightDest - weightJump);
            }
            else if (!bDest->isRunRarely())
            {
                bDest->bbWeight = BB_UNITY_WEIGHT;
            }
        }
        else
        {
            weight_t newWeightDest = 0;

            if (weightDest > weightJump)
            {
                newWeightDest = (weightDest - weightJump);
            }
            if (weightDest >= (BB_LOOP_WEIGHT_SCALE * BB_UNITY_WEIGHT) / 2)
            {
                newWeightDest = (weightDest * 2) / (BB_LOOP_WEIGHT_SCALE * BB_UNITY_WEIGHT);
            }
            if (newWeightDest > 0)
            {
                bDest->bbWeight = newWeightDest;
            }
        }
    }

#if DEBUG
    if (verbose)
    {
        // Dump out the newStmtList that we created
        printf("\nfgOptimizeBranch added these statements(s) at the end of " FMT_BB ":\n", bJump->bbNum);
        for (Statement* stmt : StatementList(newStmtList))
        {
            gtDispStmt(stmt);
        }
        printf("\nfgOptimizeBranch changed block " FMT_BB " from BBJ_ALWAYS to BBJ_COND.\n", bJump->bbNum);

        printf("\nAfter this change in fgOptimizeBranch the BB graph is:");
        fgDispBasicBlocks(verboseTrees);
        printf("\n");
    }
#endif // DEBUG

    return true;
}

//-----------------------------------------------------------------------------
// fgOptimizeSwitchJump: see if a switch has a dominant case, and modify to
//   check for that case up front (aka switch peeling).
//
// Returns:
//    True if the switch now has an upstream check for the dominant case.
//
bool Compiler::fgOptimizeSwitchJumps()
{
    if (!fgHasSwitch)
    {
        return false;
    }

    bool modified = false;

    for (BasicBlock* const block : Blocks())
    {
        // Lowering expands switches, so calling this method on lowered IR
        // does not make sense.
        //
        assert(!block->IsLIR());

        if (!block->KindIs(BBJ_SWITCH))
        {
            continue;
        }

        if (block->isRunRarely())
        {
            continue;
        }

        if (!block->GetSwitchTargets()->bbsHasDominantCase)
        {
            continue;
        }

        // We currently will only see dominant cases with PGO.
        //
        assert(block->hasProfileWeight());

        const unsigned dominantCase = block->GetSwitchTargets()->bbsDominantCase;

        JITDUMP(FMT_BB " has switch with dominant case %u, considering peeling\n", block->bbNum, dominantCase);

        // The dominant case should not be the default case, as we already peel that one.
        //
        assert(dominantCase < (block->GetSwitchTargets()->bbsCount - 1));
        BasicBlock* const dominantTarget = block->GetSwitchTargets()->bbsDstTab[dominantCase]->getDestinationBlock();
        Statement* const  switchStmt     = block->lastStmt();
        GenTree* const    switchTree     = switchStmt->GetRootNode();
        assert(switchTree->OperIs(GT_SWITCH));
        GenTree* const switchValue = switchTree->AsOp()->gtGetOp1();

        // Split the switch block just before at the switch.
        //
        // After this, newBlock is the switch block, and
        // block is the upstream block.
        //
        BasicBlock* newBlock = nullptr;

        if (block->firstStmt() == switchStmt)
        {
            newBlock = fgSplitBlockAtBeginning(block);
        }
        else
        {
            newBlock = fgSplitBlockAfterStatement(block, switchStmt->GetPrevStmt());
        }

        // Set up a compare in the upstream block, "stealing" the switch value tree.
        //
        GenTree* const   dominantCaseCompare = gtNewOperNode(GT_EQ, TYP_INT, switchValue, gtNewIconNode(dominantCase));
        GenTree* const   jmpTree             = gtNewOperNode(GT_JTRUE, TYP_VOID, dominantCaseCompare);
        Statement* const jmpStmt             = fgNewStmtFromTree(jmpTree, switchStmt->GetDebugInfo());
        fgInsertStmtAtEnd(block, jmpStmt);

        // Reattach switch value to the switch. This may introduce a comma
        // in the upstream compare tree, if the switch value expression is complex.
        //
        switchTree->AsOp()->gtOp1 = fgMakeMultiUse(&dominantCaseCompare->AsOp()->gtOp1);

        // Update flags
        //
        switchTree->gtFlags = switchTree->AsOp()->gtOp1->gtFlags & GTF_ALL_EFFECT;
        dominantCaseCompare->gtFlags |= dominantCaseCompare->AsOp()->gtOp1->gtFlags & GTF_ALL_EFFECT;
        jmpTree->gtFlags |= dominantCaseCompare->gtFlags & GTF_ALL_EFFECT;
        dominantCaseCompare->gtFlags |= GTF_RELOP_JMP_USED | GTF_DONT_CSE;

        // Wire up the new control flow.
        //
        FlowEdge* const blockToTargetEdge   = fgAddRefPred(dominantTarget, block);
        FlowEdge* const blockToNewBlockEdge = newBlock->bbPreds;
        block->SetCond(blockToTargetEdge, blockToNewBlockEdge);

        // Update profile data
        //
        const weight_t fraction              = newBlock->GetSwitchTargets()->bbsDominantFraction;
        const weight_t blockToTargetWeight   = block->bbWeight * fraction;
        const weight_t blockToNewBlockWeight = block->bbWeight - blockToTargetWeight;

        newBlock->setBBProfileWeight(blockToNewBlockWeight);

        blockToTargetEdge->setLikelihood(fraction);
        blockToNewBlockEdge->setLikelihood(max(0.0, 1.0 - fraction));

        // For now we leave the switch as is, since there's no way
        // to indicate that one of the cases is now unreachable.
        //
        // But it no longer has a dominant case.
        //
        newBlock->GetSwitchTargets()->bbsHasDominantCase = false;

        if (fgNodeThreading == NodeThreading::AllTrees)
        {
            // The switch tree has been modified.
            JITDUMP("Rethreading " FMT_STMT "\n", switchStmt->GetID());
            gtSetStmtInfo(switchStmt);
            fgSetStmtSeq(switchStmt);

            // fgNewStmtFromTree() already threaded the tree, but calling fgMakeMultiUse() might have
            // added new nodes if a COMMA was introduced.
            JITDUMP("Rethreading " FMT_STMT "\n", jmpStmt->GetID());
            gtSetStmtInfo(jmpStmt);
            fgSetStmtSeq(jmpStmt);
        }

        modified = true;
    }

    return modified;
}

//-----------------------------------------------------------------------------
// fgExpandRunRarelyBlocks: given the current set of run rarely blocks,
//   see if we can deduce that some other blocks are run rarely.
//
// Returns:
//    True if new block was marked as run rarely.
//
bool Compiler::fgExpandRarelyRunBlocks()
{
    bool result = false;

#ifdef DEBUG
    if (verbose)
    {
        printf("\n*************** In fgExpandRarelyRunBlocks()\n");
    }

    const char* reason = nullptr;
#endif

    // Helper routine to figure out the lexically earliest predecessor
    // of bPrev that could become run rarely, given that bPrev
    // has just become run rarely.
    //
    // Note this is potentially expensive for large flow graphs and blocks
    // with lots of predecessors.
    //
    auto newRunRarely = [](BasicBlock* block, BasicBlock* bPrev) {
        // Figure out earliest block that might be impacted
        BasicBlock* bPrevPrev = nullptr;
        BasicBlock* tmpbb;

        if (bPrev->KindIs(BBJ_CALLFINALLYRET))
        {
            // If we've got a BBJ_CALLFINALLY/BBJ_CALLFINALLYRET pair, treat the BBJ_CALLFINALLY as an
            // additional predecessor for the BBJ_CALLFINALLYRET block
            tmpbb = bPrev->Prev();
            noway_assert(tmpbb->isBBCallFinallyPair());
            bPrevPrev = tmpbb;
        }

        FlowEdge* pred = bPrev->bbPreds;

        if (pred != nullptr)
        {
            // bPrevPrev will be set to the lexically
            // earliest predecessor of bPrev.

            while (pred != nullptr)
            {
                if (bPrevPrev == nullptr)
                {
                    // Initially we select the first block in the bbPreds list
                    bPrevPrev = pred->getSourceBlock();
                    continue;
                }

                // Walk the flow graph lexically forward from pred->getBlock()
                // if we find (block == bPrevPrev) then
                // pred->getBlock() is an earlier predecessor.
                for (tmpbb = pred->getSourceBlock(); tmpbb != nullptr; tmpbb = tmpbb->Next())
                {
                    if (tmpbb == bPrevPrev)
                    {
                        /* We found an earlier predecessor */
                        bPrevPrev = pred->getSourceBlock();
                        break;
                    }
                    else if (tmpbb == bPrev)
                    {
                        // We have reached bPrev so stop walking
                        // as this cannot be an earlier predecessor
                        break;
                    }
                }

                // Onto the next predecessor
                pred = pred->getNextPredEdge();
            }
        }

        if (bPrevPrev != nullptr)
        {
            // Walk the flow graph forward from bPrevPrev
            // if we don't find (tmpbb == bPrev) then our candidate
            // bPrevPrev is lexically after bPrev and we do not
            // want to select it as our new block

            for (tmpbb = bPrevPrev; tmpbb != nullptr; tmpbb = tmpbb->Next())
            {
                if (tmpbb == bPrev)
                {
                    // Set up block back to the lexically
                    // earliest predecessor of pPrev

                    return bPrevPrev;
                }
            }
        }

        // No reason to backtrack
        //
        return (BasicBlock*)nullptr;
    };

    // We expand the number of rarely run blocks by observing
    // that a block that falls into or jumps to a rarely run block,
    // must itself be rarely run and when we have a conditional
    // jump in which both branches go to rarely run blocks then
    // the block must itself be rarely run

    BasicBlock* block;
    BasicBlock* bPrev;

    for (bPrev = fgFirstBB, block = bPrev->Next(); block != nullptr; bPrev = block, block = block->Next())
    {
        if (bPrev->isRunRarely())
        {
            continue;
        }

        if (bPrev->hasProfileWeight())
        {
            continue;
        }

        INDEBUG(const char* reason = nullptr);
        bool setRarelyRun = false;

        switch (bPrev->GetKind())
        {
            case BBJ_ALWAYS:
                if (bPrev->GetTarget()->isRunRarely())
                {
                    INDEBUG(reason = "Unconditional jump to a rarely run block");
                    setRarelyRun = true;
                }
                break;

            case BBJ_CALLFINALLY:
                if (bPrev->isBBCallFinallyPair() && block->isRunRarely())
                {
                    INDEBUG(reason = "Call of finally followed rarely run continuation block");
                    setRarelyRun = true;
                }
                break;

            case BBJ_CALLFINALLYRET:
                if (bPrev->GetFinallyContinuation()->isRunRarely())
                {
                    INDEBUG(reason = "Finally continuation is a rarely run block");
                    setRarelyRun = true;
                }
                break;

            case BBJ_COND:
                if (bPrev->GetTrueTarget()->isRunRarely() && bPrev->GetFalseTarget()->isRunRarely())
                {
                    INDEBUG(reason = "Both sides of a conditional jump are rarely run");
                    setRarelyRun = true;
                }
                break;

            default:
                break;
        }

        if (setRarelyRun)
        {
            JITDUMP("%s, marking " FMT_BB " as rarely run\n", reason, bPrev->bbNum);

            // Must not have previously been marked
            noway_assert(!bPrev->isRunRarely());

            // Mark bPrev as a new rarely run block
            bPrev->bbSetRunRarely();

            // We have marked at least one block.
            //
            result = true;

            // See if we should to backtrack.
            //
            BasicBlock* bContinue = newRunRarely(block, bPrev);

            // If so, reset block to the backtrack point.
            //
            if (bContinue != nullptr)
            {
                block = bContinue;
            }
        }
    }

    // Now iterate over every block to see if we can prove that a block is rarely run
    // (i.e. when all predecessors to the block are rarely run)
    //
    for (bPrev = fgFirstBB, block = bPrev->Next(); block != nullptr; bPrev = block, block = block->Next())
    {
        // If block is not run rarely, then check to make sure that it has
        // at least one non-rarely run block.

        if (!block->isRunRarely())
        {
            bool rare = true;

            /* Make sure that block has at least one normal predecessor */
            for (BasicBlock* const predBlock : block->PredBlocks())
            {
                /* Find the fall through predecessor, if any */
                if (!predBlock->isRunRarely())
                {
                    rare = false;
                    break;
                }
            }

            if (rare)
            {
                // If 'block' is the start of a handler or filter then we cannot make it
                // rarely run because we may have an exceptional edge that
                // branches here.
                //
                if (bbIsHandlerBeg(block))
                {
                    rare = false;
                }
            }

            if (rare)
            {
                block->bbSetRunRarely();
                result = true;

#ifdef DEBUG
                if (verbose)
                {
                    printf("All branches to " FMT_BB " are from rarely run blocks, marking as rarely run\n",
                           block->bbNum);
                }
#endif // DEBUG

                // When marking a BBJ_CALLFINALLY as rarely run we also mark
                // the BBJ_CALLFINALLYRET that comes after it as rarely run
                //
                if (block->isBBCallFinallyPair())
                {
                    BasicBlock* bNext = block->Next();
                    PREFIX_ASSUME(bNext != nullptr);
                    bNext->bbSetRunRarely();
#ifdef DEBUG
                    if (verbose)
                    {
                        printf("Also marking the BBJ_CALLFINALLYRET at " FMT_BB " as rarely run\n", bNext->bbNum);
                    }
#endif // DEBUG
                }
            }
        }

        //
        // if bPrev->bbWeight is not based upon profile data we can adjust
        // the weights of bPrev and block
        //
        if (bPrev->isBBCallFinallyPair() &&         // we must have a BBJ_CALLFINALLY and BBJ_CALLFINALLYRET pair
            (bPrev->bbWeight != block->bbWeight) && // the weights are currently different
            !bPrev->hasProfileWeight())             // and the BBJ_CALLFINALLY block is not using profiled weights
        {
            if (block->isRunRarely())
            {
                // Set the BBJ_CALLFINALLY block to the same weight as the BBJ_CALLFINALLYRET block and
                // mark it rarely run.
                bPrev->bbWeight = block->bbWeight;
                bPrev->SetFlags(BBF_RUN_RARELY);
#ifdef DEBUG
                if (verbose)
                {
                    printf("Marking the BBJ_CALLFINALLY block at " FMT_BB " as rarely run because " FMT_BB
                           " is rarely run\n",
                           bPrev->bbNum, block->bbNum);
                }
#endif // DEBUG
            }
            else if (bPrev->isRunRarely())
            {
                // Set the BBJ_CALLFINALLYRET block to the same weight as the BBJ_CALLFINALLY block and
                // mark it rarely run.
                block->bbWeight = bPrev->bbWeight;
                block->SetFlags(BBF_RUN_RARELY);
#ifdef DEBUG
                if (verbose)
                {
                    printf("Marking the BBJ_CALLFINALLYRET block at " FMT_BB " as rarely run because " FMT_BB
                           " is rarely run\n",
                           block->bbNum, bPrev->bbNum);
                }
#endif // DEBUG
            }
            else // Both blocks are hot, bPrev is known not to be using profiled weight
            {
                // Set the BBJ_CALLFINALLY block to the same weight as the BBJ_CALLFINALLYRET block
                bPrev->bbWeight = block->bbWeight;
            }
            noway_assert(block->bbWeight == bPrev->bbWeight);
        }
    }

    return result;
}

#ifdef _PREFAST_
#pragma warning(push)
#pragma warning(disable : 21000) // Suppress PREFast warning about overly large function
#endif

//-----------------------------------------------------------------------------
// fgReorderBlocks: reorder blocks to favor frequent fall through paths
//   and move rare blocks to the end of the method/eh region.
//
// Arguments:
//   useProfile - if true, use profile data (if available) to more aggressively
//     reorder the blocks.
//
// Returns:
//   True if anything got reordered. Reordering blocks may require changing
//   IR to reverse branch conditions.
//
// Notes:
//   We currently allow profile-driven switch opts even when useProfile is false,
//   as they are unlikely to lead to reordering..
//
bool Compiler::fgReorderBlocks(bool useProfile)
{
    noway_assert(opts.compDbgCode == false);

    // We can't relocate anything if we only have one block
    if (fgFirstBB->IsLast())
    {
        return false;
    }

    bool newRarelyRun      = false;
    bool movedBlocks       = false;
    bool optimizedSwitches = false;
    bool optimizedBranches = false;

    // First let us expand the set of run rarely blocks
    newRarelyRun |= fgExpandRarelyRunBlocks();

#if defined(FEATURE_EH_WINDOWS_X86)
    if (!UsesFunclets())
    {
        movedBlocks |= fgRelocateEHRegions();
    }
#endif // FEATURE_EH_WINDOWS_X86

    //
    // If we are using profile weights we can change some
    // switch jumps into conditional test and jump
    //
    if (fgIsUsingProfileWeights())
    {
        optimizedSwitches = fgOptimizeSwitchJumps();
        if (optimizedSwitches)
        {
            fgUpdateFlowGraph();
        }
    }

    if (useProfile)
    {
        // Don't run the new layout until we get to the backend,
        // since LSRA can introduce new blocks, and lowering can churn the flowgraph.
        //
        if (JitConfig.JitDoReversePostOrderLayout())
        {
            return (newRarelyRun || movedBlocks || optimizedSwitches);
        }

        // We will be reordering blocks, so ensure the false target of a BBJ_COND block is its next block
        for (BasicBlock* block = fgFirstBB; block != nullptr; block = block->Next())
        {
            if (block->KindIs(BBJ_COND) && !block->NextIs(block->GetFalseTarget()))
            {
                if (block->CanRemoveJumpToTarget(block->GetTrueTarget(), this))
                {
                    // Reverse the jump condition
                    GenTree* test = block->lastNode();
                    assert(test->OperIsConditionalJump());
                    test->AsOp()->gtOp1 = gtReverseCond(test->AsOp()->gtOp1);

                    FlowEdge* const newFalseEdge = block->GetTrueEdge();
                    FlowEdge* const newTrueEdge  = block->GetFalseEdge();
                    block->SetTrueEdge(newTrueEdge);
                    block->SetFalseEdge(newFalseEdge);
                    assert(block->CanRemoveJumpToTarget(block->GetFalseTarget(), this));
                }
                else
                {
                    BasicBlock* jmpBlk = fgConnectFallThrough(block, block->GetFalseTarget());
                    assert(jmpBlk != nullptr);
                    assert(block->NextIs(jmpBlk));

                    // Skip next block
                    block = jmpBlk;
                }
            }
        }
    }

#ifdef DEBUG
    if (verbose)
    {
        printf("*************** In fgReorderBlocks()\n");

        printf("\nInitial BasicBlocks");
        fgDispBasicBlocks(verboseTrees);
        printf("\n");
    }
#endif // DEBUG

    BasicBlock* bNext;
    BasicBlock* bPrev;
    BasicBlock* block;
    unsigned    XTnum;
    EHblkDsc*   HBtab;

    // Iterate over every block, remembering our previous block in bPrev
    for (bPrev = fgFirstBB, block = bPrev->Next(); block != nullptr; bPrev = block, block = block->Next())
    {
        //
        // Consider relocating the rarely run blocks such that they are at the end of the method.
        // We also consider reversing conditional branches so that they become a not taken forwards branch.
        //

        // Don't consider BBJ_CALLFINALLYRET; it should be processed together with BBJ_CALLFINALLY.
        if (block->KindIs(BBJ_CALLFINALLYRET))
        {
            continue;
        }

        // If block is marked with a BBF_KEEP_BBJ_ALWAYS flag then we don't move the block
        if (block->HasFlag(BBF_KEEP_BBJ_ALWAYS))
        {
            continue;
        }

        // Finally and handlers blocks are to be kept contiguous.
        // TODO-CQ: Allow reordering within the handler region
        if (block->hasHndIndex())
        {
            continue;
        }

        bool        reorderBlock   = useProfile;
        const bool  isRare         = block->isRunRarely();
        BasicBlock* bDest          = nullptr;
        bool        forwardBranch  = false;
        bool        backwardBranch = false;

        // Setup bDest
        if (bPrev->KindIs(BBJ_ALWAYS, BBJ_CALLFINALLYRET))
        {
            bDest          = bPrev->GetTarget();
            forwardBranch  = fgIsForwardBranch(bPrev, bDest);
            backwardBranch = !forwardBranch;
        }
        else if (bPrev->KindIs(BBJ_COND))
        {
            // fgReorderBlocks is called in more than one optimization phase,
            // but only does any reordering in optOptimizeLayout.
            // At that point, we expect implicit fallthrough to be restored for BBJ_COND blocks.
            assert(bPrev->FalseTargetIs(block) || !reorderBlock);
            bDest          = bPrev->GetTrueTarget();
            forwardBranch  = fgIsForwardBranch(bPrev, bDest);
            backwardBranch = !forwardBranch;
        }

        // We will look for bPrev as a non rarely run block followed by block as a rarely run block
        //
        if (bPrev->isRunRarely())
        {
            reorderBlock = false;
        }

        // If the weights of the bPrev, block and bDest were all obtained from a profile run
        // then we can use them to decide if it is useful to reverse this conditional branch

        weight_t profHotWeight = -1;

        if (useProfile && bPrev->hasProfileWeight() && block->hasProfileWeight() &&
            ((bDest == nullptr) || bDest->hasProfileWeight()))
        {
            //
            // All blocks have profile information
            //
            if (forwardBranch)
            {
                if (bPrev->KindIs(BBJ_ALWAYS, BBJ_CALLFINALLYRET))
                {
                    if (bPrev->JumpsToNext())
                    {
                        bDest = nullptr;
                        goto CHECK_FOR_RARE;
                    }
                    // We can pull up the blocks that the unconditional jump branches to
                    // if the weight of bDest is greater or equal to the weight of block
                    // also the weight of bDest can't be zero.
                    // Don't reorder if bPrev's jump destination is the next block.
                    //
                    else if ((bDest->bbWeight < block->bbWeight) || (bDest->bbWeight == BB_ZERO_WEIGHT))
                    {
                        reorderBlock = false;
                    }
                    else
                    {
                        //
                        // If this remains true then we will try to pull up bDest to succeed bPrev
                        //
                        bool moveDestUp = true;

                        //
                        // The edge bPrev -> bDest must have a higher weight
                        // than every other edge into bDest
                        //
                        weight_t const weightToBeat = bPrev->GetTargetEdge()->getLikelyWeight();

                        // Examine all of the other edges into bDest
                        for (FlowEdge* const edge : bDest->PredEdges())
                        {
                            if (edge->getLikelyWeight() > weightToBeat)
                            {
                                moveDestUp = false;
                                break;
                            }
                        }

                        // Are we still good to move bDest up to bPrev?
                        if (moveDestUp)
                        {
                            //
                            // We will consider all blocks that have less weight than profHotWeight to be
                            // uncommonly run blocks as compared with the hot path of bPrev taken-jump to bDest
                            //
                            profHotWeight = bDest->bbWeight - 1;
                        }
                        else
                        {
                            if (block->isRunRarely())
                            {
                                // We will move any rarely run blocks blocks
                                profHotWeight = 0;
                            }
                            else
                            {
                                // We will move all blocks that have a weight less or equal to our fall through block
                                profHotWeight = block->bbWeight + 1;
                            }
                            // But we won't try to connect with bDest
                            bDest = nullptr;
                        }
                    }
                }
                else // (bPrev->KindIs(BBJ_COND))
                {
                    noway_assert(bPrev->KindIs(BBJ_COND));
                    //
                    // We will reverse branch if the true edge's likelihood is more than 51%.
                    //
                    // We will set up profHotWeight to be maximum bbWeight that a block
                    // could have for us not to want to reverse the conditional branch.
                    //
                    // We will consider all blocks that have less weight than profHotWeight to be
                    // uncommonly run blocks compared to the weight of bPrev's true edge.
                    //
                    // We will check if bPrev's true edge weight
                    // is more than twice bPrev's false edge weight.
                    //
                    //                  bPrev -->   [BB04, weight 100]
                    //                                     |         \.
                    //          falseEdge ---------------> O          \.
                    //          [likelihood=0.33]          V           \.
                    //                  block -->   [BB05, weight 33]   \.
                    //                                                   \.
                    //          trueEdge ------------------------------> O
                    //          [likelihood=0.67]                        |
                    //                                                   V
                    //                  bDest --------------->   [BB08, weight 67]
                    //
                    assert(bPrev->FalseTargetIs(block));
                    FlowEdge* trueEdge  = bPrev->GetTrueEdge();
                    FlowEdge* falseEdge = bPrev->GetFalseEdge();
                    noway_assert(trueEdge != nullptr);
                    noway_assert(falseEdge != nullptr);

                    // If we take the true branch more than half the time, we will reverse the branch.
                    if (trueEdge->getLikelihood() < 0.51)
                    {
                        reorderBlock = false;
                    }
                    else
                    {
                        // set profHotWeight
                        profHotWeight = falseEdge->getLikelyWeight() - 1;
                    }
                }
            }
            else // not a forwardBranch
            {
                if (bPrev->bbFallsThrough())
                {
                    goto CHECK_FOR_RARE;
                }

                // Here we should pull up the highest weight block remaining
                // and place it here since bPrev does not fall through.

                weight_t    highestWeight           = 0;
                BasicBlock* candidateBlock          = nullptr;
                BasicBlock* lastNonFallThroughBlock = bPrev;
                BasicBlock* bTmp                    = bPrev->Next();

                while (bTmp != nullptr)
                {
                    // Don't try to split a call finally pair
                    //
                    if (bTmp->isBBCallFinallyPair())
                    {
                        // Move bTmp forward
                        bTmp = bTmp->Next();
                    }

                    //
                    // Check for loop exit condition
                    //
                    if (bTmp == nullptr)
                    {
                        break;
                    }

                    //
                    // if its weight is the highest one we've seen and
                    //  the EH regions allow for us to place bTmp after bPrev
                    //
                    if ((bTmp->bbWeight > highestWeight) && fgEhAllowsMoveBlock(bPrev, bTmp))
                    {
                        // When we have a current candidateBlock that is a conditional (or unconditional) jump
                        // to bTmp (which is a higher weighted block) then it is better to keep our current
                        // candidateBlock and have it fall into bTmp
                        //
                        if ((candidateBlock == nullptr) || !candidateBlock->KindIs(BBJ_COND, BBJ_ALWAYS) ||
                            (candidateBlock->KindIs(BBJ_ALWAYS, BBJ_CALLFINALLYRET) &&
                             (!candidateBlock->TargetIs(bTmp) || candidateBlock->JumpsToNext())) ||
                            (candidateBlock->KindIs(BBJ_COND) && !candidateBlock->TrueTargetIs(bTmp)))
                        {
                            // otherwise we have a new candidateBlock
                            //
                            highestWeight  = bTmp->bbWeight;
                            candidateBlock = lastNonFallThroughBlock->Next();
                        }
                    }

                    const bool bTmpJumpsToNext = bTmp->KindIs(BBJ_ALWAYS, BBJ_CALLFINALLYRET) && bTmp->JumpsToNext();
                    if ((!bTmp->bbFallsThrough() && !bTmpJumpsToNext) || (bTmp->bbWeight == BB_ZERO_WEIGHT))
                    {
                        lastNonFallThroughBlock = bTmp;
                    }

                    bTmp = bTmp->Next();
                }

                // If we didn't find a suitable block then skip this
                if (highestWeight == 0)
                {
                    reorderBlock = false;
                }
                else
                {
                    noway_assert(candidateBlock != nullptr);

                    // If the candidateBlock is the same a block then skip this
                    if (candidateBlock == block)
                    {
                        reorderBlock = false;
                    }
                    else
                    {
                        // Set bDest to the block that we want to come after bPrev
                        bDest = candidateBlock;

                        // set profHotWeight
                        profHotWeight = highestWeight - 1;
                    }
                }
            }
        }
        else // we don't have good profile info (or we are falling through)
        {

        CHECK_FOR_RARE:;

            /* We only want to reorder when we have a rarely run   */
            /* block right after a normal block,                   */
            /* (bPrev is known to be a normal block at this point) */
            if (!isRare)
            {
                if (block->NextIs(bDest) && block->KindIs(BBJ_RETURN) && bPrev->KindIs(BBJ_ALWAYS, BBJ_CALLFINALLYRET))
                {
                    // This is a common case with expressions like "return Expr1 && Expr2" -- move the return
                    // to establish fall-through.
                }
                else
                {
                    reorderBlock = false;
                }
            }
            else
            {
                /* If the jump target bDest is also a rarely run block then we don't want to do the reversal */
                if (bDest && bDest->isRunRarely())
                {
                    reorderBlock = false; /* Both block and bDest are rarely run */
                }
                else
                {
                    // We will move any rarely run blocks blocks
                    profHotWeight = 0;
                }
            }
        }

        if (reorderBlock == false)
        {
            //
            // Check for an unconditional branch to a conditional branch
            // which also branches back to our next block
            //
            const bool optimizedBranch = fgOptimizeBranch(bPrev);
            if (optimizedBranch)
            {
                noway_assert(bPrev->KindIs(BBJ_COND));
                optimizedBranches = true;
            }
            continue;
        }

        //  Now we need to determine which blocks should be moved
        //
        //  We consider one of two choices:
        //
        //  1. Moving the fall-through blocks (or rarely run blocks) down to
        //     later in the method and hopefully connecting the jump dest block
        //     so that it becomes the fall through block
        //
        //  And when bDest is not NULL, we also consider:
        //
        //  2. Moving the bDest block (or blocks) up to bPrev
        //     so that it could be used as a fall through block
        //
        //  We will prefer option #1 if we are able to connect the jump dest
        //  block as the fall though block otherwise will we try to use option #2
        //

        //
        //  Consider option #1: relocating blocks starting at 'block'
        //    to later in flowgraph
        //
        // We set bStart to the first block that will be relocated
        // and bEnd to the last block that will be relocated

        BasicBlock* bStart   = block;
        BasicBlock* bEnd     = bStart;
        bNext                = bEnd->Next();
        bool connected_bDest = false;

        if ((backwardBranch && !isRare) || block->HasFlag(BBF_DONT_REMOVE)) // Don't choose option #1 when block is the
                                                                            // start of a try region
        {
            bStart = nullptr;
            bEnd   = nullptr;
        }
        else
        {
            while (true)
            {
                // Don't try to split a call finally pair
                //
                if (bEnd->isBBCallFinallyPair())
                {
                    // Move bEnd and bNext forward
                    bEnd  = bNext;
                    bNext = bNext->Next();
                }

                //
                // Check for loop exit condition
                //
                if (bNext == nullptr)
                {
                    break;
                }

                // Check if we've reached the funclets region, at the end of the function
                if (bEnd->NextIs(fgFirstFuncletBB))
                {
                    break;
                }

                if (bNext == bDest)
                {
                    connected_bDest = true;
                    break;
                }

                // All the blocks must have the same try index
                // and must not have the BBF_DONT_REMOVE flag set

                if (!BasicBlock::sameTryRegion(bStart, bNext) || bNext->HasFlag(BBF_DONT_REMOVE))
                {
                    // exit the loop, bEnd is now set to the
                    // last block that we want to relocate
                    break;
                }

                // If we are relocating rarely run blocks..
                if (isRare)
                {
                    // ... then all blocks must be rarely run
                    if (!bNext->isRunRarely())
                    {
                        // exit the loop, bEnd is now set to the
                        // last block that we want to relocate
                        break;
                    }
                }
                else
                {
                    // If we are moving blocks that are hot then all
                    // of the blocks moved must be less than profHotWeight */
                    if (bNext->bbWeight >= profHotWeight)
                    {
                        // exit the loop, bEnd is now set to the
                        // last block that we would relocate
                        break;
                    }
                }

                // Move bEnd and bNext forward
                bEnd  = bNext;
                bNext = bNext->Next();
            }

            // Set connected_bDest to true if moving blocks [bStart .. bEnd]
            //  connects with the jump dest of bPrev (i.e bDest) and
            // thus allows bPrev fall through instead of jump.
            if (bNext == bDest)
            {
                connected_bDest = true;
            }
        }

        //  Now consider option #2: Moving the jump dest block (or blocks)
        //    up to bPrev
        //
        // The variables bStart2, bEnd2 and bPrev2 are used for option #2
        //
        // We will setup bStart2 to the first block that will be relocated
        // and bEnd2 to the last block that will be relocated
        // and bPrev2 to be the lexical pred of bDest
        //
        // If after this calculation bStart2 is NULL we cannot use option #2,
        // otherwise bStart2, bEnd2 and bPrev2 are all non-NULL and we will use option #2

        BasicBlock* bStart2 = nullptr;
        BasicBlock* bEnd2   = nullptr;
        BasicBlock* bPrev2  = nullptr;

        // If option #1 didn't connect bDest and bDest isn't NULL
        if ((connected_bDest == false) && (bDest != nullptr) &&
            //  The jump target cannot be moved if it has the BBF_DONT_REMOVE flag set
            !bDest->HasFlag(BBF_DONT_REMOVE))
        {
            // We will consider option #2: relocating blocks starting at 'bDest' to succeed bPrev
            //
            // setup bPrev2 to be the lexical pred of bDest

            bPrev2 = block;
            while (bPrev2 != nullptr)
            {
                if (bPrev2->NextIs(bDest))
                {
                    break;
                }

                bPrev2 = bPrev2->Next();
            }

            if ((bPrev2 != nullptr) && fgEhAllowsMoveBlock(bPrev, bDest))
            {
                // We have decided that relocating bDest to be after bPrev is best
                // Set bStart2 to the first block that will be relocated
                // and bEnd2 to the last block that will be relocated
                //
                // Assigning to bStart2 selects option #2
                //
                bStart2 = bDest;
                bEnd2   = bStart2;
                bNext   = bEnd2->Next();

                while (true)
                {
                    // Don't try to split a call finally pair
                    //
                    if (bEnd2->isBBCallFinallyPair())
                    {
                        noway_assert(bNext->KindIs(BBJ_CALLFINALLYRET));
                        // Move bEnd2 and bNext forward
                        bEnd2 = bNext;
                        bNext = bNext->Next();
                    }

                    // Check for the Loop exit conditions

                    if (bNext == nullptr)
                    {
                        break;
                    }

                    if (bEnd2->KindIs(BBJ_ALWAYS, BBJ_CALLFINALLYRET) && bEnd2->JumpsToNext())
                    {
                        // Treat jumps to next block as fall-through
                    }
                    else if (bEnd2->bbFallsThrough() == false)
                    {
                        break;
                    }

                    // If we are relocating rarely run blocks..
                    // All the blocks must have the same try index,
                    // and must not have the BBF_DONT_REMOVE flag set

                    if (!BasicBlock::sameTryRegion(bStart2, bNext) || bNext->HasFlag(BBF_DONT_REMOVE))
                    {
                        // exit the loop, bEnd2 is now set to the
                        // last block that we want to relocate
                        break;
                    }

                    if (isRare)
                    {
                        /* ... then all blocks must not be rarely run */
                        if (bNext->isRunRarely())
                        {
                            // exit the loop, bEnd2 is now set to the
                            // last block that we want to relocate
                            break;
                        }
                    }
                    else
                    {
                        // If we are relocating hot blocks
                        // all blocks moved must be greater than profHotWeight
                        if (bNext->bbWeight <= profHotWeight)
                        {
                            // exit the loop, bEnd2 is now set to the
                            // last block that we want to relocate
                            break;
                        }
                    }

                    // Move bEnd2 and bNext forward
                    bEnd2 = bNext;
                    bNext = bNext->Next();
                }
            }
        }

        // If we are using option #1 then ...
        if (bStart2 == nullptr)
        {
            // Don't use option #1 for a backwards branch
            if (bStart == nullptr)
            {
                continue;
            }

            // .... Don't move a set of blocks that are already at the end of the main method
            if (bEnd == fgLastBBInMainFunction())
            {
                continue;
            }
        }

#ifdef DEBUG
        if (verbose)
        {
            if (bDest != nullptr)
            {
                if (bPrev->KindIs(BBJ_COND))
                {
                    printf("Decided to reverse conditional branch at block " FMT_BB " branch to " FMT_BB " ",
                           bPrev->bbNum, bDest->bbNum);
                }
                else if (bPrev->KindIs(BBJ_ALWAYS, BBJ_CALLFINALLYRET))
                {
                    printf("Decided to straighten unconditional branch at block " FMT_BB " branch to " FMT_BB " ",
                           bPrev->bbNum, bDest->bbNum);
                }
                else
                {
                    printf("Decided to place hot code after " FMT_BB ", placed " FMT_BB " after this block ",
                           bPrev->bbNum, bDest->bbNum);
                }

                if (profHotWeight > 0)
                {
                    printf("because of IBC profile data\n");
                }
                else
                {
                    if (bPrev->bbFallsThrough())
                    {
                        printf("since it falls into a rarely run block\n");
                    }
                    else
                    {
                        printf("since it is succeeded by a rarely run block\n");
                    }
                }
            }
            else
            {
                printf("Decided to relocate block(s) after block " FMT_BB " since they are %s block(s)\n", bPrev->bbNum,
                       block->isRunRarely() ? "rarely run" : "uncommonly run");
            }
        }
#endif // DEBUG

        // We will set insertAfterBlk to the block the precedes our insertion range
        // We will set bStartPrev to be the block that precedes the set of blocks that we are moving
        BasicBlock* insertAfterBlk;
        BasicBlock* bStartPrev;

        if (bStart2 != nullptr)
        {
            // Option #2: relocating blocks starting at 'bDest' to follow bPrev

            // Update bStart and bEnd so that we can use these two for all later operations
            bStart = bStart2;
            bEnd   = bEnd2;

            // Set bStartPrev to be the block that comes before bStart
            bStartPrev = bPrev2;

            // We will move [bStart..bEnd] to immediately after bPrev
            insertAfterBlk = bPrev;
        }
        else
        {
            // option #1: Moving the fall-through blocks (or rarely run blocks) down to later in the method

            // Set bStartPrev to be the block that come before bStart
            bStartPrev = bPrev;

            // We will move [bStart..bEnd] but we will pick the insert location later
            insertAfterBlk = nullptr;
        }

        // We are going to move [bStart..bEnd] so they can't be NULL
        noway_assert(bStart != nullptr);
        noway_assert(bEnd != nullptr);

        // bEnd can't be a BBJ_CALLFINALLY unless it is a RETLESS call
        noway_assert(!bEnd->KindIs(BBJ_CALLFINALLY) || bEnd->HasFlag(BBF_RETLESS_CALL));

        // bStartPrev must be set to the block that precedes bStart
        noway_assert(bStartPrev->NextIs(bStart));

        // Since we will be unlinking [bStart..bEnd],
        // we need to compute and remember if bStart is in each of
        // the try and handler regions
        //
        bool* fStartIsInTry = nullptr;
        bool* fStartIsInHnd = nullptr;

        if (compHndBBtabCount > 0)
        {
            fStartIsInTry = new (this, CMK_Generic) bool[compHndBBtabCount];
            fStartIsInHnd = new (this, CMK_Generic) bool[compHndBBtabCount];

            for (XTnum = 0, HBtab = compHndBBtab; XTnum < compHndBBtabCount; XTnum++, HBtab++)
            {
                fStartIsInTry[XTnum] = HBtab->InTryRegionBBRange(bStart);
                fStartIsInHnd[XTnum] = HBtab->InHndRegionBBRange(bStart);
            }
        }

        /* Temporarily unlink [bStart..bEnd] from the flow graph */
        const bool bStartPrevJumpsToNext = bStartPrev->KindIs(BBJ_ALWAYS) && bStartPrev->JumpsToNext();
        fgUnlinkRange(bStart, bEnd);

        if (insertAfterBlk == nullptr)
        {
            // Find new location for the unlinked block(s)
            // Set insertAfterBlk to the block which will precede the insertion point

            if (!bStart->hasTryIndex() && isRare)
            {
                // We'll just insert the blocks at the end of the method. If the method
                // has funclets, we will insert at the end of the main method but before
                // any of the funclets. Note that we create funclets before we call
                // fgReorderBlocks().

                insertAfterBlk = fgLastBBInMainFunction();
                noway_assert(insertAfterBlk != bPrev);
            }
            else
            {
                BasicBlock* startBlk;
                BasicBlock* lastBlk;
                EHblkDsc*   ehDsc = ehInitTryBlockRange(bStart, &startBlk, &lastBlk);

                BasicBlock* endBlk;

                /* Setup startBlk and endBlk as the range to search */

                if (ehDsc != nullptr)
                {
                    endBlk = lastBlk->Next();

                    /*
                       Multiple (nested) try regions might start from the same BB.
                       For example,

                       try3   try2   try1
                       |---   |---   |---   BB01
                       |      |      |      BB02
                       |      |      |---   BB03
                       |      |             BB04
                       |      |------------ BB05
                       |                    BB06
                       |------------------- BB07

                       Now if we want to insert in try2 region, we will start with startBlk=BB01.
                       The following loop will allow us to start from startBlk==BB04.
                    */
                    while (!BasicBlock::sameTryRegion(startBlk, bStart) && (startBlk != endBlk))
                    {
                        startBlk = startBlk->Next();
                    }

                    // startBlk cannot equal endBlk as it must come before endBlk
                    if (startBlk == endBlk)
                    {
                        goto CANNOT_MOVE;
                    }

                    // we also can't start searching the try region at bStart
                    if (startBlk == bStart)
                    {
                        // if bEnd is the last block in the method or
                        // or if bEnd->bbNext is in a different try region
                        // then we cannot move the blocks
                        //
                        if (bEnd->IsLast() || !BasicBlock::sameTryRegion(startBlk, bEnd->Next()))
                        {
                            goto CANNOT_MOVE;
                        }

                        startBlk = bEnd->Next();

                        // Check that the new startBlk still comes before endBlk

                        // startBlk cannot equal endBlk as it must come before endBlk
                        if (startBlk == endBlk)
                        {
                            goto CANNOT_MOVE;
                        }

                        BasicBlock* tmpBlk = startBlk;
                        while ((tmpBlk != endBlk) && (tmpBlk != nullptr))
                        {
                            tmpBlk = tmpBlk->Next();
                        }

                        // when tmpBlk is NULL that means startBlk is after endBlk
                        // so there is no way to move bStart..bEnd within the try region
                        if (tmpBlk == nullptr)
                        {
                            goto CANNOT_MOVE;
                        }
                    }
                }
                else
                {
                    noway_assert(isRare == false);

                    /* We'll search through the entire main method */
                    startBlk = fgFirstBB;
                    endBlk   = fgEndBBAfterMainFunction();
                }

                // Calculate nearBlk and jumpBlk and then call fgFindInsertPoint()
                // to find our insertion block
                //
                {
                    // If the set of blocks that we are moving ends with a BBJ_ALWAYS to
                    // another [rarely run] block that comes after bPrev (forward branch)
                    // then we can set up nearBlk to eliminate this jump sometimes
                    //
                    BasicBlock* nearBlk = nullptr;
                    BasicBlock* jumpBlk = nullptr;

                    if (bEnd->KindIs(BBJ_ALWAYS, BBJ_CALLFINALLYRET) && !bEnd->JumpsToNext() &&
                        (!isRare || bEnd->GetTarget()->isRunRarely()) &&
                        fgIsForwardBranch(bEnd, bEnd->GetTarget(), bPrev))
                    {
                        // Set nearBlk to be the block in [startBlk..endBlk]
                        // such that nearBlk->NextIs(bEnd->JumpDest)
                        // if no such block exists then set nearBlk to NULL
                        nearBlk = startBlk;
                        jumpBlk = bEnd;
                        do
                        {
                            // We do not want to set nearBlk to bPrev
                            // since then we will not move [bStart..bEnd]
                            //
                            if (nearBlk != bPrev)
                            {
                                // Check if nearBlk satisfies our requirement
                                if (nearBlk->NextIs(bEnd->GetTarget()))
                                {
                                    break;
                                }
                            }

                            // Did we reach the endBlk?
                            if (nearBlk == endBlk)
                            {
                                nearBlk = nullptr;
                                break;
                            }

                            // advance nearBlk to the next block
                            nearBlk = nearBlk->Next();

                        } while (nearBlk != nullptr);
                    }

                    // if nearBlk is NULL then we set nearBlk to be the
                    // first block that we want to insert after.
                    if (nearBlk == nullptr)
                    {
                        if (bDest != nullptr)
                        {
                            // we want to insert after bDest
                            nearBlk = bDest;
                        }
                        else
                        {
                            // we want to insert after bPrev
                            nearBlk = bPrev;
                        }
                    }

                    /* Set insertAfterBlk to the block which we will insert after. */

                    insertAfterBlk =
                        fgFindInsertPoint(bStart->bbTryIndex,
                                          true, // Insert in the try region.
                                          startBlk, endBlk, nearBlk, jumpBlk, bStart->bbWeight == BB_ZERO_WEIGHT);
                }

                /* See if insertAfterBlk is the same as where we started, */
                /*  or if we could not find any insertion point     */

                if ((insertAfterBlk == bPrev) || (insertAfterBlk == nullptr))
                {
                CANNOT_MOVE:;
                    /* We couldn't move the blocks, so put everything back */
                    /* relink [bStart .. bEnd] into the flow graph */

                    bPrev->SetNext(bStart);
                    if (!bEnd->IsLast())
                    {
                        bEnd->Next()->SetPrev(bEnd);
                    }
#ifdef DEBUG
                    if (verbose)
                    {
                        if (bStart != bEnd)
                        {
                            printf("Could not relocate blocks (" FMT_BB " .. " FMT_BB ")\n", bStart->bbNum,
                                   bEnd->bbNum);
                        }
                        else
                        {
                            printf("Could not relocate block " FMT_BB "\n", bStart->bbNum);
                        }
                    }
#endif // DEBUG
                    continue;
                }
            }
        }

        noway_assert(insertAfterBlk != nullptr);
        noway_assert(bStartPrev != nullptr);
        noway_assert(bStartPrev != insertAfterBlk);

#ifdef DEBUG
        movedBlocks = true;

        if (verbose)
        {
            const char* msg;
            if (bStart2 != nullptr)
            {
                msg = "hot";
            }
            else
            {
                if (isRare)
                {
                    msg = "rarely run";
                }
                else
                {
                    msg = "uncommon";
                }
            }

            printf("Relocated %s ", msg);
            if (bStart != bEnd)
            {
                printf("blocks (" FMT_BB " .. " FMT_BB ")", bStart->bbNum, bEnd->bbNum);
            }
            else
            {
                printf("block " FMT_BB, bStart->bbNum);
            }

            if (bPrev->KindIs(BBJ_COND))
            {
                printf(" by reversing conditional jump at " FMT_BB "\n", bPrev->bbNum);
            }
            else
            {
                printf("\n", bPrev->bbNum);
            }
        }
#endif // DEBUG

        if (bPrev->KindIs(BBJ_COND))
        {
            /* Reverse the bPrev jump condition */
            Statement* const condTestStmt = bPrev->lastStmt();
            GenTree* const   condTest     = condTestStmt->GetRootNode();

            noway_assert(condTest->gtOper == GT_JTRUE);
            condTest->AsOp()->gtOp1 = gtReverseCond(condTest->AsOp()->gtOp1);

            FlowEdge* const trueEdge  = bPrev->GetTrueEdge();
            FlowEdge* const falseEdge = bPrev->GetFalseEdge();
            bPrev->SetTrueEdge(falseEdge);
            bPrev->SetFalseEdge(trueEdge);

            // may need to rethread
            //
            if (fgNodeThreading == NodeThreading::AllTrees)
            {
                JITDUMP("Rethreading " FMT_STMT "\n", condTestStmt->GetID());
                gtSetStmtInfo(condTestStmt);
                fgSetStmtSeq(condTestStmt);
            }

            if (bStart2 != nullptr)
            {
                noway_assert(insertAfterBlk == bPrev);
                noway_assert(insertAfterBlk->NextIs(block));
            }
        }

        // If we are moving blocks that are at the end of a try or handler
        // we will need to shorten ebdTryLast or ebdHndLast
        //
        ehUpdateLastBlocks(bEnd, bStartPrev);

        // If we are moving blocks into the end of a try region or handler region
        // we will need to extend ebdTryLast or ebdHndLast so the blocks that we
        // are moving are part of this try or handler region.
        //
        for (XTnum = 0, HBtab = compHndBBtab; XTnum < compHndBBtabCount; XTnum++, HBtab++)
        {
            // Are we moving blocks to the end of a try region?
            if (HBtab->ebdTryLast == insertAfterBlk)
            {
                if (fStartIsInTry[XTnum])
                {
                    // bStart..bEnd is in the try, so extend the try region
                    fgSetTryEnd(HBtab, bEnd);
                }
            }

            // Are we moving blocks to the end of a handler region?
            if (HBtab->ebdHndLast == insertAfterBlk)
            {
                if (fStartIsInHnd[XTnum])
                {
                    // bStart..bEnd is in the handler, so extend the handler region
                    fgSetHndEnd(HBtab, bEnd);
                }
            }
        }

        /* We have decided to insert the block(s) after 'insertAfterBlk' */
        fgMoveBlocksAfter(bStart, bEnd, insertAfterBlk);

        if (bDest)
        {
            /* We may need to insert an unconditional branch after bPrev to bDest */
            fgConnectFallThrough(bPrev, bDest);
        }
        else
        {
            /* If bPrev falls through, we must insert a jump to block */
            fgConnectFallThrough(bPrev, block);
        }

        BasicBlock* bSkip = bEnd->Next();

        /* If bEnd falls through, we must insert a jump to bNext */
        fgConnectFallThrough(bEnd, bNext);

        if (bStart2 == nullptr)
        {
            /* If insertAfterBlk falls through, we are forced to     */
            /* add a jump around the block(s) we just inserted */
            fgConnectFallThrough(insertAfterBlk, bSkip);
        }
        else
        {
            /* We may need to insert an unconditional branch after bPrev2 to bStart */
            fgConnectFallThrough(bPrev2, bStart);
        }

#if DEBUG
        if (verbose)
        {
            printf("\nAfter this change in fgReorderBlocks the BB graph is:");
            fgDispBasicBlocks(verboseTrees);
            printf("\n");
        }
        fgVerifyHandlerTab();

        // Make sure that the predecessor lists are accurate
        if (expensiveDebugCheckLevel >= 2)
        {
            fgDebugCheckBBlist();
        }
#endif // DEBUG

        // Set our iteration point 'block' to be the new bPrev->bbNext
        //  It will be used as the next bPrev
        block = bPrev->Next();

    } // end of for loop(bPrev,block)

    const bool changed = movedBlocks || newRarelyRun || optimizedSwitches || optimizedBranches;

    if (changed)
    {
#if DEBUG
        // Make sure that the predecessor lists are accurate
        if (expensiveDebugCheckLevel >= 2)
        {
            fgDebugCheckBBlist();
        }
#endif // DEBUG
    }

    return changed;
}
#ifdef _PREFAST_
#pragma warning(pop)
#endif

//-----------------------------------------------------------------------------
// fgMoveHotJumps: Try to move jumps to fall into their successors, if the jump is sufficiently hot.
//
// Template parameters:
//    hasEH - If true, method has EH regions, so check that we don't try to move blocks in different regions
//
template <bool hasEH>
void Compiler::fgMoveHotJumps()
{
#ifdef DEBUG
    if (verbose)
    {
        printf("*************** In fgMoveHotJumps()\n");

        printf("\nInitial BasicBlocks");
        fgDispBasicBlocks(verboseTrees);
        printf("\n");
    }
#endif // DEBUG

    assert(m_dfsTree != nullptr);
    BitVecTraits traits(m_dfsTree->PostOrderTraits());
    BitVec       visitedBlocks = BitVecOps::MakeEmpty(&traits);

    // If we have a funclet region, don't bother reordering anything in it.
    //
    BasicBlock* next;
    for (BasicBlock* block = fgFirstBB; block != fgFirstFuncletBB; block = next)
    {
        next = block->Next();
        if (!m_dfsTree->Contains(block))
        {
            continue;
        }

        BitVecOps::AddElemD(&traits, visitedBlocks, block->bbPostorderNum);

        // Don't bother trying to move cold blocks
        //
        if (block->isBBWeightCold(this))
        {
            continue;
        }

        FlowEdge* targetEdge;
        FlowEdge* unlikelyEdge;

        if (block->KindIs(BBJ_ALWAYS))
        {
            targetEdge   = block->GetTargetEdge();
            unlikelyEdge = nullptr;
        }
        else if (block->KindIs(BBJ_COND))
        {
            // Consider conditional block's most likely branch for moving
            //
            if (block->GetTrueEdge()->getLikelihood() > 0.5)
            {
                targetEdge   = block->GetTrueEdge();
                unlikelyEdge = block->GetFalseEdge();
            }
            else
            {
                targetEdge   = block->GetFalseEdge();
                unlikelyEdge = block->GetTrueEdge();
            }

            // If we aren't sure which successor is hotter, and we already fall into one of them,
            // do nothing
            if ((unlikelyEdge->getLikelihood() == 0.5) && block->NextIs(unlikelyEdge->getDestinationBlock()))
            {
                continue;
            }
        }
        else
        {
            // Don't consider other block kinds
            //
            continue;
        }

        BasicBlock* target         = targetEdge->getDestinationBlock();
        bool        isBackwardJump = BitVecOps::IsMember(&traits, visitedBlocks, target->bbPostorderNum);
        assert(m_dfsTree->Contains(target));

        if (isBackwardJump)
        {
            // We don't want to change the first block, so if block is a backward jump to the first block,
            // don't try moving block before it.
            //
            if (target->IsFirst())
            {
                continue;
            }

            if (block->KindIs(BBJ_COND))
            {
                // This could be a loop exit, so don't bother moving this block up.
                // Instead, try moving the unlikely target up to create fallthrough.
                //
                targetEdge     = unlikelyEdge;
                target         = targetEdge->getDestinationBlock();
                isBackwardJump = BitVecOps::IsMember(&traits, visitedBlocks, target->bbPostorderNum);
                assert(m_dfsTree->Contains(target));

                if (isBackwardJump)
                {
                    continue;
                }
            }
            // Check for single-block loop case
            //
            else if (block == target)
            {
                continue;
            }
        }

        // Check if block already falls into target
        //
        if (block->NextIs(target))
        {
            continue;
        }

        if (target->isBBWeightCold(this))
        {
            // If target is block's most-likely successor, and block is not rarely-run,
            // perhaps the profile data is misleading, and we need to run profile repair?
            //
            continue;
        }

        if (hasEH)
        {
            // Don't move blocks in different EH regions
            //
            if (!BasicBlock::sameEHRegion(block, target))
            {
                continue;
            }

            if (isBackwardJump)
            {
                // block and target are in the same try/handler regions, and target is behind block,
                // so block cannot possibly be the start of the region.
                //
                assert(!bbIsTryBeg(block) && !bbIsHandlerBeg(block));

                // Don't change the entry block of an EH region
                //
                if (bbIsTryBeg(target) || bbIsHandlerBeg(target))
                {
                    continue;
                }
            }
            else
            {
                // block and target are in the same try/handler regions, and block is behind target,
                // so target cannot possibly be the start of the region.
                //
                assert(!bbIsTryBeg(target) && !bbIsHandlerBeg(target));
            }
        }

        // If moving block will break up existing fallthrough behavior into target, make sure it's worth it
        //
        FlowEdge* const fallthroughEdge = fgGetPredForBlock(target, target->Prev());
        if ((fallthroughEdge != nullptr) && (fallthroughEdge->getLikelyWeight() >= targetEdge->getLikelyWeight()))
        {
            continue;
        }

        if (isBackwardJump)
        {
            // Move block to before target
            //
            fgUnlinkBlock(block);
            fgInsertBBbefore(target, block);
        }
        else if (hasEH && target->isBBCallFinallyPair())
        {
            // target is a call-finally pair, so move the pair up to block
            //
            fgUnlinkRange(target, target->Next());
            fgMoveBlocksAfter(target, target->Next(), block);
            next = target->Next();
        }
        else
        {
            // Move target up to block
            //
            fgUnlinkBlock(target);
            fgInsertBBafter(block, target);
            next = target;
        }
    }
}

//-----------------------------------------------------------------------------
// fgDoReversePostOrderLayout: Reorder blocks using a greedy RPO traversal,
// taking care to keep loop bodies compact.
//
void Compiler::fgDoReversePostOrderLayout()
{
#ifdef DEBUG
    if (verbose)
    {
        printf("*************** In fgDoReversePostOrderLayout()\n");

        printf("\nInitial BasicBlocks");
        fgDispBasicBlocks(verboseTrees);
        printf("\n");
    }
#endif // DEBUG

    // Compute DFS of all blocks in the method, using profile data to determine the order successors are visited in.
    //
<<<<<<< HEAD
    m_dfsTree                        = fgComputeDfs</* useProfile */ true>();
    m_loops                          = FlowGraphNaturalLoops::Find(m_dfsTree);
    BasicBlock** const rpoSequence   = new (this, CMK_BasicBlock) BasicBlock*[m_dfsTree->GetPostOrderCount()];
    unsigned           index         = m_dfsTree->GetPostOrderCount();
    auto               addToSequence = [rpoSequence, &index](BasicBlock* block) {
        assert(index != 0);
        rpoSequence[--index] = block;
    };

    fgVisitBlocksInLoopAwareRPO(m_dfsTree, m_loops, addToSequence);
=======
    FlowGraphDfsTree* const dfsTree = fgComputeDfs</* useProfile */ true>();

    // If LSRA didn't create any new blocks, we can reuse its loop-aware RPO traversal,
    // which is cached in Compiler::fgBBs.
    // If the cache isn't available, we need to recompute the loop-aware RPO.
    //
    BasicBlock** rpoSequence = fgBBs;

    if (rpoSequence == nullptr)
    {
        rpoSequence                        = new (this, CMK_BasicBlock) BasicBlock*[dfsTree->GetPostOrderCount()];
        FlowGraphNaturalLoops* const loops = FlowGraphNaturalLoops::Find(dfsTree);
        unsigned                     index = 0;
        auto                         addToSequence = [rpoSequence, &index](BasicBlock* block) {
            rpoSequence[index++] = block;
        };

        fgVisitBlocksInLoopAwareRPO(dfsTree, loops, addToSequence);
    }
>>>>>>> c3445c7f

    // Fast path: We don't have any EH regions, so just reorder the blocks
    //
    if (compHndBBtabCount == 0)
    {
<<<<<<< HEAD
        for (unsigned i = m_dfsTree->GetPostOrderCount() - 1; i != 0; i--)
=======
        for (unsigned i = 1; i < dfsTree->GetPostOrderCount(); i++)
>>>>>>> c3445c7f
        {
            BasicBlock* const block       = rpoSequence[i - 1];
            BasicBlock* const blockToMove = rpoSequence[i];

            if (!block->NextIs(blockToMove))
            {
                fgUnlinkBlock(blockToMove);
                fgInsertBBafter(block, blockToMove);
            }
        }

        fgMoveHotJumps</* hasEH */ false>();

        return;
    }

    // The RPO will break up call-finally pairs, so save them before re-ordering
    //
    struct CallFinallyPair
    {
        BasicBlock* callFinally;
        BasicBlock* callFinallyRet;

        // Constructor provided so we can call ArrayStack::Emplace
        //
        CallFinallyPair(BasicBlock* first, BasicBlock* second)
            : callFinally(first)
            , callFinallyRet(second)
        {
        }
    };

    ArrayStack<CallFinallyPair> callFinallyPairs(getAllocator());

    for (EHblkDsc* const HBtab : EHClauses(this))
    {
        if (HBtab->HasFinallyHandler())
        {
            for (BasicBlock* const pred : HBtab->ebdHndBeg->PredBlocks())
            {
                assert(pred->KindIs(BBJ_CALLFINALLY));
                if (pred->isBBCallFinallyPair())
                {
                    callFinallyPairs.Emplace(pred, pred->Next());
                }
            }
        }
    }

    // Reorder blocks
    //
<<<<<<< HEAD
    for (unsigned i = m_dfsTree->GetPostOrderCount() - 1; i != 0; i--)
=======
    for (unsigned i = 1; i < dfsTree->GetPostOrderCount(); i++)
>>>>>>> c3445c7f
    {
        BasicBlock* const block       = rpoSequence[i - 1];
        BasicBlock* const blockToMove = rpoSequence[i];

        // Only reorder blocks within the same EH region -- we don't want to make them non-contiguous
        //
        if (BasicBlock::sameEHRegion(block, blockToMove))
        {
            // Don't reorder EH regions with filter handlers -- we want the filter to come first
            //
            if (block->hasHndIndex() && ehGetDsc(block->getHndIndex())->HasFilter())
            {
                continue;
            }

            if (!block->NextIs(blockToMove))
            {
                fgUnlinkBlock(blockToMove);
                fgInsertBBafter(block, blockToMove);
            }
        }
    }

    // Fix up call-finally pairs
    //
    for (int i = 0; i < callFinallyPairs.Height(); i++)
    {
        const CallFinallyPair& pair = callFinallyPairs.BottomRef(i);
        fgUnlinkBlock(pair.callFinallyRet);
        fgInsertBBafter(pair.callFinally, pair.callFinallyRet);
    }

    fgMoveHotJumps</* hasEH */ true>();
}

//-----------------------------------------------------------------------------
// fgMoveColdBlocks: Move rarely-run blocks to the end of their respective regions.
//
// Notes:
//    Exception handlers are assumed to be cold, so we won't move blocks within them.
//    On platforms that don't use funclets, we should use Compiler::fgRelocateEHRegions to move cold handlers.
//    Note that Compiler::fgMoveColdBlocks will break up EH regions to facilitate intermediate transformations.
//    To reestablish contiguity of EH regions, callers need to follow this with Compiler::fgRebuildEHRegions.
//
void Compiler::fgMoveColdBlocks()
{
#ifdef DEBUG
    if (verbose)
    {
        printf("*************** In fgMoveColdBlocks()\n");

        printf("\nInitial BasicBlocks");
        fgDispBasicBlocks(verboseTrees);
        printf("\n");
    }
#endif // DEBUG

    auto moveBlock = [this](BasicBlock* block, BasicBlock* insertionPoint) {
        assert(block != insertionPoint);
        // Don't move handler blocks.
        // Also, leave try entries behind as a breadcrumb for where to reinsert try blocks.
        if (!bbIsTryBeg(block) && !block->hasHndIndex())
        {
            if (block->isBBCallFinallyPair())
            {
                BasicBlock* const callFinallyRet = block->Next();
                if (callFinallyRet != insertionPoint)
                {
                    fgUnlinkRange(block, callFinallyRet);
                    fgMoveBlocksAfter(block, callFinallyRet, insertionPoint);
                }
            }
            else
            {
                fgUnlinkBlock(block);
                fgInsertBBafter(insertionPoint, block);
            }
        }
    };

    BasicBlock* const lastMainBB = fgLastBBInMainFunction();
    if (lastMainBB->IsFirst())
    {
        return;
    }

    // Search the main method body for rarely-run blocks to move
    //
    for (BasicBlock *block = lastMainBB->Prev(), *prev; !block->IsFirst(); block = prev)
    {
        prev = block->Prev();

        // We only want to move cold blocks.
        // Also, don't move block if it is the end of a call-finally pair,
        // as we want to keep these pairs contiguous
        // (if we encounter the beginning of a pair, we'll move the whole pair).
        //
        if (!block->isBBWeightCold(this) || block->isBBCallFinallyPairTail())
        {
            continue;
        }

        moveBlock(block, lastMainBB);
    }

    // We have moved all cold main blocks before lastMainBB to after lastMainBB.
    // If lastMainBB itself is cold, move it to the end of the method to restore its relative ordering.
    //
    if (lastMainBB->isBBWeightCold(this) && !lastMainBB->isBBCallFinallyPairTail())
    {
        BasicBlock* const newLastMainBB = fgLastBBInMainFunction();
        if (lastMainBB != newLastMainBB)
        {
            moveBlock(lastMainBB, newLastMainBB);
        }
    }
}

//-----------------------------------------------------------------------------
// Compiler::ThreeOptLayout::EdgeCmp: Comparator for the 'cutPoints' priority queue.
// If 'left' has a bigger edge weight than 'right', 3-opt will consider it first.
// Else, 3-opt will consider 'right' first.
//
// Parameters:
//   left - One of the two edges to compare
//   right - The other edge to compare
//
// Returns:
//   True if 'right' should be considered before 'left', and false otherwise
//
/* static */ bool Compiler::ThreeOptLayout::EdgeCmp(const FlowEdge* left, const FlowEdge* right)
{
    assert(left != right);
    const weight_t leftWeight  = left->getLikelyWeight();
    const weight_t rightWeight = right->getLikelyWeight();

    // Break ties by comparing the source blocks' bbIDs.
    // If both edges are out of the same source block, use the target blocks' bbIDs.
    if (leftWeight == rightWeight)
    {
        BasicBlock* const leftSrc  = left->getSourceBlock();
        BasicBlock* const rightSrc = right->getSourceBlock();
        if (leftSrc == rightSrc)
        {
            return left->getDestinationBlock()->bbID < right->getDestinationBlock()->bbID;
        }

        return leftSrc->bbID < rightSrc->bbID;
    }

    return leftWeight < rightWeight;
}

//-----------------------------------------------------------------------------
// Compiler::ThreeOptLayout::ThreeOptLayout: Constructs a ThreeOptLayout instance.
//
// Parameters:
//   comp - The Compiler instance
//
Compiler::ThreeOptLayout::ThreeOptLayout(Compiler* comp)
    : compiler(comp)
    , cutPoints(comp->getAllocator(CMK_FlowEdge), &ThreeOptLayout::EdgeCmp)
    , ordinals(new(comp, CMK_Generic) unsigned[comp->fgBBcount]{})
    , blockOrder(nullptr)
    , tempOrder(nullptr)
    , numCandidateBlocks(0)
    , currEHRegion(0)
{
}

#ifdef DEBUG
//-----------------------------------------------------------------------------
// Compiler::ThreeOptLayout::GetLayoutCost: Computes the cost of the layout for the region
// bounded by 'startPos' and 'endPos'.
//
// Parameters:
//   startPos - The starting index of the region
//   endPos - The inclusive ending index of the region
//
// Returns:
//   The region's layout cost
//
weight_t Compiler::ThreeOptLayout::GetLayoutCost(unsigned startPos, unsigned endPos)
{
    assert(startPos <= endPos);
    assert(endPos < numCandidateBlocks);
    weight_t layoutCost = BB_ZERO_WEIGHT;

    for (unsigned position = startPos; position < endPos; position++)
    {
        layoutCost += GetCost(blockOrder[position], blockOrder[position + 1]);
    }

    layoutCost += blockOrder[endPos]->bbWeight;
    return layoutCost;
}
#endif // DEBUG

//-----------------------------------------------------------------------------
// Compiler::ThreeOptLayout::GetCost: Computes the cost of placing 'next' after 'block'.
// Layout cost is modeled as the sum of block weights, minus the weights of edges that fall through.
//
// Parameters:
//   block - The block to consider creating fallthrough from
//   next - The block to consider creating fallthrough into
//
// Returns:
//   The cost
//
weight_t Compiler::ThreeOptLayout::GetCost(BasicBlock* block, BasicBlock* next)
{
    assert(block != nullptr);
    assert(next != nullptr);

    const weight_t  maxCost         = block->bbWeight;
    const FlowEdge* fallthroughEdge = compiler->fgGetPredForBlock(next, block);

    if (fallthroughEdge != nullptr)
    {
        // The edge's weight should never exceed its source block's weight,
        // but handle negative results from rounding errors in getLikelyWeight(), just in case
        return max(0.0, maxCost - fallthroughEdge->getLikelyWeight());
    }

    return maxCost;
}

//-----------------------------------------------------------------------------
// Compiler::ThreeOptLayout::GetPartitionCostDelta: Computes the current cost of the given partitions,
// and the cost of swapping S2 and S3, returning the difference between them.
//
// Parameters:
//   s1Start - The starting position of the first partition
//   s2Start - The starting position of the second partition
//   s3Start - The starting position of the third partition
//   s3End - The ending position (inclusive) of the third partition
//   s4End - The ending position (inclusive) of the fourth partition
//
// Returns:
//   The difference in cost between the current and proposed layouts.
//   A negative delta indicates the proposed layout is an improvement.
//
weight_t Compiler::ThreeOptLayout::GetPartitionCostDelta(
    unsigned s1Start, unsigned s2Start, unsigned s3Start, unsigned s3End, unsigned s4End)
{
    BasicBlock* const s2Block     = blockOrder[s2Start];
    BasicBlock* const s2BlockPrev = blockOrder[s2Start - 1];
    BasicBlock* const s3Block     = blockOrder[s3Start];
    BasicBlock* const s3BlockPrev = blockOrder[s3Start - 1];
    BasicBlock* const lastBlock   = blockOrder[s3End];

    // Evaluate the cost of swapping S2 and S3
    weight_t currCost = GetCost(s2BlockPrev, s2Block) + GetCost(s3BlockPrev, s3Block);
    weight_t newCost  = GetCost(s2BlockPrev, s3Block) + GetCost(lastBlock, s2Block);

    // Consider flow into S4, if the partition exists
    if (s3End < s4End)
    {
        BasicBlock* const s4StartBlock = blockOrder[s3End + 1];
        currCost += GetCost(lastBlock, s4StartBlock);
        newCost += GetCost(s3BlockPrev, s4StartBlock);
    }
    else
    {
        assert(s3End == s4End);
        currCost += lastBlock->bbWeight;
        newCost += s3BlockPrev->bbWeight;
    }

    return newCost - currCost;
}

//-----------------------------------------------------------------------------
// Compiler::ThreeOptLayout::SwapPartitions: Swap the specified partitions.
// It is assumed (and asserted) that the swap is profitable.
//
// Parameters:
//   s1Start - The starting position of the first partition
//   s2Start - The starting position of the second partition
//   s3Start - The starting position of the third partition
//   s3End - The ending position (inclusive) of the third partition
//   s4End - The ending position (inclusive) of the fourth partition
//
// Notes:
//   Here is the proposed partition:
//   S1: s1Start ~ s2Start-1
//   S2: s2Start ~ s3Start-1
//   S3: s3Start ~ s3End
//   S4: remaining blocks
//
//   After the swap:
//   S1: s1Start ~ s2Start-1
//   S3: s3Start ~ s3End
//   S2: s2Start ~ s3Start-1
//   S4: remaining blocks
//
//   If 's3End' and 's4End' are the same, the fourth partition doesn't exist.
//
void Compiler::ThreeOptLayout::SwapPartitions(
    unsigned s1Start, unsigned s2Start, unsigned s3Start, unsigned s3End, unsigned s4End)
{
    INDEBUG(const weight_t currLayoutCost = GetLayoutCost(s1Start, s4End));

    // Swap the partitions
    const unsigned     s1Size      = s2Start - s1Start;
    const unsigned     s2Size      = s3Start - s2Start;
    const unsigned     s3Size      = (s3End + 1) - s3Start;
    BasicBlock** const regionStart = blockOrder + s1Start;
    BasicBlock** const tempStart   = tempOrder + s1Start;
    memcpy(tempStart, regionStart, sizeof(BasicBlock*) * s1Size);
    memcpy(tempStart + s1Size, regionStart + s1Size + s2Size, sizeof(BasicBlock*) * s3Size);
    memcpy(tempStart + s1Size + s3Size, regionStart + s1Size, sizeof(BasicBlock*) * s2Size);

    // Copy remaining blocks in S4 over
    const unsigned numBlocks     = (s4End - s1Start) + 1;
    const unsigned swappedSize   = s1Size + s2Size + s3Size;
    const unsigned remainingSize = numBlocks - swappedSize;
    assert(numBlocks >= swappedSize);
    memcpy(tempStart + swappedSize, regionStart + swappedSize, sizeof(BasicBlock*) * remainingSize);

    std::swap(blockOrder, tempOrder);

#ifdef DEBUG
    // Don't bother checking if the cost improved for exceptionally costly layouts.
    // Imprecision from summing large floating-point values can falsely trigger the below assert.
    constexpr weight_t maxLayoutCostToCheck = (weight_t)UINT32_MAX;
    if (currLayoutCost < maxLayoutCostToCheck)
    {
        // Ensure the swap improved the overall layout. Tolerate some imprecision.
        const weight_t newLayoutCost = GetLayoutCost(s1Start, s4End);
        assert((newLayoutCost < currLayoutCost) ||
               Compiler::fgProfileWeightsEqual(newLayoutCost, currLayoutCost, 0.001));
    }
#endif // DEBUG
}

//-----------------------------------------------------------------------------
// Compiler::ThreeOptLayout::ConsiderEdge: Adds 'edge' to 'cutPoints' for later consideration
// if 'edge' looks promising, and it hasn't been considered already.
// Since adding to 'cutPoints' has logarithmic time complexity and might cause a heap allocation,
// avoid adding edges that 3-opt obviously won't consider later.
//
// Parameters:
//   edge - The branch to consider creating fallthrough for
//
void Compiler::ThreeOptLayout::ConsiderEdge(FlowEdge* edge)
{
    assert(edge != nullptr);

    // Don't add an edge that we've already considered
    // (For exceptionally branchy methods, we want to avoid exploding 'cutPoints' in size)
    if (edge->visited())
    {
        return;
    }

    BasicBlock* const srcBlk = edge->getSourceBlock();
    BasicBlock* const dstBlk = edge->getDestinationBlock();

    // Any edges under consideration should be between reachable blocks
    assert(compiler->m_dfsTree->Contains(srcBlk));
    assert(compiler->m_dfsTree->Contains(dstBlk));

    // Ignore cross-region branches
    if ((srcBlk->bbTryIndex != currEHRegion) || (dstBlk->bbTryIndex != currEHRegion))
    {
        return;
    }

    // Don't waste time reordering within handler regions.
    // Note that if a finally region is sufficiently hot,
    // we should have cloned it into the main method body already.
    if (srcBlk->hasHndIndex() || dstBlk->hasHndIndex())
    {
        return;
    }

    // For backward jumps, we will consider partitioning before 'srcBlk'.
    // If 'srcBlk' is a BBJ_CALLFINALLYRET, this partition will split up a call-finally pair.
    // Thus, don't consider edges out of BBJ_CALLFINALLYRET blocks.
    if (srcBlk->KindIs(BBJ_CALLFINALLYRET))
    {
        return;
    }

    const unsigned srcPos = ordinals[srcBlk->bbPostorderNum];
    const unsigned dstPos = ordinals[dstBlk->bbPostorderNum];

    // Don't consider edges from outside the hot range.
    // If 'srcBlk' has an ordinal of zero and it isn't the first block,
    // it's not tracked by 'ordinals', so it's not in the hot section.
    if ((srcPos == 0) && !srcBlk->IsFirst())
    {
        return;
    }

    // Don't consider edges to blocks outside the hot range (i.e. ordinal number isn't set),
    // or backedges to the first block in a region; we don't want to change the entry point.
    if ((dstPos == 0) || compiler->bbIsTryBeg(dstBlk))
    {
        return;
    }

    // Don't consider backedges for single-block loops
    if (srcPos == dstPos)
    {
        return;
    }

    edge->markVisited();
    cutPoints.Push(edge);
}

//-----------------------------------------------------------------------------
// Compiler::ThreeOptLayout::AddNonFallthroughSuccs: Considers every edge out of a given block
// that doesn't fall through as a future cut point.
//
// Parameters:
//   blockPos - The index into 'blockOrder' of the source block
//
void Compiler::ThreeOptLayout::AddNonFallthroughSuccs(unsigned blockPos)
{
    assert(blockPos < numCandidateBlocks);
    BasicBlock* const block = blockOrder[blockPos];
    BasicBlock* const next  = ((blockPos + 1) >= numCandidateBlocks) ? nullptr : blockOrder[blockPos + 1];

    for (FlowEdge* const succEdge : block->SuccEdges(compiler))
    {
        if (succEdge->getDestinationBlock() != next)
        {
            ConsiderEdge(succEdge);
        }
    }
}

//-----------------------------------------------------------------------------
// Compiler::ThreeOptLayout::AddNonFallthroughPreds: Considers every edge into a given block
// that doesn't fall through as a future cut point.
//
// Parameters:
//   blockPos - The index into 'blockOrder' of the target block
//
void Compiler::ThreeOptLayout::AddNonFallthroughPreds(unsigned blockPos)
{
    assert(blockPos < numCandidateBlocks);
    BasicBlock* const block = blockOrder[blockPos];
    BasicBlock* const prev  = (blockPos == 0) ? nullptr : blockOrder[blockPos - 1];

    for (FlowEdge* const predEdge : block->PredEdges())
    {
        if (predEdge->getSourceBlock() != prev)
        {
            ConsiderEdge(predEdge);
        }
    }
}

//-----------------------------------------------------------------------------
// Compiler::ThreeOptLayout::Run: Runs 3-opt for each contiguous region of the block list
// we're interested in reordering.
// We skip reordering handler regions for now, as these are assumed to be cold.
//
void Compiler::ThreeOptLayout::Run()
{
    // Walk backwards through the main method body, looking for the last hot block.
    // Since we moved all cold blocks to the end of the method already,
    // we should have a span of hot blocks to consider reordering at the beginning of the method.
    // While doing this, try to get as tight an upper bound for the number of hot blocks as possible.
    // For methods without funclet regions, 'numBlocksUpperBound' is exact.
    // Otherwise, it's off by the number of handler blocks.
    BasicBlock* finalBlock;
    unsigned    numBlocksUpperBound = compiler->fgBBcount;
    for (finalBlock = compiler->fgLastBBInMainFunction();
         !finalBlock->IsFirst() && finalBlock->isBBWeightCold(compiler); finalBlock = finalBlock->Prev())
    {
        numBlocksUpperBound--;
    }

    // For methods with fewer than three candidate blocks, we cannot partition anything
    if (finalBlock->IsFirst() || finalBlock->Prev()->IsFirst())
    {
        JITDUMP("Not enough blocks to partition anything. Skipping 3-opt.\n");
        return;
    }

    // If only the first block of a call-finally pair is hot, include the whole pair in the hot section anyway.
    // This ensures the call-finally pair won't be split up when swapping partitions.
    if (finalBlock->isBBCallFinallyPair())
    {
        finalBlock = finalBlock->Next();
        numBlocksUpperBound++;
    }

    assert(numBlocksUpperBound != 0);
    blockOrder = new (compiler, CMK_BasicBlock) BasicBlock*[numBlocksUpperBound];
    tempOrder  = new (compiler, CMK_BasicBlock) BasicBlock*[numBlocksUpperBound];

    // Initialize the current block order.
    // Note that we default-initialized 'ordinals' with zeros.
    // Block reordering shouldn't change the method's entry point,
    // so if a block has an ordinal of zero and it's not 'fgFirstBB',
    // the block wasn't visited below, so it's not in the range of candidate blocks.
    unsigned nextPostorderNum = compiler->m_dfsTree->GetPostOrderCount();
    for (BasicBlock* const block : compiler->Blocks(compiler->fgFirstBB, finalBlock))
    {
        assert(numCandidateBlocks < numBlocksUpperBound);
        blockOrder[numCandidateBlocks] = tempOrder[numCandidateBlocks] = block;

        // Unreachable blocks should have been pushed out of the candidate set of blocks.
        // However, the entries of unreachable EH regions are left in-place to facilitate reestablishing contiguity,
        // so it is possible for us to encounter unreachable blocks.
        // When we do, assign them postorder numbers that can be used as keys into 'ordinals'.
        if (!compiler->m_dfsTree->Contains(block))
        {
            assert(nextPostorderNum < compiler->fgBBcount);
            block->bbPostorderNum = nextPostorderNum++;
        }

        assert(ordinals[block->bbPostorderNum] == 0);
        ordinals[block->bbPostorderNum] = numCandidateBlocks++;

        // While walking the span of blocks to reorder,
        // remember where each try region ends within this span.
        // We'll use this information to run 3-opt per region.
        EHblkDsc* const HBtab = compiler->ehGetBlockTryDsc(block);
        if (HBtab != nullptr)
        {
            HBtab->ebdTryLast = block;
        }
    }

    // Reorder try regions first
    bool modified = false;
    for (EHblkDsc* const HBtab : EHClauses(compiler))
    {
        // If multiple region indices map to the same region,
        // make sure we reorder its blocks only once
        BasicBlock* const tryBeg = HBtab->ebdTryBeg;
        if (tryBeg->getTryIndex() != currEHRegion++)
        {
            continue;
        }

        // Ignore try regions unreachable via normal flow
        if (!compiler->m_dfsTree->Contains(tryBeg))
        {
            continue;
        }

        // Only reorder try regions within the candidate span of blocks.
        if ((ordinals[tryBeg->bbPostorderNum] != 0) || tryBeg->IsFirst())
        {
            JITDUMP("Running 3-opt for try region #%d\n", (currEHRegion - 1));
            modified |= RunThreeOptPass(tryBeg, HBtab->ebdTryLast);
        }
    }

    // Finally, reorder the main method body
    currEHRegion = 0;
    JITDUMP("Running 3-opt for main method body\n");
    modified |= RunThreeOptPass(compiler->fgFirstBB, blockOrder[numCandidateBlocks - 1]);

    if (modified)
    {
        for (unsigned i = 1; i < numCandidateBlocks; i++)
        {
            BasicBlock* const block = blockOrder[i - 1];
            BasicBlock* const next  = blockOrder[i];

            // Only reorder within EH regions to maintain contiguity.
            // TODO: Allow moving blocks in different regions when 'next' is the region entry.
            // This would allow us to move entire regions up/down because of the contiguity requirement.
            if (!block->NextIs(next) && BasicBlock::sameEHRegion(block, next))
            {
                compiler->fgUnlinkBlock(next);
                compiler->fgInsertBBafter(block, next);
            }
        }
    }
}

//-----------------------------------------------------------------------------
// Compiler::ThreeOptLayout::RunGreedyThreeOptPass: Runs 3-opt for the given block range,
// using a greedy strategy for finding partitions to swap.
//
// Parameters:
//   startBlock - The first block of the range to reorder
//   endBlock - The last block (inclusive) of the range to reorder
//
// Returns:
//   True if we reordered anything, false otherwise
//
// Notes:
//   For methods with more than a trivial number of basic blocks,
//   iteratively trying every cut point is prohibitively expensive.
//   Instead, add the non-fallthrough successor edges of each block to a priority queue,
//   and try to create fallthrough on each edge via partition swaps, starting with the hottest edges.
//   For each swap, repopulate the priority queue with edges along the modified cut points.
//
bool Compiler::ThreeOptLayout::RunGreedyThreeOptPass(unsigned startPos, unsigned endPos)
{
    assert(cutPoints.Empty());
    assert(startPos < endPos);
    bool modified = false;

    JITDUMP("Running greedy 3-opt pass.\n");

    // Initialize cutPoints with candidate branches in this section
    for (unsigned position = startPos; position <= endPos; position++)
    {
        AddNonFallthroughSuccs(position);
    }

    // For each candidate edge, determine if it's profitable to partition after the source block
    // and before the destination block, and swap the partitions to create fallthrough.
    // If it is, do the swap, and for the blocks before/after each cut point that lost fallthrough,
    // consider adding their successors/predecessors to 'cutPoints'.
    while (!cutPoints.Empty())
    {
        FlowEdge* const candidateEdge = cutPoints.Pop();
        candidateEdge->markUnvisited();

        BasicBlock* const srcBlk = candidateEdge->getSourceBlock();
        BasicBlock* const dstBlk = candidateEdge->getDestinationBlock();
        const unsigned    srcPos = ordinals[srcBlk->bbPostorderNum];
        const unsigned    dstPos = ordinals[dstBlk->bbPostorderNum];

        // This edge better be between blocks in the current region
        assert((srcPos >= startPos) && (srcPos <= endPos));
        assert((dstPos >= startPos) && (dstPos <= endPos));

        // 'dstBlk' better not be the region's entry point
        assert(dstPos != startPos);

        // 'srcBlk' and 'dstBlk' better be distinct
        assert(srcPos != dstPos);

        // Previous moves might have inadvertently created fallthrough from 'srcBlk' to 'dstBlk',
        // so there's nothing to do this round.
        if ((srcPos + 1) == dstPos)
        {
            assert(modified);
            continue;
        }

        // Before getting any edges, make sure 'ordinals' is accurate
        assert(blockOrder[srcPos] == srcBlk);
        assert(blockOrder[dstPos] == dstBlk);

        // To determine if it's worth creating fallthrough from 'srcBlk' into 'dstBlk',
        // we first determine the current layout cost at the proposed cut points.
        // We then compare this to the layout cost with the partitions swapped.
        // If the new cost improves upon the current cost, then we can justify the swap.

        const bool isForwardJump = (srcPos < dstPos);
        unsigned   s2Start, s3Start, s3End;
        weight_t   costChange;

        if (isForwardJump)
        {
            // Here is the proposed partition:
            // S1: startPos ~ srcPos
            // S2: srcPos+1 ~ dstPos-1
            // S3: dstPos ~ endPos
            // S4: remaining blocks
            //
            // After the swap:
            // S1: startPos ~ srcPos
            // S3: dstPos ~ endPos
            // S2: srcPos+1 ~ dstPos-1
            // S4: remaining blocks
            s2Start    = srcPos + 1;
            s3Start    = dstPos;
            s3End      = endPos;
            costChange = GetPartitionCostDelta(startPos, s2Start, s3Start, s3End, endPos);
        }
        else
        {
            // For backward jumps, we will employ a greedy 4-opt approach to find the ideal cut point
            // between the destination and source blocks.
            // Here is the proposed partition:
            // S1: startPos ~ dstPos-1
            // S2: dstPos ~ s3Start-1
            // S3: s3Start ~ srcPos
            // S4: srcPos+1 ~ endPos
            //
            // After the swap:
            // S1: startPos ~ dstPos-1
            // S3: s3Start ~ srcPos
            // S2: dstPos ~ s3Start-1
            // S4: srcPos+1 ~ endPos
            s2Start    = dstPos;
            s3Start    = srcPos;
            s3End      = srcPos;
            costChange = BB_ZERO_WEIGHT;

            // The cut points before S2 and after S3 are fixed.
            // We will search for the optimal cut point before S3.
            BasicBlock* const s2Block     = blockOrder[s2Start];
            BasicBlock* const s2BlockPrev = blockOrder[s2Start - 1];
            BasicBlock* const lastBlock   = blockOrder[s3End];

            // Because the above cut points are fixed, don't waste time re-computing their costs.
            // Instead, pre-compute them here.
            const weight_t currCostBase =
                GetCost(s2BlockPrev, s2Block) +
                ((s3End < endPos) ? GetCost(lastBlock, blockOrder[s3End + 1]) : lastBlock->bbWeight);
            const weight_t newCostBase = GetCost(lastBlock, s2Block);

            // Search for the ideal start to S3
            for (unsigned position = s2Start + 1; position <= s3End; position++)
            {
                BasicBlock* const s3Block     = blockOrder[position];
                BasicBlock* const s3BlockPrev = blockOrder[position - 1];

                // Don't consider any cut points that would break up call-finally pairs
                if (s3Block->KindIs(BBJ_CALLFINALLYRET))
                {
                    continue;
                }

                // Don't consider any cut points that would move try/handler entries
                if (compiler->bbIsTryBeg(s3BlockPrev) || compiler->bbIsHandlerBeg(s3BlockPrev))
                {
                    continue;
                }

                // Compute the cost delta of this partition
                const weight_t currCost = currCostBase + GetCost(s3BlockPrev, s3Block);
                const weight_t newCost =
                    newCostBase + GetCost(s2BlockPrev, s3Block) +
                    ((s3End < endPos) ? GetCost(s3BlockPrev, blockOrder[s3End + 1]) : s3BlockPrev->bbWeight);
                const weight_t delta = newCost - currCost;

                if (delta < costChange)
                {
                    costChange = delta;
                    s3Start    = position;
                }
            }
        }

        // Continue evaluating partitions if this one isn't profitable
        if ((costChange >= BB_ZERO_WEIGHT) || Compiler::fgProfileWeightsEqual(costChange, BB_ZERO_WEIGHT, 0.001))
        {
            continue;
        }

        JITDUMP("Swapping partitions [" FMT_BB ", " FMT_BB "] and [" FMT_BB ", " FMT_BB "] (cost change = %f)\n",
                blockOrder[s2Start]->bbNum, blockOrder[s3Start - 1]->bbNum, blockOrder[s3Start]->bbNum,
                blockOrder[s3End]->bbNum, costChange);

        SwapPartitions(startPos, s2Start, s3Start, s3End, endPos);

        // Update the ordinals for the blocks we moved
        for (unsigned i = s2Start; i <= endPos; i++)
        {
            ordinals[blockOrder[i]->bbPostorderNum] = i;
        }

        // Ensure this move created fallthrough from 'srcBlk' to 'dstBlk'
        assert((ordinals[srcBlk->bbPostorderNum] + 1) == ordinals[dstBlk->bbPostorderNum]);

        // At every cut point is an opportunity to consider more candidate edges.
        // To the left of each cut point, consider successor edges that don't fall through.
        // Ditto predecessor edges to the right of each cut point.
        AddNonFallthroughSuccs(s2Start - 1);
        AddNonFallthroughPreds(s2Start);
        AddNonFallthroughSuccs(s3Start - 1);
        AddNonFallthroughPreds(s3Start);
        AddNonFallthroughSuccs(s3End);

        if (s3End < endPos)
        {
            AddNonFallthroughPreds(s3End + 1);
        }

        modified = true;
    }

    return modified;
}

//-----------------------------------------------------------------------------
// Compiler::ThreeOptLayout::RunThreeOptPass: Runs 3-opt for the given block range.
//
// Parameters:
//   startBlock - The first block of the range to reorder
//   endBlock - The last block (inclusive) of the range to reorder
//
// Returns:
//   True if we reordered anything, false otherwise
//
bool Compiler::ThreeOptLayout::RunThreeOptPass(BasicBlock* startBlock, BasicBlock* endBlock)
{
    assert(startBlock != nullptr);
    assert(endBlock != nullptr);

    const unsigned startPos  = ordinals[startBlock->bbPostorderNum];
    const unsigned endPos    = ordinals[endBlock->bbPostorderNum];
    const unsigned numBlocks = (endPos - startPos + 1);
    assert((startPos != 0) || startBlock->IsFirst());
    assert(startPos <= endPos);

    if (numBlocks < 3)
    {
        JITDUMP("Not enough blocks to partition anything. Skipping reordering.\n");
        return false;
    }

    JITDUMP("Initial layout cost: %f\n", GetLayoutCost(startPos, endPos));
    const bool modified = RunGreedyThreeOptPass(startPos, endPos);

    // Write back to 'tempOrder' so changes to this region aren't lost next time we swap 'tempOrder' and 'blockOrder'
    if (modified)
    {
        memcpy(tempOrder + startPos, blockOrder + startPos, sizeof(BasicBlock*) * numBlocks);
        JITDUMP("Final layout cost: %f\n", GetLayoutCost(startPos, endPos));
    }
    else
    {
        JITDUMP("No changes made.\n");
    }

    return modified;
}

//-----------------------------------------------------------------------------
// fgSearchImprovedLayout: Try to improve upon RPO-based layout with the 3-opt method:
//   - Identify a range of hot blocks to reorder within
//   - Partition this set into three segments: S1 - S2 - S3
//   - Evaluate cost of swapped layout: S1 - S3 - S2
//   - If the cost improves, keep this layout
//
void Compiler::fgSearchImprovedLayout()
{
#ifdef DEBUG
    if (verbose)
    {
        printf("*************** In fgSearchImprovedLayout()\n");

        printf("\nInitial BasicBlocks");
        fgDispBasicBlocks(verboseTrees);
        printf("\n");
    }
#endif // DEBUG

    ThreeOptLayout layoutRunner(this);
    layoutRunner.Run();
}

//-------------------------------------------------------------
// fgUpdateFlowGraphPhase: run flow graph optimization as a
//   phase, with no tail duplication
//
// Returns:
//    Suitable phase status
//
PhaseStatus Compiler::fgUpdateFlowGraphPhase()
{
    constexpr bool doTailDup   = false;
    constexpr bool isPhase     = true;
    const bool     madeChanges = fgUpdateFlowGraph(doTailDup, isPhase);

    return madeChanges ? PhaseStatus::MODIFIED_EVERYTHING : PhaseStatus::MODIFIED_NOTHING;
}

//-------------------------------------------------------------
// fgUpdateFlowGraph: Removes any empty blocks, unreachable blocks, and redundant jumps.
// Most of those appear after dead store removal and folding of conditionals.
// Also, compact consecutive basic blocks.
//
// Arguments:
//    doTailDuplication - true to attempt tail duplication optimization
//    isPhase - true if being run as the only thing in a phase
//
// Returns: true if the flowgraph has been modified
//
// Notes:
//    Debuggable code and Min Optimization JIT also introduces basic blocks
//    but we do not optimize those!
//
bool Compiler::fgUpdateFlowGraph(bool doTailDuplication /* = false */, bool isPhase /* = false */)
{
#ifdef DEBUG
    if (verbose && !isPhase)
    {
        printf("\n*************** In fgUpdateFlowGraph()");
    }
#endif // DEBUG

    /* This should never be called for debuggable code */

    noway_assert(opts.OptimizationEnabled());

    // We shouldn't be churning the flowgraph after doing hot/cold splitting
    assert(fgFirstColdBlock == nullptr);

#ifdef DEBUG
    if (verbose && !isPhase)
    {
        printf("\nBefore updating the flow graph:\n");
        fgDispBasicBlocks(verboseTrees);
        printf("\n");
    }
#endif // DEBUG

    /* Walk all the basic blocks - look for unconditional jumps, empty blocks, blocks to compact, etc...
     *
     * OBSERVATION:
     *      Once a block is removed the predecessors are not accurate (assuming they were at the beginning)
     *      For now we will only use the information in bbRefs because it is easier to be updated
     */

    bool modified = false;
    bool change;
    do
    {
        change = false;

        BasicBlock* block;           // the current block
        BasicBlock* bPrev = nullptr; // the previous non-worthless block
        BasicBlock* bNext;           // the successor of the current block
        BasicBlock* bDest;           // the jump target of the current block
        BasicBlock* bFalseDest;      // the false target of the current block (if it is a BBJ_COND)

        for (block = fgFirstBB; block != nullptr; block = block->Next())
        {
            /*  Some blocks may be already marked removed by other optimizations
             *  (e.g worthless loop removal), without being explicitly removed
             *  from the list.
             */

            if (block->HasFlag(BBF_REMOVED))
            {
                if (bPrev)
                {
                    assert(!block->IsLast());
                    bPrev->SetNext(block->Next());
                }
                else
                {
                    /* WEIRD first basic block is removed - should have an assert here */
                    noway_assert(!"First basic block marked as BBF_REMOVED???");

                    fgFirstBB = block->Next();
                }
                continue;
            }

            /*  We jump to the REPEAT label if we performed a change involving the current block
             *  This is in case there are other optimizations that can show up
             *  (e.g. - compact 3 blocks in a row)
             *  If nothing happens, we then finish the iteration and move to the next block
             */

        REPEAT:;

            bNext      = block->Next();
            bDest      = nullptr;
            bFalseDest = nullptr;

            if (block->KindIs(BBJ_ALWAYS))
            {
                bDest = block->GetTarget();
                if (doTailDuplication && fgOptimizeUncondBranchToSimpleCond(block, bDest))
                {
                    assert(block->KindIs(BBJ_COND));
                    assert(bNext == block->Next());
                    change   = true;
                    modified = true;

                    if (fgFoldSimpleCondByForwardSub(block))
                    {
                        // It is likely another pred of the target now can
                        // similarly have its control flow straightened out.
                        // Try to compact it and repeat the optimization for
                        // it.
                        if (bDest->bbRefs == 1)
                        {
                            BasicBlock* otherPred = bDest->bbPreds->getSourceBlock();
                            JITDUMP("Trying to compact last pred " FMT_BB " of " FMT_BB " that we now bypass\n",
                                    otherPred->bbNum, bDest->bbNum);
                            if (fgCanCompactBlock(otherPred))
                            {
                                fgCompactBlock(otherPred);
                                fgFoldSimpleCondByForwardSub(otherPred);

                                // Since compaction removes blocks, update lexical pointers
                                bPrev = block->Prev();
                                bNext = block->Next();
                            }
                        }

                        assert(block->KindIs(BBJ_ALWAYS));
                        bDest = block->GetTarget();
                    }
                }
            }

            // Remove jumps to the following block and optimize any JUMPS to JUMPS

            if (block->KindIs(BBJ_ALWAYS, BBJ_CALLFINALLYRET))
            {
                bDest = block->GetTarget();
                if (bDest == bNext)
                {
                    // Skip jump optimizations, and try to compact block and bNext later
                    bDest = nullptr;
                }
            }
            else if (block->KindIs(BBJ_COND))
            {
                bDest      = block->GetTrueTarget();
                bFalseDest = block->GetFalseTarget();
                if (bDest == bFalseDest)
                {
                    fgRemoveConditionalJump(block);
                    assert(block->KindIs(BBJ_ALWAYS));
                    change     = true;
                    modified   = true;
                    bFalseDest = nullptr;
                }
            }

            if (bDest != nullptr)
            {
                // Do we have a JUMP to an empty unconditional JUMP block?
                if (bDest->KindIs(BBJ_ALWAYS) && !bDest->TargetIs(bDest) && // special case for self jumps
                    bDest->isEmpty())
                {
                    // Empty blocks that jump to the next block can probably be compacted instead
                    if (!bDest->JumpsToNext() && fgOptimizeBranchToEmptyUnconditional(block, bDest))
                    {
                        change   = true;
                        modified = true;
                        goto REPEAT;
                    }
                }

                // Check for cases where reversing the branch condition may enable
                // other flow opts.
                //
                // Current block falls through to an empty bNext BBJ_ALWAYS, and
                // (a) block jump target is bNext's bbNext.
                // (b) block jump target is elsewhere but join free, and
                //      bNext's jump target has a join.
                //
                if (block->KindIs(BBJ_COND) &&   // block is a BBJ_COND block
                    (bFalseDest == bNext) &&     // false target is the next block
                    (bNext->bbRefs == 1) &&      // no other block jumps to bNext
                    bNext->KindIs(BBJ_ALWAYS) && // the next block is a BBJ_ALWAYS block
                    !bNext->JumpsToNext() &&     // and it doesn't jump to the next block (we might compact them)
                    bNext->isEmpty() &&          // and it is an empty block
                    !bNext->TargetIs(bNext))     // special case for self jumps
                {
                    assert(block->FalseTargetIs(bNext));

                    // case (a)
                    //
                    const bool isJumpAroundEmpty = bNext->NextIs(bDest);

                    // case (b)
                    //
                    // Note the asymmetric checks for refs == 1 and refs > 1 ensures that we
                    // differentiate the roles played by bDest and bNextJumpDest. We need some
                    // sense of which arrangement is preferable to avoid getting stuck in a loop
                    // reversing and re-reversing.
                    //
                    // Other tiebreaking criteria could be considered.
                    //
                    // Pragmatic constraints:
                    //
                    // * don't consider lexical predecessors, or we may confuse loop recognition
                    // * don't consider blocks of different rarities
                    //
                    BasicBlock* const bNextJumpDest    = bNext->GetTarget();
                    const bool        isJumpToJoinFree = !isJumpAroundEmpty && (bDest->bbRefs == 1) &&
                                                  (bNextJumpDest->bbRefs > 1) && (bDest->bbNum > block->bbNum) &&
                                                  (block->isRunRarely() == bDest->isRunRarely());

                    bool optimizeJump = isJumpAroundEmpty || isJumpToJoinFree;

                    // We do not optimize jumps between two different try regions.
                    // However jumping to a block that is not in any try region is OK
                    //
                    if (bDest->hasTryIndex() && !BasicBlock::sameTryRegion(block, bDest))
                    {
                        optimizeJump = false;
                    }

                    // Also consider bNext's try region
                    //
                    if (bNext->hasTryIndex() && !BasicBlock::sameTryRegion(block, bNext))
                    {
                        optimizeJump = false;
                    }

                    if (optimizeJump && isJumpToJoinFree)
                    {
                        // In the join free case, we also need to move bDest right after bNext
                        // to create same flow as in the isJumpAroundEmpty case.
                        //
                        if (!fgEhAllowsMoveBlock(bNext, bDest) || bDest->isBBCallFinallyPair())
                        {
                            optimizeJump = false;
                        }
                        else
                        {
                            // We don't expect bDest to already be right after bNext.
                            //
                            assert(!bNext->NextIs(bDest));

                            JITDUMP("\nMoving " FMT_BB " after " FMT_BB " to enable reversal\n", bDest->bbNum,
                                    bNext->bbNum);

                            // Move bDest
                            //
                            if (ehIsBlockEHLast(bDest))
                            {
                                ehUpdateLastBlocks(bDest, bDest->Prev());
                            }

                            fgUnlinkBlock(bDest);
                            fgInsertBBafter(bNext, bDest);

                            if (ehIsBlockEHLast(bNext))
                            {
                                ehUpdateLastBlocks(bNext, bDest);
                            }
                        }
                    }

                    if (optimizeJump)
                    {
                        JITDUMP("\nReversing a conditional jump around an unconditional jump (" FMT_BB " -> " FMT_BB
                                ", " FMT_BB " -> " FMT_BB ")\n",
                                block->bbNum, bDest->bbNum, bNext->bbNum, bNextJumpDest->bbNum);

                        //  Reverse the jump condition
                        //
                        GenTree* test = block->lastNode();
                        noway_assert(test->OperIsConditionalJump());

                        if (test->OperGet() == GT_JTRUE)
                        {
                            GenTree* cond = gtReverseCond(test->AsOp()->gtOp1);
                            assert(cond == test->AsOp()->gtOp1); // Ensure `gtReverseCond` did not create a new node.
                            test->AsOp()->gtOp1 = cond;
                        }
                        else
                        {
                            gtReverseCond(test);
                        }

                        // Optimize the Conditional JUMP to go to the new target
                        //
                        FlowEdge* const oldFalseEdge = block->GetFalseEdge();
                        FlowEdge* const oldTrueEdge  = block->GetTrueEdge();
                        FlowEdge* const oldNextEdge  = bNext->GetTargetEdge();

                        // bNext no longer flows to target
                        //
                        fgRemoveRefPred(oldNextEdge);

                        // Rewire flow from block
                        //
                        block->SetFalseEdge(oldTrueEdge);
                        block->SetTrueEdge(oldFalseEdge);
                        fgRedirectTrueEdge(block, bNext->GetTarget());

                        /*
                          Unlink bNext from the BasicBlock list; note that we can
                          do this even though other blocks could jump to it - the
                          reason is that elsewhere in this function we always
                          redirect jumps to jumps to jump to the final label,
                          so even if another block jumps to bNext it won't matter
                          once we're done since any such jump will be redirected
                          to the final target by the time we're done here.
                        */

                        fgUnlinkBlockForRemoval(bNext);

                        /* Mark the block as removed */
                        bNext->SetFlags(BBF_REMOVED);

                        //
                        // If we removed the end of a try region or handler region
                        // we will need to update ebdTryLast or ebdHndLast.
                        //

                        for (EHblkDsc* const HBtab : EHClauses(this))
                        {
                            if ((HBtab->ebdTryLast == bNext) || (HBtab->ebdHndLast == bNext))
                            {
                                fgSkipRmvdBlocks(HBtab);
                            }
                        }

                        // we optimized this JUMP - goto REPEAT to catch similar cases
                        change   = true;
                        modified = true;

#ifdef DEBUG
                        if (verbose)
                        {
                            printf("\nAfter reversing the jump:\n");
                            fgDispBasicBlocks(verboseTrees);
                        }
#endif // DEBUG

                        /*
                           For a rare special case we cannot jump to REPEAT
                           as jumping to REPEAT will cause us to delete 'block'
                           because it currently appears to be unreachable.  As
                           it is a self loop that only has a single bbRef (itself)
                           However since the unlinked bNext has additional bbRefs
                           (that we will later connect to 'block'), it is not really
                           unreachable.
                        */
                        if ((bNext->bbRefs > 0) && bNext->TargetIs(block) && (block->bbRefs == 1))
                        {
                            continue;
                        }

                        goto REPEAT;
                    }
                }
            }

            //
            // Update the switch jump table such that it follows jumps to jumps:
            //
            if (block->KindIs(BBJ_SWITCH))
            {
                if (fgOptimizeSwitchBranches(block))
                {
                    change   = true;
                    modified = true;
                    goto REPEAT;
                }
            }

            noway_assert(!block->HasFlag(BBF_REMOVED));

            /* COMPACT blocks if possible */

            if (fgCanCompactBlock(block))
            {
                fgCompactBlock(block);

                /* we compacted two blocks - goto REPEAT to catch similar cases */
                change   = true;
                modified = true;
                bPrev    = block->Prev();
                goto REPEAT;
            }

            // Remove unreachable or empty blocks - do not consider blocks marked BBF_DONT_REMOVE
            // These include first and last block of a TRY, exception handlers and THROW blocks.
            if (block->HasFlag(BBF_DONT_REMOVE))
            {
                bPrev = block;
                continue;
            }

            assert(!bbIsTryBeg(block));
            noway_assert(block->bbCatchTyp == BBCT_NONE);

            /* Remove unreachable blocks
             *
             * We'll look for blocks that have countOfInEdges() = 0 (blocks may become
             * unreachable due to a BBJ_ALWAYS introduced by conditional folding for example)
             */

            if (block->countOfInEdges() == 0)
            {
                /* no references -> unreachable - remove it */
                /* For now do not update the bbNum, do it at the end */

                fgRemoveBlock(block, /* unreachable */ true);

                change   = true;
                modified = true;

                /* we removed the current block - the rest of the optimizations won't have a target
                 * continue with the next one */

                continue;
            }
            else if (block->countOfInEdges() == 1)
            {
                switch (block->GetKind())
                {
                    case BBJ_COND:
                        if (block->TrueTargetIs(block) || block->FalseTargetIs(block))
                        {
                            fgRemoveBlock(block, /* unreachable */ true);

                            change   = true;
                            modified = true;

                            /* we removed the current block - the rest of the optimizations
                             * won't have a target so continue with the next block */

                            continue;
                        }
                        break;
                    case BBJ_ALWAYS:
                        if (block->TargetIs(block))
                        {
                            fgRemoveBlock(block, /* unreachable */ true);

                            change   = true;
                            modified = true;

                            /* we removed the current block - the rest of the optimizations
                             * won't have a target so continue with the next block */

                            continue;
                        }
                        break;

                    default:
                        break;
                }
            }

            noway_assert(!block->HasFlag(BBF_REMOVED));

            /* Remove EMPTY blocks */

            if (block->isEmpty())
            {
                assert(block->PrevIs(bPrev));
                if (fgOptimizeEmptyBlock(block))
                {
                    change   = true;
                    modified = true;
                }

                /* Have we removed the block? */

                if (block->HasFlag(BBF_REMOVED))
                {
                    /* block was removed - no change to bPrev */
                    continue;
                }
            }

            /* Set the predecessor of the last reachable block
             * If we removed the current block, the predecessor remains unchanged
             * otherwise, since the current block is ok, it becomes the predecessor */

            noway_assert(!block->HasFlag(BBF_REMOVED));

            bPrev = block;
        }
    } while (change);

#ifdef DEBUG
    if (!isPhase)
    {
        if (verbose && modified)
        {
            printf("\nAfter updating the flow graph:\n");
            fgDispBasicBlocks(verboseTrees);
            fgDispHandlerTab();
        }

        if (compRationalIRForm)
        {
            for (BasicBlock* const block : Blocks())
            {
                LIR::AsRange(block).CheckLIR(this);
            }
        }

        fgVerifyHandlerTab();
        // Make sure that the predecessor lists are accurate
        fgDebugCheckBBlist();
        fgDebugCheckUpdate();
    }
#endif // DEBUG

    return modified;
}

//-------------------------------------------------------------
// fgDfsBlocksAndRemove: Compute DFS and delete dead blocks.
//
// Returns:
//    Suitable phase status
//
PhaseStatus Compiler::fgDfsBlocksAndRemove()
{
    fgInvalidateDfsTree();
    m_dfsTree = fgComputeDfs();

    return fgRemoveBlocksOutsideDfsTree() ? PhaseStatus::MODIFIED_EVERYTHING : PhaseStatus::MODIFIED_NOTHING;
}

//-------------------------------------------------------------
// fgRemoveBlocksOutsideDfsTree: Remove the blocks that are not in the current DFS tree.
//
// Returns:
//    True if any block was removed.
//
bool Compiler::fgRemoveBlocksOutsideDfsTree()
{
    if (m_dfsTree->GetPostOrderCount() == fgBBcount)
    {
        return false;
    }

#ifdef DEBUG
    if (verbose)
    {
        printf("%u/%u blocks are unreachable and will be removed:\n", fgBBcount - m_dfsTree->GetPostOrderCount(),
               fgBBcount);
        for (BasicBlock* block : Blocks())
        {
            if (!m_dfsTree->Contains(block))
            {
                printf("  " FMT_BB "\n", block->bbNum);
            }
        }
    }
#endif // DEBUG

    // The DFS we run is not precise around call-finally, so
    // `fgRemoveUnreachableBlocks` can expose newly unreachable blocks
    // that we did not uncover during the DFS. If we did remove any
    // call-finally blocks then iterate to closure. This is a very rare
    // case.
    while (true)
    {
        bool anyCallFinallyPairs = false;
        fgRemoveUnreachableBlocks([=, &anyCallFinallyPairs](BasicBlock* block) {
            if (!m_dfsTree->Contains(block))
            {
                anyCallFinallyPairs |= block->isBBCallFinallyPair();
                return true;
            }

            return false;
        });

        if (!anyCallFinallyPairs)
        {
            break;
        }

        m_dfsTree = fgComputeDfs();
    }

#ifdef DEBUG
    // Did we actually remove all the blocks we said we were going to?
    if (verbose)
    {
        if (m_dfsTree->GetPostOrderCount() != fgBBcount)
        {
            printf("%u unreachable blocks were not removed:\n", fgBBcount - m_dfsTree->GetPostOrderCount());
            for (BasicBlock* block : Blocks())
            {
                if (!m_dfsTree->Contains(block))
                {
                    printf("  " FMT_BB "\n", block->bbNum);
                }
            }
        }
    }
#endif // DEBUG

    return true;
}

//-------------------------------------------------------------
// fgGetCodeEstimate: Compute a code size estimate for the block, including all statements
// and block control flow.
//
// Arguments:
//    block - block to consider
//
// Returns:
//    Code size estimate for block
//
unsigned Compiler::fgGetCodeEstimate(BasicBlock* block)
{
    unsigned costSz = 0; // estimate of block's code size cost

    switch (block->GetKind())
    {
        case BBJ_ALWAYS:
        case BBJ_EHCATCHRET:
        case BBJ_LEAVE:
        case BBJ_COND:
            costSz = 2;
            break;
        case BBJ_CALLFINALLY:
            costSz = 5;
            break;
        case BBJ_CALLFINALLYRET:
            costSz = 0;
            break;
        case BBJ_SWITCH:
            costSz = 10;
            break;
        case BBJ_THROW:
            costSz = 1; // We place a int3 after the code for a throw block
            break;
        case BBJ_EHFINALLYRET:
        case BBJ_EHFAULTRET:
        case BBJ_EHFILTERRET:
            costSz = 1;
            break;
        case BBJ_RETURN: // return from method
            costSz = 3;
            break;
        default:
            noway_assert(!"Bad bbKind");
            break;
    }

    for (Statement* const stmt : block->NonPhiStatements())
    {
        unsigned char cost = stmt->GetCostSz();
        costSz += cost;
    }

    return costSz;
}

#ifdef FEATURE_JIT_METHOD_PERF

//------------------------------------------------------------------------
// fgMeasureIR: count and return the number of IR nodes in the function.
//
unsigned Compiler::fgMeasureIR()
{
    unsigned nodeCount = 0;

    for (BasicBlock* const block : Blocks())
    {
        if (!block->IsLIR())
        {
            for (Statement* const stmt : block->Statements())
            {
                fgWalkTreePre(
                    stmt->GetRootNodePointer(),
                    [](GenTree** slot, fgWalkData* data) -> Compiler::fgWalkResult {
                    (*reinterpret_cast<unsigned*>(data->pCallbackData))++;
                    return Compiler::WALK_CONTINUE;
                },
                    &nodeCount);
            }
        }
        else
        {
            for (GenTree* node : LIR::AsRange(block))
            {
                nodeCount++;
            }
        }
    }

    return nodeCount;
}

#endif // FEATURE_JIT_METHOD_PERF

//------------------------------------------------------------------------
// fgHeadTailMerge: merge common sequences of statements in block predecessors/successors
//
// Parameters:
//   early - Whether this is being checked with early IR invariants (where
//           we do not have valid address exposure/GTF_GLOB_REF).
//
// Returns:
//   Suitable phase status.
//
// Notes:
//   This applies tail merging and head merging. For tail merging it looks for
//   cases where all or some predecessors of a block have the same (or
//   equivalent) last statement.
//
//   If all predecessors have the same last statement, move one of them to
//   the start of the block, and delete the copies in the preds.
//   Then retry merging.
//
//   If some predecessors have the same last statement, pick one as the
//   canonical, split it if necessary, cross jump from the others to
//   the canonical, and delete the copies in the cross jump blocks.
//   Then retry merging on the canonical block.
//
//   Conversely, for head merging, we look for cases where all successors of a
//   block start with the same statement. We then try to move one of them into
//   the predecessor (which requires special handling due to the terminator
//   node) and delete the copies.
//
//   We set a mergeLimit to try and get most of the benefit while not
//   incurring too much TP overhead. It's possible to make the merging
//   more efficient and if so it might be worth revising this value.
//
PhaseStatus Compiler::fgHeadTailMerge(bool early)
{
    bool      madeChanges = false;
    int const mergeLimit  = 50;

    const bool isEnabled = JitConfig.JitEnableHeadTailMerge() > 0;
    if (!isEnabled)
    {
        JITDUMP("Head and tail merge disabled by JitEnableHeadTailMerge\n");
        return PhaseStatus::MODIFIED_NOTHING;
    }

#ifdef DEBUG
    static ConfigMethodRange JitEnableHeadTailMergeRange;
    JitEnableHeadTailMergeRange.EnsureInit(JitConfig.JitEnableHeadTailMergeRange());
    const unsigned hash = impInlineRoot()->info.compMethodHash();
    if (!JitEnableHeadTailMergeRange.Contains(hash))
    {
        JITDUMP("Tail merge disabled by JitEnableHeadTailMergeRange\n");
        return PhaseStatus::MODIFIED_NOTHING;
    }
#endif

    struct PredInfo
    {
        PredInfo(BasicBlock* block, Statement* stmt)
            : m_block(block)
            , m_stmt(stmt)
        {
        }
        BasicBlock* m_block;
        Statement*  m_stmt;
    };

    ArrayStack<PredInfo>    predInfo(getAllocator(CMK_ArrayStack));
    ArrayStack<PredInfo>    matchedPredInfo(getAllocator(CMK_ArrayStack));
    ArrayStack<BasicBlock*> retryBlocks(getAllocator(CMK_ArrayStack));

    // Try tail merging a block.
    // If return value is true, retry.
    // May also add to retryBlocks.
    //
    auto tailMergePreds = [&](BasicBlock* commSucc) -> bool {
        // Are there enough preds to make it interesting?
        //
        if (predInfo.Height() < 2)
        {
            // Not enough preds to merge
            return false;
        }

        // If there are large numbers of viable preds, forgo trying to merge.
        // While there can be large benefits, there can also be large costs.
        //
        // Note we check this rather than countOfInEdges because we don't care
        // about dups, just the number of unique pred blocks.
        //
        if (predInfo.Height() > mergeLimit)
        {
            // Too many preds to consider
            return false;
        }

        // Find a matching set of preds. Potentially O(N^2) tree comparisons.
        //
        int i = 0;
        while (i < (predInfo.Height() - 1))
        {
            matchedPredInfo.Reset();
            matchedPredInfo.Emplace(predInfo.TopRef(i));
            Statement* const  baseStmt  = predInfo.TopRef(i).m_stmt;
            BasicBlock* const baseBlock = predInfo.TopRef(i).m_block;

            for (int j = i + 1; j < predInfo.Height(); j++)
            {
                BasicBlock* const otherBlock = predInfo.TopRef(j).m_block;

                // Consider: bypass this for statements that can't cause exceptions.
                //
                if (!BasicBlock::sameEHRegion(baseBlock, otherBlock))
                {
                    continue;
                }

                Statement* const otherStmt = predInfo.TopRef(j).m_stmt;

                // Consider: compute and cache hashes to make this faster
                //
                if (GenTree::Compare(baseStmt->GetRootNode(), otherStmt->GetRootNode()))
                {
                    matchedPredInfo.Emplace(predInfo.TopRef(j));
                }
            }

            if (matchedPredInfo.Height() < 2)
            {
                // This pred didn't match any other. Check other preds for matches.
                i++;
                continue;
            }

            // We can move the identical last statements to commSucc, if it exists,
            // and all preds have matching last statements, and we're not changing EH behavior.
            //
            bool const hasCommSucc               = (commSucc != nullptr);
            bool const predsInSameEHRegionAsSucc = hasCommSucc && BasicBlock::sameEHRegion(baseBlock, commSucc);
            bool const canMergeAllPreds = hasCommSucc && (matchedPredInfo.Height() == (int)commSucc->countOfInEdges());
            bool const canMergeIntoSucc = predsInSameEHRegionAsSucc && canMergeAllPreds;

            if (canMergeIntoSucc)
            {
                JITDUMP("All %d preds of " FMT_BB " end with the same tree, moving\n", matchedPredInfo.Height(),
                        commSucc->bbNum);
                JITDUMPEXEC(gtDispStmt(matchedPredInfo.TopRef(0).m_stmt));

                for (int j = 0; j < matchedPredInfo.Height(); j++)
                {
                    PredInfo&         info      = matchedPredInfo.TopRef(j);
                    Statement* const  stmt      = info.m_stmt;
                    BasicBlock* const predBlock = info.m_block;

                    fgUnlinkStmt(predBlock, stmt);

                    // Add one of the matching stmts to block, and
                    // update its flags.
                    //
                    if (j == 0)
                    {
                        fgInsertStmtAtBeg(commSucc, stmt);
                        commSucc->CopyFlags(predBlock, BBF_COPY_PROPAGATE);
                    }

                    madeChanges = true;
                }

                // It's worth retrying tail merge on this block.
                //
                return true;
            }

            // All or a subset of preds have matching last stmt, we will cross-jump.
            // Pick one pred block as the victim -- preferably a block with just one
            // statement or one that falls through to block (or both).
            //
            if (predsInSameEHRegionAsSucc)
            {
                JITDUMP("A subset of %d preds of " FMT_BB " end with the same tree\n", matchedPredInfo.Height(),
                        commSucc->bbNum);
            }
            else if (commSucc != nullptr)
            {
                JITDUMP("%s %d preds of " FMT_BB " end with the same tree but are in a different EH region\n",
                        canMergeAllPreds ? "All" : "A subset of", matchedPredInfo.Height(), commSucc->bbNum);
            }
            else
            {
                JITDUMP("A set of %d return blocks end with the same tree\n", matchedPredInfo.Height());
            }

            JITDUMPEXEC(gtDispStmt(matchedPredInfo.TopRef(0).m_stmt));

            BasicBlock* crossJumpVictim       = nullptr;
            Statement*  crossJumpStmt         = nullptr;
            bool        haveNoSplitVictim     = false;
            bool        haveFallThroughVictim = false;

            for (int j = 0; j < matchedPredInfo.Height(); j++)
            {
                PredInfo&         info      = matchedPredInfo.TopRef(j);
                Statement* const  stmt      = info.m_stmt;
                BasicBlock* const predBlock = info.m_block;

                // Never pick the init block as the victim as that would
                // cause us to add a predecessor to it, which is invalid.
                if (predBlock == fgFirstBB)
                {
                    continue;
                }

                bool const isNoSplit     = stmt == predBlock->firstStmt();
                bool const isFallThrough = (predBlock->KindIs(BBJ_ALWAYS) && predBlock->JumpsToNext());

                // Is this block possibly better than what we have?
                //
                bool useBlock = false;

                if (crossJumpVictim == nullptr)
                {
                    // Pick an initial candidate.
                    useBlock = true;
                }
                else if (isNoSplit && isFallThrough)
                {
                    // This is the ideal choice.
                    //
                    useBlock = true;
                }
                else if (!haveNoSplitVictim && isNoSplit)
                {
                    useBlock = true;
                }
                else if (!haveNoSplitVictim && !haveFallThroughVictim && isFallThrough)
                {
                    useBlock = true;
                }

                if (useBlock)
                {
                    crossJumpVictim       = predBlock;
                    crossJumpStmt         = stmt;
                    haveNoSplitVictim     = isNoSplit;
                    haveFallThroughVictim = isFallThrough;
                }

                // If we have the perfect victim, stop looking.
                //
                if (haveNoSplitVictim && haveFallThroughVictim)
                {
                    break;
                }
            }

            BasicBlock* crossJumpTarget = crossJumpVictim;

            // If this block requires splitting, then split it.
            // Note we know that stmt has a prev stmt.
            //
            if (haveNoSplitVictim)
            {
                JITDUMP("Will cross-jump to " FMT_BB "\n", crossJumpTarget->bbNum);
            }
            else
            {
                crossJumpTarget = fgSplitBlockAfterStatement(crossJumpVictim, crossJumpStmt->GetPrevStmt());
                JITDUMP("Will cross-jump to newly split off " FMT_BB "\n", crossJumpTarget->bbNum);
            }

            assert(!crossJumpTarget->isEmpty());

            // Do the cross jumping
            //
            for (int j = 0; j < matchedPredInfo.Height(); j++)
            {
                PredInfo&         info      = matchedPredInfo.TopRef(j);
                BasicBlock* const predBlock = info.m_block;
                Statement* const  stmt      = info.m_stmt;

                if (predBlock == crossJumpVictim)
                {
                    continue;
                }

                // remove the statement
                fgUnlinkStmt(predBlock, stmt);

                // Fix up the flow.
                //
                if (commSucc != nullptr)
                {
                    assert(predBlock->KindIs(BBJ_ALWAYS));
                    fgRedirectTargetEdge(predBlock, crossJumpTarget);
                }
                else
                {
                    FlowEdge* const newEdge = fgAddRefPred(crossJumpTarget, predBlock);
                    predBlock->SetKindAndTargetEdge(BBJ_ALWAYS, newEdge);
                }
            }

            // We changed things
            //
            madeChanges = true;

            // We should try tail merging the cross jump target.
            //
            retryBlocks.Push(crossJumpTarget);

            // Continue trying to merge in the current block.
            // This is a bit inefficient, we could remember how
            // far we got through the pred list perhaps.
            //
            return true;
        }

        // We've looked at everything.
        //
        return false;
    };

    auto tailMerge = [&](BasicBlock* block) -> bool {
        if (block->countOfInEdges() < 2)
        {
            // Nothing to merge here
            return false;
        }

        predInfo.Reset();

        // Find the subset of preds that reach along non-critical edges
        // and populate predInfo.
        //
        for (BasicBlock* const predBlock : block->PredBlocks())
        {
            if (predBlock->GetUniqueSucc() != block)
            {
                continue;
            }

            Statement* lastStmt = predBlock->lastStmt();

            // Block might be empty.
            //
            if (lastStmt == nullptr)
            {
                continue;
            }

            // Walk back past any GT_NOPs.
            //
            Statement* const firstStmt = predBlock->firstStmt();
            while (lastStmt->GetRootNode()->OperIs(GT_NOP))
            {
                if (lastStmt == firstStmt)
                {
                    // predBlock is evidently all GT_NOP.
                    //
                    lastStmt = nullptr;
                    break;
                }

                lastStmt = lastStmt->GetPrevStmt();
            }

            // Block might be effectively empty.
            //
            if (lastStmt == nullptr)
            {
                continue;
            }

            // We don't expect to see PHIs but watch for them anyways.
            //
            assert(!lastStmt->IsPhiDefnStmt());
            predInfo.Emplace(predBlock, lastStmt);
        }

        return tailMergePreds(block);
    };

    auto iterateTailMerge = [&](BasicBlock* block) -> void {
        int numOpts = 0;

        while (tailMerge(block))
        {
            numOpts++;
        }

        if (numOpts > 0)
        {
            JITDUMP("Did %d tail merges in " FMT_BB "\n", numOpts, block->bbNum);
        }
    };

    ArrayStack<BasicBlock*> retBlocks(getAllocator(CMK_ArrayStack));

    // Visit each block
    //
    for (BasicBlock* const block : Blocks())
    {
        iterateTailMerge(block);

        if (block->KindIs(BBJ_RETURN) && !block->isEmpty() && (block != genReturnBB))
        {
            // Avoid spitting a return away from a possible tail call
            //
            if (!block->hasSingleStmt())
            {
                Statement* const lastStmt = block->lastStmt();
                Statement* const prevStmt = lastStmt->GetPrevStmt();
                GenTree* const   prevTree = prevStmt->GetRootNode();
                if (prevTree->IsCall() && prevTree->AsCall()->CanTailCall())
                {
                    continue;
                }
            }

            retBlocks.Push(block);
        }
    }

    predInfo.Reset();
    for (int i = 0; i < retBlocks.Height(); i++)
    {
        predInfo.Push(PredInfo(retBlocks.Bottom(i), retBlocks.Bottom(i)->lastStmt()));
    }

    tailMergePreds(nullptr);

    // Work through any retries
    //
    while (retryBlocks.Height() > 0)
    {
        iterateTailMerge(retryBlocks.Pop());
    }

    // Visit each block and try to merge first statements of successors.
    //
    for (BasicBlock* const block : Blocks())
    {
        madeChanges |= fgHeadMerge(block, early);
    }

    // If we altered flow, reset fgModified. Given where we sit in the
    // phase list, flow-dependent side data hasn't been built yet, so
    // nothing needs invalidation.
    //
    fgModified = false;

    return madeChanges ? PhaseStatus::MODIFIED_EVERYTHING : PhaseStatus::MODIFIED_NOTHING;
}

//------------------------------------------------------------------------
// fgTryOneHeadMerge: Try to merge the first statement of the successors of a
// specified block.
//
// Parameters:
//   block - The block whose successors are to be considered
//   early - Whether this is being checked with early IR invariants
//           (where we do not have valid address exposure/GTF_GLOB_REF).
//
// Returns:
//   True if the merge succeeded.
//
bool Compiler::fgTryOneHeadMerge(BasicBlock* block, bool early)
{
    // We currently only check for BBJ_COND, which gets the common case of
    // spill clique created stores by the importer (often produced due to
    // ternaries in C#).
    // The logic below could be generalized to BBJ_SWITCH, but this currently
    // has almost no CQ benefit but does have a TP impact.
    if (!block->KindIs(BBJ_COND) || block->TrueEdgeIs(block->GetFalseEdge()))
    {
        return false;
    }

    // Verify that both successors are reached along non-critical edges.
    auto getSuccCandidate = [=](BasicBlock* succ, Statement** firstStmt) -> bool {
        if (succ->GetUniquePred(this) != block)
        {
            return false;
        }

        if (!BasicBlock::sameEHRegion(block, succ))
        {
            return false;
        }

        *firstStmt = nullptr;
        // Walk past any GT_NOPs.
        //
        for (Statement* stmt : succ->Statements())
        {
            if (!stmt->GetRootNode()->OperIs(GT_NOP))
            {
                *firstStmt = stmt;
                break;
            }
        }

        // Block might be effectively empty.
        //
        if (*firstStmt == nullptr)
        {
            return false;
        }

        // Cannot move terminator statement.
        //
        if ((*firstStmt == succ->lastStmt()) && succ->HasTerminator())
        {
            return false;
        }

        return true;
    };

    Statement* nextFirstStmt;
    Statement* destFirstStmt;

    if (!getSuccCandidate(block->GetFalseTarget(), &nextFirstStmt) ||
        !getSuccCandidate(block->GetTrueTarget(), &destFirstStmt))
    {
        return false;
    }

    if (!GenTree::Compare(nextFirstStmt->GetRootNode(), destFirstStmt->GetRootNode()))
    {
        return false;
    }

    JITDUMP("Both succs of " FMT_BB " start with the same tree\n", block->bbNum);
    DISPSTMT(nextFirstStmt);

    if (gtTreeContainsTailCall(nextFirstStmt->GetRootNode()) || gtTreeContainsTailCall(destFirstStmt->GetRootNode()))
    {
        JITDUMP("But one is a tailcall\n");
        return false;
    }

    JITDUMP("Checking if we can move it into the predecessor...\n");

    if (!fgCanMoveFirstStatementIntoPred(early, nextFirstStmt, block))
    {
        return false;
    }

    JITDUMP("We can; moving statement\n");

    fgUnlinkStmt(block->GetFalseTarget(), nextFirstStmt);
    fgInsertStmtNearEnd(block, nextFirstStmt);
    fgUnlinkStmt(block->GetTrueTarget(), destFirstStmt);
    block->CopyFlags(block->GetFalseTarget(), BBF_COPY_PROPAGATE);

    return true;
}

//------------------------------------------------------------------------
// fgHeadMerge: Try to repeatedly merge the first statement of the successors
// of the specified block.
//
// Parameters:
//   block               - The block whose successors are to be considered
//   early               - Whether this is being checked with early IR invariants
//                         (where we do not have valid address exposure/GTF_GLOB_REF).
//
// Returns:
//   True if any merge succeeded.
//
bool Compiler::fgHeadMerge(BasicBlock* block, bool early)
{
    bool madeChanges = false;
    int  numOpts     = 0;
    while (fgTryOneHeadMerge(block, early))
    {
        madeChanges = true;
        numOpts++;
    }

    if (numOpts > 0)
    {
        JITDUMP("Did %d head merges in " FMT_BB "\n", numOpts, block->bbNum);
    }

    return madeChanges;
}

//------------------------------------------------------------------------
// gtTreeContainsTailCall: Check if a tree contains any tail call or tail call
// candidate.
//
// Parameters:
//   tree - The tree
//
// Remarks:
//   While tail calls are generally expected to be top level nodes we do allow
//   some other shapes of calls to be tail calls, including some cascading
//   trivial assignments and casts. This function does a tree walk to check if
//   any sub tree is a tail call.
//
bool Compiler::gtTreeContainsTailCall(GenTree* tree)
{
    struct HasTailCallCandidateVisitor : GenTreeVisitor<HasTailCallCandidateVisitor>
    {
        enum
        {
            DoPreOrder = true
        };

        HasTailCallCandidateVisitor(Compiler* comp)
            : GenTreeVisitor(comp)
        {
        }

        fgWalkResult PreOrderVisit(GenTree** use, GenTree* user)
        {
            GenTree* node = *use;
            if ((node->gtFlags & GTF_CALL) == 0)
            {
                return WALK_SKIP_SUBTREES;
            }

            if (node->IsCall() && (node->AsCall()->CanTailCall() || node->AsCall()->IsTailCall()))
            {
                return WALK_ABORT;
            }

            return WALK_CONTINUE;
        }
    };

    HasTailCallCandidateVisitor visitor(this);
    return visitor.WalkTree(&tree, nullptr) == WALK_ABORT;
}

//------------------------------------------------------------------------
// fgCanMoveFirstStatementIntoPred: Check if the first statement of a block can
// be moved into its predecessor.
//
// Parameters:
//   early     - Whether this is being checked with early IR invariants (where
//               we do not have valid address exposure/GTF_GLOB_REF).
//   firstStmt - The statement to move
//   pred      - The predecessor block
//
// Remarks:
//   Unlike tail merging, for head merging we have to either spill the
//   predecessor's terminator node, or reorder it with the head statement.
//   Here we choose to reorder.
//
bool Compiler::fgCanMoveFirstStatementIntoPred(bool early, Statement* firstStmt, BasicBlock* pred)
{
    if (!pred->HasTerminator())
    {
        return true;
    }

    GenTree* tree1 = pred->lastStmt()->GetRootNode();
    GenTree* tree2 = firstStmt->GetRootNode();

    GenTreeFlags tree1Flags = tree1->gtFlags;
    GenTreeFlags tree2Flags = tree2->gtFlags;

    if (early)
    {
        tree1Flags |= gtHasLocalsWithAddrOp(tree1) ? GTF_GLOB_REF : GTF_EMPTY;
        tree2Flags |= gtHasLocalsWithAddrOp(tree2) ? GTF_GLOB_REF : GTF_EMPTY;
    }

    // We do not support embedded statements in the terminator node.
    if ((tree1Flags & GTF_ASG) != 0)
    {
        JITDUMP("  no; terminator contains embedded store\n");
        return false;
    }
    if ((tree2Flags & GTF_ASG) != 0)
    {
        // Handle common case where the second statement is a top-level store.
        if (!tree2->OperIsLocalStore())
        {
            JITDUMP("  cannot reorder with GTF_ASG without top-level store");
            return false;
        }

        GenTreeLclVarCommon* lcl = tree2->AsLclVarCommon();
        if ((lcl->Data()->gtFlags & GTF_ASG) != 0)
        {
            JITDUMP("  cannot reorder with embedded store");
            return false;
        }

        LclVarDsc* dsc = lvaGetDesc(tree2->AsLclVarCommon());
        if ((tree1Flags & GTF_ALL_EFFECT) != 0)
        {
            if (early ? dsc->lvHasLdAddrOp : dsc->IsAddressExposed())
            {
                JITDUMP("  cannot reorder store to exposed local with any side effect\n");
                return false;
            }

            if (((tree1Flags & (GTF_CALL | GTF_EXCEPT)) != 0) && pred->HasPotentialEHSuccs(this))
            {
                JITDUMP("  cannot reorder store with exception throwing tree and potential EH successor\n");
                return false;
            }
        }

        if (gtHasRef(tree1, lcl->GetLclNum()))
        {
            JITDUMP("  cannot reorder with interfering use\n");
            return false;
        }

        if (dsc->lvIsStructField && gtHasRef(tree1, dsc->lvParentLcl))
        {
            JITDUMP("  cannot reorder with interfering use of parent struct local\n");
            return false;
        }

        if (dsc->lvPromoted)
        {
            for (int i = 0; i < dsc->lvFieldCnt; i++)
            {
                if (gtHasRef(tree1, dsc->lvFieldLclStart + i))
                {
                    JITDUMP("  cannot reorder with interfering use of struct field\n");
                    return false;
                }
            }
        }

        // We've validated that the store does not interfere. Get rid of the
        // flag for the future checks.
        tree2Flags &= ~GTF_ASG;
    }

    if (((tree1Flags & GTF_CALL) != 0) && ((tree2Flags & GTF_ALL_EFFECT) != 0))
    {
        JITDUMP("  cannot reorder call with any side effect\n");
        return false;
    }
    if (((tree1Flags & GTF_GLOB_REF) != 0) && ((tree2Flags & GTF_PERSISTENT_SIDE_EFFECTS) != 0))
    {
        JITDUMP("  cannot reorder global reference with persistent side effects\n");
        return false;
    }
    if ((tree1Flags & GTF_ORDER_SIDEEFF) != 0)
    {
        if ((tree2Flags & (GTF_GLOB_REF | GTF_ORDER_SIDEEFF)) != 0)
        {
            JITDUMP("  cannot reorder ordering side effect\n");
            return false;
        }
    }
    if ((tree2Flags & GTF_ORDER_SIDEEFF) != 0)
    {
        if ((tree1Flags & (GTF_GLOB_REF | GTF_ORDER_SIDEEFF)) != 0)
        {
            JITDUMP("  cannot reorder ordering side effect\n");
            return false;
        }
    }
    if (((tree1Flags & GTF_EXCEPT) != 0) && ((tree2Flags & GTF_SIDE_EFFECT) != 0))
    {
        JITDUMP("  cannot reorder exception with side effect\n");
        return false;
    }

    return true;
}<|MERGE_RESOLUTION|>--- conflicted
+++ resolved
@@ -4685,19 +4685,7 @@
 
     // Compute DFS of all blocks in the method, using profile data to determine the order successors are visited in.
     //
-<<<<<<< HEAD
-    m_dfsTree                        = fgComputeDfs</* useProfile */ true>();
-    m_loops                          = FlowGraphNaturalLoops::Find(m_dfsTree);
-    BasicBlock** const rpoSequence   = new (this, CMK_BasicBlock) BasicBlock*[m_dfsTree->GetPostOrderCount()];
-    unsigned           index         = m_dfsTree->GetPostOrderCount();
-    auto               addToSequence = [rpoSequence, &index](BasicBlock* block) {
-        assert(index != 0);
-        rpoSequence[--index] = block;
-    };
-
-    fgVisitBlocksInLoopAwareRPO(m_dfsTree, m_loops, addToSequence);
-=======
-    FlowGraphDfsTree* const dfsTree = fgComputeDfs</* useProfile */ true>();
+    m_dfsTree = fgComputeDfs</* useProfile */ true>();
 
     // If LSRA didn't create any new blocks, we can reuse its loop-aware RPO traversal,
     // which is cached in Compiler::fgBBs.
@@ -4707,26 +4695,21 @@
 
     if (rpoSequence == nullptr)
     {
-        rpoSequence                        = new (this, CMK_BasicBlock) BasicBlock*[dfsTree->GetPostOrderCount()];
-        FlowGraphNaturalLoops* const loops = FlowGraphNaturalLoops::Find(dfsTree);
+        rpoSequence                        = new (this, CMK_BasicBlock) BasicBlock*[m_dfsTree->GetPostOrderCount()];
+        FlowGraphNaturalLoops* const loops = FlowGraphNaturalLoops::Find(m_dfsTree);
         unsigned                     index = 0;
         auto                         addToSequence = [rpoSequence, &index](BasicBlock* block) {
             rpoSequence[index++] = block;
         };
 
-        fgVisitBlocksInLoopAwareRPO(dfsTree, loops, addToSequence);
-    }
->>>>>>> c3445c7f
+        fgVisitBlocksInLoopAwareRPO(m_dfsTree, loops, addToSequence);
+    }
 
     // Fast path: We don't have any EH regions, so just reorder the blocks
     //
     if (compHndBBtabCount == 0)
     {
-<<<<<<< HEAD
-        for (unsigned i = m_dfsTree->GetPostOrderCount() - 1; i != 0; i--)
-=======
-        for (unsigned i = 1; i < dfsTree->GetPostOrderCount(); i++)
->>>>>>> c3445c7f
+        for (unsigned i = 1; i < m_dfsTree->GetPostOrderCount(); i++)
         {
             BasicBlock* const block       = rpoSequence[i - 1];
             BasicBlock* const blockToMove = rpoSequence[i];
@@ -4778,11 +4761,7 @@
 
     // Reorder blocks
     //
-<<<<<<< HEAD
-    for (unsigned i = m_dfsTree->GetPostOrderCount() - 1; i != 0; i--)
-=======
-    for (unsigned i = 1; i < dfsTree->GetPostOrderCount(); i++)
->>>>>>> c3445c7f
+    for (unsigned i = 1; i < m_dfsTree->GetPostOrderCount(); i++)
     {
         BasicBlock* const block       = rpoSequence[i - 1];
         BasicBlock* const blockToMove = rpoSequence[i];
