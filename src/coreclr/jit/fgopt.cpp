// Licensed to the .NET Foundation under one or more agreements.
// The .NET Foundation licenses this file to you under the MIT license.

#include "jitpch.h"

#ifdef _MSC_VER
#pragma hdrstop
#endif

#include "lower.h" // for LowerRange()

// Flowgraph Optimization

//------------------------------------------------------------------------
// fgComputeReturnBlocks: Compute the set of BBJ_RETURN blocks.
//
// Initialize `fgReturnBlocks` to a list of the BBJ_RETURN blocks in the function.
//
void Compiler::fgComputeReturnBlocks()
{
    fgReturnBlocks = nullptr;

    for (BasicBlock* const block : Blocks())
    {
        // If this is a BBJ_RETURN block, add it to our list of all BBJ_RETURN blocks. This list is only
        // used to find return blocks.
        if (block->KindIs(BBJ_RETURN))
        {
            fgReturnBlocks = new (this, CMK_Reachability) BasicBlockList(block, fgReturnBlocks);
        }
    }

#ifdef DEBUG
    if (verbose)
    {
        printf("Return blocks:");
        if (fgReturnBlocks == nullptr)
        {
            printf(" NONE");
        }
        else
        {
            for (const BasicBlockList* bl = fgReturnBlocks; bl != nullptr; bl = bl->next)
            {
                printf(" " FMT_BB, bl->block->bbNum);
            }
        }
        printf("\n");
    }
#endif // DEBUG
}

//------------------------------------------------------------------------
// fgRemoveUnreachableBlocks: Remove unreachable blocks.
//
// Some blocks (marked with BBF_DONT_REMOVE) can't be removed even if unreachable, in which case they
// are converted to `throw` blocks. Internal throw helper blocks and the single return block (if any)
// are never considered unreachable.
//
// Arguments:
//   canRemoveBlock - Method that determines if a block can be removed or not. In earlier phases, it
//       relies on the reachability set. During final phase, it depends on the DFS walk of the flowgraph
//       and considering blocks that are not visited as unreachable.
//
// Return Value:
//    Return true if changes were made that may cause additional blocks to be removable.
//
// Notes:
//    Unreachable blocks removal phase happens twice.
//
//    During early phases RecomputeLoopInfo, the logic to determine if a block is reachable
//    or not is based on the reachability sets, and hence it must be computed and valid.
//
//    During late phase, all the reachable blocks from fgFirstBB are traversed and everything
//    else are marked as unreachable (with exceptions of handler/filter blocks). As such, it
//    is not dependent on the validity of reachability sets.
//
template <typename CanRemoveBlockBody>
bool Compiler::fgRemoveUnreachableBlocks(CanRemoveBlockBody canRemoveBlock)
{
    bool hasUnreachableBlocks = false;
    bool changed              = false;

    // Mark unreachable blocks with BBF_REMOVED.
    for (BasicBlock* const block : Blocks())
    {
        // Internal throw blocks are always reachable.
        if (fgIsThrowHlpBlk(block))
        {
            continue;
        }
        else if (block == genReturnBB)
        {
            // Don't remove statements for the genReturnBB block, as we might have special hookups there.
            // For example, the profiler hookup needs to have the "void GT_RETURN" statement
            // to properly set the info.compProfilerCallback flag.
            continue;
        }
        else if (block->HasFlag(BBF_DONT_REMOVE) && block->isEmpty() && block->KindIs(BBJ_THROW))
        {
            // We already converted a non-removable block to a throw; don't bother processing it again.
            continue;
        }
        else if (!canRemoveBlock(block))
        {
            continue;
        }

        // Remove all the code for the block
        fgUnreachableBlock(block);

        // Make sure that the block was marked as removed */
        noway_assert(block->HasFlag(BBF_REMOVED));

        if (block->HasFlag(BBF_DONT_REMOVE))
        {
            // Unmark the block as removed, clear BBF_INTERNAL, and set BBF_IMPORTED

            JITDUMP("Converting BBF_DONT_REMOVE block " FMT_BB " to BBJ_THROW\n", block->bbNum);

            // If the CALLFINALLY is being replaced by a throw, then the CALLFINALLYRET is unreachable.
            if (block->isBBCallFinallyPair())
            {
                BasicBlock* const leaveBlock = block->Next();
                fgPrepareCallFinallyRetForRemoval(leaveBlock);
            }

            // The successors may be unreachable after this change.
            changed |= block->NumSucc() > 0;

            block->RemoveFlags(BBF_REMOVED | BBF_INTERNAL);
            block->SetFlags(BBF_IMPORTED);
            block->SetKindAndTargetEdge(BBJ_THROW);
            block->bbSetRunRarely();
        }
        else
        {
            /* We have to call fgRemoveBlock next */
            hasUnreachableBlocks = true;
            changed              = true;
        }
    }

    if (hasUnreachableBlocks)
    {
        // Now remove the unreachable blocks: if we marked a block with BBF_REMOVED then we need to
        // call fgRemoveBlock() on it.
        BasicBlock* bNext;
        for (BasicBlock* block = fgFirstBB; block != nullptr; block = bNext)
        {
            if (block->HasFlag(BBF_REMOVED))
            {
                bNext = fgRemoveBlock(block, /* unreachable */ true);
            }
            else
            {
                bNext = block->Next();
            }
        }
    }

    return changed;
}

//-------------------------------------------------------------
// fgComputeDominators: Compute dominators
//
// Returns:
//    Suitable phase status.
//
PhaseStatus Compiler::fgComputeDominators()
{
    if (m_dfsTree == nullptr)
    {
        m_dfsTree = fgComputeDfs();
    }

    if (m_domTree == nullptr)
    {
        m_domTree = FlowGraphDominatorTree::Build(m_dfsTree);
    }

    bool anyHandlers = false;
    for (EHblkDsc* const HBtab : EHClauses(this))
    {
        if (HBtab->HasFilter())
        {
            BasicBlock* filter = HBtab->ebdFilter;
            if (m_dfsTree->Contains(filter))
            {
                filter->SetDominatedByExceptionalEntryFlag();
                anyHandlers = true;
            }
        }

        BasicBlock* handler = HBtab->ebdHndBeg;
        if (m_dfsTree->Contains(handler))
        {
            handler->SetDominatedByExceptionalEntryFlag();
            anyHandlers = true;
        }
    }

    if (anyHandlers)
    {
        assert(m_dfsTree->GetPostOrder(m_dfsTree->GetPostOrderCount() - 1) == fgFirstBB);
        // Now propagate dominator flag in reverse post-order, skipping first BB.
        // (This could walk the dominator tree instead, but this linear order
        // is more efficient to visit and still guarantees we see the
        // dominators before the dominated blocks).
        for (unsigned i = m_dfsTree->GetPostOrderCount() - 1; i != 0; i--)
        {
            BasicBlock* block = m_dfsTree->GetPostOrder(i - 1);
            assert(block->bbIDom != nullptr);
            if (block->bbIDom->IsDominatedByExceptionalEntryFlag())
            {
                block->SetDominatedByExceptionalEntryFlag();
            }
        }
    }

    return PhaseStatus::MODIFIED_NOTHING;
}

//-------------------------------------------------------------
// fgInitBlockVarSets: Initialize the per-block variable sets (used for liveness analysis).
//
// Notes:
//   Initializes:
//      bbVarUse, bbVarDef, bbLiveIn, bbLiveOut,
//      bbMemoryUse, bbMemoryDef, bbMemoryLiveIn, bbMemoryLiveOut,
//      bbScope
//
void Compiler::fgInitBlockVarSets()
{
    for (BasicBlock* const block : Blocks())
    {
        block->InitVarSets(this);
    }

    fgBBVarSetsInited = true;
}

//------------------------------------------------------------------------
// fgPostImportationCleanups: clean up flow graph after importation
//
// Returns:
//   suitable phase status
//
// Notes:
//
//  Find and remove any basic blocks that are useless (e.g. they have not been
//  imported because they are not reachable, or they have been optimized away).
//
//  Remove try regions where no blocks in the try were imported.
//  Update the end of try and handler regions where trailing blocks were not imported.
//  Update the start of try regions that were partially imported (OSR)
//
//  For OSR, add "step blocks" and conditional logic to ensure the path from
//  method entry to the OSR logical entry point always flows through the first
//  block of any enclosing try.
//
//  In particular, given a method like
//
//  S0;
//  try {
//      S1;
//      try {
//          S2;
//          for (...) {}  // OSR logical entry here
//      }
//  }
//
//  Where the Sn are arbitrary hammocks of code, the OSR logical entry point
//  would be in the middle of a nested try. We can't branch there directly
//  from the OSR method entry. So we transform the flow to:
//
//  _firstCall = 0;
//  goto pt1;
//  S0;
//  pt1:
//  try {
//      if (_firstCall == 0) goto pt2;
//      S1;
//      pt2:
//      try {
//          if (_firstCall == 0) goto pp;
//          S2;
//          pp:
//          _firstCall = 1;
//          for (...)
//      }
//  }
//
//  where the "state variable" _firstCall guides execution appropriately
//  from OSR method entry, and flow always enters the try blocks at the
//  first block of the try.
//
PhaseStatus Compiler::fgPostImportationCleanup()
{
    // Bail, if this is a failed inline
    //
    if (compDonotInline())
    {
        return PhaseStatus::MODIFIED_NOTHING;
    }

    if (compIsForInlining())
    {
        // Update type of return spill temp if we have gathered
        // better info when importing the inlinee, and the return
        // spill temp is single def or was freshly created for this inlinee
        if (fgNeedReturnSpillTemp())
        {
            CORINFO_CLASS_HANDLE retExprClassHnd = impInlineInfo->retExprClassHnd;
            if (retExprClassHnd != nullptr)
            {
                LclVarDsc* returnSpillVarDsc = lvaGetDesc(lvaInlineeReturnSpillTemp);

                if (returnSpillVarDsc->lvType == TYP_REF &&
                    (returnSpillVarDsc->lvSingleDef || lvaInlineeReturnSpillTempFreshlyCreated))
                {
                    lvaUpdateClass(lvaInlineeReturnSpillTemp, retExprClassHnd, impInlineInfo->retExprClassHndIsExact,
                                   false);
                }
            }
        }
    }

    BasicBlock* cur;
    BasicBlock* nxt;

    // If we remove any blocks, we'll have to do additional work
    unsigned removedBlks = 0;

    for (cur = fgFirstBB; cur != nullptr; cur = nxt)
    {
        // Get hold of the next block (in case we delete 'cur')
        nxt = cur->Next();

        // Should this block be removed?
        if (!cur->HasFlag(BBF_IMPORTED))
        {
            noway_assert(cur->isEmpty());

            if (ehCanDeleteEmptyBlock(cur))
            {
                JITDUMP(FMT_BB " was not imported, marking as removed (%d)\n", cur->bbNum, removedBlks);

                // Notify all successors that cur is no longer a pred.
                //
                // This may not be necessary once we have pred lists built before importation.
                // When we alter flow in the importer branch opts, we should be able to make
                // suitable updates there for blocks that we plan to keep.
                //
                for (BasicBlock* succ : cur->Succs(this))
                {
                    fgRemoveAllRefPreds(succ, cur);
                }

                cur->SetFlags(BBF_REMOVED);
                removedBlks++;

                // Drop the block from the list.
                //
                // We rely on the fact that this does not clear out
                // cur->bbNext or cur->bbPrev in the code that
                // follows.
                fgUnlinkBlockForRemoval(cur);
            }
            else
            {
                // We were prevented from deleting this block by EH
                // normalization. Mark the block as imported.
                cur->SetFlags(BBF_IMPORTED);
            }
        }
    }

    // If no blocks were removed, we're done.
    // Unless we are an OSR method with a try entry.
    //
    if ((removedBlks == 0) && !(opts.IsOSR() && fgOSREntryBB->hasTryIndex()))
    {
        return PhaseStatus::MODIFIED_NOTHING;
    }

    // Update all references in the exception handler table.
    //
    // We may have made the entire try block unreachable.
    // Check for this case and remove the entry from the EH table.
    //
    // For OSR, just the initial part of a try range may become
    // unreachable; if so we need to shrink the try range down
    // to the portion that was imported.
    unsigned  XTnum;
    EHblkDsc* HBtab;
    unsigned  delCnt = 0;

    // Walk the EH regions from inner to outer
    for (XTnum = 0, HBtab = compHndBBtab; XTnum < compHndBBtabCount; XTnum++, HBtab++)
    {
    AGAIN:

        // If start of a try region was not imported, then we either
        // need to trim the region extent, or remove the region
        // entirely.
        //
        // In normal importation, it is not valid to jump into the
        // middle of a try, so if the try entry was not imported, the
        // entire try can be removed.
        //
        // In OSR importation the entry patchpoint may be in the
        // middle of a try, and we need to determine how much of the
        // try ended up getting imported.  Because of backwards
        // branches we may end up importing the entire try even though
        // execution starts in the middle.
        //
        // Note it is common in both cases for the ends of trys (and
        // associated handlers) to end up not getting imported, so if
        // the try region is not removed, we always check if we need
        // to trim the ends.
        //
        if (HBtab->ebdTryBeg->HasFlag(BBF_REMOVED))
        {
            // Usual case is that the entire try can be removed.
            bool removeTryRegion = true;

            if (opts.IsOSR())
            {
                // For OSR we may need to trim the try region start.
                //
                // We rely on the fact that removed blocks have been snipped from
                // the main block list, but that those removed blocks have kept
                // their bbprev (and bbnext) links.
                //
                // Find the first unremoved block before the try entry block.
                //
                BasicBlock* const oldTryEntry  = HBtab->ebdTryBeg;
                BasicBlock*       tryEntryPrev = oldTryEntry->Prev();
                assert(tryEntryPrev != nullptr);
                while (tryEntryPrev->HasFlag(BBF_REMOVED))
                {
                    tryEntryPrev = tryEntryPrev->Prev();
                    // Because we've added an unremovable scratch block as
                    // fgFirstBB, this backwards walk should always find
                    // some block.
                    assert(tryEntryPrev != nullptr);
                }

                // If there is a next block of this prev block, and that block is
                // contained in the current try, we'd like to make that block
                // the new start of the try, and keep the region.
                BasicBlock* newTryEntry    = tryEntryPrev->Next();
                bool        updateTryEntry = false;

                if ((newTryEntry != nullptr) && bbInTryRegions(XTnum, newTryEntry))
                {
                    // We want to trim the begin extent of the current try region to newTryEntry.
                    //
                    // This method is invoked after EH normalization, so we may need to ensure all
                    // try regions begin at blocks that are not the start or end of some other try.
                    //
                    // So, see if this block is already the start or end of some other EH region.
                    if (bbIsTryBeg(newTryEntry))
                    {
                        // We've already end-trimmed the inner try. Do the same now for the
                        // current try, so it is easier to detect when they mutually protect.
                        // (we will call this again later, which is harmless).
                        fgSkipRmvdBlocks(HBtab);

                        // If this try and the inner try form a "mutually protected try region"
                        // then we must continue to share the try entry block.
                        EHblkDsc* const HBinner = ehGetBlockTryDsc(newTryEntry);
                        assert(HBinner->ebdTryBeg == newTryEntry);

                        if (HBtab->ebdTryLast != HBinner->ebdTryLast)
                        {
                            updateTryEntry = true;
                        }
                    }
                    // Also, a try and handler cannot start at the same block
                    else if (bbIsHandlerBeg(newTryEntry))
                    {
                        updateTryEntry = true;
                    }

                    if (updateTryEntry)
                    {
                        // We need to trim the current try to begin at a different block. Normally
                        // this would be problematic as we don't have enough context to redirect
                        // all the incoming edges, but we know oldTryEntry is unreachable.
                        // So there are no incoming edges to worry about.
                        //
                        assert(!tryEntryPrev->bbFallsThrough());

                        // What follows is similar to fgNewBBInRegion, but we can't call that
                        // here as the oldTryEntry is no longer in the main bb list.
                        newTryEntry = BasicBlock::New(this);
                        newTryEntry->SetFlags(BBF_IMPORTED | BBF_INTERNAL);
                        newTryEntry->bbRefs = 0;

                        // Set the right EH region indices on this new block.
                        //
                        // Patchpoints currently cannot be inside handler regions,
                        // and so likewise the old and new try region entries.
                        assert(!oldTryEntry->hasHndIndex());
                        newTryEntry->setTryIndex(XTnum);
                        newTryEntry->clearHndIndex();
                        fgInsertBBafter(tryEntryPrev, newTryEntry);

                        // Generally this (unreachable) empty new try entry block can fall through
                        // to the next block, but in cases where there's a nested try with an
                        // out of order handler, the next block may be a handler. So even though
                        // this new try entry block is unreachable, we need to give it a
                        // plausible flow target. Simplest is to just mark it as a throw.
                        if (bbIsHandlerBeg(newTryEntry->Next()))
                        {
                            newTryEntry->SetKindAndTargetEdge(BBJ_THROW);
                        }
                        else
                        {
                            FlowEdge* const newEdge = fgAddRefPred(newTryEntry->Next(), newTryEntry);
                            newTryEntry->SetKindAndTargetEdge(BBJ_ALWAYS, newEdge);
                        }

                        JITDUMP("OSR: changing start of try region #%u from " FMT_BB " to new " FMT_BB "\n",
                                XTnum + delCnt, oldTryEntry->bbNum, newTryEntry->bbNum);
                    }
                    else
                    {
                        // We can just trim the try to newTryEntry as it is not part of some inner try or handler.
                        JITDUMP("OSR: changing start of try region #%u from " FMT_BB " to " FMT_BB "\n", XTnum + delCnt,
                                oldTryEntry->bbNum, newTryEntry->bbNum);
                    }

                    // Update the handler table
                    fgSetTryBeg(HBtab, newTryEntry);

                    // Try entry blocks get specially marked and have special protection.
                    HBtab->ebdTryBeg->SetFlags(BBF_DONT_REMOVE);

                    // We are keeping this try region
                    removeTryRegion = false;
                }
            }

            if (removeTryRegion)
            {
                // In the dump, refer to the region by its original index.
                JITDUMP("Try region #%u (" FMT_BB " -- " FMT_BB ") not imported, removing try from the EH table\n",
                        XTnum + delCnt, HBtab->ebdTryBeg->bbNum, HBtab->ebdTryLast->bbNum);

                delCnt++;

                fgRemoveEHTableEntry(XTnum);

                if (XTnum < compHndBBtabCount)
                {
                    // There are more entries left to process, so do more. Note that
                    // HBtab now points to the next entry, that we copied down to the
                    // current slot. XTnum also stays the same.
                    goto AGAIN;
                }

                // no more entries (we deleted the last one), so exit the loop
                break;
            }
        }

        // If we get here, the try entry block was not removed.
        // Check some invariants.
        assert(HBtab->ebdTryBeg->HasFlag(BBF_IMPORTED));
        assert(HBtab->ebdTryBeg->HasFlag(BBF_DONT_REMOVE));
        assert(HBtab->ebdHndBeg->HasFlag(BBF_IMPORTED));
        assert(HBtab->ebdHndBeg->HasFlag(BBF_DONT_REMOVE));

        if (HBtab->HasFilter())
        {
            assert(HBtab->ebdFilter->HasFlag(BBF_IMPORTED));
            assert(HBtab->ebdFilter->HasFlag(BBF_DONT_REMOVE));
        }

        // Finally, do region end trimming -- update try and handler ends to reflect removed blocks.
        fgSkipRmvdBlocks(HBtab);
    }

    // If this is OSR, and the OSR entry was mid-try or in a nested try entry,
    // add the appropriate step block logic.
    //
    unsigned addedBlocks = 0;
    bool     addedTemps  = 0;

    if (opts.IsOSR())
    {
        BasicBlock* const osrEntry        = fgOSREntryBB;
        BasicBlock*       entryJumpTarget = osrEntry;

        if (osrEntry->hasTryIndex())
        {
            EHblkDsc*   enclosingTry   = ehGetBlockTryDsc(osrEntry);
            BasicBlock* tryEntry       = enclosingTry->ebdTryBeg;
            bool const  inNestedTry    = (enclosingTry->ebdEnclosingTryIndex != EHblkDsc::NO_ENCLOSING_INDEX);
            bool const  osrEntryMidTry = (osrEntry != tryEntry);

            if (inNestedTry || osrEntryMidTry)
            {
                JITDUMP("OSR Entry point at IL offset 0x%0x (" FMT_BB ") is %s%s try region EH#%u\n", info.compILEntry,
                        osrEntry->bbNum, osrEntryMidTry ? "within " : "at the start of ", inNestedTry ? "nested" : "",
                        osrEntry->getTryIndex());

                // We'll need a state variable to control the branching.
                //
                // It will be initialized to zero when the OSR method is entered and set to one
                // once flow reaches the osrEntry.
                //
                unsigned const entryStateVar   = lvaGrabTemp(false DEBUGARG("OSR entry state var"));
                lvaTable[entryStateVar].lvType = TYP_INT;
                addedTemps                     = true;

                // Zero the entry state at method entry.
                //
                GenTree* const initEntryState = gtNewTempStore(entryStateVar, gtNewZeroConNode(TYP_INT));
                fgNewStmtAtBeg(fgFirstBB, initEntryState);

                // Set the state variable once control flow reaches the OSR entry.
                //
                GenTree* const setEntryState = gtNewTempStore(entryStateVar, gtNewOneConNode(TYP_INT));
                fgNewStmtAtBeg(osrEntry, setEntryState);

                // Helper method to add flow
                //
                auto addConditionalFlow = [this, entryStateVar, &entryJumpTarget, &addedBlocks](BasicBlock* fromBlock,
                                                                                                BasicBlock* toBlock) {
                    BasicBlock* const newBlock = fgSplitBlockAtBeginning(fromBlock);
                    newBlock->inheritWeight(fromBlock);
                    fromBlock->SetFlags(BBF_INTERNAL);
                    newBlock->RemoveFlags(BBF_DONT_REMOVE);
                    addedBlocks++;
                    FlowEdge* const normalTryEntryEdge = fromBlock->GetTargetEdge();

                    GenTree* const entryStateLcl = gtNewLclvNode(entryStateVar, TYP_INT);
                    GenTree* const compareEntryStateToZero =
                        gtNewOperNode(GT_EQ, TYP_INT, entryStateLcl, gtNewZeroConNode(TYP_INT));
                    GenTree* const jumpIfEntryStateZero = gtNewOperNode(GT_JTRUE, TYP_VOID, compareEntryStateToZero);
                    fgNewStmtAtBeg(fromBlock, jumpIfEntryStateZero);

                    FlowEdge* const osrTryEntryEdge = fgAddRefPred(toBlock, fromBlock);
                    fromBlock->SetCond(osrTryEntryEdge, normalTryEntryEdge);

                    if (fgHaveProfileWeights())
                    {
                        // We are adding a path from (ultimately) the method entry to "fromBlock"
                        // Update the profile weight.
                        //
                        weight_t const entryWeight = fgFirstBB->bbWeight;

                        JITDUMP("Updating block weight for now-reachable try entry " FMT_BB " via " FMT_BB "\n",
                                fromBlock->bbNum, fgFirstBB->bbNum);
                        fromBlock->increaseBBProfileWeight(entryWeight);

                        // We updated the weight of fromBlock above.
                        //
                        // Set the likelihoods such that the additional weight flows to toBlock
                        // (and so the "normal path" profile out of fromBlock to newBlock is unaltered)
                        //
                        // In some stress cases we may have a zero-weight OSR entry.
                        // Tolerate this by capping the fromToLikelihood.
                        //
                        weight_t const fromWeight       = fromBlock->bbWeight;
                        weight_t const fromToLikelihood = min(1.0, entryWeight / fromWeight);

                        osrTryEntryEdge->setLikelihood(fromToLikelihood);
                        normalTryEntryEdge->setLikelihood(1.0 - fromToLikelihood);
                    }
                    else
                    {
                        // Just set likelihoods arbitrarily
                        //
                        osrTryEntryEdge->setLikelihood(0.9);
                        normalTryEntryEdge->setLikelihood(0.1);
                    }

                    entryJumpTarget = fromBlock;
                };

                // If this is a mid-try entry, add a conditional branch from the start of the try to osr entry point.
                //
                if (osrEntryMidTry)
                {
                    addConditionalFlow(tryEntry, osrEntry);
                }

                // Add conditional branches for each successive enclosing try with a distinct
                // entry block.
                //
                while (enclosingTry->ebdEnclosingTryIndex != EHblkDsc::NO_ENCLOSING_INDEX)
                {
                    EHblkDsc* const   nextTry      = ehGetDsc(enclosingTry->ebdEnclosingTryIndex);
                    BasicBlock* const nextTryEntry = nextTry->ebdTryBeg;

                    // We don't need to add flow for mutual-protect regions
                    // (multiple tries that all share the same entry block).
                    //
                    if (nextTryEntry != tryEntry)
                    {
                        addConditionalFlow(nextTryEntry, tryEntry);
                    }
                    enclosingTry = nextTry;
                    tryEntry     = nextTryEntry;
                }

                // Transform the method entry flow, if necessary.
                //
                // Note even if the OSR is in a nested try, if it's a mutual protect try
                // it can be reached directly from "outside".
                //
                assert(fgFirstBB->TargetIs(osrEntry));
                assert(fgFirstBB->KindIs(BBJ_ALWAYS));

                if (entryJumpTarget != osrEntry)
                {
                    fgRedirectTargetEdge(fgFirstBB, entryJumpTarget);

                    JITDUMP("OSR: redirecting flow from method entry " FMT_BB " to OSR entry " FMT_BB
                            " via step blocks.\n",
                            fgFirstBB->bbNum, fgOSREntryBB->bbNum);
                }
                else
                {
                    JITDUMP("OSR: leaving direct flow from method entry " FMT_BB " to OSR entry " FMT_BB
                            ", no step blocks needed.\n",
                            fgFirstBB->bbNum, fgOSREntryBB->bbNum);
                }
            }
            else
            {
                // If OSR entry is the start of an un-nested try, no work needed.
                //
                // We won't hit this case today as we don't allow the try entry to be the target of a backedge,
                // and currently patchpoints only appear at targets of backedges.
                //
                JITDUMP("OSR Entry point at IL offset 0x%0x (" FMT_BB
                        ") is start of an un-nested try region, no step blocks needed.\n",
                        info.compILEntry, osrEntry->bbNum);
                assert(entryJumpTarget == osrEntry);
                assert(fgOSREntryBB == osrEntry);
            }
        }
        else
        {
            // If OSR entry is not within a try, no work needed.
            //
            JITDUMP("OSR Entry point at IL offset 0x%0x (" FMT_BB ") is not in a try region, no step blocks needed.\n",
                    info.compILEntry, osrEntry->bbNum);
            assert(entryJumpTarget == osrEntry);
            assert(fgOSREntryBB == osrEntry);
        }
    }

#ifdef DEBUG
    fgVerifyHandlerTab();
#endif // DEBUG

    // Did we make any changes?
    //
    const bool madeChanges = (addedBlocks > 0) || (delCnt > 0) || (removedBlks > 0) || addedTemps;

    // Note that we have now run post importation cleanup,
    // so we can enable more stringent checking.
    //
    compPostImportationCleanupDone = true;

    return madeChanges ? PhaseStatus::MODIFIED_EVERYTHING : PhaseStatus::MODIFIED_NOTHING;
}

//-------------------------------------------------------------
// fgCanCompactBlock: Determine if a BBJ_ALWAYS block and its target can be compacted.
//
// Arguments:
//    block - BBJ_ALWAYS block to check
//
// Returns:
//    true if compaction is allowed
//
bool Compiler::fgCanCompactBlock(BasicBlock* block)
{
    assert(block != nullptr);

    if (!block->KindIs(BBJ_ALWAYS) || block->HasFlag(BBF_KEEP_BBJ_ALWAYS))
    {
        return false;
    }

    BasicBlock* const target = block->GetTarget();

    if (block == target)
    {
        return false;
    }

    if (target->IsFirst() || (target == fgEntryBB) || (target == fgOSREntryBB))
    {
        return false;
    }

    // Don't bother compacting a call-finally pair if it doesn't succeed block
    //
    if (target->isBBCallFinallyPair() && !block->NextIs(target))
    {
        return false;
    }

    // If target has multiple incoming edges, we can still compact if block is empty.
    // However, not if it is the beginning of a handler.
    //
    if (target->countOfInEdges() != 1 &&
        (!block->isEmpty() || block->HasFlag(BBF_FUNCLET_BEG) || (block->bbCatchTyp != BBCT_NONE)))
    {
        return false;
    }

    if (target->HasFlag(BBF_DONT_REMOVE))
    {
        return false;
    }

    // Ensure we leave a valid init BB around.
    //
    if ((block == fgFirstBB) && !fgCanCompactInitBlock())
    {
        return false;
    }

    // We cannot compact two blocks in different EH regions.
    //
    if (!BasicBlock::sameEHRegion(block, target))
    {
        return false;
    }

    // If there is a switch predecessor don't bother because we'd have to update the uniquesuccs as well
    // (if they are valid).
    //
    for (BasicBlock* const predBlock : target->PredBlocks())
    {
        if (predBlock->KindIs(BBJ_SWITCH))
        {
            return false;
        }
    }

    return true;
}

//-------------------------------------------------------------
// fgCanCompactInitBlock: Check if the first BB (the init BB) can be compacted
// into its target.
//
// Returns:
//    true if compaction is allowed
//
bool Compiler::fgCanCompactInitBlock()
{
    assert(fgFirstBB->KindIs(BBJ_ALWAYS));
    BasicBlock* target = fgFirstBB->GetTarget();
    if (target->hasTryIndex())
    {
        // Inside a try region
        return false;
    }

    assert(target->bbPreds != nullptr);
    if (target->bbPreds->getNextPredEdge() != nullptr)
    {
        // Multiple preds
        return false;
    }

    if (opts.compDbgCode && !target->HasFlag(BBF_INTERNAL))
    {
        // Init BB must be internal for debug code to avoid conflating
        // JIT-inserted code with user code.
        return false;
    }

    return true;
}

//-------------------------------------------------------------
// fgCompactBlock: Compact BBJ_ALWAYS block and its target into one.
//
// Requires that all necessary checks have been performed, i.e. fgCanCompactBlock returns true.
//
// Uses for this function - whenever we change links, insert blocks, ...
// It will keep the flowgraph data in synch - bbNum, bbRefs, bbPreds
//
// Arguments:
//    block - move all code into this block from its target.
//
void Compiler::fgCompactBlock(BasicBlock* block)
{
    assert(fgCanCompactBlock(block));

    // We shouldn't churn the flowgraph after doing hot/cold splitting
    assert(fgFirstColdBlock == nullptr);

    BasicBlock* const target = block->GetTarget();

    JITDUMP("\nCompacting " FMT_BB " into " FMT_BB ":\n", target->bbNum, block->bbNum);
    fgRemoveRefPred(block->GetTargetEdge());

    if (target->countOfInEdges() > 0)
    {
        JITDUMP("Second block has %u other incoming edges\n", target->countOfInEdges());
        assert(block->isEmpty());

        // Retarget all the other edges incident on target
        for (BasicBlock* const predBlock : target->PredBlocksEditing())
        {
            fgReplaceJumpTarget(predBlock, target, block);
        }
    }

    assert(target->countOfInEdges() == 0);
    assert(target->bbPreds == nullptr);

    /* Start compacting - move all the statements in the second block to the first block */

    // First move any phi definitions of the second block after the phi defs of the first.
    // TODO-CQ: This may be the wrong thing to do. If we're compacting blocks, it's because a
    // control-flow choice was constant-folded away. So probably phi's need to go away,
    // as well, in favor of one of the incoming branches. Or at least be modified.

    assert(block->IsLIR() == target->IsLIR());
    if (block->IsLIR())
    {
        LIR::Range& blockRange  = LIR::AsRange(block);
        LIR::Range& targetRange = LIR::AsRange(target);

        // Does target have any phis?
        GenTree* targetNode = targetRange.FirstNode();

        // Does the block have any code?
        if (targetNode != nullptr)
        {
            LIR::Range targetNodes = targetRange.Remove(targetNode, targetRange.LastNode());
            blockRange.InsertAtEnd(std::move(targetNodes));
        }
    }
    else
    {
        Statement* blkNonPhi1    = block->FirstNonPhiDef();
        Statement* targetNonPhi1 = target->FirstNonPhiDef();
        Statement* blkFirst      = block->firstStmt();
        Statement* targetFirst   = target->firstStmt();

        // Does the second have any phis?
        if ((targetFirst != nullptr) && (targetFirst != targetNonPhi1))
        {
            Statement* targetLast = targetFirst->GetPrevStmt();
            assert(targetLast->GetNextStmt() == nullptr);

            // Does "blk" have phis?
            if (blkNonPhi1 != blkFirst)
            {
                // Yes, has phis.
                // Insert after the last phi of "block."
                // First, targetPhis after last phi of block.
                Statement* blkLastPhi = (blkNonPhi1 != nullptr) ? blkNonPhi1->GetPrevStmt() : blkFirst->GetPrevStmt();
                blkLastPhi->SetNextStmt(targetFirst);
                targetFirst->SetPrevStmt(blkLastPhi);

                // Now, rest of "block" after last phi of "target".
                Statement* targetLastPhi =
                    (targetNonPhi1 != nullptr) ? targetNonPhi1->GetPrevStmt() : targetFirst->GetPrevStmt();
                targetLastPhi->SetNextStmt(blkNonPhi1);

                if (blkNonPhi1 != nullptr)
                {
                    blkNonPhi1->SetPrevStmt(targetLastPhi);
                }
                else
                {
                    // block has no non phis, so make the last statement be the last added phi.
                    blkFirst->SetPrevStmt(targetLastPhi);
                }

                // Now update the bbStmtList of "target".
                target->bbStmtList = targetNonPhi1;
                if (targetNonPhi1 != nullptr)
                {
                    targetNonPhi1->SetPrevStmt(targetLast);
                }
            }
            else
            {
                if (blkFirst != nullptr) // If "block" has no statements, fusion will work fine...
                {
                    // First, targetPhis at start of block.
                    Statement* blkLast = blkFirst->GetPrevStmt();
                    block->bbStmtList  = targetFirst;
                    // Now, rest of "block" (if it exists) after last phi of "target".
                    Statement* targetLastPhi =
                        (targetNonPhi1 != nullptr) ? targetNonPhi1->GetPrevStmt() : targetFirst->GetPrevStmt();

                    targetFirst->SetPrevStmt(blkLast);
                    targetLastPhi->SetNextStmt(blkFirst);
                    blkFirst->SetPrevStmt(targetLastPhi);
                    // Now update the bbStmtList of "target"
                    target->bbStmtList = targetNonPhi1;
                    if (targetNonPhi1 != nullptr)
                    {
                        targetNonPhi1->SetPrevStmt(targetLast);
                    }
                }
            }
        }

        // Now proceed with the updated bbTreeLists.
        Statement* stmtList1 = block->firstStmt();
        Statement* stmtList2 = target->firstStmt();

        /* the block may have an empty list */

        if (stmtList1 != nullptr)
        {
            Statement* stmtLast1 = block->lastStmt();

            /* The second block may be a GOTO statement or something with an empty bbStmtList */
            if (stmtList2 != nullptr)
            {
                Statement* stmtLast2 = target->lastStmt();

                /* append list2 to list 1 */

                stmtLast1->SetNextStmt(stmtList2);
                stmtList2->SetPrevStmt(stmtLast1);
                stmtList1->SetPrevStmt(stmtLast2);
            }
        }
        else
        {
            /* block was formerly empty and now has target's statements */
            block->bbStmtList = stmtList2;
        }
    }

    // Transfer target's weight to block
    // (target's weight should include block's weight,
    // plus the weights of target's preds, which now flow into block)
    const bool hasProfileWeight = block->hasProfileWeight();
    block->inheritWeight(target);

    if (hasProfileWeight)
    {
        block->SetFlags(BBF_PROF_WEIGHT);
    }

    VarSetOps::AssignAllowUninitRhs(this, block->bbLiveOut, target->bbLiveOut);

    // Update the beginning and ending IL offsets (bbCodeOffs and bbCodeOffsEnd).
    // Set the beginning IL offset to the minimum, and the ending offset to the maximum, of the respective blocks.
    // If one block has an unknown offset, we take the other block.
    // We are merging into 'block', so if its values are correct, just leave them alone.
    // TODO: we should probably base this on the statements within.

    if (block->bbCodeOffs == BAD_IL_OFFSET)
    {
        block->bbCodeOffs = target->bbCodeOffs; // If they are both BAD_IL_OFFSET, this doesn't change anything.
    }
    else if (target->bbCodeOffs != BAD_IL_OFFSET)
    {
        // The are both valid offsets; compare them.
        if (block->bbCodeOffs > target->bbCodeOffs)
        {
            block->bbCodeOffs = target->bbCodeOffs;
        }
    }

    if (block->bbCodeOffsEnd == BAD_IL_OFFSET)
    {
        block->bbCodeOffsEnd = target->bbCodeOffsEnd; // If they are both BAD_IL_OFFSET, this doesn't change anything.
    }
    else if (target->bbCodeOffsEnd != BAD_IL_OFFSET)
    {
        // The are both valid offsets; compare them.
        if (block->bbCodeOffsEnd < target->bbCodeOffsEnd)
        {
            block->bbCodeOffsEnd = target->bbCodeOffsEnd;
        }
    }

    if (block->HasFlag(BBF_INTERNAL) && !target->HasFlag(BBF_INTERNAL))
    {
        // If 'block' is an internal block and 'target' isn't, then adjust the flags set on 'block'.
        block->RemoveFlags(BBF_INTERNAL); // Clear the BBF_INTERNAL flag
        block->SetFlags(BBF_IMPORTED);    // Set the BBF_IMPORTED flag
    }

    /* Update the flags for block with those found in target */

    block->CopyFlags(target, BBF_COMPACT_UPD);

    /* mark target as removed */

    target->SetFlags(BBF_REMOVED);

    /* Unlink target and update all the marker pointers if necessary */

    fgUnlinkRange(target, target);

    fgBBcount--;

    // If target was the last block of a try or handler, update the EH table.

    ehUpdateForDeletedBlock(target);

    /* Set the jump targets */

    switch (target->GetKind())
    {
        case BBJ_CALLFINALLY:
            // Propagate RETLESS property
            block->CopyFlags(target, BBF_RETLESS_CALL);

            FALLTHROUGH;

        case BBJ_ALWAYS:
        case BBJ_EHCATCHRET:
        case BBJ_EHFILTERRET:
        {
            /* Update the predecessor list for target's target */
            FlowEdge* const targetEdge = target->GetTargetEdge();
            fgReplacePred(targetEdge, block);

            block->SetKindAndTargetEdge(target->GetKind(), targetEdge);
            break;
        }

        case BBJ_COND:
        {
            /* Update the predecessor list for target's true target */
            FlowEdge* const trueEdge  = target->GetTrueEdge();
            FlowEdge* const falseEdge = target->GetFalseEdge();
            fgReplacePred(trueEdge, block);

            /* Update the predecessor list for target's false target if it is different from the true target */
            if (trueEdge != falseEdge)
            {
                fgReplacePred(falseEdge, block);
            }

            block->SetCond(trueEdge, falseEdge);
            break;
        }

        case BBJ_EHFINALLYRET:
            block->SetEhf(target->GetEhfTargets());
            fgChangeEhfBlock(target, block);
            break;

        case BBJ_EHFAULTRET:
        case BBJ_THROW:
        case BBJ_RETURN:
            /* no jumps or fall through blocks to set here */
            block->SetKind(target->GetKind());
            break;

        case BBJ_SWITCH:
            block->SetSwitch(target->GetSwitchTargets());
            // We are moving the switch jump from target to block. Examine the jump targets
            // of the BBJ_SWITCH at target and replace the predecessor to 'target' with ones to 'block'
            fgChangeSwitchBlock(target, block);
            break;

        default:
            noway_assert(!"Unexpected bbKind");
            break;
    }

    assert(block->KindIs(target->GetKind()));

#if DEBUG
    if (verbose && 0)
    {
        printf("\nAfter compacting:\n");
        fgDispBasicBlocks(false);
    }

    if (JitConfig.JitSlowDebugChecksEnabled() != 0)
    {
        // Make sure that the predecessor lists are accurate
        fgDebugCheckBBlist();
    }
#endif // DEBUG
}

//-------------------------------------------------------------
// fgUnreachableBlock: Remove a block when it is unreachable.
//
// This function cannot remove the first block.
//
// Arguments:
//    block - unreachable block to remove
//
void Compiler::fgUnreachableBlock(BasicBlock* block)
{
    // genReturnBB should never be removed, as we might have special hookups there.
    // Therefore, we should never come here to remove the statements in the genReturnBB block.
    // For example, the profiler hookup needs to have the "void GT_RETURN" statement
    // to properly set the info.compProfilerCallback flag.
    noway_assert(block != genReturnBB);

    if (block->HasFlag(BBF_REMOVED))
    {
        return;
    }

#ifdef DEBUG
    if (verbose)
    {
        printf("\nRemoving unreachable " FMT_BB "\n", block->bbNum);
    }
#endif // DEBUG

    noway_assert(!block->IsFirst()); // Can't use this function to remove the first block

    // First, delete all the code in the block.

    if (block->IsLIR())
    {
        LIR::Range& blockRange = LIR::AsRange(block);
        if (!blockRange.IsEmpty())
        {
            blockRange.Delete(this, block, blockRange.FirstNode(), blockRange.LastNode());
        }
    }
    else
    {
        // TODO-Cleanup: I'm not sure why this happens -- if the block is unreachable, why does it have phis?
        // Anyway, remove any phis.

        Statement* firstNonPhi = block->FirstNonPhiDef();
        if (block->bbStmtList != firstNonPhi)
        {
            if (firstNonPhi != nullptr)
            {
                firstNonPhi->SetPrevStmt(block->lastStmt());
            }
            block->bbStmtList = firstNonPhi;
        }

        for (Statement* const stmt : block->Statements())
        {
            fgRemoveStmt(block, stmt);
        }
        noway_assert(block->bbStmtList == nullptr);
    }

    // Mark the block as removed
    block->SetFlags(BBF_REMOVED);

    // Update bbRefs and bbPreds for this block's successors
    bool profileInconsistent = false;
    for (BasicBlock* const succBlock : block->Succs(this))
    {
        FlowEdge* const succEdge = fgRemoveAllRefPreds(succBlock, block);

        if (block->hasProfileWeight() && succBlock->hasProfileWeight())
        {
            succBlock->decreaseBBProfileWeight(succEdge->getLikelyWeight());
            profileInconsistent |= (succBlock->NumSucc() > 0);
        }
    }

    if (profileInconsistent)
    {
        JITDUMP("Flow removal of " FMT_BB " needs to be propagated. Data %s inconsistent.\n", block->bbNum,
                fgPgoConsistent ? "is now" : "was already");
        fgPgoConsistent = false;
    }
}

//-------------------------------------------------------------
// fgOptimizeBranchToEmptyUnconditional:
//    Optimize a jump to an empty block which ends in an unconditional branch.
//
// Arguments:
//    block - source block
//    bDest - destination
//
// Returns: true if changes were made
//
bool Compiler::fgOptimizeBranchToEmptyUnconditional(BasicBlock* block, BasicBlock* bDest)
{
    bool optimizeJump = true;

    assert(bDest->isEmpty());
    assert(bDest->KindIs(BBJ_ALWAYS));

    // We do not optimize jumps between two different try regions.
    // However jumping to a block that is not in any try region is OK
    //
    if (bDest->hasTryIndex() && !BasicBlock::sameTryRegion(block, bDest))
    {
        optimizeJump = false;
    }

    // Don't optimize a jump to a removed block
    if (bDest->GetTarget()->HasFlag(BBF_REMOVED))
    {
        optimizeJump = false;
    }

    // Don't optimize a jump to a cloned finally
    if (bDest->HasFlag(BBF_CLONED_FINALLY_BEGIN))
    {
        optimizeJump = false;
    }

    // Must optimize jump if bDest has been removed
    //
    if (bDest->HasFlag(BBF_REMOVED))
    {
        optimizeJump = true;
    }

    if (optimizeJump)
    {
#ifdef DEBUG
        if (verbose)
        {
            printf("\nOptimizing a jump to an unconditional jump (" FMT_BB " -> " FMT_BB " -> " FMT_BB ")\n",
                   block->bbNum, bDest->bbNum, bDest->GetTarget()->bbNum);
        }
#endif // DEBUG

        weight_t removedWeight;

        // Optimize the JUMP to empty unconditional JUMP to go to the new target
        switch (block->GetKind())
        {
            case BBJ_ALWAYS:
            case BBJ_CALLFINALLYRET:
            {
                removedWeight = block->bbWeight;
                fgRedirectTargetEdge(block, bDest->GetTarget());
                break;
            }

            case BBJ_COND:
                if (block->TrueTargetIs(bDest))
                {
                    assert(!block->FalseTargetIs(bDest));
                    removedWeight = block->GetTrueEdge()->getLikelyWeight();
                    fgRedirectTrueEdge(block, bDest->GetTarget());
                }
                else
                {
                    assert(block->FalseTargetIs(bDest));
                    removedWeight = block->GetFalseEdge()->getLikelyWeight();
                    fgRedirectFalseEdge(block, bDest->GetTarget());
                }
                break;

            default:
                unreached();
        }

        //
        // When we optimize a branch to branch we need to update the profile weight
        // of bDest by subtracting out the weight of the path that is being optimized.
        //
        if (bDest->hasProfileWeight())
        {
            bDest->decreaseBBProfileWeight(removedWeight);
        }

        return true;
    }
    return false;
}

//-------------------------------------------------------------
// fgOptimizeEmptyBlock:
//   Does flow optimization of an empty block (can remove it in some cases)
//
// Arguments:
//    block - an empty block
//
// Returns: true if changes were made
//
bool Compiler::fgOptimizeEmptyBlock(BasicBlock* block)
{
    assert(block->isEmpty());

    // We shouldn't churn the flowgraph after doing hot/cold splitting
    assert(fgFirstColdBlock == nullptr);

    bool        madeChanges = false;
    BasicBlock* bPrev       = block->Prev();

    switch (block->GetKind())
    {
        case BBJ_COND:
        case BBJ_SWITCH:

            /* can never happen */
            noway_assert(!"Conditional or switch block with empty body!");
            break;

        case BBJ_THROW:
        case BBJ_CALLFINALLY:
        case BBJ_CALLFINALLYRET:
        case BBJ_RETURN:
        case BBJ_EHCATCHRET:
        case BBJ_EHFINALLYRET:
        case BBJ_EHFAULTRET:
        case BBJ_EHFILTERRET:

            /* leave them as is */
            /* some compilers generate multiple returns and put all of them at the end -
             * to solve that we need the predecessor list */

            break;

        case BBJ_ALWAYS:

            /* Special case for first BB */
            if (bPrev == nullptr)
            {
                assert(block == fgFirstBB);
                if (!block->JumpsToNext() || !fgCanCompactInitBlock())
                {
                    break;
                }
            }

            /* Do not remove a block that jumps to itself - used for while (true){} */
            if (block->TargetIs(block))
            {
                break;
            }

            // Don't remove the init BB if it does not leave a proper init BB
            // in place
            if ((block == fgFirstBB) && !fgCanCompactInitBlock())
            {
                break;
            }

            // Don't remove the fgEntryBB
            //
            if (opts.IsOSR() && (block == fgEntryBB))
            {
                break;
            }

            /* Don't remove an empty block that is in a different EH region
             * from its successor block, if the block is the target of a
             * catch return. It is required that the return address of a
             * catch be in the correct EH region, for re-raise of thread
             * abort exceptions to work. Insert a NOP in the empty block
             * to ensure we generate code for the block, if we keep it.
             */
            if (UsesFunclets())
            {
                BasicBlock* succBlock = block->GetTarget();

                if ((succBlock != nullptr) && !BasicBlock::sameEHRegion(block, succBlock))
                {
                    // The empty block and the block that follows it are in different
                    // EH regions. Is this a case where they can't be merged?

                    bool okToMerge = true; // assume it's ok
                    for (BasicBlock* const predBlock : block->PredBlocks())
                    {
                        if (predBlock->KindIs(BBJ_EHCATCHRET))
                        {
                            assert(predBlock->TargetIs(block));
                            okToMerge = false; // we can't get rid of the empty block
                            break;
                        }
                    }

                    if (!okToMerge)
                    {
                        // Insert a NOP in the empty block to ensure we generate code
                        // for the catchret target in the right EH region.
                        GenTree* nop = new (this, GT_NO_OP) GenTree(GT_NO_OP, TYP_VOID);

                        if (block->IsLIR())
                        {
                            LIR::AsRange(block).InsertAtEnd(nop);
                            LIR::ReadOnlyRange range(nop, nop);
                            m_pLowering->LowerRange(block, range);
                        }
                        else
                        {
                            Statement* nopStmt = fgNewStmtAtEnd(block, nop);
                            if (fgNodeThreading == NodeThreading::AllTrees)
                            {
                                fgSetStmtSeq(nopStmt);
                            }
                            gtSetStmtInfo(nopStmt);
                        }

                        madeChanges = true;

#ifdef DEBUG
                        if (verbose)
                        {
                            printf("\nKeeping empty block " FMT_BB " - it is the target of a catch return\n",
                                   block->bbNum);
                        }
#endif // DEBUG

                        break; // go to the next block
                    }
                }
            }

            if (!ehCanDeleteEmptyBlock(block))
            {
                // We're not allowed to remove this block due to reasons related to the EH table.
                break;
            }

            /* special case if this is the only BB */
            if (block->IsFirst() && block->IsLast())
            {
                assert(block == fgFirstBB);
                assert(block == fgLastBB);
                assert(bPrev == nullptr);
                break;
            }

            // When using profile weights, fgComputeCalledCount expects the first non-internal block to have profile
            // weight.
            // Make sure we don't break that invariant.
            if (fgIsUsingProfileWeights() && block->hasProfileWeight() && !block->HasFlag(BBF_INTERNAL))
            {
                BasicBlock* bNext = block->Next();

                // Check if the next block can't maintain the invariant.
                if ((bNext == nullptr) || bNext->HasFlag(BBF_INTERNAL) || !bNext->hasProfileWeight())
                {
                    // Check if the current block is the first non-internal block.
                    BasicBlock* curBB = bPrev;
                    while ((curBB != nullptr) && curBB->HasFlag(BBF_INTERNAL))
                    {
                        curBB = curBB->Prev();
                    }
                    if (curBB == nullptr)
                    {
                        // This block is the first non-internal block and it has profile weight.
                        // Don't delete it.
                        break;
                    }
                }
            }

            /* Remove the block */
            compCurBB = block;
            fgRemoveBlock(block, /* unreachable */ false);
            madeChanges = true;
            break;

        default:
            noway_assert(!"Unexpected bbKind");
            break;
    }

    return madeChanges;
}

//-------------------------------------------------------------
// fgOptimizeSwitchBranches:
//   Does flow optimization for a switch - bypasses jumps to empty unconditional branches,
//   and transforms degenerate switch cases like those with 1 or 2 targets.
//
// Arguments:
//    block - block with switch
//
// Returns: true if changes were made
//
bool Compiler::fgOptimizeSwitchBranches(BasicBlock* block)
{
    assert(block->KindIs(BBJ_SWITCH));

    unsigned    jmpCnt = block->GetSwitchTargets()->bbsCount;
    FlowEdge**  jmpTab = block->GetSwitchTargets()->bbsDstTab;
    BasicBlock* bNewDest; // the new jump target for the current switch case
    BasicBlock* bDest;
    bool        modified = false;

    do
    {
    REPEAT_SWITCH:;
        bDest    = (*jmpTab)->getDestinationBlock();
        bNewDest = bDest;

        // Do we have a JUMP to an empty unconditional JUMP block?
        if (bDest->isEmpty() && bDest->KindIs(BBJ_ALWAYS) && !bDest->TargetIs(bDest)) // special case for self jumps
        {
            bool optimizeJump = true;

            // We do not optimize jumps between two different try regions.
            // However jumping to a block that is not in any try region is OK
            //
            if (bDest->hasTryIndex() && !BasicBlock::sameTryRegion(block, bDest))
            {
                optimizeJump = false;
            }

            if (optimizeJump)
            {
                bNewDest = bDest->GetTarget();
#ifdef DEBUG
                if (verbose)
                {
                    printf("\nOptimizing a switch jump to an empty block with an unconditional jump (" FMT_BB
                           " -> " FMT_BB " -> " FMT_BB ")\n",
                           block->bbNum, bDest->bbNum, bNewDest->bbNum);
                }
#endif // DEBUG
            }
        }

        if (bNewDest != bDest)
        {
            //
            // When we optimize a branch to branch we need to update the profile weight
            // of bDest by subtracting out the block weight of the path that is being optimized.
            //
            FlowEdge* const oldEdge = *jmpTab;

            if (bDest->hasProfileWeight())
            {
                weight_t const branchThroughWeight = oldEdge->getLikelyWeight();
                bDest->decreaseBBProfileWeight(branchThroughWeight);
            }

            // Update the switch jump table
            fgRemoveRefPred(oldEdge);
            FlowEdge* const newEdge = fgAddRefPred(bNewDest, block, oldEdge);
            *jmpTab                 = newEdge;

            // Update edge likelihoods
            // Note old edge may still be "in use" so we decrease its likelihood.
            //

            // We want to move this much likelihood from old->new
            //
            const weight_t likelihoodFraction = oldEdge->getLikelihood() / (oldEdge->getDupCount() + 1);

            if (newEdge->getDupCount() == 1)
            {
                newEdge->setLikelihood(likelihoodFraction);
            }
            else
            {
                newEdge->addLikelihood(likelihoodFraction);
            }

            oldEdge->addLikelihood(-likelihoodFraction);

            // we optimized a Switch label - goto REPEAT_SWITCH to follow this new jump
            modified = true;

            goto REPEAT_SWITCH;
        }
    } while (++jmpTab, --jmpCnt);

    if (modified)
    {
        // Invalidate the set of unique targets for block, since we modified the targets
        fgInvalidateSwitchDescMapEntry(block);

        JITDUMP(
            "fgOptimizeSwitchBranches: Optimized switch flow. Profile needs to be re-propagated. Data %s consistent.\n",
            fgPgoConsistent ? "is now" : "was already");
        fgPgoConsistent = false;
    }

    Statement*  switchStmt = nullptr;
    LIR::Range* blockRange = nullptr;

    GenTree* switchTree;
    if (block->IsLIR())
    {
        blockRange = &LIR::AsRange(block);
        switchTree = blockRange->LastNode();

        assert(switchTree->OperGet() == GT_SWITCH_TABLE);
    }
    else
    {
        switchStmt = block->lastStmt();
        switchTree = switchStmt->GetRootNode();

        assert(switchTree->OperGet() == GT_SWITCH);
    }

    noway_assert(switchTree->gtType == TYP_VOID);

    // At this point all of the case jump targets have been updated such
    // that none of them go to block that is an empty unconditional block
    //
    jmpTab = block->GetSwitchTargets()->bbsDstTab;
    jmpCnt = block->GetSwitchTargets()->bbsCount;

    // Now check for two trivial switch jumps.
    //
    if (block->NumSucc(this) == 1)
    {
        // Use BBJ_ALWAYS for a switch with only a default clause, or with only one unique successor.

#ifdef DEBUG
        if (verbose)
        {
            printf("\nRemoving a switch jump with a single target (" FMT_BB ")\n", block->bbNum);
            printf("BEFORE:\n");
            fgDispBasicBlocks();
        }
#endif // DEBUG

        if (block->IsLIR())
        {
            bool               isClosed;
            unsigned           sideEffects;
            LIR::ReadOnlyRange switchTreeRange = blockRange->GetTreeRange(switchTree, &isClosed, &sideEffects);

            // The switch tree should form a contiguous, side-effect free range by construction. See
            // Lowering::LowerSwitch for details.
            assert(isClosed);
            assert((sideEffects & GTF_ALL_EFFECT) == 0);

            blockRange->Delete(this, block, std::move(switchTreeRange));
        }
        else
        {
            /* check for SIDE_EFFECTS */
            if (switchTree->gtFlags & GTF_SIDE_EFFECT)
            {
                /* Extract the side effects from the conditional */
                GenTree* sideEffList = nullptr;

                gtExtractSideEffList(switchTree, &sideEffList);

                if (sideEffList == nullptr)
                {
                    goto NO_SWITCH_SIDE_EFFECT;
                }

                noway_assert(sideEffList->gtFlags & GTF_SIDE_EFFECT);

#ifdef DEBUG
                if (verbose)
                {
                    printf("\nSwitch expression has side effects! Extracting side effects...\n");
                    gtDispTree(switchTree);
                    printf("\n");
                    gtDispTree(sideEffList);
                    printf("\n");
                }
#endif // DEBUG

                /* Replace the conditional statement with the list of side effects */
                noway_assert(sideEffList->gtOper != GT_SWITCH);

                switchStmt->SetRootNode(sideEffList);

                if (fgNodeThreading != NodeThreading::None)
                {
                    compCurBB = block;

                    /* Update ordering, costs, FP levels, etc. */
                    gtSetStmtInfo(switchStmt);

                    /* Re-link the nodes for this statement */
                    fgSetStmtSeq(switchStmt);
                }
            }
            else
            {

            NO_SWITCH_SIDE_EFFECT:

                /* conditional has NO side effect - remove it */
                fgRemoveStmt(block, switchStmt);
            }
        }

        // Change the switch jump into a BBJ_ALWAYS
        block->SetKindAndTargetEdge(BBJ_ALWAYS, block->GetSwitchTargets()->bbsDstTab[0]);
        for (unsigned i = 1; i < jmpCnt; ++i)
        {
            fgRemoveRefPred(jmpTab[i]);
        }

        return true;
    }
    else if (block->GetSwitchTargets()->bbsCount == 2)
    {
        /* Use a BBJ_COND(switchVal==0) for a switch with only one
           significant clause besides the default clause */
        GenTree* switchVal = switchTree->AsOp()->gtOp1;
        noway_assert(genActualTypeIsIntOrI(switchVal->TypeGet()));

        // If we are in LIR, remove the jump table from the block.
        if (block->IsLIR())
        {
            GenTree* jumpTable = switchTree->AsOp()->gtOp2;
            assert(jumpTable->OperGet() == GT_JMPTABLE);
            blockRange->Remove(jumpTable);
        }

        // Change the GT_SWITCH(switchVal) into GT_JTRUE(GT_EQ(switchVal==0)).
        // Also mark the node as GTF_DONT_CSE as further down JIT is not capable of handling it.
        // For example CSE could determine that the expression rooted at GT_EQ is a candidate cse and
        // replace it with a COMMA node.  In such a case we will end up with GT_JTRUE node pointing to
        // a COMMA node which results in noway asserts in fgMorphSmpOp(), optAssertionGen() and rpPredictTreeRegUse().
        // For the same reason fgMorphSmpOp() marks GT_JTRUE nodes with RELOP children as GTF_DONT_CSE.

#ifdef DEBUG
        if (verbose)
        {
            printf("\nConverting a switch (" FMT_BB ") with only one significant clause besides a default target to a "
                   "conditional branch. Before:\n",
                   block->bbNum);

            gtDispTree(switchTree);
        }
#endif // DEBUG

        switchTree->ChangeOper(GT_JTRUE);
        GenTree* zeroConstNode    = gtNewZeroConNode(genActualType(switchVal->TypeGet()));
        GenTree* condNode         = gtNewOperNode(GT_EQ, TYP_INT, switchVal, zeroConstNode);
        switchTree->AsOp()->gtOp1 = condNode;
        switchTree->AsOp()->gtOp1->gtFlags |= (GTF_RELOP_JMP_USED | GTF_DONT_CSE);

        if (block->IsLIR())
        {
            blockRange->InsertAfter(switchVal, zeroConstNode, condNode);
            LIR::ReadOnlyRange range(zeroConstNode, switchTree);
            m_pLowering->LowerRange(block, range);
        }
        else if (fgNodeThreading != NodeThreading::None)
        {
            gtSetStmtInfo(switchStmt);
            fgSetStmtSeq(switchStmt);
        }

        FlowEdge* const trueEdge  = block->GetSwitchTargets()->bbsDstTab[0];
        FlowEdge* const falseEdge = block->GetSwitchTargets()->bbsDstTab[1];
        block->SetCond(trueEdge, falseEdge);

        JITDUMP("After:\n");
        DISPNODE(switchTree);

        return true;
    }
    return modified;
}

//-------------------------------------------------------------
// fgBlockEndFavorsTailDuplication:
//     Heuristic function that returns true if this block ends in a statement that looks favorable
//     for tail-duplicating its successor (such as assigning a constant to a local).
//
//  Arguments:
//      block: BasicBlock we are considering duplicating the successor of
//      lclNum: local that is used by the successor block, provided by
//        prior call to fgBlockIsGoodTailDuplicationCandidate
//
//  Returns:
//     true if block end is favorable for tail duplication
//
//  Notes:
//     This is the second half of the evaluation for tail duplication, where we try
//     to determine if this predecessor block assigns a constant or provides useful
//     information about a local that is tested in an unconditionally executed successor.
//     If so then duplicating the successor will likely allow the test to be
//     optimized away.
//
bool Compiler::fgBlockEndFavorsTailDuplication(BasicBlock* block, unsigned lclNum)
{
    if (block->isRunRarely())
    {
        return false;
    }

    // If the local is address exposed, we currently can't optimize.
    //
    LclVarDsc* const lclDsc = lvaGetDesc(lclNum);

    if (lclDsc->IsAddressExposed())
    {
        return false;
    }

    Statement* const lastStmt  = block->lastStmt();
    Statement* const firstStmt = block->FirstNonPhiDef();

    if (lastStmt == nullptr)
    {
        return false;
    }

    // Tail duplication tends to pay off when the last statement
    // is a local store of a constant, arraylength, or a relop.
    // This is because these statements produce information about values
    // that would otherwise be lost at the upcoming merge point.
    //
    // Check up to N statements...
    //
    const int  limit = 2;
    int        count = 0;
    Statement* stmt  = lastStmt;

    while (count < limit)
    {
        count++;
        GenTree* const tree = stmt->GetRootNode();
        if (tree->OperIsLocalStore() && !tree->OperIsBlkOp() && (tree->AsLclVarCommon()->GetLclNum() == lclNum))
        {
            GenTree* const value = tree->Data();
            if (value->OperIsArrLength() || value->OperIsConst() || value->OperIsCompare())
            {
                return true;
            }
        }

        Statement* const prevStmt = stmt->GetPrevStmt();

        // The statement list prev links wrap from first->last, so exit
        // when we see lastStmt again, as we've now seen all statements.
        //
        if (prevStmt == lastStmt)
        {
            break;
        }

        stmt = prevStmt;
    }

    return false;
}

//-------------------------------------------------------------
// fgBlockIsGoodTailDuplicationCandidate:
//     Heuristic function that examines a block (presumably one that is a merge point) to determine
//     if it is a good candidate to be duplicated.
//
// Arguments:
//     target - the tail block (candidate for duplication)
//
// Returns:
//     true if this is a good candidate, false otherwise
//     if true, lclNum is set to lcl to scan for in predecessor block
//
// Notes:
//     The current heuristic is that tail duplication is deemed favorable if this
//     block simply tests the value of a local against a constant or some other local.
//
//     This is the first half of the evaluation for tail duplication. We subsequently
//     need to check if predecessors of this block assigns a constant to the local.
//
bool Compiler::fgBlockIsGoodTailDuplicationCandidate(BasicBlock* target, unsigned* lclNum)
{
    *lclNum = BAD_VAR_NUM;

    // Here we are looking for small blocks where a local live-into the block
    // ultimately feeds a simple conditional branch.
    //
    // These blocks are small, and when duplicated onto the tail of blocks that end in
    // local stores, there is a high probability of the branch completely going away.
    //
    // This is by no means the only kind of tail that it is beneficial to duplicate,
    // just the only one we recognize for now.
    if (!target->KindIs(BBJ_COND))
    {
        return false;
    }

    // No point duplicating this block if it's not a control flow join.
    if (target->bbRefs < 2)
    {
        return false;
    }

    // No point duplicating this block if it would not remove (part of) the join.
    if (target->TrueTargetIs(target) || target->FalseTargetIs(target))
    {
        return false;
    }

    Statement* const lastStmt  = target->lastStmt();
    Statement* const firstStmt = target->FirstNonPhiDef();

    // We currently allow just one statement aside from the branch.
    //
    if ((firstStmt != lastStmt) && (firstStmt != lastStmt->GetPrevStmt()))
    {
        return false;
    }

    // Verify the branch is just a simple local compare.
    //
    GenTree* const lastTree = lastStmt->GetRootNode();

    if (lastTree->gtOper != GT_JTRUE)
    {
        return false;
    }

    // must be some kind of relational operator
    GenTree* const cond = lastTree->AsOp()->gtOp1;
    if (!cond->OperIsCompare())
    {
        return false;
    }

    // op1 must be some combinations of casts of local or constant
    GenTree* op1 = cond->AsOp()->gtOp1;
    while (op1->gtOper == GT_CAST)
    {
        op1 = op1->AsOp()->gtOp1;
    }

    if (!op1->IsLocal() && !op1->OperIsConst())
    {
        return false;
    }

    // op2 must be some combinations of casts of local or constant
    GenTree* op2 = cond->AsOp()->gtOp2;
    while (op2->gtOper == GT_CAST)
    {
        op2 = op2->AsOp()->gtOp1;
    }

    if (!op2->IsLocal() && !op2->OperIsConst())
    {
        return false;
    }

    // Tree must have one constant and one local, or be comparing
    // the same local to itself.
    unsigned lcl1 = BAD_VAR_NUM;
    unsigned lcl2 = BAD_VAR_NUM;

    if (op1->IsLocal())
    {
        lcl1 = op1->AsLclVarCommon()->GetLclNum();
    }

    if (op2->IsLocal())
    {
        lcl2 = op2->AsLclVarCommon()->GetLclNum();
    }

    if ((lcl1 != BAD_VAR_NUM) && op2->OperIsConst())
    {
        *lclNum = lcl1;
    }
    else if ((lcl2 != BAD_VAR_NUM) && op1->OperIsConst())
    {
        *lclNum = lcl2;
    }
    else if ((lcl1 != BAD_VAR_NUM) && (lcl1 == lcl2))
    {
        *lclNum = lcl1;
    }
    else
    {
        return false;
    }

    // If there's no second statement, we're good.
    //
    if (firstStmt == lastStmt)
    {
        return true;
    }

    // Otherwise check the first stmt.
    // Verify the branch is just a simple local compare.
    //
    GenTree* const firstTree = firstStmt->GetRootNode();
    if (!firstTree->OperIs(GT_STORE_LCL_VAR))
    {
        return false;
    }

    unsigned storeLclNum = firstTree->AsLclVar()->GetLclNum();

    if (storeLclNum != *lclNum)
    {
        return false;
    }

    // Could allow unary here too...
    //
    GenTree* const data = firstTree->AsLclVar()->Data();
    if (!data->OperIsBinary())
    {
        return false;
    }

    // op1 must be some combinations of casts of local or constant
    // (or unary)
    op1 = data->AsOp()->gtOp1;
    while (op1->gtOper == GT_CAST)
    {
        op1 = op1->AsOp()->gtOp1;
    }

    if (!op1->IsLocal() && !op1->OperIsConst())
    {
        return false;
    }

    // op2 must be some combinations of casts of local or constant
    // (or unary)
    op2 = data->AsOp()->gtOp2;

    // A binop may not actually have an op2.
    //
    if (op2 == nullptr)
    {
        return false;
    }

    while (op2->gtOper == GT_CAST)
    {
        op2 = op2->AsOp()->gtOp1;
    }

    if (!op2->IsLocal() && !op2->OperIsConst())
    {
        return false;
    }

    // Tree must have one constant and one local, or be comparing
    // the same local to itself.
    lcl1 = BAD_VAR_NUM;
    lcl2 = BAD_VAR_NUM;

    if (op1->IsLocal())
    {
        lcl1 = op1->AsLclVarCommon()->GetLclNum();
    }

    if (op2->IsLocal())
    {
        lcl2 = op2->AsLclVarCommon()->GetLclNum();
    }

    if ((lcl1 != BAD_VAR_NUM) && op2->OperIsConst())
    {
        *lclNum = lcl1;
    }
    else if ((lcl2 != BAD_VAR_NUM) && op1->OperIsConst())
    {
        *lclNum = lcl2;
    }
    else if ((lcl1 != BAD_VAR_NUM) && (lcl1 == lcl2))
    {
        *lclNum = lcl1;
    }
    else
    {
        return false;
    }

    return true;
}

//-------------------------------------------------------------
// fgOptimizeUncondBranchToSimpleCond:
//    For a block which has an unconditional branch, look to see if its target block
//    is a good candidate for tail duplication, and if so do that duplication.
//
// Arguments:
//    block  - block with uncond branch
//    target - block which is target of first block
//
// Returns: true if changes were made
//
// Notes:
//   This optimization generally reduces code size and path length.
//
bool Compiler::fgOptimizeUncondBranchToSimpleCond(BasicBlock* block, BasicBlock* target)
{
    JITDUMP("Considering uncond to cond " FMT_BB " -> " FMT_BB "\n", block->bbNum, target->bbNum);

    if (!BasicBlock::sameEHRegion(block, target))
    {
        return false;
    }

    unsigned lclNum = BAD_VAR_NUM;

    // First check if the successor tests a local and then branches on the result
    // of a test, and obtain the local if so.
    //
    if (!fgBlockIsGoodTailDuplicationCandidate(target, &lclNum))
    {
        return false;
    }

    // At this point we know target is BBJ_COND.
    assert(target->KindIs(BBJ_COND));

    // See if this block assigns constant or other interesting tree to that same local.
    //
    if (!fgBlockEndFavorsTailDuplication(block, lclNum))
    {
        return false;
    }

    // NOTE: we do not currently hit this assert because this function is only called when
    // `fgUpdateFlowGraph` has been called with `doTailDuplication` set to true, and the
    // backend always calls `fgUpdateFlowGraph` with `doTailDuplication` set to false.
    assert(!block->IsLIR());

    // Duplicate the target block at the end of this block
    //
    for (Statement* stmt : target->NonPhiStatements())
    {
        GenTree* clone = gtCloneExpr(stmt->GetRootNode());
        noway_assert(clone);
        Statement* cloneStmt = gtNewStmt(clone);

        if (fgNodeThreading != NodeThreading::None)
        {
            gtSetStmtInfo(cloneStmt);
        }

        fgInsertStmtAtEnd(block, cloneStmt);
    }

    // Fix up block's flow.
    // Assume edge likelihoods transfer over.
    //
    fgRedirectTargetEdge(block, target->GetTrueTarget());
    block->GetTargetEdge()->setLikelihood(target->GetTrueEdge()->getLikelihood());

    FlowEdge* const falseEdge = fgAddRefPred(target->GetFalseTarget(), block, target->GetFalseEdge());
    block->SetCond(block->GetTargetEdge(), falseEdge);

    JITDUMP("fgOptimizeUncondBranchToSimpleCond(from " FMT_BB " to cond " FMT_BB "), modified " FMT_BB "\n",
            block->bbNum, target->bbNum, block->bbNum);
    JITDUMP("   expecting opts to key off V%02u in " FMT_BB "\n", lclNum, block->bbNum);

    if (target->hasProfileWeight() && block->hasProfileWeight())
    {
        // Remove weight from target since block now bypasses it...
        //
        weight_t targetWeight = target->bbWeight;
        weight_t blockWeight  = block->bbWeight;
        target->decreaseBBProfileWeight(blockWeight);
        JITDUMP("Decreased " FMT_BB " profile weight from " FMT_WT " to " FMT_WT "\n", target->bbNum, targetWeight,
                target->bbWeight);
    }

    return true;
}

//-------------------------------------------------------------
// fgFoldSimpleCondByForwardSub:
//   Try to refine the flow of a block that may have just been tail duplicated
//   or compacted.
//
// Arguments:
//   block - block that was tail duplicated or compacted
//
// Returns Value:
//   true if control flow was changed
//
bool Compiler::fgFoldSimpleCondByForwardSub(BasicBlock* block)
{
    assert(block->KindIs(BBJ_COND));
    GenTree* jtrue = block->lastStmt()->GetRootNode();
    assert(jtrue->OperIs(GT_JTRUE));

    GenTree* relop = jtrue->gtGetOp1();
    if (!relop->OperIsCompare())
    {
        return false;
    }

    GenTree* op1 = relop->gtGetOp1();
    GenTree* op2 = relop->gtGetOp2();

    GenTree**            lclUse;
    GenTreeLclVarCommon* lcl;

    if (op1->OperIs(GT_LCL_VAR) && op2->IsIntegralConst())
    {
        lclUse = &relop->AsOp()->gtOp1;
        lcl    = op1->AsLclVarCommon();
    }
    else if (op2->OperIs(GT_LCL_VAR) && op1->IsIntegralConst())
    {
        lclUse = &relop->AsOp()->gtOp2;
        lcl    = op2->AsLclVarCommon();
    }
    else
    {
        return false;
    }

    Statement* secondLastStmt = block->lastStmt()->GetPrevStmt();
    if ((secondLastStmt == nullptr) || (secondLastStmt == block->lastStmt()))
    {
        return false;
    }

    GenTree* prevTree = secondLastStmt->GetRootNode();
    if (!prevTree->OperIs(GT_STORE_LCL_VAR))
    {
        return false;
    }

    GenTreeLclVarCommon* store = prevTree->AsLclVarCommon();
    if (store->GetLclNum() != lcl->GetLclNum())
    {
        return false;
    }

    if (!store->Data()->IsIntegralConst())
    {
        return false;
    }

    if (genActualType(store) != genActualType(store->Data()) || (genActualType(store) != genActualType(lcl)))
    {
        return false;
    }

    JITDUMP("Forward substituting local after jump threading. Before:\n");
    DISPSTMT(block->lastStmt());

    JITDUMP("\nAfter:\n");

    LclVarDsc* varDsc  = lvaGetDesc(lcl);
    GenTree*   newData = gtCloneExpr(store->Data());
    if (varTypeIsSmall(varDsc) && fgCastNeeded(store->Data(), varDsc->TypeGet()))
    {
        newData = gtNewCastNode(TYP_INT, newData, false, varDsc->TypeGet());
        newData = gtFoldExpr(newData);
    }

    *lclUse = newData;
    DISPSTMT(block->lastStmt());

    JITDUMP("\nNow trying to fold...\n");
    jtrue->AsUnOp()->gtOp1 = gtFoldExpr(relop);
    DISPSTMT(block->lastStmt());

    Compiler::FoldResult result = fgFoldConditional(block);
    if (result != Compiler::FoldResult::FOLD_DID_NOTHING)
    {
        assert(block->KindIs(BBJ_ALWAYS));
        return true;
    }

    return false;
}

//-------------------------------------------------------------
// fgRemoveConditionalJump:
//    Optimize a BBJ_COND block that unconditionally jumps to the same target
//
// Arguments:
//    block - BBJ_COND block with identical true/false targets
//
void Compiler::fgRemoveConditionalJump(BasicBlock* block)
{
    assert(block->KindIs(BBJ_COND));
    assert(block->TrueEdgeIs(block->GetFalseEdge()));

    BasicBlock* target = block->GetTrueTarget();

#ifdef DEBUG
    if (verbose)
    {
        printf("Block " FMT_BB " becoming a BBJ_ALWAYS to " FMT_BB " (jump target is the same whether the condition"
               " is true or false)\n",
               block->bbNum, target->bbNum);
    }
#endif // DEBUG

    if (block->IsLIR())
    {
        LIR::Range& blockRange = LIR::AsRange(block);
        GenTree*    jmp        = blockRange.LastNode();
        assert(jmp->OperIsConditionalJump());

        bool               isClosed;
        unsigned           sideEffects;
        LIR::ReadOnlyRange jmpRange;

        if (jmp->OperIs(GT_JCC))
        {
            // For JCC we have an invariant until resolution that the
            // previous node sets those CPU flags.
            GenTree* prevNode = jmp->gtPrev;
            assert((prevNode != nullptr) && ((prevNode->gtFlags & GTF_SET_FLAGS) != 0));
            prevNode->gtFlags &= ~GTF_SET_FLAGS;
            jmpRange = blockRange.GetTreeRange(prevNode, &isClosed, &sideEffects);
            jmpRange = LIR::ReadOnlyRange(jmpRange.FirstNode(), jmp);
        }
        else
        {
            jmpRange = blockRange.GetTreeRange(jmp, &isClosed, &sideEffects);
        }

        if (isClosed && ((sideEffects & GTF_SIDE_EFFECT) == 0))
        {
            // If the jump and its operands form a contiguous, side-effect-free range,
            // remove them.
            blockRange.Delete(this, block, std::move(jmpRange));
        }
        else
        {
            // Otherwise, just remove the jump node itself.
            blockRange.Remove(jmp, true);
        }
    }
    else
    {
        Statement* condStmt = block->lastStmt();
        GenTree*   cond     = condStmt->GetRootNode();
        noway_assert(cond->gtOper == GT_JTRUE);

        /* check for SIDE_EFFECTS */
        if (cond->gtFlags & GTF_SIDE_EFFECT)
        {
            /* Extract the side effects from the conditional */
            GenTree* sideEffList = nullptr;

            gtExtractSideEffList(cond, &sideEffList);

            if (sideEffList == nullptr)
            {
                compCurBB = block;
                fgRemoveStmt(block, condStmt);
            }
            else
            {
                noway_assert(sideEffList->gtFlags & GTF_SIDE_EFFECT);
#ifdef DEBUG
                if (verbose)
                {
                    printf("\nConditional has side effects! Extracting side effects...\n");
                    gtDispTree(cond);
                    printf("\n");
                    gtDispTree(sideEffList);
                    printf("\n");
                }
#endif // DEBUG

                /* Replace the conditional statement with the list of side effects */
                noway_assert(sideEffList->gtOper != GT_JTRUE);

                condStmt->SetRootNode(sideEffList);

                if (fgNodeThreading == NodeThreading::AllTrees)
                {
                    compCurBB = block;

                    /* Update ordering, costs, FP levels, etc. */
                    gtSetStmtInfo(condStmt);

                    /* Re-link the nodes for this statement */
                    fgSetStmtSeq(condStmt);
                }
            }
        }
        else
        {
            compCurBB = block;
            /* conditional has NO side effect - remove it */
            fgRemoveStmt(block, condStmt);
        }
    }

    /* Conditional is gone - always jump to target */

    block->SetKindAndTargetEdge(BBJ_ALWAYS, block->GetTrueEdge());
    assert(block->TargetIs(target));

    /* Update bbRefs and bbNum - Conditional predecessors to the same
     * block are counted twice so we have to remove one of them */

    noway_assert(target->countOfInEdges() > 1);
    fgRemoveRefPred(block->GetTargetEdge());
}

//-------------------------------------------------------------
// fgOptimizeBranch: Optimize an unconditional branch that branches to a conditional branch.
//
// Currently we require that the conditional branch jump back to the block that follows the unconditional
// branch. We can improve the code execution and layout by concatenating a copy of the conditional branch
// block at the end of the conditional branch and reversing the sense of the branch.
//
// This is only done when the amount of code to be copied is smaller than our calculated threshold
// in maxDupCostSz.
//
// Arguments:
//    bJump - block with branch
//
// Returns: true if changes were made
//
bool Compiler::fgOptimizeBranch(BasicBlock* bJump)
{
    if (opts.MinOpts())
    {
        return false;
    }

    if (!bJump->KindIs(BBJ_ALWAYS))
    {
        return false;
    }

    // We might be able to compact blocks that always jump to the next block.
    if (bJump->JumpsToNext())
    {
        return false;
    }

    if (bJump->HasFlag(BBF_KEEP_BBJ_ALWAYS))
    {
        return false;
    }

    BasicBlock* bDest = bJump->GetTarget();

    if (!bDest->KindIs(BBJ_COND))
    {
        return false;
    }

    if (!bJump->NextIs(bDest->GetTrueTarget()))
    {
        return false;
    }

    // 'bJump' must be in the same try region as the condition, since we're going to insert
    // a duplicated condition in 'bJump', and the condition might include exception throwing code.
    if (!BasicBlock::sameTryRegion(bJump, bDest))
    {
        return false;
    }

    // do not jump into another try region
    BasicBlock* bDestNormalTarget = bDest->GetFalseTarget();
    if (bDestNormalTarget->hasTryIndex() && !BasicBlock::sameTryRegion(bJump, bDestNormalTarget))
    {
        return false;
    }

    // This function is only called by fgReorderBlocks, which we do not run in the backend.
    // If we wanted to run block reordering in the backend, we would need to be able to
    // calculate cost information for LIR on a per-node basis in order for this function
    // to work.
    assert(!bJump->IsLIR());
    assert(!bDest->IsLIR());

    unsigned estDupCostSz = 0;
    for (Statement* const stmt : bDest->Statements())
    {
        // We want to compute the costs of the statement. Unfortunately, gtPrepareCost() / gtSetStmtInfo()
        // call gtSetEvalOrder(), which can reorder nodes. If it does so, we need to re-thread the gtNext/gtPrev
        // links. We don't know if it does or doesn't reorder nodes, so we end up always re-threading the links.

        gtSetStmtInfo(stmt);
        if (fgNodeThreading == NodeThreading::AllTrees)
        {
            fgSetStmtSeq(stmt);
        }

        GenTree* expr = stmt->GetRootNode();
        estDupCostSz += expr->GetCostSz();
    }

    bool     haveProfileWeights = false;
    weight_t weightJump         = bJump->bbWeight;
    weight_t weightDest         = bDest->bbWeight;
    weight_t weightNext         = bJump->Next()->bbWeight;
    bool     rareJump           = bJump->isRunRarely();
    bool     rareDest           = bDest->isRunRarely();
    bool     rareNext           = bJump->Next()->isRunRarely();

    // If we have profile data then we calculate the number of time
    // the loop will iterate into loopIterations
    if (fgIsUsingProfileWeights())
    {
        // Only rely upon the profile weight when all three of these blocks
        // have either good profile weights or are rarelyRun
        //
        if (bJump->HasAnyFlag(BBF_PROF_WEIGHT | BBF_RUN_RARELY) &&
            bDest->HasAnyFlag(BBF_PROF_WEIGHT | BBF_RUN_RARELY) &&
            bJump->Next()->HasAnyFlag(BBF_PROF_WEIGHT | BBF_RUN_RARELY))
        {
            haveProfileWeights = true;

            if ((weightJump * 100) < weightDest)
            {
                rareJump = true;
            }

            if ((weightNext * 100) < weightDest)
            {
                rareNext = true;
            }

            if (((weightDest * 100) < weightJump) && ((weightDest * 100) < weightNext))
            {
                rareDest = true;
            }
        }
    }

    unsigned maxDupCostSz = 6;

    //
    // Branches between the hot and rarely run regions
    // should be minimized.  So we allow a larger size
    //
    if (rareDest != rareJump)
    {
        maxDupCostSz += 6;
    }

    if (rareDest != rareNext)
    {
        maxDupCostSz += 6;
    }

    //
    // We we are ngen-ing:
    // If the uncondional branch is a rarely run block then
    // we are willing to have more code expansion since we
    // won't be running code from this page
    //
    if (opts.jitFlags->IsSet(JitFlags::JIT_FLAG_PREJIT))
    {
        if (rareJump)
        {
            maxDupCostSz *= 2;
        }
    }

    // If the compare has too high cost then we don't want to dup

    bool costIsTooHigh = (estDupCostSz > maxDupCostSz);

#ifdef DEBUG
    if (verbose)
    {
        printf("\nDuplication of the conditional block " FMT_BB " (always branch from " FMT_BB
               ") %s, because the cost of duplication (%i) is %s than %i, haveProfileWeights = %s\n",
               bDest->bbNum, bJump->bbNum, costIsTooHigh ? "not done" : "performed", estDupCostSz,
               costIsTooHigh ? "greater" : "less or equal", maxDupCostSz, dspBool(haveProfileWeights));
    }
#endif // DEBUG

    if (costIsTooHigh)
    {
        return false;
    }

    /* Looks good - duplicate the conditional block */

    Statement* newStmtList = nullptr; // new stmt list to be added to bJump
    Statement* newLastStmt = nullptr;

    /* Visit all the statements in bDest */

    for (Statement* const curStmt : bDest->NonPhiStatements())
    {
        // Clone/substitute the expression.
        Statement* stmt = gtCloneStmt(curStmt);

        // cloneExpr doesn't handle everything.
        if (stmt == nullptr)
        {
            return false;
        }

        if (fgNodeThreading == NodeThreading::AllTrees)
        {
            gtSetStmtInfo(stmt);
            fgSetStmtSeq(stmt);
        }

        /* Append the expression to our list */

        if (newStmtList != nullptr)
        {
            newLastStmt->SetNextStmt(stmt);
        }
        else
        {
            newStmtList = stmt;
        }

        stmt->SetPrevStmt(newLastStmt);
        newLastStmt = stmt;
    }

    // Get to the condition node from the statement tree.
    GenTree* condTree = newLastStmt->GetRootNode();
    noway_assert(condTree->gtOper == GT_JTRUE);

    // Set condTree to the operand to the GT_JTRUE.
    condTree = condTree->AsOp()->gtOp1;

    // This condTree has to be a RelOp comparison.
    if (condTree->OperIsCompare() == false)
    {
        return false;
    }

    // Join the two linked lists.
    Statement* lastStmt = bJump->lastStmt();

    if (lastStmt != nullptr)
    {
        Statement* stmt = bJump->firstStmt();
        stmt->SetPrevStmt(newLastStmt);
        lastStmt->SetNextStmt(newStmtList);
        newStmtList->SetPrevStmt(lastStmt);
    }
    else
    {
        bJump->bbStmtList = newStmtList;
        newStmtList->SetPrevStmt(newLastStmt);
    }

    //
    // Reverse the sense of the compare
    //
    gtReverseCond(condTree);

    // We need to update the following flags of the bJump block if they were set in the bDest block
    bJump->CopyFlags(bDest, BBF_COPY_PROPAGATE);

    // Update bbRefs and bbPreds
    //
    // For now we set the likelihood of the new branch to match
    // the likelihood of the old branch.
    //
    // This may or may not match the block weight adjustments we're
    // making. All this becomes easier to reconcile once we rely on
    // edge likelihoods more and have synthesis running.
    //
    // Until then we won't worry that edges and blocks are potentially
    // out of sync.
    //
    FlowEdge* const destFalseEdge = bDest->GetFalseEdge();
    FlowEdge* const destTrueEdge  = bDest->GetTrueEdge();

    // bJump now falls through into the next block.
    // Note that we're deriving the false edge's likelihood from 'destTrueEdge',
    // because the comparison in 'bJump' is flipped.
    // Similarly, we will derive the true edge's likelihood from 'destFalseEdge'.
    //
    BasicBlock* const bDestFalseTarget = bJump->Next();
    FlowEdge* const   falseEdge        = fgAddRefPred(bDestFalseTarget, bJump, destTrueEdge);

    // bJump now jumps to bDest's normal jump target
    //
    fgRedirectTargetEdge(bJump, bDestNormalTarget);
    bJump->GetTargetEdge()->setLikelihood(destFalseEdge->getLikelihood());

    bJump->SetCond(bJump->GetTargetEdge(), falseEdge);

    // Update profile data
    //
    if (haveProfileWeights)
    {
        // bJump no longer flows into bDest
        //
        bDest->decreaseBBProfileWeight(bJump->bbWeight);

        // Propagate bJump's weight into its new successors
        //
        bDestNormalTarget->setBBProfileWeight(bDestNormalTarget->computeIncomingWeight());
        bDestFalseTarget->setBBProfileWeight(bDestFalseTarget->computeIncomingWeight());

        if ((bDestNormalTarget->NumSucc() > 0) || (bDestFalseTarget->NumSucc() > 0))
        {
            JITDUMP("fgOptimizeBranch: New flow out of " FMT_BB " needs to be propagated. Data %s inconsistent.\n",
                    bJump->bbNum, fgPgoConsistent ? "is now" : "was already");
            fgPgoConsistent = false;
        }
    }

#if DEBUG
    if (verbose)
    {
        // Dump out the newStmtList that we created
        printf("\nfgOptimizeBranch added these statements(s) at the end of " FMT_BB ":\n", bJump->bbNum);
        for (Statement* stmt : StatementList(newStmtList))
        {
            gtDispStmt(stmt);
        }
        printf("\nfgOptimizeBranch changed block " FMT_BB " from BBJ_ALWAYS to BBJ_COND.\n", bJump->bbNum);

        printf("\nAfter this change in fgOptimizeBranch the BB graph is:");
        fgDispBasicBlocks(verboseTrees);
        printf("\n");
    }
#endif // DEBUG

    return true;
}

//-----------------------------------------------------------------------------
// fgPeelSwitch: Modify a switch to check for its dominant case up front.
//
// Parameters:
//   block - The switch block with a dominant case
//
void Compiler::fgPeelSwitch(BasicBlock* block)
{
    assert(block->KindIs(BBJ_SWITCH));
    assert(block->GetSwitchTargets()->bbsHasDominantCase);
    assert(!block->isRunRarely());

    // Lowering expands switches, so calling this method on lowered IR
    // does not make sense.
    //
    assert(!block->IsLIR());

    // We currently will only see dominant cases with PGO.
    //
    assert(block->hasProfileWeight());

    const unsigned dominantCase = block->GetSwitchTargets()->bbsDominantCase;
    JITDUMP(FMT_BB " has switch with dominant case %u, considering peeling\n", block->bbNum, dominantCase);

    // The dominant case should not be the default case, as we already peel that one.
    //
    assert(dominantCase < (block->GetSwitchTargets()->bbsCount - 1));
    BasicBlock* const dominantTarget = block->GetSwitchTargets()->bbsDstTab[dominantCase]->getDestinationBlock();
    Statement* const  switchStmt     = block->lastStmt();
    GenTree* const    switchTree     = switchStmt->GetRootNode();
    assert(switchTree->OperIs(GT_SWITCH));
    GenTree* const switchValue = switchTree->gtGetOp1();

    // Split the switch block just before at the switch.
    //
    // After this, newBlock is the switch block, and
    // block is the upstream block.
    //
    BasicBlock* newBlock = nullptr;

    if (block->firstStmt() == switchStmt)
    {
        newBlock = fgSplitBlockAtBeginning(block);
    }
    else
    {
        newBlock = fgSplitBlockAfterStatement(block, switchStmt->GetPrevStmt());
    }

    // Set up a compare in the upstream block, "stealing" the switch value tree.
    //
    GenTree* const   dominantCaseCompare = gtNewOperNode(GT_EQ, TYP_INT, switchValue, gtNewIconNode(dominantCase));
    GenTree* const   jmpTree             = gtNewOperNode(GT_JTRUE, TYP_VOID, dominantCaseCompare);
    Statement* const jmpStmt             = fgNewStmtFromTree(jmpTree, switchStmt->GetDebugInfo());
    fgInsertStmtAtEnd(block, jmpStmt);

    // Reattach switch value to the switch. This may introduce a comma
    // in the upstream compare tree, if the switch value expression is complex.
    //
    switchTree->AsOp()->gtOp1 = fgMakeMultiUse(&dominantCaseCompare->AsOp()->gtOp1);

    // Update flags
    //
    switchTree->gtFlags = switchTree->gtGetOp1()->gtFlags & GTF_ALL_EFFECT;
    dominantCaseCompare->gtFlags |= dominantCaseCompare->gtGetOp1()->gtFlags & GTF_ALL_EFFECT;
    jmpTree->gtFlags |= dominantCaseCompare->gtFlags & GTF_ALL_EFFECT;
    dominantCaseCompare->gtFlags |= GTF_RELOP_JMP_USED | GTF_DONT_CSE;

    // Wire up the new control flow.
    //
    FlowEdge* const blockToTargetEdge   = fgAddRefPred(dominantTarget, block);
    FlowEdge* const blockToNewBlockEdge = newBlock->bbPreds;
    block->SetCond(blockToTargetEdge, blockToNewBlockEdge);

    // Update profile data
    //
    const weight_t fraction            = newBlock->GetSwitchTargets()->bbsDominantFraction;
    const weight_t blockToTargetWeight = block->bbWeight * fraction;

    newBlock->decreaseBBProfileWeight(blockToTargetWeight);

    blockToTargetEdge->setLikelihood(fraction);
    blockToNewBlockEdge->setLikelihood(max(0.0, 1.0 - fraction));

    JITDUMP("fgPeelSwitch: Updated flow into " FMT_BB " needs to be propagated. Data %s inconsistent.\n",
            newBlock->bbNum, fgPgoConsistent ? "is now" : "was already");
    fgPgoConsistent = false;

    // For now we leave the switch as is, since there's no way
    // to indicate that one of the cases is now unreachable.
    //
    // But it no longer has a dominant case.
    //
    newBlock->GetSwitchTargets()->bbsHasDominantCase = false;

    if (fgNodeThreading == NodeThreading::AllTrees)
    {
        // The switch tree has been modified.
        JITDUMP("Rethreading " FMT_STMT "\n", switchStmt->GetID());
        gtSetStmtInfo(switchStmt);
        fgSetStmtSeq(switchStmt);

        // fgNewStmtFromTree() already threaded the tree, but calling fgMakeMultiUse() might have
        // added new nodes if a COMMA was introduced.
        JITDUMP("Rethreading " FMT_STMT "\n", jmpStmt->GetID());
        gtSetStmtInfo(jmpStmt);
        fgSetStmtSeq(jmpStmt);
    }
}

//-----------------------------------------------------------------------------
// fgExpandRunRarelyBlocks: given the current set of run rarely blocks,
//   see if we can deduce that some other blocks are run rarely.
//
// Returns:
//    True if new block was marked as run rarely.
//
bool Compiler::fgExpandRarelyRunBlocks()
{
    bool result = false;

#ifdef DEBUG
    if (verbose)
    {
        printf("\n*************** In fgExpandRarelyRunBlocks()\n");
    }

    const char* reason = nullptr;
#endif

    // Helper routine to figure out the lexically earliest predecessor
    // of bPrev that could become run rarely, given that bPrev
    // has just become run rarely.
    //
    // Note this is potentially expensive for large flow graphs and blocks
    // with lots of predecessors.
    //
    auto newRunRarely = [](BasicBlock* block, BasicBlock* bPrev) {
        // Figure out earliest block that might be impacted
        BasicBlock* bPrevPrev = nullptr;
        BasicBlock* tmpbb;

        if (bPrev->KindIs(BBJ_CALLFINALLYRET))
        {
            // If we've got a BBJ_CALLFINALLY/BBJ_CALLFINALLYRET pair, treat the BBJ_CALLFINALLY as an
            // additional predecessor for the BBJ_CALLFINALLYRET block
            tmpbb = bPrev->Prev();
            noway_assert(tmpbb->isBBCallFinallyPair());
            bPrevPrev = tmpbb;
        }

        FlowEdge* pred = bPrev->bbPreds;

        if (pred != nullptr)
        {
            // bPrevPrev will be set to the lexically
            // earliest predecessor of bPrev.

            while (pred != nullptr)
            {
                if (bPrevPrev == nullptr)
                {
                    // Initially we select the first block in the bbPreds list
                    bPrevPrev = pred->getSourceBlock();
                    continue;
                }

                // Walk the flow graph lexically forward from pred->getBlock()
                // if we find (block == bPrevPrev) then
                // pred->getBlock() is an earlier predecessor.
                for (tmpbb = pred->getSourceBlock(); tmpbb != nullptr; tmpbb = tmpbb->Next())
                {
                    if (tmpbb == bPrevPrev)
                    {
                        /* We found an earlier predecessor */
                        bPrevPrev = pred->getSourceBlock();
                        break;
                    }
                    else if (tmpbb == bPrev)
                    {
                        // We have reached bPrev so stop walking
                        // as this cannot be an earlier predecessor
                        break;
                    }
                }

                // Onto the next predecessor
                pred = pred->getNextPredEdge();
            }
        }

        if (bPrevPrev != nullptr)
        {
            // Walk the flow graph forward from bPrevPrev
            // if we don't find (tmpbb == bPrev) then our candidate
            // bPrevPrev is lexically after bPrev and we do not
            // want to select it as our new block

            for (tmpbb = bPrevPrev; tmpbb != nullptr; tmpbb = tmpbb->Next())
            {
                if (tmpbb == bPrev)
                {
                    // Set up block back to the lexically
                    // earliest predecessor of pPrev

                    return bPrevPrev;
                }
            }
        }

        // No reason to backtrack
        //
        return (BasicBlock*)nullptr;
    };

    // We expand the number of rarely run blocks by observing
    // that a block that falls into or jumps to a rarely run block,
    // must itself be rarely run and when we have a conditional
    // jump in which both branches go to rarely run blocks then
    // the block must itself be rarely run

    BasicBlock* block;
    BasicBlock* bPrev;

    for (bPrev = fgFirstBB, block = bPrev->Next(); block != nullptr; bPrev = block, block = block->Next())
    {
        if (bPrev->isRunRarely())
        {
            continue;
        }

        if (bPrev->hasProfileWeight())
        {
            continue;
        }

        INDEBUG(const char* reason = nullptr);
        bool setRarelyRun = false;

        switch (bPrev->GetKind())
        {
            case BBJ_ALWAYS:
                if (bPrev->GetTarget()->isRunRarely())
                {
                    INDEBUG(reason = "Unconditional jump to a rarely run block");
                    setRarelyRun = true;
                }
                break;

            case BBJ_CALLFINALLY:
                if (bPrev->isBBCallFinallyPair() && block->isRunRarely())
                {
                    INDEBUG(reason = "Call of finally followed rarely run continuation block");
                    setRarelyRun = true;
                }
                break;

            case BBJ_CALLFINALLYRET:
                if (bPrev->GetFinallyContinuation()->isRunRarely())
                {
                    INDEBUG(reason = "Finally continuation is a rarely run block");
                    setRarelyRun = true;
                }
                break;

            case BBJ_COND:
                if (bPrev->GetTrueTarget()->isRunRarely() && bPrev->GetFalseTarget()->isRunRarely())
                {
                    INDEBUG(reason = "Both sides of a conditional jump are rarely run");
                    setRarelyRun = true;
                }
                break;

            default:
                break;
        }

        if (setRarelyRun)
        {
            JITDUMP("%s, marking " FMT_BB " as rarely run\n", reason, bPrev->bbNum);

            // Must not have previously been marked
            noway_assert(!bPrev->isRunRarely());

            // Mark bPrev as a new rarely run block
            bPrev->bbSetRunRarely();

            // We have marked at least one block.
            //
            result = true;

            // See if we should to backtrack.
            //
            BasicBlock* bContinue = newRunRarely(block, bPrev);

            // If so, reset block to the backtrack point.
            //
            if (bContinue != nullptr)
            {
                block = bContinue;
            }
        }
    }

    // Now iterate over every block to see if we can prove that a block is rarely run
    // (i.e. when all predecessors to the block are rarely run)
    //
    for (bPrev = fgFirstBB, block = bPrev->Next(); block != nullptr; bPrev = block, block = block->Next())
    {
        // If block is not run rarely, then check to make sure that it has
        // at least one non-rarely run block.

        if (!block->isRunRarely() && !block->isBBCallFinallyPairTail())
        {
            bool rare = true;

            /* Make sure that block has at least one normal predecessor */
            for (BasicBlock* const predBlock : block->PredBlocks())
            {
                /* Find the fall through predecessor, if any */
                if (!predBlock->isRunRarely())
                {
                    rare = false;
                    break;
                }
            }

            if (rare)
            {
                // If 'block' is the start of a handler or filter then we cannot make it
                // rarely run because we may have an exceptional edge that
                // branches here.
                //
                if (bbIsHandlerBeg(block))
                {
                    rare = false;
                }
            }

            if (rare)
            {
                block->bbSetRunRarely();
                result = true;

#ifdef DEBUG
                if (verbose)
                {
                    printf("All branches to " FMT_BB " are from rarely run blocks, marking as rarely run\n",
                           block->bbNum);
                }
#endif // DEBUG

                // When marking a BBJ_CALLFINALLY as rarely run we also mark
                // the BBJ_CALLFINALLYRET that comes after it as rarely run
                //
                if (block->isBBCallFinallyPair())
                {
                    BasicBlock* bNext = block->Next();
                    PREFIX_ASSUME(bNext != nullptr);
                    bNext->bbSetRunRarely();
#ifdef DEBUG
                    if (verbose)
                    {
                        printf("Also marking the BBJ_CALLFINALLYRET at " FMT_BB " as rarely run\n", bNext->bbNum);
                    }
#endif // DEBUG
                }
            }
        }

        //
        // if bPrev->bbWeight is not based upon profile data we can adjust
        // the weights of bPrev and block
        //
        if (bPrev->isBBCallFinallyPair() &&         // we must have a BBJ_CALLFINALLY and BBJ_CALLFINALLYRET pair
            (bPrev->bbWeight != block->bbWeight) && // the weights are currently different
            !bPrev->hasProfileWeight())             // and the BBJ_CALLFINALLY block is not using profiled weights
        {
            if (block->isRunRarely())
            {
                // Set the BBJ_CALLFINALLY block to the same weight as the BBJ_CALLFINALLYRET block and
                // mark it rarely run.
                bPrev->bbWeight = block->bbWeight;
                bPrev->SetFlags(BBF_RUN_RARELY);
#ifdef DEBUG
                if (verbose)
                {
                    printf("Marking the BBJ_CALLFINALLY block at " FMT_BB " as rarely run because " FMT_BB
                           " is rarely run\n",
                           bPrev->bbNum, block->bbNum);
                }
#endif // DEBUG
            }
            else if (bPrev->isRunRarely())
            {
                // Set the BBJ_CALLFINALLYRET block to the same weight as the BBJ_CALLFINALLY block and
                // mark it rarely run.
                block->bbWeight = bPrev->bbWeight;
                block->SetFlags(BBF_RUN_RARELY);
#ifdef DEBUG
                if (verbose)
                {
                    printf("Marking the BBJ_CALLFINALLYRET block at " FMT_BB " as rarely run because " FMT_BB
                           " is rarely run\n",
                           block->bbNum, bPrev->bbNum);
                }
#endif // DEBUG
            }
            else // Both blocks are hot, bPrev is known not to be using profiled weight
            {
                // Set the BBJ_CALLFINALLY block to the same weight as the BBJ_CALLFINALLYRET block
                bPrev->bbWeight = block->bbWeight;
            }
            noway_assert(block->bbWeight == bPrev->bbWeight);
        }
    }

    return result;
}

#ifdef _PREFAST_
#pragma warning(push)
#pragma warning(disable : 21000) // Suppress PREFast warning about overly large function
#endif

//-----------------------------------------------------------------------------
// fgReorderBlocks: reorder blocks to favor frequent fall through paths
//   and move rare blocks to the end of the method/eh region.
//
// Arguments:
//   useProfile - if true, use profile data (if available) to more aggressively
//     reorder the blocks.
//
// Returns:
//   True if anything got reordered. Reordering blocks may require changing
//   IR to reverse branch conditions.
//
// Notes:
//   We currently allow profile-driven switch opts even when useProfile is false,
//   as they are unlikely to lead to reordering..
//
bool Compiler::fgReorderBlocks(bool useProfile)
{
    noway_assert(opts.compDbgCode == false);

    // We can't relocate anything if we only have one block
    if (fgFirstBB->IsLast())
    {
        return false;
    }

    bool newRarelyRun      = false;
    bool movedBlocks       = false;
    bool optimizedSwitches = false;
    bool optimizedBranches = false;

    // First let us expand the set of run rarely blocks
    newRarelyRun |= fgExpandRarelyRunBlocks();

<<<<<<< HEAD
    //
    // If we are using profile weights we can change some
    // switch jumps into conditional test and jump
    //
    if (fgIsUsingProfileWeights())
    {
        optimizedSwitches = fgOptimizeSwitchJumps();
        if (optimizedSwitches)
        {
            fgUpdateFlowGraph();
        }
    }
=======
#if defined(FEATURE_EH_WINDOWS_X86)
    if (!UsesFunclets())
    {
        movedBlocks |= fgRelocateEHRegions();
    }
#endif // FEATURE_EH_WINDOWS_X86
>>>>>>> 8fad985e

    if (useProfile)
    {
        // Don't run the new layout until we get to the backend,
        // since LSRA can introduce new blocks, and lowering can churn the flowgraph.
        //
        if (JitConfig.JitDoReversePostOrderLayout())
        {
            return (newRarelyRun || movedBlocks || optimizedSwitches);
        }

        // We will be reordering blocks, so ensure the false target of a BBJ_COND block is its next block
        for (BasicBlock* block = fgFirstBB; block != nullptr; block = block->Next())
        {
            if (block->KindIs(BBJ_COND) && !block->NextIs(block->GetFalseTarget()))
            {
                if (block->CanRemoveJumpToTarget(block->GetTrueTarget(), this))
                {
                    // Reverse the jump condition
                    GenTree* test = block->lastNode();
                    assert(test->OperIsConditionalJump());
                    test->AsOp()->gtOp1 = gtReverseCond(test->AsOp()->gtOp1);

                    FlowEdge* const newFalseEdge = block->GetTrueEdge();
                    FlowEdge* const newTrueEdge  = block->GetFalseEdge();
                    block->SetTrueEdge(newTrueEdge);
                    block->SetFalseEdge(newFalseEdge);
                    assert(block->CanRemoveJumpToTarget(block->GetFalseTarget(), this));
                }
                else
                {
                    BasicBlock* jmpBlk = fgConnectFallThrough(block, block->GetFalseTarget());
                    assert(jmpBlk != nullptr);
                    assert(block->NextIs(jmpBlk));

                    // Skip next block
                    block = jmpBlk;
                }
            }
        }
    }

#ifdef DEBUG
    if (verbose)
    {
        printf("*************** In fgReorderBlocks()\n");

        printf("\nInitial BasicBlocks");
        fgDispBasicBlocks(verboseTrees);
        printf("\n");
    }
#endif // DEBUG

    BasicBlock* bNext;
    BasicBlock* bPrev;
    BasicBlock* block;
    unsigned    XTnum;
    EHblkDsc*   HBtab;

    // Iterate over every block, remembering our previous block in bPrev
    for (bPrev = fgFirstBB, block = bPrev->Next(); block != nullptr; bPrev = block, block = block->Next())
    {
        //
        // Consider relocating the rarely run blocks such that they are at the end of the method.
        // We also consider reversing conditional branches so that they become a not taken forwards branch.
        //

        // Don't consider BBJ_CALLFINALLYRET; it should be processed together with BBJ_CALLFINALLY.
        if (block->KindIs(BBJ_CALLFINALLYRET))
        {
            continue;
        }

        // If block is marked with a BBF_KEEP_BBJ_ALWAYS flag then we don't move the block
        if (block->HasFlag(BBF_KEEP_BBJ_ALWAYS))
        {
            continue;
        }

        // Finally and handlers blocks are to be kept contiguous.
        // TODO-CQ: Allow reordering within the handler region
        if (block->hasHndIndex())
        {
            continue;
        }

        bool        reorderBlock   = useProfile;
        const bool  isRare         = block->isRunRarely();
        BasicBlock* bDest          = nullptr;
        bool        forwardBranch  = false;
        bool        backwardBranch = false;

        // Setup bDest
        if (bPrev->KindIs(BBJ_ALWAYS, BBJ_CALLFINALLYRET))
        {
            bDest          = bPrev->GetTarget();
            forwardBranch  = fgIsForwardBranch(bPrev, bDest);
            backwardBranch = !forwardBranch;
        }
        else if (bPrev->KindIs(BBJ_COND))
        {
            // fgReorderBlocks is called in more than one optimization phase,
            // but only does any reordering in optOptimizeLayout.
            // At that point, we expect implicit fallthrough to be restored for BBJ_COND blocks.
            assert(bPrev->FalseTargetIs(block) || !reorderBlock);
            bDest          = bPrev->GetTrueTarget();
            forwardBranch  = fgIsForwardBranch(bPrev, bDest);
            backwardBranch = !forwardBranch;
        }

        // We will look for bPrev as a non rarely run block followed by block as a rarely run block
        //
        if (bPrev->isRunRarely())
        {
            reorderBlock = false;
        }

        // If the weights of the bPrev, block and bDest were all obtained from a profile run
        // then we can use them to decide if it is useful to reverse this conditional branch

        weight_t profHotWeight = -1;

        if (useProfile && bPrev->hasProfileWeight() && block->hasProfileWeight() &&
            ((bDest == nullptr) || bDest->hasProfileWeight()))
        {
            //
            // All blocks have profile information
            //
            if (forwardBranch)
            {
                if (bPrev->KindIs(BBJ_ALWAYS, BBJ_CALLFINALLYRET))
                {
                    if (bPrev->JumpsToNext())
                    {
                        bDest = nullptr;
                        goto CHECK_FOR_RARE;
                    }
                    // We can pull up the blocks that the unconditional jump branches to
                    // if the weight of bDest is greater or equal to the weight of block
                    // also the weight of bDest can't be zero.
                    // Don't reorder if bPrev's jump destination is the next block.
                    //
                    else if ((bDest->bbWeight < block->bbWeight) || (bDest->bbWeight == BB_ZERO_WEIGHT))
                    {
                        reorderBlock = false;
                    }
                    else
                    {
                        //
                        // If this remains true then we will try to pull up bDest to succeed bPrev
                        //
                        bool moveDestUp = true;

                        //
                        // The edge bPrev -> bDest must have a higher weight
                        // than every other edge into bDest
                        //
                        weight_t const weightToBeat = bPrev->GetTargetEdge()->getLikelyWeight();

                        // Examine all of the other edges into bDest
                        for (FlowEdge* const edge : bDest->PredEdges())
                        {
                            if (edge->getLikelyWeight() > weightToBeat)
                            {
                                moveDestUp = false;
                                break;
                            }
                        }

                        // Are we still good to move bDest up to bPrev?
                        if (moveDestUp)
                        {
                            //
                            // We will consider all blocks that have less weight than profHotWeight to be
                            // uncommonly run blocks as compared with the hot path of bPrev taken-jump to bDest
                            //
                            profHotWeight = bDest->bbWeight - 1;
                        }
                        else
                        {
                            if (block->isRunRarely())
                            {
                                // We will move any rarely run blocks blocks
                                profHotWeight = 0;
                            }
                            else
                            {
                                // We will move all blocks that have a weight less or equal to our fall through block
                                profHotWeight = block->bbWeight + 1;
                            }
                            // But we won't try to connect with bDest
                            bDest = nullptr;
                        }
                    }
                }
                else // (bPrev->KindIs(BBJ_COND))
                {
                    noway_assert(bPrev->KindIs(BBJ_COND));
                    //
                    // We will reverse branch if the true edge's likelihood is more than 51%.
                    //
                    // We will set up profHotWeight to be maximum bbWeight that a block
                    // could have for us not to want to reverse the conditional branch.
                    //
                    // We will consider all blocks that have less weight than profHotWeight to be
                    // uncommonly run blocks compared to the weight of bPrev's true edge.
                    //
                    // We will check if bPrev's true edge weight
                    // is more than twice bPrev's false edge weight.
                    //
                    //                  bPrev -->   [BB04, weight 100]
                    //                                     |         \.
                    //          falseEdge ---------------> O          \.
                    //          [likelihood=0.33]          V           \.
                    //                  block -->   [BB05, weight 33]   \.
                    //                                                   \.
                    //          trueEdge ------------------------------> O
                    //          [likelihood=0.67]                        |
                    //                                                   V
                    //                  bDest --------------->   [BB08, weight 67]
                    //
                    assert(bPrev->FalseTargetIs(block));
                    FlowEdge* trueEdge  = bPrev->GetTrueEdge();
                    FlowEdge* falseEdge = bPrev->GetFalseEdge();
                    noway_assert(trueEdge != nullptr);
                    noway_assert(falseEdge != nullptr);

                    // If we take the true branch more than half the time, we will reverse the branch.
                    if (trueEdge->getLikelihood() < 0.51)
                    {
                        reorderBlock = false;
                    }
                    else
                    {
                        // set profHotWeight
                        profHotWeight = falseEdge->getLikelyWeight() - 1;
                    }
                }
            }
            else // not a forwardBranch
            {
                if (bPrev->bbFallsThrough())
                {
                    goto CHECK_FOR_RARE;
                }

                // Here we should pull up the highest weight block remaining
                // and place it here since bPrev does not fall through.

                weight_t    highestWeight           = 0;
                BasicBlock* candidateBlock          = nullptr;
                BasicBlock* lastNonFallThroughBlock = bPrev;
                BasicBlock* bTmp                    = bPrev->Next();

                while (bTmp != nullptr)
                {
                    // Don't try to split a call finally pair
                    //
                    if (bTmp->isBBCallFinallyPair())
                    {
                        // Move bTmp forward
                        bTmp = bTmp->Next();
                    }

                    //
                    // Check for loop exit condition
                    //
                    if (bTmp == nullptr)
                    {
                        break;
                    }

                    //
                    // if its weight is the highest one we've seen and
                    //  the EH regions allow for us to place bTmp after bPrev
                    //
                    if ((bTmp->bbWeight > highestWeight) && fgEhAllowsMoveBlock(bPrev, bTmp))
                    {
                        // When we have a current candidateBlock that is a conditional (or unconditional) jump
                        // to bTmp (which is a higher weighted block) then it is better to keep our current
                        // candidateBlock and have it fall into bTmp
                        //
                        if ((candidateBlock == nullptr) || !candidateBlock->KindIs(BBJ_COND, BBJ_ALWAYS) ||
                            (candidateBlock->KindIs(BBJ_ALWAYS, BBJ_CALLFINALLYRET) &&
                             (!candidateBlock->TargetIs(bTmp) || candidateBlock->JumpsToNext())) ||
                            (candidateBlock->KindIs(BBJ_COND) && !candidateBlock->TrueTargetIs(bTmp)))
                        {
                            // otherwise we have a new candidateBlock
                            //
                            highestWeight  = bTmp->bbWeight;
                            candidateBlock = lastNonFallThroughBlock->Next();
                        }
                    }

                    const bool bTmpJumpsToNext = bTmp->KindIs(BBJ_ALWAYS, BBJ_CALLFINALLYRET) && bTmp->JumpsToNext();
                    if ((!bTmp->bbFallsThrough() && !bTmpJumpsToNext) || (bTmp->bbWeight == BB_ZERO_WEIGHT))
                    {
                        lastNonFallThroughBlock = bTmp;
                    }

                    bTmp = bTmp->Next();
                }

                // If we didn't find a suitable block then skip this
                if (highestWeight == 0)
                {
                    reorderBlock = false;
                }
                else
                {
                    noway_assert(candidateBlock != nullptr);

                    // If the candidateBlock is the same a block then skip this
                    if (candidateBlock == block)
                    {
                        reorderBlock = false;
                    }
                    else
                    {
                        // Set bDest to the block that we want to come after bPrev
                        bDest = candidateBlock;

                        // set profHotWeight
                        profHotWeight = highestWeight - 1;
                    }
                }
            }
        }
        else // we don't have good profile info (or we are falling through)
        {

        CHECK_FOR_RARE:;

            /* We only want to reorder when we have a rarely run   */
            /* block right after a normal block,                   */
            /* (bPrev is known to be a normal block at this point) */
            if (!isRare)
            {
                if (block->NextIs(bDest) && block->KindIs(BBJ_RETURN) && bPrev->KindIs(BBJ_ALWAYS, BBJ_CALLFINALLYRET))
                {
                    // This is a common case with expressions like "return Expr1 && Expr2" -- move the return
                    // to establish fall-through.
                }
                else
                {
                    reorderBlock = false;
                }
            }
            else
            {
                /* If the jump target bDest is also a rarely run block then we don't want to do the reversal */
                if (bDest && bDest->isRunRarely())
                {
                    reorderBlock = false; /* Both block and bDest are rarely run */
                }
                else
                {
                    // We will move any rarely run blocks blocks
                    profHotWeight = 0;
                }
            }
        }

        if (reorderBlock == false)
        {
            //
            // Check for an unconditional branch to a conditional branch
            // which also branches back to our next block
            //
            const bool optimizedBranch = fgOptimizeBranch(bPrev);
            if (optimizedBranch)
            {
                noway_assert(bPrev->KindIs(BBJ_COND));
                optimizedBranches = true;
            }
            continue;
        }

        //  Now we need to determine which blocks should be moved
        //
        //  We consider one of two choices:
        //
        //  1. Moving the fall-through blocks (or rarely run blocks) down to
        //     later in the method and hopefully connecting the jump dest block
        //     so that it becomes the fall through block
        //
        //  And when bDest is not NULL, we also consider:
        //
        //  2. Moving the bDest block (or blocks) up to bPrev
        //     so that it could be used as a fall through block
        //
        //  We will prefer option #1 if we are able to connect the jump dest
        //  block as the fall though block otherwise will we try to use option #2
        //

        //
        //  Consider option #1: relocating blocks starting at 'block'
        //    to later in flowgraph
        //
        // We set bStart to the first block that will be relocated
        // and bEnd to the last block that will be relocated

        BasicBlock* bStart   = block;
        BasicBlock* bEnd     = bStart;
        bNext                = bEnd->Next();
        bool connected_bDest = false;

        if ((backwardBranch && !isRare) || block->HasFlag(BBF_DONT_REMOVE)) // Don't choose option #1 when block is the
                                                                            // start of a try region
        {
            bStart = nullptr;
            bEnd   = nullptr;
        }
        else
        {
            while (true)
            {
                // Don't try to split a call finally pair
                //
                if (bEnd->isBBCallFinallyPair())
                {
                    // Move bEnd and bNext forward
                    bEnd  = bNext;
                    bNext = bNext->Next();
                }

                //
                // Check for loop exit condition
                //
                if (bNext == nullptr)
                {
                    break;
                }

                // Check if we've reached the funclets region, at the end of the function
                if (bEnd->NextIs(fgFirstFuncletBB))
                {
                    break;
                }

                if (bNext == bDest)
                {
                    connected_bDest = true;
                    break;
                }

                // All the blocks must have the same try index
                // and must not have the BBF_DONT_REMOVE flag set

                if (!BasicBlock::sameTryRegion(bStart, bNext) || bNext->HasFlag(BBF_DONT_REMOVE))
                {
                    // exit the loop, bEnd is now set to the
                    // last block that we want to relocate
                    break;
                }

                // If we are relocating rarely run blocks..
                if (isRare)
                {
                    // ... then all blocks must be rarely run
                    if (!bNext->isRunRarely())
                    {
                        // exit the loop, bEnd is now set to the
                        // last block that we want to relocate
                        break;
                    }
                }
                else
                {
                    // If we are moving blocks that are hot then all
                    // of the blocks moved must be less than profHotWeight */
                    if (bNext->bbWeight >= profHotWeight)
                    {
                        // exit the loop, bEnd is now set to the
                        // last block that we would relocate
                        break;
                    }
                }

                // Move bEnd and bNext forward
                bEnd  = bNext;
                bNext = bNext->Next();
            }

            // Set connected_bDest to true if moving blocks [bStart .. bEnd]
            //  connects with the jump dest of bPrev (i.e bDest) and
            // thus allows bPrev fall through instead of jump.
            if (bNext == bDest)
            {
                connected_bDest = true;
            }
        }

        //  Now consider option #2: Moving the jump dest block (or blocks)
        //    up to bPrev
        //
        // The variables bStart2, bEnd2 and bPrev2 are used for option #2
        //
        // We will setup bStart2 to the first block that will be relocated
        // and bEnd2 to the last block that will be relocated
        // and bPrev2 to be the lexical pred of bDest
        //
        // If after this calculation bStart2 is NULL we cannot use option #2,
        // otherwise bStart2, bEnd2 and bPrev2 are all non-NULL and we will use option #2

        BasicBlock* bStart2 = nullptr;
        BasicBlock* bEnd2   = nullptr;
        BasicBlock* bPrev2  = nullptr;

        // If option #1 didn't connect bDest and bDest isn't NULL
        if ((connected_bDest == false) && (bDest != nullptr) &&
            //  The jump target cannot be moved if it has the BBF_DONT_REMOVE flag set
            !bDest->HasFlag(BBF_DONT_REMOVE))
        {
            // We will consider option #2: relocating blocks starting at 'bDest' to succeed bPrev
            //
            // setup bPrev2 to be the lexical pred of bDest

            bPrev2 = block;
            while (bPrev2 != nullptr)
            {
                if (bPrev2->NextIs(bDest))
                {
                    break;
                }

                bPrev2 = bPrev2->Next();
            }

            if ((bPrev2 != nullptr) && fgEhAllowsMoveBlock(bPrev, bDest))
            {
                // We have decided that relocating bDest to be after bPrev is best
                // Set bStart2 to the first block that will be relocated
                // and bEnd2 to the last block that will be relocated
                //
                // Assigning to bStart2 selects option #2
                //
                bStart2 = bDest;
                bEnd2   = bStart2;
                bNext   = bEnd2->Next();

                while (true)
                {
                    // Don't try to split a call finally pair
                    //
                    if (bEnd2->isBBCallFinallyPair())
                    {
                        noway_assert(bNext->KindIs(BBJ_CALLFINALLYRET));
                        // Move bEnd2 and bNext forward
                        bEnd2 = bNext;
                        bNext = bNext->Next();
                    }

                    // Check for the Loop exit conditions

                    if (bNext == nullptr)
                    {
                        break;
                    }

                    if (bEnd2->KindIs(BBJ_ALWAYS, BBJ_CALLFINALLYRET) && bEnd2->JumpsToNext())
                    {
                        // Treat jumps to next block as fall-through
                    }
                    else if (bEnd2->bbFallsThrough() == false)
                    {
                        break;
                    }

                    // If we are relocating rarely run blocks..
                    // All the blocks must have the same try index,
                    // and must not have the BBF_DONT_REMOVE flag set

                    if (!BasicBlock::sameTryRegion(bStart2, bNext) || bNext->HasFlag(BBF_DONT_REMOVE))
                    {
                        // exit the loop, bEnd2 is now set to the
                        // last block that we want to relocate
                        break;
                    }

                    if (isRare)
                    {
                        /* ... then all blocks must not be rarely run */
                        if (bNext->isRunRarely())
                        {
                            // exit the loop, bEnd2 is now set to the
                            // last block that we want to relocate
                            break;
                        }
                    }
                    else
                    {
                        // If we are relocating hot blocks
                        // all blocks moved must be greater than profHotWeight
                        if (bNext->bbWeight <= profHotWeight)
                        {
                            // exit the loop, bEnd2 is now set to the
                            // last block that we want to relocate
                            break;
                        }
                    }

                    // Move bEnd2 and bNext forward
                    bEnd2 = bNext;
                    bNext = bNext->Next();
                }
            }
        }

        // If we are using option #1 then ...
        if (bStart2 == nullptr)
        {
            // Don't use option #1 for a backwards branch
            if (bStart == nullptr)
            {
                continue;
            }

            // .... Don't move a set of blocks that are already at the end of the main method
            if (bEnd == fgLastBBInMainFunction())
            {
                continue;
            }
        }

#ifdef DEBUG
        if (verbose)
        {
            if (bDest != nullptr)
            {
                if (bPrev->KindIs(BBJ_COND))
                {
                    printf("Decided to reverse conditional branch at block " FMT_BB " branch to " FMT_BB " ",
                           bPrev->bbNum, bDest->bbNum);
                }
                else if (bPrev->KindIs(BBJ_ALWAYS, BBJ_CALLFINALLYRET))
                {
                    printf("Decided to straighten unconditional branch at block " FMT_BB " branch to " FMT_BB " ",
                           bPrev->bbNum, bDest->bbNum);
                }
                else
                {
                    printf("Decided to place hot code after " FMT_BB ", placed " FMT_BB " after this block ",
                           bPrev->bbNum, bDest->bbNum);
                }

                if (profHotWeight > 0)
                {
                    printf("because of IBC profile data\n");
                }
                else
                {
                    if (bPrev->bbFallsThrough())
                    {
                        printf("since it falls into a rarely run block\n");
                    }
                    else
                    {
                        printf("since it is succeeded by a rarely run block\n");
                    }
                }
            }
            else
            {
                printf("Decided to relocate block(s) after block " FMT_BB " since they are %s block(s)\n", bPrev->bbNum,
                       block->isRunRarely() ? "rarely run" : "uncommonly run");
            }
        }
#endif // DEBUG

        // We will set insertAfterBlk to the block the precedes our insertion range
        // We will set bStartPrev to be the block that precedes the set of blocks that we are moving
        BasicBlock* insertAfterBlk;
        BasicBlock* bStartPrev;

        if (bStart2 != nullptr)
        {
            // Option #2: relocating blocks starting at 'bDest' to follow bPrev

            // Update bStart and bEnd so that we can use these two for all later operations
            bStart = bStart2;
            bEnd   = bEnd2;

            // Set bStartPrev to be the block that comes before bStart
            bStartPrev = bPrev2;

            // We will move [bStart..bEnd] to immediately after bPrev
            insertAfterBlk = bPrev;
        }
        else
        {
            // option #1: Moving the fall-through blocks (or rarely run blocks) down to later in the method

            // Set bStartPrev to be the block that come before bStart
            bStartPrev = bPrev;

            // We will move [bStart..bEnd] but we will pick the insert location later
            insertAfterBlk = nullptr;
        }

        // We are going to move [bStart..bEnd] so they can't be NULL
        noway_assert(bStart != nullptr);
        noway_assert(bEnd != nullptr);

        // bEnd can't be a BBJ_CALLFINALLY unless it is a RETLESS call
        noway_assert(!bEnd->KindIs(BBJ_CALLFINALLY) || bEnd->HasFlag(BBF_RETLESS_CALL));

        // bStartPrev must be set to the block that precedes bStart
        noway_assert(bStartPrev->NextIs(bStart));

        // Since we will be unlinking [bStart..bEnd],
        // we need to compute and remember if bStart is in each of
        // the try and handler regions
        //
        bool* fStartIsInTry = nullptr;
        bool* fStartIsInHnd = nullptr;

        if (compHndBBtabCount > 0)
        {
            fStartIsInTry = new (this, CMK_Generic) bool[compHndBBtabCount];
            fStartIsInHnd = new (this, CMK_Generic) bool[compHndBBtabCount];

            for (XTnum = 0, HBtab = compHndBBtab; XTnum < compHndBBtabCount; XTnum++, HBtab++)
            {
                fStartIsInTry[XTnum] = HBtab->InTryRegionBBRange(bStart);
                fStartIsInHnd[XTnum] = HBtab->InHndRegionBBRange(bStart);
            }
        }

        /* Temporarily unlink [bStart..bEnd] from the flow graph */
        const bool bStartPrevJumpsToNext = bStartPrev->KindIs(BBJ_ALWAYS) && bStartPrev->JumpsToNext();
        fgUnlinkRange(bStart, bEnd);

        if (insertAfterBlk == nullptr)
        {
            // Find new location for the unlinked block(s)
            // Set insertAfterBlk to the block which will precede the insertion point

            if (!bStart->hasTryIndex() && isRare)
            {
                // We'll just insert the blocks at the end of the method. If the method
                // has funclets, we will insert at the end of the main method but before
                // any of the funclets. Note that we create funclets before we call
                // fgReorderBlocks().

                insertAfterBlk = fgLastBBInMainFunction();
                noway_assert(insertAfterBlk != bPrev);
            }
            else
            {
                BasicBlock* startBlk;
                BasicBlock* lastBlk;
                EHblkDsc*   ehDsc = ehInitTryBlockRange(bStart, &startBlk, &lastBlk);

                BasicBlock* endBlk;

                /* Setup startBlk and endBlk as the range to search */

                if (ehDsc != nullptr)
                {
                    endBlk = lastBlk->Next();

                    /*
                       Multiple (nested) try regions might start from the same BB.
                       For example,

                       try3   try2   try1
                       |---   |---   |---   BB01
                       |      |      |      BB02
                       |      |      |---   BB03
                       |      |             BB04
                       |      |------------ BB05
                       |                    BB06
                       |------------------- BB07

                       Now if we want to insert in try2 region, we will start with startBlk=BB01.
                       The following loop will allow us to start from startBlk==BB04.
                    */
                    while (!BasicBlock::sameTryRegion(startBlk, bStart) && (startBlk != endBlk))
                    {
                        startBlk = startBlk->Next();
                    }

                    // startBlk cannot equal endBlk as it must come before endBlk
                    if (startBlk == endBlk)
                    {
                        goto CANNOT_MOVE;
                    }

                    // we also can't start searching the try region at bStart
                    if (startBlk == bStart)
                    {
                        // if bEnd is the last block in the method or
                        // or if bEnd->bbNext is in a different try region
                        // then we cannot move the blocks
                        //
                        if (bEnd->IsLast() || !BasicBlock::sameTryRegion(startBlk, bEnd->Next()))
                        {
                            goto CANNOT_MOVE;
                        }

                        startBlk = bEnd->Next();

                        // Check that the new startBlk still comes before endBlk

                        // startBlk cannot equal endBlk as it must come before endBlk
                        if (startBlk == endBlk)
                        {
                            goto CANNOT_MOVE;
                        }

                        BasicBlock* tmpBlk = startBlk;
                        while ((tmpBlk != endBlk) && (tmpBlk != nullptr))
                        {
                            tmpBlk = tmpBlk->Next();
                        }

                        // when tmpBlk is NULL that means startBlk is after endBlk
                        // so there is no way to move bStart..bEnd within the try region
                        if (tmpBlk == nullptr)
                        {
                            goto CANNOT_MOVE;
                        }
                    }
                }
                else
                {
                    noway_assert(isRare == false);

                    /* We'll search through the entire main method */
                    startBlk = fgFirstBB;
                    endBlk   = fgEndBBAfterMainFunction();
                }

                // Calculate nearBlk and jumpBlk and then call fgFindInsertPoint()
                // to find our insertion block
                //
                {
                    // If the set of blocks that we are moving ends with a BBJ_ALWAYS to
                    // another [rarely run] block that comes after bPrev (forward branch)
                    // then we can set up nearBlk to eliminate this jump sometimes
                    //
                    BasicBlock* nearBlk = nullptr;
                    BasicBlock* jumpBlk = nullptr;

                    if (bEnd->KindIs(BBJ_ALWAYS, BBJ_CALLFINALLYRET) && !bEnd->JumpsToNext() &&
                        (!isRare || bEnd->GetTarget()->isRunRarely()) &&
                        fgIsForwardBranch(bEnd, bEnd->GetTarget(), bPrev))
                    {
                        // Set nearBlk to be the block in [startBlk..endBlk]
                        // such that nearBlk->NextIs(bEnd->JumpDest)
                        // if no such block exists then set nearBlk to NULL
                        nearBlk = startBlk;
                        jumpBlk = bEnd;
                        do
                        {
                            // We do not want to set nearBlk to bPrev
                            // since then we will not move [bStart..bEnd]
                            //
                            if (nearBlk != bPrev)
                            {
                                // Check if nearBlk satisfies our requirement
                                if (nearBlk->NextIs(bEnd->GetTarget()))
                                {
                                    break;
                                }
                            }

                            // Did we reach the endBlk?
                            if (nearBlk == endBlk)
                            {
                                nearBlk = nullptr;
                                break;
                            }

                            // advance nearBlk to the next block
                            nearBlk = nearBlk->Next();

                        } while (nearBlk != nullptr);
                    }

                    // if nearBlk is NULL then we set nearBlk to be the
                    // first block that we want to insert after.
                    if (nearBlk == nullptr)
                    {
                        if (bDest != nullptr)
                        {
                            // we want to insert after bDest
                            nearBlk = bDest;
                        }
                        else
                        {
                            // we want to insert after bPrev
                            nearBlk = bPrev;
                        }
                    }

                    /* Set insertAfterBlk to the block which we will insert after. */

                    insertAfterBlk =
                        fgFindInsertPoint(bStart->bbTryIndex,
                                          true, // Insert in the try region.
                                          startBlk, endBlk, nearBlk, jumpBlk, bStart->bbWeight == BB_ZERO_WEIGHT);
                }

                /* See if insertAfterBlk is the same as where we started, */
                /*  or if we could not find any insertion point     */

                if ((insertAfterBlk == bPrev) || (insertAfterBlk == nullptr))
                {
                CANNOT_MOVE:;
                    /* We couldn't move the blocks, so put everything back */
                    /* relink [bStart .. bEnd] into the flow graph */

                    bPrev->SetNext(bStart);
                    if (!bEnd->IsLast())
                    {
                        bEnd->Next()->SetPrev(bEnd);
                    }
#ifdef DEBUG
                    if (verbose)
                    {
                        if (bStart != bEnd)
                        {
                            printf("Could not relocate blocks (" FMT_BB " .. " FMT_BB ")\n", bStart->bbNum,
                                   bEnd->bbNum);
                        }
                        else
                        {
                            printf("Could not relocate block " FMT_BB "\n", bStart->bbNum);
                        }
                    }
#endif // DEBUG
                    continue;
                }
            }
        }

        noway_assert(insertAfterBlk != nullptr);
        noway_assert(bStartPrev != nullptr);
        noway_assert(bStartPrev != insertAfterBlk);

#ifdef DEBUG
        movedBlocks = true;

        if (verbose)
        {
            const char* msg;
            if (bStart2 != nullptr)
            {
                msg = "hot";
            }
            else
            {
                if (isRare)
                {
                    msg = "rarely run";
                }
                else
                {
                    msg = "uncommon";
                }
            }

            printf("Relocated %s ", msg);
            if (bStart != bEnd)
            {
                printf("blocks (" FMT_BB " .. " FMT_BB ")", bStart->bbNum, bEnd->bbNum);
            }
            else
            {
                printf("block " FMT_BB, bStart->bbNum);
            }

            if (bPrev->KindIs(BBJ_COND))
            {
                printf(" by reversing conditional jump at " FMT_BB "\n", bPrev->bbNum);
            }
            else
            {
                printf("\n", bPrev->bbNum);
            }
        }
#endif // DEBUG

        if (bPrev->KindIs(BBJ_COND))
        {
            /* Reverse the bPrev jump condition */
            Statement* const condTestStmt = bPrev->lastStmt();
            GenTree* const   condTest     = condTestStmt->GetRootNode();

            noway_assert(condTest->gtOper == GT_JTRUE);
            condTest->AsOp()->gtOp1 = gtReverseCond(condTest->AsOp()->gtOp1);

            FlowEdge* const trueEdge  = bPrev->GetTrueEdge();
            FlowEdge* const falseEdge = bPrev->GetFalseEdge();
            bPrev->SetTrueEdge(falseEdge);
            bPrev->SetFalseEdge(trueEdge);

            // may need to rethread
            //
            if (fgNodeThreading == NodeThreading::AllTrees)
            {
                JITDUMP("Rethreading " FMT_STMT "\n", condTestStmt->GetID());
                gtSetStmtInfo(condTestStmt);
                fgSetStmtSeq(condTestStmt);
            }

            if (bStart2 != nullptr)
            {
                noway_assert(insertAfterBlk == bPrev);
                noway_assert(insertAfterBlk->NextIs(block));
            }
        }

        // If we are moving blocks that are at the end of a try or handler
        // we will need to shorten ebdTryLast or ebdHndLast
        //
        ehUpdateLastBlocks(bEnd, bStartPrev);

        // If we are moving blocks into the end of a try region or handler region
        // we will need to extend ebdTryLast or ebdHndLast so the blocks that we
        // are moving are part of this try or handler region.
        //
        for (XTnum = 0, HBtab = compHndBBtab; XTnum < compHndBBtabCount; XTnum++, HBtab++)
        {
            // Are we moving blocks to the end of a try region?
            if (HBtab->ebdTryLast == insertAfterBlk)
            {
                if (fStartIsInTry[XTnum])
                {
                    // bStart..bEnd is in the try, so extend the try region
                    fgSetTryEnd(HBtab, bEnd);
                }
            }

            // Are we moving blocks to the end of a handler region?
            if (HBtab->ebdHndLast == insertAfterBlk)
            {
                if (fStartIsInHnd[XTnum])
                {
                    // bStart..bEnd is in the handler, so extend the handler region
                    fgSetHndEnd(HBtab, bEnd);
                }
            }
        }

        /* We have decided to insert the block(s) after 'insertAfterBlk' */
        fgMoveBlocksAfter(bStart, bEnd, insertAfterBlk);

        if (bDest)
        {
            /* We may need to insert an unconditional branch after bPrev to bDest */
            fgConnectFallThrough(bPrev, bDest);
        }
        else
        {
            /* If bPrev falls through, we must insert a jump to block */
            fgConnectFallThrough(bPrev, block);
        }

        BasicBlock* bSkip = bEnd->Next();

        /* If bEnd falls through, we must insert a jump to bNext */
        fgConnectFallThrough(bEnd, bNext);

        if (bStart2 == nullptr)
        {
            /* If insertAfterBlk falls through, we are forced to     */
            /* add a jump around the block(s) we just inserted */
            fgConnectFallThrough(insertAfterBlk, bSkip);
        }
        else
        {
            /* We may need to insert an unconditional branch after bPrev2 to bStart */
            fgConnectFallThrough(bPrev2, bStart);
        }

#if DEBUG
        if (verbose)
        {
            printf("\nAfter this change in fgReorderBlocks the BB graph is:");
            fgDispBasicBlocks(verboseTrees);
            printf("\n");
        }
        fgVerifyHandlerTab();

        // Make sure that the predecessor lists are accurate
        if (expensiveDebugCheckLevel >= 2)
        {
            fgDebugCheckBBlist();
        }
#endif // DEBUG

        // Set our iteration point 'block' to be the new bPrev->bbNext
        //  It will be used as the next bPrev
        block = bPrev->Next();

    } // end of for loop(bPrev,block)

    const bool changed = movedBlocks || newRarelyRun || optimizedSwitches || optimizedBranches;

    if (changed)
    {
#if DEBUG
        // Make sure that the predecessor lists are accurate
        if (expensiveDebugCheckLevel >= 2)
        {
            fgDebugCheckBBlist();
        }
#endif // DEBUG
    }

    return changed;
}
#ifdef _PREFAST_
#pragma warning(pop)
#endif

//-----------------------------------------------------------------------------
// Compiler::ThreeOptLayout::EdgeCmp: Comparator for the 'cutPoints' priority queue.
// If 'left' has a bigger edge weight than 'right', 3-opt will consider it first.
// Else, 3-opt will consider 'right' first.
//
// Parameters:
//   left - One of the two edges to compare
//   right - The other edge to compare
//
// Returns:
//   True if 'right' should be considered before 'left', and false otherwise
//
template <bool hasEH>
/* static */ bool Compiler::ThreeOptLayout<hasEH>::EdgeCmp(const FlowEdge* left, const FlowEdge* right)
{
    assert(left != right);
    const weight_t leftWeight  = left->getLikelyWeight();
    const weight_t rightWeight = right->getLikelyWeight();

    // Break ties by comparing the source blocks' bbIDs.
    // If both edges are out of the same source block, use the target blocks' bbIDs.
    if (leftWeight == rightWeight)
    {
        BasicBlock* const leftSrc  = left->getSourceBlock();
        BasicBlock* const rightSrc = right->getSourceBlock();
        if (leftSrc == rightSrc)
        {
            return left->getDestinationBlock()->bbID < right->getDestinationBlock()->bbID;
        }

        return leftSrc->bbID < rightSrc->bbID;
    }

    return leftWeight < rightWeight;
}

//-----------------------------------------------------------------------------
// Compiler::ThreeOptLayout::ThreeOptLayout: Constructs a ThreeOptLayout instance.
//
// Parameters:
//   comp - The Compiler instance
//   initialLayout - An array of the blocks to be reordered
//   numHotBlocks - The number of hot blocks at the beginning of 'initialLayout'
//
// Notes:
//   To save an allocation, we will reuse the DFS tree's underlying array for 'tempOrder'.
//   This means we will trash the DFS tree.
//
template <bool hasEH>
Compiler::ThreeOptLayout<hasEH>::ThreeOptLayout(Compiler* comp, BasicBlock** initialLayout, unsigned numHotBlocks)
    : compiler(comp)
    , cutPoints(comp->getAllocator(CMK_FlowEdge), &ThreeOptLayout::EdgeCmp)
    , blockOrder(initialLayout)
    , tempOrder(comp->m_dfsTree->GetPostOrder())
    , numCandidateBlocks(numHotBlocks)
{
}

//-----------------------------------------------------------------------------
// Compiler::ThreeOptLayout::IsCandidateBlock: Determines if a block is being considered for reordering
// by checking if it is in 'blockOrder'.
//
// Parameters:
//   block - the block to check
//
// Returns:
//   True if 'block' is in the set of candidate blocks, false otherwise
//
template <bool hasEH>
bool Compiler::ThreeOptLayout<hasEH>::IsCandidateBlock(BasicBlock* block) const
{
    assert(block != nullptr);
    return (block->bbPreorderNum < numCandidateBlocks) && (blockOrder[block->bbPreorderNum] == block);
}

#ifdef DEBUG
//-----------------------------------------------------------------------------
// Compiler::ThreeOptLayout::GetLayoutCost: Computes the cost of the layout for the region
// bounded by 'startPos' and 'endPos'.
//
// Parameters:
//   startPos - The starting index of the region
//   endPos - The inclusive ending index of the region
//
// Returns:
//   The region's layout cost
//
template <bool hasEH>
weight_t Compiler::ThreeOptLayout<hasEH>::GetLayoutCost(unsigned startPos, unsigned endPos)
{
    assert(startPos <= endPos);
    assert(endPos < numCandidateBlocks);
    weight_t layoutCost = BB_ZERO_WEIGHT;

    for (unsigned position = startPos; position < endPos; position++)
    {
        layoutCost += GetCost(blockOrder[position], blockOrder[position + 1]);
    }

    layoutCost += blockOrder[endPos]->bbWeight;
    return layoutCost;
}
#endif // DEBUG

//-----------------------------------------------------------------------------
// Compiler::ThreeOptLayout::GetCost: Computes the cost of placing 'next' after 'block'.
// Layout cost is modeled as the sum of block weights, minus the weights of edges that fall through.
//
// Parameters:
//   block - The block to consider creating fallthrough from
//   next - The block to consider creating fallthrough into
//
// Returns:
//   The cost
//
template <bool hasEH>
weight_t Compiler::ThreeOptLayout<hasEH>::GetCost(BasicBlock* block, BasicBlock* next)
{
    assert(block != nullptr);
    assert(next != nullptr);

    const weight_t  maxCost         = block->bbWeight;
    const FlowEdge* fallthroughEdge = compiler->fgGetPredForBlock(next, block);

    if (fallthroughEdge != nullptr)
    {
        // The edge's weight should never exceed its source block's weight,
        // but handle negative results from rounding errors in getLikelyWeight(), just in case
        return max(0.0, maxCost - fallthroughEdge->getLikelyWeight());
    }

    return maxCost;
}

//-----------------------------------------------------------------------------
// Compiler::ThreeOptLayout::GetPartitionCostDelta: Computes the current cost of the given partitions,
// and the cost of swapping S2 and S3, returning the difference between them.
//
// Parameters:
//   s2Start - The starting position of the second partition
//   s3Start - The starting position of the third partition
//   s3End - The ending position (inclusive) of the third partition
//   s4End - The ending position (inclusive) of the fourth partition
//
// Returns:
//   The difference in cost between the current and proposed layouts.
//   A negative delta indicates the proposed layout is an improvement.
//
template <bool hasEH>
weight_t Compiler::ThreeOptLayout<hasEH>::GetPartitionCostDelta(unsigned s2Start,
                                                                unsigned s3Start,
                                                                unsigned s3End,
                                                                unsigned s4End)
{
    BasicBlock* const s2Block     = blockOrder[s2Start];
    BasicBlock* const s2BlockPrev = blockOrder[s2Start - 1];
    BasicBlock* const s3Block     = blockOrder[s3Start];
    BasicBlock* const s3BlockPrev = blockOrder[s3Start - 1];
    BasicBlock* const lastBlock   = blockOrder[s3End];

    // Evaluate the cost of swapping S2 and S3
    weight_t currCost = GetCost(s2BlockPrev, s2Block) + GetCost(s3BlockPrev, s3Block);
    weight_t newCost  = GetCost(s2BlockPrev, s3Block) + GetCost(lastBlock, s2Block);

    // Consider flow into S4, if the partition exists
    if (s3End < s4End)
    {
        BasicBlock* const s4StartBlock = blockOrder[s3End + 1];
        currCost += GetCost(lastBlock, s4StartBlock);
        newCost += GetCost(s3BlockPrev, s4StartBlock);
    }
    else
    {
        assert(s3End == s4End);
        currCost += lastBlock->bbWeight;
        newCost += s3BlockPrev->bbWeight;
    }

    return newCost - currCost;
}

//-----------------------------------------------------------------------------
// Compiler::ThreeOptLayout::SwapPartitions: Swap the specified partitions.
// It is assumed (and asserted) that the swap is profitable.
//
// Parameters:
//   s1Start - The starting position of the first partition
//   s2Start - The starting position of the second partition
//   s3Start - The starting position of the third partition
//   s3End - The ending position (inclusive) of the third partition
//   s4End - The ending position (inclusive) of the fourth partition
//
// Notes:
//   Here is the proposed partition:
//   S1: s1Start ~ s2Start-1
//   S2: s2Start ~ s3Start-1
//   S3: s3Start ~ s3End
//   S4: remaining blocks
//
//   After the swap:
//   S1: s1Start ~ s2Start-1
//   S3: s3Start ~ s3End
//   S2: s2Start ~ s3Start-1
//   S4: remaining blocks
//
//   If 's3End' and 's4End' are the same, the fourth partition doesn't exist.
//
template <bool hasEH>
void Compiler::ThreeOptLayout<hasEH>::SwapPartitions(
    unsigned s1Start, unsigned s2Start, unsigned s3Start, unsigned s3End, unsigned s4End)
{
    INDEBUG(const weight_t currLayoutCost = GetLayoutCost(s1Start, s4End));

    // Swap the partitions
    const unsigned     s1Size      = s2Start - s1Start;
    const unsigned     s2Size      = s3Start - s2Start;
    const unsigned     s3Size      = (s3End + 1) - s3Start;
    BasicBlock** const regionStart = blockOrder + s1Start;
    BasicBlock** const tempStart   = tempOrder + s1Start;
    memcpy(tempStart, regionStart, sizeof(BasicBlock*) * s1Size);
    memcpy(tempStart + s1Size, regionStart + s1Size + s2Size, sizeof(BasicBlock*) * s3Size);
    memcpy(tempStart + s1Size + s3Size, regionStart + s1Size, sizeof(BasicBlock*) * s2Size);

    // Copy remaining blocks in S4 over
    const unsigned numBlocks     = (s4End - s1Start) + 1;
    const unsigned swappedSize   = s1Size + s2Size + s3Size;
    const unsigned remainingSize = numBlocks - swappedSize;
    assert(numBlocks >= swappedSize);
    memcpy(tempStart + swappedSize, regionStart + swappedSize, sizeof(BasicBlock*) * remainingSize);

    std::swap(blockOrder, tempOrder);

    // Update the ordinals for the blocks we moved
    for (unsigned i = s2Start; i <= s4End; i++)
    {
        blockOrder[i]->bbPreorderNum = i;
    }

#ifdef DEBUG
    // Don't bother checking if the cost improved for exceptionally costly layouts.
    // Imprecision from summing large floating-point values can falsely trigger the below assert.
    constexpr weight_t maxLayoutCostToCheck = (weight_t)UINT32_MAX;
    if (currLayoutCost < maxLayoutCostToCheck)
    {
        // Ensure the swap improved the overall layout. Tolerate some imprecision.
        const weight_t newLayoutCost = GetLayoutCost(s1Start, s4End);
        assert((newLayoutCost < currLayoutCost) ||
               Compiler::fgProfileWeightsEqual(newLayoutCost, currLayoutCost, 0.001));
    }
#endif // DEBUG
}

//-----------------------------------------------------------------------------
// Compiler::ThreeOptLayout::ConsiderEdge: Adds 'edge' to 'cutPoints' for later consideration
// if 'edge' looks promising, and it hasn't been considered already.
// Since adding to 'cutPoints' has logarithmic time complexity and might cause a heap allocation,
// avoid adding edges that 3-opt obviously won't consider later.
//
// Parameters:
//   edge - The branch to consider creating fallthrough for
//
// Template parameters:
//   addToQueue - If true, adds valid edges to the 'cutPoints' queue
//
// Returns:
//   True if 'edge' can be considered for aligning, false otherwise
//
template <bool hasEH>
template <bool addToQueue>
bool Compiler::ThreeOptLayout<hasEH>::ConsiderEdge(FlowEdge* edge)
{
    assert(edge != nullptr);

    // Don't add an edge that we've already considered.
    // For exceptionally branchy methods, we want to avoid exploding 'cutPoints' in size.
    if (addToQueue && edge->visited())
    {
        return false;
    }

    BasicBlock* const srcBlk = edge->getSourceBlock();
    BasicBlock* const dstBlk = edge->getDestinationBlock();

    // Don't consider edges to or from outside the hot range.
    if (!IsCandidateBlock(srcBlk) || !IsCandidateBlock(dstBlk))
    {
        return false;
    }

    // Don't consider single-block loop backedges.
    if (srcBlk == dstBlk)
    {
        return false;
    }

    // Don't move the method entry block.
    if (dstBlk->IsFirst())
    {
        return false;
    }

    // Ignore cross-region branches, and don't try to change the region's entry block.
    if (hasEH && (!BasicBlock::sameTryRegion(srcBlk, dstBlk) || compiler->bbIsTryBeg(dstBlk)))
    {
        return false;
    }

    if (addToQueue)
    {
        edge->markVisited();
        cutPoints.Push(edge);
    }

    return true;
}

//-----------------------------------------------------------------------------
// Compiler::ThreeOptLayout::AddNonFallthroughSuccs: Considers every edge out of a given block
// that doesn't fall through as a future cut point.
//
// Parameters:
//   blockPos - The index into 'blockOrder' of the source block
//
template <bool hasEH>
void Compiler::ThreeOptLayout<hasEH>::AddNonFallthroughSuccs(unsigned blockPos)
{
    assert(blockPos < numCandidateBlocks);
    BasicBlock* const block = blockOrder[blockPos];
    BasicBlock* const next  = ((blockPos + 1) >= numCandidateBlocks) ? nullptr : blockOrder[blockPos + 1];

    for (FlowEdge* const succEdge : block->SuccEdges(compiler))
    {
        if (succEdge->getDestinationBlock() != next)
        {
            ConsiderEdge(succEdge);
        }
    }
}

//-----------------------------------------------------------------------------
// Compiler::ThreeOptLayout::AddNonFallthroughPreds: Considers every edge into a given block
// that doesn't fall through as a future cut point.
//
// Parameters:
//   blockPos - The index into 'blockOrder' of the target block
//
template <bool hasEH>
void Compiler::ThreeOptLayout<hasEH>::AddNonFallthroughPreds(unsigned blockPos)
{
    assert(blockPos < numCandidateBlocks);
    BasicBlock* const block = blockOrder[blockPos];
    BasicBlock* const prev  = (blockPos == 0) ? nullptr : blockOrder[blockPos - 1];

    for (FlowEdge* const predEdge : block->PredEdges())
    {
        if (predEdge->getSourceBlock() != prev)
        {
            ConsiderEdge(predEdge);
        }
    }
}

//-----------------------------------------------------------------------------
// Compiler::ThreeOptLayout::Run: Runs 3-opt on the candidate span of hot blocks.
// We skip reordering handler regions for now, as these are assumed to be cold.
//
// Returns:
//   True if any blocks were moved
//
template <bool hasEH>
bool Compiler::ThreeOptLayout<hasEH>::Run()
{
    assert(numCandidateBlocks > 0);
    RunThreeOpt();
    return ReorderBlockList();
}

//-----------------------------------------------------------------------------
// Compiler::ThreeOptLayout::RunGreedyThreeOptPass: Runs 3-opt for the given block range,
// using a greedy strategy for finding partitions to swap.
//
// Parameters:
//   startBlock - The first block of the range to reorder
//   endBlock - The last block (inclusive) of the range to reorder
//
// Returns:
//   True if we reordered anything, false otherwise
//
// Notes:
//   For methods with more than a trivial number of basic blocks,
//   iteratively trying every cut point is prohibitively expensive.
//   Instead, add the non-fallthrough successor edges of each block to a priority queue,
//   and try to create fallthrough on each edge via partition swaps, starting with the hottest edges.
//   For each swap, repopulate the priority queue with edges along the modified cut points.
//
template <bool hasEH>
bool Compiler::ThreeOptLayout<hasEH>::RunGreedyThreeOptPass(unsigned startPos, unsigned endPos)
{
    assert(cutPoints.Empty());
    assert(startPos < endPos);
    bool modified = false;

    JITDUMP("Running greedy 3-opt pass.\n");

    // Initialize cutPoints with candidate branches in this section
    for (unsigned position = startPos; position <= endPos; position++)
    {
        AddNonFallthroughSuccs(position);
    }

    // For each candidate edge, determine if it's profitable to partition after the source block
    // and before the destination block, and swap the partitions to create fallthrough.
    // If it is, do the swap, and for the blocks before/after each cut point that lost fallthrough,
    // consider adding their successors/predecessors to 'cutPoints'.
    unsigned numSwaps = 0;
    while (!cutPoints.Empty() && (numSwaps < maxSwaps))
    {
        FlowEdge* const candidateEdge = cutPoints.Pop();
        candidateEdge->markUnvisited();

        BasicBlock* const srcBlk = candidateEdge->getSourceBlock();
        BasicBlock* const dstBlk = candidateEdge->getDestinationBlock();
        const unsigned    srcPos = srcBlk->bbPreorderNum;
        const unsigned    dstPos = dstBlk->bbPreorderNum;

        // This edge better be between blocks in the current region
        assert((srcPos >= startPos) && (srcPos <= endPos));
        assert((dstPos >= startPos) && (dstPos <= endPos));

        // 'dstBlk' better not be the region's entry point
        assert(dstPos != startPos);

        // 'srcBlk' and 'dstBlk' better be distinct
        assert(srcPos != dstPos);

        // Previous moves might have inadvertently created fallthrough from 'srcBlk' to 'dstBlk',
        // so there's nothing to do this round.
        if ((srcPos + 1) == dstPos)
        {
            assert(modified);
            continue;
        }

        // Before getting any edges, make sure the ordinals are accurate
        assert(blockOrder[srcPos] == srcBlk);
        assert(blockOrder[dstPos] == dstBlk);

        // To determine if it's worth creating fallthrough from 'srcBlk' into 'dstBlk',
        // we first determine the current layout cost at the proposed cut points.
        // We then compare this to the layout cost with the partitions swapped.
        // If the new cost improves upon the current cost, then we can justify the swap.

        const bool isForwardJump = (srcPos < dstPos);
        unsigned   s2Start, s3Start, s3End;
        weight_t   costChange;

        if (isForwardJump)
        {
            // Here is the proposed partition:
            // S1: startPos ~ srcPos
            // S2: srcPos+1 ~ dstPos-1
            // S3: dstPos ~ endPos
            // S4: remaining blocks
            //
            // After the swap:
            // S1: startPos ~ srcPos
            // S3: dstPos ~ endPos
            // S2: srcPos+1 ~ dstPos-1
            // S4: remaining blocks
            s2Start    = srcPos + 1;
            s3Start    = dstPos;
            s3End      = endPos;
            costChange = GetPartitionCostDelta(s2Start, s3Start, s3End, endPos);
        }
        else
        {
            // For backward jumps, we will employ a greedy 4-opt approach to find the ideal cut point
            // between the destination and source blocks.
            // Here is the proposed partition:
            // S1: startPos ~ dstPos-1
            // S2: dstPos ~ s3Start-1
            // S3: s3Start ~ srcPos
            // S4: srcPos+1 ~ endPos
            //
            // After the swap:
            // S1: startPos ~ dstPos-1
            // S3: s3Start ~ srcPos
            // S2: dstPos ~ s3Start-1
            // S4: srcPos+1 ~ endPos
            s2Start    = dstPos;
            s3Start    = srcPos;
            s3End      = srcPos;
            costChange = BB_ZERO_WEIGHT;

            // The cut points before S2 and after S3 are fixed.
            // We will search for the optimal cut point before S3.
            BasicBlock* const s2Block     = blockOrder[s2Start];
            BasicBlock* const s2BlockPrev = blockOrder[s2Start - 1];
            BasicBlock* const lastBlock   = blockOrder[s3End];

            // Because the above cut points are fixed, don't waste time re-computing their costs.
            // Instead, pre-compute them here.
            const weight_t currCostBase =
                GetCost(s2BlockPrev, s2Block) +
                ((s3End < endPos) ? GetCost(lastBlock, blockOrder[s3End + 1]) : lastBlock->bbWeight);
            const weight_t newCostBase = GetCost(lastBlock, s2Block);

            // Search for the ideal start to S3
            for (unsigned position = s2Start + 1; position <= s3End; position++)
            {
                BasicBlock* const s3Block     = blockOrder[position];
                BasicBlock* const s3BlockPrev = blockOrder[position - 1];

                // Don't consider any cut points that would break up call-finally pairs
                if (hasEH && s3Block->KindIs(BBJ_CALLFINALLYRET))
                {
                    continue;
                }

                // Compute the cost delta of this partition
                const weight_t currCost = currCostBase + GetCost(s3BlockPrev, s3Block);
                const weight_t newCost =
                    newCostBase + GetCost(s2BlockPrev, s3Block) +
                    ((s3End < endPos) ? GetCost(s3BlockPrev, blockOrder[s3End + 1]) : s3BlockPrev->bbWeight);
                const weight_t delta = newCost - currCost;

                if (delta < costChange)
                {
                    costChange = delta;
                    s3Start    = position;
                }
            }
        }

        // Continue evaluating partitions if this one isn't profitable
        if ((costChange >= BB_ZERO_WEIGHT) || Compiler::fgProfileWeightsEqual(costChange, BB_ZERO_WEIGHT, 0.001))
        {
            continue;
        }

        JITDUMP("Swapping partitions [" FMT_BB ", " FMT_BB "] and [" FMT_BB ", " FMT_BB "] (cost change = %f)\n",
                blockOrder[s2Start]->bbNum, blockOrder[s3Start - 1]->bbNum, blockOrder[s3Start]->bbNum,
                blockOrder[s3End]->bbNum, costChange);

        SwapPartitions(startPos, s2Start, s3Start, s3End, endPos);

        // Ensure this move created fallthrough from 'srcBlk' to 'dstBlk'
        assert((srcBlk->bbPreorderNum + 1) == dstBlk->bbPreorderNum);

        // At every cut point is an opportunity to consider more candidate edges.
        // To the left of each cut point, consider successor edges that don't fall through.
        // Ditto predecessor edges to the right of each cut point.
        AddNonFallthroughSuccs(s2Start - 1);
        AddNonFallthroughPreds(s2Start);
        AddNonFallthroughSuccs(s3Start - 1);
        AddNonFallthroughPreds(s3Start);
        AddNonFallthroughSuccs(s3End);

        if (s3End < endPos)
        {
            AddNonFallthroughPreds(s3End + 1);
        }

        modified = true;
        numSwaps++;
    }

    cutPoints.Clear();
    return modified;
}

//-----------------------------------------------------------------------------
// Compiler::ThreeOptLayout::RunThreeOpt: Runs 3-opt on the candidate span of blocks.
//
template <bool hasEH>
void Compiler::ThreeOptLayout<hasEH>::RunThreeOpt()
{
    // For methods with fewer than three candidate blocks, we cannot partition anything
    if (numCandidateBlocks < 3)
    {
        JITDUMP("Not enough blocks to partition anything. Skipping reordering.\n");
        return;
    }

    CompactHotJumps();

    const unsigned startPos = 0;
    const unsigned endPos   = numCandidateBlocks - 1;

    JITDUMP("Initial layout cost: %f\n", GetLayoutCost(startPos, endPos));
    const bool modified = RunGreedyThreeOptPass(startPos, endPos);

    if (modified)
    {
        JITDUMP("Final layout cost: %f\n", GetLayoutCost(startPos, endPos));
    }
    else
    {
        JITDUMP("No changes made.\n");
    }
}

//-----------------------------------------------------------------------------
// Compiler::ThreeOptLayout::ReorderBlockList: Reorders blocks within their regions
// using the order 3-opt came up with.
// If the method has try regions, this will also move them to try to create fallthrough into their entries.
//
// Returns:
//   True if any blocks were moved
//
template <bool hasEH>
bool Compiler::ThreeOptLayout<hasEH>::ReorderBlockList()
{
    // As we reorder blocks, remember the last candidate block we found in each region.
    // In case we cannot place two blocks next to each other because they are in different regions,
    // we will instead place the latter block after the last one we saw in its region.
    // This ensures cold blocks sink to the end of their respective regions.
    // This will also push nested regions further down the method, but we will move them later, anyway.
    BasicBlock** lastHotBlocks = nullptr;

    if (hasEH)
    {
        lastHotBlocks    = new (compiler, CMK_BasicBlock) BasicBlock* [compiler->compHndBBtabCount + 1] {};
        lastHotBlocks[0] = compiler->fgFirstBB;

        for (EHblkDsc* const HBtab : EHClauses(compiler))
        {
            lastHotBlocks[HBtab->ebdTryBeg->bbTryIndex] = HBtab->ebdTryBeg;
        }
    }

    // Reorder the block list.
    JITDUMP("Reordering block list\n");
    bool modified = false;
    for (unsigned i = 1; i < numCandidateBlocks; i++)
    {
        BasicBlock* const block       = blockOrder[i - 1];
        BasicBlock* const blockToMove = blockOrder[i];

        if (!hasEH)
        {
            if (!block->NextIs(blockToMove))
            {
                compiler->fgUnlinkBlock(blockToMove);
                compiler->fgInsertBBafter(block, blockToMove);
                modified = true;
            }

            continue;
        }

        lastHotBlocks[block->bbTryIndex] = block;

        // Don't move call-finally pair tails independently.
        // When we encounter the head, we will move the entire pair.
        if (blockToMove->isBBCallFinallyPairTail())
        {
            continue;
        }

        // Only reorder blocks within the same try region. We don't want to make them non-contiguous.
        if (compiler->bbIsTryBeg(blockToMove))
        {
            continue;
        }

        // If these blocks aren't in the same try region, use the last block seen in the same region as 'blockToMove'
        // for the insertion point.
        // This will push the region containing 'block' down the method, but we will fix this after.
        BasicBlock* insertionPoint =
            BasicBlock::sameTryRegion(block, blockToMove) ? block : lastHotBlocks[blockToMove->bbTryIndex];

        // Don't break up call-finally pairs by inserting something in the middle.
        if (insertionPoint->isBBCallFinallyPair())
        {
            insertionPoint = insertionPoint->Next();
            assert(blockToMove != insertionPoint);
        }

        if (insertionPoint->NextIs(blockToMove))
        {
            continue;
        }

        // Move call-finallies together.
        if (blockToMove->isBBCallFinallyPair())
        {
            BasicBlock* const callFinallyRet = blockToMove->Next();
            if (callFinallyRet != insertionPoint)
            {
                compiler->fgUnlinkRange(blockToMove, callFinallyRet);
                compiler->fgMoveBlocksAfter(blockToMove, callFinallyRet, insertionPoint);
                modified = true;
            }
        }
        else
        {
            compiler->fgUnlinkBlock(blockToMove);
            compiler->fgInsertBBafter(insertionPoint, blockToMove);
            modified = true;
        }
    }

    if (!hasEH)
    {
        return modified;
    }

    // If we reordered within any try regions, make sure the EH table is up-to-date.
    if (modified)
    {
        compiler->fgFindTryRegionEnds();
    }

    JITDUMP("Moving try regions\n");

    // We only ordered blocks within regions above.
    // Now, move entire try regions up to their ideal predecessors, if possible.
    for (EHblkDsc* const HBtab : EHClauses(compiler))
    {
        // If this try region isn't in the candidate span of blocks, don't consider it.
        // Also, if this try region's entry is also the method entry, don't move it.
        BasicBlock* const tryBeg = HBtab->ebdTryBeg;
        if (!IsCandidateBlock(tryBeg) || tryBeg->IsFirst())
        {
            continue;
        }

        // We will try using 3-opt's chosen predecessor for the try region.
        BasicBlock*    insertionPoint = blockOrder[tryBeg->bbPreorderNum - 1];
        const unsigned parentIndex =
            insertionPoint->hasTryIndex() ? insertionPoint->getTryIndex() : EHblkDsc::NO_ENCLOSING_INDEX;

        // Can we move this try to after 'insertionPoint' without breaking EH nesting invariants?
        if (parentIndex != HBtab->ebdEnclosingTryIndex)
        {
            // We cannot.
            continue;
        }

        // Don't break up call-finally pairs.
        if (insertionPoint->isBBCallFinallyPair())
        {
            insertionPoint = insertionPoint->Next();
        }

        // Nothing to do if we already fall through.
        if (insertionPoint->NextIs(tryBeg))
        {
            continue;
        }

        BasicBlock* const tryLast = HBtab->ebdTryLast;
        compiler->fgUnlinkRange(tryBeg, tryLast);
        compiler->fgMoveBlocksAfter(tryBeg, tryLast, insertionPoint);
        modified = true;

        // If we moved this region within another region, recompute the try region end blocks.
        if (parentIndex != EHblkDsc::NO_ENCLOSING_INDEX)
        {
            compiler->fgFindTryRegionEnds();
        }
    }

    return modified;
}

//-----------------------------------------------------------------------------
// Compiler::ThreeOptLayout::CompactHotJumps: Move blocks in the candidate span
// closer to their most-likely successors.
//
template <bool hasEH>
void Compiler::ThreeOptLayout<hasEH>::CompactHotJumps()
{
    JITDUMP("Compacting hot jumps\n");

    auto isBackwardJump = [&](BasicBlock* block, BasicBlock* target) {
        assert(IsCandidateBlock(block));
        assert(IsCandidateBlock(target));
        return block->bbPreorderNum >= target->bbPreorderNum;
    };

    for (unsigned i = 0; i < numCandidateBlocks; i++)
    {
        BasicBlock* const block = blockOrder[i];
        FlowEdge*         edge;
        FlowEdge*         unlikelyEdge;

        if (block->KindIs(BBJ_ALWAYS))
        {
            edge         = block->GetTargetEdge();
            unlikelyEdge = nullptr;
        }
        else if (block->KindIs(BBJ_COND))
        {
            // Consider conditional block's most likely branch for moving.
            if (block->GetTrueEdge()->getLikelihood() > 0.5)
            {
                edge         = block->GetTrueEdge();
                unlikelyEdge = block->GetFalseEdge();
            }
            else
            {
                edge         = block->GetFalseEdge();
                unlikelyEdge = block->GetTrueEdge();
            }

            // If we aren't sure which successor is hotter, and we already fall into one of them,
            // do nothing.
            BasicBlock* const unlikelyTarget = unlikelyEdge->getDestinationBlock();
            if ((unlikelyEdge->getLikelihood() == 0.5) && IsCandidateBlock(unlikelyTarget) &&
                (unlikelyTarget->bbPreorderNum == (i + 1)))
            {
                continue;
            }
        }
        else
        {
            // Don't consider other block kinds.
            continue;
        }

        // Ensure we won't break any ordering invariants by creating fallthrough on this edge.
        if (!ConsiderEdge</* addToQueue */ false>(edge))
        {
            continue;
        }

        if (block->KindIs(BBJ_COND) && isBackwardJump(block, edge->getDestinationBlock()))
        {
            // This could be a loop exit, so don't bother moving this block up.
            // Instead, try moving the unlikely target up to create fallthrough.
            if (!ConsiderEdge</* addToQueue */ false>(unlikelyEdge) ||
                isBackwardJump(block, unlikelyEdge->getDestinationBlock()))
            {
                continue;
            }

            edge = unlikelyEdge;
        }

        BasicBlock* const target = edge->getDestinationBlock();
        const unsigned    srcPos = i;
        const unsigned    dstPos = target->bbPreorderNum;

        // We don't need to do anything if this edge already falls through.
        if ((srcPos + 1) == dstPos)
        {
            continue;
        }

        // If this move will break up existing fallthrough into 'target', make sure it's worth it.
        assert(dstPos != 0);
        FlowEdge* const fallthroughEdge = compiler->fgGetPredForBlock(target, blockOrder[dstPos - 1]);
        if ((fallthroughEdge != nullptr) && (fallthroughEdge->getLikelyWeight() >= edge->getLikelyWeight()))
        {
            continue;
        }

        JITDUMP("Creating fallthrough along " FMT_BB " -> " FMT_BB "\n", block->bbNum, target->bbNum);

        const bool isForwardJump = !isBackwardJump(block, target);
        if (isForwardJump)
        {
            // Before swap: | ..srcBlk | ... | dstBlk | ... |
            // After swap:  | ..srcBlk | dstBlk | ... |

            // First, shift all blocks between 'block' and 'target' rightward to make space for the latter.
            // If 'target' is a call-finally pair, include space for the pair's tail.
            const unsigned offset = target->isBBCallFinallyPair() ? 2 : 1;
            for (unsigned pos = dstPos - 1; pos != srcPos; pos--)
            {
                BasicBlock* const blockToMove = blockOrder[pos];
                blockOrder[pos + offset]      = blockOrder[pos];
                blockToMove->bbPreorderNum += offset;
            }

            // Now, insert 'target' in the space after 'block'.
            blockOrder[srcPos + 1] = target;
            target->bbPreorderNum  = srcPos + 1;

            // Move call-finally pairs in tandem.
            if (target->isBBCallFinallyPair())
            {
                blockOrder[srcPos + 2]        = target->Next();
                target->Next()->bbPreorderNum = srcPos + 2;
            }
        }
        else
        {
            // Before swap: | ... | dstBlk.. | srcBlk | ... |
            // After swap:  | ... | srcBlk | dstBlk.. | ... |

            // First, shift everything between 'target' and 'block' (including 'target') over
            // to make space for 'block'.
            for (unsigned pos = srcPos - 1; pos >= dstPos; pos--)
            {
                BasicBlock* const blockToMove = blockOrder[pos];
                blockOrder[pos + 1]           = blockOrder[pos];
                blockToMove->bbPreorderNum++;
            }

            // Now, insert 'block' before 'target'.
            blockOrder[dstPos]   = block;
            block->bbPreorderNum = dstPos;
        }

        assert((block->bbPreorderNum + 1) == target->bbPreorderNum);
    }
}

//-----------------------------------------------------------------------------
// fgSearchImprovedLayout: Try to improve upon RPO-based layout with the 3-opt method:
//   - Identify a range of hot blocks to reorder within
//   - Partition this set into three segments: S1 - S2 - S3
//   - Evaluate cost of swapped layout: S1 - S3 - S2
//   - If the cost improves, keep this layout
//
// Returns:
//   Suitable phase status
//
PhaseStatus Compiler::fgSearchImprovedLayout()
{
#ifdef DEBUG
    if (verbose)
    {
        printf("*************** In fgSearchImprovedLayout()\n");

        printf("\nInitial BasicBlocks");
        fgDispBasicBlocks(verboseTrees);
        printf("\n");
    }
#endif // DEBUG

    // Before running 3-opt, compute a loop-aware RPO (if not already available) to get a sensible starting layout.
    if (m_dfsTree == nullptr)
    {
        m_dfsTree = fgComputeDfs</* useProfile */ true>();
        m_loops   = FlowGraphNaturalLoops::Find(m_dfsTree);
    }
    else
    {
        assert(m_loops != nullptr);
    }

    BasicBlock** const initialLayout = new (this, CMK_BasicBlock) BasicBlock*[m_dfsTree->GetPostOrderCount()];

    // When walking the RPO-based layout, compact the hot blocks, and remember the end of the hot section.
    // We don't want to waste time running 3-opt on cold blocks, or on handler sections.
    unsigned numHotBlocks  = 0;
    auto     addToSequence = [this, initialLayout, &numHotBlocks](BasicBlock* block) {
        // The first block really shouldn't be cold, but if it is, ensure it's still placed first.
        if (!block->hasHndIndex() && (!block->isBBWeightCold(this) || block->IsFirst()))
        {
            // Set the block's ordinal.
            block->bbPreorderNum          = numHotBlocks;
            initialLayout[numHotBlocks++] = block;
        }
    };

    // Stress 3-opt by giving it the post-order traversal as its initial layout.
    if (compStressCompile(STRESS_THREE_OPT_LAYOUT, 10))
    {
        for (unsigned i = 0; i < m_dfsTree->GetPostOrderCount(); i++)
        {
            addToSequence(m_dfsTree->GetPostOrder(i));
        }

        // Keep the method entry block at the beginning.
        // Update the swapped blocks' ordinals, too.
        std::swap(initialLayout[0], initialLayout[numHotBlocks - 1]);
        std::swap(initialLayout[0]->bbPreorderNum, initialLayout[numHotBlocks - 1]->bbPreorderNum);
    }
    else
    {
        fgVisitBlocksInLoopAwareRPO(m_dfsTree, m_loops, addToSequence);
    }

    bool modified = false;
    if (numHotBlocks == 0)
    {
        JITDUMP("No hot blocks found. Skipping reordering.\n");
    }
    else if (compHndBBtabCount == 0)
    {
        ThreeOptLayout</* hasEH */ false> layoutRunner(this, initialLayout, numHotBlocks);
        modified = layoutRunner.Run();
    }
    else
    {
        ThreeOptLayout</* hasEH */ true> layoutRunner(this, initialLayout, numHotBlocks);
        modified = layoutRunner.Run();
    }

    // 3-opt will mess with post-order numbers regardless of whether it modifies anything,
    // so we always need to invalidate the flowgraph annotations after.
    fgInvalidateDfsTree();
    return modified ? PhaseStatus::MODIFIED_EVERYTHING : PhaseStatus::MODIFIED_NOTHING;
}

//-------------------------------------------------------------
// fgUpdateFlowGraphPhase: run flow graph optimization as a
//   phase, with no tail duplication
//
// Returns:
//    Suitable phase status
//
PhaseStatus Compiler::fgUpdateFlowGraphPhase()
{
    constexpr bool doTailDup   = false;
    constexpr bool isPhase     = true;
    const bool     madeChanges = fgUpdateFlowGraph(doTailDup, isPhase);

    return madeChanges ? PhaseStatus::MODIFIED_EVERYTHING : PhaseStatus::MODIFIED_NOTHING;
}

//-------------------------------------------------------------
// fgUpdateFlowGraph: Removes any empty blocks, unreachable blocks, and redundant jumps.
// Most of those appear after dead store removal and folding of conditionals.
// Also, compact consecutive basic blocks.
//
// Arguments:
//    doTailDuplication - true to attempt tail duplication optimization
//    isPhase - true if being run as the only thing in a phase
//
// Returns: true if the flowgraph has been modified
//
// Notes:
//    Debuggable code and Min Optimization JIT also introduces basic blocks
//    but we do not optimize those!
//
bool Compiler::fgUpdateFlowGraph(bool doTailDuplication /* = false */, bool isPhase /* = false */)
{
#ifdef DEBUG
    if (verbose && !isPhase)
    {
        printf("\n*************** In fgUpdateFlowGraph()");
    }
#endif // DEBUG

    /* This should never be called for debuggable code */

    noway_assert(opts.OptimizationEnabled());

    // We shouldn't be churning the flowgraph after doing hot/cold splitting
    assert(fgFirstColdBlock == nullptr);

#ifdef DEBUG
    if (verbose && !isPhase)
    {
        printf("\nBefore updating the flow graph:\n");
        fgDispBasicBlocks(verboseTrees);
        printf("\n");
    }
#endif // DEBUG

    /* Walk all the basic blocks - look for unconditional jumps, empty blocks, blocks to compact, etc...
     *
     * OBSERVATION:
     *      Once a block is removed the predecessors are not accurate (assuming they were at the beginning)
     *      For now we will only use the information in bbRefs because it is easier to be updated
     */

    bool modified = false;
    bool change;
    do
    {
        change = false;

        BasicBlock* block;           // the current block
        BasicBlock* bPrev = nullptr; // the previous non-worthless block
        BasicBlock* bNext;           // the successor of the current block
        BasicBlock* bDest;           // the jump target of the current block
        BasicBlock* bFalseDest;      // the false target of the current block (if it is a BBJ_COND)

        for (block = fgFirstBB; block != nullptr; block = block->Next())
        {
            /*  Some blocks may be already marked removed by other optimizations
             *  (e.g worthless loop removal), without being explicitly removed
             *  from the list.
             */

            if (block->HasFlag(BBF_REMOVED))
            {
                if (bPrev)
                {
                    assert(!block->IsLast());
                    bPrev->SetNext(block->Next());
                }
                else
                {
                    /* WEIRD first basic block is removed - should have an assert here */
                    noway_assert(!"First basic block marked as BBF_REMOVED???");

                    fgFirstBB = block->Next();
                }
                continue;
            }

            /*  We jump to the REPEAT label if we performed a change involving the current block
             *  This is in case there are other optimizations that can show up
             *  (e.g. - compact 3 blocks in a row)
             *  If nothing happens, we then finish the iteration and move to the next block
             */

        REPEAT:;

            bNext      = block->Next();
            bDest      = nullptr;
            bFalseDest = nullptr;

            if (block->KindIs(BBJ_ALWAYS))
            {
                bDest = block->GetTarget();
                if (doTailDuplication && fgOptimizeUncondBranchToSimpleCond(block, bDest))
                {
                    assert(block->KindIs(BBJ_COND));
                    assert(bNext == block->Next());
                    change   = true;
                    modified = true;

                    if (fgFoldSimpleCondByForwardSub(block))
                    {
                        // It is likely another pred of the target now can
                        // similarly have its control flow straightened out.
                        // Try to compact it and repeat the optimization for
                        // it.
                        if (bDest->bbRefs == 1)
                        {
                            BasicBlock* otherPred = bDest->bbPreds->getSourceBlock();
                            JITDUMP("Trying to compact last pred " FMT_BB " of " FMT_BB " that we now bypass\n",
                                    otherPred->bbNum, bDest->bbNum);
                            if (fgCanCompactBlock(otherPred))
                            {
                                fgCompactBlock(otherPred);
                                fgFoldSimpleCondByForwardSub(otherPred);

                                // Since compaction removes blocks, update lexical pointers
                                bPrev = block->Prev();
                                bNext = block->Next();
                            }
                        }

                        assert(block->KindIs(BBJ_ALWAYS));
                        bDest = block->GetTarget();
                    }
                }
            }

            // Remove jumps to the following block and optimize any JUMPS to JUMPS

            if (block->KindIs(BBJ_ALWAYS, BBJ_CALLFINALLYRET))
            {
                bDest = block->GetTarget();
                if (bDest == bNext)
                {
                    // Skip jump optimizations, and try to compact block and bNext later
                    bDest = nullptr;
                }
            }
            else if (block->KindIs(BBJ_COND))
            {
                bDest      = block->GetTrueTarget();
                bFalseDest = block->GetFalseTarget();
                if (bDest == bFalseDest)
                {
                    fgRemoveConditionalJump(block);
                    assert(block->KindIs(BBJ_ALWAYS));
                    change     = true;
                    modified   = true;
                    bFalseDest = nullptr;
                }
            }

            if (bDest != nullptr)
            {
                // Do we have a JUMP to an empty unconditional JUMP block?
                if (bDest->KindIs(BBJ_ALWAYS) && !bDest->TargetIs(bDest) && // special case for self jumps
                    bDest->isEmpty())
                {
                    // Empty blocks that jump to the next block can probably be compacted instead
                    if (!bDest->JumpsToNext() && fgOptimizeBranchToEmptyUnconditional(block, bDest))
                    {
                        change   = true;
                        modified = true;
                        goto REPEAT;
                    }
                }

                // Check for cases where reversing the branch condition may enable
                // other flow opts.
                //
                // Current block falls through to an empty bNext BBJ_ALWAYS, and
                // (a) block jump target is bNext's bbNext.
                // (b) block jump target is elsewhere but join free, and
                //      bNext's jump target has a join.
                //
                if (block->KindIs(BBJ_COND) &&   // block is a BBJ_COND block
                    (bFalseDest == bNext) &&     // false target is the next block
                    (bNext->bbRefs == 1) &&      // no other block jumps to bNext
                    bNext->KindIs(BBJ_ALWAYS) && // the next block is a BBJ_ALWAYS block
                    !bNext->JumpsToNext() &&     // and it doesn't jump to the next block (we might compact them)
                    bNext->isEmpty() &&          // and it is an empty block
                    !bNext->TargetIs(bNext))     // special case for self jumps
                {
                    assert(block->FalseTargetIs(bNext));

                    // case (a)
                    //
                    const bool isJumpAroundEmpty = bNext->NextIs(bDest);

                    // case (b)
                    //
                    // Note the asymmetric checks for refs == 1 and refs > 1 ensures that we
                    // differentiate the roles played by bDest and bNextJumpDest. We need some
                    // sense of which arrangement is preferable to avoid getting stuck in a loop
                    // reversing and re-reversing.
                    //
                    // Other tiebreaking criteria could be considered.
                    //
                    // Pragmatic constraints:
                    //
                    // * don't consider lexical predecessors, or we may confuse loop recognition
                    // * don't consider blocks of different rarities
                    //
                    BasicBlock* const bNextJumpDest    = bNext->GetTarget();
                    const bool        isJumpToJoinFree = !isJumpAroundEmpty && (bDest->bbRefs == 1) &&
                                                  (bNextJumpDest->bbRefs > 1) && (bDest->bbNum > block->bbNum) &&
                                                  (block->isRunRarely() == bDest->isRunRarely());

                    bool optimizeJump = isJumpAroundEmpty || isJumpToJoinFree;

                    // We do not optimize jumps between two different try regions.
                    // However jumping to a block that is not in any try region is OK
                    //
                    if (bDest->hasTryIndex() && !BasicBlock::sameTryRegion(block, bDest))
                    {
                        optimizeJump = false;
                    }

                    // Also consider bNext's try region
                    //
                    if (bNext->hasTryIndex() && !BasicBlock::sameTryRegion(block, bNext))
                    {
                        optimizeJump = false;
                    }

                    if (optimizeJump && isJumpToJoinFree)
                    {
                        // In the join free case, we also need to move bDest right after bNext
                        // to create same flow as in the isJumpAroundEmpty case.
                        //
                        if (!fgEhAllowsMoveBlock(bNext, bDest) || bDest->isBBCallFinallyPair())
                        {
                            optimizeJump = false;
                        }
                        else
                        {
                            // We don't expect bDest to already be right after bNext.
                            //
                            assert(!bNext->NextIs(bDest));

                            JITDUMP("\nMoving " FMT_BB " after " FMT_BB " to enable reversal\n", bDest->bbNum,
                                    bNext->bbNum);

                            // Move bDest
                            //
                            if (ehIsBlockEHLast(bDest))
                            {
                                ehUpdateLastBlocks(bDest, bDest->Prev());
                            }

                            fgUnlinkBlock(bDest);
                            fgInsertBBafter(bNext, bDest);

                            if (ehIsBlockEHLast(bNext))
                            {
                                ehUpdateLastBlocks(bNext, bDest);
                            }
                        }
                    }

                    if (optimizeJump)
                    {
                        JITDUMP("\nReversing a conditional jump around an unconditional jump (" FMT_BB " -> " FMT_BB
                                ", " FMT_BB " -> " FMT_BB ")\n",
                                block->bbNum, bDest->bbNum, bNext->bbNum, bNextJumpDest->bbNum);

                        //  Reverse the jump condition
                        //
                        GenTree* test = block->lastNode();
                        noway_assert(test->OperIsConditionalJump());

                        if (test->OperGet() == GT_JTRUE)
                        {
                            GenTree* cond = gtReverseCond(test->AsOp()->gtOp1);
                            assert(cond == test->AsOp()->gtOp1); // Ensure `gtReverseCond` did not create a new node.
                            test->AsOp()->gtOp1 = cond;
                        }
                        else
                        {
                            gtReverseCond(test);
                        }

                        // Optimize the Conditional JUMP to go to the new target
                        //
                        FlowEdge* const oldFalseEdge = block->GetFalseEdge();
                        FlowEdge* const oldTrueEdge  = block->GetTrueEdge();
                        FlowEdge* const oldNextEdge  = bNext->GetTargetEdge();

                        // bNext no longer flows to target
                        //
                        fgRemoveRefPred(oldNextEdge);

                        // Rewire flow from block
                        //
                        block->SetFalseEdge(oldTrueEdge);
                        block->SetTrueEdge(oldFalseEdge);
                        fgRedirectTrueEdge(block, bNext->GetTarget());

                        /*
                          Unlink bNext from the BasicBlock list; note that we can
                          do this even though other blocks could jump to it - the
                          reason is that elsewhere in this function we always
                          redirect jumps to jumps to jump to the final label,
                          so even if another block jumps to bNext it won't matter
                          once we're done since any such jump will be redirected
                          to the final target by the time we're done here.
                        */

                        fgUnlinkBlockForRemoval(bNext);

                        /* Mark the block as removed */
                        bNext->SetFlags(BBF_REMOVED);

                        //
                        // If we removed the end of a try region or handler region
                        // we will need to update ebdTryLast or ebdHndLast.
                        //

                        for (EHblkDsc* const HBtab : EHClauses(this))
                        {
                            if ((HBtab->ebdTryLast == bNext) || (HBtab->ebdHndLast == bNext))
                            {
                                fgSkipRmvdBlocks(HBtab);
                            }
                        }

                        // we optimized this JUMP - goto REPEAT to catch similar cases
                        change   = true;
                        modified = true;

#ifdef DEBUG
                        if (verbose)
                        {
                            printf("\nAfter reversing the jump:\n");
                            fgDispBasicBlocks(verboseTrees);
                        }
#endif // DEBUG

                        /*
                           For a rare special case we cannot jump to REPEAT
                           as jumping to REPEAT will cause us to delete 'block'
                           because it currently appears to be unreachable.  As
                           it is a self loop that only has a single bbRef (itself)
                           However since the unlinked bNext has additional bbRefs
                           (that we will later connect to 'block'), it is not really
                           unreachable.
                        */
                        if ((bNext->bbRefs > 0) && bNext->TargetIs(block) && (block->bbRefs == 1))
                        {
                            continue;
                        }

                        goto REPEAT;
                    }
                }
            }

            //
            // Update the switch jump table such that it follows jumps to jumps:
            //
            if (block->KindIs(BBJ_SWITCH))
            {
                if (fgOptimizeSwitchBranches(block))
                {
                    change   = true;
                    modified = true;
                    goto REPEAT;
                }
            }

            noway_assert(!block->HasFlag(BBF_REMOVED));

            /* COMPACT blocks if possible */

            if (fgCanCompactBlock(block))
            {
                fgCompactBlock(block);

                /* we compacted two blocks - goto REPEAT to catch similar cases */
                change   = true;
                modified = true;
                bPrev    = block->Prev();
                goto REPEAT;
            }

            // Remove unreachable or empty blocks - do not consider blocks marked BBF_DONT_REMOVE
            // These include first and last block of a TRY, exception handlers and THROW blocks.
            if (block->HasFlag(BBF_DONT_REMOVE))
            {
                bPrev = block;
                continue;
            }

            assert(!bbIsTryBeg(block));
            noway_assert(block->bbCatchTyp == BBCT_NONE);

            /* Remove unreachable blocks
             *
             * We'll look for blocks that have countOfInEdges() = 0 (blocks may become
             * unreachable due to a BBJ_ALWAYS introduced by conditional folding for example)
             */

            if (block->countOfInEdges() == 0)
            {
                /* no references -> unreachable - remove it */
                /* For now do not update the bbNum, do it at the end */

                fgRemoveBlock(block, /* unreachable */ true);

                change   = true;
                modified = true;

                /* we removed the current block - the rest of the optimizations won't have a target
                 * continue with the next one */

                continue;
            }
            else if (block->countOfInEdges() == 1)
            {
                switch (block->GetKind())
                {
                    case BBJ_COND:
                        if (block->TrueTargetIs(block) || block->FalseTargetIs(block))
                        {
                            fgRemoveBlock(block, /* unreachable */ true);

                            change   = true;
                            modified = true;

                            /* we removed the current block - the rest of the optimizations
                             * won't have a target so continue with the next block */

                            continue;
                        }
                        break;
                    case BBJ_ALWAYS:
                        if (block->TargetIs(block))
                        {
                            fgRemoveBlock(block, /* unreachable */ true);

                            change   = true;
                            modified = true;

                            /* we removed the current block - the rest of the optimizations
                             * won't have a target so continue with the next block */

                            continue;
                        }
                        break;

                    default:
                        break;
                }
            }

            noway_assert(!block->HasFlag(BBF_REMOVED));

            /* Remove EMPTY blocks */

            if (block->isEmpty())
            {
                assert(block->PrevIs(bPrev));
                if (fgOptimizeEmptyBlock(block))
                {
                    change   = true;
                    modified = true;
                }

                /* Have we removed the block? */

                if (block->HasFlag(BBF_REMOVED))
                {
                    /* block was removed - no change to bPrev */
                    continue;
                }
            }

            /* Set the predecessor of the last reachable block
             * If we removed the current block, the predecessor remains unchanged
             * otherwise, since the current block is ok, it becomes the predecessor */

            noway_assert(!block->HasFlag(BBF_REMOVED));

            bPrev = block;
        }
    } while (change);

    // OSR entry blocks will frequently have a profile imbalance as original method execution was hijacked at them.
    // Mark the profile as inconsistent if we might have propagated the OSR entry weight.
    if (modified && opts.IsOSR())
    {
        JITDUMP("fgUpdateFlowGraph: Inconsistent OSR entry weight may have been propagated. Data %s consistent.\n",
                fgPgoConsistent ? "is now" : "was already");
        fgPgoConsistent = false;
    }

#ifdef DEBUG
    if (!isPhase)
    {
        if (verbose && modified)
        {
            printf("\nAfter updating the flow graph:\n");
            fgDispBasicBlocks(verboseTrees);
            fgDispHandlerTab();
        }

        if (compRationalIRForm)
        {
            for (BasicBlock* const block : Blocks())
            {
                LIR::AsRange(block).CheckLIR(this);
            }
        }

        fgVerifyHandlerTab();
        // Make sure that the predecessor lists are accurate
        fgDebugCheckBBlist();
        fgDebugCheckUpdate();
    }
#endif // DEBUG

    return modified;
}

//-------------------------------------------------------------
// fgDfsBlocksAndRemove: Compute DFS and delete dead blocks.
//
// Returns:
//    Suitable phase status
//
PhaseStatus Compiler::fgDfsBlocksAndRemove()
{
    fgInvalidateDfsTree();
    m_dfsTree = fgComputeDfs();

    return fgRemoveBlocksOutsideDfsTree() ? PhaseStatus::MODIFIED_EVERYTHING : PhaseStatus::MODIFIED_NOTHING;
}

//-------------------------------------------------------------
// fgRemoveBlocksOutsideDfsTree: Remove the blocks that are not in the current DFS tree.
//
// Returns:
//    True if any block was removed.
//
bool Compiler::fgRemoveBlocksOutsideDfsTree()
{
    if (m_dfsTree->GetPostOrderCount() == fgBBcount)
    {
        return false;
    }

#ifdef DEBUG
    if (verbose)
    {
        printf("%u/%u blocks are unreachable and will be removed:\n", fgBBcount - m_dfsTree->GetPostOrderCount(),
               fgBBcount);
        for (BasicBlock* block : Blocks())
        {
            if (!m_dfsTree->Contains(block))
            {
                printf("  " FMT_BB "\n", block->bbNum);
            }
        }
    }
#endif // DEBUG

    // The DFS we run is not precise around call-finally, so
    // `fgRemoveUnreachableBlocks` can expose newly unreachable blocks
    // that we did not uncover during the DFS. If we did remove any
    // call-finally blocks then iterate to closure. This is a very rare
    // case.
    while (true)
    {
        bool anyCallFinallyPairs = false;
        fgRemoveUnreachableBlocks([=, &anyCallFinallyPairs](BasicBlock* block) {
            if (!m_dfsTree->Contains(block))
            {
                anyCallFinallyPairs |= block->isBBCallFinallyPair();
                return true;
            }

            return false;
        });

        if (!anyCallFinallyPairs)
        {
            break;
        }

        m_dfsTree = fgComputeDfs();
    }

#ifdef DEBUG
    // Did we actually remove all the blocks we said we were going to?
    if (verbose)
    {
        if (m_dfsTree->GetPostOrderCount() != fgBBcount)
        {
            printf("%u unreachable blocks were not removed:\n", fgBBcount - m_dfsTree->GetPostOrderCount());
            for (BasicBlock* block : Blocks())
            {
                if (!m_dfsTree->Contains(block))
                {
                    printf("  " FMT_BB "\n", block->bbNum);
                }
            }
        }
    }
#endif // DEBUG

    return true;
}

//-------------------------------------------------------------
// fgGetCodeEstimate: Compute a code size estimate for the block, including all statements
// and block control flow.
//
// Arguments:
//    block - block to consider
//
// Returns:
//    Code size estimate for block
//
unsigned Compiler::fgGetCodeEstimate(BasicBlock* block)
{
    unsigned costSz = 0; // estimate of block's code size cost

    switch (block->GetKind())
    {
        case BBJ_ALWAYS:
        case BBJ_EHCATCHRET:
        case BBJ_LEAVE:
        case BBJ_COND:
            costSz = 2;
            break;
        case BBJ_CALLFINALLY:
            costSz = 5;
            break;
        case BBJ_CALLFINALLYRET:
            costSz = 0;
            break;
        case BBJ_SWITCH:
            costSz = 10;
            break;
        case BBJ_THROW:
            costSz = 1; // We place a int3 after the code for a throw block
            break;
        case BBJ_EHFINALLYRET:
        case BBJ_EHFAULTRET:
        case BBJ_EHFILTERRET:
            costSz = 1;
            break;
        case BBJ_RETURN: // return from method
            costSz = 3;
            break;
        default:
            noway_assert(!"Bad bbKind");
            break;
    }

    for (Statement* const stmt : block->NonPhiStatements())
    {
        unsigned char cost = stmt->GetCostSz();
        costSz += cost;
    }

    return costSz;
}

#ifdef FEATURE_JIT_METHOD_PERF

//------------------------------------------------------------------------
// fgMeasureIR: count and return the number of IR nodes in the function.
//
unsigned Compiler::fgMeasureIR()
{
    unsigned nodeCount = 0;

    for (BasicBlock* const block : Blocks())
    {
        if (!block->IsLIR())
        {
            for (Statement* const stmt : block->Statements())
            {
                fgWalkTreePre(
                    stmt->GetRootNodePointer(),
                    [](GenTree** slot, fgWalkData* data) -> Compiler::fgWalkResult {
                    (*reinterpret_cast<unsigned*>(data->pCallbackData))++;
                    return Compiler::WALK_CONTINUE;
                },
                    &nodeCount);
            }
        }
        else
        {
            for (GenTree* node : LIR::AsRange(block))
            {
                nodeCount++;
            }
        }
    }

    return nodeCount;
}

#endif // FEATURE_JIT_METHOD_PERF

//------------------------------------------------------------------------
// fgHeadTailMerge: merge common sequences of statements in block predecessors/successors
//
// Parameters:
//   early - Whether this is being checked with early IR invariants (where
//           we do not have valid address exposure/GTF_GLOB_REF).
//
// Returns:
//   Suitable phase status.
//
// Notes:
//   This applies tail merging and head merging. For tail merging it looks for
//   cases where all or some predecessors of a block have the same (or
//   equivalent) last statement.
//
//   If all predecessors have the same last statement, move one of them to
//   the start of the block, and delete the copies in the preds.
//   Then retry merging.
//
//   If some predecessors have the same last statement, pick one as the
//   canonical, split it if necessary, cross jump from the others to
//   the canonical, and delete the copies in the cross jump blocks.
//   Then retry merging on the canonical block.
//
//   Conversely, for head merging, we look for cases where all successors of a
//   block start with the same statement. We then try to move one of them into
//   the predecessor (which requires special handling due to the terminator
//   node) and delete the copies.
//
//   We set a mergeLimit to try and get most of the benefit while not
//   incurring too much TP overhead. It's possible to make the merging
//   more efficient and if so it might be worth revising this value.
//
PhaseStatus Compiler::fgHeadTailMerge(bool early)
{
    bool      madeChanges = false;
    int const mergeLimit  = 50;

    const bool isEnabled = JitConfig.JitEnableHeadTailMerge() > 0;
    if (!isEnabled)
    {
        JITDUMP("Head and tail merge disabled by JitEnableHeadTailMerge\n");
        return PhaseStatus::MODIFIED_NOTHING;
    }

#ifdef DEBUG
    static ConfigMethodRange JitEnableHeadTailMergeRange;
    JitEnableHeadTailMergeRange.EnsureInit(JitConfig.JitEnableHeadTailMergeRange());
    const unsigned hash = impInlineRoot()->info.compMethodHash();
    if (!JitEnableHeadTailMergeRange.Contains(hash))
    {
        JITDUMP("Tail merge disabled by JitEnableHeadTailMergeRange\n");
        return PhaseStatus::MODIFIED_NOTHING;
    }
#endif

    struct PredInfo
    {
        PredInfo(BasicBlock* block, Statement* stmt)
            : m_block(block)
            , m_stmt(stmt)
        {
        }
        BasicBlock* m_block;
        Statement*  m_stmt;
    };

    ArrayStack<PredInfo>    predInfo(getAllocator(CMK_ArrayStack));
    ArrayStack<PredInfo>    matchedPredInfo(getAllocator(CMK_ArrayStack));
    ArrayStack<BasicBlock*> retryBlocks(getAllocator(CMK_ArrayStack));

    // Try tail merging a block.
    // If return value is true, retry.
    // May also add to retryBlocks.
    //
    auto tailMergePreds = [&](BasicBlock* commSucc) -> bool {
        // Are there enough preds to make it interesting?
        //
        if (predInfo.Height() < 2)
        {
            // Not enough preds to merge
            return false;
        }

        // If there are large numbers of viable preds, forgo trying to merge.
        // While there can be large benefits, there can also be large costs.
        //
        // Note we check this rather than countOfInEdges because we don't care
        // about dups, just the number of unique pred blocks.
        //
        if (predInfo.Height() > mergeLimit)
        {
            // Too many preds to consider
            return false;
        }

        // Find a matching set of preds. Potentially O(N^2) tree comparisons.
        //
        int i = 0;
        while (i < (predInfo.Height() - 1))
        {
            matchedPredInfo.Reset();
            matchedPredInfo.Emplace(predInfo.TopRef(i));
            Statement* const  baseStmt  = predInfo.TopRef(i).m_stmt;
            BasicBlock* const baseBlock = predInfo.TopRef(i).m_block;

            for (int j = i + 1; j < predInfo.Height(); j++)
            {
                BasicBlock* const otherBlock = predInfo.TopRef(j).m_block;

                // Consider: bypass this for statements that can't cause exceptions.
                //
                if (!BasicBlock::sameEHRegion(baseBlock, otherBlock))
                {
                    continue;
                }

                Statement* const otherStmt = predInfo.TopRef(j).m_stmt;

                // Consider: compute and cache hashes to make this faster
                //
                if (GenTree::Compare(baseStmt->GetRootNode(), otherStmt->GetRootNode()))
                {
                    matchedPredInfo.Emplace(predInfo.TopRef(j));
                }
            }

            if (matchedPredInfo.Height() < 2)
            {
                // This pred didn't match any other. Check other preds for matches.
                i++;
                continue;
            }

            // We can move the identical last statements to commSucc, if it exists,
            // and all preds have matching last statements, and we're not changing EH behavior.
            //
            bool const hasCommSucc               = (commSucc != nullptr);
            bool const predsInSameEHRegionAsSucc = hasCommSucc && BasicBlock::sameEHRegion(baseBlock, commSucc);
            bool const canMergeAllPreds = hasCommSucc && (matchedPredInfo.Height() == (int)commSucc->countOfInEdges());
            bool const canMergeIntoSucc = predsInSameEHRegionAsSucc && canMergeAllPreds;

            if (canMergeIntoSucc)
            {
                JITDUMP("All %d preds of " FMT_BB " end with the same tree, moving\n", matchedPredInfo.Height(),
                        commSucc->bbNum);
                JITDUMPEXEC(gtDispStmt(matchedPredInfo.TopRef(0).m_stmt));

                for (int j = 0; j < matchedPredInfo.Height(); j++)
                {
                    PredInfo&         info      = matchedPredInfo.TopRef(j);
                    Statement* const  stmt      = info.m_stmt;
                    BasicBlock* const predBlock = info.m_block;

                    fgUnlinkStmt(predBlock, stmt);

                    // Add one of the matching stmts to block, and
                    // update its flags.
                    //
                    if (j == 0)
                    {
                        fgInsertStmtAtBeg(commSucc, stmt);
                        commSucc->CopyFlags(predBlock, BBF_COPY_PROPAGATE);
                    }

                    madeChanges = true;
                }

                // It's worth retrying tail merge on this block.
                //
                return true;
            }

            // All or a subset of preds have matching last stmt, we will cross-jump.
            // Pick one pred block as the victim -- preferably a block with just one
            // statement or one that falls through to block (or both).
            //
            if (predsInSameEHRegionAsSucc)
            {
                JITDUMP("A subset of %d preds of " FMT_BB " end with the same tree\n", matchedPredInfo.Height(),
                        commSucc->bbNum);
            }
            else if (commSucc != nullptr)
            {
                JITDUMP("%s %d preds of " FMT_BB " end with the same tree but are in a different EH region\n",
                        canMergeAllPreds ? "All" : "A subset of", matchedPredInfo.Height(), commSucc->bbNum);
            }
            else
            {
                JITDUMP("A set of %d return blocks end with the same tree\n", matchedPredInfo.Height());
            }

            JITDUMPEXEC(gtDispStmt(matchedPredInfo.TopRef(0).m_stmt));

            BasicBlock* crossJumpVictim       = nullptr;
            Statement*  crossJumpStmt         = nullptr;
            bool        haveNoSplitVictim     = false;
            bool        haveFallThroughVictim = false;

            for (int j = 0; j < matchedPredInfo.Height(); j++)
            {
                PredInfo&         info      = matchedPredInfo.TopRef(j);
                Statement* const  stmt      = info.m_stmt;
                BasicBlock* const predBlock = info.m_block;

                // Never pick the init block as the victim as that would
                // cause us to add a predecessor to it, which is invalid.
                if (predBlock == fgFirstBB)
                {
                    continue;
                }

                bool const isNoSplit     = stmt == predBlock->firstStmt();
                bool const isFallThrough = (predBlock->KindIs(BBJ_ALWAYS) && predBlock->JumpsToNext());

                // Is this block possibly better than what we have?
                //
                bool useBlock = false;

                if (crossJumpVictim == nullptr)
                {
                    // Pick an initial candidate.
                    useBlock = true;
                }
                else if (isNoSplit && isFallThrough)
                {
                    // This is the ideal choice.
                    //
                    useBlock = true;
                }
                else if (!haveNoSplitVictim && isNoSplit)
                {
                    useBlock = true;
                }
                else if (!haveNoSplitVictim && !haveFallThroughVictim && isFallThrough)
                {
                    useBlock = true;
                }

                if (useBlock)
                {
                    crossJumpVictim       = predBlock;
                    crossJumpStmt         = stmt;
                    haveNoSplitVictim     = isNoSplit;
                    haveFallThroughVictim = isFallThrough;
                }

                // If we have the perfect victim, stop looking.
                //
                if (haveNoSplitVictim && haveFallThroughVictim)
                {
                    break;
                }
            }

            BasicBlock* crossJumpTarget = crossJumpVictim;

            // If this block requires splitting, then split it.
            // Note we know that stmt has a prev stmt.
            //
            if (haveNoSplitVictim)
            {
                JITDUMP("Will cross-jump to " FMT_BB "\n", crossJumpTarget->bbNum);
            }
            else
            {
                crossJumpTarget = fgSplitBlockAfterStatement(crossJumpVictim, crossJumpStmt->GetPrevStmt());
                JITDUMP("Will cross-jump to newly split off " FMT_BB "\n", crossJumpTarget->bbNum);
            }

            assert(!crossJumpTarget->isEmpty());

            // Do the cross jumping
            //
            for (int j = 0; j < matchedPredInfo.Height(); j++)
            {
                PredInfo&         info      = matchedPredInfo.TopRef(j);
                BasicBlock* const predBlock = info.m_block;
                Statement* const  stmt      = info.m_stmt;

                if (predBlock == crossJumpVictim)
                {
                    continue;
                }

                // remove the statement
                fgUnlinkStmt(predBlock, stmt);

                // Fix up the flow.
                //
                if (commSucc != nullptr)
                {
                    assert(predBlock->KindIs(BBJ_ALWAYS));
                    fgRedirectTargetEdge(predBlock, crossJumpTarget);
                }
                else
                {
                    FlowEdge* const newEdge = fgAddRefPred(crossJumpTarget, predBlock);
                    predBlock->SetKindAndTargetEdge(BBJ_ALWAYS, newEdge);
                }

                // For tail merge we have a common successor of predBlock and
                // crossJumpTarget, so the profile update can be done locally.
                if (crossJumpTarget->hasProfileWeight())
                {
                    crossJumpTarget->increaseBBProfileWeight(predBlock->bbWeight);
                }
            }

            // We changed things
            //
            madeChanges = true;

            // We should try tail merging the cross jump target.
            //
            retryBlocks.Push(crossJumpTarget);

            // Continue trying to merge in the current block.
            // This is a bit inefficient, we could remember how
            // far we got through the pred list perhaps.
            //
            return true;
        }

        // We've looked at everything.
        //
        return false;
    };

    auto tailMerge = [&](BasicBlock* block) -> bool {
        if (block->countOfInEdges() < 2)
        {
            // Nothing to merge here
            return false;
        }

        predInfo.Reset();

        // Find the subset of preds that reach along non-critical edges
        // and populate predInfo.
        //
        for (BasicBlock* const predBlock : block->PredBlocks())
        {
            if (predBlock->GetUniqueSucc() != block)
            {
                continue;
            }

            Statement* lastStmt = predBlock->lastStmt();

            // Block might be empty.
            //
            if (lastStmt == nullptr)
            {
                continue;
            }

            // Walk back past any GT_NOPs.
            //
            Statement* const firstStmt = predBlock->firstStmt();
            while (lastStmt->GetRootNode()->OperIs(GT_NOP))
            {
                if (lastStmt == firstStmt)
                {
                    // predBlock is evidently all GT_NOP.
                    //
                    lastStmt = nullptr;
                    break;
                }

                lastStmt = lastStmt->GetPrevStmt();
            }

            // Block might be effectively empty.
            //
            if (lastStmt == nullptr)
            {
                continue;
            }

            // We don't expect to see PHIs but watch for them anyways.
            //
            assert(!lastStmt->IsPhiDefnStmt());
            predInfo.Emplace(predBlock, lastStmt);
        }

        return tailMergePreds(block);
    };

    auto iterateTailMerge = [&](BasicBlock* block) -> void {
        int numOpts = 0;

        while (tailMerge(block))
        {
            numOpts++;
        }

        if (numOpts > 0)
        {
            JITDUMP("Did %d tail merges in " FMT_BB "\n", numOpts, block->bbNum);
        }
    };

    ArrayStack<BasicBlock*> retBlocks(getAllocator(CMK_ArrayStack));

    // Visit each block
    //
    for (BasicBlock* const block : Blocks())
    {
        iterateTailMerge(block);

        if (block->KindIs(BBJ_RETURN) && !block->isEmpty() && (block != genReturnBB))
        {
            // Avoid spitting a return away from a possible tail call
            //
            if (!block->hasSingleStmt())
            {
                Statement* const lastStmt = block->lastStmt();
                Statement* const prevStmt = lastStmt->GetPrevStmt();
                GenTree* const   prevTree = prevStmt->GetRootNode();
                if (prevTree->IsCall() && prevTree->AsCall()->CanTailCall())
                {
                    continue;
                }
            }

            retBlocks.Push(block);
        }
    }

    predInfo.Reset();
    for (int i = 0; i < retBlocks.Height(); i++)
    {
        predInfo.Push(PredInfo(retBlocks.Bottom(i), retBlocks.Bottom(i)->lastStmt()));
    }

    tailMergePreds(nullptr);

    // Work through any retries
    //
    while (retryBlocks.Height() > 0)
    {
        iterateTailMerge(retryBlocks.Pop());
    }

    // Visit each block and try to merge first statements of successors.
    //
    for (BasicBlock* const block : Blocks())
    {
        madeChanges |= fgHeadMerge(block, early);
    }

    return madeChanges ? PhaseStatus::MODIFIED_EVERYTHING : PhaseStatus::MODIFIED_NOTHING;
}

//------------------------------------------------------------------------
// fgTryOneHeadMerge: Try to merge the first statement of the successors of a
// specified block.
//
// Parameters:
//   block - The block whose successors are to be considered
//   early - Whether this is being checked with early IR invariants
//           (where we do not have valid address exposure/GTF_GLOB_REF).
//
// Returns:
//   True if the merge succeeded.
//
bool Compiler::fgTryOneHeadMerge(BasicBlock* block, bool early)
{
    // We currently only check for BBJ_COND, which gets the common case of
    // spill clique created stores by the importer (often produced due to
    // ternaries in C#).
    // The logic below could be generalized to BBJ_SWITCH, but this currently
    // has almost no CQ benefit but does have a TP impact.
    if (!block->KindIs(BBJ_COND) || block->TrueEdgeIs(block->GetFalseEdge()))
    {
        return false;
    }

    // Verify that both successors are reached along non-critical edges.
    auto getSuccCandidate = [=](BasicBlock* succ, Statement** firstStmt) -> bool {
        if (succ->GetUniquePred(this) != block)
        {
            return false;
        }

        if (!BasicBlock::sameEHRegion(block, succ))
        {
            return false;
        }

        *firstStmt = nullptr;
        // Walk past any GT_NOPs.
        //
        for (Statement* stmt : succ->Statements())
        {
            if (!stmt->GetRootNode()->OperIs(GT_NOP))
            {
                *firstStmt = stmt;
                break;
            }
        }

        // Block might be effectively empty.
        //
        if (*firstStmt == nullptr)
        {
            return false;
        }

        // Cannot move terminator statement.
        //
        if ((*firstStmt == succ->lastStmt()) && succ->HasTerminator())
        {
            return false;
        }

        return true;
    };

    Statement* nextFirstStmt;
    Statement* destFirstStmt;

    if (!getSuccCandidate(block->GetFalseTarget(), &nextFirstStmt) ||
        !getSuccCandidate(block->GetTrueTarget(), &destFirstStmt))
    {
        return false;
    }

    if (!GenTree::Compare(nextFirstStmt->GetRootNode(), destFirstStmt->GetRootNode()))
    {
        return false;
    }

    JITDUMP("Both succs of " FMT_BB " start with the same tree\n", block->bbNum);
    DISPSTMT(nextFirstStmt);

    if (gtTreeContainsTailCall(nextFirstStmt->GetRootNode()) || gtTreeContainsTailCall(destFirstStmt->GetRootNode()))
    {
        JITDUMP("But one is a tailcall\n");
        return false;
    }

    JITDUMP("Checking if we can move it into the predecessor...\n");

    if (!fgCanMoveFirstStatementIntoPred(early, nextFirstStmt, block))
    {
        return false;
    }

    JITDUMP("We can; moving statement\n");

    fgUnlinkStmt(block->GetFalseTarget(), nextFirstStmt);
    fgInsertStmtNearEnd(block, nextFirstStmt);
    fgUnlinkStmt(block->GetTrueTarget(), destFirstStmt);
    block->CopyFlags(block->GetFalseTarget(), BBF_COPY_PROPAGATE);

    return true;
}

//------------------------------------------------------------------------
// fgHeadMerge: Try to repeatedly merge the first statement of the successors
// of the specified block.
//
// Parameters:
//   block               - The block whose successors are to be considered
//   early               - Whether this is being checked with early IR invariants
//                         (where we do not have valid address exposure/GTF_GLOB_REF).
//
// Returns:
//   True if any merge succeeded.
//
bool Compiler::fgHeadMerge(BasicBlock* block, bool early)
{
    bool madeChanges = false;
    int  numOpts     = 0;
    while (fgTryOneHeadMerge(block, early))
    {
        madeChanges = true;
        numOpts++;
    }

    if (numOpts > 0)
    {
        JITDUMP("Did %d head merges in " FMT_BB "\n", numOpts, block->bbNum);
    }

    return madeChanges;
}

//------------------------------------------------------------------------
// gtTreeContainsTailCall: Check if a tree contains any tail call or tail call
// candidate.
//
// Parameters:
//   tree - The tree
//
// Remarks:
//   While tail calls are generally expected to be top level nodes we do allow
//   some other shapes of calls to be tail calls, including some cascading
//   trivial assignments and casts. This function does a tree walk to check if
//   any sub tree is a tail call.
//
bool Compiler::gtTreeContainsTailCall(GenTree* tree)
{
    struct HasTailCallCandidateVisitor : GenTreeVisitor<HasTailCallCandidateVisitor>
    {
        enum
        {
            DoPreOrder = true
        };

        HasTailCallCandidateVisitor(Compiler* comp)
            : GenTreeVisitor(comp)
        {
        }

        fgWalkResult PreOrderVisit(GenTree** use, GenTree* user)
        {
            GenTree* node = *use;
            if ((node->gtFlags & GTF_CALL) == 0)
            {
                return WALK_SKIP_SUBTREES;
            }

            if (node->IsCall() && (node->AsCall()->CanTailCall() || node->AsCall()->IsTailCall()))
            {
                return WALK_ABORT;
            }

            return WALK_CONTINUE;
        }
    };

    HasTailCallCandidateVisitor visitor(this);
    return visitor.WalkTree(&tree, nullptr) == WALK_ABORT;
}

//------------------------------------------------------------------------
// fgCanMoveFirstStatementIntoPred: Check if the first statement of a block can
// be moved into its predecessor.
//
// Parameters:
//   early     - Whether this is being checked with early IR invariants (where
//               we do not have valid address exposure/GTF_GLOB_REF).
//   firstStmt - The statement to move
//   pred      - The predecessor block
//
// Remarks:
//   Unlike tail merging, for head merging we have to either spill the
//   predecessor's terminator node, or reorder it with the head statement.
//   Here we choose to reorder.
//
bool Compiler::fgCanMoveFirstStatementIntoPred(bool early, Statement* firstStmt, BasicBlock* pred)
{
    if (!pred->HasTerminator())
    {
        return true;
    }

    GenTree* tree1 = pred->lastStmt()->GetRootNode();
    GenTree* tree2 = firstStmt->GetRootNode();

    GenTreeFlags tree1Flags = tree1->gtFlags;
    GenTreeFlags tree2Flags = tree2->gtFlags;

    if (early)
    {
        tree1Flags |= gtHasLocalsWithAddrOp(tree1) ? GTF_GLOB_REF : GTF_EMPTY;
        tree2Flags |= gtHasLocalsWithAddrOp(tree2) ? GTF_GLOB_REF : GTF_EMPTY;
    }

    // We do not support embedded statements in the terminator node.
    if ((tree1Flags & GTF_ASG) != 0)
    {
        JITDUMP("  no; terminator contains embedded store\n");
        return false;
    }
    if ((tree2Flags & GTF_ASG) != 0)
    {
        // Handle common case where the second statement is a top-level store.
        if (!tree2->OperIsLocalStore())
        {
            JITDUMP("  cannot reorder with GTF_ASG without top-level store");
            return false;
        }

        GenTreeLclVarCommon* lcl = tree2->AsLclVarCommon();
        if ((lcl->Data()->gtFlags & GTF_ASG) != 0)
        {
            JITDUMP("  cannot reorder with embedded store");
            return false;
        }

        LclVarDsc* dsc = lvaGetDesc(tree2->AsLclVarCommon());
        if ((tree1Flags & GTF_ALL_EFFECT) != 0)
        {
            if (early ? dsc->lvHasLdAddrOp : dsc->IsAddressExposed())
            {
                JITDUMP("  cannot reorder store to exposed local with any side effect\n");
                return false;
            }

            if (((tree1Flags & (GTF_CALL | GTF_EXCEPT)) != 0) && pred->HasPotentialEHSuccs(this))
            {
                JITDUMP("  cannot reorder store with exception throwing tree and potential EH successor\n");
                return false;
            }
        }

        if (gtHasRef(tree1, lcl->GetLclNum()))
        {
            JITDUMP("  cannot reorder with interfering use\n");
            return false;
        }

        if (dsc->lvIsStructField && gtHasRef(tree1, dsc->lvParentLcl))
        {
            JITDUMP("  cannot reorder with interfering use of parent struct local\n");
            return false;
        }

        if (dsc->lvPromoted)
        {
            for (int i = 0; i < dsc->lvFieldCnt; i++)
            {
                if (gtHasRef(tree1, dsc->lvFieldLclStart + i))
                {
                    JITDUMP("  cannot reorder with interfering use of struct field\n");
                    return false;
                }
            }
        }

        // We've validated that the store does not interfere. Get rid of the
        // flag for the future checks.
        tree2Flags &= ~GTF_ASG;
    }

    if (((tree1Flags & GTF_CALL) != 0) && ((tree2Flags & GTF_ALL_EFFECT) != 0))
    {
        JITDUMP("  cannot reorder call with any side effect\n");
        return false;
    }
    if (((tree1Flags & GTF_GLOB_REF) != 0) && ((tree2Flags & GTF_PERSISTENT_SIDE_EFFECTS) != 0))
    {
        JITDUMP("  cannot reorder global reference with persistent side effects\n");
        return false;
    }
    if ((tree1Flags & GTF_ORDER_SIDEEFF) != 0)
    {
        if ((tree2Flags & (GTF_GLOB_REF | GTF_ORDER_SIDEEFF)) != 0)
        {
            JITDUMP("  cannot reorder ordering side effect\n");
            return false;
        }
    }
    if ((tree2Flags & GTF_ORDER_SIDEEFF) != 0)
    {
        if ((tree1Flags & (GTF_GLOB_REF | GTF_ORDER_SIDEEFF)) != 0)
        {
            JITDUMP("  cannot reorder ordering side effect\n");
            return false;
        }
    }
    if (((tree1Flags & GTF_EXCEPT) != 0) && ((tree2Flags & GTF_SIDE_EFFECT) != 0))
    {
        JITDUMP("  cannot reorder exception with side effect\n");
        return false;
    }

    return true;
}<|MERGE_RESOLUTION|>--- conflicted
+++ resolved
@@ -3282,28 +3282,6 @@
 
     // First let us expand the set of run rarely blocks
     newRarelyRun |= fgExpandRarelyRunBlocks();
-
-<<<<<<< HEAD
-    //
-    // If we are using profile weights we can change some
-    // switch jumps into conditional test and jump
-    //
-    if (fgIsUsingProfileWeights())
-    {
-        optimizedSwitches = fgOptimizeSwitchJumps();
-        if (optimizedSwitches)
-        {
-            fgUpdateFlowGraph();
-        }
-    }
-=======
-#if defined(FEATURE_EH_WINDOWS_X86)
-    if (!UsesFunclets())
-    {
-        movedBlocks |= fgRelocateEHRegions();
-    }
-#endif // FEATURE_EH_WINDOWS_X86
->>>>>>> 8fad985e
 
     if (useProfile)
     {
