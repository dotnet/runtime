// Licensed to the .NET Foundation under one or more agreements.
// The .NET Foundation licenses this file to you under the MIT license.

#include "jitpch.h"

#ifdef _MSC_VER
#pragma hdrstop
#endif

#include "lower.h" // for LowerRange()

// Flowgraph Optimization

//------------------------------------------------------------------------
// fgComputeReturnBlocks: Compute the set of BBJ_RETURN blocks.
//
// Initialize `fgReturnBlocks` to a list of the BBJ_RETURN blocks in the function.
//
void Compiler::fgComputeReturnBlocks()
{
    fgReturnBlocks = nullptr;

    for (BasicBlock* const block : Blocks())
    {
        // If this is a BBJ_RETURN block, add it to our list of all BBJ_RETURN blocks. This list is only
        // used to find return blocks.
        if (block->KindIs(BBJ_RETURN))
        {
            fgReturnBlocks = new (this, CMK_Reachability) BasicBlockList(block, fgReturnBlocks);
        }
    }

#ifdef DEBUG
    if (verbose)
    {
        printf("Return blocks:");
        if (fgReturnBlocks == nullptr)
        {
            printf(" NONE");
        }
        else
        {
            for (const BasicBlockList* bl = fgReturnBlocks; bl != nullptr; bl = bl->next)
            {
                printf(" " FMT_BB, bl->block->bbNum);
            }
        }
        printf("\n");
    }
#endif // DEBUG
}

//------------------------------------------------------------------------
// fgRemoveUnreachableBlocks: Remove unreachable blocks.
//
// Some blocks (marked with BBF_DONT_REMOVE) can't be removed even if unreachable, in which case they
// are converted to `throw` blocks. Internal throw helper blocks and the single return block (if any)
// are never considered unreachable.
//
// Arguments:
//   canRemoveBlock - Method that determines if a block can be removed or not. In earlier phases, it
//       relies on the reachability set. During final phase, it depends on the DFS walk of the flowgraph
//       and considering blocks that are not visited as unreachable.
//
// Return Value:
//    Return true if changes were made that may cause additional blocks to be removable.
//
// Notes:
//    Unreachable blocks removal phase happens twice.
//
//    During early phases RecomputeLoopInfo, the logic to determine if a block is reachable
//    or not is based on the reachability sets, and hence it must be computed and valid.
//
//    During late phase, all the reachable blocks from fgFirstBB are traversed and everything
//    else are marked as unreachable (with exceptions of handler/filter blocks). As such, it
//    is not dependent on the validity of reachability sets.
//
template <typename CanRemoveBlockBody>
bool Compiler::fgRemoveUnreachableBlocks(CanRemoveBlockBody canRemoveBlock)
{
    bool hasUnreachableBlocks = false;
    bool changed              = false;

    // Mark unreachable blocks with BBF_REMOVED.
    for (BasicBlock* const block : Blocks())
    {
        // Internal throw blocks are always reachable.
        if (fgIsThrowHlpBlk(block))
        {
            continue;
        }
        else if (block == genReturnBB)
        {
            // Don't remove statements for the genReturnBB block, as we might have special hookups there.
            // For example, the profiler hookup needs to have the "void GT_RETURN" statement
            // to properly set the info.compProfilerCallback flag.
            continue;
        }
        else if (block->HasFlag(BBF_DONT_REMOVE) && block->isEmpty() && block->KindIs(BBJ_THROW))
        {
            // We already converted a non-removable block to a throw; don't bother processing it again.
            continue;
        }
        else if (!canRemoveBlock(block))
        {
            continue;
        }

        // Remove all the code for the block
        fgUnreachableBlock(block);

        // Make sure that the block was marked as removed */
        noway_assert(block->HasFlag(BBF_REMOVED));

        if (block->HasFlag(BBF_DONT_REMOVE))
        {
            // Unmark the block as removed, clear BBF_INTERNAL, and set BBF_IMPORTED

            JITDUMP("Converting BBF_DONT_REMOVE block " FMT_BB " to BBJ_THROW\n", block->bbNum);

            // If the CALLFINALLY is being replaced by a throw, then the CALLFINALLYRET is unreachable.
            if (block->isBBCallFinallyPair())
            {
                BasicBlock* const leaveBlock = block->Next();
                fgPrepareCallFinallyRetForRemoval(leaveBlock);
            }

            // The successors may be unreachable after this change.
            changed |= block->NumSucc() > 0;

            block->RemoveFlags(BBF_REMOVED | BBF_INTERNAL);
            block->SetFlags(BBF_IMPORTED);
            block->SetKindAndTargetEdge(BBJ_THROW);
            block->bbSetRunRarely();
        }
        else
        {
            /* We have to call fgRemoveBlock next */
            hasUnreachableBlocks = true;
            changed              = true;
        }
    }

    if (hasUnreachableBlocks)
    {
        // Now remove the unreachable blocks: if we marked a block with BBF_REMOVED then we need to
        // call fgRemoveBlock() on it.
        BasicBlock* bNext;
        for (BasicBlock* block = fgFirstBB; block != nullptr; block = bNext)
        {
            if (block->HasFlag(BBF_REMOVED))
            {
                bNext = fgRemoveBlock(block, /* unreachable */ true);
            }
            else
            {
                bNext = block->Next();
            }
        }
    }

    return changed;
}

//-------------------------------------------------------------
// fgComputeDominators: Compute dominators
//
// Returns:
//    Suitable phase status.
//
PhaseStatus Compiler::fgComputeDominators()
{
    if (m_dfsTree == nullptr)
    {
        m_dfsTree = fgComputeDfs();
    }

    if (m_domTree == nullptr)
    {
        m_domTree = FlowGraphDominatorTree::Build(m_dfsTree);
    }

    bool anyHandlers = false;
    for (EHblkDsc* const HBtab : EHClauses(this))
    {
        if (HBtab->HasFilter())
        {
            BasicBlock* filter = HBtab->ebdFilter;
            if (m_dfsTree->Contains(filter))
            {
                filter->SetDominatedByExceptionalEntryFlag();
                anyHandlers = true;
            }
        }

        BasicBlock* handler = HBtab->ebdHndBeg;
        if (m_dfsTree->Contains(handler))
        {
            handler->SetDominatedByExceptionalEntryFlag();
            anyHandlers = true;
        }
    }

    if (anyHandlers)
    {
        assert(m_dfsTree->GetPostOrder(m_dfsTree->GetPostOrderCount() - 1) == fgFirstBB);
        // Now propagate dominator flag in reverse post-order, skipping first BB.
        // (This could walk the dominator tree instead, but this linear order
        // is more efficient to visit and still guarantees we see the
        // dominators before the dominated blocks).
        for (unsigned i = m_dfsTree->GetPostOrderCount() - 1; i != 0; i--)
        {
            BasicBlock* block = m_dfsTree->GetPostOrder(i - 1);
            assert(block->bbIDom != nullptr);
            if (block->bbIDom->IsDominatedByExceptionalEntryFlag())
            {
                block->SetDominatedByExceptionalEntryFlag();
            }
        }
    }

    return PhaseStatus::MODIFIED_NOTHING;
}

//-------------------------------------------------------------
// fgInitBlockVarSets: Initialize the per-block variable sets (used for liveness analysis).
//
// Notes:
//   Initializes:
//      bbVarUse, bbVarDef, bbLiveIn, bbLiveOut,
//      bbMemoryUse, bbMemoryDef, bbMemoryLiveIn, bbMemoryLiveOut,
//      bbScope
//
void Compiler::fgInitBlockVarSets()
{
    for (BasicBlock* const block : Blocks())
    {
        block->InitVarSets(this);
    }

    fgBBVarSetsInited = true;
}

//------------------------------------------------------------------------
// fgPostImportationCleanups: clean up flow graph after importation
//
// Returns:
//   suitable phase status
//
// Notes:
//
//  Find and remove any basic blocks that are useless (e.g. they have not been
//  imported because they are not reachable, or they have been optimized away).
//
//  Remove try regions where no blocks in the try were imported.
//  Update the end of try and handler regions where trailing blocks were not imported.
//  Update the start of try regions that were partially imported (OSR)
//
//  For OSR, add "step blocks" and conditional logic to ensure the path from
//  method entry to the OSR logical entry point always flows through the first
//  block of any enclosing try.
//
//  In particular, given a method like
//
//  S0;
//  try {
//      S1;
//      try {
//          S2;
//          for (...) {}  // OSR logical entry here
//      }
//  }
//
//  Where the Sn are arbitrary hammocks of code, the OSR logical entry point
//  would be in the middle of a nested try. We can't branch there directly
//  from the OSR method entry. So we transform the flow to:
//
//  _firstCall = 0;
//  goto pt1;
//  S0;
//  pt1:
//  try {
//      if (_firstCall == 0) goto pt2;
//      S1;
//      pt2:
//      try {
//          if (_firstCall == 0) goto pp;
//          S2;
//          pp:
//          _firstCall = 1;
//          for (...)
//      }
//  }
//
//  where the "state variable" _firstCall guides execution appropriately
//  from OSR method entry, and flow always enters the try blocks at the
//  first block of the try.
//
PhaseStatus Compiler::fgPostImportationCleanup()
{
    // Bail, if this is a failed inline
    //
    if (compDonotInline())
    {
        return PhaseStatus::MODIFIED_NOTHING;
    }

    if (compIsForInlining())
    {
        // Update type of return spill temp if we have gathered
        // better info when importing the inlinee, and the return
        // spill temp is single def or was freshly created for this inlinee
        if (fgNeedReturnSpillTemp())
        {
            CORINFO_CLASS_HANDLE retExprClassHnd = impInlineInfo->retExprClassHnd;
            if (retExprClassHnd != nullptr)
            {
                LclVarDsc* returnSpillVarDsc = lvaGetDesc(lvaInlineeReturnSpillTemp);

                if (returnSpillVarDsc->lvType == TYP_REF &&
                    (returnSpillVarDsc->lvSingleDef || lvaInlineeReturnSpillTempFreshlyCreated))
                {
                    lvaUpdateClass(lvaInlineeReturnSpillTemp, retExprClassHnd, impInlineInfo->retExprClassHndIsExact,
                                   false);
                }
            }
        }
    }

    BasicBlock* cur;
    BasicBlock* nxt;

    // If we remove any blocks, we'll have to do additional work
    unsigned removedBlks = 0;

    for (cur = fgFirstBB; cur != nullptr; cur = nxt)
    {
        // Get hold of the next block (in case we delete 'cur')
        nxt = cur->Next();

        // Should this block be removed?
        if (!cur->HasFlag(BBF_IMPORTED))
        {
            noway_assert(cur->isEmpty());

            if (ehCanDeleteEmptyBlock(cur))
            {
                JITDUMP(FMT_BB " was not imported, marking as removed (%d)\n", cur->bbNum, removedBlks);

                // Notify all successors that cur is no longer a pred.
                //
                // This may not be necessary once we have pred lists built before importation.
                // When we alter flow in the importer branch opts, we should be able to make
                // suitable updates there for blocks that we plan to keep.
                //
                for (BasicBlock* succ : cur->Succs(this))
                {
                    fgRemoveAllRefPreds(succ, cur);
                }

                cur->SetFlags(BBF_REMOVED);
                removedBlks++;

                // Drop the block from the list.
                //
                // We rely on the fact that this does not clear out
                // cur->bbNext or cur->bbPrev in the code that
                // follows.
                fgUnlinkBlockForRemoval(cur);
            }
            else
            {
                // We were prevented from deleting this block by EH
                // normalization. Mark the block as imported.
                cur->SetFlags(BBF_IMPORTED);
            }
        }
    }

    // If no blocks were removed, we're done.
    // Unless we are an OSR method with a try entry.
    //
    if ((removedBlks == 0) && !(opts.IsOSR() && fgOSREntryBB->hasTryIndex()))
    {
        return PhaseStatus::MODIFIED_NOTHING;
    }

    // Update all references in the exception handler table.
    //
    // We may have made the entire try block unreachable.
    // Check for this case and remove the entry from the EH table.
    //
    // For OSR, just the initial part of a try range may become
    // unreachable; if so we need to shrink the try range down
    // to the portion that was imported.
    unsigned  XTnum;
    EHblkDsc* HBtab;
    unsigned  delCnt = 0;

    // Walk the EH regions from inner to outer
    for (XTnum = 0, HBtab = compHndBBtab; XTnum < compHndBBtabCount; XTnum++, HBtab++)
    {
    AGAIN:

        // If start of a try region was not imported, then we either
        // need to trim the region extent, or remove the region
        // entirely.
        //
        // In normal importation, it is not valid to jump into the
        // middle of a try, so if the try entry was not imported, the
        // entire try can be removed.
        //
        // In OSR importation the entry patchpoint may be in the
        // middle of a try, and we need to determine how much of the
        // try ended up getting imported.  Because of backwards
        // branches we may end up importing the entire try even though
        // execution starts in the middle.
        //
        // Note it is common in both cases for the ends of trys (and
        // associated handlers) to end up not getting imported, so if
        // the try region is not removed, we always check if we need
        // to trim the ends.
        //
        if (HBtab->ebdTryBeg->HasFlag(BBF_REMOVED))
        {
            // Usual case is that the entire try can be removed.
            bool removeTryRegion = true;

            if (opts.IsOSR())
            {
                // For OSR we may need to trim the try region start.
                //
                // We rely on the fact that removed blocks have been snipped from
                // the main block list, but that those removed blocks have kept
                // their bbprev (and bbnext) links.
                //
                // Find the first unremoved block before the try entry block.
                //
                BasicBlock* const oldTryEntry  = HBtab->ebdTryBeg;
                BasicBlock*       tryEntryPrev = oldTryEntry->Prev();
                assert(tryEntryPrev != nullptr);
                while (tryEntryPrev->HasFlag(BBF_REMOVED))
                {
                    tryEntryPrev = tryEntryPrev->Prev();
                    // Because we've added an unremovable scratch block as
                    // fgFirstBB, this backwards walk should always find
                    // some block.
                    assert(tryEntryPrev != nullptr);
                }

                // If there is a next block of this prev block, and that block is
                // contained in the current try, we'd like to make that block
                // the new start of the try, and keep the region.
                BasicBlock* newTryEntry    = tryEntryPrev->Next();
                bool        updateTryEntry = false;

                if ((newTryEntry != nullptr) && bbInTryRegions(XTnum, newTryEntry))
                {
                    // We want to trim the begin extent of the current try region to newTryEntry.
                    //
                    // This method is invoked after EH normalization, so we may need to ensure all
                    // try regions begin at blocks that are not the start or end of some other try.
                    //
                    // So, see if this block is already the start or end of some other EH region.
                    if (bbIsTryBeg(newTryEntry))
                    {
                        // We've already end-trimmed the inner try. Do the same now for the
                        // current try, so it is easier to detect when they mutually protect.
                        // (we will call this again later, which is harmless).
                        fgSkipRmvdBlocks(HBtab);

                        // If this try and the inner try form a "mutually protected try region"
                        // then we must continue to share the try entry block.
                        EHblkDsc* const HBinner = ehGetBlockTryDsc(newTryEntry);
                        assert(HBinner->ebdTryBeg == newTryEntry);

                        if (HBtab->ebdTryLast != HBinner->ebdTryLast)
                        {
                            updateTryEntry = true;
                        }
                    }
                    // Also, a try and handler cannot start at the same block
                    else if (bbIsHandlerBeg(newTryEntry))
                    {
                        updateTryEntry = true;
                    }

                    if (updateTryEntry)
                    {
                        // We need to trim the current try to begin at a different block. Normally
                        // this would be problematic as we don't have enough context to redirect
                        // all the incoming edges, but we know oldTryEntry is unreachable.
                        // So there are no incoming edges to worry about.
                        //
                        assert(!tryEntryPrev->bbFallsThrough());

                        // What follows is similar to fgNewBBInRegion, but we can't call that
                        // here as the oldTryEntry is no longer in the main bb list.
                        newTryEntry = BasicBlock::New(this);
                        newTryEntry->SetFlags(BBF_IMPORTED | BBF_INTERNAL);
                        newTryEntry->bbRefs = 0;

                        // Set the right EH region indices on this new block.
                        //
                        // Patchpoints currently cannot be inside handler regions,
                        // and so likewise the old and new try region entries.
                        assert(!oldTryEntry->hasHndIndex());
                        newTryEntry->setTryIndex(XTnum);
                        newTryEntry->clearHndIndex();
                        fgInsertBBafter(tryEntryPrev, newTryEntry);

                        // Generally this (unreachable) empty new try entry block can fall through
                        // to the next block, but in cases where there's a nested try with an
                        // out of order handler, the next block may be a handler. So even though
                        // this new try entry block is unreachable, we need to give it a
                        // plausible flow target. Simplest is to just mark it as a throw.
                        if (bbIsHandlerBeg(newTryEntry->Next()))
                        {
                            newTryEntry->SetKindAndTargetEdge(BBJ_THROW);
                        }
                        else
                        {
                            FlowEdge* const newEdge = fgAddRefPred(newTryEntry->Next(), newTryEntry);
                            newTryEntry->SetKindAndTargetEdge(BBJ_ALWAYS, newEdge);
                        }

                        JITDUMP("OSR: changing start of try region #%u from " FMT_BB " to new " FMT_BB "\n",
                                XTnum + delCnt, oldTryEntry->bbNum, newTryEntry->bbNum);
                    }
                    else
                    {
                        // We can just trim the try to newTryEntry as it is not part of some inner try or handler.
                        JITDUMP("OSR: changing start of try region #%u from " FMT_BB " to " FMT_BB "\n", XTnum + delCnt,
                                oldTryEntry->bbNum, newTryEntry->bbNum);
                    }

                    // Update the handler table
                    fgSetTryBeg(HBtab, newTryEntry);

                    // Try entry blocks get specially marked and have special protection.
                    HBtab->ebdTryBeg->SetFlags(BBF_DONT_REMOVE);

                    // We are keeping this try region
                    removeTryRegion = false;
                }
            }

            if (removeTryRegion)
            {
                // In the dump, refer to the region by its original index.
                JITDUMP("Try region #%u (" FMT_BB " -- " FMT_BB ") not imported, removing try from the EH table\n",
                        XTnum + delCnt, HBtab->ebdTryBeg->bbNum, HBtab->ebdTryLast->bbNum);

                delCnt++;

                fgRemoveEHTableEntry(XTnum);

                if (XTnum < compHndBBtabCount)
                {
                    // There are more entries left to process, so do more. Note that
                    // HBtab now points to the next entry, that we copied down to the
                    // current slot. XTnum also stays the same.
                    goto AGAIN;
                }

                // no more entries (we deleted the last one), so exit the loop
                break;
            }
        }

        // If we get here, the try entry block was not removed.
        // Check some invariants.
        assert(HBtab->ebdTryBeg->HasFlag(BBF_IMPORTED));
        assert(HBtab->ebdTryBeg->HasFlag(BBF_DONT_REMOVE));
        assert(HBtab->ebdHndBeg->HasFlag(BBF_IMPORTED));
        assert(HBtab->ebdHndBeg->HasFlag(BBF_DONT_REMOVE));

        if (HBtab->HasFilter())
        {
            assert(HBtab->ebdFilter->HasFlag(BBF_IMPORTED));
            assert(HBtab->ebdFilter->HasFlag(BBF_DONT_REMOVE));
        }

        // Finally, do region end trimming -- update try and handler ends to reflect removed blocks.
        fgSkipRmvdBlocks(HBtab);
    }

    // If this is OSR, and the OSR entry was mid-try or in a nested try entry,
    // add the appropriate step block logic.
    //
    unsigned addedBlocks = 0;
    bool     addedTemps  = 0;

    if (opts.IsOSR())
    {
        BasicBlock* const osrEntry        = fgOSREntryBB;
        BasicBlock*       entryJumpTarget = osrEntry;

        if (osrEntry->hasTryIndex())
        {
            EHblkDsc*   enclosingTry   = ehGetBlockTryDsc(osrEntry);
            BasicBlock* tryEntry       = enclosingTry->ebdTryBeg;
            bool const  inNestedTry    = (enclosingTry->ebdEnclosingTryIndex != EHblkDsc::NO_ENCLOSING_INDEX);
            bool const  osrEntryMidTry = (osrEntry != tryEntry);

            if (inNestedTry || osrEntryMidTry)
            {
                JITDUMP("OSR Entry point at IL offset 0x%0x (" FMT_BB ") is %s%s try region EH#%u\n", info.compILEntry,
                        osrEntry->bbNum, osrEntryMidTry ? "within " : "at the start of ", inNestedTry ? "nested" : "",
                        osrEntry->getTryIndex());

                // We'll need a state variable to control the branching.
                //
                // It will be initialized to zero when the OSR method is entered and set to one
                // once flow reaches the osrEntry.
                //
                unsigned const entryStateVar   = lvaGrabTemp(false DEBUGARG("OSR entry state var"));
                lvaTable[entryStateVar].lvType = TYP_INT;
                addedTemps                     = true;

                // Zero the entry state at method entry.
                //
                GenTree* const initEntryState = gtNewTempStore(entryStateVar, gtNewZeroConNode(TYP_INT));
                fgNewStmtAtBeg(fgFirstBB, initEntryState);

                // Set the state variable once control flow reaches the OSR entry.
                //
                GenTree* const setEntryState = gtNewTempStore(entryStateVar, gtNewOneConNode(TYP_INT));
                fgNewStmtAtBeg(osrEntry, setEntryState);

                // Helper method to add flow
                //
                auto addConditionalFlow = [this, entryStateVar, &entryJumpTarget, &addedBlocks](BasicBlock* fromBlock,
                                                                                                BasicBlock* toBlock) {
                    BasicBlock* const newBlock = fgSplitBlockAtBeginning(fromBlock);
                    newBlock->inheritWeight(fromBlock);
                    fromBlock->SetFlags(BBF_INTERNAL);
                    newBlock->RemoveFlags(BBF_DONT_REMOVE);
                    addedBlocks++;
                    FlowEdge* const normalTryEntryEdge = fromBlock->GetTargetEdge();

                    GenTree* const entryStateLcl = gtNewLclvNode(entryStateVar, TYP_INT);
                    GenTree* const compareEntryStateToZero =
                        gtNewOperNode(GT_EQ, TYP_INT, entryStateLcl, gtNewZeroConNode(TYP_INT));
                    GenTree* const jumpIfEntryStateZero = gtNewOperNode(GT_JTRUE, TYP_VOID, compareEntryStateToZero);
                    fgNewStmtAtBeg(fromBlock, jumpIfEntryStateZero);

                    FlowEdge* const osrTryEntryEdge = fgAddRefPred(toBlock, fromBlock);
                    fromBlock->SetCond(osrTryEntryEdge, normalTryEntryEdge);

                    if (fgHaveProfileWeights())
                    {
                        // We are adding a path from (ultimately) the method entry to "fromBlock"
                        // Update the profile weight.
                        //
                        weight_t const entryWeight = fgFirstBB->bbWeight;

                        JITDUMP("Updating block weight for now-reachable try entry " FMT_BB " via " FMT_BB "\n",
                                fromBlock->bbNum, fgFirstBB->bbNum);
                        fromBlock->increaseBBProfileWeight(entryWeight);

                        // We updated the weight of fromBlock above.
                        //
                        // Set the likelihoods such that the additional weight flows to toBlock
                        // (and so the "normal path" profile out of fromBlock to newBlock is unaltered)
                        //
                        // In some stress cases we may have a zero-weight OSR entry.
                        // Tolerate this by capping the fromToLikelihood.
                        //
                        weight_t const fromWeight       = fromBlock->bbWeight;
                        weight_t const fromToLikelihood = min(1.0, entryWeight / fromWeight);

                        osrTryEntryEdge->setLikelihood(fromToLikelihood);
                        normalTryEntryEdge->setLikelihood(1.0 - fromToLikelihood);
                    }
                    else
                    {
                        // Just set likelihoods arbitrarily
                        //
                        osrTryEntryEdge->setLikelihood(0.9);
                        normalTryEntryEdge->setLikelihood(0.1);
                    }

                    entryJumpTarget = fromBlock;
                };

                // If this is a mid-try entry, add a conditional branch from the start of the try to osr entry point.
                //
                if (osrEntryMidTry)
                {
                    addConditionalFlow(tryEntry, osrEntry);
                }

                // Add conditional branches for each successive enclosing try with a distinct
                // entry block.
                //
                while (enclosingTry->ebdEnclosingTryIndex != EHblkDsc::NO_ENCLOSING_INDEX)
                {
                    EHblkDsc* const   nextTry      = ehGetDsc(enclosingTry->ebdEnclosingTryIndex);
                    BasicBlock* const nextTryEntry = nextTry->ebdTryBeg;

                    // We don't need to add flow for mutual-protect regions
                    // (multiple tries that all share the same entry block).
                    //
                    if (nextTryEntry != tryEntry)
                    {
                        addConditionalFlow(nextTryEntry, tryEntry);
                    }
                    enclosingTry = nextTry;
                    tryEntry     = nextTryEntry;
                }

                // Transform the method entry flow, if necessary.
                //
                // Note even if the OSR is in a nested try, if it's a mutual protect try
                // it can be reached directly from "outside".
                //
                assert(fgFirstBB->TargetIs(osrEntry));
                assert(fgFirstBB->KindIs(BBJ_ALWAYS));

                if (entryJumpTarget != osrEntry)
                {
                    fgRedirectTargetEdge(fgFirstBB, entryJumpTarget);

                    JITDUMP("OSR: redirecting flow from method entry " FMT_BB " to OSR entry " FMT_BB
                            " via step blocks.\n",
                            fgFirstBB->bbNum, fgOSREntryBB->bbNum);
                }
                else
                {
                    JITDUMP("OSR: leaving direct flow from method entry " FMT_BB " to OSR entry " FMT_BB
                            ", no step blocks needed.\n",
                            fgFirstBB->bbNum, fgOSREntryBB->bbNum);
                }
            }
            else
            {
                // If OSR entry is the start of an un-nested try, no work needed.
                //
                // We won't hit this case today as we don't allow the try entry to be the target of a backedge,
                // and currently patchpoints only appear at targets of backedges.
                //
                JITDUMP("OSR Entry point at IL offset 0x%0x (" FMT_BB
                        ") is start of an un-nested try region, no step blocks needed.\n",
                        info.compILEntry, osrEntry->bbNum);
                assert(entryJumpTarget == osrEntry);
                assert(fgOSREntryBB == osrEntry);
            }
        }
        else
        {
            // If OSR entry is not within a try, no work needed.
            //
            JITDUMP("OSR Entry point at IL offset 0x%0x (" FMT_BB ") is not in a try region, no step blocks needed.\n",
                    info.compILEntry, osrEntry->bbNum);
            assert(entryJumpTarget == osrEntry);
            assert(fgOSREntryBB == osrEntry);
        }
    }

#ifdef DEBUG
    fgVerifyHandlerTab();
#endif // DEBUG

    // Did we make any changes?
    //
    const bool madeChanges = (addedBlocks > 0) || (delCnt > 0) || (removedBlks > 0) || addedTemps;

    // Note that we have now run post importation cleanup,
    // so we can enable more stringent checking.
    //
    compPostImportationCleanupDone = true;

    return madeChanges ? PhaseStatus::MODIFIED_EVERYTHING : PhaseStatus::MODIFIED_NOTHING;
}

//-------------------------------------------------------------
// fgCanCompactBlock: Determine if a BBJ_ALWAYS block and its target can be compacted.
//
// Arguments:
//    block - BBJ_ALWAYS block to check
//
// Returns:
//    true if compaction is allowed
//
bool Compiler::fgCanCompactBlock(BasicBlock* block)
{
    assert(block != nullptr);

    if (!block->KindIs(BBJ_ALWAYS) || block->HasFlag(BBF_KEEP_BBJ_ALWAYS))
    {
        return false;
    }

    BasicBlock* const target = block->GetTarget();

    if (block == target)
    {
        return false;
    }

    if (target->IsFirst() || (target == fgEntryBB) || (target == fgOSREntryBB))
    {
        return false;
    }

    // Don't bother compacting a call-finally pair if it doesn't succeed block
    //
    if (target->isBBCallFinallyPair() && !block->NextIs(target))
    {
        return false;
    }

    // If target has multiple incoming edges, we can still compact if block is empty.
    // However, not if it is the beginning of a handler.
    //
    if (target->countOfInEdges() != 1 &&
        (!block->isEmpty() || block->HasFlag(BBF_FUNCLET_BEG) || (block->bbCatchTyp != BBCT_NONE)))
    {
        return false;
    }

    if (target->HasFlag(BBF_DONT_REMOVE))
    {
        return false;
    }

    // Ensure we leave a valid init BB around.
    //
    if ((block == fgFirstBB) && !fgCanCompactInitBlock())
    {
        return false;
    }

    // We cannot compact two blocks in different EH regions.
    //
    if (!BasicBlock::sameEHRegion(block, target))
    {
        return false;
    }

    // If there is a switch predecessor don't bother because we'd have to update the uniquesuccs as well
    // (if they are valid).
    //
    for (BasicBlock* const predBlock : target->PredBlocks())
    {
        if (predBlock->KindIs(BBJ_SWITCH))
        {
            return false;
        }
    }

    return true;
}

//-------------------------------------------------------------
// fgCanCompactInitBlock: Check if the first BB (the init BB) can be compacted
// into its target.
//
// Returns:
//    true if compaction is allowed
//
bool Compiler::fgCanCompactInitBlock()
{
    assert(fgFirstBB->KindIs(BBJ_ALWAYS));
    BasicBlock* target = fgFirstBB->GetTarget();
    if (target->hasTryIndex())
    {
        // Inside a try region
        return false;
    }

    assert(target->bbPreds != nullptr);
    if (target->bbPreds->getNextPredEdge() != nullptr)
    {
        // Multiple preds
        return false;
    }

    if (opts.compDbgCode && !target->HasFlag(BBF_INTERNAL))
    {
        // Init BB must be internal for debug code to avoid conflating
        // JIT-inserted code with user code.
        return false;
    }

    return true;
}

//-------------------------------------------------------------
// fgCompactBlock: Compact BBJ_ALWAYS block and its target into one.
//
// Requires that all necessary checks have been performed, i.e. fgCanCompactBlock returns true.
//
// Uses for this function - whenever we change links, insert blocks, ...
// It will keep the flowgraph data in synch - bbNum, bbRefs, bbPreds
//
// Arguments:
//    block - move all code into this block from its target.
//
void Compiler::fgCompactBlock(BasicBlock* block)
{
    assert(fgCanCompactBlock(block));

    // We shouldn't churn the flowgraph after doing hot/cold splitting
    assert(fgFirstColdBlock == nullptr);

    BasicBlock* const target = block->GetTarget();

    JITDUMP("\nCompacting " FMT_BB " into " FMT_BB ":\n", target->bbNum, block->bbNum);
    fgRemoveRefPred(block->GetTargetEdge());

    if (target->countOfInEdges() > 0)
    {
        JITDUMP("Second block has %u other incoming edges\n", target->countOfInEdges());
        assert(block->isEmpty());

        // Retarget all the other edges incident on target
        for (BasicBlock* const predBlock : target->PredBlocksEditing())
        {
            fgReplaceJumpTarget(predBlock, target, block);
        }
    }

    assert(target->countOfInEdges() == 0);
    assert(target->bbPreds == nullptr);

    /* Start compacting - move all the statements in the second block to the first block */

    // First move any phi definitions of the second block after the phi defs of the first.
    // TODO-CQ: This may be the wrong thing to do. If we're compacting blocks, it's because a
    // control-flow choice was constant-folded away. So probably phi's need to go away,
    // as well, in favor of one of the incoming branches. Or at least be modified.

    assert(block->IsLIR() == target->IsLIR());
    if (block->IsLIR())
    {
        LIR::Range& blockRange  = LIR::AsRange(block);
        LIR::Range& targetRange = LIR::AsRange(target);

        // Does target have any phis?
        GenTree* targetNode = targetRange.FirstNode();

        // Does the block have any code?
        if (targetNode != nullptr)
        {
            LIR::Range targetNodes = targetRange.Remove(targetNode, targetRange.LastNode());
            blockRange.InsertAtEnd(std::move(targetNodes));
        }
    }
    else
    {
        Statement* blkNonPhi1    = block->FirstNonPhiDef();
        Statement* targetNonPhi1 = target->FirstNonPhiDef();
        Statement* blkFirst      = block->firstStmt();
        Statement* targetFirst   = target->firstStmt();

        // Does the second have any phis?
        if ((targetFirst != nullptr) && (targetFirst != targetNonPhi1))
        {
            Statement* targetLast = targetFirst->GetPrevStmt();
            assert(targetLast->GetNextStmt() == nullptr);

            // Does "blk" have phis?
            if (blkNonPhi1 != blkFirst)
            {
                // Yes, has phis.
                // Insert after the last phi of "block."
                // First, targetPhis after last phi of block.
                Statement* blkLastPhi = (blkNonPhi1 != nullptr) ? blkNonPhi1->GetPrevStmt() : blkFirst->GetPrevStmt();
                blkLastPhi->SetNextStmt(targetFirst);
                targetFirst->SetPrevStmt(blkLastPhi);

                // Now, rest of "block" after last phi of "target".
                Statement* targetLastPhi =
                    (targetNonPhi1 != nullptr) ? targetNonPhi1->GetPrevStmt() : targetFirst->GetPrevStmt();
                targetLastPhi->SetNextStmt(blkNonPhi1);

                if (blkNonPhi1 != nullptr)
                {
                    blkNonPhi1->SetPrevStmt(targetLastPhi);
                }
                else
                {
                    // block has no non phis, so make the last statement be the last added phi.
                    blkFirst->SetPrevStmt(targetLastPhi);
                }

                // Now update the bbStmtList of "target".
                target->bbStmtList = targetNonPhi1;
                if (targetNonPhi1 != nullptr)
                {
                    targetNonPhi1->SetPrevStmt(targetLast);
                }
            }
            else
            {
                if (blkFirst != nullptr) // If "block" has no statements, fusion will work fine...
                {
                    // First, targetPhis at start of block.
                    Statement* blkLast = blkFirst->GetPrevStmt();
                    block->bbStmtList  = targetFirst;
                    // Now, rest of "block" (if it exists) after last phi of "target".
                    Statement* targetLastPhi =
                        (targetNonPhi1 != nullptr) ? targetNonPhi1->GetPrevStmt() : targetFirst->GetPrevStmt();

                    targetFirst->SetPrevStmt(blkLast);
                    targetLastPhi->SetNextStmt(blkFirst);
                    blkFirst->SetPrevStmt(targetLastPhi);
                    // Now update the bbStmtList of "target"
                    target->bbStmtList = targetNonPhi1;
                    if (targetNonPhi1 != nullptr)
                    {
                        targetNonPhi1->SetPrevStmt(targetLast);
                    }
                }
            }
        }

        // Now proceed with the updated bbTreeLists.
        Statement* stmtList1 = block->firstStmt();
        Statement* stmtList2 = target->firstStmt();

        /* the block may have an empty list */

        if (stmtList1 != nullptr)
        {
            Statement* stmtLast1 = block->lastStmt();

            /* The second block may be a GOTO statement or something with an empty bbStmtList */
            if (stmtList2 != nullptr)
            {
                Statement* stmtLast2 = target->lastStmt();

                /* append list2 to list 1 */

                stmtLast1->SetNextStmt(stmtList2);
                stmtList2->SetPrevStmt(stmtLast1);
                stmtList1->SetPrevStmt(stmtLast2);
            }
        }
        else
        {
            /* block was formerly empty and now has target's statements */
            block->bbStmtList = stmtList2;
        }
    }

    // Transfer target's weight to block
    // (target's weight should include block's weight,
    // plus the weights of target's preds, which now flow into block)
    const bool hasProfileWeight = block->hasProfileWeight();
    block->inheritWeight(target);

    if (hasProfileWeight)
    {
        block->SetFlags(BBF_PROF_WEIGHT);
    }

    VarSetOps::AssignAllowUninitRhs(this, block->bbLiveOut, target->bbLiveOut);

    // Update the beginning and ending IL offsets (bbCodeOffs and bbCodeOffsEnd).
    // Set the beginning IL offset to the minimum, and the ending offset to the maximum, of the respective blocks.
    // If one block has an unknown offset, we take the other block.
    // We are merging into 'block', so if its values are correct, just leave them alone.
    // TODO: we should probably base this on the statements within.

    if (block->bbCodeOffs == BAD_IL_OFFSET)
    {
        block->bbCodeOffs = target->bbCodeOffs; // If they are both BAD_IL_OFFSET, this doesn't change anything.
    }
    else if (target->bbCodeOffs != BAD_IL_OFFSET)
    {
        // The are both valid offsets; compare them.
        if (block->bbCodeOffs > target->bbCodeOffs)
        {
            block->bbCodeOffs = target->bbCodeOffs;
        }
    }

    if (block->bbCodeOffsEnd == BAD_IL_OFFSET)
    {
        block->bbCodeOffsEnd = target->bbCodeOffsEnd; // If they are both BAD_IL_OFFSET, this doesn't change anything.
    }
    else if (target->bbCodeOffsEnd != BAD_IL_OFFSET)
    {
        // The are both valid offsets; compare them.
        if (block->bbCodeOffsEnd < target->bbCodeOffsEnd)
        {
            block->bbCodeOffsEnd = target->bbCodeOffsEnd;
        }
    }

    if (block->HasFlag(BBF_INTERNAL) && !target->HasFlag(BBF_INTERNAL))
    {
        // If 'block' is an internal block and 'target' isn't, then adjust the flags set on 'block'.
        block->RemoveFlags(BBF_INTERNAL); // Clear the BBF_INTERNAL flag
        block->SetFlags(BBF_IMPORTED);    // Set the BBF_IMPORTED flag
    }

    /* Update the flags for block with those found in target */

    block->CopyFlags(target, BBF_COMPACT_UPD);

    /* mark target as removed */

    target->SetFlags(BBF_REMOVED);

    /* Unlink target and update all the marker pointers if necessary */

    fgUnlinkRange(target, target);

    fgBBcount--;

    // If target was the last block of a try or handler, update the EH table.

    ehUpdateForDeletedBlock(target);

    /* Set the jump targets */

    switch (target->GetKind())
    {
        case BBJ_CALLFINALLY:
            // Propagate RETLESS property
            block->CopyFlags(target, BBF_RETLESS_CALL);

            FALLTHROUGH;

        case BBJ_ALWAYS:
        case BBJ_EHCATCHRET:
        case BBJ_EHFILTERRET:
        {
            /* Update the predecessor list for target's target */
            FlowEdge* const targetEdge = target->GetTargetEdge();
            fgReplacePred(targetEdge, block);

            block->SetKindAndTargetEdge(target->GetKind(), targetEdge);
            break;
        }

        case BBJ_COND:
        {
            /* Update the predecessor list for target's true target */
            FlowEdge* const trueEdge  = target->GetTrueEdge();
            FlowEdge* const falseEdge = target->GetFalseEdge();
            fgReplacePred(trueEdge, block);

            /* Update the predecessor list for target's false target if it is different from the true target */
            if (trueEdge != falseEdge)
            {
                fgReplacePred(falseEdge, block);
            }

            block->SetCond(trueEdge, falseEdge);
            break;
        }

        case BBJ_EHFINALLYRET:
            block->SetEhf(target->GetEhfTargets());
            fgChangeEhfBlock(target, block);
            break;

        case BBJ_EHFAULTRET:
        case BBJ_THROW:
        case BBJ_RETURN:
            /* no jumps or fall through blocks to set here */
            block->SetKind(target->GetKind());
            break;

        case BBJ_SWITCH:
            block->SetSwitch(target->GetSwitchTargets());
            // We are moving the switch jump from target to block. Examine the jump targets
            // of the BBJ_SWITCH at target and replace the predecessor to 'target' with ones to 'block'
            fgChangeSwitchBlock(target, block);
            break;

        default:
            noway_assert(!"Unexpected bbKind");
            break;
    }

    assert(block->KindIs(target->GetKind()));

#if DEBUG
    if (verbose && 0)
    {
        printf("\nAfter compacting:\n");
        fgDispBasicBlocks(false);
    }

    if (JitConfig.JitSlowDebugChecksEnabled() != 0)
    {
        // Make sure that the predecessor lists are accurate
        fgDebugCheckBBlist();
    }
#endif // DEBUG
}

//-------------------------------------------------------------
// fgUnreachableBlock: Remove a block when it is unreachable.
//
// This function cannot remove the first block.
//
// Arguments:
//    block - unreachable block to remove
//
void Compiler::fgUnreachableBlock(BasicBlock* block)
{
    // genReturnBB should never be removed, as we might have special hookups there.
    // Therefore, we should never come here to remove the statements in the genReturnBB block.
    // For example, the profiler hookup needs to have the "void GT_RETURN" statement
    // to properly set the info.compProfilerCallback flag.
    noway_assert(block != genReturnBB);

    if (block->HasFlag(BBF_REMOVED))
    {
        return;
    }

#ifdef DEBUG
    if (verbose)
    {
        printf("\nRemoving unreachable " FMT_BB "\n", block->bbNum);
    }
#endif // DEBUG

    noway_assert(!block->IsFirst()); // Can't use this function to remove the first block

    // First, delete all the code in the block.

    if (block->IsLIR())
    {
        LIR::Range& blockRange = LIR::AsRange(block);
        if (!blockRange.IsEmpty())
        {
            blockRange.Delete(this, block, blockRange.FirstNode(), blockRange.LastNode());
        }
    }
    else
    {
        // TODO-Cleanup: I'm not sure why this happens -- if the block is unreachable, why does it have phis?
        // Anyway, remove any phis.

        Statement* firstNonPhi = block->FirstNonPhiDef();
        if (block->bbStmtList != firstNonPhi)
        {
            if (firstNonPhi != nullptr)
            {
                firstNonPhi->SetPrevStmt(block->lastStmt());
            }
            block->bbStmtList = firstNonPhi;
        }

        for (Statement* const stmt : block->Statements())
        {
            fgRemoveStmt(block, stmt);
        }
        noway_assert(block->bbStmtList == nullptr);
    }

    // Mark the block as removed
    block->SetFlags(BBF_REMOVED);

    // Update bbRefs and bbPreds for this block's successors
    bool profileInconsistent = false;
    for (BasicBlock* const succBlock : block->Succs(this))
    {
        FlowEdge* const succEdge = fgRemoveAllRefPreds(succBlock, block);

        if (block->hasProfileWeight() && succBlock->hasProfileWeight())
        {
            succBlock->decreaseBBProfileWeight(succEdge->getLikelyWeight());
            profileInconsistent |= (succBlock->NumSucc() > 0);
        }
    }

    if (profileInconsistent)
    {
        JITDUMP("Flow removal of " FMT_BB " needs to be propagated. Data %s inconsistent.\n", block->bbNum,
                fgPgoConsistent ? "is now" : "was already");
        fgPgoConsistent = false;
    }
}

//-------------------------------------------------------------
// fgOptimizeBranchToEmptyUnconditional:
//    Optimize a jump to an empty block which ends in an unconditional branch.
//
// Arguments:
//    block - source block
//    bDest - destination
//
// Returns: true if changes were made
//
bool Compiler::fgOptimizeBranchToEmptyUnconditional(BasicBlock* block, BasicBlock* bDest)
{
    bool optimizeJump = true;

    assert(bDest->isEmpty());
    assert(bDest->KindIs(BBJ_ALWAYS));

    // We do not optimize jumps between two different try regions.
    // However jumping to a block that is not in any try region is OK
    //
    if (bDest->hasTryIndex() && !BasicBlock::sameTryRegion(block, bDest))
    {
        optimizeJump = false;
    }

    // Don't optimize a jump to a removed block
    if (bDest->GetTarget()->HasFlag(BBF_REMOVED))
    {
        optimizeJump = false;
    }

    // Don't optimize a jump to a cloned finally
    if (bDest->HasFlag(BBF_CLONED_FINALLY_BEGIN))
    {
        optimizeJump = false;
    }

    // Must optimize jump if bDest has been removed
    //
    if (bDest->HasFlag(BBF_REMOVED))
    {
        optimizeJump = true;
    }

    if (optimizeJump)
    {
#ifdef DEBUG
        if (verbose)
        {
            printf("\nOptimizing a jump to an unconditional jump (" FMT_BB " -> " FMT_BB " -> " FMT_BB ")\n",
                   block->bbNum, bDest->bbNum, bDest->GetTarget()->bbNum);
        }
#endif // DEBUG

        weight_t removedWeight;

        // Optimize the JUMP to empty unconditional JUMP to go to the new target
        switch (block->GetKind())
        {
            case BBJ_ALWAYS:
            case BBJ_CALLFINALLYRET:
            {
                removedWeight = block->bbWeight;
                fgRedirectTargetEdge(block, bDest->GetTarget());
                break;
            }

            case BBJ_COND:
                if (block->TrueTargetIs(bDest))
                {
                    assert(!block->FalseTargetIs(bDest));
                    removedWeight = block->GetTrueEdge()->getLikelyWeight();
                    fgRedirectTrueEdge(block, bDest->GetTarget());
                }
                else
                {
                    assert(block->FalseTargetIs(bDest));
                    removedWeight = block->GetFalseEdge()->getLikelyWeight();
                    fgRedirectFalseEdge(block, bDest->GetTarget());
                }
                break;

            default:
                unreached();
        }

        //
        // When we optimize a branch to branch we need to update the profile weight
        // of bDest by subtracting out the weight of the path that is being optimized.
        //
        if (bDest->hasProfileWeight())
        {
            bDest->decreaseBBProfileWeight(removedWeight);
        }

        return true;
    }
    return false;
}

//-------------------------------------------------------------
// fgOptimizeEmptyBlock:
//   Does flow optimization of an empty block (can remove it in some cases)
//
// Arguments:
//    block - an empty block
//
// Returns: true if changes were made
//
bool Compiler::fgOptimizeEmptyBlock(BasicBlock* block)
{
    assert(block->isEmpty());

    // We shouldn't churn the flowgraph after doing hot/cold splitting
    assert(fgFirstColdBlock == nullptr);

    bool        madeChanges = false;
    BasicBlock* bPrev       = block->Prev();

    switch (block->GetKind())
    {
        case BBJ_COND:
        case BBJ_SWITCH:

            /* can never happen */
            noway_assert(!"Conditional or switch block with empty body!");
            break;

        case BBJ_THROW:
        case BBJ_CALLFINALLY:
        case BBJ_CALLFINALLYRET:
        case BBJ_RETURN:
        case BBJ_EHCATCHRET:
        case BBJ_EHFINALLYRET:
        case BBJ_EHFAULTRET:
        case BBJ_EHFILTERRET:

            /* leave them as is */
            /* some compilers generate multiple returns and put all of them at the end -
             * to solve that we need the predecessor list */

            break;

        case BBJ_ALWAYS:

            /* Special case for first BB */
            if (bPrev == nullptr)
            {
                assert(block == fgFirstBB);
                if (!block->JumpsToNext() || !fgCanCompactInitBlock())
                {
                    break;
                }
            }

            /* Do not remove a block that jumps to itself - used for while (true){} */
            if (block->TargetIs(block))
            {
                break;
            }

            // Don't remove the init BB if it does not leave a proper init BB
            // in place
            if ((block == fgFirstBB) && !fgCanCompactInitBlock())
            {
                break;
            }

            // Don't remove the fgEntryBB
            //
            if (opts.IsOSR() && (block == fgEntryBB))
            {
                break;
            }

            /* Don't remove an empty block that is in a different EH region
             * from its successor block, if the block is the target of a
             * catch return. It is required that the return address of a
             * catch be in the correct EH region, for re-raise of thread
             * abort exceptions to work. Insert a NOP in the empty block
             * to ensure we generate code for the block, if we keep it.
             */
            if (UsesFunclets())
            {
                BasicBlock* succBlock = block->GetTarget();

                if ((succBlock != nullptr) && !BasicBlock::sameEHRegion(block, succBlock))
                {
                    // The empty block and the block that follows it are in different
                    // EH regions. Is this a case where they can't be merged?

                    bool okToMerge = true; // assume it's ok
                    for (BasicBlock* const predBlock : block->PredBlocks())
                    {
                        if (predBlock->KindIs(BBJ_EHCATCHRET))
                        {
                            assert(predBlock->TargetIs(block));
                            okToMerge = false; // we can't get rid of the empty block
                            break;
                        }
                    }

                    if (!okToMerge)
                    {
                        // Insert a NOP in the empty block to ensure we generate code
                        // for the catchret target in the right EH region.
                        GenTree* nop = new (this, GT_NO_OP) GenTree(GT_NO_OP, TYP_VOID);

                        if (block->IsLIR())
                        {
                            LIR::AsRange(block).InsertAtEnd(nop);
                            LIR::ReadOnlyRange range(nop, nop);
                            m_pLowering->LowerRange(block, range);
                        }
                        else
                        {
                            Statement* nopStmt = fgNewStmtAtEnd(block, nop);
                            if (fgNodeThreading == NodeThreading::AllTrees)
                            {
                                fgSetStmtSeq(nopStmt);
                            }
                            gtSetStmtInfo(nopStmt);
                        }

                        madeChanges = true;

#ifdef DEBUG
                        if (verbose)
                        {
                            printf("\nKeeping empty block " FMT_BB " - it is the target of a catch return\n",
                                   block->bbNum);
                        }
#endif // DEBUG

                        break; // go to the next block
                    }
                }
            }

            if (!ehCanDeleteEmptyBlock(block))
            {
                // We're not allowed to remove this block due to reasons related to the EH table.
                break;
            }

            /* special case if this is the only BB */
            if (block->IsFirst() && block->IsLast())
            {
                assert(block == fgFirstBB);
                assert(block == fgLastBB);
                assert(bPrev == nullptr);
                break;
            }

            // When using profile weights, fgComputeCalledCount expects the first non-internal block to have profile
            // weight.
            // Make sure we don't break that invariant.
            if (fgIsUsingProfileWeights() && block->hasProfileWeight() && !block->HasFlag(BBF_INTERNAL))
            {
                BasicBlock* bNext = block->Next();

                // Check if the next block can't maintain the invariant.
                if ((bNext == nullptr) || bNext->HasFlag(BBF_INTERNAL) || !bNext->hasProfileWeight())
                {
                    // Check if the current block is the first non-internal block.
                    BasicBlock* curBB = bPrev;
                    while ((curBB != nullptr) && curBB->HasFlag(BBF_INTERNAL))
                    {
                        curBB = curBB->Prev();
                    }
                    if (curBB == nullptr)
                    {
                        // This block is the first non-internal block and it has profile weight.
                        // Don't delete it.
                        break;
                    }
                }
            }

            /* Remove the block */
            compCurBB = block;
            fgRemoveBlock(block, /* unreachable */ false);
            madeChanges = true;
            break;

        default:
            noway_assert(!"Unexpected bbKind");
            break;
    }

    return madeChanges;
}

//-------------------------------------------------------------
// fgOptimizeSwitchBranches:
//   Does flow optimization for a switch - bypasses jumps to empty unconditional branches,
//   and transforms degenerate switch cases like those with 1 or 2 targets.
//
// Arguments:
//    block - block with switch
//
// Returns: true if changes were made
//
bool Compiler::fgOptimizeSwitchBranches(BasicBlock* block)
{
    assert(block->KindIs(BBJ_SWITCH));

    unsigned    jmpCnt = block->GetSwitchTargets()->bbsCount;
    FlowEdge**  jmpTab = block->GetSwitchTargets()->bbsDstTab;
    BasicBlock* bNewDest; // the new jump target for the current switch case
    BasicBlock* bDest;
    bool        modified = false;

    do
    {
    REPEAT_SWITCH:;
        bDest    = (*jmpTab)->getDestinationBlock();
        bNewDest = bDest;

        // Do we have a JUMP to an empty unconditional JUMP block?
        if (bDest->isEmpty() && bDest->KindIs(BBJ_ALWAYS) && !bDest->TargetIs(bDest)) // special case for self jumps
        {
            bool optimizeJump = true;

            // We do not optimize jumps between two different try regions.
            // However jumping to a block that is not in any try region is OK
            //
            if (bDest->hasTryIndex() && !BasicBlock::sameTryRegion(block, bDest))
            {
                optimizeJump = false;
            }

            if (optimizeJump)
            {
                bNewDest = bDest->GetTarget();
#ifdef DEBUG
                if (verbose)
                {
                    printf("\nOptimizing a switch jump to an empty block with an unconditional jump (" FMT_BB
                           " -> " FMT_BB " -> " FMT_BB ")\n",
                           block->bbNum, bDest->bbNum, bNewDest->bbNum);
                }
#endif // DEBUG
            }
        }

        if (bNewDest != bDest)
        {
            //
            // When we optimize a branch to branch we need to update the profile weight
            // of bDest by subtracting out the block weight of the path that is being optimized.
            //
            FlowEdge* const oldEdge = *jmpTab;

            if (bDest->hasProfileWeight())
            {
                weight_t const branchThroughWeight = oldEdge->getLikelyWeight();
                bDest->decreaseBBProfileWeight(branchThroughWeight);
            }

            // Update the switch jump table
            fgRemoveRefPred(oldEdge);
            FlowEdge* const newEdge = fgAddRefPred(bNewDest, block, oldEdge);
            *jmpTab                 = newEdge;

            // Update edge likelihoods
            // Note old edge may still be "in use" so we decrease its likelihood.
            //

            // We want to move this much likelihood from old->new
            //
            const weight_t likelihoodFraction = oldEdge->getLikelihood() / (oldEdge->getDupCount() + 1);

            if (newEdge->getDupCount() == 1)
            {
                newEdge->setLikelihood(likelihoodFraction);
            }
            else
            {
                newEdge->addLikelihood(likelihoodFraction);
            }

            oldEdge->addLikelihood(-likelihoodFraction);

            // we optimized a Switch label - goto REPEAT_SWITCH to follow this new jump
            modified = true;

            goto REPEAT_SWITCH;
        }
    } while (++jmpTab, --jmpCnt);

    if (modified)
    {
        // Invalidate the set of unique targets for block, since we modified the targets
        fgInvalidateSwitchDescMapEntry(block);

        JITDUMP(
            "fgOptimizeSwitchBranches: Optimized switch flow. Profile needs to be re-propagated. Data %s consistent.\n",
            fgPgoConsistent ? "is now" : "was already");
        fgPgoConsistent = false;
    }

    Statement*  switchStmt = nullptr;
    LIR::Range* blockRange = nullptr;

    GenTree* switchTree;
    if (block->IsLIR())
    {
        blockRange = &LIR::AsRange(block);
        switchTree = blockRange->LastNode();

        assert(switchTree->OperGet() == GT_SWITCH_TABLE);
    }
    else
    {
        switchStmt = block->lastStmt();
        switchTree = switchStmt->GetRootNode();

        assert(switchTree->OperGet() == GT_SWITCH);
    }

    noway_assert(switchTree->gtType == TYP_VOID);

    // At this point all of the case jump targets have been updated such
    // that none of them go to block that is an empty unconditional block
    //
    jmpTab = block->GetSwitchTargets()->bbsDstTab;
    jmpCnt = block->GetSwitchTargets()->bbsCount;

    // Now check for two trivial switch jumps.
    //
    if (block->NumSucc(this) == 1)
    {
        // Use BBJ_ALWAYS for a switch with only a default clause, or with only one unique successor.

#ifdef DEBUG
        if (verbose)
        {
            printf("\nRemoving a switch jump with a single target (" FMT_BB ")\n", block->bbNum);
            printf("BEFORE:\n");
            fgDispBasicBlocks();
        }
#endif // DEBUG

        if (block->IsLIR())
        {
            bool               isClosed;
            unsigned           sideEffects;
            LIR::ReadOnlyRange switchTreeRange = blockRange->GetTreeRange(switchTree, &isClosed, &sideEffects);

            // The switch tree should form a contiguous, side-effect free range by construction. See
            // Lowering::LowerSwitch for details.
            assert(isClosed);
            assert((sideEffects & GTF_ALL_EFFECT) == 0);

            blockRange->Delete(this, block, std::move(switchTreeRange));
        }
        else
        {
            /* check for SIDE_EFFECTS */
            if (switchTree->gtFlags & GTF_SIDE_EFFECT)
            {
                /* Extract the side effects from the conditional */
                GenTree* sideEffList = nullptr;

                gtExtractSideEffList(switchTree, &sideEffList);

                if (sideEffList == nullptr)
                {
                    goto NO_SWITCH_SIDE_EFFECT;
                }

                noway_assert(sideEffList->gtFlags & GTF_SIDE_EFFECT);

#ifdef DEBUG
                if (verbose)
                {
                    printf("\nSwitch expression has side effects! Extracting side effects...\n");
                    gtDispTree(switchTree);
                    printf("\n");
                    gtDispTree(sideEffList);
                    printf("\n");
                }
#endif // DEBUG

                /* Replace the conditional statement with the list of side effects */
                noway_assert(sideEffList->gtOper != GT_SWITCH);

                switchStmt->SetRootNode(sideEffList);

                if (fgNodeThreading != NodeThreading::None)
                {
                    compCurBB = block;

                    /* Update ordering, costs, FP levels, etc. */
                    gtSetStmtInfo(switchStmt);

                    /* Re-link the nodes for this statement */
                    fgSetStmtSeq(switchStmt);
                }
            }
            else
            {

            NO_SWITCH_SIDE_EFFECT:

                /* conditional has NO side effect - remove it */
                fgRemoveStmt(block, switchStmt);
            }
        }

        // Change the switch jump into a BBJ_ALWAYS
        block->SetKindAndTargetEdge(BBJ_ALWAYS, block->GetSwitchTargets()->bbsDstTab[0]);
        for (unsigned i = 1; i < jmpCnt; ++i)
        {
            fgRemoveRefPred(jmpTab[i]);
        }

        return true;
    }
    else if (block->GetSwitchTargets()->bbsCount == 2)
    {
        /* Use a BBJ_COND(switchVal==0) for a switch with only one
           significant clause besides the default clause */
        GenTree* switchVal = switchTree->AsOp()->gtOp1;
        noway_assert(genActualTypeIsIntOrI(switchVal->TypeGet()));

        // If we are in LIR, remove the jump table from the block.
        if (block->IsLIR())
        {
            GenTree* jumpTable = switchTree->AsOp()->gtOp2;
            assert(jumpTable->OperGet() == GT_JMPTABLE);
            blockRange->Remove(jumpTable);
        }

        // Change the GT_SWITCH(switchVal) into GT_JTRUE(GT_EQ(switchVal==0)).
        // Also mark the node as GTF_DONT_CSE as further down JIT is not capable of handling it.
        // For example CSE could determine that the expression rooted at GT_EQ is a candidate cse and
        // replace it with a COMMA node.  In such a case we will end up with GT_JTRUE node pointing to
        // a COMMA node which results in noway asserts in fgMorphSmpOp(), optAssertionGen() and rpPredictTreeRegUse().
        // For the same reason fgMorphSmpOp() marks GT_JTRUE nodes with RELOP children as GTF_DONT_CSE.

#ifdef DEBUG
        if (verbose)
        {
            printf("\nConverting a switch (" FMT_BB ") with only one significant clause besides a default target to a "
                   "conditional branch. Before:\n",
                   block->bbNum);

            gtDispTree(switchTree);
        }
#endif // DEBUG

        switchTree->ChangeOper(GT_JTRUE);
        GenTree* zeroConstNode    = gtNewZeroConNode(genActualType(switchVal->TypeGet()));
        GenTree* condNode         = gtNewOperNode(GT_EQ, TYP_INT, switchVal, zeroConstNode);
        switchTree->AsOp()->gtOp1 = condNode;
        switchTree->AsOp()->gtOp1->gtFlags |= (GTF_RELOP_JMP_USED | GTF_DONT_CSE);

        if (block->IsLIR())
        {
            blockRange->InsertAfter(switchVal, zeroConstNode, condNode);
            LIR::ReadOnlyRange range(zeroConstNode, switchTree);
            m_pLowering->LowerRange(block, range);
        }
        else if (fgNodeThreading != NodeThreading::None)
        {
            gtSetStmtInfo(switchStmt);
            fgSetStmtSeq(switchStmt);
        }

        FlowEdge* const trueEdge  = block->GetSwitchTargets()->bbsDstTab[0];
        FlowEdge* const falseEdge = block->GetSwitchTargets()->bbsDstTab[1];
        block->SetCond(trueEdge, falseEdge);

        JITDUMP("After:\n");
        DISPNODE(switchTree);

        return true;
    }
    return modified;
}

//-------------------------------------------------------------
// fgBlockEndFavorsTailDuplication:
//     Heuristic function that returns true if this block ends in a statement that looks favorable
//     for tail-duplicating its successor (such as assigning a constant to a local).
//
//  Arguments:
//      block: BasicBlock we are considering duplicating the successor of
//      lclNum: local that is used by the successor block, provided by
//        prior call to fgBlockIsGoodTailDuplicationCandidate
//
//  Returns:
//     true if block end is favorable for tail duplication
//
//  Notes:
//     This is the second half of the evaluation for tail duplication, where we try
//     to determine if this predecessor block assigns a constant or provides useful
//     information about a local that is tested in an unconditionally executed successor.
//     If so then duplicating the successor will likely allow the test to be
//     optimized away.
//
bool Compiler::fgBlockEndFavorsTailDuplication(BasicBlock* block, unsigned lclNum)
{
    if (block->isRunRarely())
    {
        return false;
    }

    // If the local is address exposed, we currently can't optimize.
    //
    LclVarDsc* const lclDsc = lvaGetDesc(lclNum);

    if (lclDsc->IsAddressExposed())
    {
        return false;
    }

    Statement* const lastStmt  = block->lastStmt();
    Statement* const firstStmt = block->FirstNonPhiDef();

    if (lastStmt == nullptr)
    {
        return false;
    }

    // Tail duplication tends to pay off when the last statement
    // is a local store of a constant, arraylength, or a relop.
    // This is because these statements produce information about values
    // that would otherwise be lost at the upcoming merge point.
    //
    // Check up to N statements...
    //
    const int  limit = 2;
    int        count = 0;
    Statement* stmt  = lastStmt;

    while (count < limit)
    {
        count++;
        GenTree* const tree = stmt->GetRootNode();
        if (tree->OperIsLocalStore() && !tree->OperIsBlkOp() && (tree->AsLclVarCommon()->GetLclNum() == lclNum))
        {
            GenTree* const value = tree->Data();
            if (value->OperIsArrLength() || value->OperIsConst() || value->OperIsCompare())
            {
                return true;
            }
        }

        Statement* const prevStmt = stmt->GetPrevStmt();

        // The statement list prev links wrap from first->last, so exit
        // when we see lastStmt again, as we've now seen all statements.
        //
        if (prevStmt == lastStmt)
        {
            break;
        }

        stmt = prevStmt;
    }

    return false;
}

//-------------------------------------------------------------
// fgBlockIsGoodTailDuplicationCandidate:
//     Heuristic function that examines a block (presumably one that is a merge point) to determine
//     if it is a good candidate to be duplicated.
//
// Arguments:
//     target - the tail block (candidate for duplication)
//
// Returns:
//     true if this is a good candidate, false otherwise
//     if true, lclNum is set to lcl to scan for in predecessor block
//
// Notes:
//     The current heuristic is that tail duplication is deemed favorable if this
//     block simply tests the value of a local against a constant or some other local.
//
//     This is the first half of the evaluation for tail duplication. We subsequently
//     need to check if predecessors of this block assigns a constant to the local.
//
bool Compiler::fgBlockIsGoodTailDuplicationCandidate(BasicBlock* target, unsigned* lclNum)
{
    *lclNum = BAD_VAR_NUM;

    // Here we are looking for small blocks where a local live-into the block
    // ultimately feeds a simple conditional branch.
    //
    // These blocks are small, and when duplicated onto the tail of blocks that end in
    // local stores, there is a high probability of the branch completely going away.
    //
    // This is by no means the only kind of tail that it is beneficial to duplicate,
    // just the only one we recognize for now.
    if (!target->KindIs(BBJ_COND))
    {
        return false;
    }

    // No point duplicating this block if it's not a control flow join.
    if (target->bbRefs < 2)
    {
        return false;
    }

    // No point duplicating this block if it would not remove (part of) the join.
    if (target->TrueTargetIs(target) || target->FalseTargetIs(target))
    {
        return false;
    }

    Statement* const lastStmt  = target->lastStmt();
    Statement* const firstStmt = target->FirstNonPhiDef();

    // We currently allow just one statement aside from the branch.
    //
    if ((firstStmt != lastStmt) && (firstStmt != lastStmt->GetPrevStmt()))
    {
        return false;
    }

    // Verify the branch is just a simple local compare.
    //
    GenTree* const lastTree = lastStmt->GetRootNode();

    if (lastTree->gtOper != GT_JTRUE)
    {
        return false;
    }

    // must be some kind of relational operator
    GenTree* const cond = lastTree->AsOp()->gtOp1;
    if (!cond->OperIsCompare())
    {
        return false;
    }

    // op1 must be some combinations of casts of local or constant
    GenTree* op1 = cond->AsOp()->gtOp1;
    while (op1->gtOper == GT_CAST)
    {
        op1 = op1->AsOp()->gtOp1;
    }

    if (!op1->IsLocal() && !op1->OperIsConst())
    {
        return false;
    }

    // op2 must be some combinations of casts of local or constant
    GenTree* op2 = cond->AsOp()->gtOp2;
    while (op2->gtOper == GT_CAST)
    {
        op2 = op2->AsOp()->gtOp1;
    }

    if (!op2->IsLocal() && !op2->OperIsConst())
    {
        return false;
    }

    // Tree must have one constant and one local, or be comparing
    // the same local to itself.
    unsigned lcl1 = BAD_VAR_NUM;
    unsigned lcl2 = BAD_VAR_NUM;

    if (op1->IsLocal())
    {
        lcl1 = op1->AsLclVarCommon()->GetLclNum();
    }

    if (op2->IsLocal())
    {
        lcl2 = op2->AsLclVarCommon()->GetLclNum();
    }

    if ((lcl1 != BAD_VAR_NUM) && op2->OperIsConst())
    {
        *lclNum = lcl1;
    }
    else if ((lcl2 != BAD_VAR_NUM) && op1->OperIsConst())
    {
        *lclNum = lcl2;
    }
    else if ((lcl1 != BAD_VAR_NUM) && (lcl1 == lcl2))
    {
        *lclNum = lcl1;
    }
    else
    {
        return false;
    }

    // If there's no second statement, we're good.
    //
    if (firstStmt == lastStmt)
    {
        return true;
    }

    // Otherwise check the first stmt.
    // Verify the branch is just a simple local compare.
    //
    GenTree* const firstTree = firstStmt->GetRootNode();
    if (!firstTree->OperIs(GT_STORE_LCL_VAR))
    {
        return false;
    }

    unsigned storeLclNum = firstTree->AsLclVar()->GetLclNum();

    if (storeLclNum != *lclNum)
    {
        return false;
    }

    // Could allow unary here too...
    //
    GenTree* const data = firstTree->AsLclVar()->Data();
    if (!data->OperIsBinary())
    {
        return false;
    }

    // op1 must be some combinations of casts of local or constant
    // (or unary)
    op1 = data->AsOp()->gtOp1;
    while (op1->gtOper == GT_CAST)
    {
        op1 = op1->AsOp()->gtOp1;
    }

    if (!op1->IsLocal() && !op1->OperIsConst())
    {
        return false;
    }

    // op2 must be some combinations of casts of local or constant
    // (or unary)
    op2 = data->AsOp()->gtOp2;

    // A binop may not actually have an op2.
    //
    if (op2 == nullptr)
    {
        return false;
    }

    while (op2->gtOper == GT_CAST)
    {
        op2 = op2->AsOp()->gtOp1;
    }

    if (!op2->IsLocal() && !op2->OperIsConst())
    {
        return false;
    }

    // Tree must have one constant and one local, or be comparing
    // the same local to itself.
    lcl1 = BAD_VAR_NUM;
    lcl2 = BAD_VAR_NUM;

    if (op1->IsLocal())
    {
        lcl1 = op1->AsLclVarCommon()->GetLclNum();
    }

    if (op2->IsLocal())
    {
        lcl2 = op2->AsLclVarCommon()->GetLclNum();
    }

    if ((lcl1 != BAD_VAR_NUM) && op2->OperIsConst())
    {
        *lclNum = lcl1;
    }
    else if ((lcl2 != BAD_VAR_NUM) && op1->OperIsConst())
    {
        *lclNum = lcl2;
    }
    else if ((lcl1 != BAD_VAR_NUM) && (lcl1 == lcl2))
    {
        *lclNum = lcl1;
    }
    else
    {
        return false;
    }

    return true;
}

//-------------------------------------------------------------
// fgOptimizeUncondBranchToSimpleCond:
//    For a block which has an unconditional branch, look to see if its target block
//    is a good candidate for tail duplication, and if so do that duplication.
//
// Arguments:
//    block  - block with uncond branch
//    target - block which is target of first block
//
// Returns: true if changes were made
//
// Notes:
//   This optimization generally reduces code size and path length.
//
bool Compiler::fgOptimizeUncondBranchToSimpleCond(BasicBlock* block, BasicBlock* target)
{
    JITDUMP("Considering uncond to cond " FMT_BB " -> " FMT_BB "\n", block->bbNum, target->bbNum);

    if (!BasicBlock::sameEHRegion(block, target))
    {
        return false;
    }

    unsigned lclNum = BAD_VAR_NUM;

    // First check if the successor tests a local and then branches on the result
    // of a test, and obtain the local if so.
    //
    if (!fgBlockIsGoodTailDuplicationCandidate(target, &lclNum))
    {
        return false;
    }

    // At this point we know target is BBJ_COND.
    assert(target->KindIs(BBJ_COND));

    // See if this block assigns constant or other interesting tree to that same local.
    //
    if (!fgBlockEndFavorsTailDuplication(block, lclNum))
    {
        return false;
    }

    // NOTE: we do not currently hit this assert because this function is only called when
    // `fgUpdateFlowGraph` has been called with `doTailDuplication` set to true, and the
    // backend always calls `fgUpdateFlowGraph` with `doTailDuplication` set to false.
    assert(!block->IsLIR());

    // Duplicate the target block at the end of this block
    //
    for (Statement* stmt : target->NonPhiStatements())
    {
        GenTree* clone = gtCloneExpr(stmt->GetRootNode());
        noway_assert(clone);
        Statement* cloneStmt = gtNewStmt(clone);

        if (fgNodeThreading != NodeThreading::None)
        {
            gtSetStmtInfo(cloneStmt);
        }

        fgInsertStmtAtEnd(block, cloneStmt);
    }

    // Fix up block's flow.
    // Assume edge likelihoods transfer over.
    //
    fgRedirectTargetEdge(block, target->GetTrueTarget());
    block->GetTargetEdge()->setLikelihood(target->GetTrueEdge()->getLikelihood());

    FlowEdge* const falseEdge = fgAddRefPred(target->GetFalseTarget(), block, target->GetFalseEdge());
    block->SetCond(block->GetTargetEdge(), falseEdge);

    JITDUMP("fgOptimizeUncondBranchToSimpleCond(from " FMT_BB " to cond " FMT_BB "), modified " FMT_BB "\n",
            block->bbNum, target->bbNum, block->bbNum);
    JITDUMP("   expecting opts to key off V%02u in " FMT_BB "\n", lclNum, block->bbNum);

    if (target->hasProfileWeight() && block->hasProfileWeight())
    {
        // Remove weight from target since block now bypasses it...
        //
        weight_t targetWeight = target->bbWeight;
        weight_t blockWeight  = block->bbWeight;
        target->decreaseBBProfileWeight(blockWeight);
        JITDUMP("Decreased " FMT_BB " profile weight from " FMT_WT " to " FMT_WT "\n", target->bbNum, targetWeight,
                target->bbWeight);
    }

    return true;
}

//-------------------------------------------------------------
// fgFoldSimpleCondByForwardSub:
//   Try to refine the flow of a block that may have just been tail duplicated
//   or compacted.
//
// Arguments:
//   block - block that was tail duplicated or compacted
//
// Returns Value:
//   true if control flow was changed
//
bool Compiler::fgFoldSimpleCondByForwardSub(BasicBlock* block)
{
    assert(block->KindIs(BBJ_COND));
    GenTree* jtrue = block->lastStmt()->GetRootNode();
    assert(jtrue->OperIs(GT_JTRUE));

    GenTree* relop = jtrue->gtGetOp1();
    if (!relop->OperIsCompare())
    {
        return false;
    }

    GenTree* op1 = relop->gtGetOp1();
    GenTree* op2 = relop->gtGetOp2();

    GenTree**            lclUse;
    GenTreeLclVarCommon* lcl;

    if (op1->OperIs(GT_LCL_VAR) && op2->IsIntegralConst())
    {
        lclUse = &relop->AsOp()->gtOp1;
        lcl    = op1->AsLclVarCommon();
    }
    else if (op2->OperIs(GT_LCL_VAR) && op1->IsIntegralConst())
    {
        lclUse = &relop->AsOp()->gtOp2;
        lcl    = op2->AsLclVarCommon();
    }
    else
    {
        return false;
    }

    Statement* secondLastStmt = block->lastStmt()->GetPrevStmt();
    if ((secondLastStmt == nullptr) || (secondLastStmt == block->lastStmt()))
    {
        return false;
    }

    GenTree* prevTree = secondLastStmt->GetRootNode();
    if (!prevTree->OperIs(GT_STORE_LCL_VAR))
    {
        return false;
    }

    GenTreeLclVarCommon* store = prevTree->AsLclVarCommon();
    if (store->GetLclNum() != lcl->GetLclNum())
    {
        return false;
    }

    if (!store->Data()->IsIntegralConst())
    {
        return false;
    }

    if (genActualType(store) != genActualType(store->Data()) || (genActualType(store) != genActualType(lcl)))
    {
        return false;
    }

    JITDUMP("Forward substituting local after jump threading. Before:\n");
    DISPSTMT(block->lastStmt());

    JITDUMP("\nAfter:\n");

    LclVarDsc* varDsc  = lvaGetDesc(lcl);
    GenTree*   newData = gtCloneExpr(store->Data());
    if (varTypeIsSmall(varDsc) && fgCastNeeded(store->Data(), varDsc->TypeGet()))
    {
        newData = gtNewCastNode(TYP_INT, newData, false, varDsc->TypeGet());
        newData = gtFoldExpr(newData);
    }

    *lclUse = newData;
    DISPSTMT(block->lastStmt());

    JITDUMP("\nNow trying to fold...\n");
    jtrue->AsUnOp()->gtOp1 = gtFoldExpr(relop);
    DISPSTMT(block->lastStmt());

    Compiler::FoldResult result = fgFoldConditional(block);
    if (result != Compiler::FoldResult::FOLD_DID_NOTHING)
    {
        assert(block->KindIs(BBJ_ALWAYS));
        return true;
    }

    return false;
}

//-------------------------------------------------------------
// fgRemoveConditionalJump:
//    Optimize a BBJ_COND block that unconditionally jumps to the same target
//
// Arguments:
//    block - BBJ_COND block with identical true/false targets
//
void Compiler::fgRemoveConditionalJump(BasicBlock* block)
{
    assert(block->KindIs(BBJ_COND));
    assert(block->TrueEdgeIs(block->GetFalseEdge()));

    BasicBlock* target = block->GetTrueTarget();

#ifdef DEBUG
    if (verbose)
    {
        printf("Block " FMT_BB " becoming a BBJ_ALWAYS to " FMT_BB " (jump target is the same whether the condition"
               " is true or false)\n",
               block->bbNum, target->bbNum);
    }
#endif // DEBUG

    if (block->IsLIR())
    {
        LIR::Range& blockRange = LIR::AsRange(block);
        GenTree*    jmp        = blockRange.LastNode();
        assert(jmp->OperIsConditionalJump());

        bool               isClosed;
        unsigned           sideEffects;
        LIR::ReadOnlyRange jmpRange;

        if (jmp->OperIs(GT_JCC))
        {
            // For JCC we have an invariant until resolution that the
            // previous node sets those CPU flags.
            GenTree* prevNode = jmp->gtPrev;
            assert((prevNode != nullptr) && ((prevNode->gtFlags & GTF_SET_FLAGS) != 0));
            prevNode->gtFlags &= ~GTF_SET_FLAGS;
            jmpRange = blockRange.GetTreeRange(prevNode, &isClosed, &sideEffects);
            jmpRange = LIR::ReadOnlyRange(jmpRange.FirstNode(), jmp);
        }
        else
        {
            jmpRange = blockRange.GetTreeRange(jmp, &isClosed, &sideEffects);
        }

        if (isClosed && ((sideEffects & GTF_SIDE_EFFECT) == 0))
        {
            // If the jump and its operands form a contiguous, side-effect-free range,
            // remove them.
            blockRange.Delete(this, block, std::move(jmpRange));
        }
        else
        {
            // Otherwise, just remove the jump node itself.
            blockRange.Remove(jmp, true);
        }
    }
    else
    {
        Statement* condStmt = block->lastStmt();
        GenTree*   cond     = condStmt->GetRootNode();
        noway_assert(cond->gtOper == GT_JTRUE);

        /* check for SIDE_EFFECTS */
        if (cond->gtFlags & GTF_SIDE_EFFECT)
        {
            /* Extract the side effects from the conditional */
            GenTree* sideEffList = nullptr;

            gtExtractSideEffList(cond, &sideEffList);

            if (sideEffList == nullptr)
            {
                compCurBB = block;
                fgRemoveStmt(block, condStmt);
            }
            else
            {
                noway_assert(sideEffList->gtFlags & GTF_SIDE_EFFECT);
#ifdef DEBUG
                if (verbose)
                {
                    printf("\nConditional has side effects! Extracting side effects...\n");
                    gtDispTree(cond);
                    printf("\n");
                    gtDispTree(sideEffList);
                    printf("\n");
                }
#endif // DEBUG

                /* Replace the conditional statement with the list of side effects */
                noway_assert(sideEffList->gtOper != GT_JTRUE);

                condStmt->SetRootNode(sideEffList);

                if (fgNodeThreading == NodeThreading::AllTrees)
                {
                    compCurBB = block;

                    /* Update ordering, costs, FP levels, etc. */
                    gtSetStmtInfo(condStmt);

                    /* Re-link the nodes for this statement */
                    fgSetStmtSeq(condStmt);
                }
            }
        }
        else
        {
            compCurBB = block;
            /* conditional has NO side effect - remove it */
            fgRemoveStmt(block, condStmt);
        }
    }

    /* Conditional is gone - always jump to target */

    block->SetKindAndTargetEdge(BBJ_ALWAYS, block->GetTrueEdge());
    assert(block->TargetIs(target));

    /* Update bbRefs and bbNum - Conditional predecessors to the same
     * block are counted twice so we have to remove one of them */

    noway_assert(target->countOfInEdges() > 1);
    fgRemoveRefPred(block->GetTargetEdge());
}

//-------------------------------------------------------------
// fgOptimizeBranch: Optimize an unconditional branch that branches to a conditional branch.
//
// Currently we require that the conditional branch jump back to the block that follows the unconditional
// branch. We can improve the code execution and layout by concatenating a copy of the conditional branch
// block at the end of the conditional branch and reversing the sense of the branch.
//
// This is only done when the amount of code to be copied is smaller than our calculated threshold
// in maxDupCostSz.
//
// Arguments:
//    bJump - block with branch
//
// Returns: true if changes were made
//
bool Compiler::fgOptimizeBranch(BasicBlock* bJump)
{
    if (opts.MinOpts())
    {
        return false;
    }

    if (!bJump->KindIs(BBJ_ALWAYS))
    {
        return false;
    }

    // We might be able to compact blocks that always jump to the next block.
    if (bJump->JumpsToNext())
    {
        return false;
    }

    if (bJump->HasFlag(BBF_KEEP_BBJ_ALWAYS))
    {
        return false;
    }

    BasicBlock* bDest = bJump->GetTarget();

    if (!bDest->KindIs(BBJ_COND))
    {
        return false;
    }

    if (!bJump->NextIs(bDest->GetTrueTarget()))
    {
        return false;
    }

    // 'bJump' must be in the same try region as the condition, since we're going to insert
    // a duplicated condition in 'bJump', and the condition might include exception throwing code.
    if (!BasicBlock::sameTryRegion(bJump, bDest))
    {
        return false;
    }

    // do not jump into another try region
    BasicBlock* bDestNormalTarget = bDest->GetFalseTarget();
    if (bDestNormalTarget->hasTryIndex() && !BasicBlock::sameTryRegion(bJump, bDestNormalTarget))
    {
        return false;
    }

    // This function is only called by fgReorderBlocks, which we do not run in the backend.
    // If we wanted to run block reordering in the backend, we would need to be able to
    // calculate cost information for LIR on a per-node basis in order for this function
    // to work.
    assert(!bJump->IsLIR());
    assert(!bDest->IsLIR());

    unsigned estDupCostSz = 0;
    for (Statement* const stmt : bDest->Statements())
    {
        // We want to compute the costs of the statement. Unfortunately, gtPrepareCost() / gtSetStmtInfo()
        // call gtSetEvalOrder(), which can reorder nodes. If it does so, we need to re-thread the gtNext/gtPrev
        // links. We don't know if it does or doesn't reorder nodes, so we end up always re-threading the links.

        gtSetStmtInfo(stmt);
        if (fgNodeThreading == NodeThreading::AllTrees)
        {
            fgSetStmtSeq(stmt);
        }

        GenTree* expr = stmt->GetRootNode();
        estDupCostSz += expr->GetCostSz();
    }

    bool     haveProfileWeights = false;
    weight_t weightJump         = bJump->bbWeight;
    weight_t weightDest         = bDest->bbWeight;
    weight_t weightNext         = bJump->Next()->bbWeight;
    bool     rareJump           = bJump->isRunRarely();
    bool     rareDest           = bDest->isRunRarely();
    bool     rareNext           = bJump->Next()->isRunRarely();

    // If we have profile data then we calculate the number of time
    // the loop will iterate into loopIterations
    if (fgIsUsingProfileWeights())
    {
        // Only rely upon the profile weight when all three of these blocks
        // have either good profile weights or are rarelyRun
        //
        if (bJump->HasAnyFlag(BBF_PROF_WEIGHT | BBF_RUN_RARELY) &&
            bDest->HasAnyFlag(BBF_PROF_WEIGHT | BBF_RUN_RARELY) &&
            bJump->Next()->HasAnyFlag(BBF_PROF_WEIGHT | BBF_RUN_RARELY))
        {
            haveProfileWeights = true;

            if ((weightJump * 100) < weightDest)
            {
                rareJump = true;
            }

            if ((weightNext * 100) < weightDest)
            {
                rareNext = true;
            }

            if (((weightDest * 100) < weightJump) && ((weightDest * 100) < weightNext))
            {
                rareDest = true;
            }
        }
    }

    unsigned maxDupCostSz = 6;

    //
    // Branches between the hot and rarely run regions
    // should be minimized.  So we allow a larger size
    //
    if (rareDest != rareJump)
    {
        maxDupCostSz += 6;
    }

    if (rareDest != rareNext)
    {
        maxDupCostSz += 6;
    }

    //
    // We we are ngen-ing:
    // If the uncondional branch is a rarely run block then
    // we are willing to have more code expansion since we
    // won't be running code from this page
    //
    if (opts.jitFlags->IsSet(JitFlags::JIT_FLAG_PREJIT))
    {
        if (rareJump)
        {
            maxDupCostSz *= 2;
        }
    }

    // If the compare has too high cost then we don't want to dup

    bool costIsTooHigh = (estDupCostSz > maxDupCostSz);

#ifdef DEBUG
    if (verbose)
    {
        printf("\nDuplication of the conditional block " FMT_BB " (always branch from " FMT_BB
               ") %s, because the cost of duplication (%i) is %s than %i, haveProfileWeights = %s\n",
               bDest->bbNum, bJump->bbNum, costIsTooHigh ? "not done" : "performed", estDupCostSz,
               costIsTooHigh ? "greater" : "less or equal", maxDupCostSz, dspBool(haveProfileWeights));
    }
#endif // DEBUG

    if (costIsTooHigh)
    {
        return false;
    }

    /* Looks good - duplicate the conditional block */

    Statement* newStmtList = nullptr; // new stmt list to be added to bJump
    Statement* newLastStmt = nullptr;

    /* Visit all the statements in bDest */

    for (Statement* const curStmt : bDest->NonPhiStatements())
    {
        // Clone/substitute the expression.
        Statement* stmt = gtCloneStmt(curStmt);

        // cloneExpr doesn't handle everything.
        if (stmt == nullptr)
        {
            return false;
        }

        if (fgNodeThreading == NodeThreading::AllTrees)
        {
            gtSetStmtInfo(stmt);
            fgSetStmtSeq(stmt);
        }

        /* Append the expression to our list */

        if (newStmtList != nullptr)
        {
            newLastStmt->SetNextStmt(stmt);
        }
        else
        {
            newStmtList = stmt;
        }

        stmt->SetPrevStmt(newLastStmt);
        newLastStmt = stmt;
    }

    // Get to the condition node from the statement tree.
    GenTree* condTree = newLastStmt->GetRootNode();
    noway_assert(condTree->gtOper == GT_JTRUE);

    // Set condTree to the operand to the GT_JTRUE.
    condTree = condTree->AsOp()->gtOp1;

    // This condTree has to be a RelOp comparison.
    if (condTree->OperIsCompare() == false)
    {
        return false;
    }

    // Join the two linked lists.
    Statement* lastStmt = bJump->lastStmt();

    if (lastStmt != nullptr)
    {
        Statement* stmt = bJump->firstStmt();
        stmt->SetPrevStmt(newLastStmt);
        lastStmt->SetNextStmt(newStmtList);
        newStmtList->SetPrevStmt(lastStmt);
    }
    else
    {
        bJump->bbStmtList = newStmtList;
        newStmtList->SetPrevStmt(newLastStmt);
    }

    //
    // Reverse the sense of the compare
    //
    gtReverseCond(condTree);

    // We need to update the following flags of the bJump block if they were set in the bDest block
    bJump->CopyFlags(bDest, BBF_COPY_PROPAGATE);

    // Update bbRefs and bbPreds
    //
    // For now we set the likelihood of the new branch to match
    // the likelihood of the old branch.
    //
    // This may or may not match the block weight adjustments we're
    // making. All this becomes easier to reconcile once we rely on
    // edge likelihoods more and have synthesis running.
    //
    // Until then we won't worry that edges and blocks are potentially
    // out of sync.
    //
    FlowEdge* const destFalseEdge = bDest->GetFalseEdge();
    FlowEdge* const destTrueEdge  = bDest->GetTrueEdge();

    // bJump now falls through into the next block
    //
    BasicBlock* const bDestFalseTarget = bJump->Next();
    FlowEdge* const   falseEdge        = fgAddRefPred(bDestFalseTarget, bJump, destFalseEdge);

    // bJump now jumps to bDest's normal jump target
    //
    fgRedirectTargetEdge(bJump, bDestNormalTarget);
    bJump->GetTargetEdge()->setLikelihood(destTrueEdge->getLikelihood());

    bJump->SetCond(bJump->GetTargetEdge(), falseEdge);

    // Update profile data
    //
    if (haveProfileWeights)
    {
        // bJump no longer flows into bDest
        //
        bDest->decreaseBBProfileWeight(bJump->bbWeight);
        bDestNormalTarget->decreaseBBProfileWeight(bJump->bbWeight * destFalseEdge->getLikelihood());
        bDestFalseTarget->decreaseBBProfileWeight(bJump->bbWeight * destTrueEdge->getLikelihood());

        // Propagate bJump's weight into its new successors
        //
        bDestNormalTarget->increaseBBProfileWeight(bJump->GetTrueEdge()->getLikelyWeight());
        bDestFalseTarget->increaseBBProfileWeight(falseEdge->getLikelyWeight());

        if ((bDestNormalTarget->NumSucc() > 0) || (bDestFalseTarget->NumSucc() > 0))
        {
            JITDUMP("fgOptimizeBranch: New flow out of " FMT_BB " needs to be propagated. Data %s inconsistent.\n",
                    fgPgoConsistent ? "is now" : "was already");
            fgPgoConsistent = false;
        }
    }

#if DEBUG
    if (verbose)
    {
        // Dump out the newStmtList that we created
        printf("\nfgOptimizeBranch added these statements(s) at the end of " FMT_BB ":\n", bJump->bbNum);
        for (Statement* stmt : StatementList(newStmtList))
        {
            gtDispStmt(stmt);
        }
        printf("\nfgOptimizeBranch changed block " FMT_BB " from BBJ_ALWAYS to BBJ_COND.\n", bJump->bbNum);

        printf("\nAfter this change in fgOptimizeBranch the BB graph is:");
        fgDispBasicBlocks(verboseTrees);
        printf("\n");
    }
#endif // DEBUG

    return true;
}

//-----------------------------------------------------------------------------
// fgOptimizeSwitchJump: see if a switch has a dominant case, and modify to
//   check for that case up front (aka switch peeling).
//
// Returns:
//    True if the switch now has an upstream check for the dominant case.
//
bool Compiler::fgOptimizeSwitchJumps()
{
    if (!fgHasSwitch)
    {
        return false;
    }

    bool modified = false;

    for (BasicBlock* const block : Blocks())
    {
        // Lowering expands switches, so calling this method on lowered IR
        // does not make sense.
        //
        assert(!block->IsLIR());

        if (!block->KindIs(BBJ_SWITCH))
        {
            continue;
        }

        if (block->isRunRarely())
        {
            continue;
        }

        if (!block->GetSwitchTargets()->bbsHasDominantCase)
        {
            continue;
        }

        // We currently will only see dominant cases with PGO.
        //
        assert(block->hasProfileWeight());

        const unsigned dominantCase = block->GetSwitchTargets()->bbsDominantCase;

        JITDUMP(FMT_BB " has switch with dominant case %u, considering peeling\n", block->bbNum, dominantCase);

        // The dominant case should not be the default case, as we already peel that one.
        //
        assert(dominantCase < (block->GetSwitchTargets()->bbsCount - 1));
        BasicBlock* const dominantTarget = block->GetSwitchTargets()->bbsDstTab[dominantCase]->getDestinationBlock();
        Statement* const  switchStmt     = block->lastStmt();
        GenTree* const    switchTree     = switchStmt->GetRootNode();
        assert(switchTree->OperIs(GT_SWITCH));
        GenTree* const switchValue = switchTree->AsOp()->gtGetOp1();

        // Split the switch block just before at the switch.
        //
        // After this, newBlock is the switch block, and
        // block is the upstream block.
        //
        BasicBlock* newBlock = nullptr;

        if (block->firstStmt() == switchStmt)
        {
            newBlock = fgSplitBlockAtBeginning(block);
        }
        else
        {
            newBlock = fgSplitBlockAfterStatement(block, switchStmt->GetPrevStmt());
        }

        // Set up a compare in the upstream block, "stealing" the switch value tree.
        //
        GenTree* const   dominantCaseCompare = gtNewOperNode(GT_EQ, TYP_INT, switchValue, gtNewIconNode(dominantCase));
        GenTree* const   jmpTree             = gtNewOperNode(GT_JTRUE, TYP_VOID, dominantCaseCompare);
        Statement* const jmpStmt             = fgNewStmtFromTree(jmpTree, switchStmt->GetDebugInfo());
        fgInsertStmtAtEnd(block, jmpStmt);

        // Reattach switch value to the switch. This may introduce a comma
        // in the upstream compare tree, if the switch value expression is complex.
        //
        switchTree->AsOp()->gtOp1 = fgMakeMultiUse(&dominantCaseCompare->AsOp()->gtOp1);

        // Update flags
        //
        switchTree->gtFlags = switchTree->AsOp()->gtOp1->gtFlags & GTF_ALL_EFFECT;
        dominantCaseCompare->gtFlags |= dominantCaseCompare->AsOp()->gtOp1->gtFlags & GTF_ALL_EFFECT;
        jmpTree->gtFlags |= dominantCaseCompare->gtFlags & GTF_ALL_EFFECT;
        dominantCaseCompare->gtFlags |= GTF_RELOP_JMP_USED | GTF_DONT_CSE;

        // Wire up the new control flow.
        //
        FlowEdge* const blockToTargetEdge   = fgAddRefPred(dominantTarget, block);
        FlowEdge* const blockToNewBlockEdge = newBlock->bbPreds;
        block->SetCond(blockToTargetEdge, blockToNewBlockEdge);

        // Update profile data
        //
        const weight_t fraction            = newBlock->GetSwitchTargets()->bbsDominantFraction;
        const weight_t blockToTargetWeight = block->bbWeight * fraction;

        newBlock->decreaseBBProfileWeight(blockToTargetWeight);

        blockToTargetEdge->setLikelihood(fraction);
        blockToNewBlockEdge->setLikelihood(max(0.0, 1.0 - fraction));

        JITDUMP("fgOptimizeSwitchJumps: Updated flow into " FMT_BB " needs to be propagated. Data %s inconsistent.\n",
                newBlock->bbNum, fgPgoConsistent ? "is now" : "was already");
        fgPgoConsistent = false;

        // For now we leave the switch as is, since there's no way
        // to indicate that one of the cases is now unreachable.
        //
        // But it no longer has a dominant case.
        //
        newBlock->GetSwitchTargets()->bbsHasDominantCase = false;

        if (fgNodeThreading == NodeThreading::AllTrees)
        {
            // The switch tree has been modified.
            JITDUMP("Rethreading " FMT_STMT "\n", switchStmt->GetID());
            gtSetStmtInfo(switchStmt);
            fgSetStmtSeq(switchStmt);

            // fgNewStmtFromTree() already threaded the tree, but calling fgMakeMultiUse() might have
            // added new nodes if a COMMA was introduced.
            JITDUMP("Rethreading " FMT_STMT "\n", jmpStmt->GetID());
            gtSetStmtInfo(jmpStmt);
            fgSetStmtSeq(jmpStmt);
        }

        modified = true;
    }

    return modified;
}

//-----------------------------------------------------------------------------
// fgExpandRunRarelyBlocks: given the current set of run rarely blocks,
//   see if we can deduce that some other blocks are run rarely.
//
// Returns:
//    True if new block was marked as run rarely.
//
bool Compiler::fgExpandRarelyRunBlocks()
{
    bool result = false;

#ifdef DEBUG
    if (verbose)
    {
        printf("\n*************** In fgExpandRarelyRunBlocks()\n");
    }

    const char* reason = nullptr;
#endif

    // Helper routine to figure out the lexically earliest predecessor
    // of bPrev that could become run rarely, given that bPrev
    // has just become run rarely.
    //
    // Note this is potentially expensive for large flow graphs and blocks
    // with lots of predecessors.
    //
    auto newRunRarely = [](BasicBlock* block, BasicBlock* bPrev) {
        // Figure out earliest block that might be impacted
        BasicBlock* bPrevPrev = nullptr;
        BasicBlock* tmpbb;

        if (bPrev->KindIs(BBJ_CALLFINALLYRET))
        {
            // If we've got a BBJ_CALLFINALLY/BBJ_CALLFINALLYRET pair, treat the BBJ_CALLFINALLY as an
            // additional predecessor for the BBJ_CALLFINALLYRET block
            tmpbb = bPrev->Prev();
            noway_assert(tmpbb->isBBCallFinallyPair());
            bPrevPrev = tmpbb;
        }

        FlowEdge* pred = bPrev->bbPreds;

        if (pred != nullptr)
        {
            // bPrevPrev will be set to the lexically
            // earliest predecessor of bPrev.

            while (pred != nullptr)
            {
                if (bPrevPrev == nullptr)
                {
                    // Initially we select the first block in the bbPreds list
                    bPrevPrev = pred->getSourceBlock();
                    continue;
                }

                // Walk the flow graph lexically forward from pred->getBlock()
                // if we find (block == bPrevPrev) then
                // pred->getBlock() is an earlier predecessor.
                for (tmpbb = pred->getSourceBlock(); tmpbb != nullptr; tmpbb = tmpbb->Next())
                {
                    if (tmpbb == bPrevPrev)
                    {
                        /* We found an earlier predecessor */
                        bPrevPrev = pred->getSourceBlock();
                        break;
                    }
                    else if (tmpbb == bPrev)
                    {
                        // We have reached bPrev so stop walking
                        // as this cannot be an earlier predecessor
                        break;
                    }
                }

                // Onto the next predecessor
                pred = pred->getNextPredEdge();
            }
        }

        if (bPrevPrev != nullptr)
        {
            // Walk the flow graph forward from bPrevPrev
            // if we don't find (tmpbb == bPrev) then our candidate
            // bPrevPrev is lexically after bPrev and we do not
            // want to select it as our new block

            for (tmpbb = bPrevPrev; tmpbb != nullptr; tmpbb = tmpbb->Next())
            {
                if (tmpbb == bPrev)
                {
                    // Set up block back to the lexically
                    // earliest predecessor of pPrev

                    return bPrevPrev;
                }
            }
        }

        // No reason to backtrack
        //
        return (BasicBlock*)nullptr;
    };

    // We expand the number of rarely run blocks by observing
    // that a block that falls into or jumps to a rarely run block,
    // must itself be rarely run and when we have a conditional
    // jump in which both branches go to rarely run blocks then
    // the block must itself be rarely run

    BasicBlock* block;
    BasicBlock* bPrev;

    for (bPrev = fgFirstBB, block = bPrev->Next(); block != nullptr; bPrev = block, block = block->Next())
    {
        if (bPrev->isRunRarely())
        {
            continue;
        }

        if (bPrev->hasProfileWeight())
        {
            continue;
        }

        INDEBUG(const char* reason = nullptr);
        bool setRarelyRun = false;

        switch (bPrev->GetKind())
        {
            case BBJ_ALWAYS:
                if (bPrev->GetTarget()->isRunRarely())
                {
                    INDEBUG(reason = "Unconditional jump to a rarely run block");
                    setRarelyRun = true;
                }
                break;

            case BBJ_CALLFINALLY:
                if (bPrev->isBBCallFinallyPair() && block->isRunRarely())
                {
                    INDEBUG(reason = "Call of finally followed rarely run continuation block");
                    setRarelyRun = true;
                }
                break;

            case BBJ_CALLFINALLYRET:
                if (bPrev->GetFinallyContinuation()->isRunRarely())
                {
                    INDEBUG(reason = "Finally continuation is a rarely run block");
                    setRarelyRun = true;
                }
                break;

            case BBJ_COND:
                if (bPrev->GetTrueTarget()->isRunRarely() && bPrev->GetFalseTarget()->isRunRarely())
                {
                    INDEBUG(reason = "Both sides of a conditional jump are rarely run");
                    setRarelyRun = true;
                }
                break;

            default:
                break;
        }

        if (setRarelyRun)
        {
            JITDUMP("%s, marking " FMT_BB " as rarely run\n", reason, bPrev->bbNum);

            // Must not have previously been marked
            noway_assert(!bPrev->isRunRarely());

            // Mark bPrev as a new rarely run block
            bPrev->bbSetRunRarely();

            // We have marked at least one block.
            //
            result = true;

            // See if we should to backtrack.
            //
            BasicBlock* bContinue = newRunRarely(block, bPrev);

            // If so, reset block to the backtrack point.
            //
            if (bContinue != nullptr)
            {
                block = bContinue;
            }
        }
    }

    // Now iterate over every block to see if we can prove that a block is rarely run
    // (i.e. when all predecessors to the block are rarely run)
    //
    for (bPrev = fgFirstBB, block = bPrev->Next(); block != nullptr; bPrev = block, block = block->Next())
    {
        // If block is not run rarely, then check to make sure that it has
        // at least one non-rarely run block.

        if (!block->isRunRarely() && !block->isBBCallFinallyPairTail())
        {
            bool rare = true;

            /* Make sure that block has at least one normal predecessor */
            for (BasicBlock* const predBlock : block->PredBlocks())
            {
                /* Find the fall through predecessor, if any */
                if (!predBlock->isRunRarely())
                {
                    rare = false;
                    break;
                }
            }

            if (rare)
            {
                // If 'block' is the start of a handler or filter then we cannot make it
                // rarely run because we may have an exceptional edge that
                // branches here.
                //
                if (bbIsHandlerBeg(block))
                {
                    rare = false;
                }
            }

            if (rare)
            {
                block->bbSetRunRarely();
                result = true;

#ifdef DEBUG
                if (verbose)
                {
                    printf("All branches to " FMT_BB " are from rarely run blocks, marking as rarely run\n",
                           block->bbNum);
                }
#endif // DEBUG

                // When marking a BBJ_CALLFINALLY as rarely run we also mark
                // the BBJ_CALLFINALLYRET that comes after it as rarely run
                //
                if (block->isBBCallFinallyPair())
                {
                    BasicBlock* bNext = block->Next();
                    PREFIX_ASSUME(bNext != nullptr);
                    bNext->bbSetRunRarely();
#ifdef DEBUG
                    if (verbose)
                    {
                        printf("Also marking the BBJ_CALLFINALLYRET at " FMT_BB " as rarely run\n", bNext->bbNum);
                    }
#endif // DEBUG
                }
            }
        }

        //
        // if bPrev->bbWeight is not based upon profile data we can adjust
        // the weights of bPrev and block
        //
        if (bPrev->isBBCallFinallyPair() &&         // we must have a BBJ_CALLFINALLY and BBJ_CALLFINALLYRET pair
            (bPrev->bbWeight != block->bbWeight) && // the weights are currently different
            !bPrev->hasProfileWeight())             // and the BBJ_CALLFINALLY block is not using profiled weights
        {
            if (block->isRunRarely())
            {
                // Set the BBJ_CALLFINALLY block to the same weight as the BBJ_CALLFINALLYRET block and
                // mark it rarely run.
                bPrev->bbWeight = block->bbWeight;
                bPrev->SetFlags(BBF_RUN_RARELY);
#ifdef DEBUG
                if (verbose)
                {
                    printf("Marking the BBJ_CALLFINALLY block at " FMT_BB " as rarely run because " FMT_BB
                           " is rarely run\n",
                           bPrev->bbNum, block->bbNum);
                }
#endif // DEBUG
            }
            else if (bPrev->isRunRarely())
            {
                // Set the BBJ_CALLFINALLYRET block to the same weight as the BBJ_CALLFINALLY block and
                // mark it rarely run.
                block->bbWeight = bPrev->bbWeight;
                block->SetFlags(BBF_RUN_RARELY);
#ifdef DEBUG
                if (verbose)
                {
                    printf("Marking the BBJ_CALLFINALLYRET block at " FMT_BB " as rarely run because " FMT_BB
                           " is rarely run\n",
                           block->bbNum, bPrev->bbNum);
                }
#endif // DEBUG
            }
            else // Both blocks are hot, bPrev is known not to be using profiled weight
            {
                // Set the BBJ_CALLFINALLY block to the same weight as the BBJ_CALLFINALLYRET block
                bPrev->bbWeight = block->bbWeight;
            }
            noway_assert(block->bbWeight == bPrev->bbWeight);
        }
    }

    return result;
}

#ifdef _PREFAST_
#pragma warning(push)
#pragma warning(disable : 21000) // Suppress PREFast warning about overly large function
#endif

//-----------------------------------------------------------------------------
// fgReorderBlocks: reorder blocks to favor frequent fall through paths
//   and move rare blocks to the end of the method/eh region.
//
// Arguments:
//   useProfile - if true, use profile data (if available) to more aggressively
//     reorder the blocks.
//
// Returns:
//   True if anything got reordered. Reordering blocks may require changing
//   IR to reverse branch conditions.
//
// Notes:
//   We currently allow profile-driven switch opts even when useProfile is false,
//   as they are unlikely to lead to reordering..
//
bool Compiler::fgReorderBlocks(bool useProfile)
{
    noway_assert(opts.compDbgCode == false);

    // We can't relocate anything if we only have one block
    if (fgFirstBB->IsLast())
    {
        return false;
    }

    bool newRarelyRun      = false;
    bool movedBlocks       = false;
    bool optimizedSwitches = false;
    bool optimizedBranches = false;

    // First let us expand the set of run rarely blocks
    newRarelyRun |= fgExpandRarelyRunBlocks();

#if defined(FEATURE_EH_WINDOWS_X86)
    if (!UsesFunclets())
    {
        movedBlocks |= fgRelocateEHRegions();
    }
#endif // FEATURE_EH_WINDOWS_X86

    //
    // If we are using profile weights we can change some
    // switch jumps into conditional test and jump
    //
    if (fgIsUsingProfileWeights())
    {
        optimizedSwitches = fgOptimizeSwitchJumps();
        if (optimizedSwitches)
        {
            fgUpdateFlowGraph();
        }
    }

    if (useProfile)
    {
        // Don't run the new layout until we get to the backend,
        // since LSRA can introduce new blocks, and lowering can churn the flowgraph.
        //
        if (JitConfig.JitDoReversePostOrderLayout())
        {
            return (newRarelyRun || movedBlocks || optimizedSwitches);
        }

        // We will be reordering blocks, so ensure the false target of a BBJ_COND block is its next block
        for (BasicBlock* block = fgFirstBB; block != nullptr; block = block->Next())
        {
            if (block->KindIs(BBJ_COND) && !block->NextIs(block->GetFalseTarget()))
            {
                if (block->CanRemoveJumpToTarget(block->GetTrueTarget(), this))
                {
                    // Reverse the jump condition
                    GenTree* test = block->lastNode();
                    assert(test->OperIsConditionalJump());
                    test->AsOp()->gtOp1 = gtReverseCond(test->AsOp()->gtOp1);

                    FlowEdge* const newFalseEdge = block->GetTrueEdge();
                    FlowEdge* const newTrueEdge  = block->GetFalseEdge();
                    block->SetTrueEdge(newTrueEdge);
                    block->SetFalseEdge(newFalseEdge);
                    assert(block->CanRemoveJumpToTarget(block->GetFalseTarget(), this));
                }
                else
                {
                    BasicBlock* jmpBlk = fgConnectFallThrough(block, block->GetFalseTarget());
                    assert(jmpBlk != nullptr);
                    assert(block->NextIs(jmpBlk));

                    // Skip next block
                    block = jmpBlk;
                }
            }
        }
    }

#ifdef DEBUG
    if (verbose)
    {
        printf("*************** In fgReorderBlocks()\n");

        printf("\nInitial BasicBlocks");
        fgDispBasicBlocks(verboseTrees);
        printf("\n");
    }
#endif // DEBUG

    BasicBlock* bNext;
    BasicBlock* bPrev;
    BasicBlock* block;
    unsigned    XTnum;
    EHblkDsc*   HBtab;

    // Iterate over every block, remembering our previous block in bPrev
    for (bPrev = fgFirstBB, block = bPrev->Next(); block != nullptr; bPrev = block, block = block->Next())
    {
        //
        // Consider relocating the rarely run blocks such that they are at the end of the method.
        // We also consider reversing conditional branches so that they become a not taken forwards branch.
        //

        // Don't consider BBJ_CALLFINALLYRET; it should be processed together with BBJ_CALLFINALLY.
        if (block->KindIs(BBJ_CALLFINALLYRET))
        {
            continue;
        }

        // If block is marked with a BBF_KEEP_BBJ_ALWAYS flag then we don't move the block
        if (block->HasFlag(BBF_KEEP_BBJ_ALWAYS))
        {
            continue;
        }

        // Finally and handlers blocks are to be kept contiguous.
        // TODO-CQ: Allow reordering within the handler region
        if (block->hasHndIndex())
        {
            continue;
        }

        bool        reorderBlock   = useProfile;
        const bool  isRare         = block->isRunRarely();
        BasicBlock* bDest          = nullptr;
        bool        forwardBranch  = false;
        bool        backwardBranch = false;

        // Setup bDest
        if (bPrev->KindIs(BBJ_ALWAYS, BBJ_CALLFINALLYRET))
        {
            bDest          = bPrev->GetTarget();
            forwardBranch  = fgIsForwardBranch(bPrev, bDest);
            backwardBranch = !forwardBranch;
        }
        else if (bPrev->KindIs(BBJ_COND))
        {
            // fgReorderBlocks is called in more than one optimization phase,
            // but only does any reordering in optOptimizeLayout.
            // At that point, we expect implicit fallthrough to be restored for BBJ_COND blocks.
            assert(bPrev->FalseTargetIs(block) || !reorderBlock);
            bDest          = bPrev->GetTrueTarget();
            forwardBranch  = fgIsForwardBranch(bPrev, bDest);
            backwardBranch = !forwardBranch;
        }

        // We will look for bPrev as a non rarely run block followed by block as a rarely run block
        //
        if (bPrev->isRunRarely())
        {
            reorderBlock = false;
        }

        // If the weights of the bPrev, block and bDest were all obtained from a profile run
        // then we can use them to decide if it is useful to reverse this conditional branch

        weight_t profHotWeight = -1;

        if (useProfile && bPrev->hasProfileWeight() && block->hasProfileWeight() &&
            ((bDest == nullptr) || bDest->hasProfileWeight()))
        {
            //
            // All blocks have profile information
            //
            if (forwardBranch)
            {
                if (bPrev->KindIs(BBJ_ALWAYS, BBJ_CALLFINALLYRET))
                {
                    if (bPrev->JumpsToNext())
                    {
                        bDest = nullptr;
                        goto CHECK_FOR_RARE;
                    }
                    // We can pull up the blocks that the unconditional jump branches to
                    // if the weight of bDest is greater or equal to the weight of block
                    // also the weight of bDest can't be zero.
                    // Don't reorder if bPrev's jump destination is the next block.
                    //
                    else if ((bDest->bbWeight < block->bbWeight) || (bDest->bbWeight == BB_ZERO_WEIGHT))
                    {
                        reorderBlock = false;
                    }
                    else
                    {
                        //
                        // If this remains true then we will try to pull up bDest to succeed bPrev
                        //
                        bool moveDestUp = true;

                        //
                        // The edge bPrev -> bDest must have a higher weight
                        // than every other edge into bDest
                        //
                        weight_t const weightToBeat = bPrev->GetTargetEdge()->getLikelyWeight();

                        // Examine all of the other edges into bDest
                        for (FlowEdge* const edge : bDest->PredEdges())
                        {
                            if (edge->getLikelyWeight() > weightToBeat)
                            {
                                moveDestUp = false;
                                break;
                            }
                        }

                        // Are we still good to move bDest up to bPrev?
                        if (moveDestUp)
                        {
                            //
                            // We will consider all blocks that have less weight than profHotWeight to be
                            // uncommonly run blocks as compared with the hot path of bPrev taken-jump to bDest
                            //
                            profHotWeight = bDest->bbWeight - 1;
                        }
                        else
                        {
                            if (block->isRunRarely())
                            {
                                // We will move any rarely run blocks blocks
                                profHotWeight = 0;
                            }
                            else
                            {
                                // We will move all blocks that have a weight less or equal to our fall through block
                                profHotWeight = block->bbWeight + 1;
                            }
                            // But we won't try to connect with bDest
                            bDest = nullptr;
                        }
                    }
                }
                else // (bPrev->KindIs(BBJ_COND))
                {
                    noway_assert(bPrev->KindIs(BBJ_COND));
                    //
                    // We will reverse branch if the true edge's likelihood is more than 51%.
                    //
                    // We will set up profHotWeight to be maximum bbWeight that a block
                    // could have for us not to want to reverse the conditional branch.
                    //
                    // We will consider all blocks that have less weight than profHotWeight to be
                    // uncommonly run blocks compared to the weight of bPrev's true edge.
                    //
                    // We will check if bPrev's true edge weight
                    // is more than twice bPrev's false edge weight.
                    //
                    //                  bPrev -->   [BB04, weight 100]
                    //                                     |         \.
                    //          falseEdge ---------------> O          \.
                    //          [likelihood=0.33]          V           \.
                    //                  block -->   [BB05, weight 33]   \.
                    //                                                   \.
                    //          trueEdge ------------------------------> O
                    //          [likelihood=0.67]                        |
                    //                                                   V
                    //                  bDest --------------->   [BB08, weight 67]
                    //
                    assert(bPrev->FalseTargetIs(block));
                    FlowEdge* trueEdge  = bPrev->GetTrueEdge();
                    FlowEdge* falseEdge = bPrev->GetFalseEdge();
                    noway_assert(trueEdge != nullptr);
                    noway_assert(falseEdge != nullptr);

                    // If we take the true branch more than half the time, we will reverse the branch.
                    if (trueEdge->getLikelihood() < 0.51)
                    {
                        reorderBlock = false;
                    }
                    else
                    {
                        // set profHotWeight
                        profHotWeight = falseEdge->getLikelyWeight() - 1;
                    }
                }
            }
            else // not a forwardBranch
            {
                if (bPrev->bbFallsThrough())
                {
                    goto CHECK_FOR_RARE;
                }

                // Here we should pull up the highest weight block remaining
                // and place it here since bPrev does not fall through.

                weight_t    highestWeight           = 0;
                BasicBlock* candidateBlock          = nullptr;
                BasicBlock* lastNonFallThroughBlock = bPrev;
                BasicBlock* bTmp                    = bPrev->Next();

                while (bTmp != nullptr)
                {
                    // Don't try to split a call finally pair
                    //
                    if (bTmp->isBBCallFinallyPair())
                    {
                        // Move bTmp forward
                        bTmp = bTmp->Next();
                    }

                    //
                    // Check for loop exit condition
                    //
                    if (bTmp == nullptr)
                    {
                        break;
                    }

                    //
                    // if its weight is the highest one we've seen and
                    //  the EH regions allow for us to place bTmp after bPrev
                    //
                    if ((bTmp->bbWeight > highestWeight) && fgEhAllowsMoveBlock(bPrev, bTmp))
                    {
                        // When we have a current candidateBlock that is a conditional (or unconditional) jump
                        // to bTmp (which is a higher weighted block) then it is better to keep our current
                        // candidateBlock and have it fall into bTmp
                        //
                        if ((candidateBlock == nullptr) || !candidateBlock->KindIs(BBJ_COND, BBJ_ALWAYS) ||
                            (candidateBlock->KindIs(BBJ_ALWAYS, BBJ_CALLFINALLYRET) &&
                             (!candidateBlock->TargetIs(bTmp) || candidateBlock->JumpsToNext())) ||
                            (candidateBlock->KindIs(BBJ_COND) && !candidateBlock->TrueTargetIs(bTmp)))
                        {
                            // otherwise we have a new candidateBlock
                            //
                            highestWeight  = bTmp->bbWeight;
                            candidateBlock = lastNonFallThroughBlock->Next();
                        }
                    }

                    const bool bTmpJumpsToNext = bTmp->KindIs(BBJ_ALWAYS, BBJ_CALLFINALLYRET) && bTmp->JumpsToNext();
                    if ((!bTmp->bbFallsThrough() && !bTmpJumpsToNext) || (bTmp->bbWeight == BB_ZERO_WEIGHT))
                    {
                        lastNonFallThroughBlock = bTmp;
                    }

                    bTmp = bTmp->Next();
                }

                // If we didn't find a suitable block then skip this
                if (highestWeight == 0)
                {
                    reorderBlock = false;
                }
                else
                {
                    noway_assert(candidateBlock != nullptr);

                    // If the candidateBlock is the same a block then skip this
                    if (candidateBlock == block)
                    {
                        reorderBlock = false;
                    }
                    else
                    {
                        // Set bDest to the block that we want to come after bPrev
                        bDest = candidateBlock;

                        // set profHotWeight
                        profHotWeight = highestWeight - 1;
                    }
                }
            }
        }
        else // we don't have good profile info (or we are falling through)
        {

        CHECK_FOR_RARE:;

            /* We only want to reorder when we have a rarely run   */
            /* block right after a normal block,                   */
            /* (bPrev is known to be a normal block at this point) */
            if (!isRare)
            {
                if (block->NextIs(bDest) && block->KindIs(BBJ_RETURN) && bPrev->KindIs(BBJ_ALWAYS, BBJ_CALLFINALLYRET))
                {
                    // This is a common case with expressions like "return Expr1 && Expr2" -- move the return
                    // to establish fall-through.
                }
                else
                {
                    reorderBlock = false;
                }
            }
            else
            {
                /* If the jump target bDest is also a rarely run block then we don't want to do the reversal */
                if (bDest && bDest->isRunRarely())
                {
                    reorderBlock = false; /* Both block and bDest are rarely run */
                }
                else
                {
                    // We will move any rarely run blocks blocks
                    profHotWeight = 0;
                }
            }
        }

        if (reorderBlock == false)
        {
            //
            // Check for an unconditional branch to a conditional branch
            // which also branches back to our next block
            //
            const bool optimizedBranch = fgOptimizeBranch(bPrev);
            if (optimizedBranch)
            {
                noway_assert(bPrev->KindIs(BBJ_COND));
                optimizedBranches = true;
            }
            continue;
        }

        //  Now we need to determine which blocks should be moved
        //
        //  We consider one of two choices:
        //
        //  1. Moving the fall-through blocks (or rarely run blocks) down to
        //     later in the method and hopefully connecting the jump dest block
        //     so that it becomes the fall through block
        //
        //  And when bDest is not NULL, we also consider:
        //
        //  2. Moving the bDest block (or blocks) up to bPrev
        //     so that it could be used as a fall through block
        //
        //  We will prefer option #1 if we are able to connect the jump dest
        //  block as the fall though block otherwise will we try to use option #2
        //

        //
        //  Consider option #1: relocating blocks starting at 'block'
        //    to later in flowgraph
        //
        // We set bStart to the first block that will be relocated
        // and bEnd to the last block that will be relocated

        BasicBlock* bStart   = block;
        BasicBlock* bEnd     = bStart;
        bNext                = bEnd->Next();
        bool connected_bDest = false;

        if ((backwardBranch && !isRare) || block->HasFlag(BBF_DONT_REMOVE)) // Don't choose option #1 when block is the
                                                                            // start of a try region
        {
            bStart = nullptr;
            bEnd   = nullptr;
        }
        else
        {
            while (true)
            {
                // Don't try to split a call finally pair
                //
                if (bEnd->isBBCallFinallyPair())
                {
                    // Move bEnd and bNext forward
                    bEnd  = bNext;
                    bNext = bNext->Next();
                }

                //
                // Check for loop exit condition
                //
                if (bNext == nullptr)
                {
                    break;
                }

                // Check if we've reached the funclets region, at the end of the function
                if (bEnd->NextIs(fgFirstFuncletBB))
                {
                    break;
                }

                if (bNext == bDest)
                {
                    connected_bDest = true;
                    break;
                }

                // All the blocks must have the same try index
                // and must not have the BBF_DONT_REMOVE flag set

                if (!BasicBlock::sameTryRegion(bStart, bNext) || bNext->HasFlag(BBF_DONT_REMOVE))
                {
                    // exit the loop, bEnd is now set to the
                    // last block that we want to relocate
                    break;
                }

                // If we are relocating rarely run blocks..
                if (isRare)
                {
                    // ... then all blocks must be rarely run
                    if (!bNext->isRunRarely())
                    {
                        // exit the loop, bEnd is now set to the
                        // last block that we want to relocate
                        break;
                    }
                }
                else
                {
                    // If we are moving blocks that are hot then all
                    // of the blocks moved must be less than profHotWeight */
                    if (bNext->bbWeight >= profHotWeight)
                    {
                        // exit the loop, bEnd is now set to the
                        // last block that we would relocate
                        break;
                    }
                }

                // Move bEnd and bNext forward
                bEnd  = bNext;
                bNext = bNext->Next();
            }

            // Set connected_bDest to true if moving blocks [bStart .. bEnd]
            //  connects with the jump dest of bPrev (i.e bDest) and
            // thus allows bPrev fall through instead of jump.
            if (bNext == bDest)
            {
                connected_bDest = true;
            }
        }

        //  Now consider option #2: Moving the jump dest block (or blocks)
        //    up to bPrev
        //
        // The variables bStart2, bEnd2 and bPrev2 are used for option #2
        //
        // We will setup bStart2 to the first block that will be relocated
        // and bEnd2 to the last block that will be relocated
        // and bPrev2 to be the lexical pred of bDest
        //
        // If after this calculation bStart2 is NULL we cannot use option #2,
        // otherwise bStart2, bEnd2 and bPrev2 are all non-NULL and we will use option #2

        BasicBlock* bStart2 = nullptr;
        BasicBlock* bEnd2   = nullptr;
        BasicBlock* bPrev2  = nullptr;

        // If option #1 didn't connect bDest and bDest isn't NULL
        if ((connected_bDest == false) && (bDest != nullptr) &&
            //  The jump target cannot be moved if it has the BBF_DONT_REMOVE flag set
            !bDest->HasFlag(BBF_DONT_REMOVE))
        {
            // We will consider option #2: relocating blocks starting at 'bDest' to succeed bPrev
            //
            // setup bPrev2 to be the lexical pred of bDest

            bPrev2 = block;
            while (bPrev2 != nullptr)
            {
                if (bPrev2->NextIs(bDest))
                {
                    break;
                }

                bPrev2 = bPrev2->Next();
            }

            if ((bPrev2 != nullptr) && fgEhAllowsMoveBlock(bPrev, bDest))
            {
                // We have decided that relocating bDest to be after bPrev is best
                // Set bStart2 to the first block that will be relocated
                // and bEnd2 to the last block that will be relocated
                //
                // Assigning to bStart2 selects option #2
                //
                bStart2 = bDest;
                bEnd2   = bStart2;
                bNext   = bEnd2->Next();

                while (true)
                {
                    // Don't try to split a call finally pair
                    //
                    if (bEnd2->isBBCallFinallyPair())
                    {
                        noway_assert(bNext->KindIs(BBJ_CALLFINALLYRET));
                        // Move bEnd2 and bNext forward
                        bEnd2 = bNext;
                        bNext = bNext->Next();
                    }

                    // Check for the Loop exit conditions

                    if (bNext == nullptr)
                    {
                        break;
                    }

                    if (bEnd2->KindIs(BBJ_ALWAYS, BBJ_CALLFINALLYRET) && bEnd2->JumpsToNext())
                    {
                        // Treat jumps to next block as fall-through
                    }
                    else if (bEnd2->bbFallsThrough() == false)
                    {
                        break;
                    }

                    // If we are relocating rarely run blocks..
                    // All the blocks must have the same try index,
                    // and must not have the BBF_DONT_REMOVE flag set

                    if (!BasicBlock::sameTryRegion(bStart2, bNext) || bNext->HasFlag(BBF_DONT_REMOVE))
                    {
                        // exit the loop, bEnd2 is now set to the
                        // last block that we want to relocate
                        break;
                    }

                    if (isRare)
                    {
                        /* ... then all blocks must not be rarely run */
                        if (bNext->isRunRarely())
                        {
                            // exit the loop, bEnd2 is now set to the
                            // last block that we want to relocate
                            break;
                        }
                    }
                    else
                    {
                        // If we are relocating hot blocks
                        // all blocks moved must be greater than profHotWeight
                        if (bNext->bbWeight <= profHotWeight)
                        {
                            // exit the loop, bEnd2 is now set to the
                            // last block that we want to relocate
                            break;
                        }
                    }

                    // Move bEnd2 and bNext forward
                    bEnd2 = bNext;
                    bNext = bNext->Next();
                }
            }
        }

        // If we are using option #1 then ...
        if (bStart2 == nullptr)
        {
            // Don't use option #1 for a backwards branch
            if (bStart == nullptr)
            {
                continue;
            }

            // .... Don't move a set of blocks that are already at the end of the main method
            if (bEnd == fgLastBBInMainFunction())
            {
                continue;
            }
        }

#ifdef DEBUG
        if (verbose)
        {
            if (bDest != nullptr)
            {
                if (bPrev->KindIs(BBJ_COND))
                {
                    printf("Decided to reverse conditional branch at block " FMT_BB " branch to " FMT_BB " ",
                           bPrev->bbNum, bDest->bbNum);
                }
                else if (bPrev->KindIs(BBJ_ALWAYS, BBJ_CALLFINALLYRET))
                {
                    printf("Decided to straighten unconditional branch at block " FMT_BB " branch to " FMT_BB " ",
                           bPrev->bbNum, bDest->bbNum);
                }
                else
                {
                    printf("Decided to place hot code after " FMT_BB ", placed " FMT_BB " after this block ",
                           bPrev->bbNum, bDest->bbNum);
                }

                if (profHotWeight > 0)
                {
                    printf("because of IBC profile data\n");
                }
                else
                {
                    if (bPrev->bbFallsThrough())
                    {
                        printf("since it falls into a rarely run block\n");
                    }
                    else
                    {
                        printf("since it is succeeded by a rarely run block\n");
                    }
                }
            }
            else
            {
                printf("Decided to relocate block(s) after block " FMT_BB " since they are %s block(s)\n", bPrev->bbNum,
                       block->isRunRarely() ? "rarely run" : "uncommonly run");
            }
        }
#endif // DEBUG

        // We will set insertAfterBlk to the block the precedes our insertion range
        // We will set bStartPrev to be the block that precedes the set of blocks that we are moving
        BasicBlock* insertAfterBlk;
        BasicBlock* bStartPrev;

        if (bStart2 != nullptr)
        {
            // Option #2: relocating blocks starting at 'bDest' to follow bPrev

            // Update bStart and bEnd so that we can use these two for all later operations
            bStart = bStart2;
            bEnd   = bEnd2;

            // Set bStartPrev to be the block that comes before bStart
            bStartPrev = bPrev2;

            // We will move [bStart..bEnd] to immediately after bPrev
            insertAfterBlk = bPrev;
        }
        else
        {
            // option #1: Moving the fall-through blocks (or rarely run blocks) down to later in the method

            // Set bStartPrev to be the block that come before bStart
            bStartPrev = bPrev;

            // We will move [bStart..bEnd] but we will pick the insert location later
            insertAfterBlk = nullptr;
        }

        // We are going to move [bStart..bEnd] so they can't be NULL
        noway_assert(bStart != nullptr);
        noway_assert(bEnd != nullptr);

        // bEnd can't be a BBJ_CALLFINALLY unless it is a RETLESS call
        noway_assert(!bEnd->KindIs(BBJ_CALLFINALLY) || bEnd->HasFlag(BBF_RETLESS_CALL));

        // bStartPrev must be set to the block that precedes bStart
        noway_assert(bStartPrev->NextIs(bStart));

        // Since we will be unlinking [bStart..bEnd],
        // we need to compute and remember if bStart is in each of
        // the try and handler regions
        //
        bool* fStartIsInTry = nullptr;
        bool* fStartIsInHnd = nullptr;

        if (compHndBBtabCount > 0)
        {
            fStartIsInTry = new (this, CMK_Generic) bool[compHndBBtabCount];
            fStartIsInHnd = new (this, CMK_Generic) bool[compHndBBtabCount];

            for (XTnum = 0, HBtab = compHndBBtab; XTnum < compHndBBtabCount; XTnum++, HBtab++)
            {
                fStartIsInTry[XTnum] = HBtab->InTryRegionBBRange(bStart);
                fStartIsInHnd[XTnum] = HBtab->InHndRegionBBRange(bStart);
            }
        }

        /* Temporarily unlink [bStart..bEnd] from the flow graph */
        const bool bStartPrevJumpsToNext = bStartPrev->KindIs(BBJ_ALWAYS) && bStartPrev->JumpsToNext();
        fgUnlinkRange(bStart, bEnd);

        if (insertAfterBlk == nullptr)
        {
            // Find new location for the unlinked block(s)
            // Set insertAfterBlk to the block which will precede the insertion point

            if (!bStart->hasTryIndex() && isRare)
            {
                // We'll just insert the blocks at the end of the method. If the method
                // has funclets, we will insert at the end of the main method but before
                // any of the funclets. Note that we create funclets before we call
                // fgReorderBlocks().

                insertAfterBlk = fgLastBBInMainFunction();
                noway_assert(insertAfterBlk != bPrev);
            }
            else
            {
                BasicBlock* startBlk;
                BasicBlock* lastBlk;
                EHblkDsc*   ehDsc = ehInitTryBlockRange(bStart, &startBlk, &lastBlk);

                BasicBlock* endBlk;

                /* Setup startBlk and endBlk as the range to search */

                if (ehDsc != nullptr)
                {
                    endBlk = lastBlk->Next();

                    /*
                       Multiple (nested) try regions might start from the same BB.
                       For example,

                       try3   try2   try1
                       |---   |---   |---   BB01
                       |      |      |      BB02
                       |      |      |---   BB03
                       |      |             BB04
                       |      |------------ BB05
                       |                    BB06
                       |------------------- BB07

                       Now if we want to insert in try2 region, we will start with startBlk=BB01.
                       The following loop will allow us to start from startBlk==BB04.
                    */
                    while (!BasicBlock::sameTryRegion(startBlk, bStart) && (startBlk != endBlk))
                    {
                        startBlk = startBlk->Next();
                    }

                    // startBlk cannot equal endBlk as it must come before endBlk
                    if (startBlk == endBlk)
                    {
                        goto CANNOT_MOVE;
                    }

                    // we also can't start searching the try region at bStart
                    if (startBlk == bStart)
                    {
                        // if bEnd is the last block in the method or
                        // or if bEnd->bbNext is in a different try region
                        // then we cannot move the blocks
                        //
                        if (bEnd->IsLast() || !BasicBlock::sameTryRegion(startBlk, bEnd->Next()))
                        {
                            goto CANNOT_MOVE;
                        }

                        startBlk = bEnd->Next();

                        // Check that the new startBlk still comes before endBlk

                        // startBlk cannot equal endBlk as it must come before endBlk
                        if (startBlk == endBlk)
                        {
                            goto CANNOT_MOVE;
                        }

                        BasicBlock* tmpBlk = startBlk;
                        while ((tmpBlk != endBlk) && (tmpBlk != nullptr))
                        {
                            tmpBlk = tmpBlk->Next();
                        }

                        // when tmpBlk is NULL that means startBlk is after endBlk
                        // so there is no way to move bStart..bEnd within the try region
                        if (tmpBlk == nullptr)
                        {
                            goto CANNOT_MOVE;
                        }
                    }
                }
                else
                {
                    noway_assert(isRare == false);

                    /* We'll search through the entire main method */
                    startBlk = fgFirstBB;
                    endBlk   = fgEndBBAfterMainFunction();
                }

                // Calculate nearBlk and jumpBlk and then call fgFindInsertPoint()
                // to find our insertion block
                //
                {
                    // If the set of blocks that we are moving ends with a BBJ_ALWAYS to
                    // another [rarely run] block that comes after bPrev (forward branch)
                    // then we can set up nearBlk to eliminate this jump sometimes
                    //
                    BasicBlock* nearBlk = nullptr;
                    BasicBlock* jumpBlk = nullptr;

                    if (bEnd->KindIs(BBJ_ALWAYS, BBJ_CALLFINALLYRET) && !bEnd->JumpsToNext() &&
                        (!isRare || bEnd->GetTarget()->isRunRarely()) &&
                        fgIsForwardBranch(bEnd, bEnd->GetTarget(), bPrev))
                    {
                        // Set nearBlk to be the block in [startBlk..endBlk]
                        // such that nearBlk->NextIs(bEnd->JumpDest)
                        // if no such block exists then set nearBlk to NULL
                        nearBlk = startBlk;
                        jumpBlk = bEnd;
                        do
                        {
                            // We do not want to set nearBlk to bPrev
                            // since then we will not move [bStart..bEnd]
                            //
                            if (nearBlk != bPrev)
                            {
                                // Check if nearBlk satisfies our requirement
                                if (nearBlk->NextIs(bEnd->GetTarget()))
                                {
                                    break;
                                }
                            }

                            // Did we reach the endBlk?
                            if (nearBlk == endBlk)
                            {
                                nearBlk = nullptr;
                                break;
                            }

                            // advance nearBlk to the next block
                            nearBlk = nearBlk->Next();

                        } while (nearBlk != nullptr);
                    }

                    // if nearBlk is NULL then we set nearBlk to be the
                    // first block that we want to insert after.
                    if (nearBlk == nullptr)
                    {
                        if (bDest != nullptr)
                        {
                            // we want to insert after bDest
                            nearBlk = bDest;
                        }
                        else
                        {
                            // we want to insert after bPrev
                            nearBlk = bPrev;
                        }
                    }

                    /* Set insertAfterBlk to the block which we will insert after. */

                    insertAfterBlk =
                        fgFindInsertPoint(bStart->bbTryIndex,
                                          true, // Insert in the try region.
                                          startBlk, endBlk, nearBlk, jumpBlk, bStart->bbWeight == BB_ZERO_WEIGHT);
                }

                /* See if insertAfterBlk is the same as where we started, */
                /*  or if we could not find any insertion point     */

                if ((insertAfterBlk == bPrev) || (insertAfterBlk == nullptr))
                {
                CANNOT_MOVE:;
                    /* We couldn't move the blocks, so put everything back */
                    /* relink [bStart .. bEnd] into the flow graph */

                    bPrev->SetNext(bStart);
                    if (!bEnd->IsLast())
                    {
                        bEnd->Next()->SetPrev(bEnd);
                    }
#ifdef DEBUG
                    if (verbose)
                    {
                        if (bStart != bEnd)
                        {
                            printf("Could not relocate blocks (" FMT_BB " .. " FMT_BB ")\n", bStart->bbNum,
                                   bEnd->bbNum);
                        }
                        else
                        {
                            printf("Could not relocate block " FMT_BB "\n", bStart->bbNum);
                        }
                    }
#endif // DEBUG
                    continue;
                }
            }
        }

        noway_assert(insertAfterBlk != nullptr);
        noway_assert(bStartPrev != nullptr);
        noway_assert(bStartPrev != insertAfterBlk);

#ifdef DEBUG
        movedBlocks = true;

        if (verbose)
        {
            const char* msg;
            if (bStart2 != nullptr)
            {
                msg = "hot";
            }
            else
            {
                if (isRare)
                {
                    msg = "rarely run";
                }
                else
                {
                    msg = "uncommon";
                }
            }

            printf("Relocated %s ", msg);
            if (bStart != bEnd)
            {
                printf("blocks (" FMT_BB " .. " FMT_BB ")", bStart->bbNum, bEnd->bbNum);
            }
            else
            {
                printf("block " FMT_BB, bStart->bbNum);
            }

            if (bPrev->KindIs(BBJ_COND))
            {
                printf(" by reversing conditional jump at " FMT_BB "\n", bPrev->bbNum);
            }
            else
            {
                printf("\n", bPrev->bbNum);
            }
        }
#endif // DEBUG

        if (bPrev->KindIs(BBJ_COND))
        {
            /* Reverse the bPrev jump condition */
            Statement* const condTestStmt = bPrev->lastStmt();
            GenTree* const   condTest     = condTestStmt->GetRootNode();

            noway_assert(condTest->gtOper == GT_JTRUE);
            condTest->AsOp()->gtOp1 = gtReverseCond(condTest->AsOp()->gtOp1);

            FlowEdge* const trueEdge  = bPrev->GetTrueEdge();
            FlowEdge* const falseEdge = bPrev->GetFalseEdge();
            bPrev->SetTrueEdge(falseEdge);
            bPrev->SetFalseEdge(trueEdge);

            // may need to rethread
            //
            if (fgNodeThreading == NodeThreading::AllTrees)
            {
                JITDUMP("Rethreading " FMT_STMT "\n", condTestStmt->GetID());
                gtSetStmtInfo(condTestStmt);
                fgSetStmtSeq(condTestStmt);
            }

            if (bStart2 != nullptr)
            {
                noway_assert(insertAfterBlk == bPrev);
                noway_assert(insertAfterBlk->NextIs(block));
            }
        }

        // If we are moving blocks that are at the end of a try or handler
        // we will need to shorten ebdTryLast or ebdHndLast
        //
        ehUpdateLastBlocks(bEnd, bStartPrev);

        // If we are moving blocks into the end of a try region or handler region
        // we will need to extend ebdTryLast or ebdHndLast so the blocks that we
        // are moving are part of this try or handler region.
        //
        for (XTnum = 0, HBtab = compHndBBtab; XTnum < compHndBBtabCount; XTnum++, HBtab++)
        {
            // Are we moving blocks to the end of a try region?
            if (HBtab->ebdTryLast == insertAfterBlk)
            {
                if (fStartIsInTry[XTnum])
                {
                    // bStart..bEnd is in the try, so extend the try region
                    fgSetTryEnd(HBtab, bEnd);
                }
            }

            // Are we moving blocks to the end of a handler region?
            if (HBtab->ebdHndLast == insertAfterBlk)
            {
                if (fStartIsInHnd[XTnum])
                {
                    // bStart..bEnd is in the handler, so extend the handler region
                    fgSetHndEnd(HBtab, bEnd);
                }
            }
        }

        /* We have decided to insert the block(s) after 'insertAfterBlk' */
        fgMoveBlocksAfter(bStart, bEnd, insertAfterBlk);

        if (bDest)
        {
            /* We may need to insert an unconditional branch after bPrev to bDest */
            fgConnectFallThrough(bPrev, bDest);
        }
        else
        {
            /* If bPrev falls through, we must insert a jump to block */
            fgConnectFallThrough(bPrev, block);
        }

        BasicBlock* bSkip = bEnd->Next();

        /* If bEnd falls through, we must insert a jump to bNext */
        fgConnectFallThrough(bEnd, bNext);

        if (bStart2 == nullptr)
        {
            /* If insertAfterBlk falls through, we are forced to     */
            /* add a jump around the block(s) we just inserted */
            fgConnectFallThrough(insertAfterBlk, bSkip);
        }
        else
        {
            /* We may need to insert an unconditional branch after bPrev2 to bStart */
            fgConnectFallThrough(bPrev2, bStart);
        }

#if DEBUG
        if (verbose)
        {
            printf("\nAfter this change in fgReorderBlocks the BB graph is:");
            fgDispBasicBlocks(verboseTrees);
            printf("\n");
        }
        fgVerifyHandlerTab();

        // Make sure that the predecessor lists are accurate
        if (expensiveDebugCheckLevel >= 2)
        {
            fgDebugCheckBBlist();
        }
#endif // DEBUG

        // Set our iteration point 'block' to be the new bPrev->bbNext
        //  It will be used as the next bPrev
        block = bPrev->Next();

    } // end of for loop(bPrev,block)

    const bool changed = movedBlocks || newRarelyRun || optimizedSwitches || optimizedBranches;

    if (changed)
    {
#if DEBUG
        // Make sure that the predecessor lists are accurate
        if (expensiveDebugCheckLevel >= 2)
        {
            fgDebugCheckBBlist();
        }
#endif // DEBUG
    }

    return changed;
}
#ifdef _PREFAST_
#pragma warning(pop)
#endif

//-----------------------------------------------------------------------------
<<<<<<< HEAD
=======
// fgDoReversePostOrderLayout: Reorder blocks using a greedy RPO traversal,
// taking care to keep loop bodies compact.
//
void Compiler::fgDoReversePostOrderLayout()
{
#ifdef DEBUG
    if (verbose)
    {
        printf("*************** In fgDoReversePostOrderLayout()\n");

        printf("\nInitial BasicBlocks");
        fgDispBasicBlocks(verboseTrees);
        printf("\n");
    }
#endif // DEBUG

    // If LSRA didn't create any new blocks, we can reuse its flowgraph annotations.
    //
    if (m_dfsTree == nullptr)
    {
        m_dfsTree = fgComputeDfs</* useProfile */ true>();
        m_loops   = FlowGraphNaturalLoops::Find(m_dfsTree);
    }
    else
    {
        assert(m_loops != nullptr);
    }

    BasicBlock** const rpoSequence   = new (this, CMK_BasicBlock) BasicBlock*[m_dfsTree->GetPostOrderCount()];
    unsigned           numBlocks     = 0;
    auto               addToSequence = [this, rpoSequence, &numBlocks](BasicBlock* block) {
        // Exclude handler regions and cold blocks from being reordered.
        //
        if (!block->hasHndIndex() && !block->isBBWeightCold(this))
        {
            rpoSequence[numBlocks++] = block;
        }
    };

    fgVisitBlocksInLoopAwareRPO(m_dfsTree, m_loops, addToSequence);

    // Reorder blocks.
    //
    for (unsigned i = 1; i < numBlocks; i++)
    {
        BasicBlock*       block       = rpoSequence[i - 1];
        BasicBlock* const blockToMove = rpoSequence[i];

        if (block->NextIs(blockToMove))
        {
            continue;
        }

        // Only reorder blocks within the same try region. We don't want to make them non-contiguous.
        //
        if (!BasicBlock::sameTryRegion(block, blockToMove))
        {
            continue;
        }

        // Don't move call-finally pair tails independently.
        // When we encounter the head, we will move the entire pair.
        //
        if (blockToMove->isBBCallFinallyPairTail())
        {
            continue;
        }

        // Don't break up call-finally pairs by inserting something in the middle.
        //
        if (block->isBBCallFinallyPair())
        {
            block = block->Next();
        }

        if (blockToMove->isBBCallFinallyPair())
        {
            BasicBlock* const callFinallyRet = blockToMove->Next();
            fgUnlinkRange(blockToMove, callFinallyRet);
            fgMoveBlocksAfter(blockToMove, callFinallyRet, block);
        }
        else
        {
            fgUnlinkBlock(blockToMove);
            fgInsertBBafter(block, blockToMove);
        }
    }
}

//-----------------------------------------------------------------------------
// fgMoveColdBlocks: Move rarely-run blocks to the end of their respective regions.
//
// Notes:
//    Exception handlers are assumed to be cold, so we won't move blocks within them.
//    On platforms that don't use funclets, we should use Compiler::fgRelocateEHRegions to move cold handlers.
//    Note that Compiler::fgMoveColdBlocks will break up EH regions to facilitate intermediate transformations.
//    To reestablish contiguity of EH regions, callers need to follow this with Compiler::fgRebuildEHRegions.
//
void Compiler::fgMoveColdBlocks()
{
#ifdef DEBUG
    if (verbose)
    {
        printf("*************** In fgMoveColdBlocks()\n");

        printf("\nInitial BasicBlocks");
        fgDispBasicBlocks(verboseTrees);
        printf("\n");
    }
#endif // DEBUG

    auto moveBlock = [this](BasicBlock* block, BasicBlock* insertionPoint) {
        assert(block != insertionPoint);
        // Don't move handler blocks.
        // Also, leave try entries behind as a breadcrumb for where to reinsert try blocks.
        if (!bbIsTryBeg(block) && !block->hasHndIndex())
        {
            if (block->isBBCallFinallyPair())
            {
                BasicBlock* const callFinallyRet = block->Next();
                if (callFinallyRet != insertionPoint)
                {
                    fgUnlinkRange(block, callFinallyRet);
                    fgMoveBlocksAfter(block, callFinallyRet, insertionPoint);
                }
            }
            else
            {
                fgUnlinkBlock(block);
                fgInsertBBafter(insertionPoint, block);
            }
        }
    };

    BasicBlock* lastMainBB = fgLastBBInMainFunction();
    if (lastMainBB->IsFirst())
    {
        return;
    }

    // Search the main method body for rarely-run blocks to move
    //
    for (BasicBlock *block = lastMainBB->Prev(), *prev; !block->IsFirst(); block = prev)
    {
        prev = block->Prev();

        // We only want to move cold blocks.
        // Also, don't move block if it is the end of a call-finally pair,
        // as we want to keep these pairs contiguous
        // (if we encounter the beginning of a pair, we'll move the whole pair).
        //
        if (!block->isBBWeightCold(this) || block->isBBCallFinallyPairTail())
        {
            continue;
        }

        moveBlock(block, lastMainBB);
    }

    // We have moved all cold main blocks before lastMainBB to after lastMainBB.
    // If lastMainBB itself is cold, move it to the end of the method to restore its relative ordering.
    // But first, we can't move just the tail of a call-finally pair,
    // so point lastMainBB to the pair's head, if necessary.
    //
    if (lastMainBB->isBBCallFinallyPairTail())
    {
        lastMainBB = lastMainBB->Prev();
    }

    BasicBlock* lastHotBB = nullptr;
    if (lastMainBB->isBBWeightCold(this))
    {
        // lastMainBB is cold, so the block behind it (if there is one) is the last hot block
        //
        lastHotBB = lastMainBB->Prev();

        // Move lastMainBB
        //
        BasicBlock* const newLastMainBB = fgLastBBInMainFunction();
        if (lastMainBB != newLastMainBB)
        {
            moveBlock(lastMainBB, newLastMainBB);
        }
    }
    else
    {
        // lastMainBB isn't cold, so it (or its call-finally pair tail) the last hot block
        //
        lastHotBB = lastMainBB->isBBCallFinallyPair() ? lastMainBB->Next() : lastMainBB;
    }

    // Save the beginning of the cold section for later.
    // If lastHotBB is null, there isn't a hot section,
    // so there's no point in differentiating between sections for layout purposes.
    //
    fgFirstColdBlock = (lastHotBB == nullptr) ? nullptr : lastHotBB->Next();
}

//-----------------------------------------------------------------------------
>>>>>>> 93ebf52c
// Compiler::ThreeOptLayout::EdgeCmp: Comparator for the 'cutPoints' priority queue.
// If 'left' has a bigger edge weight than 'right', 3-opt will consider it first.
// Else, 3-opt will consider 'right' first.
//
// Parameters:
//   left - One of the two edges to compare
//   right - The other edge to compare
//
// Returns:
//   True if 'right' should be considered before 'left', and false otherwise
//
/* static */ bool Compiler::ThreeOptLayout::EdgeCmp(const FlowEdge* left, const FlowEdge* right)
{
    assert(left != right);
    const weight_t leftWeight  = left->getLikelyWeight();
    const weight_t rightWeight = right->getLikelyWeight();

    // Break ties by comparing the source blocks' bbIDs.
    // If both edges are out of the same source block, use the target blocks' bbIDs.
    if (leftWeight == rightWeight)
    {
        BasicBlock* const leftSrc  = left->getSourceBlock();
        BasicBlock* const rightSrc = right->getSourceBlock();
        if (leftSrc == rightSrc)
        {
            return left->getDestinationBlock()->bbID < right->getDestinationBlock()->bbID;
        }

        return leftSrc->bbID < rightSrc->bbID;
    }

    return leftWeight < rightWeight;
}

//-----------------------------------------------------------------------------
// Compiler::ThreeOptLayout::ThreeOptLayout: Constructs a ThreeOptLayout instance.
//
// Parameters:
//   comp - The Compiler instance
//   initialLayout - An array of the blocks to be reordered
//   numHotBlocks - The number of hot blocks at the beginning of 'initialLayout'
//
// Notes:
//   To save an allocation, we will reuse the DFS tree's underlying array for 'tempOrder'.
//   This means we will trash the DFS tree.
//
Compiler::ThreeOptLayout::ThreeOptLayout(Compiler* comp, BasicBlock** initialLayout, unsigned numHotBlocks)
    : compiler(comp)
    , cutPoints(comp->getAllocator(CMK_FlowEdge), &ThreeOptLayout::EdgeCmp)
    , blockOrder(initialLayout)
    , tempOrder(comp->m_dfsTree->GetPostOrder())
    , numCandidateBlocks(numHotBlocks)
{
}

#ifdef DEBUG
//-----------------------------------------------------------------------------
// Compiler::ThreeOptLayout::GetLayoutCost: Computes the cost of the layout for the region
// bounded by 'startPos' and 'endPos'.
//
// Parameters:
//   startPos - The starting index of the region
//   endPos - The inclusive ending index of the region
//
// Returns:
//   The region's layout cost
//
weight_t Compiler::ThreeOptLayout::GetLayoutCost(unsigned startPos, unsigned endPos)
{
    assert(startPos <= endPos);
    assert(endPos < numCandidateBlocks);
    weight_t layoutCost = BB_ZERO_WEIGHT;

    for (unsigned position = startPos; position < endPos; position++)
    {
        layoutCost += GetCost(blockOrder[position], blockOrder[position + 1]);
    }

    layoutCost += blockOrder[endPos]->bbWeight;
    return layoutCost;
}
#endif // DEBUG

//-----------------------------------------------------------------------------
// Compiler::ThreeOptLayout::GetCost: Computes the cost of placing 'next' after 'block'.
// Layout cost is modeled as the sum of block weights, minus the weights of edges that fall through.
//
// Parameters:
//   block - The block to consider creating fallthrough from
//   next - The block to consider creating fallthrough into
//
// Returns:
//   The cost
//
weight_t Compiler::ThreeOptLayout::GetCost(BasicBlock* block, BasicBlock* next)
{
    assert(block != nullptr);
    assert(next != nullptr);

    const weight_t  maxCost         = block->bbWeight;
    const FlowEdge* fallthroughEdge = compiler->fgGetPredForBlock(next, block);

    if (fallthroughEdge != nullptr)
    {
        // The edge's weight should never exceed its source block's weight,
        // but handle negative results from rounding errors in getLikelyWeight(), just in case
        return max(0.0, maxCost - fallthroughEdge->getLikelyWeight());
    }

    return maxCost;
}

//-----------------------------------------------------------------------------
// Compiler::ThreeOptLayout::GetPartitionCostDelta: Computes the current cost of the given partitions,
// and the cost of swapping S2 and S3, returning the difference between them.
//
// Parameters:
//   s2Start - The starting position of the second partition
//   s3Start - The starting position of the third partition
//   s3End - The ending position (inclusive) of the third partition
//   s4End - The ending position (inclusive) of the fourth partition
//
// Returns:
//   The difference in cost between the current and proposed layouts.
//   A negative delta indicates the proposed layout is an improvement.
//
weight_t Compiler::ThreeOptLayout::GetPartitionCostDelta(unsigned s2Start,
                                                         unsigned s3Start,
                                                         unsigned s3End,
                                                         unsigned s4End)
{
    BasicBlock* const s2Block     = blockOrder[s2Start];
    BasicBlock* const s2BlockPrev = blockOrder[s2Start - 1];
    BasicBlock* const s3Block     = blockOrder[s3Start];
    BasicBlock* const s3BlockPrev = blockOrder[s3Start - 1];
    BasicBlock* const lastBlock   = blockOrder[s3End];

    // Evaluate the cost of swapping S2 and S3
    weight_t currCost = GetCost(s2BlockPrev, s2Block) + GetCost(s3BlockPrev, s3Block);
    weight_t newCost  = GetCost(s2BlockPrev, s3Block) + GetCost(lastBlock, s2Block);

    // Consider flow into S4, if the partition exists
    if (s3End < s4End)
    {
        BasicBlock* const s4StartBlock = blockOrder[s3End + 1];
        currCost += GetCost(lastBlock, s4StartBlock);
        newCost += GetCost(s3BlockPrev, s4StartBlock);
    }
    else
    {
        assert(s3End == s4End);
        currCost += lastBlock->bbWeight;
        newCost += s3BlockPrev->bbWeight;
    }

    return newCost - currCost;
}

//-----------------------------------------------------------------------------
// Compiler::ThreeOptLayout::SwapPartitions: Swap the specified partitions.
// It is assumed (and asserted) that the swap is profitable.
//
// Parameters:
//   s1Start - The starting position of the first partition
//   s2Start - The starting position of the second partition
//   s3Start - The starting position of the third partition
//   s3End - The ending position (inclusive) of the third partition
//   s4End - The ending position (inclusive) of the fourth partition
//
// Notes:
//   Here is the proposed partition:
//   S1: s1Start ~ s2Start-1
//   S2: s2Start ~ s3Start-1
//   S3: s3Start ~ s3End
//   S4: remaining blocks
//
//   After the swap:
//   S1: s1Start ~ s2Start-1
//   S3: s3Start ~ s3End
//   S2: s2Start ~ s3Start-1
//   S4: remaining blocks
//
//   If 's3End' and 's4End' are the same, the fourth partition doesn't exist.
//
void Compiler::ThreeOptLayout::SwapPartitions(
    unsigned s1Start, unsigned s2Start, unsigned s3Start, unsigned s3End, unsigned s4End)
{
    INDEBUG(const weight_t currLayoutCost = GetLayoutCost(s1Start, s4End));

    // Swap the partitions
    const unsigned     s1Size      = s2Start - s1Start;
    const unsigned     s2Size      = s3Start - s2Start;
    const unsigned     s3Size      = (s3End + 1) - s3Start;
    BasicBlock** const regionStart = blockOrder + s1Start;
    BasicBlock** const tempStart   = tempOrder + s1Start;
    memcpy(tempStart, regionStart, sizeof(BasicBlock*) * s1Size);
    memcpy(tempStart + s1Size, regionStart + s1Size + s2Size, sizeof(BasicBlock*) * s3Size);
    memcpy(tempStart + s1Size + s3Size, regionStart + s1Size, sizeof(BasicBlock*) * s2Size);

    // Copy remaining blocks in S4 over
    const unsigned numBlocks     = (s4End - s1Start) + 1;
    const unsigned swappedSize   = s1Size + s2Size + s3Size;
    const unsigned remainingSize = numBlocks - swappedSize;
    assert(numBlocks >= swappedSize);
    memcpy(tempStart + swappedSize, regionStart + swappedSize, sizeof(BasicBlock*) * remainingSize);

    std::swap(blockOrder, tempOrder);

    // Update the ordinals for the blocks we moved
    for (unsigned i = s2Start; i <= s4End; i++)
    {
        blockOrder[i]->bbPostorderNum = i;
    }

#ifdef DEBUG
    // Don't bother checking if the cost improved for exceptionally costly layouts.
    // Imprecision from summing large floating-point values can falsely trigger the below assert.
    constexpr weight_t maxLayoutCostToCheck = (weight_t)UINT32_MAX;
    if (currLayoutCost < maxLayoutCostToCheck)
    {
        // Ensure the swap improved the overall layout. Tolerate some imprecision.
        const weight_t newLayoutCost = GetLayoutCost(s1Start, s4End);
        assert((newLayoutCost < currLayoutCost) ||
               Compiler::fgProfileWeightsEqual(newLayoutCost, currLayoutCost, 0.001));
    }
#endif // DEBUG
}

//-----------------------------------------------------------------------------
// Compiler::ThreeOptLayout::ConsiderEdge: Adds 'edge' to 'cutPoints' for later consideration
// if 'edge' looks promising, and it hasn't been considered already.
// Since adding to 'cutPoints' has logarithmic time complexity and might cause a heap allocation,
// avoid adding edges that 3-opt obviously won't consider later.
//
// Parameters:
//   edge - The branch to consider creating fallthrough for
//
// Template parameters:
//   addToQueue - If true, adds valid edges to the 'cutPoints' queue
//
// Returns:
//   True if 'edge' can be considered for aligning, false otherwise
//
template <bool addToQueue>
bool Compiler::ThreeOptLayout::ConsiderEdge(FlowEdge* edge)
{
    assert(edge != nullptr);

    // Don't add an edge that we've already considered
    // (For exceptionally branchy methods, we want to avoid exploding 'cutPoints' in size)
    if (addToQueue && edge->visited())
    {
        return false;
    }

    BasicBlock* const srcBlk = edge->getSourceBlock();
    BasicBlock* const dstBlk = edge->getDestinationBlock();

    // Ignore cross-region branches
    if (!BasicBlock::sameTryRegion(srcBlk, dstBlk))
    {
        return false;
    }

    // For backward jumps, we will consider partitioning before 'srcBlk'.
    // If 'srcBlk' is a BBJ_CALLFINALLYRET, this partition will split up a call-finally pair.
    // Thus, don't consider edges out of BBJ_CALLFINALLYRET blocks.
    if (srcBlk->KindIs(BBJ_CALLFINALLYRET))
    {
        return false;
    }

    const unsigned srcPos = srcBlk->bbPostorderNum;
    const unsigned dstPos = dstBlk->bbPostorderNum;
    assert(srcPos < compiler->m_dfsTree->GetPostOrderCount());
    assert(dstPos < compiler->m_dfsTree->GetPostOrderCount());

    // Don't consider edges to or from outside the hot range (i.e. ordinal doesn't match 'blockOrder' position).
    if ((srcPos >= numCandidateBlocks) || (srcBlk != blockOrder[srcPos]))
    {
        return false;
    }

    if ((dstPos >= numCandidateBlocks) || (dstBlk != blockOrder[dstPos]))
    {
        return false;
    }

    // Don't consider edges to blocks outside the hot range (i.e. ordinal number isn't set),
    // or backedges to the first block in a region; we don't want to change the entry point.
    if ((dstPos == 0) || compiler->bbIsTryBeg(dstBlk))
    {
        return false;
    }

    // Don't consider backedges for single-block loops
    if (srcPos == dstPos)
    {
        return false;
    }

    if (addToQueue)
    {
        edge->markVisited();
        cutPoints.Push(edge);
    }

    return true;
}

//-----------------------------------------------------------------------------
// Compiler::ThreeOptLayout::AddNonFallthroughSuccs: Considers every edge out of a given block
// that doesn't fall through as a future cut point.
//
// Parameters:
//   blockPos - The index into 'blockOrder' of the source block
//
void Compiler::ThreeOptLayout::AddNonFallthroughSuccs(unsigned blockPos)
{
    assert(blockPos < numCandidateBlocks);
    BasicBlock* const block = blockOrder[blockPos];
    BasicBlock* const next  = ((blockPos + 1) >= numCandidateBlocks) ? nullptr : blockOrder[blockPos + 1];

    for (FlowEdge* const succEdge : block->SuccEdges(compiler))
    {
        if (succEdge->getDestinationBlock() != next)
        {
            ConsiderEdge(succEdge);
        }
    }
}

//-----------------------------------------------------------------------------
// Compiler::ThreeOptLayout::AddNonFallthroughPreds: Considers every edge into a given block
// that doesn't fall through as a future cut point.
//
// Parameters:
//   blockPos - The index into 'blockOrder' of the target block
//
void Compiler::ThreeOptLayout::AddNonFallthroughPreds(unsigned blockPos)
{
    assert(blockPos < numCandidateBlocks);
    BasicBlock* const block = blockOrder[blockPos];
    BasicBlock* const prev  = (blockPos == 0) ? nullptr : blockOrder[blockPos - 1];

    for (FlowEdge* const predEdge : block->PredEdges())
    {
        if (predEdge->getSourceBlock() != prev)
        {
            ConsiderEdge(predEdge);
        }
    }
}

//-----------------------------------------------------------------------------
// Compiler::ThreeOptLayout::Run: Runs 3-opt on the candidate span of hot blocks.
// We skip reordering handler regions for now, as these are assumed to be cold.
//
// Returns:
//   True if any blocks were moved
//
bool Compiler::ThreeOptLayout::Run()
{
    assert(numCandidateBlocks > 0);

    // Initialize ordinals for the hot blocks
    for (unsigned i = 0; i < numCandidateBlocks; i++)
    {
<<<<<<< HEAD
        BasicBlock* const block = blockOrder[i];
=======
        // Exclude unreachable blocks and handler blocks from being reordered
        if (!compiler->m_dfsTree->Contains(block) || block->hasHndIndex())
        {
            continue;
        }
>>>>>>> 93ebf52c

        // 3-opt does not expect to be given handler blocks to reorder
        assert(!block->hasHndIndex());

        // Repurpose 'bbPostorderNum' for the block's ordinal
        block->bbPostorderNum = i;
    }

<<<<<<< HEAD
    RunThreeOpt();
=======
    // For methods with fewer than three candidate blocks, we cannot partition anything
    if (numCandidateBlocks < 3)
    {
        JITDUMP("Not enough blocks to partition anything. Skipping reordering.\n");
        return;
    }

    bool modified = CompactHotJumps();
    modified |= RunThreeOpt();

    if (modified)
    {
        for (unsigned i = 1; i < numCandidateBlocks; i++)
        {
            BasicBlock* const block = blockOrder[i - 1];
            BasicBlock* const next  = blockOrder[i];

            if (block->NextIs(next))
            {
                continue;
            }

            // Only reorder within try regions to maintain contiguity.
            if (!BasicBlock::sameTryRegion(block, next))
            {
                continue;
            }

            // Don't move the entry of a try region.
            if (compiler->bbIsTryBeg(next))
            {
                continue;
            }
>>>>>>> 93ebf52c

    return ReorderBlockList();
}

//-----------------------------------------------------------------------------
// Compiler::ThreeOptLayout::RunGreedyThreeOptPass: Runs 3-opt for the given block range,
// using a greedy strategy for finding partitions to swap.
//
// Parameters:
//   startBlock - The first block of the range to reorder
//   endBlock - The last block (inclusive) of the range to reorder
//
// Returns:
//   True if we reordered anything, false otherwise
//
// Notes:
//   For methods with more than a trivial number of basic blocks,
//   iteratively trying every cut point is prohibitively expensive.
//   Instead, add the non-fallthrough successor edges of each block to a priority queue,
//   and try to create fallthrough on each edge via partition swaps, starting with the hottest edges.
//   For each swap, repopulate the priority queue with edges along the modified cut points.
//
bool Compiler::ThreeOptLayout::RunGreedyThreeOptPass(unsigned startPos, unsigned endPos)
{
    assert(cutPoints.Empty());
    assert(startPos < endPos);
    bool modified = false;

    JITDUMP("Running greedy 3-opt pass.\n");

    // Initialize cutPoints with candidate branches in this section
    for (unsigned position = startPos; position <= endPos; position++)
    {
        AddNonFallthroughSuccs(position);
    }

    // For each candidate edge, determine if it's profitable to partition after the source block
    // and before the destination block, and swap the partitions to create fallthrough.
    // If it is, do the swap, and for the blocks before/after each cut point that lost fallthrough,
    // consider adding their successors/predecessors to 'cutPoints'.
    unsigned numSwaps = 0;
    while (!cutPoints.Empty() && (numSwaps < maxSwaps))
    {
        FlowEdge* const candidateEdge = cutPoints.Pop();
        candidateEdge->markUnvisited();

        BasicBlock* const srcBlk = candidateEdge->getSourceBlock();
        BasicBlock* const dstBlk = candidateEdge->getDestinationBlock();
        const unsigned    srcPos = srcBlk->bbPostorderNum;
        const unsigned    dstPos = dstBlk->bbPostorderNum;

        // This edge better be between blocks in the current region
        assert((srcPos >= startPos) && (srcPos <= endPos));
        assert((dstPos >= startPos) && (dstPos <= endPos));

        // 'dstBlk' better not be the region's entry point
        assert(dstPos != startPos);

        // 'srcBlk' and 'dstBlk' better be distinct
        assert(srcPos != dstPos);

        // Previous moves might have inadvertently created fallthrough from 'srcBlk' to 'dstBlk',
        // so there's nothing to do this round.
        if ((srcPos + 1) == dstPos)
        {
            assert(modified);
            continue;
        }

        // Before getting any edges, make sure the ordinals are accurate
        assert(blockOrder[srcPos] == srcBlk);
        assert(blockOrder[dstPos] == dstBlk);

        // To determine if it's worth creating fallthrough from 'srcBlk' into 'dstBlk',
        // we first determine the current layout cost at the proposed cut points.
        // We then compare this to the layout cost with the partitions swapped.
        // If the new cost improves upon the current cost, then we can justify the swap.

        const bool isForwardJump = (srcPos < dstPos);
        unsigned   s2Start, s3Start, s3End;
        weight_t   costChange;

        if (isForwardJump)
        {
            // Here is the proposed partition:
            // S1: startPos ~ srcPos
            // S2: srcPos+1 ~ dstPos-1
            // S3: dstPos ~ endPos
            // S4: remaining blocks
            //
            // After the swap:
            // S1: startPos ~ srcPos
            // S3: dstPos ~ endPos
            // S2: srcPos+1 ~ dstPos-1
            // S4: remaining blocks
            s2Start    = srcPos + 1;
            s3Start    = dstPos;
            s3End      = endPos;
            costChange = GetPartitionCostDelta(s2Start, s3Start, s3End, endPos);
        }
        else
        {
            // For backward jumps, we will employ a greedy 4-opt approach to find the ideal cut point
            // between the destination and source blocks.
            // Here is the proposed partition:
            // S1: startPos ~ dstPos-1
            // S2: dstPos ~ s3Start-1
            // S3: s3Start ~ srcPos
            // S4: srcPos+1 ~ endPos
            //
            // After the swap:
            // S1: startPos ~ dstPos-1
            // S3: s3Start ~ srcPos
            // S2: dstPos ~ s3Start-1
            // S4: srcPos+1 ~ endPos
            s2Start    = dstPos;
            s3Start    = srcPos;
            s3End      = srcPos;
            costChange = BB_ZERO_WEIGHT;

            // The cut points before S2 and after S3 are fixed.
            // We will search for the optimal cut point before S3.
            BasicBlock* const s2Block     = blockOrder[s2Start];
            BasicBlock* const s2BlockPrev = blockOrder[s2Start - 1];
            BasicBlock* const lastBlock   = blockOrder[s3End];

            // Because the above cut points are fixed, don't waste time re-computing their costs.
            // Instead, pre-compute them here.
            const weight_t currCostBase =
                GetCost(s2BlockPrev, s2Block) +
                ((s3End < endPos) ? GetCost(lastBlock, blockOrder[s3End + 1]) : lastBlock->bbWeight);
            const weight_t newCostBase = GetCost(lastBlock, s2Block);

            // Search for the ideal start to S3
            for (unsigned position = s2Start + 1; position <= s3End; position++)
            {
                BasicBlock* const s3Block     = blockOrder[position];
                BasicBlock* const s3BlockPrev = blockOrder[position - 1];

                // Don't consider any cut points that would break up call-finally pairs
                if (s3Block->KindIs(BBJ_CALLFINALLYRET))
                {
                    continue;
                }

                // Compute the cost delta of this partition
                const weight_t currCost = currCostBase + GetCost(s3BlockPrev, s3Block);
                const weight_t newCost =
                    newCostBase + GetCost(s2BlockPrev, s3Block) +
                    ((s3End < endPos) ? GetCost(s3BlockPrev, blockOrder[s3End + 1]) : s3BlockPrev->bbWeight);
                const weight_t delta = newCost - currCost;

                if (delta < costChange)
                {
                    costChange = delta;
                    s3Start    = position;
                }
            }
        }

        // Continue evaluating partitions if this one isn't profitable
        if ((costChange >= BB_ZERO_WEIGHT) || Compiler::fgProfileWeightsEqual(costChange, BB_ZERO_WEIGHT, 0.001))
        {
            continue;
        }

        JITDUMP("Swapping partitions [" FMT_BB ", " FMT_BB "] and [" FMT_BB ", " FMT_BB "] (cost change = %f)\n",
                blockOrder[s2Start]->bbNum, blockOrder[s3Start - 1]->bbNum, blockOrder[s3Start]->bbNum,
                blockOrder[s3End]->bbNum, costChange);

        SwapPartitions(startPos, s2Start, s3Start, s3End, endPos);

        // Ensure this move created fallthrough from 'srcBlk' to 'dstBlk'
        assert((srcBlk->bbPostorderNum + 1) == dstBlk->bbPostorderNum);

        // At every cut point is an opportunity to consider more candidate edges.
        // To the left of each cut point, consider successor edges that don't fall through.
        // Ditto predecessor edges to the right of each cut point.
        AddNonFallthroughSuccs(s2Start - 1);
        AddNonFallthroughPreds(s2Start);
        AddNonFallthroughSuccs(s3Start - 1);
        AddNonFallthroughPreds(s3Start);
        AddNonFallthroughSuccs(s3End);

        if (s3End < endPos)
        {
            AddNonFallthroughPreds(s3End + 1);
        }

        modified = true;
        numSwaps++;
    }

    cutPoints.Clear();
    return modified;
}

//-----------------------------------------------------------------------------
// Compiler::ThreeOptLayout::RunThreeOpt: Runs 3-opt on the candidate span of blocks.
//
void Compiler::ThreeOptLayout::RunThreeOpt()
{
    // For methods with fewer than three candidate blocks, we cannot partition anything
    if (numCandidateBlocks < 3)
    {
        JITDUMP("Not enough blocks to partition anything. Skipping reordering.\n");
        return;
    }

    const unsigned startPos = 0;
    const unsigned endPos   = numCandidateBlocks - 1;

    JITDUMP("Initial layout cost: %f\n", GetLayoutCost(startPos, endPos));
    const bool modified = RunGreedyThreeOptPass(startPos, endPos);

    if (modified)
    {
        JITDUMP("Final layout cost: %f\n", GetLayoutCost(startPos, endPos));
    }
    else
    {
        JITDUMP("No changes made.\n");
    }
}

//-----------------------------------------------------------------------------
// Compiler::ThreeOptLayout::ReorderBlockList: Reorders blocks within their regions
// using the order 3-opt came up with.
// If the method has try regions, this will also move them to try to create fallthrough into their entries.
//
// Returns:
//   True if any blocks were moved
//
bool Compiler::ThreeOptLayout::ReorderBlockList()
{
    // As we reorder blocks, remember the last candidate block we found in each region.
    // In case we cannot place two blocks next to each other because they are in different regions,
    // we will instead place the latter block after the last one we saw in its region.
    // This ensures cold blocks sink to the end of their respective regions.
    // This will also push nested regions further down the method, but we will move them later, anyway.
    BasicBlock** const lastHotBlocks = new (compiler, CMK_BasicBlock) BasicBlock* [compiler->compHndBBtabCount + 1] {};
    lastHotBlocks[0]                 = compiler->fgFirstBB;

    for (EHblkDsc* const HBtab : EHClauses(compiler))
    {
        lastHotBlocks[HBtab->ebdTryBeg->bbTryIndex] = HBtab->ebdTryBeg;
    }

    // Reorder the block list
    bool modified = false;
    for (unsigned i = 1; i < numCandidateBlocks; i++)
    {
        BasicBlock* const block          = blockOrder[i - 1];
        BasicBlock* const next           = blockOrder[i];
        lastHotBlocks[block->bbTryIndex] = block;

        // Don't move try region entries yet.
        // We will move entire try regions after.
        if (compiler->bbIsTryBeg(next))
        {
            continue;
        }

        // If 'block' and 'next' are in the same region, we should have no problem creating fallthrough.
        // If they aren't, then we will pick the last hot block we saw in the same region as 'next' to insert after.
        BasicBlock* insertionPoint = lastHotBlocks[next->bbTryIndex];
        assert(insertionPoint != nullptr);
        assert((block == insertionPoint) || !BasicBlock::sameTryRegion(block, next));

        // Nothing to do if we already fall through.
        if (insertionPoint->NextIs(next))
        {
            continue;
        }

        // Don't break up call-finally pairs.
        if (insertionPoint->isBBCallFinallyPair())
        {
            insertionPoint = insertionPoint->Next();
            assert(insertionPoint != next);
        }

        // Move call-finally pairs in tandem.
        if (next->isBBCallFinallyPair())
        {
            BasicBlock* const callFinallyTail = next->Next();
            if (callFinallyTail != insertionPoint)
            {
                compiler->fgUnlinkRange(next, callFinallyTail);
                compiler->fgMoveBlocksAfter(next, callFinallyTail, insertionPoint);
                modified = true;
            }
        }
        else if (next->isBBCallFinallyPairTail())
        {
            BasicBlock* const callFinally = next->Prev();
            if (callFinally != insertionPoint)
            {
                compiler->fgUnlinkRange(callFinally, next);
                compiler->fgMoveBlocksAfter(callFinally, next, insertionPoint);
                modified = true;
            }
        }
        else
        {
            compiler->fgUnlinkBlock(next);
            compiler->fgInsertBBafter(insertionPoint, next);
            modified = true;
        }
    }

    lastHotBlocks[blockOrder[numCandidateBlocks - 1]->bbTryIndex] = blockOrder[numCandidateBlocks - 1];

    if (compiler->compHndBBtabCount > 0)
    {
        // If we reordered within any try regions, make sure the EH table is up-to-date.
        if (modified)
        {
            compiler->fgFindEHRegionEnds();
        }

        // We only ordered blocks within regions above.
        // Now, move entire try regions up to their ideal predecessors, if possible.
        for (EHblkDsc* const HBtab : EHClauses(compiler))
        {
            // If this try region isn't in the candidate span of blocks, don't consider it.
            // Also, if this try region's entry is also the method entry, don't move it.
            BasicBlock* const tryBeg = HBtab->ebdTryBeg;
            if ((tryBeg->bbPostorderNum >= numCandidateBlocks) || (blockOrder[tryBeg->bbPostorderNum] != tryBeg) ||
                tryBeg->IsFirst())
            {
                continue;
            }

            // We will try using 3-opt's chosen predecessor for the try region.
            BasicBlock* const tryBegPrev     = tryBeg->Prev();
            BasicBlock* const tryLast        = HBtab->ebdTryLast;
            BasicBlock*       insertionPoint = blockOrder[tryBeg->bbPostorderNum - 1];
            unsigned          parentIndex =
                insertionPoint->hasTryIndex() ? insertionPoint->getTryIndex() : EHblkDsc::NO_ENCLOSING_INDEX;

            // Can we move this try to after 'insertionPoint' without breaking EH nesting invariants?
            if (parentIndex != HBtab->ebdEnclosingTryIndex)
            {
                // We cannot. Instead, get the last hot block in the parent region.
                parentIndex    = (HBtab->ebdEnclosingTryIndex != EHblkDsc::NO_ENCLOSING_INDEX)
                                     ? (HBtab->ebdEnclosingTryIndex + 1)
                                     : 0;
                insertionPoint = lastHotBlocks[parentIndex];

                // If the parent of this try region is the same as it, it won't have an entry in 'lastHotBlocks'.
                // Tolerate this.
                if (insertionPoint == nullptr)
                {
                    continue;
                }
            }

            // Don't break up call-finally pairs.
            if (insertionPoint->isBBCallFinallyPair())
            {
                insertionPoint = insertionPoint->Next();
            }

            // Nothing to do if we already fall through.
            if (insertionPoint->NextIs(tryBeg))
            {
                continue;
            }

            compiler->fgUnlinkRange(tryBeg, tryLast);
            compiler->fgMoveBlocksAfter(tryBeg, tryLast, insertionPoint);
            modified = true;

            // Update the parent regions' end blocks.
            for (unsigned tryIndex = compiler->ehGetEnclosingTryIndex(tryBeg->getTryIndex());
                 tryIndex != EHblkDsc::NO_ENCLOSING_INDEX; tryIndex = compiler->ehGetEnclosingTryIndex(tryIndex))
            {
                EHblkDsc* const parentTab = compiler->ehGetDsc(tryIndex);
                if (parentTab->ebdTryLast == tryLast)
                {
                    // Tolerate parent regions that are identical to the child region.
                    if (parentTab->ebdTryBeg != tryBeg)
                    {
                        parentTab->ebdTryLast = tryBegPrev;
                    }
                }
                else
                {
                    // No need to continue searching if the parent region's end block differs from the child region's.
                    break;
                }
            }
        }
    }

    return modified;
}

//-----------------------------------------------------------------------------
<<<<<<< HEAD
// fgSearchImprovedLayout: Try to improve upon a RPO-based layout with the 3-opt method:
=======
// Compiler::ThreeOptLayout::CompactHotJumps: Move blocks in the candidate span
// closer to their most-likely successors.
//
// Returns:
//   True if we reordered anything, false otherwise
//
bool Compiler::ThreeOptLayout::CompactHotJumps()
{
    JITDUMP("Compacting hot jumps\n");
    bool modified = false;

    auto isBackwardJump = [INDEBUG(this)](BasicBlock* block, BasicBlock* target) {
        assert((block->bbPostorderNum < numCandidateBlocks) && (blockOrder[block->bbPostorderNum] == block));
        assert((target->bbPostorderNum < numCandidateBlocks) && (blockOrder[target->bbPostorderNum] == target));
        return block->bbPostorderNum >= target->bbPostorderNum;
    };

    for (unsigned i = 0; i < numCandidateBlocks; i++)
    {
        BasicBlock* const block = blockOrder[i];
        FlowEdge*         edge;
        FlowEdge*         unlikelyEdge;

        if (block->KindIs(BBJ_ALWAYS))
        {
            edge         = block->GetTargetEdge();
            unlikelyEdge = nullptr;
        }
        else if (block->KindIs(BBJ_COND))
        {
            // Consider conditional block's most likely branch for moving.
            if (block->GetTrueEdge()->getLikelihood() > 0.5)
            {
                edge         = block->GetTrueEdge();
                unlikelyEdge = block->GetFalseEdge();
            }
            else
            {
                edge         = block->GetFalseEdge();
                unlikelyEdge = block->GetTrueEdge();
            }

            // If we aren't sure which successor is hotter, and we already fall into one of them,
            // do nothing.
            BasicBlock* const unlikelyTarget = unlikelyEdge->getDestinationBlock();
            if ((unlikelyEdge->getLikelihood() == 0.5) && (unlikelyTarget->bbPostorderNum == (i + 1)))
            {
                continue;
            }
        }
        else
        {
            // Don't consider other block kinds.
            continue;
        }

        // Ensure we won't break any ordering invariants by creating fallthrough on this edge.
        if (!ConsiderEdge</* addToQueue */ false>(edge))
        {
            continue;
        }

        if (block->KindIs(BBJ_COND) && isBackwardJump(block, edge->getDestinationBlock()))
        {
            // This could be a loop exit, so don't bother moving this block up.
            // Instead, try moving the unlikely target up to create fallthrough.
            if (!ConsiderEdge</* addToQueue */ false>(unlikelyEdge) ||
                isBackwardJump(block, unlikelyEdge->getDestinationBlock()))
            {
                continue;
            }

            edge = unlikelyEdge;
        }

        BasicBlock* const target = edge->getDestinationBlock();
        const unsigned    srcPos = i;
        const unsigned    dstPos = target->bbPostorderNum;

        // We don't need to do anything if this edge already falls through.
        if ((srcPos + 1) == dstPos)
        {
            continue;
        }

        // If this move will break up existing fallthrough into 'target', make sure it's worth it.
        assert(dstPos != 0);
        FlowEdge* const fallthroughEdge = compiler->fgGetPredForBlock(target, blockOrder[dstPos - 1]);
        if ((fallthroughEdge != nullptr) && (fallthroughEdge->getLikelyWeight() >= edge->getLikelyWeight()))
        {
            continue;
        }

        JITDUMP("Creating fallthrough along " FMT_BB " -> " FMT_BB "\n", block->bbNum, target->bbNum);

        const bool isForwardJump = !isBackwardJump(block, target);
        if (isForwardJump)
        {
            // Before swap: | ..srcBlk | ... | dstBlk | ... |
            // After swap:  | ..srcBlk | dstBlk | ... |

            // First, shift all blocks between 'block' and 'target' rightward to make space for the latter.
            // If 'target' is a call-finally pair, include space for the pair's tail.
            const unsigned offset = target->isBBCallFinallyPair() ? 2 : 1;
            for (unsigned pos = dstPos - 1; pos != srcPos; pos--)
            {
                BasicBlock* const blockToMove = blockOrder[pos];
                blockOrder[pos + offset]      = blockOrder[pos];
                blockToMove->bbPostorderNum += offset;
            }

            // Now, insert 'target' in the space after 'block'.
            blockOrder[srcPos + 1] = target;
            target->bbPostorderNum = srcPos + 1;

            // Move call-finally pairs in tandem.
            if (target->isBBCallFinallyPair())
            {
                blockOrder[srcPos + 2]         = target->Next();
                target->Next()->bbPostorderNum = srcPos + 2;
            }
        }
        else
        {
            // Before swap: | ... | dstBlk.. | srcBlk | ... |
            // After swap:  | ... | srcBlk | dstBlk.. | ... |

            // First, shift everything between 'target' and 'block' (including 'target') over
            // to make space for 'block'.
            for (unsigned pos = srcPos - 1; pos >= dstPos; pos--)
            {
                BasicBlock* const blockToMove = blockOrder[pos];
                blockOrder[pos + 1]           = blockOrder[pos];
                blockToMove->bbPostorderNum++;
            }

            // Now, insert 'block' before 'target'.
            blockOrder[dstPos]    = block;
            block->bbPostorderNum = dstPos;
        }

        assert((block->bbPostorderNum + 1) == target->bbPostorderNum);
        modified = true;
    }

    return modified;
}

//-----------------------------------------------------------------------------
// fgSearchImprovedLayout: Try to improve upon RPO-based layout with the 3-opt method:
>>>>>>> 93ebf52c
//   - Identify a range of hot blocks to reorder within
//   - Partition this set into three segments: S1 - S2 - S3
//   - Evaluate cost of swapped layout: S1 - S3 - S2
//   - If the cost improves, keep this layout
//
// Returns:
//   Suitable phase status
//
PhaseStatus Compiler::fgSearchImprovedLayout()
{
#ifdef DEBUG
    if (verbose)
    {
        printf("*************** In fgSearchImprovedLayout()\n");

        printf("\nInitial BasicBlocks");
        fgDispBasicBlocks(verboseTrees);
        printf("\n");
    }
#endif // DEBUG

    // Before running 3-opt, compute a loop-aware RPO (if not already available) to get a sensible starting layout.
    if (m_dfsTree == nullptr)
    {
        m_dfsTree = fgComputeDfs</* useProfile */ true>();
        m_loops   = FlowGraphNaturalLoops::Find(m_dfsTree);
    }
    else
    {
        assert(m_loops != nullptr);
    }

    BasicBlock** const initialLayout = new (this, CMK_BasicBlock) BasicBlock*[m_dfsTree->GetPostOrderCount()];

    // When walking the RPO-based layout, compact the hot blocks, and remember the end of the hot section.
    // We don't want to waste time running 3-opt on cold blocks, or on handler sections.
    unsigned numHotBlocks  = 0;
    auto     addToSequence = [this, initialLayout, &numHotBlocks](BasicBlock* block) {
        // The first block really shouldn't be cold, but if it is, ensure it's still placed first.
        if (!block->hasHndIndex() && (!block->isBBWeightCold(this) || block->IsFirst()))
        {
            initialLayout[numHotBlocks++] = block;
        }
    };

    // Stress 3-opt by giving it the post-order traversal as its initial layout,
    // but keep the method entry block at the beginning.
    if (compStressCompile(STRESS_THREE_OPT_LAYOUT, 10))
    {
        for (unsigned i = 0; i < m_dfsTree->GetPostOrderCount(); i++)
        {
            BasicBlock* const block = m_dfsTree->GetPostOrder(i);
            if (!block->hasHndIndex())
            {
                initialLayout[numHotBlocks++] = block;
            }
        }

        std::swap(initialLayout[0], initialLayout[numHotBlocks - 1]);
    }
    else
    {
        fgVisitBlocksInLoopAwareRPO(m_dfsTree, m_loops, addToSequence);
    }

    bool modified = false;
    if (numHotBlocks > 0)
    {
        ThreeOptLayout layoutRunner(this, initialLayout, numHotBlocks);
        modified = layoutRunner.Run();
    }
    else
    {
        JITDUMP("No hot blocks found. Skipping reordering.\n");
    }

    // 3-opt will mess with post-order numbers regardless of whether it modifies anything,
    // so we always need to invalidate the flowgraph annotations after.
    fgInvalidateDfsTree();
    return modified ? PhaseStatus::MODIFIED_EVERYTHING : PhaseStatus::MODIFIED_NOTHING;
}

//-------------------------------------------------------------
// fgUpdateFlowGraphPhase: run flow graph optimization as a
//   phase, with no tail duplication
//
// Returns:
//    Suitable phase status
//
PhaseStatus Compiler::fgUpdateFlowGraphPhase()
{
    constexpr bool doTailDup   = false;
    constexpr bool isPhase     = true;
    const bool     madeChanges = fgUpdateFlowGraph(doTailDup, isPhase);

    return madeChanges ? PhaseStatus::MODIFIED_EVERYTHING : PhaseStatus::MODIFIED_NOTHING;
}

//-------------------------------------------------------------
// fgUpdateFlowGraph: Removes any empty blocks, unreachable blocks, and redundant jumps.
// Most of those appear after dead store removal and folding of conditionals.
// Also, compact consecutive basic blocks.
//
// Arguments:
//    doTailDuplication - true to attempt tail duplication optimization
//    isPhase - true if being run as the only thing in a phase
//
// Returns: true if the flowgraph has been modified
//
// Notes:
//    Debuggable code and Min Optimization JIT also introduces basic blocks
//    but we do not optimize those!
//
bool Compiler::fgUpdateFlowGraph(bool doTailDuplication /* = false */, bool isPhase /* = false */)
{
#ifdef DEBUG
    if (verbose && !isPhase)
    {
        printf("\n*************** In fgUpdateFlowGraph()");
    }
#endif // DEBUG

    /* This should never be called for debuggable code */

    noway_assert(opts.OptimizationEnabled());

    // We shouldn't be churning the flowgraph after doing hot/cold splitting
    assert(fgFirstColdBlock == nullptr);

#ifdef DEBUG
    if (verbose && !isPhase)
    {
        printf("\nBefore updating the flow graph:\n");
        fgDispBasicBlocks(verboseTrees);
        printf("\n");
    }
#endif // DEBUG

    /* Walk all the basic blocks - look for unconditional jumps, empty blocks, blocks to compact, etc...
     *
     * OBSERVATION:
     *      Once a block is removed the predecessors are not accurate (assuming they were at the beginning)
     *      For now we will only use the information in bbRefs because it is easier to be updated
     */

    bool modified = false;
    bool change;
    do
    {
        change = false;

        BasicBlock* block;           // the current block
        BasicBlock* bPrev = nullptr; // the previous non-worthless block
        BasicBlock* bNext;           // the successor of the current block
        BasicBlock* bDest;           // the jump target of the current block
        BasicBlock* bFalseDest;      // the false target of the current block (if it is a BBJ_COND)

        for (block = fgFirstBB; block != nullptr; block = block->Next())
        {
            /*  Some blocks may be already marked removed by other optimizations
             *  (e.g worthless loop removal), without being explicitly removed
             *  from the list.
             */

            if (block->HasFlag(BBF_REMOVED))
            {
                if (bPrev)
                {
                    assert(!block->IsLast());
                    bPrev->SetNext(block->Next());
                }
                else
                {
                    /* WEIRD first basic block is removed - should have an assert here */
                    noway_assert(!"First basic block marked as BBF_REMOVED???");

                    fgFirstBB = block->Next();
                }
                continue;
            }

            /*  We jump to the REPEAT label if we performed a change involving the current block
             *  This is in case there are other optimizations that can show up
             *  (e.g. - compact 3 blocks in a row)
             *  If nothing happens, we then finish the iteration and move to the next block
             */

        REPEAT:;

            bNext      = block->Next();
            bDest      = nullptr;
            bFalseDest = nullptr;

            if (block->KindIs(BBJ_ALWAYS))
            {
                bDest = block->GetTarget();
                if (doTailDuplication && fgOptimizeUncondBranchToSimpleCond(block, bDest))
                {
                    assert(block->KindIs(BBJ_COND));
                    assert(bNext == block->Next());
                    change   = true;
                    modified = true;

                    if (fgFoldSimpleCondByForwardSub(block))
                    {
                        // It is likely another pred of the target now can
                        // similarly have its control flow straightened out.
                        // Try to compact it and repeat the optimization for
                        // it.
                        if (bDest->bbRefs == 1)
                        {
                            BasicBlock* otherPred = bDest->bbPreds->getSourceBlock();
                            JITDUMP("Trying to compact last pred " FMT_BB " of " FMT_BB " that we now bypass\n",
                                    otherPred->bbNum, bDest->bbNum);
                            if (fgCanCompactBlock(otherPred))
                            {
                                fgCompactBlock(otherPred);
                                fgFoldSimpleCondByForwardSub(otherPred);

                                // Since compaction removes blocks, update lexical pointers
                                bPrev = block->Prev();
                                bNext = block->Next();
                            }
                        }

                        assert(block->KindIs(BBJ_ALWAYS));
                        bDest = block->GetTarget();
                    }
                }
            }

            // Remove jumps to the following block and optimize any JUMPS to JUMPS

            if (block->KindIs(BBJ_ALWAYS, BBJ_CALLFINALLYRET))
            {
                bDest = block->GetTarget();
                if (bDest == bNext)
                {
                    // Skip jump optimizations, and try to compact block and bNext later
                    bDest = nullptr;
                }
            }
            else if (block->KindIs(BBJ_COND))
            {
                bDest      = block->GetTrueTarget();
                bFalseDest = block->GetFalseTarget();
                if (bDest == bFalseDest)
                {
                    fgRemoveConditionalJump(block);
                    assert(block->KindIs(BBJ_ALWAYS));
                    change     = true;
                    modified   = true;
                    bFalseDest = nullptr;
                }
            }

            if (bDest != nullptr)
            {
                // Do we have a JUMP to an empty unconditional JUMP block?
                if (bDest->KindIs(BBJ_ALWAYS) && !bDest->TargetIs(bDest) && // special case for self jumps
                    bDest->isEmpty())
                {
                    // Empty blocks that jump to the next block can probably be compacted instead
                    if (!bDest->JumpsToNext() && fgOptimizeBranchToEmptyUnconditional(block, bDest))
                    {
                        change   = true;
                        modified = true;
                        goto REPEAT;
                    }
                }

                // Check for cases where reversing the branch condition may enable
                // other flow opts.
                //
                // Current block falls through to an empty bNext BBJ_ALWAYS, and
                // (a) block jump target is bNext's bbNext.
                // (b) block jump target is elsewhere but join free, and
                //      bNext's jump target has a join.
                //
                if (block->KindIs(BBJ_COND) &&   // block is a BBJ_COND block
                    (bFalseDest == bNext) &&     // false target is the next block
                    (bNext->bbRefs == 1) &&      // no other block jumps to bNext
                    bNext->KindIs(BBJ_ALWAYS) && // the next block is a BBJ_ALWAYS block
                    !bNext->JumpsToNext() &&     // and it doesn't jump to the next block (we might compact them)
                    bNext->isEmpty() &&          // and it is an empty block
                    !bNext->TargetIs(bNext))     // special case for self jumps
                {
                    assert(block->FalseTargetIs(bNext));

                    // case (a)
                    //
                    const bool isJumpAroundEmpty = bNext->NextIs(bDest);

                    // case (b)
                    //
                    // Note the asymmetric checks for refs == 1 and refs > 1 ensures that we
                    // differentiate the roles played by bDest and bNextJumpDest. We need some
                    // sense of which arrangement is preferable to avoid getting stuck in a loop
                    // reversing and re-reversing.
                    //
                    // Other tiebreaking criteria could be considered.
                    //
                    // Pragmatic constraints:
                    //
                    // * don't consider lexical predecessors, or we may confuse loop recognition
                    // * don't consider blocks of different rarities
                    //
                    BasicBlock* const bNextJumpDest    = bNext->GetTarget();
                    const bool        isJumpToJoinFree = !isJumpAroundEmpty && (bDest->bbRefs == 1) &&
                                                  (bNextJumpDest->bbRefs > 1) && (bDest->bbNum > block->bbNum) &&
                                                  (block->isRunRarely() == bDest->isRunRarely());

                    bool optimizeJump = isJumpAroundEmpty || isJumpToJoinFree;

                    // We do not optimize jumps between two different try regions.
                    // However jumping to a block that is not in any try region is OK
                    //
                    if (bDest->hasTryIndex() && !BasicBlock::sameTryRegion(block, bDest))
                    {
                        optimizeJump = false;
                    }

                    // Also consider bNext's try region
                    //
                    if (bNext->hasTryIndex() && !BasicBlock::sameTryRegion(block, bNext))
                    {
                        optimizeJump = false;
                    }

                    if (optimizeJump && isJumpToJoinFree)
                    {
                        // In the join free case, we also need to move bDest right after bNext
                        // to create same flow as in the isJumpAroundEmpty case.
                        //
                        if (!fgEhAllowsMoveBlock(bNext, bDest) || bDest->isBBCallFinallyPair())
                        {
                            optimizeJump = false;
                        }
                        else
                        {
                            // We don't expect bDest to already be right after bNext.
                            //
                            assert(!bNext->NextIs(bDest));

                            JITDUMP("\nMoving " FMT_BB " after " FMT_BB " to enable reversal\n", bDest->bbNum,
                                    bNext->bbNum);

                            // Move bDest
                            //
                            if (ehIsBlockEHLast(bDest))
                            {
                                ehUpdateLastBlocks(bDest, bDest->Prev());
                            }

                            fgUnlinkBlock(bDest);
                            fgInsertBBafter(bNext, bDest);

                            if (ehIsBlockEHLast(bNext))
                            {
                                ehUpdateLastBlocks(bNext, bDest);
                            }
                        }
                    }

                    if (optimizeJump)
                    {
                        JITDUMP("\nReversing a conditional jump around an unconditional jump (" FMT_BB " -> " FMT_BB
                                ", " FMT_BB " -> " FMT_BB ")\n",
                                block->bbNum, bDest->bbNum, bNext->bbNum, bNextJumpDest->bbNum);

                        //  Reverse the jump condition
                        //
                        GenTree* test = block->lastNode();
                        noway_assert(test->OperIsConditionalJump());

                        if (test->OperGet() == GT_JTRUE)
                        {
                            GenTree* cond = gtReverseCond(test->AsOp()->gtOp1);
                            assert(cond == test->AsOp()->gtOp1); // Ensure `gtReverseCond` did not create a new node.
                            test->AsOp()->gtOp1 = cond;
                        }
                        else
                        {
                            gtReverseCond(test);
                        }

                        // Optimize the Conditional JUMP to go to the new target
                        //
                        FlowEdge* const oldFalseEdge = block->GetFalseEdge();
                        FlowEdge* const oldTrueEdge  = block->GetTrueEdge();
                        FlowEdge* const oldNextEdge  = bNext->GetTargetEdge();

                        // bNext no longer flows to target
                        //
                        fgRemoveRefPred(oldNextEdge);

                        // Rewire flow from block
                        //
                        block->SetFalseEdge(oldTrueEdge);
                        block->SetTrueEdge(oldFalseEdge);
                        fgRedirectTrueEdge(block, bNext->GetTarget());

                        /*
                          Unlink bNext from the BasicBlock list; note that we can
                          do this even though other blocks could jump to it - the
                          reason is that elsewhere in this function we always
                          redirect jumps to jumps to jump to the final label,
                          so even if another block jumps to bNext it won't matter
                          once we're done since any such jump will be redirected
                          to the final target by the time we're done here.
                        */

                        fgUnlinkBlockForRemoval(bNext);

                        /* Mark the block as removed */
                        bNext->SetFlags(BBF_REMOVED);

                        //
                        // If we removed the end of a try region or handler region
                        // we will need to update ebdTryLast or ebdHndLast.
                        //

                        for (EHblkDsc* const HBtab : EHClauses(this))
                        {
                            if ((HBtab->ebdTryLast == bNext) || (HBtab->ebdHndLast == bNext))
                            {
                                fgSkipRmvdBlocks(HBtab);
                            }
                        }

                        // we optimized this JUMP - goto REPEAT to catch similar cases
                        change   = true;
                        modified = true;

#ifdef DEBUG
                        if (verbose)
                        {
                            printf("\nAfter reversing the jump:\n");
                            fgDispBasicBlocks(verboseTrees);
                        }
#endif // DEBUG

                        /*
                           For a rare special case we cannot jump to REPEAT
                           as jumping to REPEAT will cause us to delete 'block'
                           because it currently appears to be unreachable.  As
                           it is a self loop that only has a single bbRef (itself)
                           However since the unlinked bNext has additional bbRefs
                           (that we will later connect to 'block'), it is not really
                           unreachable.
                        */
                        if ((bNext->bbRefs > 0) && bNext->TargetIs(block) && (block->bbRefs == 1))
                        {
                            continue;
                        }

                        goto REPEAT;
                    }
                }
            }

            //
            // Update the switch jump table such that it follows jumps to jumps:
            //
            if (block->KindIs(BBJ_SWITCH))
            {
                if (fgOptimizeSwitchBranches(block))
                {
                    change   = true;
                    modified = true;
                    goto REPEAT;
                }
            }

            noway_assert(!block->HasFlag(BBF_REMOVED));

            /* COMPACT blocks if possible */

            if (fgCanCompactBlock(block))
            {
                fgCompactBlock(block);

                /* we compacted two blocks - goto REPEAT to catch similar cases */
                change   = true;
                modified = true;
                bPrev    = block->Prev();
                goto REPEAT;
            }

            // Remove unreachable or empty blocks - do not consider blocks marked BBF_DONT_REMOVE
            // These include first and last block of a TRY, exception handlers and THROW blocks.
            if (block->HasFlag(BBF_DONT_REMOVE))
            {
                bPrev = block;
                continue;
            }

            assert(!bbIsTryBeg(block));
            noway_assert(block->bbCatchTyp == BBCT_NONE);

            /* Remove unreachable blocks
             *
             * We'll look for blocks that have countOfInEdges() = 0 (blocks may become
             * unreachable due to a BBJ_ALWAYS introduced by conditional folding for example)
             */

            if (block->countOfInEdges() == 0)
            {
                /* no references -> unreachable - remove it */
                /* For now do not update the bbNum, do it at the end */

                fgRemoveBlock(block, /* unreachable */ true);

                change   = true;
                modified = true;

                /* we removed the current block - the rest of the optimizations won't have a target
                 * continue with the next one */

                continue;
            }
            else if (block->countOfInEdges() == 1)
            {
                switch (block->GetKind())
                {
                    case BBJ_COND:
                        if (block->TrueTargetIs(block) || block->FalseTargetIs(block))
                        {
                            fgRemoveBlock(block, /* unreachable */ true);

                            change   = true;
                            modified = true;

                            /* we removed the current block - the rest of the optimizations
                             * won't have a target so continue with the next block */

                            continue;
                        }
                        break;
                    case BBJ_ALWAYS:
                        if (block->TargetIs(block))
                        {
                            fgRemoveBlock(block, /* unreachable */ true);

                            change   = true;
                            modified = true;

                            /* we removed the current block - the rest of the optimizations
                             * won't have a target so continue with the next block */

                            continue;
                        }
                        break;

                    default:
                        break;
                }
            }

            noway_assert(!block->HasFlag(BBF_REMOVED));

            /* Remove EMPTY blocks */

            if (block->isEmpty())
            {
                assert(block->PrevIs(bPrev));
                if (fgOptimizeEmptyBlock(block))
                {
                    change   = true;
                    modified = true;
                }

                /* Have we removed the block? */

                if (block->HasFlag(BBF_REMOVED))
                {
                    /* block was removed - no change to bPrev */
                    continue;
                }
            }

            /* Set the predecessor of the last reachable block
             * If we removed the current block, the predecessor remains unchanged
             * otherwise, since the current block is ok, it becomes the predecessor */

            noway_assert(!block->HasFlag(BBF_REMOVED));

            bPrev = block;
        }
    } while (change);

    // OSR entry blocks will frequently have a profile imbalance as original method execution was hijacked at them.
    // Mark the profile as inconsistent if we might have propagated the OSR entry weight.
    if (modified && opts.IsOSR())
    {
        JITDUMP("fgUpdateFlowGraph: Inconsistent OSR entry weight may have been propagated. Data %s consistent.\n",
                fgPgoConsistent ? "is now" : "was already");
        fgPgoConsistent = false;
    }

#ifdef DEBUG
    if (!isPhase)
    {
        if (verbose && modified)
        {
            printf("\nAfter updating the flow graph:\n");
            fgDispBasicBlocks(verboseTrees);
            fgDispHandlerTab();
        }

        if (compRationalIRForm)
        {
            for (BasicBlock* const block : Blocks())
            {
                LIR::AsRange(block).CheckLIR(this);
            }
        }

        fgVerifyHandlerTab();
        // Make sure that the predecessor lists are accurate
        fgDebugCheckBBlist();
        fgDebugCheckUpdate();
    }
#endif // DEBUG

    return modified;
}

//-------------------------------------------------------------
// fgDfsBlocksAndRemove: Compute DFS and delete dead blocks.
//
// Returns:
//    Suitable phase status
//
PhaseStatus Compiler::fgDfsBlocksAndRemove()
{
    fgInvalidateDfsTree();
    m_dfsTree = fgComputeDfs();

    return fgRemoveBlocksOutsideDfsTree() ? PhaseStatus::MODIFIED_EVERYTHING : PhaseStatus::MODIFIED_NOTHING;
}

//-------------------------------------------------------------
// fgRemoveBlocksOutsideDfsTree: Remove the blocks that are not in the current DFS tree.
//
// Returns:
//    True if any block was removed.
//
bool Compiler::fgRemoveBlocksOutsideDfsTree()
{
    if (m_dfsTree->GetPostOrderCount() == fgBBcount)
    {
        return false;
    }

#ifdef DEBUG
    if (verbose)
    {
        printf("%u/%u blocks are unreachable and will be removed:\n", fgBBcount - m_dfsTree->GetPostOrderCount(),
               fgBBcount);
        for (BasicBlock* block : Blocks())
        {
            if (!m_dfsTree->Contains(block))
            {
                printf("  " FMT_BB "\n", block->bbNum);
            }
        }
    }
#endif // DEBUG

    // The DFS we run is not precise around call-finally, so
    // `fgRemoveUnreachableBlocks` can expose newly unreachable blocks
    // that we did not uncover during the DFS. If we did remove any
    // call-finally blocks then iterate to closure. This is a very rare
    // case.
    while (true)
    {
        bool anyCallFinallyPairs = false;
        fgRemoveUnreachableBlocks([=, &anyCallFinallyPairs](BasicBlock* block) {
            if (!m_dfsTree->Contains(block))
            {
                anyCallFinallyPairs |= block->isBBCallFinallyPair();
                return true;
            }

            return false;
        });

        if (!anyCallFinallyPairs)
        {
            break;
        }

        m_dfsTree = fgComputeDfs();
    }

#ifdef DEBUG
    // Did we actually remove all the blocks we said we were going to?
    if (verbose)
    {
        if (m_dfsTree->GetPostOrderCount() != fgBBcount)
        {
            printf("%u unreachable blocks were not removed:\n", fgBBcount - m_dfsTree->GetPostOrderCount());
            for (BasicBlock* block : Blocks())
            {
                if (!m_dfsTree->Contains(block))
                {
                    printf("  " FMT_BB "\n", block->bbNum);
                }
            }
        }
    }
#endif // DEBUG

    return true;
}

//-------------------------------------------------------------
// fgGetCodeEstimate: Compute a code size estimate for the block, including all statements
// and block control flow.
//
// Arguments:
//    block - block to consider
//
// Returns:
//    Code size estimate for block
//
unsigned Compiler::fgGetCodeEstimate(BasicBlock* block)
{
    unsigned costSz = 0; // estimate of block's code size cost

    switch (block->GetKind())
    {
        case BBJ_ALWAYS:
        case BBJ_EHCATCHRET:
        case BBJ_LEAVE:
        case BBJ_COND:
            costSz = 2;
            break;
        case BBJ_CALLFINALLY:
            costSz = 5;
            break;
        case BBJ_CALLFINALLYRET:
            costSz = 0;
            break;
        case BBJ_SWITCH:
            costSz = 10;
            break;
        case BBJ_THROW:
            costSz = 1; // We place a int3 after the code for a throw block
            break;
        case BBJ_EHFINALLYRET:
        case BBJ_EHFAULTRET:
        case BBJ_EHFILTERRET:
            costSz = 1;
            break;
        case BBJ_RETURN: // return from method
            costSz = 3;
            break;
        default:
            noway_assert(!"Bad bbKind");
            break;
    }

    for (Statement* const stmt : block->NonPhiStatements())
    {
        unsigned char cost = stmt->GetCostSz();
        costSz += cost;
    }

    return costSz;
}

#ifdef FEATURE_JIT_METHOD_PERF

//------------------------------------------------------------------------
// fgMeasureIR: count and return the number of IR nodes in the function.
//
unsigned Compiler::fgMeasureIR()
{
    unsigned nodeCount = 0;

    for (BasicBlock* const block : Blocks())
    {
        if (!block->IsLIR())
        {
            for (Statement* const stmt : block->Statements())
            {
                fgWalkTreePre(
                    stmt->GetRootNodePointer(),
                    [](GenTree** slot, fgWalkData* data) -> Compiler::fgWalkResult {
                    (*reinterpret_cast<unsigned*>(data->pCallbackData))++;
                    return Compiler::WALK_CONTINUE;
                },
                    &nodeCount);
            }
        }
        else
        {
            for (GenTree* node : LIR::AsRange(block))
            {
                nodeCount++;
            }
        }
    }

    return nodeCount;
}

#endif // FEATURE_JIT_METHOD_PERF

//------------------------------------------------------------------------
// fgHeadTailMerge: merge common sequences of statements in block predecessors/successors
//
// Parameters:
//   early - Whether this is being checked with early IR invariants (where
//           we do not have valid address exposure/GTF_GLOB_REF).
//
// Returns:
//   Suitable phase status.
//
// Notes:
//   This applies tail merging and head merging. For tail merging it looks for
//   cases where all or some predecessors of a block have the same (or
//   equivalent) last statement.
//
//   If all predecessors have the same last statement, move one of them to
//   the start of the block, and delete the copies in the preds.
//   Then retry merging.
//
//   If some predecessors have the same last statement, pick one as the
//   canonical, split it if necessary, cross jump from the others to
//   the canonical, and delete the copies in the cross jump blocks.
//   Then retry merging on the canonical block.
//
//   Conversely, for head merging, we look for cases where all successors of a
//   block start with the same statement. We then try to move one of them into
//   the predecessor (which requires special handling due to the terminator
//   node) and delete the copies.
//
//   We set a mergeLimit to try and get most of the benefit while not
//   incurring too much TP overhead. It's possible to make the merging
//   more efficient and if so it might be worth revising this value.
//
PhaseStatus Compiler::fgHeadTailMerge(bool early)
{
    bool      madeChanges = false;
    int const mergeLimit  = 50;

    const bool isEnabled = JitConfig.JitEnableHeadTailMerge() > 0;
    if (!isEnabled)
    {
        JITDUMP("Head and tail merge disabled by JitEnableHeadTailMerge\n");
        return PhaseStatus::MODIFIED_NOTHING;
    }

#ifdef DEBUG
    static ConfigMethodRange JitEnableHeadTailMergeRange;
    JitEnableHeadTailMergeRange.EnsureInit(JitConfig.JitEnableHeadTailMergeRange());
    const unsigned hash = impInlineRoot()->info.compMethodHash();
    if (!JitEnableHeadTailMergeRange.Contains(hash))
    {
        JITDUMP("Tail merge disabled by JitEnableHeadTailMergeRange\n");
        return PhaseStatus::MODIFIED_NOTHING;
    }
#endif

    struct PredInfo
    {
        PredInfo(BasicBlock* block, Statement* stmt)
            : m_block(block)
            , m_stmt(stmt)
        {
        }
        BasicBlock* m_block;
        Statement*  m_stmt;
    };

    ArrayStack<PredInfo>    predInfo(getAllocator(CMK_ArrayStack));
    ArrayStack<PredInfo>    matchedPredInfo(getAllocator(CMK_ArrayStack));
    ArrayStack<BasicBlock*> retryBlocks(getAllocator(CMK_ArrayStack));

    // Try tail merging a block.
    // If return value is true, retry.
    // May also add to retryBlocks.
    //
    auto tailMergePreds = [&](BasicBlock* commSucc) -> bool {
        // Are there enough preds to make it interesting?
        //
        if (predInfo.Height() < 2)
        {
            // Not enough preds to merge
            return false;
        }

        // If there are large numbers of viable preds, forgo trying to merge.
        // While there can be large benefits, there can also be large costs.
        //
        // Note we check this rather than countOfInEdges because we don't care
        // about dups, just the number of unique pred blocks.
        //
        if (predInfo.Height() > mergeLimit)
        {
            // Too many preds to consider
            return false;
        }

        // Find a matching set of preds. Potentially O(N^2) tree comparisons.
        //
        int i = 0;
        while (i < (predInfo.Height() - 1))
        {
            matchedPredInfo.Reset();
            matchedPredInfo.Emplace(predInfo.TopRef(i));
            Statement* const  baseStmt  = predInfo.TopRef(i).m_stmt;
            BasicBlock* const baseBlock = predInfo.TopRef(i).m_block;

            for (int j = i + 1; j < predInfo.Height(); j++)
            {
                BasicBlock* const otherBlock = predInfo.TopRef(j).m_block;

                // Consider: bypass this for statements that can't cause exceptions.
                //
                if (!BasicBlock::sameEHRegion(baseBlock, otherBlock))
                {
                    continue;
                }

                Statement* const otherStmt = predInfo.TopRef(j).m_stmt;

                // Consider: compute and cache hashes to make this faster
                //
                if (GenTree::Compare(baseStmt->GetRootNode(), otherStmt->GetRootNode()))
                {
                    matchedPredInfo.Emplace(predInfo.TopRef(j));
                }
            }

            if (matchedPredInfo.Height() < 2)
            {
                // This pred didn't match any other. Check other preds for matches.
                i++;
                continue;
            }

            // We can move the identical last statements to commSucc, if it exists,
            // and all preds have matching last statements, and we're not changing EH behavior.
            //
            bool const hasCommSucc               = (commSucc != nullptr);
            bool const predsInSameEHRegionAsSucc = hasCommSucc && BasicBlock::sameEHRegion(baseBlock, commSucc);
            bool const canMergeAllPreds = hasCommSucc && (matchedPredInfo.Height() == (int)commSucc->countOfInEdges());
            bool const canMergeIntoSucc = predsInSameEHRegionAsSucc && canMergeAllPreds;

            if (canMergeIntoSucc)
            {
                JITDUMP("All %d preds of " FMT_BB " end with the same tree, moving\n", matchedPredInfo.Height(),
                        commSucc->bbNum);
                JITDUMPEXEC(gtDispStmt(matchedPredInfo.TopRef(0).m_stmt));

                for (int j = 0; j < matchedPredInfo.Height(); j++)
                {
                    PredInfo&         info      = matchedPredInfo.TopRef(j);
                    Statement* const  stmt      = info.m_stmt;
                    BasicBlock* const predBlock = info.m_block;

                    fgUnlinkStmt(predBlock, stmt);

                    // Add one of the matching stmts to block, and
                    // update its flags.
                    //
                    if (j == 0)
                    {
                        fgInsertStmtAtBeg(commSucc, stmt);
                        commSucc->CopyFlags(predBlock, BBF_COPY_PROPAGATE);
                    }

                    madeChanges = true;
                }

                // It's worth retrying tail merge on this block.
                //
                return true;
            }

            // All or a subset of preds have matching last stmt, we will cross-jump.
            // Pick one pred block as the victim -- preferably a block with just one
            // statement or one that falls through to block (or both).
            //
            if (predsInSameEHRegionAsSucc)
            {
                JITDUMP("A subset of %d preds of " FMT_BB " end with the same tree\n", matchedPredInfo.Height(),
                        commSucc->bbNum);
            }
            else if (commSucc != nullptr)
            {
                JITDUMP("%s %d preds of " FMT_BB " end with the same tree but are in a different EH region\n",
                        canMergeAllPreds ? "All" : "A subset of", matchedPredInfo.Height(), commSucc->bbNum);
            }
            else
            {
                JITDUMP("A set of %d return blocks end with the same tree\n", matchedPredInfo.Height());
            }

            JITDUMPEXEC(gtDispStmt(matchedPredInfo.TopRef(0).m_stmt));

            BasicBlock* crossJumpVictim       = nullptr;
            Statement*  crossJumpStmt         = nullptr;
            bool        haveNoSplitVictim     = false;
            bool        haveFallThroughVictim = false;

            for (int j = 0; j < matchedPredInfo.Height(); j++)
            {
                PredInfo&         info      = matchedPredInfo.TopRef(j);
                Statement* const  stmt      = info.m_stmt;
                BasicBlock* const predBlock = info.m_block;

                // Never pick the init block as the victim as that would
                // cause us to add a predecessor to it, which is invalid.
                if (predBlock == fgFirstBB)
                {
                    continue;
                }

                bool const isNoSplit     = stmt == predBlock->firstStmt();
                bool const isFallThrough = (predBlock->KindIs(BBJ_ALWAYS) && predBlock->JumpsToNext());

                // Is this block possibly better than what we have?
                //
                bool useBlock = false;

                if (crossJumpVictim == nullptr)
                {
                    // Pick an initial candidate.
                    useBlock = true;
                }
                else if (isNoSplit && isFallThrough)
                {
                    // This is the ideal choice.
                    //
                    useBlock = true;
                }
                else if (!haveNoSplitVictim && isNoSplit)
                {
                    useBlock = true;
                }
                else if (!haveNoSplitVictim && !haveFallThroughVictim && isFallThrough)
                {
                    useBlock = true;
                }

                if (useBlock)
                {
                    crossJumpVictim       = predBlock;
                    crossJumpStmt         = stmt;
                    haveNoSplitVictim     = isNoSplit;
                    haveFallThroughVictim = isFallThrough;
                }

                // If we have the perfect victim, stop looking.
                //
                if (haveNoSplitVictim && haveFallThroughVictim)
                {
                    break;
                }
            }

            BasicBlock* crossJumpTarget = crossJumpVictim;

            // If this block requires splitting, then split it.
            // Note we know that stmt has a prev stmt.
            //
            if (haveNoSplitVictim)
            {
                JITDUMP("Will cross-jump to " FMT_BB "\n", crossJumpTarget->bbNum);
            }
            else
            {
                crossJumpTarget = fgSplitBlockAfterStatement(crossJumpVictim, crossJumpStmt->GetPrevStmt());
                JITDUMP("Will cross-jump to newly split off " FMT_BB "\n", crossJumpTarget->bbNum);
            }

            assert(!crossJumpTarget->isEmpty());

            // Do the cross jumping
            //
            for (int j = 0; j < matchedPredInfo.Height(); j++)
            {
                PredInfo&         info      = matchedPredInfo.TopRef(j);
                BasicBlock* const predBlock = info.m_block;
                Statement* const  stmt      = info.m_stmt;

                if (predBlock == crossJumpVictim)
                {
                    continue;
                }

                // remove the statement
                fgUnlinkStmt(predBlock, stmt);

                // Fix up the flow.
                //
                if (commSucc != nullptr)
                {
                    assert(predBlock->KindIs(BBJ_ALWAYS));
                    fgRedirectTargetEdge(predBlock, crossJumpTarget);
                }
                else
                {
                    FlowEdge* const newEdge = fgAddRefPred(crossJumpTarget, predBlock);
                    predBlock->SetKindAndTargetEdge(BBJ_ALWAYS, newEdge);
                }

                // For tail merge we have a common successor of predBlock and
                // crossJumpTarget, so the profile update can be done locally.
                if (crossJumpTarget->hasProfileWeight())
                {
                    crossJumpTarget->increaseBBProfileWeight(predBlock->bbWeight);
                }
            }

            // We changed things
            //
            madeChanges = true;

            // We should try tail merging the cross jump target.
            //
            retryBlocks.Push(crossJumpTarget);

            // Continue trying to merge in the current block.
            // This is a bit inefficient, we could remember how
            // far we got through the pred list perhaps.
            //
            return true;
        }

        // We've looked at everything.
        //
        return false;
    };

    auto tailMerge = [&](BasicBlock* block) -> bool {
        if (block->countOfInEdges() < 2)
        {
            // Nothing to merge here
            return false;
        }

        predInfo.Reset();

        // Find the subset of preds that reach along non-critical edges
        // and populate predInfo.
        //
        for (BasicBlock* const predBlock : block->PredBlocks())
        {
            if (predBlock->GetUniqueSucc() != block)
            {
                continue;
            }

            Statement* lastStmt = predBlock->lastStmt();

            // Block might be empty.
            //
            if (lastStmt == nullptr)
            {
                continue;
            }

            // Walk back past any GT_NOPs.
            //
            Statement* const firstStmt = predBlock->firstStmt();
            while (lastStmt->GetRootNode()->OperIs(GT_NOP))
            {
                if (lastStmt == firstStmt)
                {
                    // predBlock is evidently all GT_NOP.
                    //
                    lastStmt = nullptr;
                    break;
                }

                lastStmt = lastStmt->GetPrevStmt();
            }

            // Block might be effectively empty.
            //
            if (lastStmt == nullptr)
            {
                continue;
            }

            // We don't expect to see PHIs but watch for them anyways.
            //
            assert(!lastStmt->IsPhiDefnStmt());
            predInfo.Emplace(predBlock, lastStmt);
        }

        return tailMergePreds(block);
    };

    auto iterateTailMerge = [&](BasicBlock* block) -> void {
        int numOpts = 0;

        while (tailMerge(block))
        {
            numOpts++;
        }

        if (numOpts > 0)
        {
            JITDUMP("Did %d tail merges in " FMT_BB "\n", numOpts, block->bbNum);
        }
    };

    ArrayStack<BasicBlock*> retBlocks(getAllocator(CMK_ArrayStack));

    // Visit each block
    //
    for (BasicBlock* const block : Blocks())
    {
        iterateTailMerge(block);

        if (block->KindIs(BBJ_RETURN) && !block->isEmpty() && (block != genReturnBB))
        {
            // Avoid spitting a return away from a possible tail call
            //
            if (!block->hasSingleStmt())
            {
                Statement* const lastStmt = block->lastStmt();
                Statement* const prevStmt = lastStmt->GetPrevStmt();
                GenTree* const   prevTree = prevStmt->GetRootNode();
                if (prevTree->IsCall() && prevTree->AsCall()->CanTailCall())
                {
                    continue;
                }
            }

            retBlocks.Push(block);
        }
    }

    predInfo.Reset();
    for (int i = 0; i < retBlocks.Height(); i++)
    {
        predInfo.Push(PredInfo(retBlocks.Bottom(i), retBlocks.Bottom(i)->lastStmt()));
    }

    tailMergePreds(nullptr);

    // Work through any retries
    //
    while (retryBlocks.Height() > 0)
    {
        iterateTailMerge(retryBlocks.Pop());
    }

    // Visit each block and try to merge first statements of successors.
    //
    for (BasicBlock* const block : Blocks())
    {
        madeChanges |= fgHeadMerge(block, early);
    }

    return madeChanges ? PhaseStatus::MODIFIED_EVERYTHING : PhaseStatus::MODIFIED_NOTHING;
}

//------------------------------------------------------------------------
// fgTryOneHeadMerge: Try to merge the first statement of the successors of a
// specified block.
//
// Parameters:
//   block - The block whose successors are to be considered
//   early - Whether this is being checked with early IR invariants
//           (where we do not have valid address exposure/GTF_GLOB_REF).
//
// Returns:
//   True if the merge succeeded.
//
bool Compiler::fgTryOneHeadMerge(BasicBlock* block, bool early)
{
    // We currently only check for BBJ_COND, which gets the common case of
    // spill clique created stores by the importer (often produced due to
    // ternaries in C#).
    // The logic below could be generalized to BBJ_SWITCH, but this currently
    // has almost no CQ benefit but does have a TP impact.
    if (!block->KindIs(BBJ_COND) || block->TrueEdgeIs(block->GetFalseEdge()))
    {
        return false;
    }

    // Verify that both successors are reached along non-critical edges.
    auto getSuccCandidate = [=](BasicBlock* succ, Statement** firstStmt) -> bool {
        if (succ->GetUniquePred(this) != block)
        {
            return false;
        }

        if (!BasicBlock::sameEHRegion(block, succ))
        {
            return false;
        }

        *firstStmt = nullptr;
        // Walk past any GT_NOPs.
        //
        for (Statement* stmt : succ->Statements())
        {
            if (!stmt->GetRootNode()->OperIs(GT_NOP))
            {
                *firstStmt = stmt;
                break;
            }
        }

        // Block might be effectively empty.
        //
        if (*firstStmt == nullptr)
        {
            return false;
        }

        // Cannot move terminator statement.
        //
        if ((*firstStmt == succ->lastStmt()) && succ->HasTerminator())
        {
            return false;
        }

        return true;
    };

    Statement* nextFirstStmt;
    Statement* destFirstStmt;

    if (!getSuccCandidate(block->GetFalseTarget(), &nextFirstStmt) ||
        !getSuccCandidate(block->GetTrueTarget(), &destFirstStmt))
    {
        return false;
    }

    if (!GenTree::Compare(nextFirstStmt->GetRootNode(), destFirstStmt->GetRootNode()))
    {
        return false;
    }

    JITDUMP("Both succs of " FMT_BB " start with the same tree\n", block->bbNum);
    DISPSTMT(nextFirstStmt);

    if (gtTreeContainsTailCall(nextFirstStmt->GetRootNode()) || gtTreeContainsTailCall(destFirstStmt->GetRootNode()))
    {
        JITDUMP("But one is a tailcall\n");
        return false;
    }

    JITDUMP("Checking if we can move it into the predecessor...\n");

    if (!fgCanMoveFirstStatementIntoPred(early, nextFirstStmt, block))
    {
        return false;
    }

    JITDUMP("We can; moving statement\n");

    fgUnlinkStmt(block->GetFalseTarget(), nextFirstStmt);
    fgInsertStmtNearEnd(block, nextFirstStmt);
    fgUnlinkStmt(block->GetTrueTarget(), destFirstStmt);
    block->CopyFlags(block->GetFalseTarget(), BBF_COPY_PROPAGATE);

    return true;
}

//------------------------------------------------------------------------
// fgHeadMerge: Try to repeatedly merge the first statement of the successors
// of the specified block.
//
// Parameters:
//   block               - The block whose successors are to be considered
//   early               - Whether this is being checked with early IR invariants
//                         (where we do not have valid address exposure/GTF_GLOB_REF).
//
// Returns:
//   True if any merge succeeded.
//
bool Compiler::fgHeadMerge(BasicBlock* block, bool early)
{
    bool madeChanges = false;
    int  numOpts     = 0;
    while (fgTryOneHeadMerge(block, early))
    {
        madeChanges = true;
        numOpts++;
    }

    if (numOpts > 0)
    {
        JITDUMP("Did %d head merges in " FMT_BB "\n", numOpts, block->bbNum);
    }

    return madeChanges;
}

//------------------------------------------------------------------------
// gtTreeContainsTailCall: Check if a tree contains any tail call or tail call
// candidate.
//
// Parameters:
//   tree - The tree
//
// Remarks:
//   While tail calls are generally expected to be top level nodes we do allow
//   some other shapes of calls to be tail calls, including some cascading
//   trivial assignments and casts. This function does a tree walk to check if
//   any sub tree is a tail call.
//
bool Compiler::gtTreeContainsTailCall(GenTree* tree)
{
    struct HasTailCallCandidateVisitor : GenTreeVisitor<HasTailCallCandidateVisitor>
    {
        enum
        {
            DoPreOrder = true
        };

        HasTailCallCandidateVisitor(Compiler* comp)
            : GenTreeVisitor(comp)
        {
        }

        fgWalkResult PreOrderVisit(GenTree** use, GenTree* user)
        {
            GenTree* node = *use;
            if ((node->gtFlags & GTF_CALL) == 0)
            {
                return WALK_SKIP_SUBTREES;
            }

            if (node->IsCall() && (node->AsCall()->CanTailCall() || node->AsCall()->IsTailCall()))
            {
                return WALK_ABORT;
            }

            return WALK_CONTINUE;
        }
    };

    HasTailCallCandidateVisitor visitor(this);
    return visitor.WalkTree(&tree, nullptr) == WALK_ABORT;
}

//------------------------------------------------------------------------
// fgCanMoveFirstStatementIntoPred: Check if the first statement of a block can
// be moved into its predecessor.
//
// Parameters:
//   early     - Whether this is being checked with early IR invariants (where
//               we do not have valid address exposure/GTF_GLOB_REF).
//   firstStmt - The statement to move
//   pred      - The predecessor block
//
// Remarks:
//   Unlike tail merging, for head merging we have to either spill the
//   predecessor's terminator node, or reorder it with the head statement.
//   Here we choose to reorder.
//
bool Compiler::fgCanMoveFirstStatementIntoPred(bool early, Statement* firstStmt, BasicBlock* pred)
{
    if (!pred->HasTerminator())
    {
        return true;
    }

    GenTree* tree1 = pred->lastStmt()->GetRootNode();
    GenTree* tree2 = firstStmt->GetRootNode();

    GenTreeFlags tree1Flags = tree1->gtFlags;
    GenTreeFlags tree2Flags = tree2->gtFlags;

    if (early)
    {
        tree1Flags |= gtHasLocalsWithAddrOp(tree1) ? GTF_GLOB_REF : GTF_EMPTY;
        tree2Flags |= gtHasLocalsWithAddrOp(tree2) ? GTF_GLOB_REF : GTF_EMPTY;
    }

    // We do not support embedded statements in the terminator node.
    if ((tree1Flags & GTF_ASG) != 0)
    {
        JITDUMP("  no; terminator contains embedded store\n");
        return false;
    }
    if ((tree2Flags & GTF_ASG) != 0)
    {
        // Handle common case where the second statement is a top-level store.
        if (!tree2->OperIsLocalStore())
        {
            JITDUMP("  cannot reorder with GTF_ASG without top-level store");
            return false;
        }

        GenTreeLclVarCommon* lcl = tree2->AsLclVarCommon();
        if ((lcl->Data()->gtFlags & GTF_ASG) != 0)
        {
            JITDUMP("  cannot reorder with embedded store");
            return false;
        }

        LclVarDsc* dsc = lvaGetDesc(tree2->AsLclVarCommon());
        if ((tree1Flags & GTF_ALL_EFFECT) != 0)
        {
            if (early ? dsc->lvHasLdAddrOp : dsc->IsAddressExposed())
            {
                JITDUMP("  cannot reorder store to exposed local with any side effect\n");
                return false;
            }

            if (((tree1Flags & (GTF_CALL | GTF_EXCEPT)) != 0) && pred->HasPotentialEHSuccs(this))
            {
                JITDUMP("  cannot reorder store with exception throwing tree and potential EH successor\n");
                return false;
            }
        }

        if (gtHasRef(tree1, lcl->GetLclNum()))
        {
            JITDUMP("  cannot reorder with interfering use\n");
            return false;
        }

        if (dsc->lvIsStructField && gtHasRef(tree1, dsc->lvParentLcl))
        {
            JITDUMP("  cannot reorder with interfering use of parent struct local\n");
            return false;
        }

        if (dsc->lvPromoted)
        {
            for (int i = 0; i < dsc->lvFieldCnt; i++)
            {
                if (gtHasRef(tree1, dsc->lvFieldLclStart + i))
                {
                    JITDUMP("  cannot reorder with interfering use of struct field\n");
                    return false;
                }
            }
        }

        // We've validated that the store does not interfere. Get rid of the
        // flag for the future checks.
        tree2Flags &= ~GTF_ASG;
    }

    if (((tree1Flags & GTF_CALL) != 0) && ((tree2Flags & GTF_ALL_EFFECT) != 0))
    {
        JITDUMP("  cannot reorder call with any side effect\n");
        return false;
    }
    if (((tree1Flags & GTF_GLOB_REF) != 0) && ((tree2Flags & GTF_PERSISTENT_SIDE_EFFECTS) != 0))
    {
        JITDUMP("  cannot reorder global reference with persistent side effects\n");
        return false;
    }
    if ((tree1Flags & GTF_ORDER_SIDEEFF) != 0)
    {
        if ((tree2Flags & (GTF_GLOB_REF | GTF_ORDER_SIDEEFF)) != 0)
        {
            JITDUMP("  cannot reorder ordering side effect\n");
            return false;
        }
    }
    if ((tree2Flags & GTF_ORDER_SIDEEFF) != 0)
    {
        if ((tree1Flags & (GTF_GLOB_REF | GTF_ORDER_SIDEEFF)) != 0)
        {
            JITDUMP("  cannot reorder ordering side effect\n");
            return false;
        }
    }
    if (((tree1Flags & GTF_EXCEPT) != 0) && ((tree2Flags & GTF_SIDE_EFFECT) != 0))
    {
        JITDUMP("  cannot reorder exception with side effect\n");
        return false;
    }

    return true;
}<|MERGE_RESOLUTION|>--- conflicted
+++ resolved
@@ -4448,208 +4448,6 @@
 #endif
 
 //-----------------------------------------------------------------------------
-<<<<<<< HEAD
-=======
-// fgDoReversePostOrderLayout: Reorder blocks using a greedy RPO traversal,
-// taking care to keep loop bodies compact.
-//
-void Compiler::fgDoReversePostOrderLayout()
-{
-#ifdef DEBUG
-    if (verbose)
-    {
-        printf("*************** In fgDoReversePostOrderLayout()\n");
-
-        printf("\nInitial BasicBlocks");
-        fgDispBasicBlocks(verboseTrees);
-        printf("\n");
-    }
-#endif // DEBUG
-
-    // If LSRA didn't create any new blocks, we can reuse its flowgraph annotations.
-    //
-    if (m_dfsTree == nullptr)
-    {
-        m_dfsTree = fgComputeDfs</* useProfile */ true>();
-        m_loops   = FlowGraphNaturalLoops::Find(m_dfsTree);
-    }
-    else
-    {
-        assert(m_loops != nullptr);
-    }
-
-    BasicBlock** const rpoSequence   = new (this, CMK_BasicBlock) BasicBlock*[m_dfsTree->GetPostOrderCount()];
-    unsigned           numBlocks     = 0;
-    auto               addToSequence = [this, rpoSequence, &numBlocks](BasicBlock* block) {
-        // Exclude handler regions and cold blocks from being reordered.
-        //
-        if (!block->hasHndIndex() && !block->isBBWeightCold(this))
-        {
-            rpoSequence[numBlocks++] = block;
-        }
-    };
-
-    fgVisitBlocksInLoopAwareRPO(m_dfsTree, m_loops, addToSequence);
-
-    // Reorder blocks.
-    //
-    for (unsigned i = 1; i < numBlocks; i++)
-    {
-        BasicBlock*       block       = rpoSequence[i - 1];
-        BasicBlock* const blockToMove = rpoSequence[i];
-
-        if (block->NextIs(blockToMove))
-        {
-            continue;
-        }
-
-        // Only reorder blocks within the same try region. We don't want to make them non-contiguous.
-        //
-        if (!BasicBlock::sameTryRegion(block, blockToMove))
-        {
-            continue;
-        }
-
-        // Don't move call-finally pair tails independently.
-        // When we encounter the head, we will move the entire pair.
-        //
-        if (blockToMove->isBBCallFinallyPairTail())
-        {
-            continue;
-        }
-
-        // Don't break up call-finally pairs by inserting something in the middle.
-        //
-        if (block->isBBCallFinallyPair())
-        {
-            block = block->Next();
-        }
-
-        if (blockToMove->isBBCallFinallyPair())
-        {
-            BasicBlock* const callFinallyRet = blockToMove->Next();
-            fgUnlinkRange(blockToMove, callFinallyRet);
-            fgMoveBlocksAfter(blockToMove, callFinallyRet, block);
-        }
-        else
-        {
-            fgUnlinkBlock(blockToMove);
-            fgInsertBBafter(block, blockToMove);
-        }
-    }
-}
-
-//-----------------------------------------------------------------------------
-// fgMoveColdBlocks: Move rarely-run blocks to the end of their respective regions.
-//
-// Notes:
-//    Exception handlers are assumed to be cold, so we won't move blocks within them.
-//    On platforms that don't use funclets, we should use Compiler::fgRelocateEHRegions to move cold handlers.
-//    Note that Compiler::fgMoveColdBlocks will break up EH regions to facilitate intermediate transformations.
-//    To reestablish contiguity of EH regions, callers need to follow this with Compiler::fgRebuildEHRegions.
-//
-void Compiler::fgMoveColdBlocks()
-{
-#ifdef DEBUG
-    if (verbose)
-    {
-        printf("*************** In fgMoveColdBlocks()\n");
-
-        printf("\nInitial BasicBlocks");
-        fgDispBasicBlocks(verboseTrees);
-        printf("\n");
-    }
-#endif // DEBUG
-
-    auto moveBlock = [this](BasicBlock* block, BasicBlock* insertionPoint) {
-        assert(block != insertionPoint);
-        // Don't move handler blocks.
-        // Also, leave try entries behind as a breadcrumb for where to reinsert try blocks.
-        if (!bbIsTryBeg(block) && !block->hasHndIndex())
-        {
-            if (block->isBBCallFinallyPair())
-            {
-                BasicBlock* const callFinallyRet = block->Next();
-                if (callFinallyRet != insertionPoint)
-                {
-                    fgUnlinkRange(block, callFinallyRet);
-                    fgMoveBlocksAfter(block, callFinallyRet, insertionPoint);
-                }
-            }
-            else
-            {
-                fgUnlinkBlock(block);
-                fgInsertBBafter(insertionPoint, block);
-            }
-        }
-    };
-
-    BasicBlock* lastMainBB = fgLastBBInMainFunction();
-    if (lastMainBB->IsFirst())
-    {
-        return;
-    }
-
-    // Search the main method body for rarely-run blocks to move
-    //
-    for (BasicBlock *block = lastMainBB->Prev(), *prev; !block->IsFirst(); block = prev)
-    {
-        prev = block->Prev();
-
-        // We only want to move cold blocks.
-        // Also, don't move block if it is the end of a call-finally pair,
-        // as we want to keep these pairs contiguous
-        // (if we encounter the beginning of a pair, we'll move the whole pair).
-        //
-        if (!block->isBBWeightCold(this) || block->isBBCallFinallyPairTail())
-        {
-            continue;
-        }
-
-        moveBlock(block, lastMainBB);
-    }
-
-    // We have moved all cold main blocks before lastMainBB to after lastMainBB.
-    // If lastMainBB itself is cold, move it to the end of the method to restore its relative ordering.
-    // But first, we can't move just the tail of a call-finally pair,
-    // so point lastMainBB to the pair's head, if necessary.
-    //
-    if (lastMainBB->isBBCallFinallyPairTail())
-    {
-        lastMainBB = lastMainBB->Prev();
-    }
-
-    BasicBlock* lastHotBB = nullptr;
-    if (lastMainBB->isBBWeightCold(this))
-    {
-        // lastMainBB is cold, so the block behind it (if there is one) is the last hot block
-        //
-        lastHotBB = lastMainBB->Prev();
-
-        // Move lastMainBB
-        //
-        BasicBlock* const newLastMainBB = fgLastBBInMainFunction();
-        if (lastMainBB != newLastMainBB)
-        {
-            moveBlock(lastMainBB, newLastMainBB);
-        }
-    }
-    else
-    {
-        // lastMainBB isn't cold, so it (or its call-finally pair tail) the last hot block
-        //
-        lastHotBB = lastMainBB->isBBCallFinallyPair() ? lastMainBB->Next() : lastMainBB;
-    }
-
-    // Save the beginning of the cold section for later.
-    // If lastHotBB is null, there isn't a hot section,
-    // so there's no point in differentiating between sections for layout purposes.
-    //
-    fgFirstColdBlock = (lastHotBB == nullptr) ? nullptr : lastHotBB->Next();
-}
-
-//-----------------------------------------------------------------------------
->>>>>>> 93ebf52c
 // Compiler::ThreeOptLayout::EdgeCmp: Comparator for the 'cutPoints' priority queue.
 // If 'left' has a bigger edge weight than 'right', 3-opt will consider it first.
 // Else, 3-opt will consider 'right' first.
@@ -5018,15 +4816,7 @@
     // Initialize ordinals for the hot blocks
     for (unsigned i = 0; i < numCandidateBlocks; i++)
     {
-<<<<<<< HEAD
         BasicBlock* const block = blockOrder[i];
-=======
-        // Exclude unreachable blocks and handler blocks from being reordered
-        if (!compiler->m_dfsTree->Contains(block) || block->hasHndIndex())
-        {
-            continue;
-        }
->>>>>>> 93ebf52c
 
         // 3-opt does not expect to be given handler blocks to reorder
         assert(!block->hasHndIndex());
@@ -5035,44 +4825,7 @@
         block->bbPostorderNum = i;
     }
 
-<<<<<<< HEAD
     RunThreeOpt();
-=======
-    // For methods with fewer than three candidate blocks, we cannot partition anything
-    if (numCandidateBlocks < 3)
-    {
-        JITDUMP("Not enough blocks to partition anything. Skipping reordering.\n");
-        return;
-    }
-
-    bool modified = CompactHotJumps();
-    modified |= RunThreeOpt();
-
-    if (modified)
-    {
-        for (unsigned i = 1; i < numCandidateBlocks; i++)
-        {
-            BasicBlock* const block = blockOrder[i - 1];
-            BasicBlock* const next  = blockOrder[i];
-
-            if (block->NextIs(next))
-            {
-                continue;
-            }
-
-            // Only reorder within try regions to maintain contiguity.
-            if (!BasicBlock::sameTryRegion(block, next))
-            {
-                continue;
-            }
-
-            // Don't move the entry of a try region.
-            if (compiler->bbIsTryBeg(next))
-            {
-                continue;
-            }
->>>>>>> 93ebf52c
-
     return ReorderBlockList();
 }
 
@@ -5281,6 +5034,8 @@
         return;
     }
 
+    CompactHotJumps();
+
     const unsigned startPos = 0;
     const unsigned endPos   = numCandidateBlocks - 1;
 
@@ -5472,19 +5227,12 @@
 }
 
 //-----------------------------------------------------------------------------
-<<<<<<< HEAD
-// fgSearchImprovedLayout: Try to improve upon a RPO-based layout with the 3-opt method:
-=======
 // Compiler::ThreeOptLayout::CompactHotJumps: Move blocks in the candidate span
 // closer to their most-likely successors.
 //
-// Returns:
-//   True if we reordered anything, false otherwise
-//
-bool Compiler::ThreeOptLayout::CompactHotJumps()
+void Compiler::ThreeOptLayout::CompactHotJumps()
 {
     JITDUMP("Compacting hot jumps\n");
-    bool modified = false;
 
     auto isBackwardJump = [INDEBUG(this)](BasicBlock* block, BasicBlock* target) {
         assert((block->bbPostorderNum < numCandidateBlocks) && (blockOrder[block->bbPostorderNum] == block));
@@ -5617,15 +5365,11 @@
         }
 
         assert((block->bbPostorderNum + 1) == target->bbPostorderNum);
-        modified = true;
-    }
-
-    return modified;
+    }
 }
 
 //-----------------------------------------------------------------------------
 // fgSearchImprovedLayout: Try to improve upon RPO-based layout with the 3-opt method:
->>>>>>> 93ebf52c
 //   - Identify a range of hot blocks to reorder within
 //   - Partition this set into three segments: S1 - S2 - S3
 //   - Evaluate cost of swapped layout: S1 - S3 - S2
