// Licensed to the .NET Foundation under one or more agreements.
// The .NET Foundation licenses this file to you under the MIT license.

#include "jitpch.h"

#ifdef _MSC_VER
#pragma hdrstop
#endif

#include "lower.h" // for LowerRange()

// Flowgraph Optimization

//------------------------------------------------------------------------
// fgComputeReturnBlocks: Compute the set of BBJ_RETURN blocks.
//
// Initialize `fgReturnBlocks` to a list of the BBJ_RETURN blocks in the function.
//
void Compiler::fgComputeReturnBlocks()
{
    fgReturnBlocks = nullptr;

    for (BasicBlock* const block : Blocks())
    {
        // If this is a BBJ_RETURN block, add it to our list of all BBJ_RETURN blocks. This list is only
        // used to find return blocks.
        if (block->KindIs(BBJ_RETURN))
        {
            fgReturnBlocks = new (this, CMK_Reachability) BasicBlockList(block, fgReturnBlocks);
        }
    }

#ifdef DEBUG
    if (verbose)
    {
        printf("Return blocks:");
        if (fgReturnBlocks == nullptr)
        {
            printf(" NONE");
        }
        else
        {
            for (const BasicBlockList* bl = fgReturnBlocks; bl != nullptr; bl = bl->next)
            {
                printf(" " FMT_BB, bl->block->bbNum);
            }
        }
        printf("\n");
    }
#endif // DEBUG
}

//------------------------------------------------------------------------
// fgRemoveUnreachableBlocks: Remove unreachable blocks.
//
// Some blocks (marked with BBF_DONT_REMOVE) can't be removed even if unreachable, in which case they
// are converted to `throw` blocks. Internal throw helper blocks and the single return block (if any)
// are never considered unreachable.
//
// Arguments:
//   canRemoveBlock - Method that determines if a block can be removed or not. In earlier phases, it
//       relies on the reachability set. During final phase, it depends on the DFS walk of the flowgraph
//       and considering blocks that are not visited as unreachable.
//
// Return Value:
//    Return true if changes were made that may cause additional blocks to be removable.
//
// Notes:
//    Unreachable blocks removal phase happens twice.
//
//    During early phases RecomputeLoopInfo, the logic to determine if a block is reachable
//    or not is based on the reachability sets, and hence it must be computed and valid.
//
//    During late phase, all the reachable blocks from fgFirstBB are traversed and everything
//    else are marked as unreachable (with exceptions of handler/filter blocks). As such, it
//    is not dependent on the validity of reachability sets.
//
template <typename CanRemoveBlockBody>
bool Compiler::fgRemoveUnreachableBlocks(CanRemoveBlockBody canRemoveBlock)
{
    bool hasUnreachableBlocks = false;
    bool changed              = false;

    // Mark unreachable blocks with BBF_REMOVED.
    for (BasicBlock* const block : Blocks())
    {
        // Internal throw blocks are always reachable.
        if (fgIsThrowHlpBlk(block))
        {
            continue;
        }
        else if (block == genReturnBB)
        {
            // Don't remove statements for the genReturnBB block, as we might have special hookups there.
            // For example, the profiler hookup needs to have the "void GT_RETURN" statement
            // to properly set the info.compProfilerCallback flag.
            continue;
        }
        else if (block->HasFlag(BBF_DONT_REMOVE) && block->isEmpty() && block->KindIs(BBJ_THROW))
        {
            // We already converted a non-removable block to a throw; don't bother processing it again.
            continue;
        }
        else if (!canRemoveBlock(block))
        {
            continue;
        }

        // Remove all the code for the block
        fgUnreachableBlock(block);

        // Make sure that the block was marked as removed */
        noway_assert(block->HasFlag(BBF_REMOVED));

        if (block->HasFlag(BBF_DONT_REMOVE))
        {
            // Unmark the block as removed, clear BBF_INTERNAL, and set BBF_IMPORTED

            JITDUMP("Converting BBF_DONT_REMOVE block " FMT_BB " to BBJ_THROW\n", block->bbNum);

            // If the CALLFINALLY is being replaced by a throw, then the CALLFINALLYRET is unreachable.
            if (block->isBBCallFinallyPair())
            {
                BasicBlock* const leaveBlock = block->Next();
                fgPrepareCallFinallyRetForRemoval(leaveBlock);
            }

            // The successors may be unreachable after this change.
            changed |= block->NumSucc() > 0;

            block->RemoveFlags(BBF_REMOVED | BBF_INTERNAL);
            block->SetFlags(BBF_IMPORTED);
            block->SetKindAndTargetEdge(BBJ_THROW);
            block->bbSetRunRarely();
        }
        else
        {
            /* We have to call fgRemoveBlock next */
            hasUnreachableBlocks = true;
            changed              = true;
        }
    }

    if (hasUnreachableBlocks)
    {
        // Now remove the unreachable blocks: if we marked a block with BBF_REMOVED then we need to
        // call fgRemoveBlock() on it.
        BasicBlock* bNext;
        for (BasicBlock* block = fgFirstBB; block != nullptr; block = bNext)
        {
            if (block->HasFlag(BBF_REMOVED))
            {
                bNext = fgRemoveBlock(block, /* unreachable */ true);
            }
            else
            {
                bNext = block->Next();
            }
        }
    }

    return changed;
}

//-------------------------------------------------------------
// fgComputeDominators: Compute dominators
//
// Returns:
//    Suitable phase status.
//
PhaseStatus Compiler::fgComputeDominators()
{
    if (m_dfsTree == nullptr)
    {
        m_dfsTree = fgComputeDfs();
    }

    if (m_domTree == nullptr)
    {
        m_domTree = FlowGraphDominatorTree::Build(m_dfsTree);
    }

    bool anyHandlers = false;
    for (EHblkDsc* const HBtab : EHClauses(this))
    {
        if (HBtab->HasFilter())
        {
            BasicBlock* filter = HBtab->ebdFilter;
            if (m_dfsTree->Contains(filter))
            {
                filter->SetDominatedByExceptionalEntryFlag();
                anyHandlers = true;
            }
        }

        BasicBlock* handler = HBtab->ebdHndBeg;
        if (m_dfsTree->Contains(handler))
        {
            handler->SetDominatedByExceptionalEntryFlag();
            anyHandlers = true;
        }
    }

    if (anyHandlers)
    {
        assert(m_dfsTree->GetPostOrder(m_dfsTree->GetPostOrderCount() - 1) == fgFirstBB);
        // Now propagate dominator flag in reverse post-order, skipping first BB.
        // (This could walk the dominator tree instead, but this linear order
        // is more efficient to visit and still guarantees we see the
        // dominators before the dominated blocks).
        for (unsigned i = m_dfsTree->GetPostOrderCount() - 1; i != 0; i--)
        {
            BasicBlock* block = m_dfsTree->GetPostOrder(i - 1);
            assert(block->bbIDom != nullptr);
            if (block->bbIDom->IsDominatedByExceptionalEntryFlag())
            {
                block->SetDominatedByExceptionalEntryFlag();
            }
        }
    }

    return PhaseStatus::MODIFIED_NOTHING;
}

//-------------------------------------------------------------
// fgInitBlockVarSets: Initialize the per-block variable sets (used for liveness analysis).
//
// Notes:
//   Initializes:
//      bbVarUse, bbVarDef, bbLiveIn, bbLiveOut,
//      bbMemoryUse, bbMemoryDef, bbMemoryLiveIn, bbMemoryLiveOut,
//      bbScope
//
void Compiler::fgInitBlockVarSets()
{
    for (BasicBlock* const block : Blocks())
    {
        block->InitVarSets(this);
    }

    fgBBVarSetsInited = true;
}

//------------------------------------------------------------------------
// fgPostImportationCleanups: clean up flow graph after importation
//
// Returns:
//   suitable phase status
//
// Notes:
//
//  Find and remove any basic blocks that are useless (e.g. they have not been
//  imported because they are not reachable, or they have been optimized away).
//
//  Remove try regions where no blocks in the try were imported.
//  Update the end of try and handler regions where trailing blocks were not imported.
//  Update the start of try regions that were partially imported (OSR)
//
//  For OSR, add "step blocks" and conditional logic to ensure the path from
//  method entry to the OSR logical entry point always flows through the first
//  block of any enclosing try.
//
//  In particular, given a method like
//
//  S0;
//  try {
//      S1;
//      try {
//          S2;
//          for (...) {}  // OSR logical entry here
//      }
//  }
//
//  Where the Sn are arbitrary hammocks of code, the OSR logical entry point
//  would be in the middle of a nested try. We can't branch there directly
//  from the OSR method entry. So we transform the flow to:
//
//  _firstCall = 0;
//  goto pt1;
//  S0;
//  pt1:
//  try {
//      if (_firstCall == 0) goto pt2;
//      S1;
//      pt2:
//      try {
//          if (_firstCall == 0) goto pp;
//          S2;
//          pp:
//          _firstCall = 1;
//          for (...)
//      }
//  }
//
//  where the "state variable" _firstCall guides execution appropriately
//  from OSR method entry, and flow always enters the try blocks at the
//  first block of the try.
//
PhaseStatus Compiler::fgPostImportationCleanup()
{
    // Bail, if this is a failed inline
    //
    if (compDonotInline())
    {
        return PhaseStatus::MODIFIED_NOTHING;
    }

    if (compIsForInlining())
    {
        // Update type of return spill temp if we have gathered
        // better info when importing the inlinee, and the return
        // spill temp is single def or was freshly created for this inlinee
        if (fgNeedReturnSpillTemp())
        {
            CORINFO_CLASS_HANDLE retExprClassHnd = impInlineInfo->retExprClassHnd;
            if (retExprClassHnd != nullptr)
            {
                LclVarDsc* returnSpillVarDsc = lvaGetDesc(lvaInlineeReturnSpillTemp);

                if (returnSpillVarDsc->lvType == TYP_REF &&
                    (returnSpillVarDsc->lvSingleDef || lvaInlineeReturnSpillTempFreshlyCreated))
                {
                    lvaUpdateClass(lvaInlineeReturnSpillTemp, retExprClassHnd, impInlineInfo->retExprClassHndIsExact,
                                   false);
                }
            }
        }
    }

    BasicBlock* cur;
    BasicBlock* nxt;

    // If we remove any blocks, we'll have to do additional work
    unsigned removedBlks = 0;

    for (cur = fgFirstBB; cur != nullptr; cur = nxt)
    {
        // Get hold of the next block (in case we delete 'cur')
        nxt = cur->Next();

        // Should this block be removed?
        if (!cur->HasFlag(BBF_IMPORTED))
        {
            noway_assert(cur->isEmpty());

            if (ehCanDeleteEmptyBlock(cur))
            {
                JITDUMP(FMT_BB " was not imported, marking as removed (%d)\n", cur->bbNum, removedBlks);

                // Notify all successors that cur is no longer a pred.
                //
                // This may not be necessary once we have pred lists built before importation.
                // When we alter flow in the importer branch opts, we should be able to make
                // suitable updates there for blocks that we plan to keep.
                //
                for (BasicBlock* succ : cur->Succs(this))
                {
                    fgRemoveAllRefPreds(succ, cur);
                }

                cur->SetFlags(BBF_REMOVED);
                removedBlks++;

                // Drop the block from the list.
                //
                // We rely on the fact that this does not clear out
                // cur->bbNext or cur->bbPrev in the code that
                // follows.
                fgUnlinkBlockForRemoval(cur);
            }
            else
            {
                // We were prevented from deleting this block by EH
                // normalization. Mark the block as imported.
                cur->SetFlags(BBF_IMPORTED);
            }
        }
    }

    // If no blocks were removed, we're done.
    // Unless we are an OSR method with a try entry.
    //
    if ((removedBlks == 0) && !(opts.IsOSR() && fgOSREntryBB->hasTryIndex()))
    {
        return PhaseStatus::MODIFIED_NOTHING;
    }

    // Update all references in the exception handler table.
    //
    // We may have made the entire try block unreachable.
    // Check for this case and remove the entry from the EH table.
    //
    // For OSR, just the initial part of a try range may become
    // unreachable; if so we need to shrink the try range down
    // to the portion that was imported.
    unsigned  XTnum;
    EHblkDsc* HBtab;
    unsigned  delCnt = 0;

    // Walk the EH regions from inner to outer
    for (XTnum = 0, HBtab = compHndBBtab; XTnum < compHndBBtabCount; XTnum++, HBtab++)
    {
    AGAIN:

        // If start of a try region was not imported, then we either
        // need to trim the region extent, or remove the region
        // entirely.
        //
        // In normal importation, it is not valid to jump into the
        // middle of a try, so if the try entry was not imported, the
        // entire try can be removed.
        //
        // In OSR importation the entry patchpoint may be in the
        // middle of a try, and we need to determine how much of the
        // try ended up getting imported.  Because of backwards
        // branches we may end up importing the entire try even though
        // execution starts in the middle.
        //
        // Note it is common in both cases for the ends of trys (and
        // associated handlers) to end up not getting imported, so if
        // the try region is not removed, we always check if we need
        // to trim the ends.
        //
        if (HBtab->ebdTryBeg->HasFlag(BBF_REMOVED))
        {
            // Usual case is that the entire try can be removed.
            bool removeTryRegion = true;

            if (opts.IsOSR())
            {
                // For OSR we may need to trim the try region start.
                //
                // We rely on the fact that removed blocks have been snipped from
                // the main block list, but that those removed blocks have kept
                // their bbprev (and bbnext) links.
                //
                // Find the first unremoved block before the try entry block.
                //
                BasicBlock* const oldTryEntry  = HBtab->ebdTryBeg;
                BasicBlock*       tryEntryPrev = oldTryEntry->Prev();
                assert(tryEntryPrev != nullptr);
                while (tryEntryPrev->HasFlag(BBF_REMOVED))
                {
                    tryEntryPrev = tryEntryPrev->Prev();
                    // Because we've added an unremovable scratch block as
                    // fgFirstBB, this backwards walk should always find
                    // some block.
                    assert(tryEntryPrev != nullptr);
                }

                // If there is a next block of this prev block, and that block is
                // contained in the current try, we'd like to make that block
                // the new start of the try, and keep the region.
                BasicBlock* newTryEntry    = tryEntryPrev->Next();
                bool        updateTryEntry = false;

                if ((newTryEntry != nullptr) && bbInTryRegions(XTnum, newTryEntry))
                {
                    // We want to trim the begin extent of the current try region to newTryEntry.
                    //
                    // This method is invoked after EH normalization, so we may need to ensure all
                    // try regions begin at blocks that are not the start or end of some other try.
                    //
                    // So, see if this block is already the start or end of some other EH region.
                    if (bbIsTryBeg(newTryEntry))
                    {
                        // We've already end-trimmed the inner try. Do the same now for the
                        // current try, so it is easier to detect when they mutually protect.
                        // (we will call this again later, which is harmless).
                        fgSkipRmvdBlocks(HBtab);

                        // If this try and the inner try form a "mutually protected try region"
                        // then we must continue to share the try entry block.
                        EHblkDsc* const HBinner = ehGetBlockTryDsc(newTryEntry);
                        assert(HBinner->ebdTryBeg == newTryEntry);

                        if (HBtab->ebdTryLast != HBinner->ebdTryLast)
                        {
                            updateTryEntry = true;
                        }
                    }
                    // Also, a try and handler cannot start at the same block
                    else if (bbIsHandlerBeg(newTryEntry))
                    {
                        updateTryEntry = true;
                    }

                    if (updateTryEntry)
                    {
                        // We need to trim the current try to begin at a different block. Normally
                        // this would be problematic as we don't have enough context to redirect
                        // all the incoming edges, but we know oldTryEntry is unreachable.
                        // So there are no incoming edges to worry about.
                        //
                        assert(!tryEntryPrev->bbFallsThrough());

                        // What follows is similar to fgNewBBInRegion, but we can't call that
                        // here as the oldTryEntry is no longer in the main bb list.
                        newTryEntry = BasicBlock::New(this);
                        newTryEntry->SetFlags(BBF_IMPORTED | BBF_INTERNAL);
                        newTryEntry->bbRefs = 0;

                        // Set the right EH region indices on this new block.
                        //
                        // Patchpoints currently cannot be inside handler regions,
                        // and so likewise the old and new try region entries.
                        assert(!oldTryEntry->hasHndIndex());
                        newTryEntry->setTryIndex(XTnum);
                        newTryEntry->clearHndIndex();
                        fgInsertBBafter(tryEntryPrev, newTryEntry);

                        // Generally this (unreachable) empty new try entry block can fall through
                        // to the next block, but in cases where there's a nested try with an
                        // out of order handler, the next block may be a handler. So even though
                        // this new try entry block is unreachable, we need to give it a
                        // plausible flow target. Simplest is to just mark it as a throw.
                        if (bbIsHandlerBeg(newTryEntry->Next()))
                        {
                            newTryEntry->SetKindAndTargetEdge(BBJ_THROW);
                        }
                        else
                        {
                            FlowEdge* const newEdge = fgAddRefPred(newTryEntry->Next(), newTryEntry);
                            newTryEntry->SetKindAndTargetEdge(BBJ_ALWAYS, newEdge);
                        }

                        JITDUMP("OSR: changing start of try region #%u from " FMT_BB " to new " FMT_BB "\n",
                                XTnum + delCnt, oldTryEntry->bbNum, newTryEntry->bbNum);
                    }
                    else
                    {
                        // We can just trim the try to newTryEntry as it is not part of some inner try or handler.
                        JITDUMP("OSR: changing start of try region #%u from " FMT_BB " to " FMT_BB "\n", XTnum + delCnt,
                                oldTryEntry->bbNum, newTryEntry->bbNum);
                    }

                    // Update the handler table
                    fgSetTryBeg(HBtab, newTryEntry);

                    // Try entry blocks get specially marked and have special protection.
                    HBtab->ebdTryBeg->SetFlags(BBF_DONT_REMOVE);

                    // We are keeping this try region
                    removeTryRegion = false;
                }
            }

            if (removeTryRegion)
            {
                // In the dump, refer to the region by its original index.
                JITDUMP("Try region #%u (" FMT_BB " -- " FMT_BB ") not imported, removing try from the EH table\n",
                        XTnum + delCnt, HBtab->ebdTryBeg->bbNum, HBtab->ebdTryLast->bbNum);

                delCnt++;

                fgRemoveEHTableEntry(XTnum);

                if (XTnum < compHndBBtabCount)
                {
                    // There are more entries left to process, so do more. Note that
                    // HBtab now points to the next entry, that we copied down to the
                    // current slot. XTnum also stays the same.
                    goto AGAIN;
                }

                // no more entries (we deleted the last one), so exit the loop
                break;
            }
        }

        // If we get here, the try entry block was not removed.
        // Check some invariants.
        assert(HBtab->ebdTryBeg->HasFlag(BBF_IMPORTED));
        assert(HBtab->ebdTryBeg->HasFlag(BBF_DONT_REMOVE));
        assert(HBtab->ebdHndBeg->HasFlag(BBF_IMPORTED));
        assert(HBtab->ebdHndBeg->HasFlag(BBF_DONT_REMOVE));

        if (HBtab->HasFilter())
        {
            assert(HBtab->ebdFilter->HasFlag(BBF_IMPORTED));
            assert(HBtab->ebdFilter->HasFlag(BBF_DONT_REMOVE));
        }

        // Finally, do region end trimming -- update try and handler ends to reflect removed blocks.
        fgSkipRmvdBlocks(HBtab);
    }

    // If this is OSR, and the OSR entry was mid-try or in a nested try entry,
    // add the appropriate step block logic.
    //
    unsigned addedBlocks = 0;
    bool     addedTemps  = 0;

    if (opts.IsOSR())
    {
        BasicBlock* const osrEntry        = fgOSREntryBB;
        BasicBlock*       entryJumpTarget = osrEntry;

        if (osrEntry->hasTryIndex())
        {
            EHblkDsc*   enclosingTry   = ehGetBlockTryDsc(osrEntry);
            BasicBlock* tryEntry       = enclosingTry->ebdTryBeg;
            bool const  inNestedTry    = (enclosingTry->ebdEnclosingTryIndex != EHblkDsc::NO_ENCLOSING_INDEX);
            bool const  osrEntryMidTry = (osrEntry != tryEntry);

            if (inNestedTry || osrEntryMidTry)
            {
                JITDUMP("OSR Entry point at IL offset 0x%0x (" FMT_BB ") is %s%s try region EH#%u\n", info.compILEntry,
                        osrEntry->bbNum, osrEntryMidTry ? "within " : "at the start of ", inNestedTry ? "nested" : "",
                        osrEntry->getTryIndex());

                // We'll need a state variable to control the branching.
                //
                // It will be initialized to zero when the OSR method is entered and set to one
                // once flow reaches the osrEntry.
                //
                unsigned const entryStateVar   = lvaGrabTemp(false DEBUGARG("OSR entry state var"));
                lvaTable[entryStateVar].lvType = TYP_INT;
                addedTemps                     = true;

                // Zero the entry state at method entry.
                //
                GenTree* const initEntryState = gtNewTempStore(entryStateVar, gtNewZeroConNode(TYP_INT));
                fgNewStmtAtBeg(fgFirstBB, initEntryState);

                // Set the state variable once control flow reaches the OSR entry.
                //
                GenTree* const setEntryState = gtNewTempStore(entryStateVar, gtNewOneConNode(TYP_INT));
                fgNewStmtAtBeg(osrEntry, setEntryState);

                // Helper method to add flow
                //
                auto addConditionalFlow = [this, entryStateVar, &entryJumpTarget, &addedBlocks](BasicBlock* fromBlock,
                                                                                                BasicBlock* toBlock) {
                    BasicBlock* const newBlock = fgSplitBlockAtBeginning(fromBlock);
                    newBlock->inheritWeight(fromBlock);
                    fromBlock->SetFlags(BBF_INTERNAL);
                    newBlock->RemoveFlags(BBF_DONT_REMOVE);
                    addedBlocks++;
                    FlowEdge* const normalTryEntryEdge = fromBlock->GetTargetEdge();

                    GenTree* const entryStateLcl = gtNewLclvNode(entryStateVar, TYP_INT);
                    GenTree* const compareEntryStateToZero =
                        gtNewOperNode(GT_EQ, TYP_INT, entryStateLcl, gtNewZeroConNode(TYP_INT));
                    GenTree* const jumpIfEntryStateZero = gtNewOperNode(GT_JTRUE, TYP_VOID, compareEntryStateToZero);
                    fgNewStmtAtBeg(fromBlock, jumpIfEntryStateZero);

                    FlowEdge* const osrTryEntryEdge = fgAddRefPred(toBlock, fromBlock);
                    fromBlock->SetCond(osrTryEntryEdge, normalTryEntryEdge);

                    if (fgHaveProfileWeights())
                    {
                        // We are adding a path from (ultimately) the method entry to "fromBlock"
                        // Update the profile weight.
                        //
                        weight_t const entryWeight = fgFirstBB->bbWeight;

                        JITDUMP("Updating block weight for now-reachable try entry " FMT_BB " via " FMT_BB "\n",
                                fromBlock->bbNum, fgFirstBB->bbNum);
                        fromBlock->increaseBBProfileWeight(entryWeight);

                        // We updated the weight of fromBlock above.
                        //
                        // Set the likelihoods such that the additional weight flows to toBlock
                        // (and so the "normal path" profile out of fromBlock to newBlock is unaltered)
                        //
                        // In some stress cases we may have a zero-weight OSR entry.
                        // Tolerate this by capping the fromToLikelihood.
                        //
                        weight_t const fromWeight       = fromBlock->bbWeight;
                        weight_t const fromToLikelihood = min(1.0, entryWeight / fromWeight);

                        osrTryEntryEdge->setLikelihood(fromToLikelihood);
                        normalTryEntryEdge->setLikelihood(1.0 - fromToLikelihood);
                    }
                    else
                    {
                        // Just set likelihoods arbitrarily
                        //
                        osrTryEntryEdge->setLikelihood(0.9);
                        normalTryEntryEdge->setLikelihood(0.1);
                    }

                    entryJumpTarget = fromBlock;
                };

                // If this is a mid-try entry, add a conditional branch from the start of the try to osr entry point.
                //
                if (osrEntryMidTry)
                {
                    addConditionalFlow(tryEntry, osrEntry);
                }

                // Add conditional branches for each successive enclosing try with a distinct
                // entry block.
                //
                while (enclosingTry->ebdEnclosingTryIndex != EHblkDsc::NO_ENCLOSING_INDEX)
                {
                    EHblkDsc* const   nextTry      = ehGetDsc(enclosingTry->ebdEnclosingTryIndex);
                    BasicBlock* const nextTryEntry = nextTry->ebdTryBeg;

                    // We don't need to add flow for mutual-protect regions
                    // (multiple tries that all share the same entry block).
                    //
                    if (nextTryEntry != tryEntry)
                    {
                        addConditionalFlow(nextTryEntry, tryEntry);
                    }
                    enclosingTry = nextTry;
                    tryEntry     = nextTryEntry;
                }

                // Transform the method entry flow, if necessary.
                //
                // Note even if the OSR is in a nested try, if it's a mutual protect try
                // it can be reached directly from "outside".
                //
                assert(fgFirstBB->TargetIs(osrEntry));
                assert(fgFirstBB->KindIs(BBJ_ALWAYS));

                if (entryJumpTarget != osrEntry)
                {
                    fgRedirectTargetEdge(fgFirstBB, entryJumpTarget);

                    JITDUMP("OSR: redirecting flow from method entry " FMT_BB " to OSR entry " FMT_BB
                            " via step blocks.\n",
                            fgFirstBB->bbNum, fgOSREntryBB->bbNum);
                }
                else
                {
                    JITDUMP("OSR: leaving direct flow from method entry " FMT_BB " to OSR entry " FMT_BB
                            ", no step blocks needed.\n",
                            fgFirstBB->bbNum, fgOSREntryBB->bbNum);
                }
            }
            else
            {
                // If OSR entry is the start of an un-nested try, no work needed.
                //
                // We won't hit this case today as we don't allow the try entry to be the target of a backedge,
                // and currently patchpoints only appear at targets of backedges.
                //
                JITDUMP("OSR Entry point at IL offset 0x%0x (" FMT_BB
                        ") is start of an un-nested try region, no step blocks needed.\n",
                        info.compILEntry, osrEntry->bbNum);
                assert(entryJumpTarget == osrEntry);
                assert(fgOSREntryBB == osrEntry);
            }
        }
        else
        {
            // If OSR entry is not within a try, no work needed.
            //
            JITDUMP("OSR Entry point at IL offset 0x%0x (" FMT_BB ") is not in a try region, no step blocks needed.\n",
                    info.compILEntry, osrEntry->bbNum);
            assert(entryJumpTarget == osrEntry);
            assert(fgOSREntryBB == osrEntry);
        }
    }

#ifdef DEBUG
    fgVerifyHandlerTab();
#endif // DEBUG

    // Did we make any changes?
    //
    const bool madeChanges = (addedBlocks > 0) || (delCnt > 0) || (removedBlks > 0) || addedTemps;

    // Note that we have now run post importation cleanup,
    // so we can enable more stringent checking.
    //
    compPostImportationCleanupDone = true;

    return madeChanges ? PhaseStatus::MODIFIED_EVERYTHING : PhaseStatus::MODIFIED_NOTHING;
}

//-------------------------------------------------------------
// fgCanCompactBlock: Determine if a BBJ_ALWAYS block and its target can be compacted.
//
// Arguments:
//    block - BBJ_ALWAYS block to check
//
// Returns:
//    true if compaction is allowed
//
bool Compiler::fgCanCompactBlock(BasicBlock* block)
{
    assert(block != nullptr);

    if (!block->KindIs(BBJ_ALWAYS) || block->HasFlag(BBF_KEEP_BBJ_ALWAYS))
    {
        return false;
    }

    BasicBlock* const target = block->GetTarget();

    if (block == target)
    {
        return false;
    }

    if (target->IsFirst() || (target == fgEntryBB) || (target == fgOSREntryBB))
    {
        return false;
    }

    // Don't bother compacting a call-finally pair if it doesn't succeed block
    //
    if (target->isBBCallFinallyPair() && !block->NextIs(target))
    {
        return false;
    }

    // If target has multiple incoming edges, we can still compact if block is empty.
    // However, not if it is the beginning of a handler.
    //
    if (target->countOfInEdges() != 1 &&
        (!block->isEmpty() || block->HasFlag(BBF_FUNCLET_BEG) || (block->bbCatchTyp != BBCT_NONE)))
    {
        return false;
    }

    if (target->HasFlag(BBF_DONT_REMOVE))
    {
        return false;
    }

    // Ensure we leave a valid init BB around.
    //
    if ((block == fgFirstBB) && !fgCanCompactInitBlock())
    {
        return false;
    }

    // We cannot compact two blocks in different EH regions.
    //
    if (!BasicBlock::sameEHRegion(block, target))
    {
        return false;
    }

    // If there is a switch predecessor don't bother because we'd have to update the uniquesuccs as well
    // (if they are valid).
    //
    for (BasicBlock* const predBlock : target->PredBlocks())
    {
        if (predBlock->KindIs(BBJ_SWITCH))
        {
            return false;
        }
    }

    return true;
}

//-------------------------------------------------------------
// fgCanCompactInitBlock: Check if the first BB (the init BB) can be compacted
// into its target.
//
// Returns:
//    true if compaction is allowed
//
bool Compiler::fgCanCompactInitBlock()
{
    assert(fgFirstBB->KindIs(BBJ_ALWAYS));
    BasicBlock* target = fgFirstBB->GetTarget();
    if (target->hasTryIndex())
    {
        // Inside a try region
        return false;
    }

    assert(target->bbPreds != nullptr);
    if (target->bbPreds->getNextPredEdge() != nullptr)
    {
        // Multiple preds
        return false;
    }

    if (opts.compDbgCode && !target->HasFlag(BBF_INTERNAL))
    {
        // Init BB must be internal for debug code to avoid conflating
        // JIT-inserted code with user code.
        return false;
    }

    return true;
}

//-------------------------------------------------------------
// fgCompactBlock: Compact BBJ_ALWAYS block and its target into one.
//
// Requires that all necessary checks have been performed, i.e. fgCanCompactBlock returns true.
//
// Uses for this function - whenever we change links, insert blocks, ...
// It will keep the flowgraph data in synch - bbNum, bbRefs, bbPreds
//
// Arguments:
//    block - move all code into this block from its target.
//
void Compiler::fgCompactBlock(BasicBlock* block)
{
    assert(fgCanCompactBlock(block));

    // We shouldn't churn the flowgraph after doing hot/cold splitting
    assert(fgFirstColdBlock == nullptr);

    BasicBlock* const target = block->GetTarget();

    JITDUMP("\nCompacting " FMT_BB " into " FMT_BB ":\n", target->bbNum, block->bbNum);
    fgRemoveRefPred(block->GetTargetEdge());

    if (target->countOfInEdges() > 0)
    {
        JITDUMP("Second block has %u other incoming edges\n", target->countOfInEdges());
        assert(block->isEmpty());

        // Retarget all the other edges incident on target
        for (BasicBlock* const predBlock : target->PredBlocksEditing())
        {
            fgReplaceJumpTarget(predBlock, target, block);
        }
    }

    assert(target->countOfInEdges() == 0);
    assert(target->bbPreds == nullptr);

    /* Start compacting - move all the statements in the second block to the first block */

    // First move any phi definitions of the second block after the phi defs of the first.
    // TODO-CQ: This may be the wrong thing to do. If we're compacting blocks, it's because a
    // control-flow choice was constant-folded away. So probably phi's need to go away,
    // as well, in favor of one of the incoming branches. Or at least be modified.

    assert(block->IsLIR() == target->IsLIR());
    if (block->IsLIR())
    {
        LIR::Range& blockRange  = LIR::AsRange(block);
        LIR::Range& targetRange = LIR::AsRange(target);

        // Does target have any phis?
        GenTree* targetNode = targetRange.FirstNode();

        // Does the block have any code?
        if (targetNode != nullptr)
        {
            LIR::Range targetNodes = targetRange.Remove(targetNode, targetRange.LastNode());
            blockRange.InsertAtEnd(std::move(targetNodes));
        }
    }
    else
    {
        Statement* blkNonPhi1    = block->FirstNonPhiDef();
        Statement* targetNonPhi1 = target->FirstNonPhiDef();
        Statement* blkFirst      = block->firstStmt();
        Statement* targetFirst   = target->firstStmt();

        // Does the second have any phis?
        if ((targetFirst != nullptr) && (targetFirst != targetNonPhi1))
        {
            Statement* targetLast = targetFirst->GetPrevStmt();
            assert(targetLast->GetNextStmt() == nullptr);

            // Does "blk" have phis?
            if (blkNonPhi1 != blkFirst)
            {
                // Yes, has phis.
                // Insert after the last phi of "block."
                // First, targetPhis after last phi of block.
                Statement* blkLastPhi = (blkNonPhi1 != nullptr) ? blkNonPhi1->GetPrevStmt() : blkFirst->GetPrevStmt();
                blkLastPhi->SetNextStmt(targetFirst);
                targetFirst->SetPrevStmt(blkLastPhi);

                // Now, rest of "block" after last phi of "target".
                Statement* targetLastPhi =
                    (targetNonPhi1 != nullptr) ? targetNonPhi1->GetPrevStmt() : targetFirst->GetPrevStmt();
                targetLastPhi->SetNextStmt(blkNonPhi1);

                if (blkNonPhi1 != nullptr)
                {
                    blkNonPhi1->SetPrevStmt(targetLastPhi);
                }
                else
                {
                    // block has no non phis, so make the last statement be the last added phi.
                    blkFirst->SetPrevStmt(targetLastPhi);
                }

                // Now update the bbStmtList of "target".
                target->bbStmtList = targetNonPhi1;
                if (targetNonPhi1 != nullptr)
                {
                    targetNonPhi1->SetPrevStmt(targetLast);
                }
            }
            else
            {
                if (blkFirst != nullptr) // If "block" has no statements, fusion will work fine...
                {
                    // First, targetPhis at start of block.
                    Statement* blkLast = blkFirst->GetPrevStmt();
                    block->bbStmtList  = targetFirst;
                    // Now, rest of "block" (if it exists) after last phi of "target".
                    Statement* targetLastPhi =
                        (targetNonPhi1 != nullptr) ? targetNonPhi1->GetPrevStmt() : targetFirst->GetPrevStmt();

                    targetFirst->SetPrevStmt(blkLast);
                    targetLastPhi->SetNextStmt(blkFirst);
                    blkFirst->SetPrevStmt(targetLastPhi);
                    // Now update the bbStmtList of "target"
                    target->bbStmtList = targetNonPhi1;
                    if (targetNonPhi1 != nullptr)
                    {
                        targetNonPhi1->SetPrevStmt(targetLast);
                    }
                }
            }
        }

        // Now proceed with the updated bbTreeLists.
        Statement* stmtList1 = block->firstStmt();
        Statement* stmtList2 = target->firstStmt();

        /* the block may have an empty list */

        if (stmtList1 != nullptr)
        {
            Statement* stmtLast1 = block->lastStmt();

            /* The second block may be a GOTO statement or something with an empty bbStmtList */
            if (stmtList2 != nullptr)
            {
                Statement* stmtLast2 = target->lastStmt();

                /* append list2 to list 1 */

                stmtLast1->SetNextStmt(stmtList2);
                stmtList2->SetPrevStmt(stmtLast1);
                stmtList1->SetPrevStmt(stmtLast2);
            }
        }
        else
        {
            /* block was formerly empty and now has target's statements */
            block->bbStmtList = stmtList2;
        }
    }

    // Transfer target's weight to block
    // (target's weight should include block's weight,
    // plus the weights of target's preds, which now flow into block)
    const bool hasProfileWeight = block->hasProfileWeight();
    block->inheritWeight(target);

    if (hasProfileWeight)
    {
        block->SetFlags(BBF_PROF_WEIGHT);
    }

    VarSetOps::AssignAllowUninitRhs(this, block->bbLiveOut, target->bbLiveOut);

    // Update the beginning and ending IL offsets (bbCodeOffs and bbCodeOffsEnd).
    // Set the beginning IL offset to the minimum, and the ending offset to the maximum, of the respective blocks.
    // If one block has an unknown offset, we take the other block.
    // We are merging into 'block', so if its values are correct, just leave them alone.
    // TODO: we should probably base this on the statements within.

    if (block->bbCodeOffs == BAD_IL_OFFSET)
    {
        block->bbCodeOffs = target->bbCodeOffs; // If they are both BAD_IL_OFFSET, this doesn't change anything.
    }
    else if (target->bbCodeOffs != BAD_IL_OFFSET)
    {
        // The are both valid offsets; compare them.
        if (block->bbCodeOffs > target->bbCodeOffs)
        {
            block->bbCodeOffs = target->bbCodeOffs;
        }
    }

    if (block->bbCodeOffsEnd == BAD_IL_OFFSET)
    {
        block->bbCodeOffsEnd = target->bbCodeOffsEnd; // If they are both BAD_IL_OFFSET, this doesn't change anything.
    }
    else if (target->bbCodeOffsEnd != BAD_IL_OFFSET)
    {
        // The are both valid offsets; compare them.
        if (block->bbCodeOffsEnd < target->bbCodeOffsEnd)
        {
            block->bbCodeOffsEnd = target->bbCodeOffsEnd;
        }
    }

    if (block->HasFlag(BBF_INTERNAL) && !target->HasFlag(BBF_INTERNAL))
    {
        // If 'block' is an internal block and 'target' isn't, then adjust the flags set on 'block'.
        block->RemoveFlags(BBF_INTERNAL); // Clear the BBF_INTERNAL flag
        block->SetFlags(BBF_IMPORTED);    // Set the BBF_IMPORTED flag
    }

    /* Update the flags for block with those found in target */

    block->CopyFlags(target, BBF_COMPACT_UPD);

    /* mark target as removed */

    target->SetFlags(BBF_REMOVED);

    /* Unlink target and update all the marker pointers if necessary */

    fgUnlinkRange(target, target);

    fgBBcount--;

    // If target was the last block of a try or handler, update the EH table.

    ehUpdateForDeletedBlock(target);

    /* Set the jump targets */

    switch (target->GetKind())
    {
        case BBJ_CALLFINALLY:
            // Propagate RETLESS property
            block->CopyFlags(target, BBF_RETLESS_CALL);

            FALLTHROUGH;

        case BBJ_ALWAYS:
        case BBJ_EHCATCHRET:
        case BBJ_EHFILTERRET:
        {
            /* Update the predecessor list for target's target */
            FlowEdge* const targetEdge = target->GetTargetEdge();
            fgReplacePred(targetEdge, block);

            block->SetKindAndTargetEdge(target->GetKind(), targetEdge);
            break;
        }

        case BBJ_COND:
        {
            /* Update the predecessor list for target's true target */
            FlowEdge* const trueEdge  = target->GetTrueEdge();
            FlowEdge* const falseEdge = target->GetFalseEdge();
            fgReplacePred(trueEdge, block);

            /* Update the predecessor list for target's false target if it is different from the true target */
            if (trueEdge != falseEdge)
            {
                fgReplacePred(falseEdge, block);
            }

            block->SetCond(trueEdge, falseEdge);
            break;
        }

        case BBJ_EHFINALLYRET:
            block->SetEhf(target->GetEhfTargets());
            fgChangeEhfBlock(target, block);
            break;

        case BBJ_EHFAULTRET:
        case BBJ_THROW:
        case BBJ_RETURN:
            /* no jumps or fall through blocks to set here */
            block->SetKind(target->GetKind());
            break;

        case BBJ_SWITCH:
            block->SetSwitch(target->GetSwitchTargets());
            // We are moving the switch jump from target to block. Examine the jump targets
            // of the BBJ_SWITCH at target and replace the predecessor to 'target' with ones to 'block'
            fgChangeSwitchBlock(target, block);
            break;

        default:
            noway_assert(!"Unexpected bbKind");
            break;
    }

    assert(block->KindIs(target->GetKind()));

#if DEBUG
    if (verbose && 0)
    {
        printf("\nAfter compacting:\n");
        fgDispBasicBlocks(false);
    }

    if (JitConfig.JitSlowDebugChecksEnabled() != 0)
    {
        // Make sure that the predecessor lists are accurate
        fgDebugCheckBBlist();
    }
#endif // DEBUG
}

//-------------------------------------------------------------
// fgUnreachableBlock: Remove a block when it is unreachable.
//
// This function cannot remove the first block.
//
// Arguments:
//    block - unreachable block to remove
//
void Compiler::fgUnreachableBlock(BasicBlock* block)
{
    // genReturnBB should never be removed, as we might have special hookups there.
    // Therefore, we should never come here to remove the statements in the genReturnBB block.
    // For example, the profiler hookup needs to have the "void GT_RETURN" statement
    // to properly set the info.compProfilerCallback flag.
    noway_assert(block != genReturnBB);

    if (block->HasFlag(BBF_REMOVED))
    {
        return;
    }

#ifdef DEBUG
    if (verbose)
    {
        printf("\nRemoving unreachable " FMT_BB "\n", block->bbNum);
    }
#endif // DEBUG

    noway_assert(!block->IsFirst()); // Can't use this function to remove the first block

    // First, delete all the code in the block.

    if (block->IsLIR())
    {
        LIR::Range& blockRange = LIR::AsRange(block);
        if (!blockRange.IsEmpty())
        {
            blockRange.Delete(this, block, blockRange.FirstNode(), blockRange.LastNode());
        }
    }
    else
    {
        // TODO-Cleanup: I'm not sure why this happens -- if the block is unreachable, why does it have phis?
        // Anyway, remove any phis.

        Statement* firstNonPhi = block->FirstNonPhiDef();
        if (block->bbStmtList != firstNonPhi)
        {
            if (firstNonPhi != nullptr)
            {
                firstNonPhi->SetPrevStmt(block->lastStmt());
            }
            block->bbStmtList = firstNonPhi;
        }

        for (Statement* const stmt : block->Statements())
        {
            fgRemoveStmt(block, stmt);
        }
        noway_assert(block->bbStmtList == nullptr);
    }

    // Mark the block as removed
    block->SetFlags(BBF_REMOVED);

    // Update bbRefs and bbPreds for this block's successors
    bool profileInconsistent = false;
    for (BasicBlock* const succBlock : block->Succs(this))
    {
        FlowEdge* const succEdge = fgRemoveAllRefPreds(succBlock, block);

        if (block->hasProfileWeight() && succBlock->hasProfileWeight())
        {
            succBlock->decreaseBBProfileWeight(succEdge->getLikelyWeight());
            profileInconsistent |= (succBlock->NumSucc() > 0);
        }
    }

    if (profileInconsistent)
    {
        JITDUMP("Flow removal of " FMT_BB " needs to be propagated. Data %s inconsistent.\n", block->bbNum,
                fgPgoConsistent ? "is now" : "was already");
        fgPgoConsistent = false;
    }
}

//-------------------------------------------------------------
// fgOptimizeBranchToEmptyUnconditional:
//    Optimize a jump to an empty block which ends in an unconditional branch.
//
// Arguments:
//    block - source block
//    bDest - destination
//
// Returns: true if changes were made
//
bool Compiler::fgOptimizeBranchToEmptyUnconditional(BasicBlock* block, BasicBlock* bDest)
{
    bool optimizeJump = true;

    assert(bDest->isEmpty());
    assert(bDest->KindIs(BBJ_ALWAYS));

    // We do not optimize jumps between two different try regions.
    // However jumping to a block that is not in any try region is OK
    //
    if (bDest->hasTryIndex() && !BasicBlock::sameTryRegion(block, bDest))
    {
        optimizeJump = false;
    }

    // Don't optimize a jump to a removed block
    if (bDest->GetTarget()->HasFlag(BBF_REMOVED))
    {
        optimizeJump = false;
    }

    // Don't optimize a jump to a cloned finally
    if (bDest->HasFlag(BBF_CLONED_FINALLY_BEGIN))
    {
        optimizeJump = false;
    }

    // Must optimize jump if bDest has been removed
    //
    if (bDest->HasFlag(BBF_REMOVED))
    {
        optimizeJump = true;
    }

    if (optimizeJump)
    {
#ifdef DEBUG
        if (verbose)
        {
            printf("\nOptimizing a jump to an unconditional jump (" FMT_BB " -> " FMT_BB " -> " FMT_BB ")\n",
                   block->bbNum, bDest->bbNum, bDest->GetTarget()->bbNum);
        }
#endif // DEBUG

        weight_t removedWeight;

        // Optimize the JUMP to empty unconditional JUMP to go to the new target
        switch (block->GetKind())
        {
            case BBJ_ALWAYS:
            case BBJ_CALLFINALLYRET:
            {
                removedWeight = block->bbWeight;
                fgRedirectTargetEdge(block, bDest->GetTarget());
                break;
            }

            case BBJ_COND:
                if (block->TrueTargetIs(bDest))
                {
                    assert(!block->FalseTargetIs(bDest));
                    removedWeight = block->GetTrueEdge()->getLikelyWeight();
                    fgRedirectTrueEdge(block, bDest->GetTarget());
                }
                else
                {
                    assert(block->FalseTargetIs(bDest));
                    removedWeight = block->GetFalseEdge()->getLikelyWeight();
                    fgRedirectFalseEdge(block, bDest->GetTarget());
                }
                break;

            default:
                unreached();
        }

        //
        // When we optimize a branch to branch we need to update the profile weight
        // of bDest by subtracting out the weight of the path that is being optimized.
        //
        if (bDest->hasProfileWeight())
        {
            bDest->decreaseBBProfileWeight(removedWeight);
        }

        return true;
    }
    return false;
}

//-------------------------------------------------------------
// fgOptimizeEmptyBlock:
//   Does flow optimization of an empty block (can remove it in some cases)
//
// Arguments:
//    block - an empty block
//
// Returns: true if changes were made
//
bool Compiler::fgOptimizeEmptyBlock(BasicBlock* block)
{
    assert(block->isEmpty());

    // We shouldn't churn the flowgraph after doing hot/cold splitting
    assert(fgFirstColdBlock == nullptr);

    bool        madeChanges = false;
    BasicBlock* bPrev       = block->Prev();

    switch (block->GetKind())
    {
        case BBJ_COND:
        case BBJ_SWITCH:

            /* can never happen */
            noway_assert(!"Conditional or switch block with empty body!");
            break;

        case BBJ_THROW:
        case BBJ_CALLFINALLY:
        case BBJ_CALLFINALLYRET:
        case BBJ_RETURN:
        case BBJ_EHCATCHRET:
        case BBJ_EHFINALLYRET:
        case BBJ_EHFAULTRET:
        case BBJ_EHFILTERRET:

            /* leave them as is */
            /* some compilers generate multiple returns and put all of them at the end -
             * to solve that we need the predecessor list */

            break;

        case BBJ_ALWAYS:

            /* Special case for first BB */
            if (bPrev == nullptr)
            {
                assert(block == fgFirstBB);
                if (!block->JumpsToNext() || !fgCanCompactInitBlock())
                {
                    break;
                }
            }

            /* Do not remove a block that jumps to itself - used for while (true){} */
            if (block->TargetIs(block))
            {
                break;
            }

            // Don't remove the init BB if it does not leave a proper init BB
            // in place
            if ((block == fgFirstBB) && !fgCanCompactInitBlock())
            {
                break;
            }

            // Don't remove the fgEntryBB
            //
            if (opts.IsOSR() && (block == fgEntryBB))
            {
                break;
            }

            /* Don't remove an empty block that is in a different EH region
             * from its successor block, if the block is the target of a
             * catch return. It is required that the return address of a
             * catch be in the correct EH region, for re-raise of thread
             * abort exceptions to work. Insert a NOP in the empty block
             * to ensure we generate code for the block, if we keep it.
             */
            if (UsesFunclets())
            {
                BasicBlock* succBlock = block->GetTarget();

                if ((succBlock != nullptr) && !BasicBlock::sameEHRegion(block, succBlock))
                {
                    // The empty block and the block that follows it are in different
                    // EH regions. Is this a case where they can't be merged?

                    bool okToMerge = true; // assume it's ok
                    for (BasicBlock* const predBlock : block->PredBlocks())
                    {
                        if (predBlock->KindIs(BBJ_EHCATCHRET))
                        {
                            assert(predBlock->TargetIs(block));
                            okToMerge = false; // we can't get rid of the empty block
                            break;
                        }
                    }

                    if (!okToMerge)
                    {
                        // Insert a NOP in the empty block to ensure we generate code
                        // for the catchret target in the right EH region.
                        GenTree* nop = new (this, GT_NO_OP) GenTree(GT_NO_OP, TYP_VOID);

                        if (block->IsLIR())
                        {
                            LIR::AsRange(block).InsertAtEnd(nop);
                            LIR::ReadOnlyRange range(nop, nop);
                            m_pLowering->LowerRange(block, range);
                        }
                        else
                        {
                            Statement* nopStmt = fgNewStmtAtEnd(block, nop);
                            if (fgNodeThreading == NodeThreading::AllTrees)
                            {
                                fgSetStmtSeq(nopStmt);
                            }
                            gtSetStmtInfo(nopStmt);
                        }

                        madeChanges = true;

#ifdef DEBUG
                        if (verbose)
                        {
                            printf("\nKeeping empty block " FMT_BB " - it is the target of a catch return\n",
                                   block->bbNum);
                        }
#endif // DEBUG

                        break; // go to the next block
                    }
                }
            }

            if (!ehCanDeleteEmptyBlock(block))
            {
                // We're not allowed to remove this block due to reasons related to the EH table.
                break;
            }

            /* special case if this is the only BB */
            if (block->IsFirst() && block->IsLast())
            {
                assert(block == fgFirstBB);
                assert(block == fgLastBB);
                assert(bPrev == nullptr);
                break;
            }

            // When using profile weights, fgComputeCalledCount expects the first non-internal block to have profile
            // weight.
            // Make sure we don't break that invariant.
            if (fgIsUsingProfileWeights() && block->hasProfileWeight() && !block->HasFlag(BBF_INTERNAL))
            {
                BasicBlock* bNext = block->Next();

                // Check if the next block can't maintain the invariant.
                if ((bNext == nullptr) || bNext->HasFlag(BBF_INTERNAL) || !bNext->hasProfileWeight())
                {
                    // Check if the current block is the first non-internal block.
                    BasicBlock* curBB = bPrev;
                    while ((curBB != nullptr) && curBB->HasFlag(BBF_INTERNAL))
                    {
                        curBB = curBB->Prev();
                    }
                    if (curBB == nullptr)
                    {
                        // This block is the first non-internal block and it has profile weight.
                        // Don't delete it.
                        break;
                    }
                }
            }

            /* Remove the block */
            compCurBB = block;
            fgRemoveBlock(block, /* unreachable */ false);
            madeChanges = true;
            break;

        default:
            noway_assert(!"Unexpected bbKind");
            break;
    }

    return madeChanges;
}

//-------------------------------------------------------------
// fgOptimizeSwitchBranches:
//   Does flow optimization for a switch - bypasses jumps to empty unconditional branches,
//   and transforms degenerate switch cases like those with 1 or 2 targets.
//
// Arguments:
//    block - block with switch
//
// Returns: true if changes were made
//
bool Compiler::fgOptimizeSwitchBranches(BasicBlock* block)
{
    assert(block->KindIs(BBJ_SWITCH));

    unsigned    jmpCnt = block->GetSwitchTargets()->bbsCount;
    FlowEdge**  jmpTab = block->GetSwitchTargets()->bbsDstTab;
    BasicBlock* bNewDest; // the new jump target for the current switch case
    BasicBlock* bDest;
    bool        modified = false;

    do
    {
    REPEAT_SWITCH:;
        bDest    = (*jmpTab)->getDestinationBlock();
        bNewDest = bDest;

        // Do we have a JUMP to an empty unconditional JUMP block?
        if (bDest->isEmpty() && bDest->KindIs(BBJ_ALWAYS) && !bDest->TargetIs(bDest)) // special case for self jumps
        {
            bool optimizeJump = true;

            // We do not optimize jumps between two different try regions.
            // However jumping to a block that is not in any try region is OK
            //
            if (bDest->hasTryIndex() && !BasicBlock::sameTryRegion(block, bDest))
            {
                optimizeJump = false;
            }

            if (optimizeJump)
            {
                bNewDest = bDest->GetTarget();
#ifdef DEBUG
                if (verbose)
                {
                    printf("\nOptimizing a switch jump to an empty block with an unconditional jump (" FMT_BB
                           " -> " FMT_BB " -> " FMT_BB ")\n",
                           block->bbNum, bDest->bbNum, bNewDest->bbNum);
                }
#endif // DEBUG
            }
        }

        if (bNewDest != bDest)
        {
            //
            // When we optimize a branch to branch we need to update the profile weight
            // of bDest by subtracting out the block weight of the path that is being optimized.
            //
            FlowEdge* const oldEdge = *jmpTab;

            if (bDest->hasProfileWeight())
            {
                weight_t const branchThroughWeight = oldEdge->getLikelyWeight();
                bDest->decreaseBBProfileWeight(branchThroughWeight);
            }

            // Update the switch jump table
            fgRemoveRefPred(oldEdge);
            FlowEdge* const newEdge = fgAddRefPred(bNewDest, block, oldEdge);
            *jmpTab                 = newEdge;

            // Update edge likelihoods
            // Note old edge may still be "in use" so we decrease its likelihood.
            //

            // We want to move this much likelihood from old->new
            //
            const weight_t likelihoodFraction = oldEdge->getLikelihood() / (oldEdge->getDupCount() + 1);

            if (newEdge->getDupCount() == 1)
            {
                newEdge->setLikelihood(likelihoodFraction);
            }
            else
            {
                newEdge->addLikelihood(likelihoodFraction);
            }

            oldEdge->addLikelihood(-likelihoodFraction);

            // we optimized a Switch label - goto REPEAT_SWITCH to follow this new jump
            modified = true;

            goto REPEAT_SWITCH;
        }
    } while (++jmpTab, --jmpCnt);

    if (modified)
    {
        // Invalidate the set of unique targets for block, since we modified the targets
        fgInvalidateSwitchDescMapEntry(block);

        JITDUMP(
            "fgOptimizeSwitchBranches: Optimized switch flow. Profile needs to be re-propagated. Data %s consistent.\n",
            fgPgoConsistent ? "is now" : "was already");
        fgPgoConsistent = false;
    }

    Statement*  switchStmt = nullptr;
    LIR::Range* blockRange = nullptr;

    GenTree* switchTree;
    if (block->IsLIR())
    {
        blockRange = &LIR::AsRange(block);
        switchTree = blockRange->LastNode();

        assert(switchTree->OperGet() == GT_SWITCH_TABLE);
    }
    else
    {
        switchStmt = block->lastStmt();
        switchTree = switchStmt->GetRootNode();

        assert(switchTree->OperGet() == GT_SWITCH);
    }

    noway_assert(switchTree->gtType == TYP_VOID);

    // At this point all of the case jump targets have been updated such
    // that none of them go to block that is an empty unconditional block
    //
    jmpTab = block->GetSwitchTargets()->bbsDstTab;
    jmpCnt = block->GetSwitchTargets()->bbsCount;

    // Now check for two trivial switch jumps.
    //
    if (block->NumSucc(this) == 1)
    {
        // Use BBJ_ALWAYS for a switch with only a default clause, or with only one unique successor.

#ifdef DEBUG
        if (verbose)
        {
            printf("\nRemoving a switch jump with a single target (" FMT_BB ")\n", block->bbNum);
            printf("BEFORE:\n");
            fgDispBasicBlocks();
        }
#endif // DEBUG

        if (block->IsLIR())
        {
            bool               isClosed;
            unsigned           sideEffects;
            LIR::ReadOnlyRange switchTreeRange = blockRange->GetTreeRange(switchTree, &isClosed, &sideEffects);

            // The switch tree should form a contiguous, side-effect free range by construction. See
            // Lowering::LowerSwitch for details.
            assert(isClosed);
            assert((sideEffects & GTF_ALL_EFFECT) == 0);

            blockRange->Delete(this, block, std::move(switchTreeRange));
        }
        else
        {
            /* check for SIDE_EFFECTS */
            if (switchTree->gtFlags & GTF_SIDE_EFFECT)
            {
                /* Extract the side effects from the conditional */
                GenTree* sideEffList = nullptr;

                gtExtractSideEffList(switchTree, &sideEffList);

                if (sideEffList == nullptr)
                {
                    goto NO_SWITCH_SIDE_EFFECT;
                }

                noway_assert(sideEffList->gtFlags & GTF_SIDE_EFFECT);

#ifdef DEBUG
                if (verbose)
                {
                    printf("\nSwitch expression has side effects! Extracting side effects...\n");
                    gtDispTree(switchTree);
                    printf("\n");
                    gtDispTree(sideEffList);
                    printf("\n");
                }
#endif // DEBUG

                /* Replace the conditional statement with the list of side effects */
                noway_assert(sideEffList->gtOper != GT_SWITCH);

                switchStmt->SetRootNode(sideEffList);

                if (fgNodeThreading != NodeThreading::None)
                {
                    compCurBB = block;

                    /* Update ordering, costs, FP levels, etc. */
                    gtSetStmtInfo(switchStmt);

                    /* Re-link the nodes for this statement */
                    fgSetStmtSeq(switchStmt);
                }
            }
            else
            {

            NO_SWITCH_SIDE_EFFECT:

                /* conditional has NO side effect - remove it */
                fgRemoveStmt(block, switchStmt);
            }
        }

        // Change the switch jump into a BBJ_ALWAYS
        block->SetKindAndTargetEdge(BBJ_ALWAYS, block->GetSwitchTargets()->bbsDstTab[0]);
        for (unsigned i = 1; i < jmpCnt; ++i)
        {
            fgRemoveRefPred(jmpTab[i]);
        }

        return true;
    }
    else if (block->GetSwitchTargets()->bbsCount == 2)
    {
        /* Use a BBJ_COND(switchVal==0) for a switch with only one
           significant clause besides the default clause */
        GenTree* switchVal = switchTree->AsOp()->gtOp1;
        noway_assert(genActualTypeIsIntOrI(switchVal->TypeGet()));

        // If we are in LIR, remove the jump table from the block.
        if (block->IsLIR())
        {
            GenTree* jumpTable = switchTree->AsOp()->gtOp2;
            assert(jumpTable->OperGet() == GT_JMPTABLE);
            blockRange->Remove(jumpTable);
        }

        // Change the GT_SWITCH(switchVal) into GT_JTRUE(GT_EQ(switchVal==0)).
        // Also mark the node as GTF_DONT_CSE as further down JIT is not capable of handling it.
        // For example CSE could determine that the expression rooted at GT_EQ is a candidate cse and
        // replace it with a COMMA node.  In such a case we will end up with GT_JTRUE node pointing to
        // a COMMA node which results in noway asserts in fgMorphSmpOp(), optAssertionGen() and rpPredictTreeRegUse().
        // For the same reason fgMorphSmpOp() marks GT_JTRUE nodes with RELOP children as GTF_DONT_CSE.

#ifdef DEBUG
        if (verbose)
        {
            printf("\nConverting a switch (" FMT_BB ") with only one significant clause besides a default target to a "
                   "conditional branch. Before:\n",
                   block->bbNum);

            gtDispTree(switchTree);
        }
#endif // DEBUG

        switchTree->ChangeOper(GT_JTRUE);
        GenTree* zeroConstNode    = gtNewZeroConNode(genActualType(switchVal->TypeGet()));
        GenTree* condNode         = gtNewOperNode(GT_EQ, TYP_INT, switchVal, zeroConstNode);
        switchTree->AsOp()->gtOp1 = condNode;
        switchTree->AsOp()->gtOp1->gtFlags |= (GTF_RELOP_JMP_USED | GTF_DONT_CSE);

        if (block->IsLIR())
        {
            blockRange->InsertAfter(switchVal, zeroConstNode, condNode);
            LIR::ReadOnlyRange range(zeroConstNode, switchTree);
            m_pLowering->LowerRange(block, range);
        }
        else if (fgNodeThreading != NodeThreading::None)
        {
            gtSetStmtInfo(switchStmt);
            fgSetStmtSeq(switchStmt);
        }

        FlowEdge* const trueEdge  = block->GetSwitchTargets()->bbsDstTab[0];
        FlowEdge* const falseEdge = block->GetSwitchTargets()->bbsDstTab[1];
        block->SetCond(trueEdge, falseEdge);

        JITDUMP("After:\n");
        DISPNODE(switchTree);

        return true;
    }
    return modified;
}

//-------------------------------------------------------------
// fgBlockEndFavorsTailDuplication:
//     Heuristic function that returns true if this block ends in a statement that looks favorable
//     for tail-duplicating its successor (such as assigning a constant to a local).
//
//  Arguments:
//      block: BasicBlock we are considering duplicating the successor of
//      lclNum: local that is used by the successor block, provided by
//        prior call to fgBlockIsGoodTailDuplicationCandidate
//
//  Returns:
//     true if block end is favorable for tail duplication
//
//  Notes:
//     This is the second half of the evaluation for tail duplication, where we try
//     to determine if this predecessor block assigns a constant or provides useful
//     information about a local that is tested in an unconditionally executed successor.
//     If so then duplicating the successor will likely allow the test to be
//     optimized away.
//
bool Compiler::fgBlockEndFavorsTailDuplication(BasicBlock* block, unsigned lclNum)
{
    if (block->isRunRarely())
    {
        return false;
    }

    // If the local is address exposed, we currently can't optimize.
    //
    LclVarDsc* const lclDsc = lvaGetDesc(lclNum);

    if (lclDsc->IsAddressExposed())
    {
        return false;
    }

    Statement* const lastStmt  = block->lastStmt();
    Statement* const firstStmt = block->FirstNonPhiDef();

    if (lastStmt == nullptr)
    {
        return false;
    }

    // Tail duplication tends to pay off when the last statement
    // is a local store of a constant, arraylength, or a relop.
    // This is because these statements produce information about values
    // that would otherwise be lost at the upcoming merge point.
    //
    // Check up to N statements...
    //
    const int  limit = 2;
    int        count = 0;
    Statement* stmt  = lastStmt;

    while (count < limit)
    {
        count++;
        GenTree* const tree = stmt->GetRootNode();
        if (tree->OperIsLocalStore() && !tree->OperIsBlkOp() && (tree->AsLclVarCommon()->GetLclNum() == lclNum))
        {
            GenTree* const value = tree->Data();
            if (value->OperIsArrLength() || value->OperIsConst() || value->OperIsCompare())
            {
                return true;
            }
        }

        Statement* const prevStmt = stmt->GetPrevStmt();

        // The statement list prev links wrap from first->last, so exit
        // when we see lastStmt again, as we've now seen all statements.
        //
        if (prevStmt == lastStmt)
        {
            break;
        }

        stmt = prevStmt;
    }

    return false;
}

//-------------------------------------------------------------
// fgBlockIsGoodTailDuplicationCandidate:
//     Heuristic function that examines a block (presumably one that is a merge point) to determine
//     if it is a good candidate to be duplicated.
//
// Arguments:
//     target - the tail block (candidate for duplication)
//
// Returns:
//     true if this is a good candidate, false otherwise
//     if true, lclNum is set to lcl to scan for in predecessor block
//
// Notes:
//     The current heuristic is that tail duplication is deemed favorable if this
//     block simply tests the value of a local against a constant or some other local.
//
//     This is the first half of the evaluation for tail duplication. We subsequently
//     need to check if predecessors of this block assigns a constant to the local.
//
bool Compiler::fgBlockIsGoodTailDuplicationCandidate(BasicBlock* target, unsigned* lclNum)
{
    *lclNum = BAD_VAR_NUM;

    // Here we are looking for small blocks where a local live-into the block
    // ultimately feeds a simple conditional branch.
    //
    // These blocks are small, and when duplicated onto the tail of blocks that end in
    // local stores, there is a high probability of the branch completely going away.
    //
    // This is by no means the only kind of tail that it is beneficial to duplicate,
    // just the only one we recognize for now.
    if (!target->KindIs(BBJ_COND))
    {
        return false;
    }

    // No point duplicating this block if it's not a control flow join.
    if (target->bbRefs < 2)
    {
        return false;
    }

    // No point duplicating this block if it would not remove (part of) the join.
    if (target->TrueTargetIs(target) || target->FalseTargetIs(target))
    {
        return false;
    }

    Statement* const lastStmt  = target->lastStmt();
    Statement* const firstStmt = target->FirstNonPhiDef();

    // We currently allow just one statement aside from the branch.
    //
    if ((firstStmt != lastStmt) && (firstStmt != lastStmt->GetPrevStmt()))
    {
        return false;
    }

    // Verify the branch is just a simple local compare.
    //
    GenTree* const lastTree = lastStmt->GetRootNode();

    if (lastTree->gtOper != GT_JTRUE)
    {
        return false;
    }

    // must be some kind of relational operator
    GenTree* const cond = lastTree->AsOp()->gtOp1;
    if (!cond->OperIsCompare())
    {
        return false;
    }

    // op1 must be some combinations of casts of local or constant
    GenTree* op1 = cond->AsOp()->gtOp1;
    while (op1->gtOper == GT_CAST)
    {
        op1 = op1->AsOp()->gtOp1;
    }

    if (!op1->IsLocal() && !op1->OperIsConst())
    {
        return false;
    }

    // op2 must be some combinations of casts of local or constant
    GenTree* op2 = cond->AsOp()->gtOp2;
    while (op2->gtOper == GT_CAST)
    {
        op2 = op2->AsOp()->gtOp1;
    }

    if (!op2->IsLocal() && !op2->OperIsConst())
    {
        return false;
    }

    // Tree must have one constant and one local, or be comparing
    // the same local to itself.
    unsigned lcl1 = BAD_VAR_NUM;
    unsigned lcl2 = BAD_VAR_NUM;

    if (op1->IsLocal())
    {
        lcl1 = op1->AsLclVarCommon()->GetLclNum();
    }

    if (op2->IsLocal())
    {
        lcl2 = op2->AsLclVarCommon()->GetLclNum();
    }

    if ((lcl1 != BAD_VAR_NUM) && op2->OperIsConst())
    {
        *lclNum = lcl1;
    }
    else if ((lcl2 != BAD_VAR_NUM) && op1->OperIsConst())
    {
        *lclNum = lcl2;
    }
    else if ((lcl1 != BAD_VAR_NUM) && (lcl1 == lcl2))
    {
        *lclNum = lcl1;
    }
    else
    {
        return false;
    }

    // If there's no second statement, we're good.
    //
    if (firstStmt == lastStmt)
    {
        return true;
    }

    // Otherwise check the first stmt.
    // Verify the branch is just a simple local compare.
    //
    GenTree* const firstTree = firstStmt->GetRootNode();
    if (!firstTree->OperIs(GT_STORE_LCL_VAR))
    {
        return false;
    }

    unsigned storeLclNum = firstTree->AsLclVar()->GetLclNum();

    if (storeLclNum != *lclNum)
    {
        return false;
    }

    // Could allow unary here too...
    //
    GenTree* const data = firstTree->AsLclVar()->Data();
    if (!data->OperIsBinary())
    {
        return false;
    }

    // op1 must be some combinations of casts of local or constant
    // (or unary)
    op1 = data->AsOp()->gtOp1;
    while (op1->gtOper == GT_CAST)
    {
        op1 = op1->AsOp()->gtOp1;
    }

    if (!op1->IsLocal() && !op1->OperIsConst())
    {
        return false;
    }

    // op2 must be some combinations of casts of local or constant
    // (or unary)
    op2 = data->AsOp()->gtOp2;

    // A binop may not actually have an op2.
    //
    if (op2 == nullptr)
    {
        return false;
    }

    while (op2->gtOper == GT_CAST)
    {
        op2 = op2->AsOp()->gtOp1;
    }

    if (!op2->IsLocal() && !op2->OperIsConst())
    {
        return false;
    }

    // Tree must have one constant and one local, or be comparing
    // the same local to itself.
    lcl1 = BAD_VAR_NUM;
    lcl2 = BAD_VAR_NUM;

    if (op1->IsLocal())
    {
        lcl1 = op1->AsLclVarCommon()->GetLclNum();
    }

    if (op2->IsLocal())
    {
        lcl2 = op2->AsLclVarCommon()->GetLclNum();
    }

    if ((lcl1 != BAD_VAR_NUM) && op2->OperIsConst())
    {
        *lclNum = lcl1;
    }
    else if ((lcl2 != BAD_VAR_NUM) && op1->OperIsConst())
    {
        *lclNum = lcl2;
    }
    else if ((lcl1 != BAD_VAR_NUM) && (lcl1 == lcl2))
    {
        *lclNum = lcl1;
    }
    else
    {
        return false;
    }

    return true;
}

//-------------------------------------------------------------
// fgOptimizeUncondBranchToSimpleCond:
//    For a block which has an unconditional branch, look to see if its target block
//    is a good candidate for tail duplication, and if so do that duplication.
//
// Arguments:
//    block  - block with uncond branch
//    target - block which is target of first block
//
// Returns: true if changes were made
//
// Notes:
//   This optimization generally reduces code size and path length.
//
bool Compiler::fgOptimizeUncondBranchToSimpleCond(BasicBlock* block, BasicBlock* target)
{
    JITDUMP("Considering uncond to cond " FMT_BB " -> " FMT_BB "\n", block->bbNum, target->bbNum);

    if (!BasicBlock::sameEHRegion(block, target))
    {
        return false;
    }

    unsigned lclNum = BAD_VAR_NUM;

    // First check if the successor tests a local and then branches on the result
    // of a test, and obtain the local if so.
    //
    if (!fgBlockIsGoodTailDuplicationCandidate(target, &lclNum))
    {
        return false;
    }

    // At this point we know target is BBJ_COND.
    assert(target->KindIs(BBJ_COND));

    // See if this block assigns constant or other interesting tree to that same local.
    //
    if (!fgBlockEndFavorsTailDuplication(block, lclNum))
    {
        return false;
    }

    // NOTE: we do not currently hit this assert because this function is only called when
    // `fgUpdateFlowGraph` has been called with `doTailDuplication` set to true, and the
    // backend always calls `fgUpdateFlowGraph` with `doTailDuplication` set to false.
    assert(!block->IsLIR());

    // Duplicate the target block at the end of this block
    //
    for (Statement* stmt : target->NonPhiStatements())
    {
        GenTree* clone = gtCloneExpr(stmt->GetRootNode());
        noway_assert(clone);
        Statement* cloneStmt = gtNewStmt(clone);

        if (fgNodeThreading != NodeThreading::None)
        {
            gtSetStmtInfo(cloneStmt);
        }

        fgInsertStmtAtEnd(block, cloneStmt);
    }

    // Fix up block's flow.
    // Assume edge likelihoods transfer over.
    //
    fgRedirectTargetEdge(block, target->GetTrueTarget());
    block->GetTargetEdge()->setLikelihood(target->GetTrueEdge()->getLikelihood());

    FlowEdge* const falseEdge = fgAddRefPred(target->GetFalseTarget(), block, target->GetFalseEdge());
    block->SetCond(block->GetTargetEdge(), falseEdge);

    JITDUMP("fgOptimizeUncondBranchToSimpleCond(from " FMT_BB " to cond " FMT_BB "), modified " FMT_BB "\n",
            block->bbNum, target->bbNum, block->bbNum);
    JITDUMP("   expecting opts to key off V%02u in " FMT_BB "\n", lclNum, block->bbNum);

    if (target->hasProfileWeight() && block->hasProfileWeight())
    {
        // Remove weight from target since block now bypasses it...
        //
        weight_t targetWeight = target->bbWeight;
        weight_t blockWeight  = block->bbWeight;
        target->decreaseBBProfileWeight(blockWeight);
        JITDUMP("Decreased " FMT_BB " profile weight from " FMT_WT " to " FMT_WT "\n", target->bbNum, targetWeight,
                target->bbWeight);
    }

    return true;
}

//-------------------------------------------------------------
// fgFoldSimpleCondByForwardSub:
//   Try to refine the flow of a block that may have just been tail duplicated
//   or compacted.
//
// Arguments:
//   block - block that was tail duplicated or compacted
//
// Returns Value:
//   true if control flow was changed
//
bool Compiler::fgFoldSimpleCondByForwardSub(BasicBlock* block)
{
    assert(block->KindIs(BBJ_COND));
    GenTree* jtrue = block->lastStmt()->GetRootNode();
    assert(jtrue->OperIs(GT_JTRUE));

    GenTree* relop = jtrue->gtGetOp1();
    if (!relop->OperIsCompare())
    {
        return false;
    }

    GenTree* op1 = relop->gtGetOp1();
    GenTree* op2 = relop->gtGetOp2();

    GenTree**            lclUse;
    GenTreeLclVarCommon* lcl;

    if (op1->OperIs(GT_LCL_VAR) && op2->IsIntegralConst())
    {
        lclUse = &relop->AsOp()->gtOp1;
        lcl    = op1->AsLclVarCommon();
    }
    else if (op2->OperIs(GT_LCL_VAR) && op1->IsIntegralConst())
    {
        lclUse = &relop->AsOp()->gtOp2;
        lcl    = op2->AsLclVarCommon();
    }
    else
    {
        return false;
    }

    Statement* secondLastStmt = block->lastStmt()->GetPrevStmt();
    if ((secondLastStmt == nullptr) || (secondLastStmt == block->lastStmt()))
    {
        return false;
    }

    GenTree* prevTree = secondLastStmt->GetRootNode();
    if (!prevTree->OperIs(GT_STORE_LCL_VAR))
    {
        return false;
    }

    GenTreeLclVarCommon* store = prevTree->AsLclVarCommon();
    if (store->GetLclNum() != lcl->GetLclNum())
    {
        return false;
    }

    if (!store->Data()->IsIntegralConst())
    {
        return false;
    }

    if (genActualType(store) != genActualType(store->Data()) || (genActualType(store) != genActualType(lcl)))
    {
        return false;
    }

    JITDUMP("Forward substituting local after jump threading. Before:\n");
    DISPSTMT(block->lastStmt());

    JITDUMP("\nAfter:\n");

    LclVarDsc* varDsc  = lvaGetDesc(lcl);
    GenTree*   newData = gtCloneExpr(store->Data());
    if (varTypeIsSmall(varDsc) && fgCastNeeded(store->Data(), varDsc->TypeGet()))
    {
        newData = gtNewCastNode(TYP_INT, newData, false, varDsc->TypeGet());
        newData = gtFoldExpr(newData);
    }

    *lclUse = newData;
    DISPSTMT(block->lastStmt());

    JITDUMP("\nNow trying to fold...\n");
    jtrue->AsUnOp()->gtOp1 = gtFoldExpr(relop);
    DISPSTMT(block->lastStmt());

    Compiler::FoldResult result = fgFoldConditional(block);
    if (result != Compiler::FoldResult::FOLD_DID_NOTHING)
    {
        assert(block->KindIs(BBJ_ALWAYS));
        return true;
    }

    return false;
}

//-------------------------------------------------------------
// fgRemoveConditionalJump:
//    Optimize a BBJ_COND block that unconditionally jumps to the same target
//
// Arguments:
//    block - BBJ_COND block with identical true/false targets
//
void Compiler::fgRemoveConditionalJump(BasicBlock* block)
{
    assert(block->KindIs(BBJ_COND));
    assert(block->TrueEdgeIs(block->GetFalseEdge()));

    BasicBlock* target = block->GetTrueTarget();

#ifdef DEBUG
    if (verbose)
    {
        printf("Block " FMT_BB " becoming a BBJ_ALWAYS to " FMT_BB " (jump target is the same whether the condition"
               " is true or false)\n",
               block->bbNum, target->bbNum);
    }
#endif // DEBUG

    if (block->IsLIR())
    {
        LIR::Range& blockRange = LIR::AsRange(block);
        GenTree*    jmp        = blockRange.LastNode();
        assert(jmp->OperIsConditionalJump());

        bool               isClosed;
        unsigned           sideEffects;
        LIR::ReadOnlyRange jmpRange;

        if (jmp->OperIs(GT_JCC))
        {
            // For JCC we have an invariant until resolution that the
            // previous node sets those CPU flags.
            GenTree* prevNode = jmp->gtPrev;
            assert((prevNode != nullptr) && ((prevNode->gtFlags & GTF_SET_FLAGS) != 0));
            prevNode->gtFlags &= ~GTF_SET_FLAGS;
            jmpRange = blockRange.GetTreeRange(prevNode, &isClosed, &sideEffects);
            jmpRange = LIR::ReadOnlyRange(jmpRange.FirstNode(), jmp);
        }
        else
        {
            jmpRange = blockRange.GetTreeRange(jmp, &isClosed, &sideEffects);
        }

        if (isClosed && ((sideEffects & GTF_SIDE_EFFECT) == 0))
        {
            // If the jump and its operands form a contiguous, side-effect-free range,
            // remove them.
            blockRange.Delete(this, block, std::move(jmpRange));
        }
        else
        {
            // Otherwise, just remove the jump node itself.
            blockRange.Remove(jmp, true);
        }
    }
    else
    {
        Statement* condStmt = block->lastStmt();
        GenTree*   cond     = condStmt->GetRootNode();
        noway_assert(cond->gtOper == GT_JTRUE);

        /* check for SIDE_EFFECTS */
        if (cond->gtFlags & GTF_SIDE_EFFECT)
        {
            /* Extract the side effects from the conditional */
            GenTree* sideEffList = nullptr;

            gtExtractSideEffList(cond, &sideEffList);

            if (sideEffList == nullptr)
            {
                compCurBB = block;
                fgRemoveStmt(block, condStmt);
            }
            else
            {
                noway_assert(sideEffList->gtFlags & GTF_SIDE_EFFECT);
#ifdef DEBUG
                if (verbose)
                {
                    printf("\nConditional has side effects! Extracting side effects...\n");
                    gtDispTree(cond);
                    printf("\n");
                    gtDispTree(sideEffList);
                    printf("\n");
                }
#endif // DEBUG

                /* Replace the conditional statement with the list of side effects */
                noway_assert(sideEffList->gtOper != GT_JTRUE);

                condStmt->SetRootNode(sideEffList);

                if (fgNodeThreading == NodeThreading::AllTrees)
                {
                    compCurBB = block;

                    /* Update ordering, costs, FP levels, etc. */
                    gtSetStmtInfo(condStmt);

                    /* Re-link the nodes for this statement */
                    fgSetStmtSeq(condStmt);
                }
            }
        }
        else
        {
            compCurBB = block;
            /* conditional has NO side effect - remove it */
            fgRemoveStmt(block, condStmt);
        }
    }

    /* Conditional is gone - always jump to target */

    block->SetKindAndTargetEdge(BBJ_ALWAYS, block->GetTrueEdge());
    assert(block->TargetIs(target));

    /* Update bbRefs and bbNum - Conditional predecessors to the same
     * block are counted twice so we have to remove one of them */

    noway_assert(target->countOfInEdges() > 1);
    fgRemoveRefPred(block->GetTargetEdge());
}

//-------------------------------------------------------------
// fgOptimizeBranch: Optimize an unconditional branch that branches to a conditional branch.
//
// Currently we require that the conditional branch jump back to the block that follows the unconditional
// branch. We can improve the code execution and layout by concatenating a copy of the conditional branch
// block at the end of the conditional branch and reversing the sense of the branch.
//
// This is only done when the amount of code to be copied is smaller than our calculated threshold
// in maxDupCostSz.
//
// Arguments:
//    bJump - block with branch
//
// Returns: true if changes were made
//
bool Compiler::fgOptimizeBranch(BasicBlock* bJump)
{
    if (opts.MinOpts())
    {
        return false;
    }

    if (!bJump->KindIs(BBJ_ALWAYS))
    {
        return false;
    }

    // We might be able to compact blocks that always jump to the next block.
    if (bJump->JumpsToNext())
    {
        return false;
    }

    if (bJump->HasFlag(BBF_KEEP_BBJ_ALWAYS))
    {
        return false;
    }

    BasicBlock* bDest = bJump->GetTarget();

    if (!bDest->KindIs(BBJ_COND))
    {
        return false;
    }

    if (!bJump->NextIs(bDest->GetTrueTarget()))
    {
        return false;
    }

    // 'bJump' must be in the same try region as the condition, since we're going to insert
    // a duplicated condition in 'bJump', and the condition might include exception throwing code.
    if (!BasicBlock::sameTryRegion(bJump, bDest))
    {
        return false;
    }

    // do not jump into another try region
    BasicBlock* bDestNormalTarget = bDest->GetFalseTarget();
    if (bDestNormalTarget->hasTryIndex() && !BasicBlock::sameTryRegion(bJump, bDestNormalTarget))
    {
        return false;
    }

    // This function is only called by fgReorderBlocks, which we do not run in the backend.
    // If we wanted to run block reordering in the backend, we would need to be able to
    // calculate cost information for LIR on a per-node basis in order for this function
    // to work.
    assert(!bJump->IsLIR());
    assert(!bDest->IsLIR());

    unsigned estDupCostSz = 0;
    for (Statement* const stmt : bDest->Statements())
    {
        // We want to compute the costs of the statement. Unfortunately, gtPrepareCost() / gtSetStmtInfo()
        // call gtSetEvalOrder(), which can reorder nodes. If it does so, we need to re-thread the gtNext/gtPrev
        // links. We don't know if it does or doesn't reorder nodes, so we end up always re-threading the links.

        gtSetStmtInfo(stmt);
        if (fgNodeThreading == NodeThreading::AllTrees)
        {
            fgSetStmtSeq(stmt);
        }

        GenTree* expr = stmt->GetRootNode();
        estDupCostSz += expr->GetCostSz();
    }

    bool     haveProfileWeights = false;
    weight_t weightJump         = bJump->bbWeight;
    weight_t weightDest         = bDest->bbWeight;
    weight_t weightNext         = bJump->Next()->bbWeight;
    bool     rareJump           = bJump->isRunRarely();
    bool     rareDest           = bDest->isRunRarely();
    bool     rareNext           = bJump->Next()->isRunRarely();

    // If we have profile data then we calculate the number of time
    // the loop will iterate into loopIterations
    if (fgIsUsingProfileWeights())
    {
        // Only rely upon the profile weight when all three of these blocks
        // have either good profile weights or are rarelyRun
        //
        if (bJump->HasAnyFlag(BBF_PROF_WEIGHT | BBF_RUN_RARELY) &&
            bDest->HasAnyFlag(BBF_PROF_WEIGHT | BBF_RUN_RARELY) &&
            bJump->Next()->HasAnyFlag(BBF_PROF_WEIGHT | BBF_RUN_RARELY))
        {
            haveProfileWeights = true;

            if ((weightJump * 100) < weightDest)
            {
                rareJump = true;
            }

            if ((weightNext * 100) < weightDest)
            {
                rareNext = true;
            }

            if (((weightDest * 100) < weightJump) && ((weightDest * 100) < weightNext))
            {
                rareDest = true;
            }
        }
    }

    unsigned maxDupCostSz = 6;

    //
    // Branches between the hot and rarely run regions
    // should be minimized.  So we allow a larger size
    //
    if (rareDest != rareJump)
    {
        maxDupCostSz += 6;
    }

    if (rareDest != rareNext)
    {
        maxDupCostSz += 6;
    }

    //
    // We we are ngen-ing:
    // If the uncondional branch is a rarely run block then
    // we are willing to have more code expansion since we
    // won't be running code from this page
    //
    if (opts.jitFlags->IsSet(JitFlags::JIT_FLAG_PREJIT))
    {
        if (rareJump)
        {
            maxDupCostSz *= 2;
        }
    }

    // If the compare has too high cost then we don't want to dup

    bool costIsTooHigh = (estDupCostSz > maxDupCostSz);

#ifdef DEBUG
    if (verbose)
    {
        printf("\nDuplication of the conditional block " FMT_BB " (always branch from " FMT_BB
               ") %s, because the cost of duplication (%i) is %s than %i, haveProfileWeights = %s\n",
               bDest->bbNum, bJump->bbNum, costIsTooHigh ? "not done" : "performed", estDupCostSz,
               costIsTooHigh ? "greater" : "less or equal", maxDupCostSz, dspBool(haveProfileWeights));
    }
#endif // DEBUG

    if (costIsTooHigh)
    {
        return false;
    }

    /* Looks good - duplicate the conditional block */

    Statement* newStmtList = nullptr; // new stmt list to be added to bJump
    Statement* newLastStmt = nullptr;

    /* Visit all the statements in bDest */

    for (Statement* const curStmt : bDest->NonPhiStatements())
    {
        // Clone/substitute the expression.
        Statement* stmt = gtCloneStmt(curStmt);

        // cloneExpr doesn't handle everything.
        if (stmt == nullptr)
        {
            return false;
        }

        if (fgNodeThreading == NodeThreading::AllTrees)
        {
            gtSetStmtInfo(stmt);
            fgSetStmtSeq(stmt);
        }

        /* Append the expression to our list */

        if (newStmtList != nullptr)
        {
            newLastStmt->SetNextStmt(stmt);
        }
        else
        {
            newStmtList = stmt;
        }

        stmt->SetPrevStmt(newLastStmt);
        newLastStmt = stmt;
    }

    // Get to the condition node from the statement tree.
    GenTree* condTree = newLastStmt->GetRootNode();
    noway_assert(condTree->gtOper == GT_JTRUE);

    // Set condTree to the operand to the GT_JTRUE.
    condTree = condTree->AsOp()->gtOp1;

    // This condTree has to be a RelOp comparison.
    if (condTree->OperIsCompare() == false)
    {
        return false;
    }

    // Join the two linked lists.
    Statement* lastStmt = bJump->lastStmt();

    if (lastStmt != nullptr)
    {
        Statement* stmt = bJump->firstStmt();
        stmt->SetPrevStmt(newLastStmt);
        lastStmt->SetNextStmt(newStmtList);
        newStmtList->SetPrevStmt(lastStmt);
    }
    else
    {
        bJump->bbStmtList = newStmtList;
        newStmtList->SetPrevStmt(newLastStmt);
    }

    //
    // Reverse the sense of the compare
    //
    gtReverseCond(condTree);

    // We need to update the following flags of the bJump block if they were set in the bDest block
    bJump->CopyFlags(bDest, BBF_COPY_PROPAGATE);

    // Update bbRefs and bbPreds
    //
    // For now we set the likelihood of the new branch to match
    // the likelihood of the old branch.
    //
    // This may or may not match the block weight adjustments we're
    // making. All this becomes easier to reconcile once we rely on
    // edge likelihoods more and have synthesis running.
    //
    // Until then we won't worry that edges and blocks are potentially
    // out of sync.
    //
    FlowEdge* const destFalseEdge = bDest->GetFalseEdge();
    FlowEdge* const destTrueEdge  = bDest->GetTrueEdge();

    // bJump now falls through into the next block
    //
    BasicBlock* const bDestFalseTarget = bJump->Next();
    FlowEdge* const   falseEdge        = fgAddRefPred(bDestFalseTarget, bJump, destFalseEdge);

    // bJump now jumps to bDest's normal jump target
    //
    fgRedirectTargetEdge(bJump, bDestNormalTarget);
    bJump->GetTargetEdge()->setLikelihood(destTrueEdge->getLikelihood());

    bJump->SetCond(bJump->GetTargetEdge(), falseEdge);

    // Update profile data
    //
    if (haveProfileWeights)
    {
        // bJump no longer flows into bDest
        //
        bDest->decreaseBBProfileWeight(bJump->bbWeight);
        bDestNormalTarget->decreaseBBProfileWeight(bJump->bbWeight * destFalseEdge->getLikelihood());
        bDestFalseTarget->decreaseBBProfileWeight(bJump->bbWeight * destTrueEdge->getLikelihood());

        // Propagate bJump's weight into its new successors
        //
        bDestNormalTarget->increaseBBProfileWeight(bJump->GetTrueEdge()->getLikelyWeight());
        bDestFalseTarget->increaseBBProfileWeight(falseEdge->getLikelyWeight());

        if ((bDestNormalTarget->NumSucc() > 0) || (bDestFalseTarget->NumSucc() > 0))
        {
            JITDUMP("fgOptimizeBranch: New flow out of " FMT_BB " needs to be propagated. Data %s inconsistent.\n",
                    fgPgoConsistent ? "is now" : "was already");
            fgPgoConsistent = false;
        }
    }

#if DEBUG
    if (verbose)
    {
        // Dump out the newStmtList that we created
        printf("\nfgOptimizeBranch added these statements(s) at the end of " FMT_BB ":\n", bJump->bbNum);
        for (Statement* stmt : StatementList(newStmtList))
        {
            gtDispStmt(stmt);
        }
        printf("\nfgOptimizeBranch changed block " FMT_BB " from BBJ_ALWAYS to BBJ_COND.\n", bJump->bbNum);

        printf("\nAfter this change in fgOptimizeBranch the BB graph is:");
        fgDispBasicBlocks(verboseTrees);
        printf("\n");
    }
#endif // DEBUG

    return true;
}

//-----------------------------------------------------------------------------
// fgOptimizeSwitchJump: see if a switch has a dominant case, and modify to
//   check for that case up front (aka switch peeling).
//
// Returns:
//    True if the switch now has an upstream check for the dominant case.
//
bool Compiler::fgOptimizeSwitchJumps()
{
    if (!fgHasSwitch)
    {
        return false;
    }

    bool modified = false;

    for (BasicBlock* const block : Blocks())
    {
        // Lowering expands switches, so calling this method on lowered IR
        // does not make sense.
        //
        assert(!block->IsLIR());

        if (!block->KindIs(BBJ_SWITCH))
        {
            continue;
        }

        if (block->isRunRarely())
        {
            continue;
        }

        if (!block->GetSwitchTargets()->bbsHasDominantCase)
        {
            continue;
        }

        // We currently will only see dominant cases with PGO.
        //
        assert(block->hasProfileWeight());

        const unsigned dominantCase = block->GetSwitchTargets()->bbsDominantCase;

        JITDUMP(FMT_BB " has switch with dominant case %u, considering peeling\n", block->bbNum, dominantCase);

        // The dominant case should not be the default case, as we already peel that one.
        //
        assert(dominantCase < (block->GetSwitchTargets()->bbsCount - 1));
        BasicBlock* const dominantTarget = block->GetSwitchTargets()->bbsDstTab[dominantCase]->getDestinationBlock();
        Statement* const  switchStmt     = block->lastStmt();
        GenTree* const    switchTree     = switchStmt->GetRootNode();
        assert(switchTree->OperIs(GT_SWITCH));
        GenTree* const switchValue = switchTree->AsOp()->gtGetOp1();

        // Split the switch block just before at the switch.
        //
        // After this, newBlock is the switch block, and
        // block is the upstream block.
        //
        BasicBlock* newBlock = nullptr;

        if (block->firstStmt() == switchStmt)
        {
            newBlock = fgSplitBlockAtBeginning(block);
        }
        else
        {
            newBlock = fgSplitBlockAfterStatement(block, switchStmt->GetPrevStmt());
        }

        // Set up a compare in the upstream block, "stealing" the switch value tree.
        //
        GenTree* const   dominantCaseCompare = gtNewOperNode(GT_EQ, TYP_INT, switchValue, gtNewIconNode(dominantCase));
        GenTree* const   jmpTree             = gtNewOperNode(GT_JTRUE, TYP_VOID, dominantCaseCompare);
        Statement* const jmpStmt             = fgNewStmtFromTree(jmpTree, switchStmt->GetDebugInfo());
        fgInsertStmtAtEnd(block, jmpStmt);

        // Reattach switch value to the switch. This may introduce a comma
        // in the upstream compare tree, if the switch value expression is complex.
        //
        switchTree->AsOp()->gtOp1 = fgMakeMultiUse(&dominantCaseCompare->AsOp()->gtOp1);

        // Update flags
        //
        switchTree->gtFlags = switchTree->AsOp()->gtOp1->gtFlags & GTF_ALL_EFFECT;
        dominantCaseCompare->gtFlags |= dominantCaseCompare->AsOp()->gtOp1->gtFlags & GTF_ALL_EFFECT;
        jmpTree->gtFlags |= dominantCaseCompare->gtFlags & GTF_ALL_EFFECT;
        dominantCaseCompare->gtFlags |= GTF_RELOP_JMP_USED | GTF_DONT_CSE;

        // Wire up the new control flow.
        //
        FlowEdge* const blockToTargetEdge   = fgAddRefPred(dominantTarget, block);
        FlowEdge* const blockToNewBlockEdge = newBlock->bbPreds;
        block->SetCond(blockToTargetEdge, blockToNewBlockEdge);

        // Update profile data
        //
        const weight_t fraction            = newBlock->GetSwitchTargets()->bbsDominantFraction;
        const weight_t blockToTargetWeight = block->bbWeight * fraction;

        newBlock->decreaseBBProfileWeight(blockToTargetWeight);

        blockToTargetEdge->setLikelihood(fraction);
        blockToNewBlockEdge->setLikelihood(max(0.0, 1.0 - fraction));

        JITDUMP("fgOptimizeSwitchJumps: Updated flow into " FMT_BB " needs to be propagated. Data %s inconsistent.\n",
                newBlock->bbNum, fgPgoConsistent ? "is now" : "was already");
        fgPgoConsistent = false;

        // For now we leave the switch as is, since there's no way
        // to indicate that one of the cases is now unreachable.
        //
        // But it no longer has a dominant case.
        //
        newBlock->GetSwitchTargets()->bbsHasDominantCase = false;

        if (fgNodeThreading == NodeThreading::AllTrees)
        {
            // The switch tree has been modified.
            JITDUMP("Rethreading " FMT_STMT "\n", switchStmt->GetID());
            gtSetStmtInfo(switchStmt);
            fgSetStmtSeq(switchStmt);

            // fgNewStmtFromTree() already threaded the tree, but calling fgMakeMultiUse() might have
            // added new nodes if a COMMA was introduced.
            JITDUMP("Rethreading " FMT_STMT "\n", jmpStmt->GetID());
            gtSetStmtInfo(jmpStmt);
            fgSetStmtSeq(jmpStmt);
        }

        modified = true;
    }

    return modified;
}

//-----------------------------------------------------------------------------
// fgExpandRunRarelyBlocks: given the current set of run rarely blocks,
//   see if we can deduce that some other blocks are run rarely.
//
// Returns:
//    True if new block was marked as run rarely.
//
bool Compiler::fgExpandRarelyRunBlocks()
{
    bool result = false;

#ifdef DEBUG
    if (verbose)
    {
        printf("\n*************** In fgExpandRarelyRunBlocks()\n");
    }

    const char* reason = nullptr;
#endif

    // Helper routine to figure out the lexically earliest predecessor
    // of bPrev that could become run rarely, given that bPrev
    // has just become run rarely.
    //
    // Note this is potentially expensive for large flow graphs and blocks
    // with lots of predecessors.
    //
    auto newRunRarely = [](BasicBlock* block, BasicBlock* bPrev) {
        // Figure out earliest block that might be impacted
        BasicBlock* bPrevPrev = nullptr;
        BasicBlock* tmpbb;

        if (bPrev->KindIs(BBJ_CALLFINALLYRET))
        {
            // If we've got a BBJ_CALLFINALLY/BBJ_CALLFINALLYRET pair, treat the BBJ_CALLFINALLY as an
            // additional predecessor for the BBJ_CALLFINALLYRET block
            tmpbb = bPrev->Prev();
            noway_assert(tmpbb->isBBCallFinallyPair());
            bPrevPrev = tmpbb;
        }

        FlowEdge* pred = bPrev->bbPreds;

        if (pred != nullptr)
        {
            // bPrevPrev will be set to the lexically
            // earliest predecessor of bPrev.

            while (pred != nullptr)
            {
                if (bPrevPrev == nullptr)
                {
                    // Initially we select the first block in the bbPreds list
                    bPrevPrev = pred->getSourceBlock();
                    continue;
                }

                // Walk the flow graph lexically forward from pred->getBlock()
                // if we find (block == bPrevPrev) then
                // pred->getBlock() is an earlier predecessor.
                for (tmpbb = pred->getSourceBlock(); tmpbb != nullptr; tmpbb = tmpbb->Next())
                {
                    if (tmpbb == bPrevPrev)
                    {
                        /* We found an earlier predecessor */
                        bPrevPrev = pred->getSourceBlock();
                        break;
                    }
                    else if (tmpbb == bPrev)
                    {
                        // We have reached bPrev so stop walking
                        // as this cannot be an earlier predecessor
                        break;
                    }
                }

                // Onto the next predecessor
                pred = pred->getNextPredEdge();
            }
        }

        if (bPrevPrev != nullptr)
        {
            // Walk the flow graph forward from bPrevPrev
            // if we don't find (tmpbb == bPrev) then our candidate
            // bPrevPrev is lexically after bPrev and we do not
            // want to select it as our new block

            for (tmpbb = bPrevPrev; tmpbb != nullptr; tmpbb = tmpbb->Next())
            {
                if (tmpbb == bPrev)
                {
                    // Set up block back to the lexically
                    // earliest predecessor of pPrev

                    return bPrevPrev;
                }
            }
        }

        // No reason to backtrack
        //
        return (BasicBlock*)nullptr;
    };

    // We expand the number of rarely run blocks by observing
    // that a block that falls into or jumps to a rarely run block,
    // must itself be rarely run and when we have a conditional
    // jump in which both branches go to rarely run blocks then
    // the block must itself be rarely run

    BasicBlock* block;
    BasicBlock* bPrev;

    for (bPrev = fgFirstBB, block = bPrev->Next(); block != nullptr; bPrev = block, block = block->Next())
    {
        if (bPrev->isRunRarely())
        {
            continue;
        }

        if (bPrev->hasProfileWeight())
        {
            continue;
        }

        INDEBUG(const char* reason = nullptr);
        bool setRarelyRun = false;

        switch (bPrev->GetKind())
        {
            case BBJ_ALWAYS:
                if (bPrev->GetTarget()->isRunRarely())
                {
                    INDEBUG(reason = "Unconditional jump to a rarely run block");
                    setRarelyRun = true;
                }
                break;

            case BBJ_CALLFINALLY:
                if (bPrev->isBBCallFinallyPair() && block->isRunRarely())
                {
                    INDEBUG(reason = "Call of finally followed rarely run continuation block");
                    setRarelyRun = true;
                }
                break;

            case BBJ_CALLFINALLYRET:
                if (bPrev->GetFinallyContinuation()->isRunRarely())
                {
                    INDEBUG(reason = "Finally continuation is a rarely run block");
                    setRarelyRun = true;
                }
                break;

            case BBJ_COND:
                if (bPrev->GetTrueTarget()->isRunRarely() && bPrev->GetFalseTarget()->isRunRarely())
                {
                    INDEBUG(reason = "Both sides of a conditional jump are rarely run");
                    setRarelyRun = true;
                }
                break;

            default:
                break;
        }

        if (setRarelyRun)
        {
            JITDUMP("%s, marking " FMT_BB " as rarely run\n", reason, bPrev->bbNum);

            // Must not have previously been marked
            noway_assert(!bPrev->isRunRarely());

            // Mark bPrev as a new rarely run block
            bPrev->bbSetRunRarely();

            // We have marked at least one block.
            //
            result = true;

            // See if we should to backtrack.
            //
            BasicBlock* bContinue = newRunRarely(block, bPrev);

            // If so, reset block to the backtrack point.
            //
            if (bContinue != nullptr)
            {
                block = bContinue;
            }
        }
    }

    // Now iterate over every block to see if we can prove that a block is rarely run
    // (i.e. when all predecessors to the block are rarely run)
    //
    for (bPrev = fgFirstBB, block = bPrev->Next(); block != nullptr; bPrev = block, block = block->Next())
    {
        // If block is not run rarely, then check to make sure that it has
        // at least one non-rarely run block.

        if (!block->isRunRarely() && !block->isBBCallFinallyPairTail())
        {
            bool rare = true;

            /* Make sure that block has at least one normal predecessor */
            for (BasicBlock* const predBlock : block->PredBlocks())
            {
                /* Find the fall through predecessor, if any */
                if (!predBlock->isRunRarely())
                {
                    rare = false;
                    break;
                }
            }

            if (rare)
            {
                // If 'block' is the start of a handler or filter then we cannot make it
                // rarely run because we may have an exceptional edge that
                // branches here.
                //
                if (bbIsHandlerBeg(block))
                {
                    rare = false;
                }
            }

            if (rare)
            {
                block->bbSetRunRarely();
                result = true;

#ifdef DEBUG
                if (verbose)
                {
                    printf("All branches to " FMT_BB " are from rarely run blocks, marking as rarely run\n",
                           block->bbNum);
                }
#endif // DEBUG

                // When marking a BBJ_CALLFINALLY as rarely run we also mark
                // the BBJ_CALLFINALLYRET that comes after it as rarely run
                //
                if (block->isBBCallFinallyPair())
                {
                    BasicBlock* bNext = block->Next();
                    PREFIX_ASSUME(bNext != nullptr);
                    bNext->bbSetRunRarely();
#ifdef DEBUG
                    if (verbose)
                    {
                        printf("Also marking the BBJ_CALLFINALLYRET at " FMT_BB " as rarely run\n", bNext->bbNum);
                    }
#endif // DEBUG
                }
            }
        }

        //
        // if bPrev->bbWeight is not based upon profile data we can adjust
        // the weights of bPrev and block
        //
        if (bPrev->isBBCallFinallyPair() &&         // we must have a BBJ_CALLFINALLY and BBJ_CALLFINALLYRET pair
            (bPrev->bbWeight != block->bbWeight) && // the weights are currently different
            !bPrev->hasProfileWeight())             // and the BBJ_CALLFINALLY block is not using profiled weights
        {
            if (block->isRunRarely())
            {
                // Set the BBJ_CALLFINALLY block to the same weight as the BBJ_CALLFINALLYRET block and
                // mark it rarely run.
                bPrev->bbWeight = block->bbWeight;
                bPrev->SetFlags(BBF_RUN_RARELY);
#ifdef DEBUG
                if (verbose)
                {
                    printf("Marking the BBJ_CALLFINALLY block at " FMT_BB " as rarely run because " FMT_BB
                           " is rarely run\n",
                           bPrev->bbNum, block->bbNum);
                }
#endif // DEBUG
            }
            else if (bPrev->isRunRarely())
            {
                // Set the BBJ_CALLFINALLYRET block to the same weight as the BBJ_CALLFINALLY block and
                // mark it rarely run.
                block->bbWeight = bPrev->bbWeight;
                block->SetFlags(BBF_RUN_RARELY);
#ifdef DEBUG
                if (verbose)
                {
                    printf("Marking the BBJ_CALLFINALLYRET block at " FMT_BB " as rarely run because " FMT_BB
                           " is rarely run\n",
                           block->bbNum, bPrev->bbNum);
                }
#endif // DEBUG
            }
            else // Both blocks are hot, bPrev is known not to be using profiled weight
            {
                // Set the BBJ_CALLFINALLY block to the same weight as the BBJ_CALLFINALLYRET block
                bPrev->bbWeight = block->bbWeight;
            }
            noway_assert(block->bbWeight == bPrev->bbWeight);
        }
    }

    return result;
}

#ifdef _PREFAST_
#pragma warning(push)
#pragma warning(disable : 21000) // Suppress PREFast warning about overly large function
#endif

//-----------------------------------------------------------------------------
// fgReorderBlocks: reorder blocks to favor frequent fall through paths
//   and move rare blocks to the end of the method/eh region.
//
// Arguments:
//   useProfile - if true, use profile data (if available) to more aggressively
//     reorder the blocks.
//
// Returns:
//   True if anything got reordered. Reordering blocks may require changing
//   IR to reverse branch conditions.
//
// Notes:
//   We currently allow profile-driven switch opts even when useProfile is false,
//   as they are unlikely to lead to reordering..
//
bool Compiler::fgReorderBlocks(bool useProfile)
{
    noway_assert(opts.compDbgCode == false);

    // We can't relocate anything if we only have one block
    if (fgFirstBB->IsLast())
    {
        return false;
    }

    bool newRarelyRun      = false;
    bool movedBlocks       = false;
    bool optimizedSwitches = false;
    bool optimizedBranches = false;

    // First let us expand the set of run rarely blocks
    newRarelyRun |= fgExpandRarelyRunBlocks();

#if defined(FEATURE_EH_WINDOWS_X86)
    if (!UsesFunclets())
    {
        movedBlocks |= fgRelocateEHRegions();
    }
#endif // FEATURE_EH_WINDOWS_X86

    //
    // If we are using profile weights we can change some
    // switch jumps into conditional test and jump
    //
    if (fgIsUsingProfileWeights())
    {
        optimizedSwitches = fgOptimizeSwitchJumps();
        if (optimizedSwitches)
        {
            fgUpdateFlowGraph();
        }
    }

    if (useProfile)
    {
        // Don't run the new layout until we get to the backend,
        // since LSRA can introduce new blocks, and lowering can churn the flowgraph.
        //
        if (JitConfig.JitDoReversePostOrderLayout())
        {
            return (newRarelyRun || movedBlocks || optimizedSwitches);
        }

        // We will be reordering blocks, so ensure the false target of a BBJ_COND block is its next block
        for (BasicBlock* block = fgFirstBB; block != nullptr; block = block->Next())
        {
            if (block->KindIs(BBJ_COND) && !block->NextIs(block->GetFalseTarget()))
            {
                if (block->CanRemoveJumpToTarget(block->GetTrueTarget(), this))
                {
                    // Reverse the jump condition
                    GenTree* test = block->lastNode();
                    assert(test->OperIsConditionalJump());
                    test->AsOp()->gtOp1 = gtReverseCond(test->AsOp()->gtOp1);

                    FlowEdge* const newFalseEdge = block->GetTrueEdge();
                    FlowEdge* const newTrueEdge  = block->GetFalseEdge();
                    block->SetTrueEdge(newTrueEdge);
                    block->SetFalseEdge(newFalseEdge);
                    assert(block->CanRemoveJumpToTarget(block->GetFalseTarget(), this));
                }
                else
                {
                    BasicBlock* jmpBlk = fgConnectFallThrough(block, block->GetFalseTarget());
                    assert(jmpBlk != nullptr);
                    assert(block->NextIs(jmpBlk));

                    // Skip next block
                    block = jmpBlk;
                }
            }
        }
    }

#ifdef DEBUG
    if (verbose)
    {
        printf("*************** In fgReorderBlocks()\n");

        printf("\nInitial BasicBlocks");
        fgDispBasicBlocks(verboseTrees);
        printf("\n");
    }
#endif // DEBUG

    BasicBlock* bNext;
    BasicBlock* bPrev;
    BasicBlock* block;
    unsigned    XTnum;
    EHblkDsc*   HBtab;

    // Iterate over every block, remembering our previous block in bPrev
    for (bPrev = fgFirstBB, block = bPrev->Next(); block != nullptr; bPrev = block, block = block->Next())
    {
        //
        // Consider relocating the rarely run blocks such that they are at the end of the method.
        // We also consider reversing conditional branches so that they become a not taken forwards branch.
        //

        // Don't consider BBJ_CALLFINALLYRET; it should be processed together with BBJ_CALLFINALLY.
        if (block->KindIs(BBJ_CALLFINALLYRET))
        {
            continue;
        }

        // If block is marked with a BBF_KEEP_BBJ_ALWAYS flag then we don't move the block
        if (block->HasFlag(BBF_KEEP_BBJ_ALWAYS))
        {
            continue;
        }

        // Finally and handlers blocks are to be kept contiguous.
        // TODO-CQ: Allow reordering within the handler region
        if (block->hasHndIndex())
        {
            continue;
        }

        bool        reorderBlock   = useProfile;
        const bool  isRare         = block->isRunRarely();
        BasicBlock* bDest          = nullptr;
        bool        forwardBranch  = false;
        bool        backwardBranch = false;

        // Setup bDest
        if (bPrev->KindIs(BBJ_ALWAYS, BBJ_CALLFINALLYRET))
        {
            bDest          = bPrev->GetTarget();
            forwardBranch  = fgIsForwardBranch(bPrev, bDest);
            backwardBranch = !forwardBranch;
        }
        else if (bPrev->KindIs(BBJ_COND))
        {
            // fgReorderBlocks is called in more than one optimization phase,
            // but only does any reordering in optOptimizeLayout.
            // At that point, we expect implicit fallthrough to be restored for BBJ_COND blocks.
            assert(bPrev->FalseTargetIs(block) || !reorderBlock);
            bDest          = bPrev->GetTrueTarget();
            forwardBranch  = fgIsForwardBranch(bPrev, bDest);
            backwardBranch = !forwardBranch;
        }

        // We will look for bPrev as a non rarely run block followed by block as a rarely run block
        //
        if (bPrev->isRunRarely())
        {
            reorderBlock = false;
        }

        // If the weights of the bPrev, block and bDest were all obtained from a profile run
        // then we can use them to decide if it is useful to reverse this conditional branch

        weight_t profHotWeight = -1;

        if (useProfile && bPrev->hasProfileWeight() && block->hasProfileWeight() &&
            ((bDest == nullptr) || bDest->hasProfileWeight()))
        {
            //
            // All blocks have profile information
            //
            if (forwardBranch)
            {
                if (bPrev->KindIs(BBJ_ALWAYS, BBJ_CALLFINALLYRET))
                {
                    if (bPrev->JumpsToNext())
                    {
                        bDest = nullptr;
                        goto CHECK_FOR_RARE;
                    }
                    // We can pull up the blocks that the unconditional jump branches to
                    // if the weight of bDest is greater or equal to the weight of block
                    // also the weight of bDest can't be zero.
                    // Don't reorder if bPrev's jump destination is the next block.
                    //
                    else if ((bDest->bbWeight < block->bbWeight) || (bDest->bbWeight == BB_ZERO_WEIGHT))
                    {
                        reorderBlock = false;
                    }
                    else
                    {
                        //
                        // If this remains true then we will try to pull up bDest to succeed bPrev
                        //
                        bool moveDestUp = true;

                        //
                        // The edge bPrev -> bDest must have a higher weight
                        // than every other edge into bDest
                        //
                        weight_t const weightToBeat = bPrev->GetTargetEdge()->getLikelyWeight();

                        // Examine all of the other edges into bDest
                        for (FlowEdge* const edge : bDest->PredEdges())
                        {
                            if (edge->getLikelyWeight() > weightToBeat)
                            {
                                moveDestUp = false;
                                break;
                            }
                        }

                        // Are we still good to move bDest up to bPrev?
                        if (moveDestUp)
                        {
                            //
                            // We will consider all blocks that have less weight than profHotWeight to be
                            // uncommonly run blocks as compared with the hot path of bPrev taken-jump to bDest
                            //
                            profHotWeight = bDest->bbWeight - 1;
                        }
                        else
                        {
                            if (block->isRunRarely())
                            {
                                // We will move any rarely run blocks blocks
                                profHotWeight = 0;
                            }
                            else
                            {
                                // We will move all blocks that have a weight less or equal to our fall through block
                                profHotWeight = block->bbWeight + 1;
                            }
                            // But we won't try to connect with bDest
                            bDest = nullptr;
                        }
                    }
                }
                else // (bPrev->KindIs(BBJ_COND))
                {
                    noway_assert(bPrev->KindIs(BBJ_COND));
                    //
                    // We will reverse branch if the true edge's likelihood is more than 51%.
                    //
                    // We will set up profHotWeight to be maximum bbWeight that a block
                    // could have for us not to want to reverse the conditional branch.
                    //
                    // We will consider all blocks that have less weight than profHotWeight to be
                    // uncommonly run blocks compared to the weight of bPrev's true edge.
                    //
                    // We will check if bPrev's true edge weight
                    // is more than twice bPrev's false edge weight.
                    //
                    //                  bPrev -->   [BB04, weight 100]
                    //                                     |         \.
                    //          falseEdge ---------------> O          \.
                    //          [likelihood=0.33]          V           \.
                    //                  block -->   [BB05, weight 33]   \.
                    //                                                   \.
                    //          trueEdge ------------------------------> O
                    //          [likelihood=0.67]                        |
                    //                                                   V
                    //                  bDest --------------->   [BB08, weight 67]
                    //
                    assert(bPrev->FalseTargetIs(block));
                    FlowEdge* trueEdge  = bPrev->GetTrueEdge();
                    FlowEdge* falseEdge = bPrev->GetFalseEdge();
                    noway_assert(trueEdge != nullptr);
                    noway_assert(falseEdge != nullptr);

                    // If we take the true branch more than half the time, we will reverse the branch.
                    if (trueEdge->getLikelihood() < 0.51)
                    {
                        reorderBlock = false;
                    }
                    else
                    {
                        // set profHotWeight
                        profHotWeight = falseEdge->getLikelyWeight() - 1;
                    }
                }
            }
            else // not a forwardBranch
            {
                if (bPrev->bbFallsThrough())
                {
                    goto CHECK_FOR_RARE;
                }

                // Here we should pull up the highest weight block remaining
                // and place it here since bPrev does not fall through.

                weight_t    highestWeight           = 0;
                BasicBlock* candidateBlock          = nullptr;
                BasicBlock* lastNonFallThroughBlock = bPrev;
                BasicBlock* bTmp                    = bPrev->Next();

                while (bTmp != nullptr)
                {
                    // Don't try to split a call finally pair
                    //
                    if (bTmp->isBBCallFinallyPair())
                    {
                        // Move bTmp forward
                        bTmp = bTmp->Next();
                    }

                    //
                    // Check for loop exit condition
                    //
                    if (bTmp == nullptr)
                    {
                        break;
                    }

                    //
                    // if its weight is the highest one we've seen and
                    //  the EH regions allow for us to place bTmp after bPrev
                    //
                    if ((bTmp->bbWeight > highestWeight) && fgEhAllowsMoveBlock(bPrev, bTmp))
                    {
                        // When we have a current candidateBlock that is a conditional (or unconditional) jump
                        // to bTmp (which is a higher weighted block) then it is better to keep our current
                        // candidateBlock and have it fall into bTmp
                        //
                        if ((candidateBlock == nullptr) || !candidateBlock->KindIs(BBJ_COND, BBJ_ALWAYS) ||
                            (candidateBlock->KindIs(BBJ_ALWAYS, BBJ_CALLFINALLYRET) &&
                             (!candidateBlock->TargetIs(bTmp) || candidateBlock->JumpsToNext())) ||
                            (candidateBlock->KindIs(BBJ_COND) && !candidateBlock->TrueTargetIs(bTmp)))
                        {
                            // otherwise we have a new candidateBlock
                            //
                            highestWeight  = bTmp->bbWeight;
                            candidateBlock = lastNonFallThroughBlock->Next();
                        }
                    }

                    const bool bTmpJumpsToNext = bTmp->KindIs(BBJ_ALWAYS, BBJ_CALLFINALLYRET) && bTmp->JumpsToNext();
                    if ((!bTmp->bbFallsThrough() && !bTmpJumpsToNext) || (bTmp->bbWeight == BB_ZERO_WEIGHT))
                    {
                        lastNonFallThroughBlock = bTmp;
                    }

                    bTmp = bTmp->Next();
                }

                // If we didn't find a suitable block then skip this
                if (highestWeight == 0)
                {
                    reorderBlock = false;
                }
                else
                {
                    noway_assert(candidateBlock != nullptr);

                    // If the candidateBlock is the same a block then skip this
                    if (candidateBlock == block)
                    {
                        reorderBlock = false;
                    }
                    else
                    {
                        // Set bDest to the block that we want to come after bPrev
                        bDest = candidateBlock;

                        // set profHotWeight
                        profHotWeight = highestWeight - 1;
                    }
                }
            }
        }
        else // we don't have good profile info (or we are falling through)
        {

        CHECK_FOR_RARE:;

            /* We only want to reorder when we have a rarely run   */
            /* block right after a normal block,                   */
            /* (bPrev is known to be a normal block at this point) */
            if (!isRare)
            {
                if (block->NextIs(bDest) && block->KindIs(BBJ_RETURN) && bPrev->KindIs(BBJ_ALWAYS, BBJ_CALLFINALLYRET))
                {
                    // This is a common case with expressions like "return Expr1 && Expr2" -- move the return
                    // to establish fall-through.
                }
                else
                {
                    reorderBlock = false;
                }
            }
            else
            {
                /* If the jump target bDest is also a rarely run block then we don't want to do the reversal */
                if (bDest && bDest->isRunRarely())
                {
                    reorderBlock = false; /* Both block and bDest are rarely run */
                }
                else
                {
                    // We will move any rarely run blocks blocks
                    profHotWeight = 0;
                }
            }
        }

        if (reorderBlock == false)
        {
            //
            // Check for an unconditional branch to a conditional branch
            // which also branches back to our next block
            //
            const bool optimizedBranch = fgOptimizeBranch(bPrev);
            if (optimizedBranch)
            {
                noway_assert(bPrev->KindIs(BBJ_COND));
                optimizedBranches = true;
            }
            continue;
        }

        //  Now we need to determine which blocks should be moved
        //
        //  We consider one of two choices:
        //
        //  1. Moving the fall-through blocks (or rarely run blocks) down to
        //     later in the method and hopefully connecting the jump dest block
        //     so that it becomes the fall through block
        //
        //  And when bDest is not NULL, we also consider:
        //
        //  2. Moving the bDest block (or blocks) up to bPrev
        //     so that it could be used as a fall through block
        //
        //  We will prefer option #1 if we are able to connect the jump dest
        //  block as the fall though block otherwise will we try to use option #2
        //

        //
        //  Consider option #1: relocating blocks starting at 'block'
        //    to later in flowgraph
        //
        // We set bStart to the first block that will be relocated
        // and bEnd to the last block that will be relocated

        BasicBlock* bStart   = block;
        BasicBlock* bEnd     = bStart;
        bNext                = bEnd->Next();
        bool connected_bDest = false;

        if ((backwardBranch && !isRare) || block->HasFlag(BBF_DONT_REMOVE)) // Don't choose option #1 when block is the
                                                                            // start of a try region
        {
            bStart = nullptr;
            bEnd   = nullptr;
        }
        else
        {
            while (true)
            {
                // Don't try to split a call finally pair
                //
                if (bEnd->isBBCallFinallyPair())
                {
                    // Move bEnd and bNext forward
                    bEnd  = bNext;
                    bNext = bNext->Next();
                }

                //
                // Check for loop exit condition
                //
                if (bNext == nullptr)
                {
                    break;
                }

                // Check if we've reached the funclets region, at the end of the function
                if (bEnd->NextIs(fgFirstFuncletBB))
                {
                    break;
                }

                if (bNext == bDest)
                {
                    connected_bDest = true;
                    break;
                }

                // All the blocks must have the same try index
                // and must not have the BBF_DONT_REMOVE flag set

                if (!BasicBlock::sameTryRegion(bStart, bNext) || bNext->HasFlag(BBF_DONT_REMOVE))
                {
                    // exit the loop, bEnd is now set to the
                    // last block that we want to relocate
                    break;
                }

                // If we are relocating rarely run blocks..
                if (isRare)
                {
                    // ... then all blocks must be rarely run
                    if (!bNext->isRunRarely())
                    {
                        // exit the loop, bEnd is now set to the
                        // last block that we want to relocate
                        break;
                    }
                }
                else
                {
                    // If we are moving blocks that are hot then all
                    // of the blocks moved must be less than profHotWeight */
                    if (bNext->bbWeight >= profHotWeight)
                    {
                        // exit the loop, bEnd is now set to the
                        // last block that we would relocate
                        break;
                    }
                }

                // Move bEnd and bNext forward
                bEnd  = bNext;
                bNext = bNext->Next();
            }

            // Set connected_bDest to true if moving blocks [bStart .. bEnd]
            //  connects with the jump dest of bPrev (i.e bDest) and
            // thus allows bPrev fall through instead of jump.
            if (bNext == bDest)
            {
                connected_bDest = true;
            }
        }

        //  Now consider option #2: Moving the jump dest block (or blocks)
        //    up to bPrev
        //
        // The variables bStart2, bEnd2 and bPrev2 are used for option #2
        //
        // We will setup bStart2 to the first block that will be relocated
        // and bEnd2 to the last block that will be relocated
        // and bPrev2 to be the lexical pred of bDest
        //
        // If after this calculation bStart2 is NULL we cannot use option #2,
        // otherwise bStart2, bEnd2 and bPrev2 are all non-NULL and we will use option #2

        BasicBlock* bStart2 = nullptr;
        BasicBlock* bEnd2   = nullptr;
        BasicBlock* bPrev2  = nullptr;

        // If option #1 didn't connect bDest and bDest isn't NULL
        if ((connected_bDest == false) && (bDest != nullptr) &&
            //  The jump target cannot be moved if it has the BBF_DONT_REMOVE flag set
            !bDest->HasFlag(BBF_DONT_REMOVE))
        {
            // We will consider option #2: relocating blocks starting at 'bDest' to succeed bPrev
            //
            // setup bPrev2 to be the lexical pred of bDest

            bPrev2 = block;
            while (bPrev2 != nullptr)
            {
                if (bPrev2->NextIs(bDest))
                {
                    break;
                }

                bPrev2 = bPrev2->Next();
            }

            if ((bPrev2 != nullptr) && fgEhAllowsMoveBlock(bPrev, bDest))
            {
                // We have decided that relocating bDest to be after bPrev is best
                // Set bStart2 to the first block that will be relocated
                // and bEnd2 to the last block that will be relocated
                //
                // Assigning to bStart2 selects option #2
                //
                bStart2 = bDest;
                bEnd2   = bStart2;
                bNext   = bEnd2->Next();

                while (true)
                {
                    // Don't try to split a call finally pair
                    //
                    if (bEnd2->isBBCallFinallyPair())
                    {
                        noway_assert(bNext->KindIs(BBJ_CALLFINALLYRET));
                        // Move bEnd2 and bNext forward
                        bEnd2 = bNext;
                        bNext = bNext->Next();
                    }

                    // Check for the Loop exit conditions

                    if (bNext == nullptr)
                    {
                        break;
                    }

                    if (bEnd2->KindIs(BBJ_ALWAYS, BBJ_CALLFINALLYRET) && bEnd2->JumpsToNext())
                    {
                        // Treat jumps to next block as fall-through
                    }
                    else if (bEnd2->bbFallsThrough() == false)
                    {
                        break;
                    }

                    // If we are relocating rarely run blocks..
                    // All the blocks must have the same try index,
                    // and must not have the BBF_DONT_REMOVE flag set

                    if (!BasicBlock::sameTryRegion(bStart2, bNext) || bNext->HasFlag(BBF_DONT_REMOVE))
                    {
                        // exit the loop, bEnd2 is now set to the
                        // last block that we want to relocate
                        break;
                    }

                    if (isRare)
                    {
                        /* ... then all blocks must not be rarely run */
                        if (bNext->isRunRarely())
                        {
                            // exit the loop, bEnd2 is now set to the
                            // last block that we want to relocate
                            break;
                        }
                    }
                    else
                    {
                        // If we are relocating hot blocks
                        // all blocks moved must be greater than profHotWeight
                        if (bNext->bbWeight <= profHotWeight)
                        {
                            // exit the loop, bEnd2 is now set to the
                            // last block that we want to relocate
                            break;
                        }
                    }

                    // Move bEnd2 and bNext forward
                    bEnd2 = bNext;
                    bNext = bNext->Next();
                }
            }
        }

        // If we are using option #1 then ...
        if (bStart2 == nullptr)
        {
            // Don't use option #1 for a backwards branch
            if (bStart == nullptr)
            {
                continue;
            }

            // .... Don't move a set of blocks that are already at the end of the main method
            if (bEnd == fgLastBBInMainFunction())
            {
                continue;
            }
        }

#ifdef DEBUG
        if (verbose)
        {
            if (bDest != nullptr)
            {
                if (bPrev->KindIs(BBJ_COND))
                {
                    printf("Decided to reverse conditional branch at block " FMT_BB " branch to " FMT_BB " ",
                           bPrev->bbNum, bDest->bbNum);
                }
                else if (bPrev->KindIs(BBJ_ALWAYS, BBJ_CALLFINALLYRET))
                {
                    printf("Decided to straighten unconditional branch at block " FMT_BB " branch to " FMT_BB " ",
                           bPrev->bbNum, bDest->bbNum);
                }
                else
                {
                    printf("Decided to place hot code after " FMT_BB ", placed " FMT_BB " after this block ",
                           bPrev->bbNum, bDest->bbNum);
                }

                if (profHotWeight > 0)
                {
                    printf("because of IBC profile data\n");
                }
                else
                {
                    if (bPrev->bbFallsThrough())
                    {
                        printf("since it falls into a rarely run block\n");
                    }
                    else
                    {
                        printf("since it is succeeded by a rarely run block\n");
                    }
                }
            }
            else
            {
                printf("Decided to relocate block(s) after block " FMT_BB " since they are %s block(s)\n", bPrev->bbNum,
                       block->isRunRarely() ? "rarely run" : "uncommonly run");
            }
        }
#endif // DEBUG

        // We will set insertAfterBlk to the block the precedes our insertion range
        // We will set bStartPrev to be the block that precedes the set of blocks that we are moving
        BasicBlock* insertAfterBlk;
        BasicBlock* bStartPrev;

        if (bStart2 != nullptr)
        {
            // Option #2: relocating blocks starting at 'bDest' to follow bPrev

            // Update bStart and bEnd so that we can use these two for all later operations
            bStart = bStart2;
            bEnd   = bEnd2;

            // Set bStartPrev to be the block that comes before bStart
            bStartPrev = bPrev2;

            // We will move [bStart..bEnd] to immediately after bPrev
            insertAfterBlk = bPrev;
        }
        else
        {
            // option #1: Moving the fall-through blocks (or rarely run blocks) down to later in the method

            // Set bStartPrev to be the block that come before bStart
            bStartPrev = bPrev;

            // We will move [bStart..bEnd] but we will pick the insert location later
            insertAfterBlk = nullptr;
        }

        // We are going to move [bStart..bEnd] so they can't be NULL
        noway_assert(bStart != nullptr);
        noway_assert(bEnd != nullptr);

        // bEnd can't be a BBJ_CALLFINALLY unless it is a RETLESS call
        noway_assert(!bEnd->KindIs(BBJ_CALLFINALLY) || bEnd->HasFlag(BBF_RETLESS_CALL));

        // bStartPrev must be set to the block that precedes bStart
        noway_assert(bStartPrev->NextIs(bStart));

        // Since we will be unlinking [bStart..bEnd],
        // we need to compute and remember if bStart is in each of
        // the try and handler regions
        //
        bool* fStartIsInTry = nullptr;
        bool* fStartIsInHnd = nullptr;

        if (compHndBBtabCount > 0)
        {
            fStartIsInTry = new (this, CMK_Generic) bool[compHndBBtabCount];
            fStartIsInHnd = new (this, CMK_Generic) bool[compHndBBtabCount];

            for (XTnum = 0, HBtab = compHndBBtab; XTnum < compHndBBtabCount; XTnum++, HBtab++)
            {
                fStartIsInTry[XTnum] = HBtab->InTryRegionBBRange(bStart);
                fStartIsInHnd[XTnum] = HBtab->InHndRegionBBRange(bStart);
            }
        }

        /* Temporarily unlink [bStart..bEnd] from the flow graph */
        const bool bStartPrevJumpsToNext = bStartPrev->KindIs(BBJ_ALWAYS) && bStartPrev->JumpsToNext();
        fgUnlinkRange(bStart, bEnd);

        if (insertAfterBlk == nullptr)
        {
            // Find new location for the unlinked block(s)
            // Set insertAfterBlk to the block which will precede the insertion point

            if (!bStart->hasTryIndex() && isRare)
            {
                // We'll just insert the blocks at the end of the method. If the method
                // has funclets, we will insert at the end of the main method but before
                // any of the funclets. Note that we create funclets before we call
                // fgReorderBlocks().

                insertAfterBlk = fgLastBBInMainFunction();
                noway_assert(insertAfterBlk != bPrev);
            }
            else
            {
                BasicBlock* startBlk;
                BasicBlock* lastBlk;
                EHblkDsc*   ehDsc = ehInitTryBlockRange(bStart, &startBlk, &lastBlk);

                BasicBlock* endBlk;

                /* Setup startBlk and endBlk as the range to search */

                if (ehDsc != nullptr)
                {
                    endBlk = lastBlk->Next();

                    /*
                       Multiple (nested) try regions might start from the same BB.
                       For example,

                       try3   try2   try1
                       |---   |---   |---   BB01
                       |      |      |      BB02
                       |      |      |---   BB03
                       |      |             BB04
                       |      |------------ BB05
                       |                    BB06
                       |------------------- BB07

                       Now if we want to insert in try2 region, we will start with startBlk=BB01.
                       The following loop will allow us to start from startBlk==BB04.
                    */
                    while (!BasicBlock::sameTryRegion(startBlk, bStart) && (startBlk != endBlk))
                    {
                        startBlk = startBlk->Next();
                    }

                    // startBlk cannot equal endBlk as it must come before endBlk
                    if (startBlk == endBlk)
                    {
                        goto CANNOT_MOVE;
                    }

                    // we also can't start searching the try region at bStart
                    if (startBlk == bStart)
                    {
                        // if bEnd is the last block in the method or
                        // or if bEnd->bbNext is in a different try region
                        // then we cannot move the blocks
                        //
                        if (bEnd->IsLast() || !BasicBlock::sameTryRegion(startBlk, bEnd->Next()))
                        {
                            goto CANNOT_MOVE;
                        }

                        startBlk = bEnd->Next();

                        // Check that the new startBlk still comes before endBlk

                        // startBlk cannot equal endBlk as it must come before endBlk
                        if (startBlk == endBlk)
                        {
                            goto CANNOT_MOVE;
                        }

                        BasicBlock* tmpBlk = startBlk;
                        while ((tmpBlk != endBlk) && (tmpBlk != nullptr))
                        {
                            tmpBlk = tmpBlk->Next();
                        }

                        // when tmpBlk is NULL that means startBlk is after endBlk
                        // so there is no way to move bStart..bEnd within the try region
                        if (tmpBlk == nullptr)
                        {
                            goto CANNOT_MOVE;
                        }
                    }
                }
                else
                {
                    noway_assert(isRare == false);

                    /* We'll search through the entire main method */
                    startBlk = fgFirstBB;
                    endBlk   = fgEndBBAfterMainFunction();
                }

                // Calculate nearBlk and jumpBlk and then call fgFindInsertPoint()
                // to find our insertion block
                //
                {
                    // If the set of blocks that we are moving ends with a BBJ_ALWAYS to
                    // another [rarely run] block that comes after bPrev (forward branch)
                    // then we can set up nearBlk to eliminate this jump sometimes
                    //
                    BasicBlock* nearBlk = nullptr;
                    BasicBlock* jumpBlk = nullptr;

                    if (bEnd->KindIs(BBJ_ALWAYS, BBJ_CALLFINALLYRET) && !bEnd->JumpsToNext() &&
                        (!isRare || bEnd->GetTarget()->isRunRarely()) &&
                        fgIsForwardBranch(bEnd, bEnd->GetTarget(), bPrev))
                    {
                        // Set nearBlk to be the block in [startBlk..endBlk]
                        // such that nearBlk->NextIs(bEnd->JumpDest)
                        // if no such block exists then set nearBlk to NULL
                        nearBlk = startBlk;
                        jumpBlk = bEnd;
                        do
                        {
                            // We do not want to set nearBlk to bPrev
                            // since then we will not move [bStart..bEnd]
                            //
                            if (nearBlk != bPrev)
                            {
                                // Check if nearBlk satisfies our requirement
                                if (nearBlk->NextIs(bEnd->GetTarget()))
                                {
                                    break;
                                }
                            }

                            // Did we reach the endBlk?
                            if (nearBlk == endBlk)
                            {
                                nearBlk = nullptr;
                                break;
                            }

                            // advance nearBlk to the next block
                            nearBlk = nearBlk->Next();

                        } while (nearBlk != nullptr);
                    }

                    // if nearBlk is NULL then we set nearBlk to be the
                    // first block that we want to insert after.
                    if (nearBlk == nullptr)
                    {
                        if (bDest != nullptr)
                        {
                            // we want to insert after bDest
                            nearBlk = bDest;
                        }
                        else
                        {
                            // we want to insert after bPrev
                            nearBlk = bPrev;
                        }
                    }

                    /* Set insertAfterBlk to the block which we will insert after. */

                    insertAfterBlk =
                        fgFindInsertPoint(bStart->bbTryIndex,
                                          true, // Insert in the try region.
                                          startBlk, endBlk, nearBlk, jumpBlk, bStart->bbWeight == BB_ZERO_WEIGHT);
                }

                /* See if insertAfterBlk is the same as where we started, */
                /*  or if we could not find any insertion point     */

                if ((insertAfterBlk == bPrev) || (insertAfterBlk == nullptr))
                {
                CANNOT_MOVE:;
                    /* We couldn't move the blocks, so put everything back */
                    /* relink [bStart .. bEnd] into the flow graph */

                    bPrev->SetNext(bStart);
                    if (!bEnd->IsLast())
                    {
                        bEnd->Next()->SetPrev(bEnd);
                    }
#ifdef DEBUG
                    if (verbose)
                    {
                        if (bStart != bEnd)
                        {
                            printf("Could not relocate blocks (" FMT_BB " .. " FMT_BB ")\n", bStart->bbNum,
                                   bEnd->bbNum);
                        }
                        else
                        {
                            printf("Could not relocate block " FMT_BB "\n", bStart->bbNum);
                        }
                    }
#endif // DEBUG
                    continue;
                }
            }
        }

        noway_assert(insertAfterBlk != nullptr);
        noway_assert(bStartPrev != nullptr);
        noway_assert(bStartPrev != insertAfterBlk);

#ifdef DEBUG
        movedBlocks = true;

        if (verbose)
        {
            const char* msg;
            if (bStart2 != nullptr)
            {
                msg = "hot";
            }
            else
            {
                if (isRare)
                {
                    msg = "rarely run";
                }
                else
                {
                    msg = "uncommon";
                }
            }

            printf("Relocated %s ", msg);
            if (bStart != bEnd)
            {
                printf("blocks (" FMT_BB " .. " FMT_BB ")", bStart->bbNum, bEnd->bbNum);
            }
            else
            {
                printf("block " FMT_BB, bStart->bbNum);
            }

            if (bPrev->KindIs(BBJ_COND))
            {
                printf(" by reversing conditional jump at " FMT_BB "\n", bPrev->bbNum);
            }
            else
            {
                printf("\n", bPrev->bbNum);
            }
        }
#endif // DEBUG

        if (bPrev->KindIs(BBJ_COND))
        {
            /* Reverse the bPrev jump condition */
            Statement* const condTestStmt = bPrev->lastStmt();
            GenTree* const   condTest     = condTestStmt->GetRootNode();

            noway_assert(condTest->gtOper == GT_JTRUE);
            condTest->AsOp()->gtOp1 = gtReverseCond(condTest->AsOp()->gtOp1);

            FlowEdge* const trueEdge  = bPrev->GetTrueEdge();
            FlowEdge* const falseEdge = bPrev->GetFalseEdge();
            bPrev->SetTrueEdge(falseEdge);
            bPrev->SetFalseEdge(trueEdge);

            // may need to rethread
            //
            if (fgNodeThreading == NodeThreading::AllTrees)
            {
                JITDUMP("Rethreading " FMT_STMT "\n", condTestStmt->GetID());
                gtSetStmtInfo(condTestStmt);
                fgSetStmtSeq(condTestStmt);
            }

            if (bStart2 != nullptr)
            {
                noway_assert(insertAfterBlk == bPrev);
                noway_assert(insertAfterBlk->NextIs(block));
            }
        }

        // If we are moving blocks that are at the end of a try or handler
        // we will need to shorten ebdTryLast or ebdHndLast
        //
        ehUpdateLastBlocks(bEnd, bStartPrev);

        // If we are moving blocks into the end of a try region or handler region
        // we will need to extend ebdTryLast or ebdHndLast so the blocks that we
        // are moving are part of this try or handler region.
        //
        for (XTnum = 0, HBtab = compHndBBtab; XTnum < compHndBBtabCount; XTnum++, HBtab++)
        {
            // Are we moving blocks to the end of a try region?
            if (HBtab->ebdTryLast == insertAfterBlk)
            {
                if (fStartIsInTry[XTnum])
                {
                    // bStart..bEnd is in the try, so extend the try region
                    fgSetTryEnd(HBtab, bEnd);
                }
            }

            // Are we moving blocks to the end of a handler region?
            if (HBtab->ebdHndLast == insertAfterBlk)
            {
                if (fStartIsInHnd[XTnum])
                {
                    // bStart..bEnd is in the handler, so extend the handler region
                    fgSetHndEnd(HBtab, bEnd);
                }
            }
        }

        /* We have decided to insert the block(s) after 'insertAfterBlk' */
        fgMoveBlocksAfter(bStart, bEnd, insertAfterBlk);

        if (bDest)
        {
            /* We may need to insert an unconditional branch after bPrev to bDest */
            fgConnectFallThrough(bPrev, bDest);
        }
        else
        {
            /* If bPrev falls through, we must insert a jump to block */
            fgConnectFallThrough(bPrev, block);
        }

        BasicBlock* bSkip = bEnd->Next();

        /* If bEnd falls through, we must insert a jump to bNext */
        fgConnectFallThrough(bEnd, bNext);

        if (bStart2 == nullptr)
        {
            /* If insertAfterBlk falls through, we are forced to     */
            /* add a jump around the block(s) we just inserted */
            fgConnectFallThrough(insertAfterBlk, bSkip);
        }
        else
        {
            /* We may need to insert an unconditional branch after bPrev2 to bStart */
            fgConnectFallThrough(bPrev2, bStart);
        }

#if DEBUG
        if (verbose)
        {
            printf("\nAfter this change in fgReorderBlocks the BB graph is:");
            fgDispBasicBlocks(verboseTrees);
            printf("\n");
        }
        fgVerifyHandlerTab();

        // Make sure that the predecessor lists are accurate
        if (expensiveDebugCheckLevel >= 2)
        {
            fgDebugCheckBBlist();
        }
#endif // DEBUG

        // Set our iteration point 'block' to be the new bPrev->bbNext
        //  It will be used as the next bPrev
        block = bPrev->Next();

    } // end of for loop(bPrev,block)

    const bool changed = movedBlocks || newRarelyRun || optimizedSwitches || optimizedBranches;

    if (changed)
    {
#if DEBUG
        // Make sure that the predecessor lists are accurate
        if (expensiveDebugCheckLevel >= 2)
        {
            fgDebugCheckBBlist();
        }
#endif // DEBUG
    }

    return changed;
}
#ifdef _PREFAST_
#pragma warning(pop)
#endif

//-----------------------------------------------------------------------------
<<<<<<< HEAD
=======
// fgMoveHotJumps: Try to move jumps to fall into their successors, if the jump is sufficiently hot.
//
// Template parameters:
//    hasEH - If true, method has EH regions, so check that we don't try to move blocks in different regions
//
template <bool hasEH>
void Compiler::fgMoveHotJumps()
{
#ifdef DEBUG
    if (verbose)
    {
        printf("*************** In fgMoveHotJumps()\n");

        printf("\nInitial BasicBlocks");
        fgDispBasicBlocks(verboseTrees);
        printf("\n");
    }
#endif // DEBUG

    assert(m_dfsTree != nullptr);
    BitVecTraits traits(m_dfsTree->PostOrderTraits());
    BitVec       visitedBlocks = BitVecOps::MakeEmpty(&traits);

    // If we have a funclet region, don't bother reordering anything in it.
    //
    BasicBlock* next;
    for (BasicBlock* block = fgFirstBB; block != fgFirstFuncletBB; block = next)
    {
        next = block->Next();
        if (!m_dfsTree->Contains(block))
        {
            continue;
        }

        BitVecOps::AddElemD(&traits, visitedBlocks, block->bbPostorderNum);

        // Don't bother trying to move cold blocks
        //
        if (block->isBBWeightCold(this))
        {
            continue;
        }

        FlowEdge* targetEdge;
        FlowEdge* unlikelyEdge;

        if (block->KindIs(BBJ_ALWAYS))
        {
            targetEdge   = block->GetTargetEdge();
            unlikelyEdge = nullptr;
        }
        else if (block->KindIs(BBJ_COND))
        {
            // Consider conditional block's most likely branch for moving
            //
            if (block->GetTrueEdge()->getLikelihood() > 0.5)
            {
                targetEdge   = block->GetTrueEdge();
                unlikelyEdge = block->GetFalseEdge();
            }
            else
            {
                targetEdge   = block->GetFalseEdge();
                unlikelyEdge = block->GetTrueEdge();
            }

            // If we aren't sure which successor is hotter, and we already fall into one of them,
            // do nothing
            if ((unlikelyEdge->getLikelihood() == 0.5) && block->NextIs(unlikelyEdge->getDestinationBlock()))
            {
                continue;
            }
        }
        else
        {
            // Don't consider other block kinds
            //
            continue;
        }

        BasicBlock* target         = targetEdge->getDestinationBlock();
        bool        isBackwardJump = BitVecOps::IsMember(&traits, visitedBlocks, target->bbPostorderNum);
        assert(m_dfsTree->Contains(target));

        if (isBackwardJump)
        {
            // We don't want to change the first block, so if block is a backward jump to the first block,
            // don't try moving block before it.
            //
            if (target->IsFirst())
            {
                continue;
            }

            if (block->KindIs(BBJ_COND))
            {
                // This could be a loop exit, so don't bother moving this block up.
                // Instead, try moving the unlikely target up to create fallthrough.
                //
                targetEdge     = unlikelyEdge;
                target         = targetEdge->getDestinationBlock();
                isBackwardJump = BitVecOps::IsMember(&traits, visitedBlocks, target->bbPostorderNum);
                assert(m_dfsTree->Contains(target));

                if (isBackwardJump)
                {
                    continue;
                }
            }
            // Check for single-block loop case
            //
            else if (block == target)
            {
                continue;
            }
        }

        // Check if block already falls into target
        //
        if (block->NextIs(target))
        {
            continue;
        }

        if (target->isBBWeightCold(this))
        {
            // If target is block's most-likely successor, and block is not rarely-run,
            // perhaps the profile data is misleading, and we need to run profile repair?
            //
            continue;
        }

        if (hasEH)
        {
            // Don't move blocks in different EH regions
            //
            if (!BasicBlock::sameEHRegion(block, target))
            {
                continue;
            }

            if (isBackwardJump)
            {
                // block and target are in the same try/handler regions, and target is behind block,
                // so block cannot possibly be the start of the region.
                //
                assert(!bbIsTryBeg(block) && !bbIsHandlerBeg(block));

                // Don't change the entry block of an EH region
                //
                if (bbIsTryBeg(target) || bbIsHandlerBeg(target))
                {
                    continue;
                }
            }
            else
            {
                // block and target are in the same try/handler regions, and block is behind target,
                // so target cannot possibly be the start of the region.
                //
                assert(!bbIsTryBeg(target) && !bbIsHandlerBeg(target));
            }
        }

        // If moving block will break up existing fallthrough behavior into target, make sure it's worth it
        //
        FlowEdge* const fallthroughEdge = fgGetPredForBlock(target, target->Prev());
        if ((fallthroughEdge != nullptr) && (fallthroughEdge->getLikelyWeight() >= targetEdge->getLikelyWeight()))
        {
            continue;
        }

        if (isBackwardJump)
        {
            // Move block to before target
            //
            fgUnlinkBlock(block);
            fgInsertBBbefore(target, block);
        }
        else if (hasEH && target->isBBCallFinallyPair())
        {
            // target is a call-finally pair, so move the pair up to block
            //
            fgUnlinkRange(target, target->Next());
            fgMoveBlocksAfter(target, target->Next(), block);
            next = target->Next();
        }
        else
        {
            // Move target up to block
            //
            fgUnlinkBlock(target);
            fgInsertBBafter(block, target);
            next = target;
        }
    }
}

//-----------------------------------------------------------------------------
// fgDoReversePostOrderLayout: Reorder blocks using a greedy RPO traversal,
// taking care to keep loop bodies compact.
//
void Compiler::fgDoReversePostOrderLayout()
{
#ifdef DEBUG
    if (verbose)
    {
        printf("*************** In fgDoReversePostOrderLayout()\n");

        printf("\nInitial BasicBlocks");
        fgDispBasicBlocks(verboseTrees);
        printf("\n");
    }
#endif // DEBUG

    // If LSRA didn't create any new blocks, we can reuse its loop-aware RPO traversal,
    // which is cached in Compiler::fgBBs.
    // If the cache isn't available, we need to recompute the loop-aware RPO.
    //
    BasicBlock** rpoSequence = fgBBs;

    if (rpoSequence == nullptr)
    {
        assert(m_dfsTree == nullptr);
        m_dfsTree                          = fgComputeDfs</* useProfile */ true>();
        FlowGraphNaturalLoops* const loops = FlowGraphNaturalLoops::Find(m_dfsTree);
        rpoSequence                        = new (this, CMK_BasicBlock) BasicBlock*[m_dfsTree->GetPostOrderCount()];
        unsigned index                     = 0;
        auto     addToSequence             = [rpoSequence, &index](BasicBlock* block) {
            rpoSequence[index++] = block;
        };

        fgVisitBlocksInLoopAwareRPO(m_dfsTree, loops, addToSequence);
    }
    else
    {
        assert(m_dfsTree != nullptr);
    }

    // Fast path: We don't have any EH regions, so just reorder the blocks
    //
    if (compHndBBtabCount == 0)
    {
        for (unsigned i = 1; i < m_dfsTree->GetPostOrderCount(); i++)
        {
            BasicBlock* const block       = rpoSequence[i - 1];
            BasicBlock* const blockToMove = rpoSequence[i];

            if (!block->NextIs(blockToMove))
            {
                fgUnlinkBlock(blockToMove);
                fgInsertBBafter(block, blockToMove);
            }
        }

        fgMoveHotJumps</* hasEH */ false>();

        return;
    }

    // The RPO will break up call-finally pairs, so save them before re-ordering
    //
    struct CallFinallyPair
    {
        BasicBlock* callFinally;
        BasicBlock* callFinallyRet;

        // Constructor provided so we can call ArrayStack::Emplace
        //
        CallFinallyPair(BasicBlock* first, BasicBlock* second)
            : callFinally(first)
            , callFinallyRet(second)
        {
        }
    };

    ArrayStack<CallFinallyPair> callFinallyPairs(getAllocator());

    for (EHblkDsc* const HBtab : EHClauses(this))
    {
        if (HBtab->HasFinallyHandler())
        {
            for (BasicBlock* const pred : HBtab->ebdHndBeg->PredBlocks())
            {
                assert(pred->KindIs(BBJ_CALLFINALLY));
                if (pred->isBBCallFinallyPair())
                {
                    callFinallyPairs.Emplace(pred, pred->Next());
                }
            }
        }
    }

    // Reorder blocks
    //
    for (unsigned i = 1; i < m_dfsTree->GetPostOrderCount(); i++)
    {
        BasicBlock* const block       = rpoSequence[i - 1];
        BasicBlock* const blockToMove = rpoSequence[i];

        // Only reorder blocks within the same EH region -- we don't want to make them non-contiguous
        //
        if (BasicBlock::sameEHRegion(block, blockToMove))
        {
            // Don't reorder EH regions with filter handlers -- we want the filter to come first
            //
            if (block->hasHndIndex() && ehGetDsc(block->getHndIndex())->HasFilter())
            {
                continue;
            }

            if (!block->NextIs(blockToMove))
            {
                fgUnlinkBlock(blockToMove);
                fgInsertBBafter(block, blockToMove);
            }
        }
    }

    // Fix up call-finally pairs
    //
    for (int i = 0; i < callFinallyPairs.Height(); i++)
    {
        const CallFinallyPair& pair = callFinallyPairs.BottomRef(i);
        fgUnlinkBlock(pair.callFinallyRet);
        fgInsertBBafter(pair.callFinally, pair.callFinallyRet);
    }

    fgMoveHotJumps</* hasEH */ true>();
}

//-----------------------------------------------------------------------------
// fgMoveColdBlocks: Move rarely-run blocks to the end of their respective regions.
//
// Notes:
//    Exception handlers are assumed to be cold, so we won't move blocks within them.
//    On platforms that don't use funclets, we should use Compiler::fgRelocateEHRegions to move cold handlers.
//    Note that Compiler::fgMoveColdBlocks will break up EH regions to facilitate intermediate transformations.
//    To reestablish contiguity of EH regions, callers need to follow this with Compiler::fgRebuildEHRegions.
//
void Compiler::fgMoveColdBlocks()
{
#ifdef DEBUG
    if (verbose)
    {
        printf("*************** In fgMoveColdBlocks()\n");

        printf("\nInitial BasicBlocks");
        fgDispBasicBlocks(verboseTrees);
        printf("\n");
    }
#endif // DEBUG

    auto moveBlock = [this](BasicBlock* block, BasicBlock* insertionPoint) {
        assert(block != insertionPoint);
        // Don't move handler blocks.
        // Also, leave try entries behind as a breadcrumb for where to reinsert try blocks.
        if (!bbIsTryBeg(block) && !block->hasHndIndex())
        {
            if (block->isBBCallFinallyPair())
            {
                BasicBlock* const callFinallyRet = block->Next();
                if (callFinallyRet != insertionPoint)
                {
                    fgUnlinkRange(block, callFinallyRet);
                    fgMoveBlocksAfter(block, callFinallyRet, insertionPoint);
                }
            }
            else
            {
                fgUnlinkBlock(block);
                fgInsertBBafter(insertionPoint, block);
            }
        }
    };

    BasicBlock* lastMainBB = fgLastBBInMainFunction();
    if (lastMainBB->IsFirst())
    {
        return;
    }

    // Search the main method body for rarely-run blocks to move
    //
    for (BasicBlock *block = lastMainBB->Prev(), *prev; !block->IsFirst(); block = prev)
    {
        prev = block->Prev();

        // We only want to move cold blocks.
        // Also, don't move block if it is the end of a call-finally pair,
        // as we want to keep these pairs contiguous
        // (if we encounter the beginning of a pair, we'll move the whole pair).
        //
        if (!block->isBBWeightCold(this) || block->isBBCallFinallyPairTail())
        {
            continue;
        }

        moveBlock(block, lastMainBB);
    }

    // We have moved all cold main blocks before lastMainBB to after lastMainBB.
    // If lastMainBB itself is cold, move it to the end of the method to restore its relative ordering.
    // But first, we can't move just the tail of a call-finally pair,
    // so point lastMainBB to the pair's head, if necessary.
    //
    if (lastMainBB->isBBCallFinallyPairTail())
    {
        lastMainBB = lastMainBB->Prev();
    }

    BasicBlock* lastHotBB = nullptr;
    if (lastMainBB->isBBWeightCold(this))
    {
        // lastMainBB is cold, so the block behind it (if there is one) is the last hot block
        //
        lastHotBB = lastMainBB->Prev();

        // Move lastMainBB
        //
        BasicBlock* const newLastMainBB = fgLastBBInMainFunction();
        if (lastMainBB != newLastMainBB)
        {
            moveBlock(lastMainBB, newLastMainBB);
        }
    }
    else
    {
        // lastMainBB isn't cold, so it (or its call-finally pair tail) the last hot block
        //
        lastHotBB = lastMainBB->isBBCallFinallyPair() ? lastMainBB->Next() : lastMainBB;
    }

    // Save the beginning of the cold section for later.
    // If lastHotBB is null, there isn't a hot section,
    // so there's no point in differentiating between sections for layout purposes.
    //
    fgFirstColdBlock = (lastHotBB == nullptr) ? nullptr : lastHotBB->Next();
}

//-----------------------------------------------------------------------------
>>>>>>> aeda1de6
// Compiler::ThreeOptLayout::EdgeCmp: Comparator for the 'cutPoints' priority queue.
// If 'left' has a bigger edge weight than 'right', 3-opt will consider it first.
// Else, 3-opt will consider 'right' first.
//
// Parameters:
//   left - One of the two edges to compare
//   right - The other edge to compare
//
// Returns:
//   True if 'right' should be considered before 'left', and false otherwise
//
/* static */ bool Compiler::ThreeOptLayout::EdgeCmp(const FlowEdge* left, const FlowEdge* right)
{
    assert(left != right);
    const weight_t leftWeight  = left->getLikelyWeight();
    const weight_t rightWeight = right->getLikelyWeight();

    // Break ties by comparing the source blocks' bbIDs.
    // If both edges are out of the same source block, use the target blocks' bbIDs.
    if (leftWeight == rightWeight)
    {
        BasicBlock* const leftSrc  = left->getSourceBlock();
        BasicBlock* const rightSrc = right->getSourceBlock();
        if (leftSrc == rightSrc)
        {
            return left->getDestinationBlock()->bbID < right->getDestinationBlock()->bbID;
        }

        return leftSrc->bbID < rightSrc->bbID;
    }

    return leftWeight < rightWeight;
}

//-----------------------------------------------------------------------------
// Compiler::ThreeOptLayout::ThreeOptLayout: Constructs a ThreeOptLayout instance.
//
// Parameters:
//   comp - The Compiler instance
//   initialLayout - An array of the blocks to be reordered
//   numHotBlocks - The number of hot blocks at the beginning of 'initialLayout'
//
// Notes:
//   To save an allocation, we will reuse the DFS tree's underlying array for 'tempOrder'.
//   This means we will trash the DFS tree.
//
Compiler::ThreeOptLayout::ThreeOptLayout(Compiler* comp, BasicBlock** initialLayout, unsigned numHotBlocks)
    : compiler(comp)
    , cutPoints(comp->getAllocator(CMK_FlowEdge), &ThreeOptLayout::EdgeCmp)
    , blockOrder(initialLayout)
    , tempOrder(comp->m_dfsTree->GetPostOrder())
    , numCandidateBlocks(numHotBlocks)
{
}

#ifdef DEBUG
//-----------------------------------------------------------------------------
// Compiler::ThreeOptLayout::GetLayoutCost: Computes the cost of the layout for the region
// bounded by 'startPos' and 'endPos'.
//
// Parameters:
//   startPos - The starting index of the region
//   endPos - The inclusive ending index of the region
//
// Returns:
//   The region's layout cost
//
weight_t Compiler::ThreeOptLayout::GetLayoutCost(unsigned startPos, unsigned endPos)
{
    assert(startPos <= endPos);
    assert(endPos < numCandidateBlocks);
    weight_t layoutCost = BB_ZERO_WEIGHT;

    for (unsigned position = startPos; position < endPos; position++)
    {
        layoutCost += GetCost(blockOrder[position], blockOrder[position + 1]);
    }

    layoutCost += blockOrder[endPos]->bbWeight;
    return layoutCost;
}
#endif // DEBUG

//-----------------------------------------------------------------------------
// Compiler::ThreeOptLayout::GetCost: Computes the cost of placing 'next' after 'block'.
// Layout cost is modeled as the sum of block weights, minus the weights of edges that fall through.
//
// Parameters:
//   block - The block to consider creating fallthrough from
//   next - The block to consider creating fallthrough into
//
// Returns:
//   The cost
//
weight_t Compiler::ThreeOptLayout::GetCost(BasicBlock* block, BasicBlock* next)
{
    assert(block != nullptr);
    assert(next != nullptr);

    const weight_t  maxCost         = block->bbWeight;
    const FlowEdge* fallthroughEdge = compiler->fgGetPredForBlock(next, block);

    if (fallthroughEdge != nullptr)
    {
        // The edge's weight should never exceed its source block's weight,
        // but handle negative results from rounding errors in getLikelyWeight(), just in case
        return max(0.0, maxCost - fallthroughEdge->getLikelyWeight());
    }

    return maxCost;
}

//-----------------------------------------------------------------------------
// Compiler::ThreeOptLayout::GetPartitionCostDelta: Computes the current cost of the given partitions,
// and the cost of swapping S2 and S3, returning the difference between them.
//
// Parameters:
//   s1Start - The starting position of the first partition
//   s2Start - The starting position of the second partition
//   s3Start - The starting position of the third partition
//   s3End - The ending position (inclusive) of the third partition
//   s4End - The ending position (inclusive) of the fourth partition
//
// Returns:
//   The difference in cost between the current and proposed layouts.
//   A negative delta indicates the proposed layout is an improvement.
//
weight_t Compiler::ThreeOptLayout::GetPartitionCostDelta(
    unsigned s1Start, unsigned s2Start, unsigned s3Start, unsigned s3End, unsigned s4End)
{
    BasicBlock* const s2Block     = blockOrder[s2Start];
    BasicBlock* const s2BlockPrev = blockOrder[s2Start - 1];
    BasicBlock* const s3Block     = blockOrder[s3Start];
    BasicBlock* const s3BlockPrev = blockOrder[s3Start - 1];
    BasicBlock* const lastBlock   = blockOrder[s3End];

    // Evaluate the cost of swapping S2 and S3
    weight_t currCost = GetCost(s2BlockPrev, s2Block) + GetCost(s3BlockPrev, s3Block);
    weight_t newCost  = GetCost(s2BlockPrev, s3Block) + GetCost(lastBlock, s2Block);

    // Consider flow into S4, if the partition exists
    if (s3End < s4End)
    {
        BasicBlock* const s4StartBlock = blockOrder[s3End + 1];
        currCost += GetCost(lastBlock, s4StartBlock);
        newCost += GetCost(s3BlockPrev, s4StartBlock);
    }
    else
    {
        assert(s3End == s4End);
        currCost += lastBlock->bbWeight;
        newCost += s3BlockPrev->bbWeight;
    }

    return newCost - currCost;
}

//-----------------------------------------------------------------------------
// Compiler::ThreeOptLayout::SwapPartitions: Swap the specified partitions.
// It is assumed (and asserted) that the swap is profitable.
//
// Parameters:
//   s1Start - The starting position of the first partition
//   s2Start - The starting position of the second partition
//   s3Start - The starting position of the third partition
//   s3End - The ending position (inclusive) of the third partition
//   s4End - The ending position (inclusive) of the fourth partition
//
// Notes:
//   Here is the proposed partition:
//   S1: s1Start ~ s2Start-1
//   S2: s2Start ~ s3Start-1
//   S3: s3Start ~ s3End
//   S4: remaining blocks
//
//   After the swap:
//   S1: s1Start ~ s2Start-1
//   S3: s3Start ~ s3End
//   S2: s2Start ~ s3Start-1
//   S4: remaining blocks
//
//   If 's3End' and 's4End' are the same, the fourth partition doesn't exist.
//
void Compiler::ThreeOptLayout::SwapPartitions(
    unsigned s1Start, unsigned s2Start, unsigned s3Start, unsigned s3End, unsigned s4End)
{
    INDEBUG(const weight_t currLayoutCost = GetLayoutCost(s1Start, s4End));

    // Swap the partitions
    const unsigned     s1Size      = s2Start - s1Start;
    const unsigned     s2Size      = s3Start - s2Start;
    const unsigned     s3Size      = (s3End + 1) - s3Start;
    BasicBlock** const regionStart = blockOrder + s1Start;
    BasicBlock** const tempStart   = tempOrder + s1Start;
    memcpy(tempStart, regionStart, sizeof(BasicBlock*) * s1Size);
    memcpy(tempStart + s1Size, regionStart + s1Size + s2Size, sizeof(BasicBlock*) * s3Size);
    memcpy(tempStart + s1Size + s3Size, regionStart + s1Size, sizeof(BasicBlock*) * s2Size);

    // Copy remaining blocks in S4 over
    const unsigned numBlocks     = (s4End - s1Start) + 1;
    const unsigned swappedSize   = s1Size + s2Size + s3Size;
    const unsigned remainingSize = numBlocks - swappedSize;
    assert(numBlocks >= swappedSize);
    memcpy(tempStart + swappedSize, regionStart + swappedSize, sizeof(BasicBlock*) * remainingSize);

    std::swap(blockOrder, tempOrder);

#ifdef DEBUG
    // Don't bother checking if the cost improved for exceptionally costly layouts.
    // Imprecision from summing large floating-point values can falsely trigger the below assert.
    constexpr weight_t maxLayoutCostToCheck = (weight_t)UINT32_MAX;
    if (currLayoutCost < maxLayoutCostToCheck)
    {
        // Ensure the swap improved the overall layout. Tolerate some imprecision.
        const weight_t newLayoutCost = GetLayoutCost(s1Start, s4End);
        assert((newLayoutCost < currLayoutCost) ||
               Compiler::fgProfileWeightsEqual(newLayoutCost, currLayoutCost, 0.001));
    }
#endif // DEBUG
}

//-----------------------------------------------------------------------------
// Compiler::ThreeOptLayout::ConsiderEdge: Adds 'edge' to 'cutPoints' for later consideration
// if 'edge' looks promising, and it hasn't been considered already.
// Since adding to 'cutPoints' has logarithmic time complexity and might cause a heap allocation,
// avoid adding edges that 3-opt obviously won't consider later.
//
// Parameters:
//   edge - The branch to consider creating fallthrough for
//
void Compiler::ThreeOptLayout::ConsiderEdge(FlowEdge* edge)
{
    assert(edge != nullptr);

    // Don't add an edge that we've already considered
    // (For exceptionally branchy methods, we want to avoid exploding 'cutPoints' in size)
    if (edge->visited())
    {
        return;
    }

    BasicBlock* const srcBlk = edge->getSourceBlock();
    BasicBlock* const dstBlk = edge->getDestinationBlock();

    // Ignore cross-region branches
    if (!BasicBlock::sameTryRegion(srcBlk, dstBlk))
    {
        return;
    }

    // Don't waste time reordering within handler regions.
    // Note that if a finally region is sufficiently hot,
    // we should have cloned it into the main method body already.
    if (srcBlk->hasHndIndex() || dstBlk->hasHndIndex())
    {
        return;
    }

    // For backward jumps, we will consider partitioning before 'srcBlk'.
    // If 'srcBlk' is a BBJ_CALLFINALLYRET, this partition will split up a call-finally pair.
    // Thus, don't consider edges out of BBJ_CALLFINALLYRET blocks.
    if (srcBlk->KindIs(BBJ_CALLFINALLYRET))
    {
        return;
    }

    const unsigned srcPos = srcBlk->bbPostorderNum;
    const unsigned dstPos = dstBlk->bbPostorderNum;
    assert(srcPos < compiler->m_dfsTree->GetPostOrderCount());
    assert(dstPos < compiler->m_dfsTree->GetPostOrderCount());

    // Don't consider edges to or from outside the hot range (i.e. ordinal doesn't match 'blockOrder' position).
    if ((srcPos >= numCandidateBlocks) || (srcBlk != blockOrder[srcPos]))
    {
        return;
    }

    if ((dstPos >= numCandidateBlocks) || (dstBlk != blockOrder[dstPos]))
    {
        return;
    }

    // Don't consider edges to blocks outside the hot range (i.e. ordinal number isn't set),
    // or backedges to the first block in a region; we don't want to change the entry point.
    if ((dstPos == 0) || compiler->bbIsTryBeg(dstBlk))
    {
        return;
    }

    // Don't consider backedges for single-block loops
    if (srcPos == dstPos)
    {
        return;
    }

    edge->markVisited();
    cutPoints.Push(edge);
}

//-----------------------------------------------------------------------------
// Compiler::ThreeOptLayout::AddNonFallthroughSuccs: Considers every edge out of a given block
// that doesn't fall through as a future cut point.
//
// Parameters:
//   blockPos - The index into 'blockOrder' of the source block
//
void Compiler::ThreeOptLayout::AddNonFallthroughSuccs(unsigned blockPos)
{
    assert(blockPos < numCandidateBlocks);
    BasicBlock* const block = blockOrder[blockPos];
    BasicBlock* const next  = ((blockPos + 1) >= numCandidateBlocks) ? nullptr : blockOrder[blockPos + 1];

    for (FlowEdge* const succEdge : block->SuccEdges(compiler))
    {
        if (succEdge->getDestinationBlock() != next)
        {
            ConsiderEdge(succEdge);
        }
    }
}

//-----------------------------------------------------------------------------
// Compiler::ThreeOptLayout::AddNonFallthroughPreds: Considers every edge into a given block
// that doesn't fall through as a future cut point.
//
// Parameters:
//   blockPos - The index into 'blockOrder' of the target block
//
void Compiler::ThreeOptLayout::AddNonFallthroughPreds(unsigned blockPos)
{
    assert(blockPos < numCandidateBlocks);
    BasicBlock* const block = blockOrder[blockPos];
    BasicBlock* const prev  = (blockPos == 0) ? nullptr : blockOrder[blockPos - 1];

    for (FlowEdge* const predEdge : block->PredEdges())
    {
        if (predEdge->getSourceBlock() != prev)
        {
            ConsiderEdge(predEdge);
        }
    }
}

//-----------------------------------------------------------------------------
// Compiler::ThreeOptLayout::Run: Runs 3-opt on the candidate span of hot blocks.
// We skip reordering handler regions for now, as these are assumed to be cold.
//
// Returns:
//   True if any blocks were moved
//
bool Compiler::ThreeOptLayout::Run()
{
    assert(numCandidateBlocks > 0);

<<<<<<< HEAD
    // Initialize ordinals for the hot blocks
    for (unsigned i = 0; i < numCandidateBlocks; i++)
    {
        BasicBlock* const block = blockOrder[i];
        tempOrder[i]            = block;

        // Repurpose 'bbPostorderNum' for the block's ordinal
        block->bbPostorderNum = i;
    }

    // Copy cold block layout over to 'tempOrder' so we don't lose it
    const unsigned numColdBlocks = compiler->m_dfsTree->GetPostOrderCount() - numCandidateBlocks;
    assert((numCandidateBlocks + numColdBlocks) == compiler->m_dfsTree->GetPostOrderCount());
    memcpy(tempOrder + numCandidateBlocks, blockOrder + numCandidateBlocks, sizeof(BasicBlock*) * numColdBlocks);
=======
    // Get an upper bound on the number of hot blocks without walking the whole block list.
    // We will only consider blocks reachable via normal flow.
    const unsigned numBlocksUpperBound = compiler->m_dfsTree->GetPostOrderCount();
    assert(numBlocksUpperBound != 0);
    blockOrder = new (compiler, CMK_BasicBlock) BasicBlock*[numBlocksUpperBound * 2];
    tempOrder  = (blockOrder + numBlocksUpperBound);
>>>>>>> aeda1de6

    RunThreeOpt();

    // Reorder the block list
    bool modified = false;
    for (unsigned i = 1; i < compiler->m_dfsTree->GetPostOrderCount(); i++)
    {
        BasicBlock* const block = blockOrder[i - 1];
        BasicBlock* const next  = blockOrder[i];
        assert(block != next);

        if (block->NextIs(next))
        {
            continue;
        }

<<<<<<< HEAD
        // Only reorder within EH regions to maintain contiguity.
        if (!BasicBlock::sameEHRegion(block, next))
        {
            continue;
        }
=======
        assert(numCandidateBlocks < numBlocksUpperBound);
        blockOrder[numCandidateBlocks] = block;

        // Repurpose 'bbPostorderNum' for the block's ordinal
        block->bbPostorderNum = numCandidateBlocks++;
    }

    // For methods with fewer than three candidate blocks, we cannot partition anything
    if (numCandidateBlocks < 3)
    {
        JITDUMP("Not enough blocks to partition anything. Skipping reordering.\n");
        return;
    }

    const bool modified = RunThreeOpt();
>>>>>>> aeda1de6

        // Don't move the entry of an EH region.
        if (compiler->bbIsTryBeg(next) || compiler->bbIsHandlerBeg(next))
        {
            continue;
        }

        // Don't reorder filter regions.
        if (block->hasHndIndex() && compiler->ehGetDsc(block->getHndIndex())->HasFilter())
        {
            continue;
        }

        // Don't break up call-finally pairs.
        if (block->isBBCallFinallyPair() || next->isBBCallFinallyPairTail())
        {
            continue;
        }

        // Move call-finally pairs in tandem.
        if (next->isBBCallFinallyPair())
        {
            BasicBlock* const callFinallyTail = next->Next();
            if (callFinallyTail != block)
            {
                compiler->fgUnlinkRange(next, callFinallyTail);
                compiler->fgMoveBlocksAfter(next, callFinallyTail, block);
                modified = true;
            }
        }
        else
        {
            compiler->fgUnlinkBlock(next);
            compiler->fgInsertBBafter(block, next);
            modified = true;
        }
    }

    return modified;
}

//-----------------------------------------------------------------------------
// Compiler::ThreeOptLayout::RunGreedyThreeOptPass: Runs 3-opt for the given block range,
// using a greedy strategy for finding partitions to swap.
//
// Parameters:
//   startBlock - The first block of the range to reorder
//   endBlock - The last block (inclusive) of the range to reorder
//
// Returns:
//   True if we reordered anything, false otherwise
//
// Notes:
//   For methods with more than a trivial number of basic blocks,
//   iteratively trying every cut point is prohibitively expensive.
//   Instead, add the non-fallthrough successor edges of each block to a priority queue,
//   and try to create fallthrough on each edge via partition swaps, starting with the hottest edges.
//   For each swap, repopulate the priority queue with edges along the modified cut points.
//
bool Compiler::ThreeOptLayout::RunGreedyThreeOptPass(unsigned startPos, unsigned endPos)
{
    assert(cutPoints.Empty());
    assert(startPos < endPos);
    bool modified = false;

    JITDUMP("Running greedy 3-opt pass.\n");

    // Initialize cutPoints with candidate branches in this section
    for (unsigned position = startPos; position <= endPos; position++)
    {
        AddNonFallthroughSuccs(position);
    }

    // For each candidate edge, determine if it's profitable to partition after the source block
    // and before the destination block, and swap the partitions to create fallthrough.
    // If it is, do the swap, and for the blocks before/after each cut point that lost fallthrough,
    // consider adding their successors/predecessors to 'cutPoints'.
    while (!cutPoints.Empty())
    {
        FlowEdge* const candidateEdge = cutPoints.Pop();
        candidateEdge->markUnvisited();

        BasicBlock* const srcBlk = candidateEdge->getSourceBlock();
        BasicBlock* const dstBlk = candidateEdge->getDestinationBlock();
        const unsigned    srcPos = srcBlk->bbPostorderNum;
        const unsigned    dstPos = dstBlk->bbPostorderNum;

        // This edge better be between blocks in the current region
        assert((srcPos >= startPos) && (srcPos <= endPos));
        assert((dstPos >= startPos) && (dstPos <= endPos));

        // 'dstBlk' better not be the region's entry point
        assert(dstPos != startPos);

        // 'srcBlk' and 'dstBlk' better be distinct
        assert(srcPos != dstPos);

        // Previous moves might have inadvertently created fallthrough from 'srcBlk' to 'dstBlk',
        // so there's nothing to do this round.
        if ((srcPos + 1) == dstPos)
        {
            assert(modified);
            continue;
        }

        // Before getting any edges, make sure the ordinals are accurate
        assert(blockOrder[srcPos] == srcBlk);
        assert(blockOrder[dstPos] == dstBlk);

        // To determine if it's worth creating fallthrough from 'srcBlk' into 'dstBlk',
        // we first determine the current layout cost at the proposed cut points.
        // We then compare this to the layout cost with the partitions swapped.
        // If the new cost improves upon the current cost, then we can justify the swap.

        const bool isForwardJump = (srcPos < dstPos);
        unsigned   s2Start, s3Start, s3End;
        weight_t   costChange;

        if (isForwardJump)
        {
            // Here is the proposed partition:
            // S1: startPos ~ srcPos
            // S2: srcPos+1 ~ dstPos-1
            // S3: dstPos ~ endPos
            // S4: remaining blocks
            //
            // After the swap:
            // S1: startPos ~ srcPos
            // S3: dstPos ~ endPos
            // S2: srcPos+1 ~ dstPos-1
            // S4: remaining blocks
            s2Start    = srcPos + 1;
            s3Start    = dstPos;
            s3End      = endPos;
            costChange = GetPartitionCostDelta(startPos, s2Start, s3Start, s3End, endPos);
        }
        else
        {
            // For backward jumps, we will employ a greedy 4-opt approach to find the ideal cut point
            // between the destination and source blocks.
            // Here is the proposed partition:
            // S1: startPos ~ dstPos-1
            // S2: dstPos ~ s3Start-1
            // S3: s3Start ~ srcPos
            // S4: srcPos+1 ~ endPos
            //
            // After the swap:
            // S1: startPos ~ dstPos-1
            // S3: s3Start ~ srcPos
            // S2: dstPos ~ s3Start-1
            // S4: srcPos+1 ~ endPos
            s2Start    = dstPos;
            s3Start    = srcPos;
            s3End      = srcPos;
            costChange = BB_ZERO_WEIGHT;

            // The cut points before S2 and after S3 are fixed.
            // We will search for the optimal cut point before S3.
            BasicBlock* const s2Block     = blockOrder[s2Start];
            BasicBlock* const s2BlockPrev = blockOrder[s2Start - 1];
            BasicBlock* const lastBlock   = blockOrder[s3End];

            // Because the above cut points are fixed, don't waste time re-computing their costs.
            // Instead, pre-compute them here.
            const weight_t currCostBase =
                GetCost(s2BlockPrev, s2Block) +
                ((s3End < endPos) ? GetCost(lastBlock, blockOrder[s3End + 1]) : lastBlock->bbWeight);
            const weight_t newCostBase = GetCost(lastBlock, s2Block);

            // Search for the ideal start to S3
            for (unsigned position = s2Start + 1; position <= s3End; position++)
            {
                BasicBlock* const s3Block     = blockOrder[position];
                BasicBlock* const s3BlockPrev = blockOrder[position - 1];

                // Don't consider any cut points that would break up call-finally pairs
                if (s3Block->KindIs(BBJ_CALLFINALLYRET))
                {
                    continue;
                }

                // Compute the cost delta of this partition
                const weight_t currCost = currCostBase + GetCost(s3BlockPrev, s3Block);
                const weight_t newCost =
                    newCostBase + GetCost(s2BlockPrev, s3Block) +
                    ((s3End < endPos) ? GetCost(s3BlockPrev, blockOrder[s3End + 1]) : s3BlockPrev->bbWeight);
                const weight_t delta = newCost - currCost;

                if (delta < costChange)
                {
                    costChange = delta;
                    s3Start    = position;
                }
            }
        }

        // Continue evaluating partitions if this one isn't profitable
        if ((costChange >= BB_ZERO_WEIGHT) || Compiler::fgProfileWeightsEqual(costChange, BB_ZERO_WEIGHT, 0.001))
        {
            continue;
        }

        JITDUMP("Swapping partitions [" FMT_BB ", " FMT_BB "] and [" FMT_BB ", " FMT_BB "] (cost change = %f)\n",
                blockOrder[s2Start]->bbNum, blockOrder[s3Start - 1]->bbNum, blockOrder[s3Start]->bbNum,
                blockOrder[s3End]->bbNum, costChange);

        SwapPartitions(startPos, s2Start, s3Start, s3End, endPos);

        // Update the ordinals for the blocks we moved
        for (unsigned i = s2Start; i <= endPos; i++)
        {
            blockOrder[i]->bbPostorderNum = i;
        }

        // Ensure this move created fallthrough from 'srcBlk' to 'dstBlk'
        assert((srcBlk->bbPostorderNum + 1) == dstBlk->bbPostorderNum);

        // At every cut point is an opportunity to consider more candidate edges.
        // To the left of each cut point, consider successor edges that don't fall through.
        // Ditto predecessor edges to the right of each cut point.
        AddNonFallthroughSuccs(s2Start - 1);
        AddNonFallthroughPreds(s2Start);
        AddNonFallthroughSuccs(s3Start - 1);
        AddNonFallthroughPreds(s3Start);
        AddNonFallthroughSuccs(s3End);

        if (s3End < endPos)
        {
            AddNonFallthroughPreds(s3End + 1);
        }

        modified = true;
    }

    return modified;
}

//-----------------------------------------------------------------------------
// Compiler::ThreeOptLayout::RunThreeOpt: Runs 3-opt on the candidate span of blocks.
<<<<<<< HEAD
//
void Compiler::ThreeOptLayout::RunThreeOpt()
{
    const unsigned startPos = 0;
    const unsigned endPos   = numCandidateBlocks - 1;

    if (numCandidateBlocks < 3)
    {
        JITDUMP("Not enough blocks to partition anything. Skipping reordering.\n");
        return;
    }
=======
//
// Returns:
//   True if we reordered anything, false otherwise
//
bool Compiler::ThreeOptLayout::RunThreeOpt()
{
    // We better have enough blocks to create partitions
    assert(numCandidateBlocks > 2);
    const unsigned startPos = 0;
    const unsigned endPos   = numCandidateBlocks - 1;
>>>>>>> aeda1de6

    JITDUMP("Initial layout cost: %f\n", GetLayoutCost(startPos, endPos));
    const bool modified = RunGreedyThreeOptPass(startPos, endPos);

    if (modified)
    {
        JITDUMP("Final layout cost: %f\n", GetLayoutCost(startPos, endPos));
    }
    else
    {
        JITDUMP("No changes made.\n");
    }
}

//-----------------------------------------------------------------------------
// fgSearchImprovedLayout: Try to improve upon a RPO-based layout with the 3-opt method:
//   - Identify a range of hot blocks to reorder within
//   - Partition this set into three segments: S1 - S2 - S3
//   - Evaluate cost of swapped layout: S1 - S3 - S2
//   - If the cost improves, keep this layout
//
// Returns:
//   Suitable phase status
//
PhaseStatus Compiler::fgSearchImprovedLayout()
{
#ifdef DEBUG
    if (verbose)
    {
        printf("*************** In fgSearchImprovedLayout()\n");

        printf("\nInitial BasicBlocks");
        fgDispBasicBlocks(verboseTrees);
        printf("\n");
    }
#endif // DEBUG

    // Before running 3-opt, compute a loop-aware RPO to get a sensible starting layout.
    m_dfsTree                        = fgComputeDfs</* useProfile */ true>();
    m_loops                          = FlowGraphNaturalLoops::Find(m_dfsTree);
    BasicBlock** const initialLayout = new (this, CMK_BasicBlock) BasicBlock*[m_dfsTree->GetPostOrderCount()];

    // When walking the RPO-based layout, compact the hot blocks, and remember the end of the hot section.
    // We don't want to waste time running 3-opt on cold blocks.
    unsigned numHotBlocks  = 0;
    auto     addToSequence = [this, initialLayout, &numHotBlocks](BasicBlock* block) {
        if (!block->isBBWeightCold(this) || block->IsFirst())
        {
            initialLayout[numHotBlocks++] = block;
        }
    };

    // Stress 3-opt by giving it the post-order traversal as its initial layout,
    // but keep the method entry block at the beginning.
    if (compStressCompile(STRESS_THREE_OPT_LAYOUT, 10))
    {
        numHotBlocks = m_dfsTree->GetPostOrderCount();
        memcpy(initialLayout, m_dfsTree->GetPostOrder(), sizeof(BasicBlock*) * numHotBlocks);
        std::swap(initialLayout[0], initialLayout[numHotBlocks - 1]);
    }
    else
    {
        fgVisitBlocksInLoopAwareRPO(m_dfsTree, m_loops, addToSequence);

        // Add the cold blocks to the end of the initial layout in RPO.
        unsigned nextColdIndex = numHotBlocks;
        for (unsigned i = m_dfsTree->GetPostOrderCount(); nextColdIndex < m_dfsTree->GetPostOrderCount(); i--)
        {
            assert(i != 0);
            BasicBlock* const block = m_dfsTree->GetPostOrder(i - 1);
            if (block->isBBWeightCold(this) && !block->IsFirst())
            {
                initialLayout[nextColdIndex++] = block;
            }
        }
    }

    bool modified = false;
    if (numHotBlocks > 0)
    {
        ThreeOptLayout layoutRunner(this, initialLayout, numHotBlocks);
        modified = layoutRunner.Run();

        if (compHndBBtabCount > 0)
        {
            fgFindEHRegionEnds();
        }
    }
    else
    {
        JITDUMP("No hot blocks found. Skipping block reordering.\n");
    }

    fgInvalidateDfsTree();
    return modified ? PhaseStatus::MODIFIED_EVERYTHING : PhaseStatus::MODIFIED_NOTHING;
}

//-------------------------------------------------------------
// fgUpdateFlowGraphPhase: run flow graph optimization as a
//   phase, with no tail duplication
//
// Returns:
//    Suitable phase status
//
PhaseStatus Compiler::fgUpdateFlowGraphPhase()
{
    constexpr bool doTailDup   = false;
    constexpr bool isPhase     = true;
    const bool     madeChanges = fgUpdateFlowGraph(doTailDup, isPhase);

    return madeChanges ? PhaseStatus::MODIFIED_EVERYTHING : PhaseStatus::MODIFIED_NOTHING;
}

//-------------------------------------------------------------
// fgUpdateFlowGraph: Removes any empty blocks, unreachable blocks, and redundant jumps.
// Most of those appear after dead store removal and folding of conditionals.
// Also, compact consecutive basic blocks.
//
// Arguments:
//    doTailDuplication - true to attempt tail duplication optimization
//    isPhase - true if being run as the only thing in a phase
//
// Returns: true if the flowgraph has been modified
//
// Notes:
//    Debuggable code and Min Optimization JIT also introduces basic blocks
//    but we do not optimize those!
//
bool Compiler::fgUpdateFlowGraph(bool doTailDuplication /* = false */, bool isPhase /* = false */)
{
#ifdef DEBUG
    if (verbose && !isPhase)
    {
        printf("\n*************** In fgUpdateFlowGraph()");
    }
#endif // DEBUG

    /* This should never be called for debuggable code */

    noway_assert(opts.OptimizationEnabled());

    // We shouldn't be churning the flowgraph after doing hot/cold splitting
    assert(fgFirstColdBlock == nullptr);

#ifdef DEBUG
    if (verbose && !isPhase)
    {
        printf("\nBefore updating the flow graph:\n");
        fgDispBasicBlocks(verboseTrees);
        printf("\n");
    }
#endif // DEBUG

    /* Walk all the basic blocks - look for unconditional jumps, empty blocks, blocks to compact, etc...
     *
     * OBSERVATION:
     *      Once a block is removed the predecessors are not accurate (assuming they were at the beginning)
     *      For now we will only use the information in bbRefs because it is easier to be updated
     */

    bool modified = false;
    bool change;
    do
    {
        change = false;

        BasicBlock* block;           // the current block
        BasicBlock* bPrev = nullptr; // the previous non-worthless block
        BasicBlock* bNext;           // the successor of the current block
        BasicBlock* bDest;           // the jump target of the current block
        BasicBlock* bFalseDest;      // the false target of the current block (if it is a BBJ_COND)

        for (block = fgFirstBB; block != nullptr; block = block->Next())
        {
            /*  Some blocks may be already marked removed by other optimizations
             *  (e.g worthless loop removal), without being explicitly removed
             *  from the list.
             */

            if (block->HasFlag(BBF_REMOVED))
            {
                if (bPrev)
                {
                    assert(!block->IsLast());
                    bPrev->SetNext(block->Next());
                }
                else
                {
                    /* WEIRD first basic block is removed - should have an assert here */
                    noway_assert(!"First basic block marked as BBF_REMOVED???");

                    fgFirstBB = block->Next();
                }
                continue;
            }

            /*  We jump to the REPEAT label if we performed a change involving the current block
             *  This is in case there are other optimizations that can show up
             *  (e.g. - compact 3 blocks in a row)
             *  If nothing happens, we then finish the iteration and move to the next block
             */

        REPEAT:;

            bNext      = block->Next();
            bDest      = nullptr;
            bFalseDest = nullptr;

            if (block->KindIs(BBJ_ALWAYS))
            {
                bDest = block->GetTarget();
                if (doTailDuplication && fgOptimizeUncondBranchToSimpleCond(block, bDest))
                {
                    assert(block->KindIs(BBJ_COND));
                    assert(bNext == block->Next());
                    change   = true;
                    modified = true;

                    if (fgFoldSimpleCondByForwardSub(block))
                    {
                        // It is likely another pred of the target now can
                        // similarly have its control flow straightened out.
                        // Try to compact it and repeat the optimization for
                        // it.
                        if (bDest->bbRefs == 1)
                        {
                            BasicBlock* otherPred = bDest->bbPreds->getSourceBlock();
                            JITDUMP("Trying to compact last pred " FMT_BB " of " FMT_BB " that we now bypass\n",
                                    otherPred->bbNum, bDest->bbNum);
                            if (fgCanCompactBlock(otherPred))
                            {
                                fgCompactBlock(otherPred);
                                fgFoldSimpleCondByForwardSub(otherPred);

                                // Since compaction removes blocks, update lexical pointers
                                bPrev = block->Prev();
                                bNext = block->Next();
                            }
                        }

                        assert(block->KindIs(BBJ_ALWAYS));
                        bDest = block->GetTarget();
                    }
                }
            }

            // Remove jumps to the following block and optimize any JUMPS to JUMPS

            if (block->KindIs(BBJ_ALWAYS, BBJ_CALLFINALLYRET))
            {
                bDest = block->GetTarget();
                if (bDest == bNext)
                {
                    // Skip jump optimizations, and try to compact block and bNext later
                    bDest = nullptr;
                }
            }
            else if (block->KindIs(BBJ_COND))
            {
                bDest      = block->GetTrueTarget();
                bFalseDest = block->GetFalseTarget();
                if (bDest == bFalseDest)
                {
                    fgRemoveConditionalJump(block);
                    assert(block->KindIs(BBJ_ALWAYS));
                    change     = true;
                    modified   = true;
                    bFalseDest = nullptr;
                }
            }

            if (bDest != nullptr)
            {
                // Do we have a JUMP to an empty unconditional JUMP block?
                if (bDest->KindIs(BBJ_ALWAYS) && !bDest->TargetIs(bDest) && // special case for self jumps
                    bDest->isEmpty())
                {
                    // Empty blocks that jump to the next block can probably be compacted instead
                    if (!bDest->JumpsToNext() && fgOptimizeBranchToEmptyUnconditional(block, bDest))
                    {
                        change   = true;
                        modified = true;
                        goto REPEAT;
                    }
                }

                // Check for cases where reversing the branch condition may enable
                // other flow opts.
                //
                // Current block falls through to an empty bNext BBJ_ALWAYS, and
                // (a) block jump target is bNext's bbNext.
                // (b) block jump target is elsewhere but join free, and
                //      bNext's jump target has a join.
                //
                if (block->KindIs(BBJ_COND) &&   // block is a BBJ_COND block
                    (bFalseDest == bNext) &&     // false target is the next block
                    (bNext->bbRefs == 1) &&      // no other block jumps to bNext
                    bNext->KindIs(BBJ_ALWAYS) && // the next block is a BBJ_ALWAYS block
                    !bNext->JumpsToNext() &&     // and it doesn't jump to the next block (we might compact them)
                    bNext->isEmpty() &&          // and it is an empty block
                    !bNext->TargetIs(bNext))     // special case for self jumps
                {
                    assert(block->FalseTargetIs(bNext));

                    // case (a)
                    //
                    const bool isJumpAroundEmpty = bNext->NextIs(bDest);

                    // case (b)
                    //
                    // Note the asymmetric checks for refs == 1 and refs > 1 ensures that we
                    // differentiate the roles played by bDest and bNextJumpDest. We need some
                    // sense of which arrangement is preferable to avoid getting stuck in a loop
                    // reversing and re-reversing.
                    //
                    // Other tiebreaking criteria could be considered.
                    //
                    // Pragmatic constraints:
                    //
                    // * don't consider lexical predecessors, or we may confuse loop recognition
                    // * don't consider blocks of different rarities
                    //
                    BasicBlock* const bNextJumpDest    = bNext->GetTarget();
                    const bool        isJumpToJoinFree = !isJumpAroundEmpty && (bDest->bbRefs == 1) &&
                                                  (bNextJumpDest->bbRefs > 1) && (bDest->bbNum > block->bbNum) &&
                                                  (block->isRunRarely() == bDest->isRunRarely());

                    bool optimizeJump = isJumpAroundEmpty || isJumpToJoinFree;

                    // We do not optimize jumps between two different try regions.
                    // However jumping to a block that is not in any try region is OK
                    //
                    if (bDest->hasTryIndex() && !BasicBlock::sameTryRegion(block, bDest))
                    {
                        optimizeJump = false;
                    }

                    // Also consider bNext's try region
                    //
                    if (bNext->hasTryIndex() && !BasicBlock::sameTryRegion(block, bNext))
                    {
                        optimizeJump = false;
                    }

                    if (optimizeJump && isJumpToJoinFree)
                    {
                        // In the join free case, we also need to move bDest right after bNext
                        // to create same flow as in the isJumpAroundEmpty case.
                        //
                        if (!fgEhAllowsMoveBlock(bNext, bDest) || bDest->isBBCallFinallyPair())
                        {
                            optimizeJump = false;
                        }
                        else
                        {
                            // We don't expect bDest to already be right after bNext.
                            //
                            assert(!bNext->NextIs(bDest));

                            JITDUMP("\nMoving " FMT_BB " after " FMT_BB " to enable reversal\n", bDest->bbNum,
                                    bNext->bbNum);

                            // Move bDest
                            //
                            if (ehIsBlockEHLast(bDest))
                            {
                                ehUpdateLastBlocks(bDest, bDest->Prev());
                            }

                            fgUnlinkBlock(bDest);
                            fgInsertBBafter(bNext, bDest);

                            if (ehIsBlockEHLast(bNext))
                            {
                                ehUpdateLastBlocks(bNext, bDest);
                            }
                        }
                    }

                    if (optimizeJump)
                    {
                        JITDUMP("\nReversing a conditional jump around an unconditional jump (" FMT_BB " -> " FMT_BB
                                ", " FMT_BB " -> " FMT_BB ")\n",
                                block->bbNum, bDest->bbNum, bNext->bbNum, bNextJumpDest->bbNum);

                        //  Reverse the jump condition
                        //
                        GenTree* test = block->lastNode();
                        noway_assert(test->OperIsConditionalJump());

                        if (test->OperGet() == GT_JTRUE)
                        {
                            GenTree* cond = gtReverseCond(test->AsOp()->gtOp1);
                            assert(cond == test->AsOp()->gtOp1); // Ensure `gtReverseCond` did not create a new node.
                            test->AsOp()->gtOp1 = cond;
                        }
                        else
                        {
                            gtReverseCond(test);
                        }

                        // Optimize the Conditional JUMP to go to the new target
                        //
                        FlowEdge* const oldFalseEdge = block->GetFalseEdge();
                        FlowEdge* const oldTrueEdge  = block->GetTrueEdge();
                        FlowEdge* const oldNextEdge  = bNext->GetTargetEdge();

                        // bNext no longer flows to target
                        //
                        fgRemoveRefPred(oldNextEdge);

                        // Rewire flow from block
                        //
                        block->SetFalseEdge(oldTrueEdge);
                        block->SetTrueEdge(oldFalseEdge);
                        fgRedirectTrueEdge(block, bNext->GetTarget());

                        /*
                          Unlink bNext from the BasicBlock list; note that we can
                          do this even though other blocks could jump to it - the
                          reason is that elsewhere in this function we always
                          redirect jumps to jumps to jump to the final label,
                          so even if another block jumps to bNext it won't matter
                          once we're done since any such jump will be redirected
                          to the final target by the time we're done here.
                        */

                        fgUnlinkBlockForRemoval(bNext);

                        /* Mark the block as removed */
                        bNext->SetFlags(BBF_REMOVED);

                        //
                        // If we removed the end of a try region or handler region
                        // we will need to update ebdTryLast or ebdHndLast.
                        //

                        for (EHblkDsc* const HBtab : EHClauses(this))
                        {
                            if ((HBtab->ebdTryLast == bNext) || (HBtab->ebdHndLast == bNext))
                            {
                                fgSkipRmvdBlocks(HBtab);
                            }
                        }

                        // we optimized this JUMP - goto REPEAT to catch similar cases
                        change   = true;
                        modified = true;

#ifdef DEBUG
                        if (verbose)
                        {
                            printf("\nAfter reversing the jump:\n");
                            fgDispBasicBlocks(verboseTrees);
                        }
#endif // DEBUG

                        /*
                           For a rare special case we cannot jump to REPEAT
                           as jumping to REPEAT will cause us to delete 'block'
                           because it currently appears to be unreachable.  As
                           it is a self loop that only has a single bbRef (itself)
                           However since the unlinked bNext has additional bbRefs
                           (that we will later connect to 'block'), it is not really
                           unreachable.
                        */
                        if ((bNext->bbRefs > 0) && bNext->TargetIs(block) && (block->bbRefs == 1))
                        {
                            continue;
                        }

                        goto REPEAT;
                    }
                }
            }

            //
            // Update the switch jump table such that it follows jumps to jumps:
            //
            if (block->KindIs(BBJ_SWITCH))
            {
                if (fgOptimizeSwitchBranches(block))
                {
                    change   = true;
                    modified = true;
                    goto REPEAT;
                }
            }

            noway_assert(!block->HasFlag(BBF_REMOVED));

            /* COMPACT blocks if possible */

            if (fgCanCompactBlock(block))
            {
                fgCompactBlock(block);

                /* we compacted two blocks - goto REPEAT to catch similar cases */
                change   = true;
                modified = true;
                bPrev    = block->Prev();
                goto REPEAT;
            }

            // Remove unreachable or empty blocks - do not consider blocks marked BBF_DONT_REMOVE
            // These include first and last block of a TRY, exception handlers and THROW blocks.
            if (block->HasFlag(BBF_DONT_REMOVE))
            {
                bPrev = block;
                continue;
            }

            assert(!bbIsTryBeg(block));
            noway_assert(block->bbCatchTyp == BBCT_NONE);

            /* Remove unreachable blocks
             *
             * We'll look for blocks that have countOfInEdges() = 0 (blocks may become
             * unreachable due to a BBJ_ALWAYS introduced by conditional folding for example)
             */

            if (block->countOfInEdges() == 0)
            {
                /* no references -> unreachable - remove it */
                /* For now do not update the bbNum, do it at the end */

                fgRemoveBlock(block, /* unreachable */ true);

                change   = true;
                modified = true;

                /* we removed the current block - the rest of the optimizations won't have a target
                 * continue with the next one */

                continue;
            }
            else if (block->countOfInEdges() == 1)
            {
                switch (block->GetKind())
                {
                    case BBJ_COND:
                        if (block->TrueTargetIs(block) || block->FalseTargetIs(block))
                        {
                            fgRemoveBlock(block, /* unreachable */ true);

                            change   = true;
                            modified = true;

                            /* we removed the current block - the rest of the optimizations
                             * won't have a target so continue with the next block */

                            continue;
                        }
                        break;
                    case BBJ_ALWAYS:
                        if (block->TargetIs(block))
                        {
                            fgRemoveBlock(block, /* unreachable */ true);

                            change   = true;
                            modified = true;

                            /* we removed the current block - the rest of the optimizations
                             * won't have a target so continue with the next block */

                            continue;
                        }
                        break;

                    default:
                        break;
                }
            }

            noway_assert(!block->HasFlag(BBF_REMOVED));

            /* Remove EMPTY blocks */

            if (block->isEmpty())
            {
                assert(block->PrevIs(bPrev));
                if (fgOptimizeEmptyBlock(block))
                {
                    change   = true;
                    modified = true;
                }

                /* Have we removed the block? */

                if (block->HasFlag(BBF_REMOVED))
                {
                    /* block was removed - no change to bPrev */
                    continue;
                }
            }

            /* Set the predecessor of the last reachable block
             * If we removed the current block, the predecessor remains unchanged
             * otherwise, since the current block is ok, it becomes the predecessor */

            noway_assert(!block->HasFlag(BBF_REMOVED));

            bPrev = block;
        }
    } while (change);

    // OSR entry blocks will frequently have a profile imbalance as original method execution was hijacked at them.
    // Mark the profile as inconsistent if we might have propagated the OSR entry weight.
    if (modified && opts.IsOSR())
    {
        JITDUMP("fgUpdateFlowGraph: Inconsistent OSR entry weight may have been propagated. Data %s consistent.\n",
                fgPgoConsistent ? "is now" : "was already");
        fgPgoConsistent = false;
    }

#ifdef DEBUG
    if (!isPhase)
    {
        if (verbose && modified)
        {
            printf("\nAfter updating the flow graph:\n");
            fgDispBasicBlocks(verboseTrees);
            fgDispHandlerTab();
        }

        if (compRationalIRForm)
        {
            for (BasicBlock* const block : Blocks())
            {
                LIR::AsRange(block).CheckLIR(this);
            }
        }

        fgVerifyHandlerTab();
        // Make sure that the predecessor lists are accurate
        fgDebugCheckBBlist();
        fgDebugCheckUpdate();
    }
#endif // DEBUG

    return modified;
}

//-------------------------------------------------------------
// fgDfsBlocksAndRemove: Compute DFS and delete dead blocks.
//
// Returns:
//    Suitable phase status
//
PhaseStatus Compiler::fgDfsBlocksAndRemove()
{
    fgInvalidateDfsTree();
    m_dfsTree = fgComputeDfs();

    return fgRemoveBlocksOutsideDfsTree() ? PhaseStatus::MODIFIED_EVERYTHING : PhaseStatus::MODIFIED_NOTHING;
}

//-------------------------------------------------------------
// fgRemoveBlocksOutsideDfsTree: Remove the blocks that are not in the current DFS tree.
//
// Returns:
//    True if any block was removed.
//
bool Compiler::fgRemoveBlocksOutsideDfsTree()
{
    if (m_dfsTree->GetPostOrderCount() == fgBBcount)
    {
        return false;
    }

#ifdef DEBUG
    if (verbose)
    {
        printf("%u/%u blocks are unreachable and will be removed:\n", fgBBcount - m_dfsTree->GetPostOrderCount(),
               fgBBcount);
        for (BasicBlock* block : Blocks())
        {
            if (!m_dfsTree->Contains(block))
            {
                printf("  " FMT_BB "\n", block->bbNum);
            }
        }
    }
#endif // DEBUG

    // The DFS we run is not precise around call-finally, so
    // `fgRemoveUnreachableBlocks` can expose newly unreachable blocks
    // that we did not uncover during the DFS. If we did remove any
    // call-finally blocks then iterate to closure. This is a very rare
    // case.
    while (true)
    {
        bool anyCallFinallyPairs = false;
        fgRemoveUnreachableBlocks([=, &anyCallFinallyPairs](BasicBlock* block) {
            if (!m_dfsTree->Contains(block))
            {
                anyCallFinallyPairs |= block->isBBCallFinallyPair();
                return true;
            }

            return false;
        });

        if (!anyCallFinallyPairs)
        {
            break;
        }

        m_dfsTree = fgComputeDfs();
    }

#ifdef DEBUG
    // Did we actually remove all the blocks we said we were going to?
    if (verbose)
    {
        if (m_dfsTree->GetPostOrderCount() != fgBBcount)
        {
            printf("%u unreachable blocks were not removed:\n", fgBBcount - m_dfsTree->GetPostOrderCount());
            for (BasicBlock* block : Blocks())
            {
                if (!m_dfsTree->Contains(block))
                {
                    printf("  " FMT_BB "\n", block->bbNum);
                }
            }
        }
    }
#endif // DEBUG

    return true;
}

//-------------------------------------------------------------
// fgGetCodeEstimate: Compute a code size estimate for the block, including all statements
// and block control flow.
//
// Arguments:
//    block - block to consider
//
// Returns:
//    Code size estimate for block
//
unsigned Compiler::fgGetCodeEstimate(BasicBlock* block)
{
    unsigned costSz = 0; // estimate of block's code size cost

    switch (block->GetKind())
    {
        case BBJ_ALWAYS:
        case BBJ_EHCATCHRET:
        case BBJ_LEAVE:
        case BBJ_COND:
            costSz = 2;
            break;
        case BBJ_CALLFINALLY:
            costSz = 5;
            break;
        case BBJ_CALLFINALLYRET:
            costSz = 0;
            break;
        case BBJ_SWITCH:
            costSz = 10;
            break;
        case BBJ_THROW:
            costSz = 1; // We place a int3 after the code for a throw block
            break;
        case BBJ_EHFINALLYRET:
        case BBJ_EHFAULTRET:
        case BBJ_EHFILTERRET:
            costSz = 1;
            break;
        case BBJ_RETURN: // return from method
            costSz = 3;
            break;
        default:
            noway_assert(!"Bad bbKind");
            break;
    }

    for (Statement* const stmt : block->NonPhiStatements())
    {
        unsigned char cost = stmt->GetCostSz();
        costSz += cost;
    }

    return costSz;
}

#ifdef FEATURE_JIT_METHOD_PERF

//------------------------------------------------------------------------
// fgMeasureIR: count and return the number of IR nodes in the function.
//
unsigned Compiler::fgMeasureIR()
{
    unsigned nodeCount = 0;

    for (BasicBlock* const block : Blocks())
    {
        if (!block->IsLIR())
        {
            for (Statement* const stmt : block->Statements())
            {
                fgWalkTreePre(
                    stmt->GetRootNodePointer(),
                    [](GenTree** slot, fgWalkData* data) -> Compiler::fgWalkResult {
                    (*reinterpret_cast<unsigned*>(data->pCallbackData))++;
                    return Compiler::WALK_CONTINUE;
                },
                    &nodeCount);
            }
        }
        else
        {
            for (GenTree* node : LIR::AsRange(block))
            {
                nodeCount++;
            }
        }
    }

    return nodeCount;
}

#endif // FEATURE_JIT_METHOD_PERF

//------------------------------------------------------------------------
// fgHeadTailMerge: merge common sequences of statements in block predecessors/successors
//
// Parameters:
//   early - Whether this is being checked with early IR invariants (where
//           we do not have valid address exposure/GTF_GLOB_REF).
//
// Returns:
//   Suitable phase status.
//
// Notes:
//   This applies tail merging and head merging. For tail merging it looks for
//   cases where all or some predecessors of a block have the same (or
//   equivalent) last statement.
//
//   If all predecessors have the same last statement, move one of them to
//   the start of the block, and delete the copies in the preds.
//   Then retry merging.
//
//   If some predecessors have the same last statement, pick one as the
//   canonical, split it if necessary, cross jump from the others to
//   the canonical, and delete the copies in the cross jump blocks.
//   Then retry merging on the canonical block.
//
//   Conversely, for head merging, we look for cases where all successors of a
//   block start with the same statement. We then try to move one of them into
//   the predecessor (which requires special handling due to the terminator
//   node) and delete the copies.
//
//   We set a mergeLimit to try and get most of the benefit while not
//   incurring too much TP overhead. It's possible to make the merging
//   more efficient and if so it might be worth revising this value.
//
PhaseStatus Compiler::fgHeadTailMerge(bool early)
{
    bool      madeChanges = false;
    int const mergeLimit  = 50;

    const bool isEnabled = JitConfig.JitEnableHeadTailMerge() > 0;
    if (!isEnabled)
    {
        JITDUMP("Head and tail merge disabled by JitEnableHeadTailMerge\n");
        return PhaseStatus::MODIFIED_NOTHING;
    }

#ifdef DEBUG
    static ConfigMethodRange JitEnableHeadTailMergeRange;
    JitEnableHeadTailMergeRange.EnsureInit(JitConfig.JitEnableHeadTailMergeRange());
    const unsigned hash = impInlineRoot()->info.compMethodHash();
    if (!JitEnableHeadTailMergeRange.Contains(hash))
    {
        JITDUMP("Tail merge disabled by JitEnableHeadTailMergeRange\n");
        return PhaseStatus::MODIFIED_NOTHING;
    }
#endif

    struct PredInfo
    {
        PredInfo(BasicBlock* block, Statement* stmt)
            : m_block(block)
            , m_stmt(stmt)
        {
        }
        BasicBlock* m_block;
        Statement*  m_stmt;
    };

    ArrayStack<PredInfo>    predInfo(getAllocator(CMK_ArrayStack));
    ArrayStack<PredInfo>    matchedPredInfo(getAllocator(CMK_ArrayStack));
    ArrayStack<BasicBlock*> retryBlocks(getAllocator(CMK_ArrayStack));

    // Try tail merging a block.
    // If return value is true, retry.
    // May also add to retryBlocks.
    //
    auto tailMergePreds = [&](BasicBlock* commSucc) -> bool {
        // Are there enough preds to make it interesting?
        //
        if (predInfo.Height() < 2)
        {
            // Not enough preds to merge
            return false;
        }

        // If there are large numbers of viable preds, forgo trying to merge.
        // While there can be large benefits, there can also be large costs.
        //
        // Note we check this rather than countOfInEdges because we don't care
        // about dups, just the number of unique pred blocks.
        //
        if (predInfo.Height() > mergeLimit)
        {
            // Too many preds to consider
            return false;
        }

        // Find a matching set of preds. Potentially O(N^2) tree comparisons.
        //
        int i = 0;
        while (i < (predInfo.Height() - 1))
        {
            matchedPredInfo.Reset();
            matchedPredInfo.Emplace(predInfo.TopRef(i));
            Statement* const  baseStmt  = predInfo.TopRef(i).m_stmt;
            BasicBlock* const baseBlock = predInfo.TopRef(i).m_block;

            for (int j = i + 1; j < predInfo.Height(); j++)
            {
                BasicBlock* const otherBlock = predInfo.TopRef(j).m_block;

                // Consider: bypass this for statements that can't cause exceptions.
                //
                if (!BasicBlock::sameEHRegion(baseBlock, otherBlock))
                {
                    continue;
                }

                Statement* const otherStmt = predInfo.TopRef(j).m_stmt;

                // Consider: compute and cache hashes to make this faster
                //
                if (GenTree::Compare(baseStmt->GetRootNode(), otherStmt->GetRootNode()))
                {
                    matchedPredInfo.Emplace(predInfo.TopRef(j));
                }
            }

            if (matchedPredInfo.Height() < 2)
            {
                // This pred didn't match any other. Check other preds for matches.
                i++;
                continue;
            }

            // We can move the identical last statements to commSucc, if it exists,
            // and all preds have matching last statements, and we're not changing EH behavior.
            //
            bool const hasCommSucc               = (commSucc != nullptr);
            bool const predsInSameEHRegionAsSucc = hasCommSucc && BasicBlock::sameEHRegion(baseBlock, commSucc);
            bool const canMergeAllPreds = hasCommSucc && (matchedPredInfo.Height() == (int)commSucc->countOfInEdges());
            bool const canMergeIntoSucc = predsInSameEHRegionAsSucc && canMergeAllPreds;

            if (canMergeIntoSucc)
            {
                JITDUMP("All %d preds of " FMT_BB " end with the same tree, moving\n", matchedPredInfo.Height(),
                        commSucc->bbNum);
                JITDUMPEXEC(gtDispStmt(matchedPredInfo.TopRef(0).m_stmt));

                for (int j = 0; j < matchedPredInfo.Height(); j++)
                {
                    PredInfo&         info      = matchedPredInfo.TopRef(j);
                    Statement* const  stmt      = info.m_stmt;
                    BasicBlock* const predBlock = info.m_block;

                    fgUnlinkStmt(predBlock, stmt);

                    // Add one of the matching stmts to block, and
                    // update its flags.
                    //
                    if (j == 0)
                    {
                        fgInsertStmtAtBeg(commSucc, stmt);
                        commSucc->CopyFlags(predBlock, BBF_COPY_PROPAGATE);
                    }

                    madeChanges = true;
                }

                // It's worth retrying tail merge on this block.
                //
                return true;
            }

            // All or a subset of preds have matching last stmt, we will cross-jump.
            // Pick one pred block as the victim -- preferably a block with just one
            // statement or one that falls through to block (or both).
            //
            if (predsInSameEHRegionAsSucc)
            {
                JITDUMP("A subset of %d preds of " FMT_BB " end with the same tree\n", matchedPredInfo.Height(),
                        commSucc->bbNum);
            }
            else if (commSucc != nullptr)
            {
                JITDUMP("%s %d preds of " FMT_BB " end with the same tree but are in a different EH region\n",
                        canMergeAllPreds ? "All" : "A subset of", matchedPredInfo.Height(), commSucc->bbNum);
            }
            else
            {
                JITDUMP("A set of %d return blocks end with the same tree\n", matchedPredInfo.Height());
            }

            JITDUMPEXEC(gtDispStmt(matchedPredInfo.TopRef(0).m_stmt));

            BasicBlock* crossJumpVictim       = nullptr;
            Statement*  crossJumpStmt         = nullptr;
            bool        haveNoSplitVictim     = false;
            bool        haveFallThroughVictim = false;

            for (int j = 0; j < matchedPredInfo.Height(); j++)
            {
                PredInfo&         info      = matchedPredInfo.TopRef(j);
                Statement* const  stmt      = info.m_stmt;
                BasicBlock* const predBlock = info.m_block;

                // Never pick the init block as the victim as that would
                // cause us to add a predecessor to it, which is invalid.
                if (predBlock == fgFirstBB)
                {
                    continue;
                }

                bool const isNoSplit     = stmt == predBlock->firstStmt();
                bool const isFallThrough = (predBlock->KindIs(BBJ_ALWAYS) && predBlock->JumpsToNext());

                // Is this block possibly better than what we have?
                //
                bool useBlock = false;

                if (crossJumpVictim == nullptr)
                {
                    // Pick an initial candidate.
                    useBlock = true;
                }
                else if (isNoSplit && isFallThrough)
                {
                    // This is the ideal choice.
                    //
                    useBlock = true;
                }
                else if (!haveNoSplitVictim && isNoSplit)
                {
                    useBlock = true;
                }
                else if (!haveNoSplitVictim && !haveFallThroughVictim && isFallThrough)
                {
                    useBlock = true;
                }

                if (useBlock)
                {
                    crossJumpVictim       = predBlock;
                    crossJumpStmt         = stmt;
                    haveNoSplitVictim     = isNoSplit;
                    haveFallThroughVictim = isFallThrough;
                }

                // If we have the perfect victim, stop looking.
                //
                if (haveNoSplitVictim && haveFallThroughVictim)
                {
                    break;
                }
            }

            BasicBlock* crossJumpTarget = crossJumpVictim;

            // If this block requires splitting, then split it.
            // Note we know that stmt has a prev stmt.
            //
            if (haveNoSplitVictim)
            {
                JITDUMP("Will cross-jump to " FMT_BB "\n", crossJumpTarget->bbNum);
            }
            else
            {
                crossJumpTarget = fgSplitBlockAfterStatement(crossJumpVictim, crossJumpStmt->GetPrevStmt());
                JITDUMP("Will cross-jump to newly split off " FMT_BB "\n", crossJumpTarget->bbNum);
            }

            assert(!crossJumpTarget->isEmpty());

            // Do the cross jumping
            //
            for (int j = 0; j < matchedPredInfo.Height(); j++)
            {
                PredInfo&         info      = matchedPredInfo.TopRef(j);
                BasicBlock* const predBlock = info.m_block;
                Statement* const  stmt      = info.m_stmt;

                if (predBlock == crossJumpVictim)
                {
                    continue;
                }

                // remove the statement
                fgUnlinkStmt(predBlock, stmt);

                // Fix up the flow.
                //
                if (commSucc != nullptr)
                {
                    assert(predBlock->KindIs(BBJ_ALWAYS));
                    fgRedirectTargetEdge(predBlock, crossJumpTarget);
                }
                else
                {
                    FlowEdge* const newEdge = fgAddRefPred(crossJumpTarget, predBlock);
                    predBlock->SetKindAndTargetEdge(BBJ_ALWAYS, newEdge);
                }

                // For tail merge we have a common successor of predBlock and
                // crossJumpTarget, so the profile update can be done locally.
                if (crossJumpTarget->hasProfileWeight())
                {
                    crossJumpTarget->increaseBBProfileWeight(predBlock->bbWeight);
                }
            }

            // We changed things
            //
            madeChanges = true;

            // We should try tail merging the cross jump target.
            //
            retryBlocks.Push(crossJumpTarget);

            // Continue trying to merge in the current block.
            // This is a bit inefficient, we could remember how
            // far we got through the pred list perhaps.
            //
            return true;
        }

        // We've looked at everything.
        //
        return false;
    };

    auto tailMerge = [&](BasicBlock* block) -> bool {
        if (block->countOfInEdges() < 2)
        {
            // Nothing to merge here
            return false;
        }

        predInfo.Reset();

        // Find the subset of preds that reach along non-critical edges
        // and populate predInfo.
        //
        for (BasicBlock* const predBlock : block->PredBlocks())
        {
            if (predBlock->GetUniqueSucc() != block)
            {
                continue;
            }

            Statement* lastStmt = predBlock->lastStmt();

            // Block might be empty.
            //
            if (lastStmt == nullptr)
            {
                continue;
            }

            // Walk back past any GT_NOPs.
            //
            Statement* const firstStmt = predBlock->firstStmt();
            while (lastStmt->GetRootNode()->OperIs(GT_NOP))
            {
                if (lastStmt == firstStmt)
                {
                    // predBlock is evidently all GT_NOP.
                    //
                    lastStmt = nullptr;
                    break;
                }

                lastStmt = lastStmt->GetPrevStmt();
            }

            // Block might be effectively empty.
            //
            if (lastStmt == nullptr)
            {
                continue;
            }

            // We don't expect to see PHIs but watch for them anyways.
            //
            assert(!lastStmt->IsPhiDefnStmt());
            predInfo.Emplace(predBlock, lastStmt);
        }

        return tailMergePreds(block);
    };

    auto iterateTailMerge = [&](BasicBlock* block) -> void {
        int numOpts = 0;

        while (tailMerge(block))
        {
            numOpts++;
        }

        if (numOpts > 0)
        {
            JITDUMP("Did %d tail merges in " FMT_BB "\n", numOpts, block->bbNum);
        }
    };

    ArrayStack<BasicBlock*> retBlocks(getAllocator(CMK_ArrayStack));

    // Visit each block
    //
    for (BasicBlock* const block : Blocks())
    {
        iterateTailMerge(block);

        if (block->KindIs(BBJ_RETURN) && !block->isEmpty() && (block != genReturnBB))
        {
            // Avoid spitting a return away from a possible tail call
            //
            if (!block->hasSingleStmt())
            {
                Statement* const lastStmt = block->lastStmt();
                Statement* const prevStmt = lastStmt->GetPrevStmt();
                GenTree* const   prevTree = prevStmt->GetRootNode();
                if (prevTree->IsCall() && prevTree->AsCall()->CanTailCall())
                {
                    continue;
                }
            }

            retBlocks.Push(block);
        }
    }

    predInfo.Reset();
    for (int i = 0; i < retBlocks.Height(); i++)
    {
        predInfo.Push(PredInfo(retBlocks.Bottom(i), retBlocks.Bottom(i)->lastStmt()));
    }

    tailMergePreds(nullptr);

    // Work through any retries
    //
    while (retryBlocks.Height() > 0)
    {
        iterateTailMerge(retryBlocks.Pop());
    }

    // Visit each block and try to merge first statements of successors.
    //
    for (BasicBlock* const block : Blocks())
    {
        madeChanges |= fgHeadMerge(block, early);
    }

    return madeChanges ? PhaseStatus::MODIFIED_EVERYTHING : PhaseStatus::MODIFIED_NOTHING;
}

//------------------------------------------------------------------------
// fgTryOneHeadMerge: Try to merge the first statement of the successors of a
// specified block.
//
// Parameters:
//   block - The block whose successors are to be considered
//   early - Whether this is being checked with early IR invariants
//           (where we do not have valid address exposure/GTF_GLOB_REF).
//
// Returns:
//   True if the merge succeeded.
//
bool Compiler::fgTryOneHeadMerge(BasicBlock* block, bool early)
{
    // We currently only check for BBJ_COND, which gets the common case of
    // spill clique created stores by the importer (often produced due to
    // ternaries in C#).
    // The logic below could be generalized to BBJ_SWITCH, but this currently
    // has almost no CQ benefit but does have a TP impact.
    if (!block->KindIs(BBJ_COND) || block->TrueEdgeIs(block->GetFalseEdge()))
    {
        return false;
    }

    // Verify that both successors are reached along non-critical edges.
    auto getSuccCandidate = [=](BasicBlock* succ, Statement** firstStmt) -> bool {
        if (succ->GetUniquePred(this) != block)
        {
            return false;
        }

        if (!BasicBlock::sameEHRegion(block, succ))
        {
            return false;
        }

        *firstStmt = nullptr;
        // Walk past any GT_NOPs.
        //
        for (Statement* stmt : succ->Statements())
        {
            if (!stmt->GetRootNode()->OperIs(GT_NOP))
            {
                *firstStmt = stmt;
                break;
            }
        }

        // Block might be effectively empty.
        //
        if (*firstStmt == nullptr)
        {
            return false;
        }

        // Cannot move terminator statement.
        //
        if ((*firstStmt == succ->lastStmt()) && succ->HasTerminator())
        {
            return false;
        }

        return true;
    };

    Statement* nextFirstStmt;
    Statement* destFirstStmt;

    if (!getSuccCandidate(block->GetFalseTarget(), &nextFirstStmt) ||
        !getSuccCandidate(block->GetTrueTarget(), &destFirstStmt))
    {
        return false;
    }

    if (!GenTree::Compare(nextFirstStmt->GetRootNode(), destFirstStmt->GetRootNode()))
    {
        return false;
    }

    JITDUMP("Both succs of " FMT_BB " start with the same tree\n", block->bbNum);
    DISPSTMT(nextFirstStmt);

    if (gtTreeContainsTailCall(nextFirstStmt->GetRootNode()) || gtTreeContainsTailCall(destFirstStmt->GetRootNode()))
    {
        JITDUMP("But one is a tailcall\n");
        return false;
    }

    JITDUMP("Checking if we can move it into the predecessor...\n");

    if (!fgCanMoveFirstStatementIntoPred(early, nextFirstStmt, block))
    {
        return false;
    }

    JITDUMP("We can; moving statement\n");

    fgUnlinkStmt(block->GetFalseTarget(), nextFirstStmt);
    fgInsertStmtNearEnd(block, nextFirstStmt);
    fgUnlinkStmt(block->GetTrueTarget(), destFirstStmt);
    block->CopyFlags(block->GetFalseTarget(), BBF_COPY_PROPAGATE);

    return true;
}

//------------------------------------------------------------------------
// fgHeadMerge: Try to repeatedly merge the first statement of the successors
// of the specified block.
//
// Parameters:
//   block               - The block whose successors are to be considered
//   early               - Whether this is being checked with early IR invariants
//                         (where we do not have valid address exposure/GTF_GLOB_REF).
//
// Returns:
//   True if any merge succeeded.
//
bool Compiler::fgHeadMerge(BasicBlock* block, bool early)
{
    bool madeChanges = false;
    int  numOpts     = 0;
    while (fgTryOneHeadMerge(block, early))
    {
        madeChanges = true;
        numOpts++;
    }

    if (numOpts > 0)
    {
        JITDUMP("Did %d head merges in " FMT_BB "\n", numOpts, block->bbNum);
    }

    return madeChanges;
}

//------------------------------------------------------------------------
// gtTreeContainsTailCall: Check if a tree contains any tail call or tail call
// candidate.
//
// Parameters:
//   tree - The tree
//
// Remarks:
//   While tail calls are generally expected to be top level nodes we do allow
//   some other shapes of calls to be tail calls, including some cascading
//   trivial assignments and casts. This function does a tree walk to check if
//   any sub tree is a tail call.
//
bool Compiler::gtTreeContainsTailCall(GenTree* tree)
{
    struct HasTailCallCandidateVisitor : GenTreeVisitor<HasTailCallCandidateVisitor>
    {
        enum
        {
            DoPreOrder = true
        };

        HasTailCallCandidateVisitor(Compiler* comp)
            : GenTreeVisitor(comp)
        {
        }

        fgWalkResult PreOrderVisit(GenTree** use, GenTree* user)
        {
            GenTree* node = *use;
            if ((node->gtFlags & GTF_CALL) == 0)
            {
                return WALK_SKIP_SUBTREES;
            }

            if (node->IsCall() && (node->AsCall()->CanTailCall() || node->AsCall()->IsTailCall()))
            {
                return WALK_ABORT;
            }

            return WALK_CONTINUE;
        }
    };

    HasTailCallCandidateVisitor visitor(this);
    return visitor.WalkTree(&tree, nullptr) == WALK_ABORT;
}

//------------------------------------------------------------------------
// fgCanMoveFirstStatementIntoPred: Check if the first statement of a block can
// be moved into its predecessor.
//
// Parameters:
//   early     - Whether this is being checked with early IR invariants (where
//               we do not have valid address exposure/GTF_GLOB_REF).
//   firstStmt - The statement to move
//   pred      - The predecessor block
//
// Remarks:
//   Unlike tail merging, for head merging we have to either spill the
//   predecessor's terminator node, or reorder it with the head statement.
//   Here we choose to reorder.
//
bool Compiler::fgCanMoveFirstStatementIntoPred(bool early, Statement* firstStmt, BasicBlock* pred)
{
    if (!pred->HasTerminator())
    {
        return true;
    }

    GenTree* tree1 = pred->lastStmt()->GetRootNode();
    GenTree* tree2 = firstStmt->GetRootNode();

    GenTreeFlags tree1Flags = tree1->gtFlags;
    GenTreeFlags tree2Flags = tree2->gtFlags;

    if (early)
    {
        tree1Flags |= gtHasLocalsWithAddrOp(tree1) ? GTF_GLOB_REF : GTF_EMPTY;
        tree2Flags |= gtHasLocalsWithAddrOp(tree2) ? GTF_GLOB_REF : GTF_EMPTY;
    }

    // We do not support embedded statements in the terminator node.
    if ((tree1Flags & GTF_ASG) != 0)
    {
        JITDUMP("  no; terminator contains embedded store\n");
        return false;
    }
    if ((tree2Flags & GTF_ASG) != 0)
    {
        // Handle common case where the second statement is a top-level store.
        if (!tree2->OperIsLocalStore())
        {
            JITDUMP("  cannot reorder with GTF_ASG without top-level store");
            return false;
        }

        GenTreeLclVarCommon* lcl = tree2->AsLclVarCommon();
        if ((lcl->Data()->gtFlags & GTF_ASG) != 0)
        {
            JITDUMP("  cannot reorder with embedded store");
            return false;
        }

        LclVarDsc* dsc = lvaGetDesc(tree2->AsLclVarCommon());
        if ((tree1Flags & GTF_ALL_EFFECT) != 0)
        {
            if (early ? dsc->lvHasLdAddrOp : dsc->IsAddressExposed())
            {
                JITDUMP("  cannot reorder store to exposed local with any side effect\n");
                return false;
            }

            if (((tree1Flags & (GTF_CALL | GTF_EXCEPT)) != 0) && pred->HasPotentialEHSuccs(this))
            {
                JITDUMP("  cannot reorder store with exception throwing tree and potential EH successor\n");
                return false;
            }
        }

        if (gtHasRef(tree1, lcl->GetLclNum()))
        {
            JITDUMP("  cannot reorder with interfering use\n");
            return false;
        }

        if (dsc->lvIsStructField && gtHasRef(tree1, dsc->lvParentLcl))
        {
            JITDUMP("  cannot reorder with interfering use of parent struct local\n");
            return false;
        }

        if (dsc->lvPromoted)
        {
            for (int i = 0; i < dsc->lvFieldCnt; i++)
            {
                if (gtHasRef(tree1, dsc->lvFieldLclStart + i))
                {
                    JITDUMP("  cannot reorder with interfering use of struct field\n");
                    return false;
                }
            }
        }

        // We've validated that the store does not interfere. Get rid of the
        // flag for the future checks.
        tree2Flags &= ~GTF_ASG;
    }

    if (((tree1Flags & GTF_CALL) != 0) && ((tree2Flags & GTF_ALL_EFFECT) != 0))
    {
        JITDUMP("  cannot reorder call with any side effect\n");
        return false;
    }
    if (((tree1Flags & GTF_GLOB_REF) != 0) && ((tree2Flags & GTF_PERSISTENT_SIDE_EFFECTS) != 0))
    {
        JITDUMP("  cannot reorder global reference with persistent side effects\n");
        return false;
    }
    if ((tree1Flags & GTF_ORDER_SIDEEFF) != 0)
    {
        if ((tree2Flags & (GTF_GLOB_REF | GTF_ORDER_SIDEEFF)) != 0)
        {
            JITDUMP("  cannot reorder ordering side effect\n");
            return false;
        }
    }
    if ((tree2Flags & GTF_ORDER_SIDEEFF) != 0)
    {
        if ((tree1Flags & (GTF_GLOB_REF | GTF_ORDER_SIDEEFF)) != 0)
        {
            JITDUMP("  cannot reorder ordering side effect\n");
            return false;
        }
    }
    if (((tree1Flags & GTF_EXCEPT) != 0) && ((tree2Flags & GTF_SIDE_EFFECT) != 0))
    {
        JITDUMP("  cannot reorder exception with side effect\n");
        return false;
    }

    return true;
}<|MERGE_RESOLUTION|>--- conflicted
+++ resolved
@@ -4448,450 +4448,6 @@
 #endif
 
 //-----------------------------------------------------------------------------
-<<<<<<< HEAD
-=======
-// fgMoveHotJumps: Try to move jumps to fall into their successors, if the jump is sufficiently hot.
-//
-// Template parameters:
-//    hasEH - If true, method has EH regions, so check that we don't try to move blocks in different regions
-//
-template <bool hasEH>
-void Compiler::fgMoveHotJumps()
-{
-#ifdef DEBUG
-    if (verbose)
-    {
-        printf("*************** In fgMoveHotJumps()\n");
-
-        printf("\nInitial BasicBlocks");
-        fgDispBasicBlocks(verboseTrees);
-        printf("\n");
-    }
-#endif // DEBUG
-
-    assert(m_dfsTree != nullptr);
-    BitVecTraits traits(m_dfsTree->PostOrderTraits());
-    BitVec       visitedBlocks = BitVecOps::MakeEmpty(&traits);
-
-    // If we have a funclet region, don't bother reordering anything in it.
-    //
-    BasicBlock* next;
-    for (BasicBlock* block = fgFirstBB; block != fgFirstFuncletBB; block = next)
-    {
-        next = block->Next();
-        if (!m_dfsTree->Contains(block))
-        {
-            continue;
-        }
-
-        BitVecOps::AddElemD(&traits, visitedBlocks, block->bbPostorderNum);
-
-        // Don't bother trying to move cold blocks
-        //
-        if (block->isBBWeightCold(this))
-        {
-            continue;
-        }
-
-        FlowEdge* targetEdge;
-        FlowEdge* unlikelyEdge;
-
-        if (block->KindIs(BBJ_ALWAYS))
-        {
-            targetEdge   = block->GetTargetEdge();
-            unlikelyEdge = nullptr;
-        }
-        else if (block->KindIs(BBJ_COND))
-        {
-            // Consider conditional block's most likely branch for moving
-            //
-            if (block->GetTrueEdge()->getLikelihood() > 0.5)
-            {
-                targetEdge   = block->GetTrueEdge();
-                unlikelyEdge = block->GetFalseEdge();
-            }
-            else
-            {
-                targetEdge   = block->GetFalseEdge();
-                unlikelyEdge = block->GetTrueEdge();
-            }
-
-            // If we aren't sure which successor is hotter, and we already fall into one of them,
-            // do nothing
-            if ((unlikelyEdge->getLikelihood() == 0.5) && block->NextIs(unlikelyEdge->getDestinationBlock()))
-            {
-                continue;
-            }
-        }
-        else
-        {
-            // Don't consider other block kinds
-            //
-            continue;
-        }
-
-        BasicBlock* target         = targetEdge->getDestinationBlock();
-        bool        isBackwardJump = BitVecOps::IsMember(&traits, visitedBlocks, target->bbPostorderNum);
-        assert(m_dfsTree->Contains(target));
-
-        if (isBackwardJump)
-        {
-            // We don't want to change the first block, so if block is a backward jump to the first block,
-            // don't try moving block before it.
-            //
-            if (target->IsFirst())
-            {
-                continue;
-            }
-
-            if (block->KindIs(BBJ_COND))
-            {
-                // This could be a loop exit, so don't bother moving this block up.
-                // Instead, try moving the unlikely target up to create fallthrough.
-                //
-                targetEdge     = unlikelyEdge;
-                target         = targetEdge->getDestinationBlock();
-                isBackwardJump = BitVecOps::IsMember(&traits, visitedBlocks, target->bbPostorderNum);
-                assert(m_dfsTree->Contains(target));
-
-                if (isBackwardJump)
-                {
-                    continue;
-                }
-            }
-            // Check for single-block loop case
-            //
-            else if (block == target)
-            {
-                continue;
-            }
-        }
-
-        // Check if block already falls into target
-        //
-        if (block->NextIs(target))
-        {
-            continue;
-        }
-
-        if (target->isBBWeightCold(this))
-        {
-            // If target is block's most-likely successor, and block is not rarely-run,
-            // perhaps the profile data is misleading, and we need to run profile repair?
-            //
-            continue;
-        }
-
-        if (hasEH)
-        {
-            // Don't move blocks in different EH regions
-            //
-            if (!BasicBlock::sameEHRegion(block, target))
-            {
-                continue;
-            }
-
-            if (isBackwardJump)
-            {
-                // block and target are in the same try/handler regions, and target is behind block,
-                // so block cannot possibly be the start of the region.
-                //
-                assert(!bbIsTryBeg(block) && !bbIsHandlerBeg(block));
-
-                // Don't change the entry block of an EH region
-                //
-                if (bbIsTryBeg(target) || bbIsHandlerBeg(target))
-                {
-                    continue;
-                }
-            }
-            else
-            {
-                // block and target are in the same try/handler regions, and block is behind target,
-                // so target cannot possibly be the start of the region.
-                //
-                assert(!bbIsTryBeg(target) && !bbIsHandlerBeg(target));
-            }
-        }
-
-        // If moving block will break up existing fallthrough behavior into target, make sure it's worth it
-        //
-        FlowEdge* const fallthroughEdge = fgGetPredForBlock(target, target->Prev());
-        if ((fallthroughEdge != nullptr) && (fallthroughEdge->getLikelyWeight() >= targetEdge->getLikelyWeight()))
-        {
-            continue;
-        }
-
-        if (isBackwardJump)
-        {
-            // Move block to before target
-            //
-            fgUnlinkBlock(block);
-            fgInsertBBbefore(target, block);
-        }
-        else if (hasEH && target->isBBCallFinallyPair())
-        {
-            // target is a call-finally pair, so move the pair up to block
-            //
-            fgUnlinkRange(target, target->Next());
-            fgMoveBlocksAfter(target, target->Next(), block);
-            next = target->Next();
-        }
-        else
-        {
-            // Move target up to block
-            //
-            fgUnlinkBlock(target);
-            fgInsertBBafter(block, target);
-            next = target;
-        }
-    }
-}
-
-//-----------------------------------------------------------------------------
-// fgDoReversePostOrderLayout: Reorder blocks using a greedy RPO traversal,
-// taking care to keep loop bodies compact.
-//
-void Compiler::fgDoReversePostOrderLayout()
-{
-#ifdef DEBUG
-    if (verbose)
-    {
-        printf("*************** In fgDoReversePostOrderLayout()\n");
-
-        printf("\nInitial BasicBlocks");
-        fgDispBasicBlocks(verboseTrees);
-        printf("\n");
-    }
-#endif // DEBUG
-
-    // If LSRA didn't create any new blocks, we can reuse its loop-aware RPO traversal,
-    // which is cached in Compiler::fgBBs.
-    // If the cache isn't available, we need to recompute the loop-aware RPO.
-    //
-    BasicBlock** rpoSequence = fgBBs;
-
-    if (rpoSequence == nullptr)
-    {
-        assert(m_dfsTree == nullptr);
-        m_dfsTree                          = fgComputeDfs</* useProfile */ true>();
-        FlowGraphNaturalLoops* const loops = FlowGraphNaturalLoops::Find(m_dfsTree);
-        rpoSequence                        = new (this, CMK_BasicBlock) BasicBlock*[m_dfsTree->GetPostOrderCount()];
-        unsigned index                     = 0;
-        auto     addToSequence             = [rpoSequence, &index](BasicBlock* block) {
-            rpoSequence[index++] = block;
-        };
-
-        fgVisitBlocksInLoopAwareRPO(m_dfsTree, loops, addToSequence);
-    }
-    else
-    {
-        assert(m_dfsTree != nullptr);
-    }
-
-    // Fast path: We don't have any EH regions, so just reorder the blocks
-    //
-    if (compHndBBtabCount == 0)
-    {
-        for (unsigned i = 1; i < m_dfsTree->GetPostOrderCount(); i++)
-        {
-            BasicBlock* const block       = rpoSequence[i - 1];
-            BasicBlock* const blockToMove = rpoSequence[i];
-
-            if (!block->NextIs(blockToMove))
-            {
-                fgUnlinkBlock(blockToMove);
-                fgInsertBBafter(block, blockToMove);
-            }
-        }
-
-        fgMoveHotJumps</* hasEH */ false>();
-
-        return;
-    }
-
-    // The RPO will break up call-finally pairs, so save them before re-ordering
-    //
-    struct CallFinallyPair
-    {
-        BasicBlock* callFinally;
-        BasicBlock* callFinallyRet;
-
-        // Constructor provided so we can call ArrayStack::Emplace
-        //
-        CallFinallyPair(BasicBlock* first, BasicBlock* second)
-            : callFinally(first)
-            , callFinallyRet(second)
-        {
-        }
-    };
-
-    ArrayStack<CallFinallyPair> callFinallyPairs(getAllocator());
-
-    for (EHblkDsc* const HBtab : EHClauses(this))
-    {
-        if (HBtab->HasFinallyHandler())
-        {
-            for (BasicBlock* const pred : HBtab->ebdHndBeg->PredBlocks())
-            {
-                assert(pred->KindIs(BBJ_CALLFINALLY));
-                if (pred->isBBCallFinallyPair())
-                {
-                    callFinallyPairs.Emplace(pred, pred->Next());
-                }
-            }
-        }
-    }
-
-    // Reorder blocks
-    //
-    for (unsigned i = 1; i < m_dfsTree->GetPostOrderCount(); i++)
-    {
-        BasicBlock* const block       = rpoSequence[i - 1];
-        BasicBlock* const blockToMove = rpoSequence[i];
-
-        // Only reorder blocks within the same EH region -- we don't want to make them non-contiguous
-        //
-        if (BasicBlock::sameEHRegion(block, blockToMove))
-        {
-            // Don't reorder EH regions with filter handlers -- we want the filter to come first
-            //
-            if (block->hasHndIndex() && ehGetDsc(block->getHndIndex())->HasFilter())
-            {
-                continue;
-            }
-
-            if (!block->NextIs(blockToMove))
-            {
-                fgUnlinkBlock(blockToMove);
-                fgInsertBBafter(block, blockToMove);
-            }
-        }
-    }
-
-    // Fix up call-finally pairs
-    //
-    for (int i = 0; i < callFinallyPairs.Height(); i++)
-    {
-        const CallFinallyPair& pair = callFinallyPairs.BottomRef(i);
-        fgUnlinkBlock(pair.callFinallyRet);
-        fgInsertBBafter(pair.callFinally, pair.callFinallyRet);
-    }
-
-    fgMoveHotJumps</* hasEH */ true>();
-}
-
-//-----------------------------------------------------------------------------
-// fgMoveColdBlocks: Move rarely-run blocks to the end of their respective regions.
-//
-// Notes:
-//    Exception handlers are assumed to be cold, so we won't move blocks within them.
-//    On platforms that don't use funclets, we should use Compiler::fgRelocateEHRegions to move cold handlers.
-//    Note that Compiler::fgMoveColdBlocks will break up EH regions to facilitate intermediate transformations.
-//    To reestablish contiguity of EH regions, callers need to follow this with Compiler::fgRebuildEHRegions.
-//
-void Compiler::fgMoveColdBlocks()
-{
-#ifdef DEBUG
-    if (verbose)
-    {
-        printf("*************** In fgMoveColdBlocks()\n");
-
-        printf("\nInitial BasicBlocks");
-        fgDispBasicBlocks(verboseTrees);
-        printf("\n");
-    }
-#endif // DEBUG
-
-    auto moveBlock = [this](BasicBlock* block, BasicBlock* insertionPoint) {
-        assert(block != insertionPoint);
-        // Don't move handler blocks.
-        // Also, leave try entries behind as a breadcrumb for where to reinsert try blocks.
-        if (!bbIsTryBeg(block) && !block->hasHndIndex())
-        {
-            if (block->isBBCallFinallyPair())
-            {
-                BasicBlock* const callFinallyRet = block->Next();
-                if (callFinallyRet != insertionPoint)
-                {
-                    fgUnlinkRange(block, callFinallyRet);
-                    fgMoveBlocksAfter(block, callFinallyRet, insertionPoint);
-                }
-            }
-            else
-            {
-                fgUnlinkBlock(block);
-                fgInsertBBafter(insertionPoint, block);
-            }
-        }
-    };
-
-    BasicBlock* lastMainBB = fgLastBBInMainFunction();
-    if (lastMainBB->IsFirst())
-    {
-        return;
-    }
-
-    // Search the main method body for rarely-run blocks to move
-    //
-    for (BasicBlock *block = lastMainBB->Prev(), *prev; !block->IsFirst(); block = prev)
-    {
-        prev = block->Prev();
-
-        // We only want to move cold blocks.
-        // Also, don't move block if it is the end of a call-finally pair,
-        // as we want to keep these pairs contiguous
-        // (if we encounter the beginning of a pair, we'll move the whole pair).
-        //
-        if (!block->isBBWeightCold(this) || block->isBBCallFinallyPairTail())
-        {
-            continue;
-        }
-
-        moveBlock(block, lastMainBB);
-    }
-
-    // We have moved all cold main blocks before lastMainBB to after lastMainBB.
-    // If lastMainBB itself is cold, move it to the end of the method to restore its relative ordering.
-    // But first, we can't move just the tail of a call-finally pair,
-    // so point lastMainBB to the pair's head, if necessary.
-    //
-    if (lastMainBB->isBBCallFinallyPairTail())
-    {
-        lastMainBB = lastMainBB->Prev();
-    }
-
-    BasicBlock* lastHotBB = nullptr;
-    if (lastMainBB->isBBWeightCold(this))
-    {
-        // lastMainBB is cold, so the block behind it (if there is one) is the last hot block
-        //
-        lastHotBB = lastMainBB->Prev();
-
-        // Move lastMainBB
-        //
-        BasicBlock* const newLastMainBB = fgLastBBInMainFunction();
-        if (lastMainBB != newLastMainBB)
-        {
-            moveBlock(lastMainBB, newLastMainBB);
-        }
-    }
-    else
-    {
-        // lastMainBB isn't cold, so it (or its call-finally pair tail) the last hot block
-        //
-        lastHotBB = lastMainBB->isBBCallFinallyPair() ? lastMainBB->Next() : lastMainBB;
-    }
-
-    // Save the beginning of the cold section for later.
-    // If lastHotBB is null, there isn't a hot section,
-    // so there's no point in differentiating between sections for layout purposes.
-    //
-    fgFirstColdBlock = (lastHotBB == nullptr) ? nullptr : lastHotBB->Next();
-}
-
-//-----------------------------------------------------------------------------
->>>>>>> aeda1de6
 // Compiler::ThreeOptLayout::EdgeCmp: Comparator for the 'cutPoints' priority queue.
 // If 'left' has a bigger edge weight than 'right', 3-opt will consider it first.
 // Else, 3-opt will consider 'right' first.
@@ -5244,9 +4800,13 @@
 //
 bool Compiler::ThreeOptLayout::Run()
 {
-    assert(numCandidateBlocks > 0);
-
-<<<<<<< HEAD
+    // For methods with fewer than three candidate blocks, we cannot partition anything
+    if (numCandidateBlocks < 3)
+    {
+        JITDUMP("Not enough blocks to partition anything. Skipping reordering.\n");
+        return false;
+    }
+
     // Initialize ordinals for the hot blocks
     for (unsigned i = 0; i < numCandidateBlocks; i++)
     {
@@ -5261,14 +4821,6 @@
     const unsigned numColdBlocks = compiler->m_dfsTree->GetPostOrderCount() - numCandidateBlocks;
     assert((numCandidateBlocks + numColdBlocks) == compiler->m_dfsTree->GetPostOrderCount());
     memcpy(tempOrder + numCandidateBlocks, blockOrder + numCandidateBlocks, sizeof(BasicBlock*) * numColdBlocks);
-=======
-    // Get an upper bound on the number of hot blocks without walking the whole block list.
-    // We will only consider blocks reachable via normal flow.
-    const unsigned numBlocksUpperBound = compiler->m_dfsTree->GetPostOrderCount();
-    assert(numBlocksUpperBound != 0);
-    blockOrder = new (compiler, CMK_BasicBlock) BasicBlock*[numBlocksUpperBound * 2];
-    tempOrder  = (blockOrder + numBlocksUpperBound);
->>>>>>> aeda1de6
 
     RunThreeOpt();
 
@@ -5285,29 +4837,11 @@
             continue;
         }
 
-<<<<<<< HEAD
         // Only reorder within EH regions to maintain contiguity.
         if (!BasicBlock::sameEHRegion(block, next))
         {
             continue;
         }
-=======
-        assert(numCandidateBlocks < numBlocksUpperBound);
-        blockOrder[numCandidateBlocks] = block;
-
-        // Repurpose 'bbPostorderNum' for the block's ordinal
-        block->bbPostorderNum = numCandidateBlocks++;
-    }
-
-    // For methods with fewer than three candidate blocks, we cannot partition anything
-    if (numCandidateBlocks < 3)
-    {
-        JITDUMP("Not enough blocks to partition anything. Skipping reordering.\n");
-        return;
-    }
-
-    const bool modified = RunThreeOpt();
->>>>>>> aeda1de6
 
         // Don't move the entry of an EH region.
         if (compiler->bbIsTryBeg(next) || compiler->bbIsHandlerBeg(next))
@@ -5547,30 +5081,13 @@
 
 //-----------------------------------------------------------------------------
 // Compiler::ThreeOptLayout::RunThreeOpt: Runs 3-opt on the candidate span of blocks.
-<<<<<<< HEAD
 //
 void Compiler::ThreeOptLayout::RunThreeOpt()
-{
-    const unsigned startPos = 0;
-    const unsigned endPos   = numCandidateBlocks - 1;
-
-    if (numCandidateBlocks < 3)
-    {
-        JITDUMP("Not enough blocks to partition anything. Skipping reordering.\n");
-        return;
-    }
-=======
-//
-// Returns:
-//   True if we reordered anything, false otherwise
-//
-bool Compiler::ThreeOptLayout::RunThreeOpt()
 {
     // We better have enough blocks to create partitions
     assert(numCandidateBlocks > 2);
     const unsigned startPos = 0;
     const unsigned endPos   = numCandidateBlocks - 1;
->>>>>>> aeda1de6
 
     JITDUMP("Initial layout cost: %f\n", GetLayoutCost(startPos, endPos));
     const bool modified = RunGreedyThreeOptPass(startPos, endPos);
@@ -5648,20 +5165,12 @@
         }
     }
 
-    bool modified = false;
-    if (numHotBlocks > 0)
-    {
-        ThreeOptLayout layoutRunner(this, initialLayout, numHotBlocks);
-        modified = layoutRunner.Run();
-
-        if (compHndBBtabCount > 0)
-        {
-            fgFindEHRegionEnds();
-        }
-    }
-    else
-    {
-        JITDUMP("No hot blocks found. Skipping block reordering.\n");
+    ThreeOptLayout layoutRunner(this, initialLayout, numHotBlocks);
+    const bool modified = layoutRunner.Run();
+
+    if (modified && (compHndBBtabCount > 0))
+    {
+        fgFindEHRegionEnds();
     }
 
     fgInvalidateDfsTree();
