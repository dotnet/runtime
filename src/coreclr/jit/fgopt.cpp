--- conflicted
+++ resolved
@@ -2346,33 +2346,6 @@
 
     assert(block->KindIs(bNext->GetKind()));
 
-<<<<<<< HEAD
-=======
-    if (bNext->KindIs(BBJ_ALWAYS) && bNext->GetTarget()->isLoopAlign())
-    {
-        // `bNext` has a backward target to some block which mean bNext is part of a loop.
-        // `block` into which `bNext` is compacted should be updated with its loop number
-        JITDUMP("Updating loop number for " FMT_BB " from " FMT_LP " to " FMT_LP ".\n", block->bbNum,
-                block->bbNatLoopNum, bNext->bbNatLoopNum);
-        block->bbNatLoopNum = bNext->bbNatLoopNum;
-    }
-    else if (bNext->KindIs(BBJ_COND) && bNext->GetTrueTarget()->isLoopAlign())
-    {
-        // `bNext` has a backward target to some block which mean bNext is part of a loop.
-        // `block` into which `bNext` is compacted should be updated with its loop number
-        JITDUMP("Updating loop number for " FMT_BB " from " FMT_LP " to " FMT_LP ".\n", block->bbNum,
-                block->bbNatLoopNum, bNext->bbNatLoopNum);
-        block->bbNatLoopNum = bNext->bbNatLoopNum;
-    }
-
-    if (bNext->isLoopAlign())
-    {
-        block->SetFlags(BBF_LOOP_ALIGN);
-        JITDUMP("Propagating LOOP_ALIGN flag from " FMT_BB " to " FMT_BB " during compacting.\n", bNext->bbNum,
-                block->bbNum);
-    }
-
->>>>>>> 5201ec34
     // If we're collapsing a block created after the dominators are
     // computed, copy block number the block and reuse dominator
     // information from bNext to block.
