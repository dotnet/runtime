--- conflicted
+++ resolved
@@ -3346,13 +3346,7 @@
         //
         if (JitConfig.JitDoReversePostOrderLayout())
         {
-<<<<<<< HEAD
-            fgDoReversePostOrderLayout();
-            fgMoveColdBlocks();
-            return true;
-=======
             return (newRarelyRun || movedBlocks || optimizedSwitches);
->>>>>>> d3d0fced
         }
 
         // We will be reordering blocks, so ensure the false target of a BBJ_COND block is its next block
