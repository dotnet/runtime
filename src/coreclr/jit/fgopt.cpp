// Licensed to the .NET Foundation under one or more agreements.
// The .NET Foundation licenses this file to you under the MIT license.

#include "jitpch.h"

#ifdef _MSC_VER
#pragma hdrstop
#endif

#include "lower.h" // for LowerRange()

// Flowgraph Optimization

//------------------------------------------------------------------------
// fgComputeReturnBlocks: Compute the set of BBJ_RETURN blocks.
//
// Initialize `fgReturnBlocks` to a list of the BBJ_RETURN blocks in the function.
//
void Compiler::fgComputeReturnBlocks()
{
    fgReturnBlocks = nullptr;

    for (BasicBlock* const block : Blocks())
    {
        // If this is a BBJ_RETURN block, add it to our list of all BBJ_RETURN blocks. This list is only
        // used to find return blocks.
        if (block->KindIs(BBJ_RETURN))
        {
            fgReturnBlocks = new (this, CMK_Reachability) BasicBlockList(block, fgReturnBlocks);
        }
    }

#ifdef DEBUG
    if (verbose)
    {
        printf("Return blocks:");
        if (fgReturnBlocks == nullptr)
        {
            printf(" NONE");
        }
        else
        {
            for (const BasicBlockList* bl = fgReturnBlocks; bl != nullptr; bl = bl->next)
            {
                printf(" " FMT_BB, bl->block->bbNum);
            }
        }
        printf("\n");
    }
#endif // DEBUG
}

//------------------------------------------------------------------------
// fgRemoveUnreachableBlocks: Remove unreachable blocks.
//
// Some blocks (marked with BBF_DONT_REMOVE) can't be removed even if unreachable, in which case they
// are converted to `throw` blocks. Internal throw helper blocks and the single return block (if any)
// are never considered unreachable.
//
// Arguments:
//   canRemoveBlock - Method that determines if a block can be removed or not. In earlier phases, it
//       relies on the reachability set. During final phase, it depends on the DFS walk of the flowgraph
//       and considering blocks that are not visited as unreachable.
//
// Return Value:
//    Return true if changes were made that may cause additional blocks to be removable.
//
// Notes:
//    Unreachable blocks removal phase happens twice.
//
//    During early phases RecomputeLoopInfo, the logic to determine if a block is reachable
//    or not is based on the reachability sets, and hence it must be computed and valid.
//
//    During late phase, all the reachable blocks from fgFirstBB are traversed and everything
//    else are marked as unreachable (with exceptions of handler/filter blocks). As such, it
//    is not dependent on the validity of reachability sets.
//
template <typename CanRemoveBlockBody>
bool Compiler::fgRemoveUnreachableBlocks(CanRemoveBlockBody canRemoveBlock)
{
    bool hasUnreachableBlocks = false;
    bool changed              = false;

    // Mark unreachable blocks with BBF_REMOVED.
    for (BasicBlock* const block : Blocks())
    {
        // Internal throw blocks are always reachable.
        if (fgIsThrowHlpBlk(block))
        {
            continue;
        }
        else if (block == genReturnBB)
        {
            // Don't remove statements for the genReturnBB block, as we might have special hookups there.
            // For example, the profiler hookup needs to have the "void GT_RETURN" statement
            // to properly set the info.compProfilerCallback flag.
            continue;
        }
        else if (block->HasFlag(BBF_DONT_REMOVE) && block->isEmpty() && block->KindIs(BBJ_THROW))
        {
            // We already converted a non-removable block to a throw; don't bother processing it again.
            continue;
        }
        else if (!canRemoveBlock(block))
        {
            continue;
        }

        // Remove all the code for the block
        fgUnreachableBlock(block);

        // Make sure that the block was marked as removed */
        noway_assert(block->HasFlag(BBF_REMOVED));

        if (block->HasFlag(BBF_DONT_REMOVE))
        {
            // Unmark the block as removed, clear BBF_INTERNAL, and set BBF_IMPORTED

            JITDUMP("Converting BBF_DONT_REMOVE block " FMT_BB " to BBJ_THROW\n", block->bbNum);

            // If the CALLFINALLY is being replaced by a throw, then the CALLFINALLYRET is unreachable.
            if (block->isBBCallFinallyPair())
            {
                BasicBlock* const leaveBlock = block->Next();
                fgPrepareCallFinallyRetForRemoval(leaveBlock);
            }

            // The successors may be unreachable after this change.
            changed |= block->NumSucc() > 0;

            block->RemoveFlags(BBF_REMOVED | BBF_INTERNAL);
            block->SetFlags(BBF_IMPORTED);
            block->SetKindAndTargetEdge(BBJ_THROW);
            block->bbSetRunRarely();
        }
        else
        {
            /* We have to call fgRemoveBlock next */
            hasUnreachableBlocks = true;
            changed              = true;
        }
    }

    if (hasUnreachableBlocks)
    {
        // Now remove the unreachable blocks: if we marked a block with BBF_REMOVED then we need to
        // call fgRemoveBlock() on it.
        BasicBlock* bNext;
        for (BasicBlock* block = fgFirstBB; block != nullptr; block = bNext)
        {
            if (block->HasFlag(BBF_REMOVED))
            {
                bNext = fgRemoveBlock(block, /* unreachable */ true);
            }
            else
            {
                bNext = block->Next();
            }
        }
    }

    return changed;
}

//-------------------------------------------------------------
// fgComputeDominators: Compute dominators
//
// Returns:
//    Suitable phase status.
//
PhaseStatus Compiler::fgComputeDominators()
{
    if (m_dfsTree == nullptr)
    {
        m_dfsTree = fgComputeDfs();
    }

    if (m_domTree == nullptr)
    {
        m_domTree = FlowGraphDominatorTree::Build(m_dfsTree);
    }

    bool anyHandlers = false;
    for (EHblkDsc* const HBtab : EHClauses(this))
    {
        if (HBtab->HasFilter())
        {
            BasicBlock* filter = HBtab->ebdFilter;
            if (m_dfsTree->Contains(filter))
            {
                filter->SetDominatedByExceptionalEntryFlag();
                anyHandlers = true;
            }
        }

        BasicBlock* handler = HBtab->ebdHndBeg;
        if (m_dfsTree->Contains(handler))
        {
            handler->SetDominatedByExceptionalEntryFlag();
            anyHandlers = true;
        }
    }

    if (anyHandlers)
    {
        assert(m_dfsTree->GetPostOrder(m_dfsTree->GetPostOrderCount() - 1) == fgFirstBB);
        // Now propagate dominator flag in reverse post-order, skipping first BB.
        // (This could walk the dominator tree instead, but this linear order
        // is more efficient to visit and still guarantees we see the
        // dominators before the dominated blocks).
        for (unsigned i = m_dfsTree->GetPostOrderCount() - 1; i != 0; i--)
        {
            BasicBlock* block = m_dfsTree->GetPostOrder(i - 1);
            assert(block->bbIDom != nullptr);
            if (block->bbIDom->IsDominatedByExceptionalEntryFlag())
            {
                block->SetDominatedByExceptionalEntryFlag();
            }
        }
    }

    return PhaseStatus::MODIFIED_NOTHING;
}

//-------------------------------------------------------------
// fgInitBlockVarSets: Initialize the per-block variable sets (used for liveness analysis).
//
// Notes:
//   Initializes:
//      bbVarUse, bbVarDef, bbLiveIn, bbLiveOut,
//      bbMemoryUse, bbMemoryDef, bbMemoryLiveIn, bbMemoryLiveOut,
//      bbScope
//
void Compiler::fgInitBlockVarSets()
{
    for (BasicBlock* const block : Blocks())
    {
        block->InitVarSets(this);
    }

    fgBBVarSetsInited = true;
}

//------------------------------------------------------------------------
// fgPostImportationCleanups: clean up flow graph after importation
//
// Returns:
//   suitable phase status
//
// Notes:
//
//  Find and remove any basic blocks that are useless (e.g. they have not been
//  imported because they are not reachable, or they have been optimized away).
//
//  Remove try regions where no blocks in the try were imported.
//  Update the end of try and handler regions where trailing blocks were not imported.
//  Update the start of try regions that were partially imported (OSR)
//
//  For OSR, add "step blocks" and conditional logic to ensure the path from
//  method entry to the OSR logical entry point always flows through the first
//  block of any enclosing try.
//
//  In particular, given a method like
//
//  S0;
//  try {
//      S1;
//      try {
//          S2;
//          for (...) {}  // OSR logical entry here
//      }
//  }
//
//  Where the Sn are arbitrary hammocks of code, the OSR logical entry point
//  would be in the middle of a nested try. We can't branch there directly
//  from the OSR method entry. So we transform the flow to:
//
//  _firstCall = 0;
//  goto pt1;
//  S0;
//  pt1:
//  try {
//      if (_firstCall == 0) goto pt2;
//      S1;
//      pt2:
//      try {
//          if (_firstCall == 0) goto pp;
//          S2;
//          pp:
//          _firstCall = 1;
//          for (...)
//      }
//  }
//
//  where the "state variable" _firstCall guides execution appropriately
//  from OSR method entry, and flow always enters the try blocks at the
//  first block of the try.
//
PhaseStatus Compiler::fgPostImportationCleanup()
{
    // Bail, if this is a failed inline
    //
    if (compDonotInline())
    {
        return PhaseStatus::MODIFIED_NOTHING;
    }

    if (compIsForInlining())
    {
        // Update type of return spill temp if we have gathered
        // better info when importing the inlinee, and the return
        // spill temp is single def or was freshly created for this inlinee
        if (fgNeedReturnSpillTemp())
        {
            CORINFO_CLASS_HANDLE retExprClassHnd = impInlineInfo->retExprClassHnd;
            if (retExprClassHnd != nullptr)
            {
                LclVarDsc* returnSpillVarDsc = lvaGetDesc(lvaInlineeReturnSpillTemp);

                if (returnSpillVarDsc->lvType == TYP_REF &&
                    (returnSpillVarDsc->lvSingleDef || lvaInlineeReturnSpillTempFreshlyCreated))
                {
                    lvaUpdateClass(lvaInlineeReturnSpillTemp, retExprClassHnd, impInlineInfo->retExprClassHndIsExact,
                                   false);
                }
            }
        }
    }

    BasicBlock* cur;
    BasicBlock* nxt;

    // If we remove any blocks, we'll have to do additional work
    unsigned removedBlks = 0;

    for (cur = fgFirstBB; cur != nullptr; cur = nxt)
    {
        // Get hold of the next block (in case we delete 'cur')
        nxt = cur->Next();

        // Should this block be removed?
        if (!cur->HasFlag(BBF_IMPORTED))
        {
            noway_assert(cur->isEmpty());

            if (ehCanDeleteEmptyBlock(cur))
            {
                JITDUMP(FMT_BB " was not imported, marking as removed (%d)\n", cur->bbNum, removedBlks);

                // Notify all successors that cur is no longer a pred.
                //
                // This may not be necessary once we have pred lists built before importation.
                // When we alter flow in the importer branch opts, we should be able to make
                // suitable updates there for blocks that we plan to keep.
                //
                for (BasicBlock* succ : cur->Succs(this))
                {
                    fgRemoveAllRefPreds(succ, cur);
                }

                cur->SetFlags(BBF_REMOVED);
                removedBlks++;

                // Drop the block from the list.
                //
                // We rely on the fact that this does not clear out
                // cur->bbNext or cur->bbPrev in the code that
                // follows.
                fgUnlinkBlockForRemoval(cur);
            }
            else
            {
                // We were prevented from deleting this block by EH
                // normalization. Mark the block as imported.
                cur->SetFlags(BBF_IMPORTED);
            }
        }
    }

    // If no blocks were removed, we're done.
    // Unless we are an OSR method with a try entry.
    //
    if ((removedBlks == 0) && !(opts.IsOSR() && fgOSREntryBB->hasTryIndex()))
    {
        return PhaseStatus::MODIFIED_NOTHING;
    }

    // Update all references in the exception handler table.
    //
    // We may have made the entire try block unreachable.
    // Check for this case and remove the entry from the EH table.
    //
    // For OSR, just the initial part of a try range may become
    // unreachable; if so we need to shrink the try range down
    // to the portion that was imported.
    unsigned  XTnum;
    EHblkDsc* HBtab;
    unsigned  delCnt = 0;

    // Walk the EH regions from inner to outer
    for (XTnum = 0, HBtab = compHndBBtab; XTnum < compHndBBtabCount; XTnum++, HBtab++)
    {
    AGAIN:

        // If start of a try region was not imported, then we either
        // need to trim the region extent, or remove the region
        // entirely.
        //
        // In normal importation, it is not valid to jump into the
        // middle of a try, so if the try entry was not imported, the
        // entire try can be removed.
        //
        // In OSR importation the entry patchpoint may be in the
        // middle of a try, and we need to determine how much of the
        // try ended up getting imported.  Because of backwards
        // branches we may end up importing the entire try even though
        // execution starts in the middle.
        //
        // Note it is common in both cases for the ends of trys (and
        // associated handlers) to end up not getting imported, so if
        // the try region is not removed, we always check if we need
        // to trim the ends.
        //
        if (HBtab->ebdTryBeg->HasFlag(BBF_REMOVED))
        {
            // Usual case is that the entire try can be removed.
            bool removeTryRegion = true;

            if (opts.IsOSR())
            {
                // For OSR we may need to trim the try region start.
                //
                // We rely on the fact that removed blocks have been snipped from
                // the main block list, but that those removed blocks have kept
                // their bbprev (and bbnext) links.
                //
                // Find the first unremoved block before the try entry block.
                //
                BasicBlock* const oldTryEntry  = HBtab->ebdTryBeg;
                BasicBlock*       tryEntryPrev = oldTryEntry->Prev();
                assert(tryEntryPrev != nullptr);
                while (tryEntryPrev->HasFlag(BBF_REMOVED))
                {
                    tryEntryPrev = tryEntryPrev->Prev();
                    // Because we've added an unremovable scratch block as
                    // fgFirstBB, this backwards walk should always find
                    // some block.
                    assert(tryEntryPrev != nullptr);
                }

                // If there is a next block of this prev block, and that block is
                // contained in the current try, we'd like to make that block
                // the new start of the try, and keep the region.
                BasicBlock* newTryEntry    = tryEntryPrev->Next();
                bool        updateTryEntry = false;

                if ((newTryEntry != nullptr) && bbInTryRegions(XTnum, newTryEntry))
                {
                    // We want to trim the begin extent of the current try region to newTryEntry.
                    //
                    // This method is invoked after EH normalization, so we may need to ensure all
                    // try regions begin at blocks that are not the start or end of some other try.
                    //
                    // So, see if this block is already the start or end of some other EH region.
                    if (bbIsTryBeg(newTryEntry))
                    {
                        // We've already end-trimmed the inner try. Do the same now for the
                        // current try, so it is easier to detect when they mutually protect.
                        // (we will call this again later, which is harmless).
                        fgSkipRmvdBlocks(HBtab);

                        // If this try and the inner try form a "mutually protected try region"
                        // then we must continue to share the try entry block.
                        EHblkDsc* const HBinner = ehGetBlockTryDsc(newTryEntry);
                        assert(HBinner->ebdTryBeg == newTryEntry);

                        if (HBtab->ebdTryLast != HBinner->ebdTryLast)
                        {
                            updateTryEntry = true;
                        }
                    }
                    // Also, a try and handler cannot start at the same block
                    else if (bbIsHandlerBeg(newTryEntry))
                    {
                        updateTryEntry = true;
                    }

                    if (updateTryEntry)
                    {
                        // We need to trim the current try to begin at a different block. Normally
                        // this would be problematic as we don't have enough context to redirect
                        // all the incoming edges, but we know oldTryEntry is unreachable.
                        // So there are no incoming edges to worry about.
                        //
                        assert(!tryEntryPrev->bbFallsThrough());

                        // What follows is similar to fgNewBBInRegion, but we can't call that
                        // here as the oldTryEntry is no longer in the main bb list.
                        newTryEntry = BasicBlock::New(this);
                        newTryEntry->SetFlags(BBF_IMPORTED | BBF_INTERNAL);
                        newTryEntry->bbRefs = 0;

                        // Set the right EH region indices on this new block.
                        //
                        // Patchpoints currently cannot be inside handler regions,
                        // and so likewise the old and new try region entries.
                        assert(!oldTryEntry->hasHndIndex());
                        newTryEntry->setTryIndex(XTnum);
                        newTryEntry->clearHndIndex();
                        fgInsertBBafter(tryEntryPrev, newTryEntry);

                        // Generally this (unreachable) empty new try entry block can fall through
                        // to the next block, but in cases where there's a nested try with an
                        // out of order handler, the next block may be a handler. So even though
                        // this new try entry block is unreachable, we need to give it a
                        // plausible flow target. Simplest is to just mark it as a throw.
                        if (bbIsHandlerBeg(newTryEntry->Next()))
                        {
                            newTryEntry->SetKindAndTargetEdge(BBJ_THROW);
                        }
                        else
                        {
                            FlowEdge* const newEdge = fgAddRefPred(newTryEntry->Next(), newTryEntry);
                            newTryEntry->SetKindAndTargetEdge(BBJ_ALWAYS, newEdge);
                        }

                        JITDUMP("OSR: changing start of try region #%u from " FMT_BB " to new " FMT_BB "\n",
                                XTnum + delCnt, oldTryEntry->bbNum, newTryEntry->bbNum);
                    }
                    else
                    {
                        // We can just trim the try to newTryEntry as it is not part of some inner try or handler.
                        JITDUMP("OSR: changing start of try region #%u from " FMT_BB " to " FMT_BB "\n", XTnum + delCnt,
                                oldTryEntry->bbNum, newTryEntry->bbNum);
                    }

                    // Update the handler table
                    fgSetTryBeg(HBtab, newTryEntry);

                    // Try entry blocks get specially marked and have special protection.
                    HBtab->ebdTryBeg->SetFlags(BBF_DONT_REMOVE);

                    // We are keeping this try region
                    removeTryRegion = false;
                }
            }

            if (removeTryRegion)
            {
                // In the dump, refer to the region by its original index.
                JITDUMP("Try region #%u (" FMT_BB " -- " FMT_BB ") not imported, removing try from the EH table\n",
                        XTnum + delCnt, HBtab->ebdTryBeg->bbNum, HBtab->ebdTryLast->bbNum);

                delCnt++;

                fgRemoveEHTableEntry(XTnum);

                if (XTnum < compHndBBtabCount)
                {
                    // There are more entries left to process, so do more. Note that
                    // HBtab now points to the next entry, that we copied down to the
                    // current slot. XTnum also stays the same.
                    goto AGAIN;
                }

                // no more entries (we deleted the last one), so exit the loop
                break;
            }
        }

        // If we get here, the try entry block was not removed.
        // Check some invariants.
        assert(HBtab->ebdTryBeg->HasFlag(BBF_IMPORTED));
        assert(HBtab->ebdTryBeg->HasFlag(BBF_DONT_REMOVE));
        assert(HBtab->ebdHndBeg->HasFlag(BBF_IMPORTED));
        assert(HBtab->ebdHndBeg->HasFlag(BBF_DONT_REMOVE));

        if (HBtab->HasFilter())
        {
            assert(HBtab->ebdFilter->HasFlag(BBF_IMPORTED));
            assert(HBtab->ebdFilter->HasFlag(BBF_DONT_REMOVE));
        }

        // Finally, do region end trimming -- update try and handler ends to reflect removed blocks.
        fgSkipRmvdBlocks(HBtab);
    }

    // If this is OSR, and the OSR entry was mid-try or in a nested try entry,
    // add the appropriate step block logic.
    //
    unsigned addedBlocks = 0;
    bool     addedTemps  = 0;

    if (opts.IsOSR())
    {
        BasicBlock* const osrEntry        = fgOSREntryBB;
        BasicBlock*       entryJumpTarget = osrEntry;

        if (osrEntry->hasTryIndex())
        {
            EHblkDsc*   enclosingTry   = ehGetBlockTryDsc(osrEntry);
            BasicBlock* tryEntry       = enclosingTry->ebdTryBeg;
            bool const  inNestedTry    = (enclosingTry->ebdEnclosingTryIndex != EHblkDsc::NO_ENCLOSING_INDEX);
            bool const  osrEntryMidTry = (osrEntry != tryEntry);

            if (inNestedTry || osrEntryMidTry)
            {
                JITDUMP("OSR Entry point at IL offset 0x%0x (" FMT_BB ") is %s%s try region EH#%u\n", info.compILEntry,
                        osrEntry->bbNum, osrEntryMidTry ? "within " : "at the start of ", inNestedTry ? "nested" : "",
                        osrEntry->getTryIndex());

                // We'll need a state variable to control the branching.
                //
                // It will be initialized to zero when the OSR method is entered and set to one
                // once flow reaches the osrEntry.
                //
                unsigned const entryStateVar   = lvaGrabTemp(false DEBUGARG("OSR entry state var"));
                lvaTable[entryStateVar].lvType = TYP_INT;
                addedTemps                     = true;

                // Zero the entry state at method entry.
                //
                GenTree* const initEntryState = gtNewTempStore(entryStateVar, gtNewZeroConNode(TYP_INT));
                fgNewStmtAtBeg(fgFirstBB, initEntryState);

                // Set the state variable once control flow reaches the OSR entry.
                //
                GenTree* const setEntryState = gtNewTempStore(entryStateVar, gtNewOneConNode(TYP_INT));
                fgNewStmtAtBeg(osrEntry, setEntryState);

                // Helper method to add flow
                //
                auto addConditionalFlow = [this, entryStateVar, &entryJumpTarget, &addedBlocks](BasicBlock* fromBlock,
                                                                                                BasicBlock* toBlock) {
                    BasicBlock* const newBlock = fgSplitBlockAtBeginning(fromBlock);
                    newBlock->inheritWeight(fromBlock);
                    fromBlock->SetFlags(BBF_INTERNAL);
                    newBlock->RemoveFlags(BBF_DONT_REMOVE);
                    addedBlocks++;
                    FlowEdge* const normalTryEntryEdge = fromBlock->GetTargetEdge();

                    GenTree* const entryStateLcl = gtNewLclvNode(entryStateVar, TYP_INT);
                    GenTree* const compareEntryStateToZero =
                        gtNewOperNode(GT_EQ, TYP_INT, entryStateLcl, gtNewZeroConNode(TYP_INT));
                    GenTree* const jumpIfEntryStateZero = gtNewOperNode(GT_JTRUE, TYP_VOID, compareEntryStateToZero);
                    fgNewStmtAtBeg(fromBlock, jumpIfEntryStateZero);

                    FlowEdge* const osrTryEntryEdge = fgAddRefPred(toBlock, fromBlock);
                    fromBlock->SetCond(osrTryEntryEdge, normalTryEntryEdge);

                    if (fgHaveProfileWeights())
                    {
                        // We are adding a path from (ultimately) the method entry to "fromBlock"
                        // Update the profile weight.
                        //
                        weight_t const entryWeight = fgFirstBB->bbWeight;

                        JITDUMP("Updating block weight for now-reachable try entry " FMT_BB " via " FMT_BB "\n",
                                fromBlock->bbNum, fgFirstBB->bbNum);
                        fromBlock->increaseBBProfileWeight(entryWeight);

                        // We updated the weight of fromBlock above.
                        //
                        // Set the likelihoods such that the additional weight flows to toBlock
                        // (and so the "normal path" profile out of fromBlock to newBlock is unaltered)
                        //
                        // In some stress cases we may have a zero-weight OSR entry.
                        // Tolerate this by capping the fromToLikelihood.
                        //
                        weight_t const fromWeight       = fromBlock->bbWeight;
                        weight_t const fromToLikelihood = min(1.0, entryWeight / fromWeight);

                        osrTryEntryEdge->setLikelihood(fromToLikelihood);
                        normalTryEntryEdge->setLikelihood(1.0 - fromToLikelihood);
                    }
                    else
                    {
                        // Just set likelihoods arbitrarily
                        //
                        osrTryEntryEdge->setLikelihood(0.9);
                        normalTryEntryEdge->setLikelihood(0.1);
                    }

                    entryJumpTarget = fromBlock;
                };

                // If this is a mid-try entry, add a conditional branch from the start of the try to osr entry point.
                //
                if (osrEntryMidTry)
                {
                    addConditionalFlow(tryEntry, osrEntry);
                }

                // Add conditional branches for each successive enclosing try with a distinct
                // entry block.
                //
                while (enclosingTry->ebdEnclosingTryIndex != EHblkDsc::NO_ENCLOSING_INDEX)
                {
                    EHblkDsc* const   nextTry      = ehGetDsc(enclosingTry->ebdEnclosingTryIndex);
                    BasicBlock* const nextTryEntry = nextTry->ebdTryBeg;

                    // We don't need to add flow for mutual-protect regions
                    // (multiple tries that all share the same entry block).
                    //
                    if (nextTryEntry != tryEntry)
                    {
                        addConditionalFlow(nextTryEntry, tryEntry);
                    }
                    enclosingTry = nextTry;
                    tryEntry     = nextTryEntry;
                }

                // Transform the method entry flow, if necessary.
                //
                // Note even if the OSR is in a nested try, if it's a mutual protect try
                // it can be reached directly from "outside".
                //
                assert(fgFirstBB->TargetIs(osrEntry));
                assert(fgFirstBB->KindIs(BBJ_ALWAYS));

                if (entryJumpTarget != osrEntry)
                {
                    fgRedirectTargetEdge(fgFirstBB, entryJumpTarget);

                    JITDUMP("OSR: redirecting flow from method entry " FMT_BB " to OSR entry " FMT_BB
                            " via step blocks.\n",
                            fgFirstBB->bbNum, fgOSREntryBB->bbNum);
                }
                else
                {
                    JITDUMP("OSR: leaving direct flow from method entry " FMT_BB " to OSR entry " FMT_BB
                            ", no step blocks needed.\n",
                            fgFirstBB->bbNum, fgOSREntryBB->bbNum);
                }
            }
            else
            {
                // If OSR entry is the start of an un-nested try, no work needed.
                //
                // We won't hit this case today as we don't allow the try entry to be the target of a backedge,
                // and currently patchpoints only appear at targets of backedges.
                //
                JITDUMP("OSR Entry point at IL offset 0x%0x (" FMT_BB
                        ") is start of an un-nested try region, no step blocks needed.\n",
                        info.compILEntry, osrEntry->bbNum);
                assert(entryJumpTarget == osrEntry);
                assert(fgOSREntryBB == osrEntry);
            }
        }
        else
        {
            // If OSR entry is not within a try, no work needed.
            //
            JITDUMP("OSR Entry point at IL offset 0x%0x (" FMT_BB ") is not in a try region, no step blocks needed.\n",
                    info.compILEntry, osrEntry->bbNum);
            assert(entryJumpTarget == osrEntry);
            assert(fgOSREntryBB == osrEntry);
        }
    }

#ifdef DEBUG
    fgVerifyHandlerTab();
#endif // DEBUG

    // Did we make any changes?
    //
    const bool madeChanges = (addedBlocks > 0) || (delCnt > 0) || (removedBlks > 0) || addedTemps;

    // Note that we have now run post importation cleanup,
    // so we can enable more stringent checking.
    //
    compPostImportationCleanupDone = true;

    return madeChanges ? PhaseStatus::MODIFIED_EVERYTHING : PhaseStatus::MODIFIED_NOTHING;
}

//-------------------------------------------------------------
// fgCanCompactBlock: Determine if a BBJ_ALWAYS block and its target can be compacted.
//
// Arguments:
//    block - BBJ_ALWAYS block to check
//
// Returns:
//    true if compaction is allowed
//
bool Compiler::fgCanCompactBlock(BasicBlock* block)
{
    assert(block != nullptr);

    if (!block->KindIs(BBJ_ALWAYS) || block->HasFlag(BBF_KEEP_BBJ_ALWAYS))
    {
        return false;
    }

    BasicBlock* const target = block->GetTarget();

    if (block == target)
    {
        return false;
    }

    if (target->IsFirst() || (target == fgEntryBB) || (target == fgOSREntryBB))
    {
        return false;
    }

    // Don't bother compacting a call-finally pair if it doesn't succeed block
    //
    if (target->isBBCallFinallyPair() && !block->NextIs(target))
    {
        return false;
    }

    // If target has multiple incoming edges, we can still compact if block is empty.
    // However, not if it is the beginning of a handler.
    //
    if (target->countOfInEdges() != 1 &&
        (!block->isEmpty() || block->HasFlag(BBF_FUNCLET_BEG) || (block->bbCatchTyp != BBCT_NONE)))
    {
        return false;
    }

    if (target->HasFlag(BBF_DONT_REMOVE))
    {
        return false;
    }

    // Ensure we leave a valid init BB around.
    //
    if ((block == fgFirstBB) && !fgCanCompactInitBlock())
    {
        return false;
    }

    // We cannot compact two blocks in different EH regions.
    //
    if (!BasicBlock::sameEHRegion(block, target))
    {
        return false;
    }

    // If there is a switch predecessor don't bother because we'd have to update the uniquesuccs as well
    // (if they are valid).
    //
    for (BasicBlock* const predBlock : target->PredBlocks())
    {
        if (predBlock->KindIs(BBJ_SWITCH))
        {
            return false;
        }
    }

    return true;
}

//-------------------------------------------------------------
// fgCanCompactInitBlock: Check if the first BB (the init BB) can be compacted
// into its target.
//
// Returns:
//    true if compaction is allowed
//
bool Compiler::fgCanCompactInitBlock()
{
    assert(fgFirstBB->KindIs(BBJ_ALWAYS));
    BasicBlock* target = fgFirstBB->GetTarget();
    if (target->hasTryIndex())
    {
        // Inside a try region
        return false;
    }

    assert(target->bbPreds != nullptr);
    if (target->bbPreds->getNextPredEdge() != nullptr)
    {
        // Multiple preds
        return false;
    }

    if (opts.compDbgCode && !target->HasFlag(BBF_INTERNAL))
    {
        // Init BB must be internal for debug code to avoid conflating
        // JIT-inserted code with user code.
        return false;
    }

    return true;
}

//-------------------------------------------------------------
// fgCompactBlock: Compact BBJ_ALWAYS block and its target into one.
//
// Requires that all necessary checks have been performed, i.e. fgCanCompactBlock returns true.
//
// Uses for this function - whenever we change links, insert blocks, ...
// It will keep the flowgraph data in synch - bbNum, bbRefs, bbPreds
//
// Arguments:
//    block - move all code into this block from its target.
//
void Compiler::fgCompactBlock(BasicBlock* block)
{
    assert(fgCanCompactBlock(block));

    // We shouldn't churn the flowgraph after doing hot/cold splitting
    assert(fgFirstColdBlock == nullptr);

    BasicBlock* const target = block->GetTarget();

    JITDUMP("\nCompacting " FMT_BB " into " FMT_BB ":\n", target->bbNum, block->bbNum);
    fgRemoveRefPred(block->GetTargetEdge());

    if (target->countOfInEdges() > 0)
    {
        JITDUMP("Second block has %u other incoming edges\n", target->countOfInEdges());
        assert(block->isEmpty());

        // Retarget all the other edges incident on target
        for (BasicBlock* const predBlock : target->PredBlocksEditing())
        {
            fgReplaceJumpTarget(predBlock, target, block);
        }
    }

    assert(target->countOfInEdges() == 0);
    assert(target->bbPreds == nullptr);

    /* Start compacting - move all the statements in the second block to the first block */

    // First move any phi definitions of the second block after the phi defs of the first.
    // TODO-CQ: This may be the wrong thing to do. If we're compacting blocks, it's because a
    // control-flow choice was constant-folded away. So probably phi's need to go away,
    // as well, in favor of one of the incoming branches. Or at least be modified.

    assert(block->IsLIR() == target->IsLIR());
    if (block->IsLIR())
    {
        LIR::Range& blockRange  = LIR::AsRange(block);
        LIR::Range& targetRange = LIR::AsRange(target);

        // Does target have any phis?
        GenTree* targetNode = targetRange.FirstNode();

        // Does the block have any code?
        if (targetNode != nullptr)
        {
            LIR::Range targetNodes = targetRange.Remove(targetNode, targetRange.LastNode());
            blockRange.InsertAtEnd(std::move(targetNodes));
        }
    }
    else
    {
        Statement* blkNonPhi1    = block->FirstNonPhiDef();
        Statement* targetNonPhi1 = target->FirstNonPhiDef();
        Statement* blkFirst      = block->firstStmt();
        Statement* targetFirst   = target->firstStmt();

        // Does the second have any phis?
        if ((targetFirst != nullptr) && (targetFirst != targetNonPhi1))
        {
            Statement* targetLast = targetFirst->GetPrevStmt();
            assert(targetLast->GetNextStmt() == nullptr);

            // Does "blk" have phis?
            if (blkNonPhi1 != blkFirst)
            {
                // Yes, has phis.
                // Insert after the last phi of "block."
                // First, targetPhis after last phi of block.
                Statement* blkLastPhi = (blkNonPhi1 != nullptr) ? blkNonPhi1->GetPrevStmt() : blkFirst->GetPrevStmt();
                blkLastPhi->SetNextStmt(targetFirst);
                targetFirst->SetPrevStmt(blkLastPhi);

                // Now, rest of "block" after last phi of "target".
                Statement* targetLastPhi =
                    (targetNonPhi1 != nullptr) ? targetNonPhi1->GetPrevStmt() : targetFirst->GetPrevStmt();
                targetLastPhi->SetNextStmt(blkNonPhi1);

                if (blkNonPhi1 != nullptr)
                {
                    blkNonPhi1->SetPrevStmt(targetLastPhi);
                }
                else
                {
                    // block has no non phis, so make the last statement be the last added phi.
                    blkFirst->SetPrevStmt(targetLastPhi);
                }

                // Now update the bbStmtList of "target".
                target->bbStmtList = targetNonPhi1;
                if (targetNonPhi1 != nullptr)
                {
                    targetNonPhi1->SetPrevStmt(targetLast);
                }
            }
            else
            {
                if (blkFirst != nullptr) // If "block" has no statements, fusion will work fine...
                {
                    // First, targetPhis at start of block.
                    Statement* blkLast = blkFirst->GetPrevStmt();
                    block->bbStmtList  = targetFirst;
                    // Now, rest of "block" (if it exists) after last phi of "target".
                    Statement* targetLastPhi =
                        (targetNonPhi1 != nullptr) ? targetNonPhi1->GetPrevStmt() : targetFirst->GetPrevStmt();

                    targetFirst->SetPrevStmt(blkLast);
                    targetLastPhi->SetNextStmt(blkFirst);
                    blkFirst->SetPrevStmt(targetLastPhi);
                    // Now update the bbStmtList of "target"
                    target->bbStmtList = targetNonPhi1;
                    if (targetNonPhi1 != nullptr)
                    {
                        targetNonPhi1->SetPrevStmt(targetLast);
                    }
                }
            }
        }

        // Now proceed with the updated bbTreeLists.
        Statement* stmtList1 = block->firstStmt();
        Statement* stmtList2 = target->firstStmt();

        /* the block may have an empty list */

        if (stmtList1 != nullptr)
        {
            Statement* stmtLast1 = block->lastStmt();

            /* The second block may be a GOTO statement or something with an empty bbStmtList */
            if (stmtList2 != nullptr)
            {
                Statement* stmtLast2 = target->lastStmt();

                /* append list2 to list 1 */

                stmtLast1->SetNextStmt(stmtList2);
                stmtList2->SetPrevStmt(stmtLast1);
                stmtList1->SetPrevStmt(stmtLast2);
            }
        }
        else
        {
            /* block was formerly empty and now has target's statements */
            block->bbStmtList = stmtList2;
        }
    }

    // Transfer target's weight to block
    // (target's weight should include block's weight,
    // plus the weights of target's preds, which now flow into block)
    const bool hasProfileWeight = block->hasProfileWeight();
    block->inheritWeight(target);

    if (hasProfileWeight)
    {
        block->SetFlags(BBF_PROF_WEIGHT);
    }

    VarSetOps::AssignAllowUninitRhs(this, block->bbLiveOut, target->bbLiveOut);

    // Update the beginning and ending IL offsets (bbCodeOffs and bbCodeOffsEnd).
    // Set the beginning IL offset to the minimum, and the ending offset to the maximum, of the respective blocks.
    // If one block has an unknown offset, we take the other block.
    // We are merging into 'block', so if its values are correct, just leave them alone.
    // TODO: we should probably base this on the statements within.

    if (block->bbCodeOffs == BAD_IL_OFFSET)
    {
        block->bbCodeOffs = target->bbCodeOffs; // If they are both BAD_IL_OFFSET, this doesn't change anything.
    }
    else if (target->bbCodeOffs != BAD_IL_OFFSET)
    {
        // The are both valid offsets; compare them.
        if (block->bbCodeOffs > target->bbCodeOffs)
        {
            block->bbCodeOffs = target->bbCodeOffs;
        }
    }

    if (block->bbCodeOffsEnd == BAD_IL_OFFSET)
    {
        block->bbCodeOffsEnd = target->bbCodeOffsEnd; // If they are both BAD_IL_OFFSET, this doesn't change anything.
    }
    else if (target->bbCodeOffsEnd != BAD_IL_OFFSET)
    {
        // The are both valid offsets; compare them.
        if (block->bbCodeOffsEnd < target->bbCodeOffsEnd)
        {
            block->bbCodeOffsEnd = target->bbCodeOffsEnd;
        }
    }

    if (block->HasFlag(BBF_INTERNAL) && !target->HasFlag(BBF_INTERNAL))
    {
        // If 'block' is an internal block and 'target' isn't, then adjust the flags set on 'block'.
        block->RemoveFlags(BBF_INTERNAL); // Clear the BBF_INTERNAL flag
        block->SetFlags(BBF_IMPORTED);    // Set the BBF_IMPORTED flag
    }

    /* Update the flags for block with those found in target */

    block->CopyFlags(target, BBF_COMPACT_UPD);

    /* mark target as removed */

    target->SetFlags(BBF_REMOVED);

    /* Unlink target and update all the marker pointers if necessary */

    fgUnlinkRange(target, target);

    fgBBcount--;

    // If target was the last block of a try or handler, update the EH table.

    ehUpdateForDeletedBlock(target);

    /* Set the jump targets */

    switch (target->GetKind())
    {
        case BBJ_CALLFINALLY:
            // Propagate RETLESS property
            block->CopyFlags(target, BBF_RETLESS_CALL);

            FALLTHROUGH;

        case BBJ_ALWAYS:
        case BBJ_EHCATCHRET:
        case BBJ_EHFILTERRET:
        {
            /* Update the predecessor list for target's target */
            FlowEdge* const targetEdge = target->GetTargetEdge();
            fgReplacePred(targetEdge, block);

            block->SetKindAndTargetEdge(target->GetKind(), targetEdge);
            break;
        }

        case BBJ_COND:
        {
            /* Update the predecessor list for target's true target */
            FlowEdge* const trueEdge  = target->GetTrueEdge();
            FlowEdge* const falseEdge = target->GetFalseEdge();
            fgReplacePred(trueEdge, block);

            /* Update the predecessor list for target's false target if it is different from the true target */
            if (trueEdge != falseEdge)
            {
                fgReplacePred(falseEdge, block);
            }

            block->SetCond(trueEdge, falseEdge);
            break;
        }

        case BBJ_EHFINALLYRET:
            block->SetEhf(target->GetEhfTargets());
            fgChangeEhfBlock(target, block);
            break;

        case BBJ_EHFAULTRET:
        case BBJ_THROW:
        case BBJ_RETURN:
            /* no jumps or fall through blocks to set here */
            block->SetKind(target->GetKind());
            break;

        case BBJ_SWITCH:
            block->SetSwitch(target->GetSwitchTargets());
            // We are moving the switch jump from target to block. Examine the jump targets
            // of the BBJ_SWITCH at target and replace the predecessor to 'target' with ones to 'block'
            fgChangeSwitchBlock(target, block);
            break;

        default:
            noway_assert(!"Unexpected bbKind");
            break;
    }

    assert(block->KindIs(target->GetKind()));

#if DEBUG
    if (verbose && 0)
    {
        printf("\nAfter compacting:\n");
        fgDispBasicBlocks(false);
    }

    if (JitConfig.JitSlowDebugChecksEnabled() != 0)
    {
        // Make sure that the predecessor lists are accurate
        fgDebugCheckBBlist();
    }
#endif // DEBUG
}

//-------------------------------------------------------------
// fgUnreachableBlock: Remove a block when it is unreachable.
//
// This function cannot remove the first block.
//
// Arguments:
//    block - unreachable block to remove
//
void Compiler::fgUnreachableBlock(BasicBlock* block)
{
    // genReturnBB should never be removed, as we might have special hookups there.
    // Therefore, we should never come here to remove the statements in the genReturnBB block.
    // For example, the profiler hookup needs to have the "void GT_RETURN" statement
    // to properly set the info.compProfilerCallback flag.
    noway_assert(block != genReturnBB);

    if (block->HasFlag(BBF_REMOVED))
    {
        return;
    }

#ifdef DEBUG
    if (verbose)
    {
        printf("\nRemoving unreachable " FMT_BB "\n", block->bbNum);
    }
#endif // DEBUG

    noway_assert(!block->IsFirst()); // Can't use this function to remove the first block

    // First, delete all the code in the block.

    if (block->IsLIR())
    {
        LIR::Range& blockRange = LIR::AsRange(block);
        if (!blockRange.IsEmpty())
        {
            blockRange.Delete(this, block, blockRange.FirstNode(), blockRange.LastNode());
        }
    }
    else
    {
        // TODO-Cleanup: I'm not sure why this happens -- if the block is unreachable, why does it have phis?
        // Anyway, remove any phis.

        Statement* firstNonPhi = block->FirstNonPhiDef();
        if (block->bbStmtList != firstNonPhi)
        {
            if (firstNonPhi != nullptr)
            {
                firstNonPhi->SetPrevStmt(block->lastStmt());
            }
            block->bbStmtList = firstNonPhi;
        }

        for (Statement* const stmt : block->Statements())
        {
            fgRemoveStmt(block, stmt);
        }
        noway_assert(block->bbStmtList == nullptr);
    }

    // Mark the block as removed
    block->SetFlags(BBF_REMOVED);

    // Update bbRefs and bbPreds for this block's successors
    bool profileInconsistent = false;
    for (BasicBlock* const succBlock : block->Succs(this))
    {
        FlowEdge* const succEdge = fgRemoveAllRefPreds(succBlock, block);

        if (block->hasProfileWeight() && succBlock->hasProfileWeight())
        {
            succBlock->decreaseBBProfileWeight(succEdge->getLikelyWeight());
            profileInconsistent |= (succBlock->NumSucc() > 0);
        }
    }

    if (profileInconsistent)
    {
        JITDUMP("Flow removal of " FMT_BB " needs to be propagated. Data %s inconsistent.\n", block->bbNum,
                fgPgoConsistent ? "is now" : "was already");
        fgPgoConsistent = false;
    }
}

//-------------------------------------------------------------
// fgOptimizeBranchToEmptyUnconditional:
//    Optimize a jump to an empty block which ends in an unconditional branch.
//
// Arguments:
//    block - source block
//    bDest - destination
//
// Returns: true if changes were made
//
bool Compiler::fgOptimizeBranchToEmptyUnconditional(BasicBlock* block, BasicBlock* bDest)
{
    bool optimizeJump = true;

    assert(bDest->isEmpty());
    assert(bDest->KindIs(BBJ_ALWAYS));

    // We do not optimize jumps between two different try regions.
    // However jumping to a block that is not in any try region is OK
    //
    if (bDest->hasTryIndex() && !BasicBlock::sameTryRegion(block, bDest))
    {
        optimizeJump = false;
    }

    // Don't optimize a jump to a removed block
    if (bDest->GetTarget()->HasFlag(BBF_REMOVED))
    {
        optimizeJump = false;
    }

    // Don't optimize a jump to a cloned finally
    if (bDest->HasFlag(BBF_CLONED_FINALLY_BEGIN))
    {
        optimizeJump = false;
    }

    // Must optimize jump if bDest has been removed
    //
    if (bDest->HasFlag(BBF_REMOVED))
    {
        optimizeJump = true;
    }

    if (optimizeJump)
    {
#ifdef DEBUG
        if (verbose)
        {
            printf("\nOptimizing a jump to an unconditional jump (" FMT_BB " -> " FMT_BB " -> " FMT_BB ")\n",
                   block->bbNum, bDest->bbNum, bDest->GetTarget()->bbNum);
        }
#endif // DEBUG

        weight_t removedWeight;

        // Optimize the JUMP to empty unconditional JUMP to go to the new target
        switch (block->GetKind())
        {
            case BBJ_ALWAYS:
            case BBJ_CALLFINALLYRET:
            {
                removedWeight = block->bbWeight;
                fgRedirectTargetEdge(block, bDest->GetTarget());
                break;
            }

            case BBJ_COND:
                if (block->TrueTargetIs(bDest))
                {
                    assert(!block->FalseTargetIs(bDest));
                    removedWeight = block->GetTrueEdge()->getLikelyWeight();
                    fgRedirectTrueEdge(block, bDest->GetTarget());
                }
                else
                {
                    assert(block->FalseTargetIs(bDest));
                    removedWeight = block->GetFalseEdge()->getLikelyWeight();
                    fgRedirectFalseEdge(block, bDest->GetTarget());
                }
                break;

            default:
                unreached();
        }

        //
        // When we optimize a branch to branch we need to update the profile weight
        // of bDest by subtracting out the weight of the path that is being optimized.
        //
        if (bDest->hasProfileWeight())
        {
            bDest->decreaseBBProfileWeight(removedWeight);
        }

        return true;
    }
    return false;
}

//-------------------------------------------------------------
// fgOptimizeEmptyBlock:
//   Does flow optimization of an empty block (can remove it in some cases)
//
// Arguments:
//    block - an empty block
//
// Returns: true if changes were made
//
bool Compiler::fgOptimizeEmptyBlock(BasicBlock* block)
{
    assert(block->isEmpty());

    // We shouldn't churn the flowgraph after doing hot/cold splitting
    assert(fgFirstColdBlock == nullptr);

    bool        madeChanges = false;
    BasicBlock* bPrev       = block->Prev();

    switch (block->GetKind())
    {
        case BBJ_COND:
        case BBJ_SWITCH:

            /* can never happen */
            noway_assert(!"Conditional or switch block with empty body!");
            break;

        case BBJ_THROW:
        case BBJ_CALLFINALLY:
        case BBJ_CALLFINALLYRET:
        case BBJ_RETURN:
        case BBJ_EHCATCHRET:
        case BBJ_EHFINALLYRET:
        case BBJ_EHFAULTRET:
        case BBJ_EHFILTERRET:

            /* leave them as is */
            /* some compilers generate multiple returns and put all of them at the end -
             * to solve that we need the predecessor list */

            break;

        case BBJ_ALWAYS:

            /* Special case for first BB */
            if (bPrev == nullptr)
            {
                assert(block == fgFirstBB);
                if (!block->JumpsToNext() || !fgCanCompactInitBlock())
                {
                    break;
                }
            }

            /* Do not remove a block that jumps to itself - used for while (true){} */
            if (block->TargetIs(block))
            {
                break;
            }

            // Don't remove the init BB if it does not leave a proper init BB
            // in place
            if ((block == fgFirstBB) && !fgCanCompactInitBlock())
            {
                break;
            }

            // Don't remove the fgEntryBB
            //
            if (opts.IsOSR() && (block == fgEntryBB))
            {
                break;
            }

            /* Don't remove an empty block that is in a different EH region
             * from its successor block, if the block is the target of a
             * catch return. It is required that the return address of a
             * catch be in the correct EH region, for re-raise of thread
             * abort exceptions to work. Insert a NOP in the empty block
             * to ensure we generate code for the block, if we keep it.
             */
            if (UsesFunclets())
            {
                BasicBlock* succBlock = block->GetTarget();

                if ((succBlock != nullptr) && !BasicBlock::sameEHRegion(block, succBlock))
                {
                    // The empty block and the block that follows it are in different
                    // EH regions. Is this a case where they can't be merged?

                    bool okToMerge = true; // assume it's ok
                    for (BasicBlock* const predBlock : block->PredBlocks())
                    {
                        if (predBlock->KindIs(BBJ_EHCATCHRET))
                        {
                            assert(predBlock->TargetIs(block));
                            okToMerge = false; // we can't get rid of the empty block
                            break;
                        }
                    }

                    if (!okToMerge)
                    {
                        // Insert a NOP in the empty block to ensure we generate code
                        // for the catchret target in the right EH region.
                        GenTree* nop = new (this, GT_NO_OP) GenTree(GT_NO_OP, TYP_VOID);

                        if (block->IsLIR())
                        {
                            LIR::AsRange(block).InsertAtEnd(nop);
                            LIR::ReadOnlyRange range(nop, nop);
                            m_pLowering->LowerRange(block, range);
                        }
                        else
                        {
                            Statement* nopStmt = fgNewStmtAtEnd(block, nop);
                            if (fgNodeThreading == NodeThreading::AllTrees)
                            {
                                fgSetStmtSeq(nopStmt);
                            }
                            gtSetStmtInfo(nopStmt);
                        }

                        madeChanges = true;

#ifdef DEBUG
                        if (verbose)
                        {
                            printf("\nKeeping empty block " FMT_BB " - it is the target of a catch return\n",
                                   block->bbNum);
                        }
#endif // DEBUG

                        break; // go to the next block
                    }
                }
            }

            if (!ehCanDeleteEmptyBlock(block))
            {
                // We're not allowed to remove this block due to reasons related to the EH table.
                break;
            }

            /* special case if this is the only BB */
            if (block->IsFirst() && block->IsLast())
            {
                assert(block == fgFirstBB);
                assert(block == fgLastBB);
                assert(bPrev == nullptr);
                break;
            }

            // When using profile weights, fgComputeCalledCount expects the first non-internal block to have profile
            // weight.
            // Make sure we don't break that invariant.
            if (fgIsUsingProfileWeights() && block->hasProfileWeight() && !block->HasFlag(BBF_INTERNAL))
            {
                BasicBlock* bNext = block->Next();

                // Check if the next block can't maintain the invariant.
                if ((bNext == nullptr) || bNext->HasFlag(BBF_INTERNAL) || !bNext->hasProfileWeight())
                {
                    // Check if the current block is the first non-internal block.
                    BasicBlock* curBB = bPrev;
                    while ((curBB != nullptr) && curBB->HasFlag(BBF_INTERNAL))
                    {
                        curBB = curBB->Prev();
                    }
                    if (curBB == nullptr)
                    {
                        // This block is the first non-internal block and it has profile weight.
                        // Don't delete it.
                        break;
                    }
                }
            }

            /* Remove the block */
            compCurBB = block;
            fgRemoveBlock(block, /* unreachable */ false);
            madeChanges = true;
            break;

        default:
            noway_assert(!"Unexpected bbKind");
            break;
    }

    return madeChanges;
}

//-------------------------------------------------------------
// fgOptimizeSwitchBranches:
//   Does flow optimization for a switch - bypasses jumps to empty unconditional branches,
//   and transforms degenerate switch cases like those with 1 or 2 targets.
//
// Arguments:
//    block - block with switch
//
// Returns: true if changes were made
//
bool Compiler::fgOptimizeSwitchBranches(BasicBlock* block)
{
    assert(block->KindIs(BBJ_SWITCH));

    unsigned    jmpCnt = block->GetSwitchTargets()->bbsCount;
    FlowEdge**  jmpTab = block->GetSwitchTargets()->bbsDstTab;
    BasicBlock* bNewDest; // the new jump target for the current switch case
    BasicBlock* bDest;
    bool        modified = false;

    do
    {
    REPEAT_SWITCH:;
        bDest    = (*jmpTab)->getDestinationBlock();
        bNewDest = bDest;

        // Do we have a JUMP to an empty unconditional JUMP block?
        if (bDest->isEmpty() && bDest->KindIs(BBJ_ALWAYS) && !bDest->TargetIs(bDest)) // special case for self jumps
        {
            bool optimizeJump = true;

            // We do not optimize jumps between two different try regions.
            // However jumping to a block that is not in any try region is OK
            //
            if (bDest->hasTryIndex() && !BasicBlock::sameTryRegion(block, bDest))
            {
                optimizeJump = false;
            }

            if (optimizeJump)
            {
                bNewDest = bDest->GetTarget();
#ifdef DEBUG
                if (verbose)
                {
                    printf("\nOptimizing a switch jump to an empty block with an unconditional jump (" FMT_BB
                           " -> " FMT_BB " -> " FMT_BB ")\n",
                           block->bbNum, bDest->bbNum, bNewDest->bbNum);
                }
#endif // DEBUG
            }
        }

        if (bNewDest != bDest)
        {
            //
            // When we optimize a branch to branch we need to update the profile weight
            // of bDest by subtracting out the block weight of the path that is being optimized.
            //
            FlowEdge* const oldEdge = *jmpTab;

            if (bDest->hasProfileWeight())
            {
                weight_t const branchThroughWeight = oldEdge->getLikelyWeight();
                bDest->decreaseBBProfileWeight(branchThroughWeight);
            }

            // Update the switch jump table
            fgRemoveRefPred(oldEdge);
            FlowEdge* const newEdge = fgAddRefPred(bNewDest, block, oldEdge);
            *jmpTab                 = newEdge;

            // Update edge likelihoods
            // Note old edge may still be "in use" so we decrease its likelihood.
            //

            // We want to move this much likelihood from old->new
            //
            const weight_t likelihoodFraction = oldEdge->getLikelihood() / (oldEdge->getDupCount() + 1);

            if (newEdge->getDupCount() == 1)
            {
                newEdge->setLikelihood(likelihoodFraction);
            }
            else
            {
                newEdge->addLikelihood(likelihoodFraction);
            }

            oldEdge->addLikelihood(-likelihoodFraction);

            // we optimized a Switch label - goto REPEAT_SWITCH to follow this new jump
            modified = true;

            goto REPEAT_SWITCH;
        }
    } while (++jmpTab, --jmpCnt);

    if (modified)
    {
        // Invalidate the set of unique targets for block, since we modified the targets
        fgInvalidateSwitchDescMapEntry(block);

        JITDUMP(
            "fgOptimizeSwitchBranches: Optimized switch flow. Profile needs to be re-propagated. Data %s consistent.\n",
            fgPgoConsistent ? "is now" : "was already");
        fgPgoConsistent = false;
    }

    Statement*  switchStmt = nullptr;
    LIR::Range* blockRange = nullptr;

    GenTree* switchTree;
    if (block->IsLIR())
    {
        blockRange = &LIR::AsRange(block);
        switchTree = blockRange->LastNode();

        assert(switchTree->OperGet() == GT_SWITCH_TABLE);
    }
    else
    {
        switchStmt = block->lastStmt();
        switchTree = switchStmt->GetRootNode();

        assert(switchTree->OperGet() == GT_SWITCH);
    }

    noway_assert(switchTree->gtType == TYP_VOID);

    // At this point all of the case jump targets have been updated such
    // that none of them go to block that is an empty unconditional block
    //
    jmpTab = block->GetSwitchTargets()->bbsDstTab;
    jmpCnt = block->GetSwitchTargets()->bbsCount;

    // Now check for two trivial switch jumps.
    //
    if (block->NumSucc(this) == 1)
    {
        // Use BBJ_ALWAYS for a switch with only a default clause, or with only one unique successor.

#ifdef DEBUG
        if (verbose)
        {
            printf("\nRemoving a switch jump with a single target (" FMT_BB ")\n", block->bbNum);
            printf("BEFORE:\n");
            fgDispBasicBlocks();
        }
#endif // DEBUG

        if (block->IsLIR())
        {
            bool               isClosed;
            unsigned           sideEffects;
            LIR::ReadOnlyRange switchTreeRange = blockRange->GetTreeRange(switchTree, &isClosed, &sideEffects);

            // The switch tree should form a contiguous, side-effect free range by construction. See
            // Lowering::LowerSwitch for details.
            assert(isClosed);
            assert((sideEffects & GTF_ALL_EFFECT) == 0);

            blockRange->Delete(this, block, std::move(switchTreeRange));
        }
        else
        {
            /* check for SIDE_EFFECTS */
            if (switchTree->gtFlags & GTF_SIDE_EFFECT)
            {
                /* Extract the side effects from the conditional */
                GenTree* sideEffList = nullptr;

                gtExtractSideEffList(switchTree, &sideEffList);

                if (sideEffList == nullptr)
                {
                    goto NO_SWITCH_SIDE_EFFECT;
                }

                noway_assert(sideEffList->gtFlags & GTF_SIDE_EFFECT);

#ifdef DEBUG
                if (verbose)
                {
                    printf("\nSwitch expression has side effects! Extracting side effects...\n");
                    gtDispTree(switchTree);
                    printf("\n");
                    gtDispTree(sideEffList);
                    printf("\n");
                }
#endif // DEBUG

                /* Replace the conditional statement with the list of side effects */
                noway_assert(sideEffList->gtOper != GT_SWITCH);

                switchStmt->SetRootNode(sideEffList);

                if (fgNodeThreading != NodeThreading::None)
                {
                    compCurBB = block;

                    /* Update ordering, costs, FP levels, etc. */
                    gtSetStmtInfo(switchStmt);

                    /* Re-link the nodes for this statement */
                    fgSetStmtSeq(switchStmt);
                }
            }
            else
            {

            NO_SWITCH_SIDE_EFFECT:

                /* conditional has NO side effect - remove it */
                fgRemoveStmt(block, switchStmt);
            }
        }

        // Change the switch jump into a BBJ_ALWAYS
        block->SetKindAndTargetEdge(BBJ_ALWAYS, block->GetSwitchTargets()->bbsDstTab[0]);
        for (unsigned i = 1; i < jmpCnt; ++i)
        {
            fgRemoveRefPred(jmpTab[i]);
        }

        return true;
    }
    else if (block->GetSwitchTargets()->bbsCount == 2)
    {
        /* Use a BBJ_COND(switchVal==0) for a switch with only one
           significant clause besides the default clause */
        GenTree* switchVal = switchTree->AsOp()->gtOp1;
        noway_assert(genActualTypeIsIntOrI(switchVal->TypeGet()));

        // If we are in LIR, remove the jump table from the block.
        if (block->IsLIR())
        {
            GenTree* jumpTable = switchTree->AsOp()->gtOp2;
            assert(jumpTable->OperGet() == GT_JMPTABLE);
            blockRange->Remove(jumpTable);
        }

        // Change the GT_SWITCH(switchVal) into GT_JTRUE(GT_EQ(switchVal==0)).
        // Also mark the node as GTF_DONT_CSE as further down JIT is not capable of handling it.
        // For example CSE could determine that the expression rooted at GT_EQ is a candidate cse and
        // replace it with a COMMA node.  In such a case we will end up with GT_JTRUE node pointing to
        // a COMMA node which results in noway asserts in fgMorphSmpOp(), optAssertionGen() and rpPredictTreeRegUse().
        // For the same reason fgMorphSmpOp() marks GT_JTRUE nodes with RELOP children as GTF_DONT_CSE.

#ifdef DEBUG
        if (verbose)
        {
            printf("\nConverting a switch (" FMT_BB ") with only one significant clause besides a default target to a "
                   "conditional branch. Before:\n",
                   block->bbNum);

            gtDispTree(switchTree);
        }
#endif // DEBUG

        switchTree->ChangeOper(GT_JTRUE);
        GenTree* zeroConstNode    = gtNewZeroConNode(genActualType(switchVal->TypeGet()));
        GenTree* condNode         = gtNewOperNode(GT_EQ, TYP_INT, switchVal, zeroConstNode);
        switchTree->AsOp()->gtOp1 = condNode;
        switchTree->AsOp()->gtOp1->gtFlags |= (GTF_RELOP_JMP_USED | GTF_DONT_CSE);

        if (block->IsLIR())
        {
            blockRange->InsertAfter(switchVal, zeroConstNode, condNode);
            LIR::ReadOnlyRange range(zeroConstNode, switchTree);
            m_pLowering->LowerRange(block, range);
        }
        else if (fgNodeThreading != NodeThreading::None)
        {
            gtSetStmtInfo(switchStmt);
            fgSetStmtSeq(switchStmt);
        }

        FlowEdge* const trueEdge  = block->GetSwitchTargets()->bbsDstTab[0];
        FlowEdge* const falseEdge = block->GetSwitchTargets()->bbsDstTab[1];
        block->SetCond(trueEdge, falseEdge);

        JITDUMP("After:\n");
        DISPNODE(switchTree);

        return true;
    }
    return modified;
}

//-------------------------------------------------------------
// fgBlockEndFavorsTailDuplication:
//     Heuristic function that returns true if this block ends in a statement that looks favorable
//     for tail-duplicating its successor (such as assigning a constant to a local).
//
//  Arguments:
//      block: BasicBlock we are considering duplicating the successor of
//      lclNum: local that is used by the successor block, provided by
//        prior call to fgBlockIsGoodTailDuplicationCandidate
//
//  Returns:
//     true if block end is favorable for tail duplication
//
//  Notes:
//     This is the second half of the evaluation for tail duplication, where we try
//     to determine if this predecessor block assigns a constant or provides useful
//     information about a local that is tested in an unconditionally executed successor.
//     If so then duplicating the successor will likely allow the test to be
//     optimized away.
//
bool Compiler::fgBlockEndFavorsTailDuplication(BasicBlock* block, unsigned lclNum)
{
    if (block->isRunRarely())
    {
        return false;
    }

    // If the local is address exposed, we currently can't optimize.
    //
    LclVarDsc* const lclDsc = lvaGetDesc(lclNum);

    if (lclDsc->IsAddressExposed())
    {
        return false;
    }

    Statement* const lastStmt  = block->lastStmt();
    Statement* const firstStmt = block->FirstNonPhiDef();

    if (lastStmt == nullptr)
    {
        return false;
    }

    // Tail duplication tends to pay off when the last statement
    // is a local store of a constant, arraylength, or a relop.
    // This is because these statements produce information about values
    // that would otherwise be lost at the upcoming merge point.
    //
    // Check up to N statements...
    //
    const int  limit = 2;
    int        count = 0;
    Statement* stmt  = lastStmt;

    while (count < limit)
    {
        count++;
        GenTree* const tree = stmt->GetRootNode();
        if (tree->OperIsLocalStore() && !tree->OperIsBlkOp() && (tree->AsLclVarCommon()->GetLclNum() == lclNum))
        {
            GenTree* const value = tree->Data();
            if (value->OperIsArrLength() || value->OperIsConst() || value->OperIsCompare())
            {
                return true;
            }
        }

        Statement* const prevStmt = stmt->GetPrevStmt();

        // The statement list prev links wrap from first->last, so exit
        // when we see lastStmt again, as we've now seen all statements.
        //
        if (prevStmt == lastStmt)
        {
            break;
        }

        stmt = prevStmt;
    }

    return false;
}

//-------------------------------------------------------------
// fgBlockIsGoodTailDuplicationCandidate:
//     Heuristic function that examines a block (presumably one that is a merge point) to determine
//     if it is a good candidate to be duplicated.
//
// Arguments:
//     target - the tail block (candidate for duplication)
//
// Returns:
//     true if this is a good candidate, false otherwise
//     if true, lclNum is set to lcl to scan for in predecessor block
//
// Notes:
//     The current heuristic is that tail duplication is deemed favorable if this
//     block simply tests the value of a local against a constant or some other local.
//
//     This is the first half of the evaluation for tail duplication. We subsequently
//     need to check if predecessors of this block assigns a constant to the local.
//
bool Compiler::fgBlockIsGoodTailDuplicationCandidate(BasicBlock* target, unsigned* lclNum)
{
    *lclNum = BAD_VAR_NUM;

    // Here we are looking for small blocks where a local live-into the block
    // ultimately feeds a simple conditional branch.
    //
    // These blocks are small, and when duplicated onto the tail of blocks that end in
    // local stores, there is a high probability of the branch completely going away.
    //
    // This is by no means the only kind of tail that it is beneficial to duplicate,
    // just the only one we recognize for now.
    if (!target->KindIs(BBJ_COND))
    {
        return false;
    }

    // No point duplicating this block if it's not a control flow join.
    if (target->bbRefs < 2)
    {
        return false;
    }

    // No point duplicating this block if it would not remove (part of) the join.
    if (target->TrueTargetIs(target) || target->FalseTargetIs(target))
    {
        return false;
    }

    Statement* const lastStmt  = target->lastStmt();
    Statement* const firstStmt = target->FirstNonPhiDef();

    // We currently allow just one statement aside from the branch.
    //
    if ((firstStmt != lastStmt) && (firstStmt != lastStmt->GetPrevStmt()))
    {
        return false;
    }

    // Verify the branch is just a simple local compare.
    //
    GenTree* const lastTree = lastStmt->GetRootNode();

    if (lastTree->gtOper != GT_JTRUE)
    {
        return false;
    }

    // must be some kind of relational operator
    GenTree* const cond = lastTree->AsOp()->gtOp1;
    if (!cond->OperIsCompare())
    {
        return false;
    }

    // op1 must be some combinations of casts of local or constant
    GenTree* op1 = cond->AsOp()->gtOp1;
    while (op1->gtOper == GT_CAST)
    {
        op1 = op1->AsOp()->gtOp1;
    }

    if (!op1->IsLocal() && !op1->OperIsConst())
    {
        return false;
    }

    // op2 must be some combinations of casts of local or constant
    GenTree* op2 = cond->AsOp()->gtOp2;
    while (op2->gtOper == GT_CAST)
    {
        op2 = op2->AsOp()->gtOp1;
    }

    if (!op2->IsLocal() && !op2->OperIsConst())
    {
        return false;
    }

    // Tree must have one constant and one local, or be comparing
    // the same local to itself.
    unsigned lcl1 = BAD_VAR_NUM;
    unsigned lcl2 = BAD_VAR_NUM;

    if (op1->IsLocal())
    {
        lcl1 = op1->AsLclVarCommon()->GetLclNum();
    }

    if (op2->IsLocal())
    {
        lcl2 = op2->AsLclVarCommon()->GetLclNum();
    }

    if ((lcl1 != BAD_VAR_NUM) && op2->OperIsConst())
    {
        *lclNum = lcl1;
    }
    else if ((lcl2 != BAD_VAR_NUM) && op1->OperIsConst())
    {
        *lclNum = lcl2;
    }
    else if ((lcl1 != BAD_VAR_NUM) && (lcl1 == lcl2))
    {
        *lclNum = lcl1;
    }
    else
    {
        return false;
    }

    // If there's no second statement, we're good.
    //
    if (firstStmt == lastStmt)
    {
        return true;
    }

    // Otherwise check the first stmt.
    // Verify the branch is just a simple local compare.
    //
    GenTree* const firstTree = firstStmt->GetRootNode();
    if (!firstTree->OperIs(GT_STORE_LCL_VAR))
    {
        return false;
    }

    unsigned storeLclNum = firstTree->AsLclVar()->GetLclNum();

    if (storeLclNum != *lclNum)
    {
        return false;
    }

    // Could allow unary here too...
    //
    GenTree* const data = firstTree->AsLclVar()->Data();
    if (!data->OperIsBinary())
    {
        return false;
    }

    // op1 must be some combinations of casts of local or constant
    // (or unary)
    op1 = data->AsOp()->gtOp1;
    while (op1->gtOper == GT_CAST)
    {
        op1 = op1->AsOp()->gtOp1;
    }

    if (!op1->IsLocal() && !op1->OperIsConst())
    {
        return false;
    }

    // op2 must be some combinations of casts of local or constant
    // (or unary)
    op2 = data->AsOp()->gtOp2;

    // A binop may not actually have an op2.
    //
    if (op2 == nullptr)
    {
        return false;
    }

    while (op2->gtOper == GT_CAST)
    {
        op2 = op2->AsOp()->gtOp1;
    }

    if (!op2->IsLocal() && !op2->OperIsConst())
    {
        return false;
    }

    // Tree must have one constant and one local, or be comparing
    // the same local to itself.
    lcl1 = BAD_VAR_NUM;
    lcl2 = BAD_VAR_NUM;

    if (op1->IsLocal())
    {
        lcl1 = op1->AsLclVarCommon()->GetLclNum();
    }

    if (op2->IsLocal())
    {
        lcl2 = op2->AsLclVarCommon()->GetLclNum();
    }

    if ((lcl1 != BAD_VAR_NUM) && op2->OperIsConst())
    {
        *lclNum = lcl1;
    }
    else if ((lcl2 != BAD_VAR_NUM) && op1->OperIsConst())
    {
        *lclNum = lcl2;
    }
    else if ((lcl1 != BAD_VAR_NUM) && (lcl1 == lcl2))
    {
        *lclNum = lcl1;
    }
    else
    {
        return false;
    }

    return true;
}

//-------------------------------------------------------------
// fgOptimizeUncondBranchToSimpleCond:
//    For a block which has an unconditional branch, look to see if its target block
//    is a good candidate for tail duplication, and if so do that duplication.
//
// Arguments:
//    block  - block with uncond branch
//    target - block which is target of first block
//
// Returns: true if changes were made
//
// Notes:
//   This optimization generally reduces code size and path length.
//
bool Compiler::fgOptimizeUncondBranchToSimpleCond(BasicBlock* block, BasicBlock* target)
{
    JITDUMP("Considering uncond to cond " FMT_BB " -> " FMT_BB "\n", block->bbNum, target->bbNum);

    if (!BasicBlock::sameEHRegion(block, target))
    {
        return false;
    }

    unsigned lclNum = BAD_VAR_NUM;

    // First check if the successor tests a local and then branches on the result
    // of a test, and obtain the local if so.
    //
    if (!fgBlockIsGoodTailDuplicationCandidate(target, &lclNum))
    {
        return false;
    }

    // At this point we know target is BBJ_COND.
    assert(target->KindIs(BBJ_COND));

    // See if this block assigns constant or other interesting tree to that same local.
    //
    if (!fgBlockEndFavorsTailDuplication(block, lclNum))
    {
        return false;
    }

    // NOTE: we do not currently hit this assert because this function is only called when
    // `fgUpdateFlowGraph` has been called with `doTailDuplication` set to true, and the
    // backend always calls `fgUpdateFlowGraph` with `doTailDuplication` set to false.
    assert(!block->IsLIR());

    // Duplicate the target block at the end of this block
    //
    for (Statement* stmt : target->NonPhiStatements())
    {
        GenTree* clone = gtCloneExpr(stmt->GetRootNode());
        noway_assert(clone);
        Statement* cloneStmt = gtNewStmt(clone);

        if (fgNodeThreading != NodeThreading::None)
        {
            gtSetStmtInfo(cloneStmt);
        }

        fgInsertStmtAtEnd(block, cloneStmt);
    }

    // Fix up block's flow.
    // Assume edge likelihoods transfer over.
    //
    fgRedirectTargetEdge(block, target->GetTrueTarget());
    block->GetTargetEdge()->setLikelihood(target->GetTrueEdge()->getLikelihood());

    FlowEdge* const falseEdge = fgAddRefPred(target->GetFalseTarget(), block, target->GetFalseEdge());
    block->SetCond(block->GetTargetEdge(), falseEdge);

    JITDUMP("fgOptimizeUncondBranchToSimpleCond(from " FMT_BB " to cond " FMT_BB "), modified " FMT_BB "\n",
            block->bbNum, target->bbNum, block->bbNum);
    JITDUMP("   expecting opts to key off V%02u in " FMT_BB "\n", lclNum, block->bbNum);

    if (target->hasProfileWeight() && block->hasProfileWeight())
    {
        // Remove weight from target since block now bypasses it...
        //
        weight_t targetWeight = target->bbWeight;
        weight_t blockWeight  = block->bbWeight;
        target->decreaseBBProfileWeight(blockWeight);
        JITDUMP("Decreased " FMT_BB " profile weight from " FMT_WT " to " FMT_WT "\n", target->bbNum, targetWeight,
                target->bbWeight);
    }

    return true;
}

//-------------------------------------------------------------
// fgFoldSimpleCondByForwardSub:
//   Try to refine the flow of a block that may have just been tail duplicated
//   or compacted.
//
// Arguments:
//   block - block that was tail duplicated or compacted
//
// Returns Value:
//   true if control flow was changed
//
bool Compiler::fgFoldSimpleCondByForwardSub(BasicBlock* block)
{
    assert(block->KindIs(BBJ_COND));
    GenTree* jtrue = block->lastStmt()->GetRootNode();
    assert(jtrue->OperIs(GT_JTRUE));

    GenTree* relop = jtrue->gtGetOp1();
    if (!relop->OperIsCompare())
    {
        return false;
    }

    GenTree* op1 = relop->gtGetOp1();
    GenTree* op2 = relop->gtGetOp2();

    GenTree**            lclUse;
    GenTreeLclVarCommon* lcl;

    if (op1->OperIs(GT_LCL_VAR) && op2->IsIntegralConst())
    {
        lclUse = &relop->AsOp()->gtOp1;
        lcl    = op1->AsLclVarCommon();
    }
    else if (op2->OperIs(GT_LCL_VAR) && op1->IsIntegralConst())
    {
        lclUse = &relop->AsOp()->gtOp2;
        lcl    = op2->AsLclVarCommon();
    }
    else
    {
        return false;
    }

    Statement* secondLastStmt = block->lastStmt()->GetPrevStmt();
    if ((secondLastStmt == nullptr) || (secondLastStmt == block->lastStmt()))
    {
        return false;
    }

    GenTree* prevTree = secondLastStmt->GetRootNode();
    if (!prevTree->OperIs(GT_STORE_LCL_VAR))
    {
        return false;
    }

    GenTreeLclVarCommon* store = prevTree->AsLclVarCommon();
    if (store->GetLclNum() != lcl->GetLclNum())
    {
        return false;
    }

    if (!store->Data()->IsIntegralConst())
    {
        return false;
    }

    if (genActualType(store) != genActualType(store->Data()) || (genActualType(store) != genActualType(lcl)))
    {
        return false;
    }

    JITDUMP("Forward substituting local after jump threading. Before:\n");
    DISPSTMT(block->lastStmt());

    JITDUMP("\nAfter:\n");

    LclVarDsc* varDsc  = lvaGetDesc(lcl);
    GenTree*   newData = gtCloneExpr(store->Data());
    if (varTypeIsSmall(varDsc) && fgCastNeeded(store->Data(), varDsc->TypeGet()))
    {
        newData = gtNewCastNode(TYP_INT, newData, false, varDsc->TypeGet());
        newData = gtFoldExpr(newData);
    }

    *lclUse = newData;
    DISPSTMT(block->lastStmt());

    JITDUMP("\nNow trying to fold...\n");
    jtrue->AsUnOp()->gtOp1 = gtFoldExpr(relop);
    DISPSTMT(block->lastStmt());

    Compiler::FoldResult result = fgFoldConditional(block);
    if (result != Compiler::FoldResult::FOLD_DID_NOTHING)
    {
        assert(block->KindIs(BBJ_ALWAYS));
        return true;
    }

    return false;
}

//-------------------------------------------------------------
// fgRemoveConditionalJump:
//    Optimize a BBJ_COND block that unconditionally jumps to the same target
//
// Arguments:
//    block - BBJ_COND block with identical true/false targets
//
void Compiler::fgRemoveConditionalJump(BasicBlock* block)
{
    assert(block->KindIs(BBJ_COND));
    assert(block->TrueEdgeIs(block->GetFalseEdge()));

    BasicBlock* target = block->GetTrueTarget();

#ifdef DEBUG
    if (verbose)
    {
        printf("Block " FMT_BB " becoming a BBJ_ALWAYS to " FMT_BB " (jump target is the same whether the condition"
               " is true or false)\n",
               block->bbNum, target->bbNum);
    }
#endif // DEBUG

    if (block->IsLIR())
    {
        LIR::Range& blockRange = LIR::AsRange(block);
        GenTree*    jmp        = blockRange.LastNode();
        assert(jmp->OperIsConditionalJump());

        bool               isClosed;
        unsigned           sideEffects;
        LIR::ReadOnlyRange jmpRange;

        if (jmp->OperIs(GT_JCC))
        {
            // For JCC we have an invariant until resolution that the
            // previous node sets those CPU flags.
            GenTree* prevNode = jmp->gtPrev;
            assert((prevNode != nullptr) && ((prevNode->gtFlags & GTF_SET_FLAGS) != 0));
            prevNode->gtFlags &= ~GTF_SET_FLAGS;
            jmpRange = blockRange.GetTreeRange(prevNode, &isClosed, &sideEffects);
            jmpRange = LIR::ReadOnlyRange(jmpRange.FirstNode(), jmp);
        }
        else
        {
            jmpRange = blockRange.GetTreeRange(jmp, &isClosed, &sideEffects);
        }

        if (isClosed && ((sideEffects & GTF_SIDE_EFFECT) == 0))
        {
            // If the jump and its operands form a contiguous, side-effect-free range,
            // remove them.
            blockRange.Delete(this, block, std::move(jmpRange));
        }
        else
        {
            // Otherwise, just remove the jump node itself.
            blockRange.Remove(jmp, true);
        }
    }
    else
    {
        Statement* condStmt = block->lastStmt();
        GenTree*   cond     = condStmt->GetRootNode();
        noway_assert(cond->gtOper == GT_JTRUE);

        /* check for SIDE_EFFECTS */
        if (cond->gtFlags & GTF_SIDE_EFFECT)
        {
            /* Extract the side effects from the conditional */
            GenTree* sideEffList = nullptr;

            gtExtractSideEffList(cond, &sideEffList);

            if (sideEffList == nullptr)
            {
                compCurBB = block;
                fgRemoveStmt(block, condStmt);
            }
            else
            {
                noway_assert(sideEffList->gtFlags & GTF_SIDE_EFFECT);
#ifdef DEBUG
                if (verbose)
                {
                    printf("\nConditional has side effects! Extracting side effects...\n");
                    gtDispTree(cond);
                    printf("\n");
                    gtDispTree(sideEffList);
                    printf("\n");
                }
#endif // DEBUG

                /* Replace the conditional statement with the list of side effects */
                noway_assert(sideEffList->gtOper != GT_JTRUE);

                condStmt->SetRootNode(sideEffList);

                if (fgNodeThreading == NodeThreading::AllTrees)
                {
                    compCurBB = block;

                    /* Update ordering, costs, FP levels, etc. */
                    gtSetStmtInfo(condStmt);

                    /* Re-link the nodes for this statement */
                    fgSetStmtSeq(condStmt);
                }
            }
        }
        else
        {
            compCurBB = block;
            /* conditional has NO side effect - remove it */
            fgRemoveStmt(block, condStmt);
        }
    }

    /* Conditional is gone - always jump to target */

    block->SetKindAndTargetEdge(BBJ_ALWAYS, block->GetTrueEdge());
    assert(block->TargetIs(target));

    /* Update bbRefs and bbNum - Conditional predecessors to the same
     * block are counted twice so we have to remove one of them */

    noway_assert(target->countOfInEdges() > 1);
    fgRemoveRefPred(block->GetTargetEdge());
}

//-------------------------------------------------------------
// fgOptimizeBranch: Optimize an unconditional branch that branches to a conditional branch.
//
// Currently we require that the conditional branch jump back to the block that follows the unconditional
// branch. We can improve the code execution and layout by concatenating a copy of the conditional branch
// block at the end of the conditional branch and reversing the sense of the branch.
//
// This is only done when the amount of code to be copied is smaller than our calculated threshold
// in maxDupCostSz.
//
// Arguments:
//    bJump - block with branch
//
// Returns: true if changes were made
//
bool Compiler::fgOptimizeBranch(BasicBlock* bJump)
{
    assert(opts.OptimizationEnabled());

    if (!bJump->KindIs(BBJ_ALWAYS))
    {
        return false;
    }

    // We might be able to compact blocks that always jump to the next block.
    if (bJump->JumpsToNext())
    {
        return false;
    }

    if (bJump->HasFlag(BBF_KEEP_BBJ_ALWAYS))
    {
        return false;
    }

    BasicBlock* bDest = bJump->GetTarget();

    if (!bDest->KindIs(BBJ_COND))
    {
        return false;
    }

    if (!bJump->NextIs(bDest->GetTrueTarget()))
    {
        return false;
    }

    // 'bJump' must be in the same try region as the condition, since we're going to insert
    // a duplicated condition in 'bJump', and the condition might include exception throwing code.
    if (!BasicBlock::sameTryRegion(bJump, bDest))
    {
        return false;
    }

    // do not jump into another try region
    BasicBlock* bDestNormalTarget = bDest->GetFalseTarget();
    if (bDestNormalTarget->hasTryIndex() && !BasicBlock::sameTryRegion(bJump, bDestNormalTarget))
    {
        return false;
    }

    // This function is only called in the frontend.
    assert(!bJump->IsLIR());
    assert(!bDest->IsLIR());

    unsigned estDupCostSz = 0;
    for (Statement* const stmt : bDest->Statements())
    {
        // We want to compute the costs of the statement. Unfortunately, gtPrepareCost() / gtSetStmtInfo()
        // call gtSetEvalOrder(), which can reorder nodes. If it does so, we need to re-thread the gtNext/gtPrev
        // links. We don't know if it does or doesn't reorder nodes, so we end up always re-threading the links.

        gtSetStmtInfo(stmt);
        if (fgNodeThreading == NodeThreading::AllTrees)
        {
            fgSetStmtSeq(stmt);
        }

        GenTree* expr = stmt->GetRootNode();
        estDupCostSz += expr->GetCostSz();
    }

    bool     haveProfileWeights = false;
    weight_t weightJump         = bJump->bbWeight;
    weight_t weightDest         = bDest->bbWeight;
    weight_t weightNext         = bJump->Next()->bbWeight;
    bool     rareJump           = bJump->isRunRarely();
    bool     rareDest           = bDest->isRunRarely();
    bool     rareNext           = bJump->Next()->isRunRarely();

    // If we have profile data then we calculate the number of time
    // the loop will iterate into loopIterations
    if (fgIsUsingProfileWeights())
    {
        // Only rely upon the profile weight when all three of these blocks
        // have either good profile weights or are rarelyRun
        //
        if (bJump->HasAnyFlag(BBF_PROF_WEIGHT | BBF_RUN_RARELY) &&
            bDest->HasAnyFlag(BBF_PROF_WEIGHT | BBF_RUN_RARELY) &&
            bJump->Next()->HasAnyFlag(BBF_PROF_WEIGHT | BBF_RUN_RARELY))
        {
            haveProfileWeights = true;

            if ((weightJump * 100) < weightDest)
            {
                rareJump = true;
            }

            if ((weightNext * 100) < weightDest)
            {
                rareNext = true;
            }

            if (((weightDest * 100) < weightJump) && ((weightDest * 100) < weightNext))
            {
                rareDest = true;
            }
        }
    }

    unsigned maxDupCostSz = 6;

    //
    // Branches between the hot and rarely run regions
    // should be minimized.  So we allow a larger size
    //
    if (rareDest != rareJump)
    {
        maxDupCostSz += 6;
    }

    if (rareDest != rareNext)
    {
        maxDupCostSz += 6;
    }

    //
    // We we are ngen-ing:
    // If the uncondional branch is a rarely run block then
    // we are willing to have more code expansion since we
    // won't be running code from this page
    //
    if (opts.jitFlags->IsSet(JitFlags::JIT_FLAG_PREJIT))
    {
        if (rareJump)
        {
            maxDupCostSz *= 2;
        }
    }

    // If the compare has too high cost then we don't want to dup

    bool costIsTooHigh = (estDupCostSz > maxDupCostSz);

#ifdef DEBUG
    if (verbose)
    {
        printf("\nDuplication of the conditional block " FMT_BB " (always branch from " FMT_BB
               ") %s, because the cost of duplication (%i) is %s than %i, haveProfileWeights = %s\n",
               bDest->bbNum, bJump->bbNum, costIsTooHigh ? "not done" : "performed", estDupCostSz,
               costIsTooHigh ? "greater" : "less or equal", maxDupCostSz, dspBool(haveProfileWeights));
    }
#endif // DEBUG

    if (costIsTooHigh)
    {
        return false;
    }

    /* Looks good - duplicate the conditional block */

    Statement* newStmtList = nullptr; // new stmt list to be added to bJump
    Statement* newLastStmt = nullptr;

    /* Visit all the statements in bDest */

    for (Statement* const curStmt : bDest->NonPhiStatements())
    {
        // Clone/substitute the expression.
        Statement* stmt = gtCloneStmt(curStmt);

        // cloneExpr doesn't handle everything.
        if (stmt == nullptr)
        {
            return false;
        }

        if (fgNodeThreading == NodeThreading::AllTrees)
        {
            gtSetStmtInfo(stmt);
            fgSetStmtSeq(stmt);
        }

        /* Append the expression to our list */

        if (newStmtList != nullptr)
        {
            newLastStmt->SetNextStmt(stmt);
        }
        else
        {
            newStmtList = stmt;
        }

        stmt->SetPrevStmt(newLastStmt);
        newLastStmt = stmt;
    }

    // Get to the condition node from the statement tree.
    GenTree* condTree = newLastStmt->GetRootNode();
    noway_assert(condTree->gtOper == GT_JTRUE);

    // Set condTree to the operand to the GT_JTRUE.
    condTree = condTree->AsOp()->gtOp1;

    // This condTree has to be a RelOp comparison.
    if (condTree->OperIsCompare() == false)
    {
        return false;
    }

    // Join the two linked lists.
    Statement* lastStmt = bJump->lastStmt();

    if (lastStmt != nullptr)
    {
        Statement* stmt = bJump->firstStmt();
        stmt->SetPrevStmt(newLastStmt);
        lastStmt->SetNextStmt(newStmtList);
        newStmtList->SetPrevStmt(lastStmt);
    }
    else
    {
        bJump->bbStmtList = newStmtList;
        newStmtList->SetPrevStmt(newLastStmt);
    }

    //
    // Reverse the sense of the compare
    //
    gtReverseCond(condTree);

    // We need to update the following flags of the bJump block if they were set in the bDest block
    bJump->CopyFlags(bDest, BBF_COPY_PROPAGATE);

    // Update bbRefs and bbPreds
    //
    // For now we set the likelihood of the new branch to match
    // the likelihood of the old branch.
    //
    // This may or may not match the block weight adjustments we're
    // making. All this becomes easier to reconcile once we rely on
    // edge likelihoods more and have synthesis running.
    //
    // Until then we won't worry that edges and blocks are potentially
    // out of sync.
    //
    FlowEdge* const destFalseEdge = bDest->GetFalseEdge();
    FlowEdge* const destTrueEdge  = bDest->GetTrueEdge();

    // bJump now falls through into the next block.
    // Note that we're deriving the false edge's likelihood from 'destTrueEdge',
    // because the comparison in 'bJump' is flipped.
    // Similarly, we will derive the true edge's likelihood from 'destFalseEdge'.
    //
    BasicBlock* const bDestFalseTarget = bJump->Next();
    FlowEdge* const   falseEdge        = fgAddRefPred(bDestFalseTarget, bJump, destTrueEdge);

    // bJump now jumps to bDest's normal jump target
    //
    fgRedirectTargetEdge(bJump, bDestNormalTarget);
    bJump->GetTargetEdge()->setLikelihood(destFalseEdge->getLikelihood());

    bJump->SetCond(bJump->GetTargetEdge(), falseEdge);

    // Update profile data
    //
    if (haveProfileWeights)
    {
        // bJump no longer flows into bDest
        //
        bDest->decreaseBBProfileWeight(bJump->bbWeight);

        // Propagate bJump's weight into its new successors
        //
        bDestNormalTarget->setBBProfileWeight(bDestNormalTarget->computeIncomingWeight());
        bDestFalseTarget->setBBProfileWeight(bDestFalseTarget->computeIncomingWeight());

        if ((bDestNormalTarget->NumSucc() > 0) || (bDestFalseTarget->NumSucc() > 0))
        {
            JITDUMP("fgOptimizeBranch: New flow out of " FMT_BB " needs to be propagated. Data %s inconsistent.\n",
                    bJump->bbNum, fgPgoConsistent ? "is now" : "was already");
            fgPgoConsistent = false;
        }
    }

#if DEBUG
    if (verbose)
    {
        // Dump out the newStmtList that we created
        printf("\nfgOptimizeBranch added these statements(s) at the end of " FMT_BB ":\n", bJump->bbNum);
        for (Statement* stmt : StatementList(newStmtList))
        {
            gtDispStmt(stmt);
        }
        printf("\nfgOptimizeBranch changed block " FMT_BB " from BBJ_ALWAYS to BBJ_COND.\n", bJump->bbNum);

        printf("\nAfter this change in fgOptimizeBranch the BB graph is:");
        fgDispBasicBlocks(verboseTrees);
        printf("\n");
    }
#endif // DEBUG

    return true;
}

//-----------------------------------------------------------------------------
// fgPeelSwitch: Modify a switch to check for its dominant case up front.
//
// Parameters:
//   block - The switch block with a dominant case
//
void Compiler::fgPeelSwitch(BasicBlock* block)
{
    assert(block->KindIs(BBJ_SWITCH));
    assert(block->GetSwitchTargets()->bbsHasDominantCase);
    assert(!block->isRunRarely());

    // Lowering expands switches, so calling this method on lowered IR
    // does not make sense.
    //
    assert(!block->IsLIR());

    // We currently will only see dominant cases with PGO.
    //
    assert(block->hasProfileWeight());

    const unsigned dominantCase = block->GetSwitchTargets()->bbsDominantCase;
    JITDUMP(FMT_BB " has switch with dominant case %u, considering peeling\n", block->bbNum, dominantCase);

    // The dominant case should not be the default case, as we already peel that one.
    //
    assert(dominantCase < (block->GetSwitchTargets()->bbsCount - 1));
    BasicBlock* const dominantTarget = block->GetSwitchTargets()->bbsDstTab[dominantCase]->getDestinationBlock();
    Statement* const  switchStmt     = block->lastStmt();
    GenTree* const    switchTree     = switchStmt->GetRootNode();
    assert(switchTree->OperIs(GT_SWITCH));
    GenTree* const switchValue = switchTree->gtGetOp1();

    // Split the switch block just before at the switch.
    //
    // After this, newBlock is the switch block, and
    // block is the upstream block.
    //
    BasicBlock* newBlock = nullptr;

    if (block->firstStmt() == switchStmt)
    {
        newBlock = fgSplitBlockAtBeginning(block);
    }
    else
    {
        newBlock = fgSplitBlockAfterStatement(block, switchStmt->GetPrevStmt());
    }

    // Set up a compare in the upstream block, "stealing" the switch value tree.
    //
    GenTree* const   dominantCaseCompare = gtNewOperNode(GT_EQ, TYP_INT, switchValue, gtNewIconNode(dominantCase));
    GenTree* const   jmpTree             = gtNewOperNode(GT_JTRUE, TYP_VOID, dominantCaseCompare);
    Statement* const jmpStmt             = fgNewStmtFromTree(jmpTree, switchStmt->GetDebugInfo());
    fgInsertStmtAtEnd(block, jmpStmt);

    // Reattach switch value to the switch. This may introduce a comma
    // in the upstream compare tree, if the switch value expression is complex.
    //
    switchTree->AsOp()->gtOp1 = fgMakeMultiUse(&dominantCaseCompare->AsOp()->gtOp1);

    // Update flags
    //
    switchTree->gtFlags = switchTree->gtGetOp1()->gtFlags & GTF_ALL_EFFECT;
    dominantCaseCompare->gtFlags |= dominantCaseCompare->gtGetOp1()->gtFlags & GTF_ALL_EFFECT;
    jmpTree->gtFlags |= dominantCaseCompare->gtFlags & GTF_ALL_EFFECT;
    dominantCaseCompare->gtFlags |= GTF_RELOP_JMP_USED | GTF_DONT_CSE;

    // Wire up the new control flow.
    //
    FlowEdge* const blockToTargetEdge   = fgAddRefPred(dominantTarget, block);
    FlowEdge* const blockToNewBlockEdge = newBlock->bbPreds;
    block->SetCond(blockToTargetEdge, blockToNewBlockEdge);

    // Update profile data
    //
    const weight_t fraction            = newBlock->GetSwitchTargets()->bbsDominantFraction;
    const weight_t blockToTargetWeight = block->bbWeight * fraction;

    newBlock->decreaseBBProfileWeight(blockToTargetWeight);

    blockToTargetEdge->setLikelihood(fraction);
    blockToNewBlockEdge->setLikelihood(max(0.0, 1.0 - fraction));

    JITDUMP("fgPeelSwitch: Updated flow into " FMT_BB " needs to be propagated. Data %s inconsistent.\n",
            newBlock->bbNum, fgPgoConsistent ? "is now" : "was already");
    fgPgoConsistent = false;

    // For now we leave the switch as is, since there's no way
    // to indicate that one of the cases is now unreachable.
    //
    // But it no longer has a dominant case.
    //
    newBlock->GetSwitchTargets()->bbsHasDominantCase = false;

    if (fgNodeThreading == NodeThreading::AllTrees)
    {
        // The switch tree has been modified.
        JITDUMP("Rethreading " FMT_STMT "\n", switchStmt->GetID());
        gtSetStmtInfo(switchStmt);
        fgSetStmtSeq(switchStmt);

        // fgNewStmtFromTree() already threaded the tree, but calling fgMakeMultiUse() might have
        // added new nodes if a COMMA was introduced.
        JITDUMP("Rethreading " FMT_STMT "\n", jmpStmt->GetID());
        gtSetStmtInfo(jmpStmt);
        fgSetStmtSeq(jmpStmt);
    }
}

//-----------------------------------------------------------------------------
// fgExpandRunRarelyBlocks: given the current set of run rarely blocks,
//   see if we can deduce that some other blocks are run rarely.
//
// Returns:
//    True if new block was marked as run rarely.
//
bool Compiler::fgExpandRarelyRunBlocks()
{
    bool result = false;

#ifdef DEBUG
    if (verbose)
    {
        printf("\n*************** In fgExpandRarelyRunBlocks()\n");
    }

    const char* reason = nullptr;
#endif

    // Helper routine to figure out the lexically earliest predecessor
    // of bPrev that could become run rarely, given that bPrev
    // has just become run rarely.
    //
    // Note this is potentially expensive for large flow graphs and blocks
    // with lots of predecessors.
    //
    auto newRunRarely = [](BasicBlock* block, BasicBlock* bPrev) {
        // Figure out earliest block that might be impacted
        BasicBlock* bPrevPrev = nullptr;
        BasicBlock* tmpbb;

        if (bPrev->KindIs(BBJ_CALLFINALLYRET))
        {
            // If we've got a BBJ_CALLFINALLY/BBJ_CALLFINALLYRET pair, treat the BBJ_CALLFINALLY as an
            // additional predecessor for the BBJ_CALLFINALLYRET block
            tmpbb = bPrev->Prev();
            noway_assert(tmpbb->isBBCallFinallyPair());
            bPrevPrev = tmpbb;
        }

        FlowEdge* pred = bPrev->bbPreds;

        if (pred != nullptr)
        {
            // bPrevPrev will be set to the lexically
            // earliest predecessor of bPrev.

            while (pred != nullptr)
            {
                if (bPrevPrev == nullptr)
                {
                    // Initially we select the first block in the bbPreds list
                    bPrevPrev = pred->getSourceBlock();
                    continue;
                }

                // Walk the flow graph lexically forward from pred->getBlock()
                // if we find (block == bPrevPrev) then
                // pred->getBlock() is an earlier predecessor.
                for (tmpbb = pred->getSourceBlock(); tmpbb != nullptr; tmpbb = tmpbb->Next())
                {
                    if (tmpbb == bPrevPrev)
                    {
                        /* We found an earlier predecessor */
                        bPrevPrev = pred->getSourceBlock();
                        break;
                    }
                    else if (tmpbb == bPrev)
                    {
                        // We have reached bPrev so stop walking
                        // as this cannot be an earlier predecessor
                        break;
                    }
                }

                // Onto the next predecessor
                pred = pred->getNextPredEdge();
            }
        }

        if (bPrevPrev != nullptr)
        {
            // Walk the flow graph forward from bPrevPrev
            // if we don't find (tmpbb == bPrev) then our candidate
            // bPrevPrev is lexically after bPrev and we do not
            // want to select it as our new block

            for (tmpbb = bPrevPrev; tmpbb != nullptr; tmpbb = tmpbb->Next())
            {
                if (tmpbb == bPrev)
                {
                    // Set up block back to the lexically
                    // earliest predecessor of pPrev

                    return bPrevPrev;
                }
            }
        }

        // No reason to backtrack
        //
        return (BasicBlock*)nullptr;
    };

    // We expand the number of rarely run blocks by observing
    // that a block that falls into or jumps to a rarely run block,
    // must itself be rarely run and when we have a conditional
    // jump in which both branches go to rarely run blocks then
    // the block must itself be rarely run

    BasicBlock* block;
    BasicBlock* bPrev;

    for (bPrev = fgFirstBB, block = bPrev->Next(); block != nullptr; bPrev = block, block = block->Next())
    {
        if (bPrev->isRunRarely())
        {
            continue;
        }

        if (bPrev->hasProfileWeight())
        {
            continue;
        }

        INDEBUG(const char* reason = nullptr);
        bool setRarelyRun = false;

        switch (bPrev->GetKind())
        {
            case BBJ_ALWAYS:
                if (bPrev->GetTarget()->isRunRarely())
                {
                    INDEBUG(reason = "Unconditional jump to a rarely run block");
                    setRarelyRun = true;
                }
                break;

            case BBJ_CALLFINALLY:
                if (bPrev->isBBCallFinallyPair() && block->isRunRarely())
                {
                    INDEBUG(reason = "Call of finally followed rarely run continuation block");
                    setRarelyRun = true;
                }
                break;

            case BBJ_CALLFINALLYRET:
                if (bPrev->GetFinallyContinuation()->isRunRarely())
                {
                    INDEBUG(reason = "Finally continuation is a rarely run block");
                    setRarelyRun = true;
                }
                break;

            case BBJ_COND:
                if (bPrev->GetTrueTarget()->isRunRarely() && bPrev->GetFalseTarget()->isRunRarely())
                {
                    INDEBUG(reason = "Both sides of a conditional jump are rarely run");
                    setRarelyRun = true;
                }
                break;

            default:
                break;
        }

        if (setRarelyRun)
        {
            JITDUMP("%s, marking " FMT_BB " as rarely run\n", reason, bPrev->bbNum);

            // Must not have previously been marked
            noway_assert(!bPrev->isRunRarely());

            // Mark bPrev as a new rarely run block
            bPrev->bbSetRunRarely();

            // We have marked at least one block.
            //
            result = true;

            // See if we should to backtrack.
            //
            BasicBlock* bContinue = newRunRarely(block, bPrev);

            // If so, reset block to the backtrack point.
            //
            if (bContinue != nullptr)
            {
                block = bContinue;
            }
        }
    }

    // Now iterate over every block to see if we can prove that a block is rarely run
    // (i.e. when all predecessors to the block are rarely run)
    //
    for (bPrev = fgFirstBB, block = bPrev->Next(); block != nullptr; bPrev = block, block = block->Next())
    {
        // If block is not run rarely, then check to make sure that it has
        // at least one non-rarely run block.

        if (!block->isRunRarely() && !block->isBBCallFinallyPairTail())
        {
            bool rare = true;

            /* Make sure that block has at least one normal predecessor */
            for (BasicBlock* const predBlock : block->PredBlocks())
            {
                /* Find the fall through predecessor, if any */
                if (!predBlock->isRunRarely())
                {
                    rare = false;
                    break;
                }
            }

            if (rare)
            {
                // If 'block' is the start of a handler or filter then we cannot make it
                // rarely run because we may have an exceptional edge that
                // branches here.
                //
                if (bbIsHandlerBeg(block))
                {
                    rare = false;
                }
            }

            if (rare)
            {
                block->bbSetRunRarely();
                result = true;

#ifdef DEBUG
                if (verbose)
                {
                    printf("All branches to " FMT_BB " are from rarely run blocks, marking as rarely run\n",
                           block->bbNum);
                }
#endif // DEBUG

                // When marking a BBJ_CALLFINALLY as rarely run we also mark
                // the BBJ_CALLFINALLYRET that comes after it as rarely run
                //
                if (block->isBBCallFinallyPair())
                {
                    BasicBlock* bNext = block->Next();
                    PREFIX_ASSUME(bNext != nullptr);
                    bNext->bbSetRunRarely();
#ifdef DEBUG
                    if (verbose)
                    {
                        printf("Also marking the BBJ_CALLFINALLYRET at " FMT_BB " as rarely run\n", bNext->bbNum);
                    }
#endif // DEBUG
                }
            }
        }

        //
        // if bPrev->bbWeight is not based upon profile data we can adjust
        // the weights of bPrev and block
        //
        if (bPrev->isBBCallFinallyPair() &&         // we must have a BBJ_CALLFINALLY and BBJ_CALLFINALLYRET pair
            (bPrev->bbWeight != block->bbWeight) && // the weights are currently different
            !bPrev->hasProfileWeight())             // and the BBJ_CALLFINALLY block is not using profiled weights
        {
            if (block->isRunRarely())
            {
                // Set the BBJ_CALLFINALLY block to the same weight as the BBJ_CALLFINALLYRET block and
                // mark it rarely run.
                bPrev->bbWeight = block->bbWeight;
                bPrev->SetFlags(BBF_RUN_RARELY);
#ifdef DEBUG
                if (verbose)
                {
                    printf("Marking the BBJ_CALLFINALLY block at " FMT_BB " as rarely run because " FMT_BB
                           " is rarely run\n",
                           bPrev->bbNum, block->bbNum);
                }
#endif // DEBUG
            }
            else if (bPrev->isRunRarely())
            {
                // Set the BBJ_CALLFINALLYRET block to the same weight as the BBJ_CALLFINALLY block and
                // mark it rarely run.
                block->bbWeight = bPrev->bbWeight;
                block->SetFlags(BBF_RUN_RARELY);
#ifdef DEBUG
                if (verbose)
                {
                    printf("Marking the BBJ_CALLFINALLYRET block at " FMT_BB " as rarely run because " FMT_BB
                           " is rarely run\n",
                           block->bbNum, bPrev->bbNum);
                }
#endif // DEBUG
            }
            else // Both blocks are hot, bPrev is known not to be using profiled weight
            {
                // Set the BBJ_CALLFINALLY block to the same weight as the BBJ_CALLFINALLYRET block
                bPrev->bbWeight = block->bbWeight;
            }
            noway_assert(block->bbWeight == bPrev->bbWeight);
        }
    }

    return result;
}

<<<<<<< HEAD
=======
#ifdef _PREFAST_
#pragma warning(push)
#pragma warning(disable : 21000) // Suppress PREFast warning about overly large function
#endif

//-----------------------------------------------------------------------------
// fgReorderBlocks: reorder blocks to favor frequent fall through paths
//   and move rare blocks to the end of the method/eh region.
//
// Arguments:
//   useProfile - if true, use profile data (if available) to more aggressively
//     reorder the blocks.
//
// Returns:
//   True if anything got reordered. Reordering blocks may require changing
//   IR to reverse branch conditions.
//
// Notes:
//   We currently allow profile-driven switch opts even when useProfile is false,
//   as they are unlikely to lead to reordering..
//
bool Compiler::fgReorderBlocks(bool useProfile)
{
    noway_assert(opts.compDbgCode == false);

    // We can't relocate anything if we only have one block
    if (fgFirstBB->IsLast())
    {
        return false;
    }

    bool newRarelyRun      = false;
    bool movedBlocks       = false;
    bool optimizedSwitches = false;
    bool optimizedBranches = false;

    // First let us expand the set of run rarely blocks
    newRarelyRun |= fgExpandRarelyRunBlocks();

    if (useProfile)
    {
        // Don't run the new layout until we get to the backend,
        // since LSRA can introduce new blocks, and lowering can churn the flowgraph.
        //
        if (JitConfig.JitDoReversePostOrderLayout())
        {
            return (newRarelyRun || movedBlocks || optimizedSwitches);
        }

        // We will be reordering blocks, so ensure the false target of a BBJ_COND block is its next block
        for (BasicBlock* block = fgFirstBB; block != nullptr; block = block->Next())
        {
            if (block->KindIs(BBJ_COND) && !block->NextIs(block->GetFalseTarget()))
            {
                if (block->CanRemoveJumpToTarget(block->GetTrueTarget(), this))
                {
                    // Reverse the jump condition
                    GenTree* test = block->lastNode();
                    assert(test->OperIsConditionalJump());
                    test->AsOp()->gtOp1 = gtReverseCond(test->AsOp()->gtOp1);

                    FlowEdge* const newFalseEdge = block->GetTrueEdge();
                    FlowEdge* const newTrueEdge  = block->GetFalseEdge();
                    block->SetTrueEdge(newTrueEdge);
                    block->SetFalseEdge(newFalseEdge);
                    assert(block->CanRemoveJumpToTarget(block->GetFalseTarget(), this));
                }
                else
                {
                    BasicBlock* jmpBlk = fgConnectFallThrough(block, block->GetFalseTarget());
                    assert(jmpBlk != nullptr);
                    assert(block->NextIs(jmpBlk));

                    // Skip next block
                    block = jmpBlk;
                }
            }
        }
    }

#ifdef DEBUG
    if (verbose)
    {
        printf("*************** In fgReorderBlocks()\n");

        printf("\nInitial BasicBlocks");
        fgDispBasicBlocks(verboseTrees);
        printf("\n");
    }
#endif // DEBUG

    BasicBlock* bNext;
    BasicBlock* bPrev;
    BasicBlock* block;
    unsigned    XTnum;
    EHblkDsc*   HBtab;

    // Iterate over every block, remembering our previous block in bPrev
    for (bPrev = fgFirstBB, block = bPrev->Next(); block != nullptr; bPrev = block, block = block->Next())
    {
        //
        // Consider relocating the rarely run blocks such that they are at the end of the method.
        // We also consider reversing conditional branches so that they become a not taken forwards branch.
        //

        // Don't consider BBJ_CALLFINALLYRET; it should be processed together with BBJ_CALLFINALLY.
        if (block->KindIs(BBJ_CALLFINALLYRET))
        {
            continue;
        }

        // If block is marked with a BBF_KEEP_BBJ_ALWAYS flag then we don't move the block
        if (block->HasFlag(BBF_KEEP_BBJ_ALWAYS))
        {
            continue;
        }

        // Finally and handlers blocks are to be kept contiguous.
        // TODO-CQ: Allow reordering within the handler region
        if (block->hasHndIndex())
        {
            continue;
        }

        bool        reorderBlock   = useProfile;
        const bool  isRare         = block->isRunRarely();
        BasicBlock* bDest          = nullptr;
        bool        forwardBranch  = false;
        bool        backwardBranch = false;

        // Setup bDest
        if (bPrev->KindIs(BBJ_ALWAYS, BBJ_CALLFINALLYRET))
        {
            bDest          = bPrev->GetTarget();
            forwardBranch  = fgIsForwardBranch(bPrev, bDest);
            backwardBranch = !forwardBranch;
        }
        else if (bPrev->KindIs(BBJ_COND))
        {
            // fgReorderBlocks is called in more than one optimization phase,
            // but only does any reordering in optOptimizeLayout.
            // At that point, we expect implicit fallthrough to be restored for BBJ_COND blocks.
            assert(bPrev->FalseTargetIs(block) || !reorderBlock);
            bDest          = bPrev->GetTrueTarget();
            forwardBranch  = fgIsForwardBranch(bPrev, bDest);
            backwardBranch = !forwardBranch;
        }

        // We will look for bPrev as a non rarely run block followed by block as a rarely run block
        //
        if (bPrev->isRunRarely())
        {
            reorderBlock = false;
        }

        // If the weights of the bPrev, block and bDest were all obtained from a profile run
        // then we can use them to decide if it is useful to reverse this conditional branch

        weight_t profHotWeight = -1;

        if (useProfile && bPrev->hasProfileWeight() && block->hasProfileWeight() &&
            ((bDest == nullptr) || bDest->hasProfileWeight()))
        {
            //
            // All blocks have profile information
            //
            if (forwardBranch)
            {
                if (bPrev->KindIs(BBJ_ALWAYS, BBJ_CALLFINALLYRET))
                {
                    if (bPrev->JumpsToNext())
                    {
                        bDest = nullptr;
                        goto CHECK_FOR_RARE;
                    }
                    // We can pull up the blocks that the unconditional jump branches to
                    // if the weight of bDest is greater or equal to the weight of block
                    // also the weight of bDest can't be zero.
                    // Don't reorder if bPrev's jump destination is the next block.
                    //
                    else if ((bDest->bbWeight < block->bbWeight) || (bDest->bbWeight == BB_ZERO_WEIGHT))
                    {
                        reorderBlock = false;
                    }
                    else
                    {
                        //
                        // If this remains true then we will try to pull up bDest to succeed bPrev
                        //
                        bool moveDestUp = true;

                        //
                        // The edge bPrev -> bDest must have a higher weight
                        // than every other edge into bDest
                        //
                        weight_t const weightToBeat = bPrev->GetTargetEdge()->getLikelyWeight();

                        // Examine all of the other edges into bDest
                        for (FlowEdge* const edge : bDest->PredEdges())
                        {
                            if (edge->getLikelyWeight() > weightToBeat)
                            {
                                moveDestUp = false;
                                break;
                            }
                        }

                        // Are we still good to move bDest up to bPrev?
                        if (moveDestUp)
                        {
                            //
                            // We will consider all blocks that have less weight than profHotWeight to be
                            // uncommonly run blocks as compared with the hot path of bPrev taken-jump to bDest
                            //
                            profHotWeight = bDest->bbWeight - 1;
                        }
                        else
                        {
                            if (block->isRunRarely())
                            {
                                // We will move any rarely run blocks blocks
                                profHotWeight = 0;
                            }
                            else
                            {
                                // We will move all blocks that have a weight less or equal to our fall through block
                                profHotWeight = block->bbWeight + 1;
                            }
                            // But we won't try to connect with bDest
                            bDest = nullptr;
                        }
                    }
                }
                else // (bPrev->KindIs(BBJ_COND))
                {
                    noway_assert(bPrev->KindIs(BBJ_COND));
                    //
                    // We will reverse branch if the true edge's likelihood is more than 51%.
                    //
                    // We will set up profHotWeight to be maximum bbWeight that a block
                    // could have for us not to want to reverse the conditional branch.
                    //
                    // We will consider all blocks that have less weight than profHotWeight to be
                    // uncommonly run blocks compared to the weight of bPrev's true edge.
                    //
                    // We will check if bPrev's true edge weight
                    // is more than twice bPrev's false edge weight.
                    //
                    //                  bPrev -->   [BB04, weight 100]
                    //                                     |         \.
                    //          falseEdge ---------------> O          \.
                    //          [likelihood=0.33]          V           \.
                    //                  block -->   [BB05, weight 33]   \.
                    //                                                   \.
                    //          trueEdge ------------------------------> O
                    //          [likelihood=0.67]                        |
                    //                                                   V
                    //                  bDest --------------->   [BB08, weight 67]
                    //
                    assert(bPrev->FalseTargetIs(block));
                    FlowEdge* trueEdge  = bPrev->GetTrueEdge();
                    FlowEdge* falseEdge = bPrev->GetFalseEdge();
                    noway_assert(trueEdge != nullptr);
                    noway_assert(falseEdge != nullptr);

                    // If we take the true branch more than half the time, we will reverse the branch.
                    if (trueEdge->getLikelihood() < 0.51)
                    {
                        reorderBlock = false;
                    }
                    else
                    {
                        // set profHotWeight
                        profHotWeight = falseEdge->getLikelyWeight() - 1;
                    }
                }
            }
            else // not a forwardBranch
            {
                if (bPrev->bbFallsThrough())
                {
                    goto CHECK_FOR_RARE;
                }

                // Here we should pull up the highest weight block remaining
                // and place it here since bPrev does not fall through.

                weight_t    highestWeight           = 0;
                BasicBlock* candidateBlock          = nullptr;
                BasicBlock* lastNonFallThroughBlock = bPrev;
                BasicBlock* bTmp                    = bPrev->Next();

                while (bTmp != nullptr)
                {
                    // Don't try to split a call finally pair
                    //
                    if (bTmp->isBBCallFinallyPair())
                    {
                        // Move bTmp forward
                        bTmp = bTmp->Next();
                    }

                    //
                    // Check for loop exit condition
                    //
                    if (bTmp == nullptr)
                    {
                        break;
                    }

                    //
                    // if its weight is the highest one we've seen and
                    //  the EH regions allow for us to place bTmp after bPrev
                    //
                    if ((bTmp->bbWeight > highestWeight) && fgEhAllowsMoveBlock(bPrev, bTmp))
                    {
                        // When we have a current candidateBlock that is a conditional (or unconditional) jump
                        // to bTmp (which is a higher weighted block) then it is better to keep our current
                        // candidateBlock and have it fall into bTmp
                        //
                        if ((candidateBlock == nullptr) || !candidateBlock->KindIs(BBJ_COND, BBJ_ALWAYS) ||
                            (candidateBlock->KindIs(BBJ_ALWAYS, BBJ_CALLFINALLYRET) &&
                             (!candidateBlock->TargetIs(bTmp) || candidateBlock->JumpsToNext())) ||
                            (candidateBlock->KindIs(BBJ_COND) && !candidateBlock->TrueTargetIs(bTmp)))
                        {
                            // otherwise we have a new candidateBlock
                            //
                            highestWeight  = bTmp->bbWeight;
                            candidateBlock = lastNonFallThroughBlock->Next();
                        }
                    }

                    const bool bTmpJumpsToNext = bTmp->KindIs(BBJ_ALWAYS, BBJ_CALLFINALLYRET) && bTmp->JumpsToNext();
                    if ((!bTmp->bbFallsThrough() && !bTmpJumpsToNext) || (bTmp->bbWeight == BB_ZERO_WEIGHT))
                    {
                        lastNonFallThroughBlock = bTmp;
                    }

                    bTmp = bTmp->Next();
                }

                // If we didn't find a suitable block then skip this
                if (highestWeight == 0)
                {
                    reorderBlock = false;
                }
                else
                {
                    noway_assert(candidateBlock != nullptr);

                    // If the candidateBlock is the same a block then skip this
                    if (candidateBlock == block)
                    {
                        reorderBlock = false;
                    }
                    else
                    {
                        // Set bDest to the block that we want to come after bPrev
                        bDest = candidateBlock;

                        // set profHotWeight
                        profHotWeight = highestWeight - 1;
                    }
                }
            }
        }
        else // we don't have good profile info (or we are falling through)
        {

        CHECK_FOR_RARE:;

            /* We only want to reorder when we have a rarely run   */
            /* block right after a normal block,                   */
            /* (bPrev is known to be a normal block at this point) */
            if (!isRare)
            {
                if (block->NextIs(bDest) && block->KindIs(BBJ_RETURN) && bPrev->KindIs(BBJ_ALWAYS, BBJ_CALLFINALLYRET))
                {
                    // This is a common case with expressions like "return Expr1 && Expr2" -- move the return
                    // to establish fall-through.
                }
                else
                {
                    reorderBlock = false;
                }
            }
            else
            {
                /* If the jump target bDest is also a rarely run block then we don't want to do the reversal */
                if (bDest && bDest->isRunRarely())
                {
                    reorderBlock = false; /* Both block and bDest are rarely run */
                }
                else
                {
                    // We will move any rarely run blocks blocks
                    profHotWeight = 0;
                }
            }
        }

        if (reorderBlock == false)
        {
            //
            // Check for an unconditional branch to a conditional branch
            // which also branches back to our next block
            //
            const bool optimizedBranch = fgOptimizeBranch(bPrev);
            if (optimizedBranch)
            {
                noway_assert(bPrev->KindIs(BBJ_COND));
                optimizedBranches = true;
            }
            continue;
        }

        //  Now we need to determine which blocks should be moved
        //
        //  We consider one of two choices:
        //
        //  1. Moving the fall-through blocks (or rarely run blocks) down to
        //     later in the method and hopefully connecting the jump dest block
        //     so that it becomes the fall through block
        //
        //  And when bDest is not NULL, we also consider:
        //
        //  2. Moving the bDest block (or blocks) up to bPrev
        //     so that it could be used as a fall through block
        //
        //  We will prefer option #1 if we are able to connect the jump dest
        //  block as the fall though block otherwise will we try to use option #2
        //

        //
        //  Consider option #1: relocating blocks starting at 'block'
        //    to later in flowgraph
        //
        // We set bStart to the first block that will be relocated
        // and bEnd to the last block that will be relocated

        BasicBlock* bStart   = block;
        BasicBlock* bEnd     = bStart;
        bNext                = bEnd->Next();
        bool connected_bDest = false;

        if ((backwardBranch && !isRare) || block->HasFlag(BBF_DONT_REMOVE)) // Don't choose option #1 when block is the
                                                                            // start of a try region
        {
            bStart = nullptr;
            bEnd   = nullptr;
        }
        else
        {
            while (true)
            {
                // Don't try to split a call finally pair
                //
                if (bEnd->isBBCallFinallyPair())
                {
                    // Move bEnd and bNext forward
                    bEnd  = bNext;
                    bNext = bNext->Next();
                }

                //
                // Check for loop exit condition
                //
                if (bNext == nullptr)
                {
                    break;
                }

                // Check if we've reached the funclets region, at the end of the function
                if (bEnd->NextIs(fgFirstFuncletBB))
                {
                    break;
                }

                if (bNext == bDest)
                {
                    connected_bDest = true;
                    break;
                }

                // All the blocks must have the same try index
                // and must not have the BBF_DONT_REMOVE flag set

                if (!BasicBlock::sameTryRegion(bStart, bNext) || bNext->HasFlag(BBF_DONT_REMOVE))
                {
                    // exit the loop, bEnd is now set to the
                    // last block that we want to relocate
                    break;
                }

                // If we are relocating rarely run blocks..
                if (isRare)
                {
                    // ... then all blocks must be rarely run
                    if (!bNext->isRunRarely())
                    {
                        // exit the loop, bEnd is now set to the
                        // last block that we want to relocate
                        break;
                    }
                }
                else
                {
                    // If we are moving blocks that are hot then all
                    // of the blocks moved must be less than profHotWeight */
                    if (bNext->bbWeight >= profHotWeight)
                    {
                        // exit the loop, bEnd is now set to the
                        // last block that we would relocate
                        break;
                    }
                }

                // Move bEnd and bNext forward
                bEnd  = bNext;
                bNext = bNext->Next();
            }

            // Set connected_bDest to true if moving blocks [bStart .. bEnd]
            //  connects with the jump dest of bPrev (i.e bDest) and
            // thus allows bPrev fall through instead of jump.
            if (bNext == bDest)
            {
                connected_bDest = true;
            }
        }

        //  Now consider option #2: Moving the jump dest block (or blocks)
        //    up to bPrev
        //
        // The variables bStart2, bEnd2 and bPrev2 are used for option #2
        //
        // We will setup bStart2 to the first block that will be relocated
        // and bEnd2 to the last block that will be relocated
        // and bPrev2 to be the lexical pred of bDest
        //
        // If after this calculation bStart2 is NULL we cannot use option #2,
        // otherwise bStart2, bEnd2 and bPrev2 are all non-NULL and we will use option #2

        BasicBlock* bStart2 = nullptr;
        BasicBlock* bEnd2   = nullptr;
        BasicBlock* bPrev2  = nullptr;

        // If option #1 didn't connect bDest and bDest isn't NULL
        if ((connected_bDest == false) && (bDest != nullptr) &&
            //  The jump target cannot be moved if it has the BBF_DONT_REMOVE flag set
            !bDest->HasFlag(BBF_DONT_REMOVE))
        {
            // We will consider option #2: relocating blocks starting at 'bDest' to succeed bPrev
            //
            // setup bPrev2 to be the lexical pred of bDest

            bPrev2 = block;
            while (bPrev2 != nullptr)
            {
                if (bPrev2->NextIs(bDest))
                {
                    break;
                }

                bPrev2 = bPrev2->Next();
            }

            if ((bPrev2 != nullptr) && fgEhAllowsMoveBlock(bPrev, bDest))
            {
                // We have decided that relocating bDest to be after bPrev is best
                // Set bStart2 to the first block that will be relocated
                // and bEnd2 to the last block that will be relocated
                //
                // Assigning to bStart2 selects option #2
                //
                bStart2 = bDest;
                bEnd2   = bStart2;
                bNext   = bEnd2->Next();

                while (true)
                {
                    // Don't try to split a call finally pair
                    //
                    if (bEnd2->isBBCallFinallyPair())
                    {
                        noway_assert(bNext->KindIs(BBJ_CALLFINALLYRET));
                        // Move bEnd2 and bNext forward
                        bEnd2 = bNext;
                        bNext = bNext->Next();
                    }

                    // Check for the Loop exit conditions

                    if (bNext == nullptr)
                    {
                        break;
                    }

                    if (bEnd2->KindIs(BBJ_ALWAYS, BBJ_CALLFINALLYRET) && bEnd2->JumpsToNext())
                    {
                        // Treat jumps to next block as fall-through
                    }
                    else if (bEnd2->bbFallsThrough() == false)
                    {
                        break;
                    }

                    // If we are relocating rarely run blocks..
                    // All the blocks must have the same try index,
                    // and must not have the BBF_DONT_REMOVE flag set

                    if (!BasicBlock::sameTryRegion(bStart2, bNext) || bNext->HasFlag(BBF_DONT_REMOVE))
                    {
                        // exit the loop, bEnd2 is now set to the
                        // last block that we want to relocate
                        break;
                    }

                    if (isRare)
                    {
                        /* ... then all blocks must not be rarely run */
                        if (bNext->isRunRarely())
                        {
                            // exit the loop, bEnd2 is now set to the
                            // last block that we want to relocate
                            break;
                        }
                    }
                    else
                    {
                        // If we are relocating hot blocks
                        // all blocks moved must be greater than profHotWeight
                        if (bNext->bbWeight <= profHotWeight)
                        {
                            // exit the loop, bEnd2 is now set to the
                            // last block that we want to relocate
                            break;
                        }
                    }

                    // Move bEnd2 and bNext forward
                    bEnd2 = bNext;
                    bNext = bNext->Next();
                }
            }
        }

        // If we are using option #1 then ...
        if (bStart2 == nullptr)
        {
            // Don't use option #1 for a backwards branch
            if (bStart == nullptr)
            {
                continue;
            }

            // .... Don't move a set of blocks that are already at the end of the main method
            if (bEnd == fgLastBBInMainFunction())
            {
                continue;
            }
        }

#ifdef DEBUG
        if (verbose)
        {
            if (bDest != nullptr)
            {
                if (bPrev->KindIs(BBJ_COND))
                {
                    printf("Decided to reverse conditional branch at block " FMT_BB " branch to " FMT_BB " ",
                           bPrev->bbNum, bDest->bbNum);
                }
                else if (bPrev->KindIs(BBJ_ALWAYS, BBJ_CALLFINALLYRET))
                {
                    printf("Decided to straighten unconditional branch at block " FMT_BB " branch to " FMT_BB " ",
                           bPrev->bbNum, bDest->bbNum);
                }
                else
                {
                    printf("Decided to place hot code after " FMT_BB ", placed " FMT_BB " after this block ",
                           bPrev->bbNum, bDest->bbNum);
                }

                if (profHotWeight > 0)
                {
                    printf("because of IBC profile data\n");
                }
                else
                {
                    if (bPrev->bbFallsThrough())
                    {
                        printf("since it falls into a rarely run block\n");
                    }
                    else
                    {
                        printf("since it is succeeded by a rarely run block\n");
                    }
                }
            }
            else
            {
                printf("Decided to relocate block(s) after block " FMT_BB " since they are %s block(s)\n", bPrev->bbNum,
                       block->isRunRarely() ? "rarely run" : "uncommonly run");
            }
        }
#endif // DEBUG

        // We will set insertAfterBlk to the block the precedes our insertion range
        // We will set bStartPrev to be the block that precedes the set of blocks that we are moving
        BasicBlock* insertAfterBlk;
        BasicBlock* bStartPrev;

        if (bStart2 != nullptr)
        {
            // Option #2: relocating blocks starting at 'bDest' to follow bPrev

            // Update bStart and bEnd so that we can use these two for all later operations
            bStart = bStart2;
            bEnd   = bEnd2;

            // Set bStartPrev to be the block that comes before bStart
            bStartPrev = bPrev2;

            // We will move [bStart..bEnd] to immediately after bPrev
            insertAfterBlk = bPrev;
        }
        else
        {
            // option #1: Moving the fall-through blocks (or rarely run blocks) down to later in the method

            // Set bStartPrev to be the block that come before bStart
            bStartPrev = bPrev;

            // We will move [bStart..bEnd] but we will pick the insert location later
            insertAfterBlk = nullptr;
        }

        // We are going to move [bStart..bEnd] so they can't be NULL
        noway_assert(bStart != nullptr);
        noway_assert(bEnd != nullptr);

        // bEnd can't be a BBJ_CALLFINALLY unless it is a RETLESS call
        noway_assert(!bEnd->KindIs(BBJ_CALLFINALLY) || bEnd->HasFlag(BBF_RETLESS_CALL));

        // bStartPrev must be set to the block that precedes bStart
        noway_assert(bStartPrev->NextIs(bStart));

        // Since we will be unlinking [bStart..bEnd],
        // we need to compute and remember if bStart is in each of
        // the try and handler regions
        //
        bool* fStartIsInTry = nullptr;
        bool* fStartIsInHnd = nullptr;

        if (compHndBBtabCount > 0)
        {
            fStartIsInTry = new (this, CMK_Generic) bool[compHndBBtabCount];
            fStartIsInHnd = new (this, CMK_Generic) bool[compHndBBtabCount];

            for (XTnum = 0, HBtab = compHndBBtab; XTnum < compHndBBtabCount; XTnum++, HBtab++)
            {
                fStartIsInTry[XTnum] = HBtab->InTryRegionBBRange(bStart);
                fStartIsInHnd[XTnum] = HBtab->InHndRegionBBRange(bStart);
            }
        }

        /* Temporarily unlink [bStart..bEnd] from the flow graph */
        const bool bStartPrevJumpsToNext = bStartPrev->KindIs(BBJ_ALWAYS) && bStartPrev->JumpsToNext();
        fgUnlinkRange(bStart, bEnd);

        if (insertAfterBlk == nullptr)
        {
            // Find new location for the unlinked block(s)
            // Set insertAfterBlk to the block which will precede the insertion point

            if (!bStart->hasTryIndex() && isRare)
            {
                // We'll just insert the blocks at the end of the method. If the method
                // has funclets, we will insert at the end of the main method but before
                // any of the funclets. Note that we create funclets before we call
                // fgReorderBlocks().

                insertAfterBlk = fgLastBBInMainFunction();
                noway_assert(insertAfterBlk != bPrev);
            }
            else
            {
                BasicBlock* startBlk;
                BasicBlock* lastBlk;
                EHblkDsc*   ehDsc = ehInitTryBlockRange(bStart, &startBlk, &lastBlk);

                BasicBlock* endBlk;

                /* Setup startBlk and endBlk as the range to search */

                if (ehDsc != nullptr)
                {
                    endBlk = lastBlk->Next();

                    /*
                       Multiple (nested) try regions might start from the same BB.
                       For example,

                       try3   try2   try1
                       |---   |---   |---   BB01
                       |      |      |      BB02
                       |      |      |---   BB03
                       |      |             BB04
                       |      |------------ BB05
                       |                    BB06
                       |------------------- BB07

                       Now if we want to insert in try2 region, we will start with startBlk=BB01.
                       The following loop will allow us to start from startBlk==BB04.
                    */
                    while (!BasicBlock::sameTryRegion(startBlk, bStart) && (startBlk != endBlk))
                    {
                        startBlk = startBlk->Next();
                    }

                    // startBlk cannot equal endBlk as it must come before endBlk
                    if (startBlk == endBlk)
                    {
                        goto CANNOT_MOVE;
                    }

                    // we also can't start searching the try region at bStart
                    if (startBlk == bStart)
                    {
                        // if bEnd is the last block in the method or
                        // or if bEnd->bbNext is in a different try region
                        // then we cannot move the blocks
                        //
                        if (bEnd->IsLast() || !BasicBlock::sameTryRegion(startBlk, bEnd->Next()))
                        {
                            goto CANNOT_MOVE;
                        }

                        startBlk = bEnd->Next();

                        // Check that the new startBlk still comes before endBlk

                        // startBlk cannot equal endBlk as it must come before endBlk
                        if (startBlk == endBlk)
                        {
                            goto CANNOT_MOVE;
                        }

                        BasicBlock* tmpBlk = startBlk;
                        while ((tmpBlk != endBlk) && (tmpBlk != nullptr))
                        {
                            tmpBlk = tmpBlk->Next();
                        }

                        // when tmpBlk is NULL that means startBlk is after endBlk
                        // so there is no way to move bStart..bEnd within the try region
                        if (tmpBlk == nullptr)
                        {
                            goto CANNOT_MOVE;
                        }
                    }
                }
                else
                {
                    noway_assert(isRare == false);

                    /* We'll search through the entire main method */
                    startBlk = fgFirstBB;
                    endBlk   = fgEndBBAfterMainFunction();
                }

                // Calculate nearBlk and jumpBlk and then call fgFindInsertPoint()
                // to find our insertion block
                //
                {
                    // If the set of blocks that we are moving ends with a BBJ_ALWAYS to
                    // another [rarely run] block that comes after bPrev (forward branch)
                    // then we can set up nearBlk to eliminate this jump sometimes
                    //
                    BasicBlock* nearBlk = nullptr;
                    BasicBlock* jumpBlk = nullptr;

                    if (bEnd->KindIs(BBJ_ALWAYS, BBJ_CALLFINALLYRET) && !bEnd->JumpsToNext() &&
                        (!isRare || bEnd->GetTarget()->isRunRarely()) &&
                        fgIsForwardBranch(bEnd, bEnd->GetTarget(), bPrev))
                    {
                        // Set nearBlk to be the block in [startBlk..endBlk]
                        // such that nearBlk->NextIs(bEnd->JumpDest)
                        // if no such block exists then set nearBlk to NULL
                        nearBlk = startBlk;
                        jumpBlk = bEnd;
                        do
                        {
                            // We do not want to set nearBlk to bPrev
                            // since then we will not move [bStart..bEnd]
                            //
                            if (nearBlk != bPrev)
                            {
                                // Check if nearBlk satisfies our requirement
                                if (nearBlk->NextIs(bEnd->GetTarget()))
                                {
                                    break;
                                }
                            }

                            // Did we reach the endBlk?
                            if (nearBlk == endBlk)
                            {
                                nearBlk = nullptr;
                                break;
                            }

                            // advance nearBlk to the next block
                            nearBlk = nearBlk->Next();

                        } while (nearBlk != nullptr);
                    }

                    // if nearBlk is NULL then we set nearBlk to be the
                    // first block that we want to insert after.
                    if (nearBlk == nullptr)
                    {
                        if (bDest != nullptr)
                        {
                            // we want to insert after bDest
                            nearBlk = bDest;
                        }
                        else
                        {
                            // we want to insert after bPrev
                            nearBlk = bPrev;
                        }
                    }

                    /* Set insertAfterBlk to the block which we will insert after. */

                    insertAfterBlk =
                        fgFindInsertPoint(bStart->bbTryIndex,
                                          true, // Insert in the try region.
                                          startBlk, endBlk, nearBlk, jumpBlk, bStart->bbWeight == BB_ZERO_WEIGHT);
                }

                /* See if insertAfterBlk is the same as where we started, */
                /*  or if we could not find any insertion point     */

                if ((insertAfterBlk == bPrev) || (insertAfterBlk == nullptr))
                {
                CANNOT_MOVE:;
                    /* We couldn't move the blocks, so put everything back */
                    /* relink [bStart .. bEnd] into the flow graph */

                    bPrev->SetNext(bStart);
                    if (!bEnd->IsLast())
                    {
                        bEnd->Next()->SetPrev(bEnd);
                    }
#ifdef DEBUG
                    if (verbose)
                    {
                        if (bStart != bEnd)
                        {
                            printf("Could not relocate blocks (" FMT_BB " .. " FMT_BB ")\n", bStart->bbNum,
                                   bEnd->bbNum);
                        }
                        else
                        {
                            printf("Could not relocate block " FMT_BB "\n", bStart->bbNum);
                        }
                    }
#endif // DEBUG
                    continue;
                }
            }
        }

        noway_assert(insertAfterBlk != nullptr);
        noway_assert(bStartPrev != nullptr);
        noway_assert(bStartPrev != insertAfterBlk);

#ifdef DEBUG
        movedBlocks = true;

        if (verbose)
        {
            const char* msg;
            if (bStart2 != nullptr)
            {
                msg = "hot";
            }
            else
            {
                if (isRare)
                {
                    msg = "rarely run";
                }
                else
                {
                    msg = "uncommon";
                }
            }

            printf("Relocated %s ", msg);
            if (bStart != bEnd)
            {
                printf("blocks (" FMT_BB " .. " FMT_BB ")", bStart->bbNum, bEnd->bbNum);
            }
            else
            {
                printf("block " FMT_BB, bStart->bbNum);
            }

            if (bPrev->KindIs(BBJ_COND))
            {
                printf(" by reversing conditional jump at " FMT_BB "\n", bPrev->bbNum);
            }
            else
            {
                printf("\n", bPrev->bbNum);
            }
        }
#endif // DEBUG

        if (bPrev->KindIs(BBJ_COND))
        {
            /* Reverse the bPrev jump condition */
            Statement* const condTestStmt = bPrev->lastStmt();
            GenTree* const   condTest     = condTestStmt->GetRootNode();

            noway_assert(condTest->gtOper == GT_JTRUE);
            condTest->AsOp()->gtOp1 = gtReverseCond(condTest->AsOp()->gtOp1);

            FlowEdge* const trueEdge  = bPrev->GetTrueEdge();
            FlowEdge* const falseEdge = bPrev->GetFalseEdge();
            bPrev->SetTrueEdge(falseEdge);
            bPrev->SetFalseEdge(trueEdge);

            // may need to rethread
            //
            if (fgNodeThreading == NodeThreading::AllTrees)
            {
                JITDUMP("Rethreading " FMT_STMT "\n", condTestStmt->GetID());
                gtSetStmtInfo(condTestStmt);
                fgSetStmtSeq(condTestStmt);
            }

            if (bStart2 != nullptr)
            {
                noway_assert(insertAfterBlk == bPrev);
                noway_assert(insertAfterBlk->NextIs(block));
            }
        }

        // If we are moving blocks that are at the end of a try or handler
        // we will need to shorten ebdTryLast or ebdHndLast
        //
        ehUpdateLastBlocks(bEnd, bStartPrev);

        // If we are moving blocks into the end of a try region or handler region
        // we will need to extend ebdTryLast or ebdHndLast so the blocks that we
        // are moving are part of this try or handler region.
        //
        for (XTnum = 0, HBtab = compHndBBtab; XTnum < compHndBBtabCount; XTnum++, HBtab++)
        {
            // Are we moving blocks to the end of a try region?
            if (HBtab->ebdTryLast == insertAfterBlk)
            {
                if (fStartIsInTry[XTnum])
                {
                    // bStart..bEnd is in the try, so extend the try region
                    fgSetTryEnd(HBtab, bEnd);
                }
            }

            // Are we moving blocks to the end of a handler region?
            if (HBtab->ebdHndLast == insertAfterBlk)
            {
                if (fStartIsInHnd[XTnum])
                {
                    // bStart..bEnd is in the handler, so extend the handler region
                    fgSetHndEnd(HBtab, bEnd);
                }
            }
        }

        /* We have decided to insert the block(s) after 'insertAfterBlk' */
        fgMoveBlocksAfter(bStart, bEnd, insertAfterBlk);

        if (bDest)
        {
            /* We may need to insert an unconditional branch after bPrev to bDest */
            fgConnectFallThrough(bPrev, bDest);
        }
        else
        {
            /* If bPrev falls through, we must insert a jump to block */
            fgConnectFallThrough(bPrev, block);
        }

        BasicBlock* bSkip = bEnd->Next();

        /* If bEnd falls through, we must insert a jump to bNext */
        fgConnectFallThrough(bEnd, bNext);

        if (bStart2 == nullptr)
        {
            /* If insertAfterBlk falls through, we are forced to     */
            /* add a jump around the block(s) we just inserted */
            fgConnectFallThrough(insertAfterBlk, bSkip);
        }
        else
        {
            /* We may need to insert an unconditional branch after bPrev2 to bStart */
            fgConnectFallThrough(bPrev2, bStart);
        }

#if DEBUG
        if (verbose)
        {
            printf("\nAfter this change in fgReorderBlocks the BB graph is:");
            fgDispBasicBlocks(verboseTrees);
            printf("\n");
        }
        fgVerifyHandlerTab();

        // Make sure that the predecessor lists are accurate
        if (expensiveDebugCheckLevel >= 2)
        {
            fgDebugCheckBBlist();
        }
#endif // DEBUG

        // Set our iteration point 'block' to be the new bPrev->bbNext
        //  It will be used as the next bPrev
        block = bPrev->Next();

    } // end of for loop(bPrev,block)

    const bool changed = movedBlocks || newRarelyRun || optimizedSwitches || optimizedBranches;

    if (changed)
    {
#if DEBUG
        // Make sure that the predecessor lists are accurate
        if (expensiveDebugCheckLevel >= 2)
        {
            fgDebugCheckBBlist();
        }
#endif // DEBUG
    }

    return changed;
}
#ifdef _PREFAST_
#pragma warning(pop)
#endif

>>>>>>> 5ed086c8
//-----------------------------------------------------------------------------
// Compiler::ThreeOptLayout::EdgeCmp: Comparator for the 'cutPoints' priority queue.
// If 'left' has a bigger edge weight than 'right', 3-opt will consider it first.
// Else, 3-opt will consider 'right' first.
//
// Parameters:
//   left - One of the two edges to compare
//   right - The other edge to compare
//
// Returns:
//   True if 'right' should be considered before 'left', and false otherwise
//
template <bool hasEH>
/* static */ bool Compiler::ThreeOptLayout<hasEH>::EdgeCmp(const FlowEdge* left, const FlowEdge* right)
{
    assert(left != right);
    const weight_t leftWeight  = left->getLikelyWeight();
    const weight_t rightWeight = right->getLikelyWeight();

    // Break ties by comparing the source blocks' bbIDs.
    // If both edges are out of the same source block, use the target blocks' bbIDs.
    if (leftWeight == rightWeight)
    {
        BasicBlock* const leftSrc  = left->getSourceBlock();
        BasicBlock* const rightSrc = right->getSourceBlock();
        if (leftSrc == rightSrc)
        {
            return left->getDestinationBlock()->bbID < right->getDestinationBlock()->bbID;
        }

        return leftSrc->bbID < rightSrc->bbID;
    }

    return leftWeight < rightWeight;
}

//-----------------------------------------------------------------------------
// Compiler::ThreeOptLayout::ThreeOptLayout: Constructs a ThreeOptLayout instance.
//
// Parameters:
//   comp - The Compiler instance
//   initialLayout - An array of the blocks to be reordered
//   numHotBlocks - The number of hot blocks at the beginning of 'initialLayout'
//
// Notes:
//   To save an allocation, we will reuse the DFS tree's underlying array for 'tempOrder'.
//   This means we will trash the DFS tree.
//
template <bool hasEH>
Compiler::ThreeOptLayout<hasEH>::ThreeOptLayout(Compiler* comp, BasicBlock** initialLayout, unsigned numHotBlocks)
    : compiler(comp)
    , cutPoints(comp->getAllocator(CMK_FlowEdge), &ThreeOptLayout::EdgeCmp)
    , blockOrder(initialLayout)
    , tempOrder(comp->m_dfsTree->GetPostOrder())
    , numCandidateBlocks(numHotBlocks)
{
}

//-----------------------------------------------------------------------------
// Compiler::ThreeOptLayout::IsCandidateBlock: Determines if a block is being considered for reordering
// by checking if it is in 'blockOrder'.
//
// Parameters:
//   block - the block to check
//
// Returns:
//   True if 'block' is in the set of candidate blocks, false otherwise
//
template <bool hasEH>
bool Compiler::ThreeOptLayout<hasEH>::IsCandidateBlock(BasicBlock* block) const
{
    assert(block != nullptr);
    return (block->bbPreorderNum < numCandidateBlocks) && (blockOrder[block->bbPreorderNum] == block);
}

#ifdef DEBUG
//-----------------------------------------------------------------------------
// Compiler::ThreeOptLayout::GetLayoutCost: Computes the cost of the layout for the region
// bounded by 'startPos' and 'endPos'.
//
// Parameters:
//   startPos - The starting index of the region
//   endPos - The inclusive ending index of the region
//
// Returns:
//   The region's layout cost
//
template <bool hasEH>
weight_t Compiler::ThreeOptLayout<hasEH>::GetLayoutCost(unsigned startPos, unsigned endPos)
{
    assert(startPos <= endPos);
    assert(endPos < numCandidateBlocks);
    weight_t layoutCost = BB_ZERO_WEIGHT;

    for (unsigned position = startPos; position < endPos; position++)
    {
        layoutCost += GetCost(blockOrder[position], blockOrder[position + 1]);
    }

    layoutCost += blockOrder[endPos]->bbWeight;
    return layoutCost;
}
#endif // DEBUG

//-----------------------------------------------------------------------------
// Compiler::ThreeOptLayout::GetCost: Computes the cost of placing 'next' after 'block'.
// Layout cost is modeled as the sum of block weights, minus the weights of edges that fall through.
//
// Parameters:
//   block - The block to consider creating fallthrough from
//   next - The block to consider creating fallthrough into
//
// Returns:
//   The cost
//
template <bool hasEH>
weight_t Compiler::ThreeOptLayout<hasEH>::GetCost(BasicBlock* block, BasicBlock* next)
{
    assert(block != nullptr);
    assert(next != nullptr);

    const weight_t  maxCost         = block->bbWeight;
    const FlowEdge* fallthroughEdge = compiler->fgGetPredForBlock(next, block);

    if (fallthroughEdge != nullptr)
    {
        // The edge's weight should never exceed its source block's weight,
        // but handle negative results from rounding errors in getLikelyWeight(), just in case
        return max(0.0, maxCost - fallthroughEdge->getLikelyWeight());
    }

    return maxCost;
}

//-----------------------------------------------------------------------------
// Compiler::ThreeOptLayout::GetPartitionCostDelta: Computes the current cost of the given partitions,
// and the cost of swapping S2 and S3, returning the difference between them.
//
// Parameters:
//   s2Start - The starting position of the second partition
//   s3Start - The starting position of the third partition
//   s3End - The ending position (inclusive) of the third partition
//   s4End - The ending position (inclusive) of the fourth partition
//
// Returns:
//   The difference in cost between the current and proposed layouts.
//   A negative delta indicates the proposed layout is an improvement.
//
template <bool hasEH>
weight_t Compiler::ThreeOptLayout<hasEH>::GetPartitionCostDelta(unsigned s2Start,
                                                                unsigned s3Start,
                                                                unsigned s3End,
                                                                unsigned s4End)
{
    BasicBlock* const s2Block     = blockOrder[s2Start];
    BasicBlock* const s2BlockPrev = blockOrder[s2Start - 1];
    BasicBlock* const s3Block     = blockOrder[s3Start];
    BasicBlock* const s3BlockPrev = blockOrder[s3Start - 1];
    BasicBlock* const lastBlock   = blockOrder[s3End];

    // Evaluate the cost of swapping S2 and S3
    weight_t currCost = GetCost(s2BlockPrev, s2Block) + GetCost(s3BlockPrev, s3Block);
    weight_t newCost  = GetCost(s2BlockPrev, s3Block) + GetCost(lastBlock, s2Block);

    // Consider flow into S4, if the partition exists
    if (s3End < s4End)
    {
        BasicBlock* const s4StartBlock = blockOrder[s3End + 1];
        currCost += GetCost(lastBlock, s4StartBlock);
        newCost += GetCost(s3BlockPrev, s4StartBlock);
    }
    else
    {
        assert(s3End == s4End);
        currCost += lastBlock->bbWeight;
        newCost += s3BlockPrev->bbWeight;
    }

    return newCost - currCost;
}

//-----------------------------------------------------------------------------
// Compiler::ThreeOptLayout::SwapPartitions: Swap the specified partitions.
// It is assumed (and asserted) that the swap is profitable.
//
// Parameters:
//   s1Start - The starting position of the first partition
//   s2Start - The starting position of the second partition
//   s3Start - The starting position of the third partition
//   s3End - The ending position (inclusive) of the third partition
//   s4End - The ending position (inclusive) of the fourth partition
//
// Notes:
//   Here is the proposed partition:
//   S1: s1Start ~ s2Start-1
//   S2: s2Start ~ s3Start-1
//   S3: s3Start ~ s3End
//   S4: remaining blocks
//
//   After the swap:
//   S1: s1Start ~ s2Start-1
//   S3: s3Start ~ s3End
//   S2: s2Start ~ s3Start-1
//   S4: remaining blocks
//
//   If 's3End' and 's4End' are the same, the fourth partition doesn't exist.
//
template <bool hasEH>
void Compiler::ThreeOptLayout<hasEH>::SwapPartitions(
    unsigned s1Start, unsigned s2Start, unsigned s3Start, unsigned s3End, unsigned s4End)
{
    INDEBUG(const weight_t currLayoutCost = GetLayoutCost(s1Start, s4End));

    // Swap the partitions
    const unsigned     s1Size      = s2Start - s1Start;
    const unsigned     s2Size      = s3Start - s2Start;
    const unsigned     s3Size      = (s3End + 1) - s3Start;
    BasicBlock** const regionStart = blockOrder + s1Start;
    BasicBlock** const tempStart   = tempOrder + s1Start;
    memcpy(tempStart, regionStart, sizeof(BasicBlock*) * s1Size);
    memcpy(tempStart + s1Size, regionStart + s1Size + s2Size, sizeof(BasicBlock*) * s3Size);
    memcpy(tempStart + s1Size + s3Size, regionStart + s1Size, sizeof(BasicBlock*) * s2Size);

    // Copy remaining blocks in S4 over
    const unsigned numBlocks     = (s4End - s1Start) + 1;
    const unsigned swappedSize   = s1Size + s2Size + s3Size;
    const unsigned remainingSize = numBlocks - swappedSize;
    assert(numBlocks >= swappedSize);
    memcpy(tempStart + swappedSize, regionStart + swappedSize, sizeof(BasicBlock*) * remainingSize);

    std::swap(blockOrder, tempOrder);

    // Update the ordinals for the blocks we moved
    for (unsigned i = s2Start; i <= s4End; i++)
    {
        blockOrder[i]->bbPreorderNum = i;
    }

#ifdef DEBUG
    // Don't bother checking if the cost improved for exceptionally costly layouts.
    // Imprecision from summing large floating-point values can falsely trigger the below assert.
    constexpr weight_t maxLayoutCostToCheck = (weight_t)UINT32_MAX;
    if (currLayoutCost < maxLayoutCostToCheck)
    {
        // Ensure the swap improved the overall layout. Tolerate some imprecision.
        const weight_t newLayoutCost = GetLayoutCost(s1Start, s4End);
        assert((newLayoutCost < currLayoutCost) ||
               Compiler::fgProfileWeightsEqual(newLayoutCost, currLayoutCost, 0.001));
    }
#endif // DEBUG
}

//-----------------------------------------------------------------------------
// Compiler::ThreeOptLayout::ConsiderEdge: Adds 'edge' to 'cutPoints' for later consideration
// if 'edge' looks promising, and it hasn't been considered already.
// Since adding to 'cutPoints' has logarithmic time complexity and might cause a heap allocation,
// avoid adding edges that 3-opt obviously won't consider later.
//
// Parameters:
//   edge - The branch to consider creating fallthrough for
//
// Template parameters:
//   addToQueue - If true, adds valid edges to the 'cutPoints' queue
//
// Returns:
//   True if 'edge' can be considered for aligning, false otherwise
//
template <bool hasEH>
template <bool addToQueue>
bool Compiler::ThreeOptLayout<hasEH>::ConsiderEdge(FlowEdge* edge)
{
    assert(edge != nullptr);

    // Don't add an edge that we've already considered.
    // For exceptionally branchy methods, we want to avoid exploding 'cutPoints' in size.
    if (addToQueue && edge->visited())
    {
        return false;
    }

    BasicBlock* const srcBlk = edge->getSourceBlock();
    BasicBlock* const dstBlk = edge->getDestinationBlock();

    // Don't consider edges to or from outside the hot range.
    if (!IsCandidateBlock(srcBlk) || !IsCandidateBlock(dstBlk))
    {
        return false;
    }

    // Don't consider single-block loop backedges.
    if (srcBlk == dstBlk)
    {
        return false;
    }

    // Don't move the method entry block.
    if (dstBlk->IsFirst())
    {
        return false;
    }

    // Ignore cross-region branches, and don't try to change the region's entry block.
    if (hasEH && (!BasicBlock::sameTryRegion(srcBlk, dstBlk) || compiler->bbIsTryBeg(dstBlk)))
    {
        return false;
    }

    if (addToQueue)
    {
        edge->markVisited();
        cutPoints.Push(edge);
    }

    return true;
}

//-----------------------------------------------------------------------------
// Compiler::ThreeOptLayout::AddNonFallthroughSuccs: Considers every edge out of a given block
// that doesn't fall through as a future cut point.
//
// Parameters:
//   blockPos - The index into 'blockOrder' of the source block
//
template <bool hasEH>
void Compiler::ThreeOptLayout<hasEH>::AddNonFallthroughSuccs(unsigned blockPos)
{
    assert(blockPos < numCandidateBlocks);
    BasicBlock* const block = blockOrder[blockPos];
    BasicBlock* const next  = ((blockPos + 1) >= numCandidateBlocks) ? nullptr : blockOrder[blockPos + 1];

    for (FlowEdge* const succEdge : block->SuccEdges(compiler))
    {
        if (succEdge->getDestinationBlock() != next)
        {
            ConsiderEdge(succEdge);
        }
    }
}

//-----------------------------------------------------------------------------
// Compiler::ThreeOptLayout::AddNonFallthroughPreds: Considers every edge into a given block
// that doesn't fall through as a future cut point.
//
// Parameters:
//   blockPos - The index into 'blockOrder' of the target block
//
template <bool hasEH>
void Compiler::ThreeOptLayout<hasEH>::AddNonFallthroughPreds(unsigned blockPos)
{
    assert(blockPos < numCandidateBlocks);
    BasicBlock* const block = blockOrder[blockPos];
    BasicBlock* const prev  = (blockPos == 0) ? nullptr : blockOrder[blockPos - 1];

    for (FlowEdge* const predEdge : block->PredEdges())
    {
        if (predEdge->getSourceBlock() != prev)
        {
            ConsiderEdge(predEdge);
        }
    }
}

//-----------------------------------------------------------------------------
// Compiler::ThreeOptLayout::Run: Runs 3-opt on the candidate span of hot blocks.
// We skip reordering handler regions for now, as these are assumed to be cold.
//
// Returns:
//   True if any blocks were moved
//
template <bool hasEH>
bool Compiler::ThreeOptLayout<hasEH>::Run()
{
    assert(numCandidateBlocks > 0);
    RunThreeOpt();
    return ReorderBlockList();
}

//-----------------------------------------------------------------------------
// Compiler::ThreeOptLayout::RunGreedyThreeOptPass: Runs 3-opt for the given block range,
// using a greedy strategy for finding partitions to swap.
//
// Parameters:
//   startBlock - The first block of the range to reorder
//   endBlock - The last block (inclusive) of the range to reorder
//
// Returns:
//   True if we reordered anything, false otherwise
//
// Notes:
//   For methods with more than a trivial number of basic blocks,
//   iteratively trying every cut point is prohibitively expensive.
//   Instead, add the non-fallthrough successor edges of each block to a priority queue,
//   and try to create fallthrough on each edge via partition swaps, starting with the hottest edges.
//   For each swap, repopulate the priority queue with edges along the modified cut points.
//
template <bool hasEH>
bool Compiler::ThreeOptLayout<hasEH>::RunGreedyThreeOptPass(unsigned startPos, unsigned endPos)
{
    assert(cutPoints.Empty());
    assert(startPos < endPos);
    bool modified = false;

    JITDUMP("Running greedy 3-opt pass.\n");

    // Initialize cutPoints with candidate branches in this section
    for (unsigned position = startPos; position <= endPos; position++)
    {
        AddNonFallthroughSuccs(position);
    }

    // For each candidate edge, determine if it's profitable to partition after the source block
    // and before the destination block, and swap the partitions to create fallthrough.
    // If it is, do the swap, and for the blocks before/after each cut point that lost fallthrough,
    // consider adding their successors/predecessors to 'cutPoints'.
    unsigned numSwaps = 0;
    while (!cutPoints.Empty() && (numSwaps < maxSwaps))
    {
        FlowEdge* const candidateEdge = cutPoints.Pop();
        candidateEdge->markUnvisited();

        BasicBlock* const srcBlk = candidateEdge->getSourceBlock();
        BasicBlock* const dstBlk = candidateEdge->getDestinationBlock();
        const unsigned    srcPos = srcBlk->bbPreorderNum;
        const unsigned    dstPos = dstBlk->bbPreorderNum;

        // This edge better be between blocks in the current region
        assert((srcPos >= startPos) && (srcPos <= endPos));
        assert((dstPos >= startPos) && (dstPos <= endPos));

        // 'dstBlk' better not be the region's entry point
        assert(dstPos != startPos);

        // 'srcBlk' and 'dstBlk' better be distinct
        assert(srcPos != dstPos);

        // Previous moves might have inadvertently created fallthrough from 'srcBlk' to 'dstBlk',
        // so there's nothing to do this round.
        if ((srcPos + 1) == dstPos)
        {
            assert(modified);
            continue;
        }

        // Before getting any edges, make sure the ordinals are accurate
        assert(blockOrder[srcPos] == srcBlk);
        assert(blockOrder[dstPos] == dstBlk);

        // To determine if it's worth creating fallthrough from 'srcBlk' into 'dstBlk',
        // we first determine the current layout cost at the proposed cut points.
        // We then compare this to the layout cost with the partitions swapped.
        // If the new cost improves upon the current cost, then we can justify the swap.

        const bool isForwardJump = (srcPos < dstPos);
        unsigned   s2Start, s3Start, s3End;
        weight_t   costChange;

        if (isForwardJump)
        {
            // Here is the proposed partition:
            // S1: startPos ~ srcPos
            // S2: srcPos+1 ~ dstPos-1
            // S3: dstPos ~ endPos
            // S4: remaining blocks
            //
            // After the swap:
            // S1: startPos ~ srcPos
            // S3: dstPos ~ endPos
            // S2: srcPos+1 ~ dstPos-1
            // S4: remaining blocks
            s2Start    = srcPos + 1;
            s3Start    = dstPos;
            s3End      = endPos;
            costChange = GetPartitionCostDelta(s2Start, s3Start, s3End, endPos);
        }
        else
        {
            // For backward jumps, we will employ a greedy 4-opt approach to find the ideal cut point
            // between the destination and source blocks.
            // Here is the proposed partition:
            // S1: startPos ~ dstPos-1
            // S2: dstPos ~ s3Start-1
            // S3: s3Start ~ srcPos
            // S4: srcPos+1 ~ endPos
            //
            // After the swap:
            // S1: startPos ~ dstPos-1
            // S3: s3Start ~ srcPos
            // S2: dstPos ~ s3Start-1
            // S4: srcPos+1 ~ endPos
            s2Start    = dstPos;
            s3Start    = srcPos;
            s3End      = srcPos;
            costChange = BB_ZERO_WEIGHT;

            // The cut points before S2 and after S3 are fixed.
            // We will search for the optimal cut point before S3.
            BasicBlock* const s2Block     = blockOrder[s2Start];
            BasicBlock* const s2BlockPrev = blockOrder[s2Start - 1];
            BasicBlock* const lastBlock   = blockOrder[s3End];

            // Because the above cut points are fixed, don't waste time re-computing their costs.
            // Instead, pre-compute them here.
            const weight_t currCostBase =
                GetCost(s2BlockPrev, s2Block) +
                ((s3End < endPos) ? GetCost(lastBlock, blockOrder[s3End + 1]) : lastBlock->bbWeight);
            const weight_t newCostBase = GetCost(lastBlock, s2Block);

            // Search for the ideal start to S3
            for (unsigned position = s2Start + 1; position <= s3End; position++)
            {
                BasicBlock* const s3Block     = blockOrder[position];
                BasicBlock* const s3BlockPrev = blockOrder[position - 1];

                // Don't consider any cut points that would break up call-finally pairs
                if (hasEH && s3Block->KindIs(BBJ_CALLFINALLYRET))
                {
                    continue;
                }

                // Compute the cost delta of this partition
                const weight_t currCost = currCostBase + GetCost(s3BlockPrev, s3Block);
                const weight_t newCost =
                    newCostBase + GetCost(s2BlockPrev, s3Block) +
                    ((s3End < endPos) ? GetCost(s3BlockPrev, blockOrder[s3End + 1]) : s3BlockPrev->bbWeight);
                const weight_t delta = newCost - currCost;

                if (delta < costChange)
                {
                    costChange = delta;
                    s3Start    = position;
                }
            }
        }

        // Continue evaluating partitions if this one isn't profitable
        if ((costChange >= BB_ZERO_WEIGHT) || Compiler::fgProfileWeightsEqual(costChange, BB_ZERO_WEIGHT, 0.001))
        {
            continue;
        }

        JITDUMP("Swapping partitions [" FMT_BB ", " FMT_BB "] and [" FMT_BB ", " FMT_BB "] (cost change = %f)\n",
                blockOrder[s2Start]->bbNum, blockOrder[s3Start - 1]->bbNum, blockOrder[s3Start]->bbNum,
                blockOrder[s3End]->bbNum, costChange);

        SwapPartitions(startPos, s2Start, s3Start, s3End, endPos);

        // Ensure this move created fallthrough from 'srcBlk' to 'dstBlk'
        assert((srcBlk->bbPreorderNum + 1) == dstBlk->bbPreorderNum);

        // At every cut point is an opportunity to consider more candidate edges.
        // To the left of each cut point, consider successor edges that don't fall through.
        // Ditto predecessor edges to the right of each cut point.
        AddNonFallthroughSuccs(s2Start - 1);
        AddNonFallthroughPreds(s2Start);
        AddNonFallthroughSuccs(s3Start - 1);
        AddNonFallthroughPreds(s3Start);
        AddNonFallthroughSuccs(s3End);

        if (s3End < endPos)
        {
            AddNonFallthroughPreds(s3End + 1);
        }

        modified = true;
        numSwaps++;
    }

    cutPoints.Clear();
    return modified;
}

//-----------------------------------------------------------------------------
// Compiler::ThreeOptLayout::RunThreeOpt: Runs 3-opt on the candidate span of blocks.
//
template <bool hasEH>
void Compiler::ThreeOptLayout<hasEH>::RunThreeOpt()
{
    // For methods with fewer than three candidate blocks, we cannot partition anything
    if (numCandidateBlocks < 3)
    {
        JITDUMP("Not enough blocks to partition anything. Skipping reordering.\n");
        return;
    }

    CompactHotJumps();

    const unsigned startPos = 0;
    const unsigned endPos   = numCandidateBlocks - 1;

    JITDUMP("Initial layout cost: %f\n", GetLayoutCost(startPos, endPos));
    const bool modified = RunGreedyThreeOptPass(startPos, endPos);

    if (modified)
    {
        JITDUMP("Final layout cost: %f\n", GetLayoutCost(startPos, endPos));
    }
    else
    {
        JITDUMP("No changes made.\n");
    }
}

//-----------------------------------------------------------------------------
// Compiler::ThreeOptLayout::ReorderBlockList: Reorders blocks within their regions
// using the order 3-opt came up with.
// If the method has try regions, this will also move them to try to create fallthrough into their entries.
//
// Returns:
//   True if any blocks were moved
//
template <bool hasEH>
bool Compiler::ThreeOptLayout<hasEH>::ReorderBlockList()
{
    // As we reorder blocks, remember the last candidate block we found in each region.
    // In case we cannot place two blocks next to each other because they are in different regions,
    // we will instead place the latter block after the last one we saw in its region.
    // This ensures cold blocks sink to the end of their respective regions.
    // This will also push nested regions further down the method, but we will move them later, anyway.
    BasicBlock** lastHotBlocks = nullptr;

    if (hasEH)
    {
        lastHotBlocks    = new (compiler, CMK_BasicBlock) BasicBlock* [compiler->compHndBBtabCount + 1] {};
        lastHotBlocks[0] = compiler->fgFirstBB;

        for (EHblkDsc* const HBtab : EHClauses(compiler))
        {
            lastHotBlocks[HBtab->ebdTryBeg->bbTryIndex] = HBtab->ebdTryBeg;
        }
    }

    // Reorder the block list.
    JITDUMP("Reordering block list\n");
    bool modified = false;
    for (unsigned i = 1; i < numCandidateBlocks; i++)
    {
        BasicBlock* const block       = blockOrder[i - 1];
        BasicBlock* const blockToMove = blockOrder[i];

        if (!hasEH)
        {
            if (!block->NextIs(blockToMove))
            {
                compiler->fgUnlinkBlock(blockToMove);
                compiler->fgInsertBBafter(block, blockToMove);
                modified = true;
            }

            continue;
        }

        lastHotBlocks[block->bbTryIndex] = block;

        // Don't move call-finally pair tails independently.
        // When we encounter the head, we will move the entire pair.
        if (blockToMove->isBBCallFinallyPairTail())
        {
            continue;
        }

        // Only reorder blocks within the same try region. We don't want to make them non-contiguous.
        if (compiler->bbIsTryBeg(blockToMove))
        {
            continue;
        }

        // If these blocks aren't in the same try region, use the last block seen in the same region as 'blockToMove'
        // for the insertion point.
        // This will push the region containing 'block' down the method, but we will fix this after.
        BasicBlock* insertionPoint =
            BasicBlock::sameTryRegion(block, blockToMove) ? block : lastHotBlocks[blockToMove->bbTryIndex];

        // Don't break up call-finally pairs by inserting something in the middle.
        if (insertionPoint->isBBCallFinallyPair())
        {
            insertionPoint = insertionPoint->Next();
            assert(blockToMove != insertionPoint);
        }

        if (insertionPoint->NextIs(blockToMove))
        {
            continue;
        }

        // Move call-finallies together.
        if (blockToMove->isBBCallFinallyPair())
        {
            BasicBlock* const callFinallyRet = blockToMove->Next();
            if (callFinallyRet != insertionPoint)
            {
                compiler->fgUnlinkRange(blockToMove, callFinallyRet);
                compiler->fgMoveBlocksAfter(blockToMove, callFinallyRet, insertionPoint);
                modified = true;
            }
        }
        else
        {
            compiler->fgUnlinkBlock(blockToMove);
            compiler->fgInsertBBafter(insertionPoint, blockToMove);
            modified = true;
        }
    }

    if (!hasEH)
    {
        return modified;
    }

    // If we reordered within any try regions, make sure the EH table is up-to-date.
    if (modified)
    {
        compiler->fgFindTryRegionEnds();
    }

    JITDUMP("Moving try regions\n");

    // We only ordered blocks within regions above.
    // Now, move entire try regions up to their ideal predecessors, if possible.
    for (EHblkDsc* const HBtab : EHClauses(compiler))
    {
        // If this try region isn't in the candidate span of blocks, don't consider it.
        // Also, if this try region's entry is also the method entry, don't move it.
        BasicBlock* const tryBeg = HBtab->ebdTryBeg;
        if (!IsCandidateBlock(tryBeg) || tryBeg->IsFirst())
        {
            continue;
        }

        // We will try using 3-opt's chosen predecessor for the try region.
        BasicBlock*    insertionPoint = blockOrder[tryBeg->bbPreorderNum - 1];
        const unsigned parentIndex =
            insertionPoint->hasTryIndex() ? insertionPoint->getTryIndex() : EHblkDsc::NO_ENCLOSING_INDEX;

        // Can we move this try to after 'insertionPoint' without breaking EH nesting invariants?
        if (parentIndex != HBtab->ebdEnclosingTryIndex)
        {
            // We cannot.
            continue;
        }

        // Don't break up call-finally pairs.
        if (insertionPoint->isBBCallFinallyPair())
        {
            insertionPoint = insertionPoint->Next();
        }

        // Nothing to do if we already fall through.
        if (insertionPoint->NextIs(tryBeg))
        {
            continue;
        }

        BasicBlock* const tryLast = HBtab->ebdTryLast;
        compiler->fgUnlinkRange(tryBeg, tryLast);
        compiler->fgMoveBlocksAfter(tryBeg, tryLast, insertionPoint);
        modified = true;

        // If we moved this region within another region, recompute the try region end blocks.
        if (parentIndex != EHblkDsc::NO_ENCLOSING_INDEX)
        {
            compiler->fgFindTryRegionEnds();
        }
    }

    return modified;
}

//-----------------------------------------------------------------------------
// Compiler::ThreeOptLayout::CompactHotJumps: Move blocks in the candidate span
// closer to their most-likely successors.
//
template <bool hasEH>
void Compiler::ThreeOptLayout<hasEH>::CompactHotJumps()
{
    JITDUMP("Compacting hot jumps\n");

    auto isBackwardJump = [&](BasicBlock* block, BasicBlock* target) {
        assert(IsCandidateBlock(block));
        assert(IsCandidateBlock(target));
        return block->bbPreorderNum >= target->bbPreorderNum;
    };

    for (unsigned i = 0; i < numCandidateBlocks; i++)
    {
        BasicBlock* const block = blockOrder[i];
        FlowEdge*         edge;
        FlowEdge*         unlikelyEdge;

        if (block->KindIs(BBJ_ALWAYS))
        {
            edge         = block->GetTargetEdge();
            unlikelyEdge = nullptr;
        }
        else if (block->KindIs(BBJ_COND))
        {
            // Consider conditional block's most likely branch for moving.
            if (block->GetTrueEdge()->getLikelihood() > 0.5)
            {
                edge         = block->GetTrueEdge();
                unlikelyEdge = block->GetFalseEdge();
            }
            else
            {
                edge         = block->GetFalseEdge();
                unlikelyEdge = block->GetTrueEdge();
            }

            // If we aren't sure which successor is hotter, and we already fall into one of them,
            // do nothing.
            BasicBlock* const unlikelyTarget = unlikelyEdge->getDestinationBlock();
            if ((unlikelyEdge->getLikelihood() == 0.5) && IsCandidateBlock(unlikelyTarget) &&
                (unlikelyTarget->bbPreorderNum == (i + 1)))
            {
                continue;
            }
        }
        else
        {
            // Don't consider other block kinds.
            continue;
        }

        // Ensure we won't break any ordering invariants by creating fallthrough on this edge.
        if (!ConsiderEdge</* addToQueue */ false>(edge))
        {
            continue;
        }

        if (block->KindIs(BBJ_COND) && isBackwardJump(block, edge->getDestinationBlock()))
        {
            // This could be a loop exit, so don't bother moving this block up.
            // Instead, try moving the unlikely target up to create fallthrough.
            if (!ConsiderEdge</* addToQueue */ false>(unlikelyEdge) ||
                isBackwardJump(block, unlikelyEdge->getDestinationBlock()))
            {
                continue;
            }

            edge = unlikelyEdge;
        }

        BasicBlock* const target = edge->getDestinationBlock();
        const unsigned    srcPos = i;
        const unsigned    dstPos = target->bbPreorderNum;

        // We don't need to do anything if this edge already falls through.
        if ((srcPos + 1) == dstPos)
        {
            continue;
        }

        // If this move will break up existing fallthrough into 'target', make sure it's worth it.
        assert(dstPos != 0);
        FlowEdge* const fallthroughEdge = compiler->fgGetPredForBlock(target, blockOrder[dstPos - 1]);
        if ((fallthroughEdge != nullptr) && (fallthroughEdge->getLikelyWeight() >= edge->getLikelyWeight()))
        {
            continue;
        }

        JITDUMP("Creating fallthrough along " FMT_BB " -> " FMT_BB "\n", block->bbNum, target->bbNum);

        const bool isForwardJump = !isBackwardJump(block, target);
        if (isForwardJump)
        {
            // Before swap: | ..srcBlk | ... | dstBlk | ... |
            // After swap:  | ..srcBlk | dstBlk | ... |

            // First, shift all blocks between 'block' and 'target' rightward to make space for the latter.
            // If 'target' is a call-finally pair, include space for the pair's tail.
            const unsigned offset = target->isBBCallFinallyPair() ? 2 : 1;
            for (unsigned pos = dstPos - 1; pos != srcPos; pos--)
            {
                BasicBlock* const blockToMove = blockOrder[pos];
                blockOrder[pos + offset]      = blockOrder[pos];
                blockToMove->bbPreorderNum += offset;
            }

            // Now, insert 'target' in the space after 'block'.
            blockOrder[srcPos + 1] = target;
            target->bbPreorderNum  = srcPos + 1;

            // Move call-finally pairs in tandem.
            if (target->isBBCallFinallyPair())
            {
                blockOrder[srcPos + 2]        = target->Next();
                target->Next()->bbPreorderNum = srcPos + 2;
            }
        }
        else
        {
            // Before swap: | ... | dstBlk.. | srcBlk | ... |
            // After swap:  | ... | srcBlk | dstBlk.. | ... |

            // First, shift everything between 'target' and 'block' (including 'target') over
            // to make space for 'block'.
            for (unsigned pos = srcPos - 1; pos >= dstPos; pos--)
            {
                BasicBlock* const blockToMove = blockOrder[pos];
                blockOrder[pos + 1]           = blockOrder[pos];
                blockToMove->bbPreorderNum++;
            }

            // Now, insert 'block' before 'target'.
            blockOrder[dstPos]   = block;
            block->bbPreorderNum = dstPos;
        }

        assert((block->bbPreorderNum + 1) == target->bbPreorderNum);
    }
}

//-----------------------------------------------------------------------------
// fgSearchImprovedLayout: Try to improve upon RPO-based layout with the 3-opt method:
//   - Identify a range of hot blocks to reorder within
//   - Partition this set into three segments: S1 - S2 - S3
//   - Evaluate cost of swapped layout: S1 - S3 - S2
//   - If the cost improves, keep this layout
//
// Returns:
//   Suitable phase status
//
PhaseStatus Compiler::fgSearchImprovedLayout()
{
#ifdef DEBUG
    if (verbose)
    {
        printf("*************** In fgSearchImprovedLayout()\n");

        printf("\nInitial BasicBlocks");
        fgDispBasicBlocks(verboseTrees);
        printf("\n");
    }
#endif // DEBUG

    // Before running 3-opt, compute a loop-aware RPO (if not already available) to get a sensible starting layout.
    if (m_dfsTree == nullptr)
    {
        m_dfsTree = fgComputeDfs</* useProfile */ true>();
        m_loops   = FlowGraphNaturalLoops::Find(m_dfsTree);
    }
    else
    {
        assert(m_loops != nullptr);
    }

    BasicBlock** const initialLayout = new (this, CMK_BasicBlock) BasicBlock*[m_dfsTree->GetPostOrderCount()];

    // When walking the RPO-based layout, compact the hot blocks, and remember the end of the hot section.
    // We don't want to waste time running 3-opt on cold blocks, or on handler sections.
    unsigned numHotBlocks  = 0;
    auto     addToSequence = [this, initialLayout, &numHotBlocks](BasicBlock* block) {
        // The first block really shouldn't be cold, but if it is, ensure it's still placed first.
        if (!block->hasHndIndex() && (!block->isBBWeightCold(this) || block->IsFirst()))
        {
            // Set the block's ordinal.
            block->bbPreorderNum          = numHotBlocks;
            initialLayout[numHotBlocks++] = block;
        }
    };

    // Stress 3-opt by giving it the post-order traversal as its initial layout.
    if (compStressCompile(STRESS_THREE_OPT_LAYOUT, 10))
    {
        for (unsigned i = 0; i < m_dfsTree->GetPostOrderCount(); i++)
        {
            addToSequence(m_dfsTree->GetPostOrder(i));
        }

        // Keep the method entry block at the beginning.
        // Update the swapped blocks' ordinals, too.
        std::swap(initialLayout[0], initialLayout[numHotBlocks - 1]);
        std::swap(initialLayout[0]->bbPreorderNum, initialLayout[numHotBlocks - 1]->bbPreorderNum);
    }
    else
    {
        fgVisitBlocksInLoopAwareRPO(m_dfsTree, m_loops, addToSequence);
    }

    bool modified = false;
    if (numHotBlocks == 0)
    {
        JITDUMP("No hot blocks found. Skipping reordering.\n");
    }
    else if (compHndBBtabCount == 0)
    {
        ThreeOptLayout</* hasEH */ false> layoutRunner(this, initialLayout, numHotBlocks);
        modified = layoutRunner.Run();
    }
    else
    {
        ThreeOptLayout</* hasEH */ true> layoutRunner(this, initialLayout, numHotBlocks);
        modified = layoutRunner.Run();
    }

    // 3-opt will mess with post-order numbers regardless of whether it modifies anything,
    // so we always need to invalidate the flowgraph annotations after.
    fgInvalidateDfsTree();
    return modified ? PhaseStatus::MODIFIED_EVERYTHING : PhaseStatus::MODIFIED_NOTHING;
}

//-------------------------------------------------------------
// fgUpdateFlowGraphPhase: run flow graph optimization as a
//   phase, with no tail duplication
//
// Returns:
//    Suitable phase status
//
PhaseStatus Compiler::fgUpdateFlowGraphPhase()
{
    constexpr bool doTailDup   = false;
    constexpr bool isPhase     = true;
    const bool     madeChanges = fgUpdateFlowGraph(doTailDup, isPhase);

    return madeChanges ? PhaseStatus::MODIFIED_EVERYTHING : PhaseStatus::MODIFIED_NOTHING;
}

//-------------------------------------------------------------
// fgUpdateFlowGraph: Removes any empty blocks, unreachable blocks, and redundant jumps.
// Most of those appear after dead store removal and folding of conditionals.
// Also, compact consecutive basic blocks.
//
// Arguments:
//    doTailDuplication - true to attempt tail duplication optimization
//    isPhase - true if being run as the only thing in a phase
//
// Returns: true if the flowgraph has been modified
//
// Notes:
//    Debuggable code and Min Optimization JIT also introduces basic blocks
//    but we do not optimize those!
//
bool Compiler::fgUpdateFlowGraph(bool doTailDuplication /* = false */, bool isPhase /* = false */)
{
#ifdef DEBUG
    if (verbose && !isPhase)
    {
        printf("\n*************** In fgUpdateFlowGraph()");
    }
#endif // DEBUG

    /* This should never be called for debuggable code */

    noway_assert(opts.OptimizationEnabled());

    // We shouldn't be churning the flowgraph after doing hot/cold splitting
    assert(fgFirstColdBlock == nullptr);

#ifdef DEBUG
    if (verbose && !isPhase)
    {
        printf("\nBefore updating the flow graph:\n");
        fgDispBasicBlocks(verboseTrees);
        printf("\n");
    }
#endif // DEBUG

    /* Walk all the basic blocks - look for unconditional jumps, empty blocks, blocks to compact, etc...
     *
     * OBSERVATION:
     *      Once a block is removed the predecessors are not accurate (assuming they were at the beginning)
     *      For now we will only use the information in bbRefs because it is easier to be updated
     */

    bool modified = false;
    bool change;
    do
    {
        change = false;

        BasicBlock* block;           // the current block
        BasicBlock* bPrev = nullptr; // the previous non-worthless block
        BasicBlock* bNext;           // the successor of the current block
        BasicBlock* bDest;           // the jump target of the current block
        BasicBlock* bFalseDest;      // the false target of the current block (if it is a BBJ_COND)

        for (block = fgFirstBB; block != nullptr; block = block->Next())
        {
            /*  Some blocks may be already marked removed by other optimizations
             *  (e.g worthless loop removal), without being explicitly removed
             *  from the list.
             */

            if (block->HasFlag(BBF_REMOVED))
            {
                if (bPrev)
                {
                    assert(!block->IsLast());
                    bPrev->SetNext(block->Next());
                }
                else
                {
                    /* WEIRD first basic block is removed - should have an assert here */
                    noway_assert(!"First basic block marked as BBF_REMOVED???");

                    fgFirstBB = block->Next();
                }
                continue;
            }

            /*  We jump to the REPEAT label if we performed a change involving the current block
             *  This is in case there are other optimizations that can show up
             *  (e.g. - compact 3 blocks in a row)
             *  If nothing happens, we then finish the iteration and move to the next block
             */

        REPEAT:;

            bNext      = block->Next();
            bDest      = nullptr;
            bFalseDest = nullptr;

            if (block->KindIs(BBJ_ALWAYS))
            {
                bDest = block->GetTarget();
                if (doTailDuplication && fgOptimizeUncondBranchToSimpleCond(block, bDest))
                {
                    assert(block->KindIs(BBJ_COND));
                    assert(bNext == block->Next());
                    change   = true;
                    modified = true;

                    if (fgFoldSimpleCondByForwardSub(block))
                    {
                        // It is likely another pred of the target now can
                        // similarly have its control flow straightened out.
                        // Try to compact it and repeat the optimization for
                        // it.
                        if (bDest->bbRefs == 1)
                        {
                            BasicBlock* otherPred = bDest->bbPreds->getSourceBlock();
                            JITDUMP("Trying to compact last pred " FMT_BB " of " FMT_BB " that we now bypass\n",
                                    otherPred->bbNum, bDest->bbNum);
                            if (fgCanCompactBlock(otherPred))
                            {
                                fgCompactBlock(otherPred);
                                fgFoldSimpleCondByForwardSub(otherPred);

                                // Since compaction removes blocks, update lexical pointers
                                bPrev = block->Prev();
                                bNext = block->Next();
                            }
                        }

                        assert(block->KindIs(BBJ_ALWAYS));
                        bDest = block->GetTarget();
                    }
                }
            }

            // Remove jumps to the following block and optimize any JUMPS to JUMPS

            if (block->KindIs(BBJ_ALWAYS, BBJ_CALLFINALLYRET))
            {
                bDest = block->GetTarget();
                if (bDest == bNext)
                {
                    // Skip jump optimizations, and try to compact block and bNext later
                    bDest = nullptr;
                }
            }
            else if (block->KindIs(BBJ_COND))
            {
                bDest      = block->GetTrueTarget();
                bFalseDest = block->GetFalseTarget();
                if (bDest == bFalseDest)
                {
                    fgRemoveConditionalJump(block);
                    assert(block->KindIs(BBJ_ALWAYS));
                    change     = true;
                    modified   = true;
                    bFalseDest = nullptr;
                }
            }

            if (bDest != nullptr)
            {
                // Do we have a JUMP to an empty unconditional JUMP block?
                if (bDest->KindIs(BBJ_ALWAYS) && !bDest->TargetIs(bDest) && // special case for self jumps
                    bDest->isEmpty())
                {
                    // Empty blocks that jump to the next block can probably be compacted instead
                    if (!bDest->JumpsToNext() && fgOptimizeBranchToEmptyUnconditional(block, bDest))
                    {
                        change   = true;
                        modified = true;
                        goto REPEAT;
                    }
                }

                // Check for cases where reversing the branch condition may enable
                // other flow opts.
                //
                // Current block falls through to an empty bNext BBJ_ALWAYS, and
                // (a) block jump target is bNext's bbNext.
                // (b) block jump target is elsewhere but join free, and
                //      bNext's jump target has a join.
                //
                if (block->KindIs(BBJ_COND) &&   // block is a BBJ_COND block
                    (bFalseDest == bNext) &&     // false target is the next block
                    (bNext->bbRefs == 1) &&      // no other block jumps to bNext
                    bNext->KindIs(BBJ_ALWAYS) && // the next block is a BBJ_ALWAYS block
                    !bNext->JumpsToNext() &&     // and it doesn't jump to the next block (we might compact them)
                    bNext->isEmpty() &&          // and it is an empty block
                    !bNext->TargetIs(bNext))     // special case for self jumps
                {
                    assert(block->FalseTargetIs(bNext));

                    // case (a)
                    //
                    const bool isJumpAroundEmpty = bNext->NextIs(bDest);

                    // case (b)
                    //
                    // Note the asymmetric checks for refs == 1 and refs > 1 ensures that we
                    // differentiate the roles played by bDest and bNextJumpDest. We need some
                    // sense of which arrangement is preferable to avoid getting stuck in a loop
                    // reversing and re-reversing.
                    //
                    // Other tiebreaking criteria could be considered.
                    //
                    // Pragmatic constraints:
                    //
                    // * don't consider lexical predecessors, or we may confuse loop recognition
                    // * don't consider blocks of different rarities
                    //
                    BasicBlock* const bNextJumpDest    = bNext->GetTarget();
                    const bool        isJumpToJoinFree = !isJumpAroundEmpty && (bDest->bbRefs == 1) &&
                                                  (bNextJumpDest->bbRefs > 1) && (bDest->bbNum > block->bbNum) &&
                                                  (block->isRunRarely() == bDest->isRunRarely());

                    bool optimizeJump = isJumpAroundEmpty || isJumpToJoinFree;

                    // We do not optimize jumps between two different try regions.
                    // However jumping to a block that is not in any try region is OK
                    //
                    if (bDest->hasTryIndex() && !BasicBlock::sameTryRegion(block, bDest))
                    {
                        optimizeJump = false;
                    }

                    // Also consider bNext's try region
                    //
                    if (bNext->hasTryIndex() && !BasicBlock::sameTryRegion(block, bNext))
                    {
                        optimizeJump = false;
                    }

                    if (optimizeJump && isJumpToJoinFree)
                    {
                        // In the join free case, we also need to move bDest right after bNext
                        // to create same flow as in the isJumpAroundEmpty case.
                        //
                        if (!fgEhAllowsMoveBlock(bNext, bDest) || bDest->isBBCallFinallyPair())
                        {
                            optimizeJump = false;
                        }
                        else
                        {
                            // We don't expect bDest to already be right after bNext.
                            //
                            assert(!bNext->NextIs(bDest));

                            JITDUMP("\nMoving " FMT_BB " after " FMT_BB " to enable reversal\n", bDest->bbNum,
                                    bNext->bbNum);

                            // Move bDest
                            //
                            if (ehIsBlockEHLast(bDest))
                            {
                                ehUpdateLastBlocks(bDest, bDest->Prev());
                            }

                            fgUnlinkBlock(bDest);
                            fgInsertBBafter(bNext, bDest);

                            if (ehIsBlockEHLast(bNext))
                            {
                                ehUpdateLastBlocks(bNext, bDest);
                            }
                        }
                    }

                    if (optimizeJump)
                    {
                        JITDUMP("\nReversing a conditional jump around an unconditional jump (" FMT_BB " -> " FMT_BB
                                ", " FMT_BB " -> " FMT_BB ")\n",
                                block->bbNum, bDest->bbNum, bNext->bbNum, bNextJumpDest->bbNum);

                        //  Reverse the jump condition
                        //
                        GenTree* test = block->lastNode();
                        noway_assert(test->OperIsConditionalJump());

                        if (test->OperGet() == GT_JTRUE)
                        {
                            GenTree* cond = gtReverseCond(test->AsOp()->gtOp1);
                            assert(cond == test->AsOp()->gtOp1); // Ensure `gtReverseCond` did not create a new node.
                            test->AsOp()->gtOp1 = cond;
                        }
                        else
                        {
                            gtReverseCond(test);
                        }

                        // Optimize the Conditional JUMP to go to the new target
                        //
                        FlowEdge* const oldFalseEdge = block->GetFalseEdge();
                        FlowEdge* const oldTrueEdge  = block->GetTrueEdge();
                        FlowEdge* const oldNextEdge  = bNext->GetTargetEdge();

                        // bNext no longer flows to target
                        //
                        fgRemoveRefPred(oldNextEdge);

                        // Rewire flow from block
                        //
                        block->SetFalseEdge(oldTrueEdge);
                        block->SetTrueEdge(oldFalseEdge);
                        fgRedirectTrueEdge(block, bNext->GetTarget());

                        /*
                          Unlink bNext from the BasicBlock list; note that we can
                          do this even though other blocks could jump to it - the
                          reason is that elsewhere in this function we always
                          redirect jumps to jumps to jump to the final label,
                          so even if another block jumps to bNext it won't matter
                          once we're done since any such jump will be redirected
                          to the final target by the time we're done here.
                        */

                        fgUnlinkBlockForRemoval(bNext);

                        /* Mark the block as removed */
                        bNext->SetFlags(BBF_REMOVED);

                        //
                        // If we removed the end of a try region or handler region
                        // we will need to update ebdTryLast or ebdHndLast.
                        //

                        for (EHblkDsc* const HBtab : EHClauses(this))
                        {
                            if ((HBtab->ebdTryLast == bNext) || (HBtab->ebdHndLast == bNext))
                            {
                                fgSkipRmvdBlocks(HBtab);
                            }
                        }

                        // we optimized this JUMP - goto REPEAT to catch similar cases
                        change   = true;
                        modified = true;

#ifdef DEBUG
                        if (verbose)
                        {
                            printf("\nAfter reversing the jump:\n");
                            fgDispBasicBlocks(verboseTrees);
                        }
#endif // DEBUG

                        /*
                           For a rare special case we cannot jump to REPEAT
                           as jumping to REPEAT will cause us to delete 'block'
                           because it currently appears to be unreachable.  As
                           it is a self loop that only has a single bbRef (itself)
                           However since the unlinked bNext has additional bbRefs
                           (that we will later connect to 'block'), it is not really
                           unreachable.
                        */
                        if ((bNext->bbRefs > 0) && bNext->TargetIs(block) && (block->bbRefs == 1))
                        {
                            continue;
                        }

                        goto REPEAT;
                    }
                }
            }

            //
            // Update the switch jump table such that it follows jumps to jumps:
            //
            if (block->KindIs(BBJ_SWITCH))
            {
                if (fgOptimizeSwitchBranches(block))
                {
                    change   = true;
                    modified = true;
                    goto REPEAT;
                }
            }

            noway_assert(!block->HasFlag(BBF_REMOVED));

            /* COMPACT blocks if possible */

            if (fgCanCompactBlock(block))
            {
                fgCompactBlock(block);

                /* we compacted two blocks - goto REPEAT to catch similar cases */
                change   = true;
                modified = true;
                bPrev    = block->Prev();
                goto REPEAT;
            }

            // Remove unreachable or empty blocks - do not consider blocks marked BBF_DONT_REMOVE
            // These include first and last block of a TRY, exception handlers and THROW blocks.
            if (block->HasFlag(BBF_DONT_REMOVE))
            {
                bPrev = block;
                continue;
            }

            assert(!bbIsTryBeg(block));
            noway_assert(block->bbCatchTyp == BBCT_NONE);

            /* Remove unreachable blocks
             *
             * We'll look for blocks that have countOfInEdges() = 0 (blocks may become
             * unreachable due to a BBJ_ALWAYS introduced by conditional folding for example)
             */

            if (block->countOfInEdges() == 0)
            {
                /* no references -> unreachable - remove it */
                /* For now do not update the bbNum, do it at the end */

                fgRemoveBlock(block, /* unreachable */ true);

                change   = true;
                modified = true;

                /* we removed the current block - the rest of the optimizations won't have a target
                 * continue with the next one */

                continue;
            }
            else if (block->countOfInEdges() == 1)
            {
                switch (block->GetKind())
                {
                    case BBJ_COND:
                        if (block->TrueTargetIs(block) || block->FalseTargetIs(block))
                        {
                            fgRemoveBlock(block, /* unreachable */ true);

                            change   = true;
                            modified = true;

                            /* we removed the current block - the rest of the optimizations
                             * won't have a target so continue with the next block */

                            continue;
                        }
                        break;
                    case BBJ_ALWAYS:
                        if (block->TargetIs(block))
                        {
                            fgRemoveBlock(block, /* unreachable */ true);

                            change   = true;
                            modified = true;

                            /* we removed the current block - the rest of the optimizations
                             * won't have a target so continue with the next block */

                            continue;
                        }
                        break;

                    default:
                        break;
                }
            }

            noway_assert(!block->HasFlag(BBF_REMOVED));

            /* Remove EMPTY blocks */

            if (block->isEmpty())
            {
                assert(block->PrevIs(bPrev));
                if (fgOptimizeEmptyBlock(block))
                {
                    change   = true;
                    modified = true;
                }

                /* Have we removed the block? */

                if (block->HasFlag(BBF_REMOVED))
                {
                    /* block was removed - no change to bPrev */
                    continue;
                }
            }

            /* Set the predecessor of the last reachable block
             * If we removed the current block, the predecessor remains unchanged
             * otherwise, since the current block is ok, it becomes the predecessor */

            noway_assert(!block->HasFlag(BBF_REMOVED));

            bPrev = block;
        }
    } while (change);

    // OSR entry blocks will frequently have a profile imbalance as original method execution was hijacked at them.
    // Mark the profile as inconsistent if we might have propagated the OSR entry weight.
    if (modified && opts.IsOSR())
    {
        JITDUMP("fgUpdateFlowGraph: Inconsistent OSR entry weight may have been propagated. Data %s consistent.\n",
                fgPgoConsistent ? "is now" : "was already");
        fgPgoConsistent = false;
    }

#ifdef DEBUG
    if (!isPhase)
    {
        if (verbose && modified)
        {
            printf("\nAfter updating the flow graph:\n");
            fgDispBasicBlocks(verboseTrees);
            fgDispHandlerTab();
        }

        if (compRationalIRForm)
        {
            for (BasicBlock* const block : Blocks())
            {
                LIR::AsRange(block).CheckLIR(this);
            }
        }

        fgVerifyHandlerTab();
        // Make sure that the predecessor lists are accurate
        fgDebugCheckBBlist();
        fgDebugCheckUpdate();
    }
#endif // DEBUG

    return modified;
}

//-------------------------------------------------------------
// fgDfsBlocksAndRemove: Compute DFS and delete dead blocks.
//
// Returns:
//    Suitable phase status
//
PhaseStatus Compiler::fgDfsBlocksAndRemove()
{
    fgInvalidateDfsTree();
    m_dfsTree = fgComputeDfs();

    return fgRemoveBlocksOutsideDfsTree() ? PhaseStatus::MODIFIED_EVERYTHING : PhaseStatus::MODIFIED_NOTHING;
}

//-------------------------------------------------------------
// fgRemoveBlocksOutsideDfsTree: Remove the blocks that are not in the current DFS tree.
//
// Returns:
//    True if any block was removed.
//
bool Compiler::fgRemoveBlocksOutsideDfsTree()
{
    if (m_dfsTree->GetPostOrderCount() == fgBBcount)
    {
        return false;
    }

#ifdef DEBUG
    if (verbose)
    {
        printf("%u/%u blocks are unreachable and will be removed:\n", fgBBcount - m_dfsTree->GetPostOrderCount(),
               fgBBcount);
        for (BasicBlock* block : Blocks())
        {
            if (!m_dfsTree->Contains(block))
            {
                printf("  " FMT_BB "\n", block->bbNum);
            }
        }
    }
#endif // DEBUG

    // The DFS we run is not precise around call-finally, so
    // `fgRemoveUnreachableBlocks` can expose newly unreachable blocks
    // that we did not uncover during the DFS. If we did remove any
    // call-finally blocks then iterate to closure. This is a very rare
    // case.
    while (true)
    {
        bool anyCallFinallyPairs = false;
        fgRemoveUnreachableBlocks([=, &anyCallFinallyPairs](BasicBlock* block) {
            if (!m_dfsTree->Contains(block))
            {
                anyCallFinallyPairs |= block->isBBCallFinallyPair();
                return true;
            }

            return false;
        });

        if (!anyCallFinallyPairs)
        {
            break;
        }

        m_dfsTree = fgComputeDfs();
    }

#ifdef DEBUG
    // Did we actually remove all the blocks we said we were going to?
    if (verbose)
    {
        if (m_dfsTree->GetPostOrderCount() != fgBBcount)
        {
            printf("%u unreachable blocks were not removed:\n", fgBBcount - m_dfsTree->GetPostOrderCount());
            for (BasicBlock* block : Blocks())
            {
                if (!m_dfsTree->Contains(block))
                {
                    printf("  " FMT_BB "\n", block->bbNum);
                }
            }
        }
    }
#endif // DEBUG

    return true;
}

//-------------------------------------------------------------
// fgGetCodeEstimate: Compute a code size estimate for the block, including all statements
// and block control flow.
//
// Arguments:
//    block - block to consider
//
// Returns:
//    Code size estimate for block
//
unsigned Compiler::fgGetCodeEstimate(BasicBlock* block)
{
    unsigned costSz = 0; // estimate of block's code size cost

    switch (block->GetKind())
    {
        case BBJ_ALWAYS:
        case BBJ_EHCATCHRET:
        case BBJ_LEAVE:
        case BBJ_COND:
            costSz = 2;
            break;
        case BBJ_CALLFINALLY:
            costSz = 5;
            break;
        case BBJ_CALLFINALLYRET:
            costSz = 0;
            break;
        case BBJ_SWITCH:
            costSz = 10;
            break;
        case BBJ_THROW:
            costSz = 1; // We place a int3 after the code for a throw block
            break;
        case BBJ_EHFINALLYRET:
        case BBJ_EHFAULTRET:
        case BBJ_EHFILTERRET:
            costSz = 1;
            break;
        case BBJ_RETURN: // return from method
            costSz = 3;
            break;
        default:
            noway_assert(!"Bad bbKind");
            break;
    }

    for (Statement* const stmt : block->NonPhiStatements())
    {
        unsigned char cost = stmt->GetCostSz();
        costSz += cost;
    }

    return costSz;
}

#ifdef FEATURE_JIT_METHOD_PERF

//------------------------------------------------------------------------
// fgMeasureIR: count and return the number of IR nodes in the function.
//
unsigned Compiler::fgMeasureIR()
{
    unsigned nodeCount = 0;

    for (BasicBlock* const block : Blocks())
    {
        if (!block->IsLIR())
        {
            for (Statement* const stmt : block->Statements())
            {
                fgWalkTreePre(
                    stmt->GetRootNodePointer(),
                    [](GenTree** slot, fgWalkData* data) -> Compiler::fgWalkResult {
                    (*reinterpret_cast<unsigned*>(data->pCallbackData))++;
                    return Compiler::WALK_CONTINUE;
                },
                    &nodeCount);
            }
        }
        else
        {
            for (GenTree* node : LIR::AsRange(block))
            {
                nodeCount++;
            }
        }
    }

    return nodeCount;
}

#endif // FEATURE_JIT_METHOD_PERF

//------------------------------------------------------------------------
// fgHeadTailMerge: merge common sequences of statements in block predecessors/successors
//
// Parameters:
//   early - Whether this is being checked with early IR invariants (where
//           we do not have valid address exposure/GTF_GLOB_REF).
//
// Returns:
//   Suitable phase status.
//
// Notes:
//   This applies tail merging and head merging. For tail merging it looks for
//   cases where all or some predecessors of a block have the same (or
//   equivalent) last statement.
//
//   If all predecessors have the same last statement, move one of them to
//   the start of the block, and delete the copies in the preds.
//   Then retry merging.
//
//   If some predecessors have the same last statement, pick one as the
//   canonical, split it if necessary, cross jump from the others to
//   the canonical, and delete the copies in the cross jump blocks.
//   Then retry merging on the canonical block.
//
//   Conversely, for head merging, we look for cases where all successors of a
//   block start with the same statement. We then try to move one of them into
//   the predecessor (which requires special handling due to the terminator
//   node) and delete the copies.
//
//   We set a mergeLimit to try and get most of the benefit while not
//   incurring too much TP overhead. It's possible to make the merging
//   more efficient and if so it might be worth revising this value.
//
PhaseStatus Compiler::fgHeadTailMerge(bool early)
{
    bool      madeChanges = false;
    int const mergeLimit  = 50;

    const bool isEnabled = JitConfig.JitEnableHeadTailMerge() > 0;
    if (!isEnabled)
    {
        JITDUMP("Head and tail merge disabled by JitEnableHeadTailMerge\n");
        return PhaseStatus::MODIFIED_NOTHING;
    }

#ifdef DEBUG
    static ConfigMethodRange JitEnableHeadTailMergeRange;
    JitEnableHeadTailMergeRange.EnsureInit(JitConfig.JitEnableHeadTailMergeRange());
    const unsigned hash = impInlineRoot()->info.compMethodHash();
    if (!JitEnableHeadTailMergeRange.Contains(hash))
    {
        JITDUMP("Tail merge disabled by JitEnableHeadTailMergeRange\n");
        return PhaseStatus::MODIFIED_NOTHING;
    }
#endif

    struct PredInfo
    {
        PredInfo(BasicBlock* block, Statement* stmt)
            : m_block(block)
            , m_stmt(stmt)
        {
        }
        BasicBlock* m_block;
        Statement*  m_stmt;
    };

    ArrayStack<PredInfo>    predInfo(getAllocator(CMK_ArrayStack));
    ArrayStack<PredInfo>    matchedPredInfo(getAllocator(CMK_ArrayStack));
    ArrayStack<BasicBlock*> retryBlocks(getAllocator(CMK_ArrayStack));

    // Try tail merging a block.
    // If return value is true, retry.
    // May also add to retryBlocks.
    //
    auto tailMergePreds = [&](BasicBlock* commSucc) -> bool {
        // Are there enough preds to make it interesting?
        //
        if (predInfo.Height() < 2)
        {
            // Not enough preds to merge
            return false;
        }

        // If there are large numbers of viable preds, forgo trying to merge.
        // While there can be large benefits, there can also be large costs.
        //
        // Note we check this rather than countOfInEdges because we don't care
        // about dups, just the number of unique pred blocks.
        //
        if (predInfo.Height() > mergeLimit)
        {
            // Too many preds to consider
            return false;
        }

        // Find a matching set of preds. Potentially O(N^2) tree comparisons.
        //
        int i = 0;
        while (i < (predInfo.Height() - 1))
        {
            matchedPredInfo.Reset();
            matchedPredInfo.Emplace(predInfo.TopRef(i));
            Statement* const  baseStmt  = predInfo.TopRef(i).m_stmt;
            BasicBlock* const baseBlock = predInfo.TopRef(i).m_block;

            for (int j = i + 1; j < predInfo.Height(); j++)
            {
                BasicBlock* const otherBlock = predInfo.TopRef(j).m_block;

                // Consider: bypass this for statements that can't cause exceptions.
                //
                if (!BasicBlock::sameEHRegion(baseBlock, otherBlock))
                {
                    continue;
                }

                Statement* const otherStmt = predInfo.TopRef(j).m_stmt;

                // Consider: compute and cache hashes to make this faster
                //
                if (GenTree::Compare(baseStmt->GetRootNode(), otherStmt->GetRootNode()))
                {
                    matchedPredInfo.Emplace(predInfo.TopRef(j));
                }
            }

            if (matchedPredInfo.Height() < 2)
            {
                // This pred didn't match any other. Check other preds for matches.
                i++;
                continue;
            }

            // We can move the identical last statements to commSucc, if it exists,
            // and all preds have matching last statements, and we're not changing EH behavior.
            //
            bool const hasCommSucc               = (commSucc != nullptr);
            bool const predsInSameEHRegionAsSucc = hasCommSucc && BasicBlock::sameEHRegion(baseBlock, commSucc);
            bool const canMergeAllPreds = hasCommSucc && (matchedPredInfo.Height() == (int)commSucc->countOfInEdges());
            bool const canMergeIntoSucc = predsInSameEHRegionAsSucc && canMergeAllPreds;

            if (canMergeIntoSucc)
            {
                JITDUMP("All %d preds of " FMT_BB " end with the same tree, moving\n", matchedPredInfo.Height(),
                        commSucc->bbNum);
                JITDUMPEXEC(gtDispStmt(matchedPredInfo.TopRef(0).m_stmt));

                for (int j = 0; j < matchedPredInfo.Height(); j++)
                {
                    PredInfo&         info      = matchedPredInfo.TopRef(j);
                    Statement* const  stmt      = info.m_stmt;
                    BasicBlock* const predBlock = info.m_block;

                    fgUnlinkStmt(predBlock, stmt);

                    // Add one of the matching stmts to block, and
                    // update its flags.
                    //
                    if (j == 0)
                    {
                        fgInsertStmtAtBeg(commSucc, stmt);
                        commSucc->CopyFlags(predBlock, BBF_COPY_PROPAGATE);
                    }

                    madeChanges = true;
                }

                // It's worth retrying tail merge on this block.
                //
                return true;
            }

            // All or a subset of preds have matching last stmt, we will cross-jump.
            // Pick one pred block as the victim -- preferably a block with just one
            // statement or one that falls through to block (or both).
            //
            if (predsInSameEHRegionAsSucc)
            {
                JITDUMP("A subset of %d preds of " FMT_BB " end with the same tree\n", matchedPredInfo.Height(),
                        commSucc->bbNum);
            }
            else if (commSucc != nullptr)
            {
                JITDUMP("%s %d preds of " FMT_BB " end with the same tree but are in a different EH region\n",
                        canMergeAllPreds ? "All" : "A subset of", matchedPredInfo.Height(), commSucc->bbNum);
            }
            else
            {
                JITDUMP("A set of %d return blocks end with the same tree\n", matchedPredInfo.Height());
            }

            JITDUMPEXEC(gtDispStmt(matchedPredInfo.TopRef(0).m_stmt));

            BasicBlock* crossJumpVictim       = nullptr;
            Statement*  crossJumpStmt         = nullptr;
            bool        haveNoSplitVictim     = false;
            bool        haveFallThroughVictim = false;

            for (int j = 0; j < matchedPredInfo.Height(); j++)
            {
                PredInfo&         info      = matchedPredInfo.TopRef(j);
                Statement* const  stmt      = info.m_stmt;
                BasicBlock* const predBlock = info.m_block;

                // Never pick the init block as the victim as that would
                // cause us to add a predecessor to it, which is invalid.
                if (predBlock == fgFirstBB)
                {
                    continue;
                }

                bool const isNoSplit     = stmt == predBlock->firstStmt();
                bool const isFallThrough = (predBlock->KindIs(BBJ_ALWAYS) && predBlock->JumpsToNext());

                // Is this block possibly better than what we have?
                //
                bool useBlock = false;

                if (crossJumpVictim == nullptr)
                {
                    // Pick an initial candidate.
                    useBlock = true;
                }
                else if (isNoSplit && isFallThrough)
                {
                    // This is the ideal choice.
                    //
                    useBlock = true;
                }
                else if (!haveNoSplitVictim && isNoSplit)
                {
                    useBlock = true;
                }
                else if (!haveNoSplitVictim && !haveFallThroughVictim && isFallThrough)
                {
                    useBlock = true;
                }

                if (useBlock)
                {
                    crossJumpVictim       = predBlock;
                    crossJumpStmt         = stmt;
                    haveNoSplitVictim     = isNoSplit;
                    haveFallThroughVictim = isFallThrough;
                }

                // If we have the perfect victim, stop looking.
                //
                if (haveNoSplitVictim && haveFallThroughVictim)
                {
                    break;
                }
            }

            BasicBlock* crossJumpTarget = crossJumpVictim;

            // If this block requires splitting, then split it.
            // Note we know that stmt has a prev stmt.
            //
            if (haveNoSplitVictim)
            {
                JITDUMP("Will cross-jump to " FMT_BB "\n", crossJumpTarget->bbNum);
            }
            else
            {
                crossJumpTarget = fgSplitBlockAfterStatement(crossJumpVictim, crossJumpStmt->GetPrevStmt());
                JITDUMP("Will cross-jump to newly split off " FMT_BB "\n", crossJumpTarget->bbNum);
            }

            assert(!crossJumpTarget->isEmpty());

            // Do the cross jumping
            //
            for (int j = 0; j < matchedPredInfo.Height(); j++)
            {
                PredInfo&         info      = matchedPredInfo.TopRef(j);
                BasicBlock* const predBlock = info.m_block;
                Statement* const  stmt      = info.m_stmt;

                if (predBlock == crossJumpVictim)
                {
                    continue;
                }

                // remove the statement
                fgUnlinkStmt(predBlock, stmt);

                // Fix up the flow.
                //
                if (commSucc != nullptr)
                {
                    assert(predBlock->KindIs(BBJ_ALWAYS));
                    fgRedirectTargetEdge(predBlock, crossJumpTarget);
                }
                else
                {
                    FlowEdge* const newEdge = fgAddRefPred(crossJumpTarget, predBlock);
                    predBlock->SetKindAndTargetEdge(BBJ_ALWAYS, newEdge);
                }

                // For tail merge we have a common successor of predBlock and
                // crossJumpTarget, so the profile update can be done locally.
                if (crossJumpTarget->hasProfileWeight())
                {
                    crossJumpTarget->increaseBBProfileWeight(predBlock->bbWeight);
                }
            }

            // We changed things
            //
            madeChanges = true;

            // We should try tail merging the cross jump target.
            //
            retryBlocks.Push(crossJumpTarget);

            // Continue trying to merge in the current block.
            // This is a bit inefficient, we could remember how
            // far we got through the pred list perhaps.
            //
            return true;
        }

        // We've looked at everything.
        //
        return false;
    };

    auto tailMerge = [&](BasicBlock* block) -> bool {
        if (block->countOfInEdges() < 2)
        {
            // Nothing to merge here
            return false;
        }

        predInfo.Reset();

        // Find the subset of preds that reach along non-critical edges
        // and populate predInfo.
        //
        for (BasicBlock* const predBlock : block->PredBlocks())
        {
            if (predBlock->GetUniqueSucc() != block)
            {
                continue;
            }

            Statement* lastStmt = predBlock->lastStmt();

            // Block might be empty.
            //
            if (lastStmt == nullptr)
            {
                continue;
            }

            // Walk back past any GT_NOPs.
            //
            Statement* const firstStmt = predBlock->firstStmt();
            while (lastStmt->GetRootNode()->OperIs(GT_NOP))
            {
                if (lastStmt == firstStmt)
                {
                    // predBlock is evidently all GT_NOP.
                    //
                    lastStmt = nullptr;
                    break;
                }

                lastStmt = lastStmt->GetPrevStmt();
            }

            // Block might be effectively empty.
            //
            if (lastStmt == nullptr)
            {
                continue;
            }

            // We don't expect to see PHIs but watch for them anyways.
            //
            assert(!lastStmt->IsPhiDefnStmt());
            predInfo.Emplace(predBlock, lastStmt);
        }

        return tailMergePreds(block);
    };

    auto iterateTailMerge = [&](BasicBlock* block) -> void {
        int numOpts = 0;

        while (tailMerge(block))
        {
            numOpts++;
        }

        if (numOpts > 0)
        {
            JITDUMP("Did %d tail merges in " FMT_BB "\n", numOpts, block->bbNum);
        }
    };

    ArrayStack<BasicBlock*> retBlocks(getAllocator(CMK_ArrayStack));

    // Visit each block
    //
    for (BasicBlock* const block : Blocks())
    {
        iterateTailMerge(block);

        if (block->KindIs(BBJ_RETURN) && !block->isEmpty() && (block != genReturnBB))
        {
            // Avoid spitting a return away from a possible tail call
            //
            if (!block->hasSingleStmt())
            {
                Statement* const lastStmt = block->lastStmt();
                Statement* const prevStmt = lastStmt->GetPrevStmt();
                GenTree* const   prevTree = prevStmt->GetRootNode();
                if (prevTree->IsCall() && prevTree->AsCall()->CanTailCall())
                {
                    continue;
                }
            }

            retBlocks.Push(block);
        }
    }

    predInfo.Reset();
    for (int i = 0; i < retBlocks.Height(); i++)
    {
        predInfo.Push(PredInfo(retBlocks.Bottom(i), retBlocks.Bottom(i)->lastStmt()));
    }

    tailMergePreds(nullptr);

    // Work through any retries
    //
    while (retryBlocks.Height() > 0)
    {
        iterateTailMerge(retryBlocks.Pop());
    }

    // Visit each block and try to merge first statements of successors.
    //
    for (BasicBlock* const block : Blocks())
    {
        madeChanges |= fgHeadMerge(block, early);
    }

    return madeChanges ? PhaseStatus::MODIFIED_EVERYTHING : PhaseStatus::MODIFIED_NOTHING;
}

//------------------------------------------------------------------------
// fgTryOneHeadMerge: Try to merge the first statement of the successors of a
// specified block.
//
// Parameters:
//   block - The block whose successors are to be considered
//   early - Whether this is being checked with early IR invariants
//           (where we do not have valid address exposure/GTF_GLOB_REF).
//
// Returns:
//   True if the merge succeeded.
//
bool Compiler::fgTryOneHeadMerge(BasicBlock* block, bool early)
{
    // We currently only check for BBJ_COND, which gets the common case of
    // spill clique created stores by the importer (often produced due to
    // ternaries in C#).
    // The logic below could be generalized to BBJ_SWITCH, but this currently
    // has almost no CQ benefit but does have a TP impact.
    if (!block->KindIs(BBJ_COND) || block->TrueEdgeIs(block->GetFalseEdge()))
    {
        return false;
    }

    // Verify that both successors are reached along non-critical edges.
    auto getSuccCandidate = [=](BasicBlock* succ, Statement** firstStmt) -> bool {
        if (succ->GetUniquePred(this) != block)
        {
            return false;
        }

        if (!BasicBlock::sameEHRegion(block, succ))
        {
            return false;
        }

        *firstStmt = nullptr;
        // Walk past any GT_NOPs.
        //
        for (Statement* stmt : succ->Statements())
        {
            if (!stmt->GetRootNode()->OperIs(GT_NOP))
            {
                *firstStmt = stmt;
                break;
            }
        }

        // Block might be effectively empty.
        //
        if (*firstStmt == nullptr)
        {
            return false;
        }

        // Cannot move terminator statement.
        //
        if ((*firstStmt == succ->lastStmt()) && succ->HasTerminator())
        {
            return false;
        }

        return true;
    };

    Statement* nextFirstStmt;
    Statement* destFirstStmt;

    if (!getSuccCandidate(block->GetFalseTarget(), &nextFirstStmt) ||
        !getSuccCandidate(block->GetTrueTarget(), &destFirstStmt))
    {
        return false;
    }

    if (!GenTree::Compare(nextFirstStmt->GetRootNode(), destFirstStmt->GetRootNode()))
    {
        return false;
    }

    JITDUMP("Both succs of " FMT_BB " start with the same tree\n", block->bbNum);
    DISPSTMT(nextFirstStmt);

    if (gtTreeContainsTailCall(nextFirstStmt->GetRootNode()) || gtTreeContainsTailCall(destFirstStmt->GetRootNode()))
    {
        JITDUMP("But one is a tailcall\n");
        return false;
    }

    JITDUMP("Checking if we can move it into the predecessor...\n");

    if (!fgCanMoveFirstStatementIntoPred(early, nextFirstStmt, block))
    {
        return false;
    }

    JITDUMP("We can; moving statement\n");

    fgUnlinkStmt(block->GetFalseTarget(), nextFirstStmt);
    fgInsertStmtNearEnd(block, nextFirstStmt);
    fgUnlinkStmt(block->GetTrueTarget(), destFirstStmt);
    block->CopyFlags(block->GetFalseTarget(), BBF_COPY_PROPAGATE);

    return true;
}

//------------------------------------------------------------------------
// fgHeadMerge: Try to repeatedly merge the first statement of the successors
// of the specified block.
//
// Parameters:
//   block               - The block whose successors are to be considered
//   early               - Whether this is being checked with early IR invariants
//                         (where we do not have valid address exposure/GTF_GLOB_REF).
//
// Returns:
//   True if any merge succeeded.
//
bool Compiler::fgHeadMerge(BasicBlock* block, bool early)
{
    bool madeChanges = false;
    int  numOpts     = 0;
    while (fgTryOneHeadMerge(block, early))
    {
        madeChanges = true;
        numOpts++;
    }

    if (numOpts > 0)
    {
        JITDUMP("Did %d head merges in " FMT_BB "\n", numOpts, block->bbNum);
    }

    return madeChanges;
}

//------------------------------------------------------------------------
// gtTreeContainsTailCall: Check if a tree contains any tail call or tail call
// candidate.
//
// Parameters:
//   tree - The tree
//
// Remarks:
//   While tail calls are generally expected to be top level nodes we do allow
//   some other shapes of calls to be tail calls, including some cascading
//   trivial assignments and casts. This function does a tree walk to check if
//   any sub tree is a tail call.
//
bool Compiler::gtTreeContainsTailCall(GenTree* tree)
{
    struct HasTailCallCandidateVisitor : GenTreeVisitor<HasTailCallCandidateVisitor>
    {
        enum
        {
            DoPreOrder = true
        };

        HasTailCallCandidateVisitor(Compiler* comp)
            : GenTreeVisitor(comp)
        {
        }

        fgWalkResult PreOrderVisit(GenTree** use, GenTree* user)
        {
            GenTree* node = *use;
            if ((node->gtFlags & GTF_CALL) == 0)
            {
                return WALK_SKIP_SUBTREES;
            }

            if (node->IsCall() && (node->AsCall()->CanTailCall() || node->AsCall()->IsTailCall()))
            {
                return WALK_ABORT;
            }

            return WALK_CONTINUE;
        }
    };

    HasTailCallCandidateVisitor visitor(this);
    return visitor.WalkTree(&tree, nullptr) == WALK_ABORT;
}

//------------------------------------------------------------------------
// fgCanMoveFirstStatementIntoPred: Check if the first statement of a block can
// be moved into its predecessor.
//
// Parameters:
//   early     - Whether this is being checked with early IR invariants (where
//               we do not have valid address exposure/GTF_GLOB_REF).
//   firstStmt - The statement to move
//   pred      - The predecessor block
//
// Remarks:
//   Unlike tail merging, for head merging we have to either spill the
//   predecessor's terminator node, or reorder it with the head statement.
//   Here we choose to reorder.
//
bool Compiler::fgCanMoveFirstStatementIntoPred(bool early, Statement* firstStmt, BasicBlock* pred)
{
    if (!pred->HasTerminator())
    {
        return true;
    }

    GenTree* tree1 = pred->lastStmt()->GetRootNode();
    GenTree* tree2 = firstStmt->GetRootNode();

    GenTreeFlags tree1Flags = tree1->gtFlags;
    GenTreeFlags tree2Flags = tree2->gtFlags;

    if (early)
    {
        tree1Flags |= gtHasLocalsWithAddrOp(tree1) ? GTF_GLOB_REF : GTF_EMPTY;
        tree2Flags |= gtHasLocalsWithAddrOp(tree2) ? GTF_GLOB_REF : GTF_EMPTY;
    }

    // We do not support embedded statements in the terminator node.
    if ((tree1Flags & GTF_ASG) != 0)
    {
        JITDUMP("  no; terminator contains embedded store\n");
        return false;
    }
    if ((tree2Flags & GTF_ASG) != 0)
    {
        // Handle common case where the second statement is a top-level store.
        if (!tree2->OperIsLocalStore())
        {
            JITDUMP("  cannot reorder with GTF_ASG without top-level store");
            return false;
        }

        GenTreeLclVarCommon* lcl = tree2->AsLclVarCommon();
        if ((lcl->Data()->gtFlags & GTF_ASG) != 0)
        {
            JITDUMP("  cannot reorder with embedded store");
            return false;
        }

        LclVarDsc* dsc = lvaGetDesc(tree2->AsLclVarCommon());
        if ((tree1Flags & GTF_ALL_EFFECT) != 0)
        {
            if (early ? dsc->lvHasLdAddrOp : dsc->IsAddressExposed())
            {
                JITDUMP("  cannot reorder store to exposed local with any side effect\n");
                return false;
            }

            if (((tree1Flags & (GTF_CALL | GTF_EXCEPT)) != 0) && pred->HasPotentialEHSuccs(this))
            {
                JITDUMP("  cannot reorder store with exception throwing tree and potential EH successor\n");
                return false;
            }
        }

        if (gtHasRef(tree1, lcl->GetLclNum()))
        {
            JITDUMP("  cannot reorder with interfering use\n");
            return false;
        }

        if (dsc->lvIsStructField && gtHasRef(tree1, dsc->lvParentLcl))
        {
            JITDUMP("  cannot reorder with interfering use of parent struct local\n");
            return false;
        }

        if (dsc->lvPromoted)
        {
            for (int i = 0; i < dsc->lvFieldCnt; i++)
            {
                if (gtHasRef(tree1, dsc->lvFieldLclStart + i))
                {
                    JITDUMP("  cannot reorder with interfering use of struct field\n");
                    return false;
                }
            }
        }

        // We've validated that the store does not interfere. Get rid of the
        // flag for the future checks.
        tree2Flags &= ~GTF_ASG;
    }

    if (((tree1Flags & GTF_CALL) != 0) && ((tree2Flags & GTF_ALL_EFFECT) != 0))
    {
        JITDUMP("  cannot reorder call with any side effect\n");
        return false;
    }
    if (((tree1Flags & GTF_GLOB_REF) != 0) && ((tree2Flags & GTF_PERSISTENT_SIDE_EFFECTS) != 0))
    {
        JITDUMP("  cannot reorder global reference with persistent side effects\n");
        return false;
    }
    if ((tree1Flags & GTF_ORDER_SIDEEFF) != 0)
    {
        if ((tree2Flags & (GTF_GLOB_REF | GTF_ORDER_SIDEEFF)) != 0)
        {
            JITDUMP("  cannot reorder ordering side effect\n");
            return false;
        }
    }
    if ((tree2Flags & GTF_ORDER_SIDEEFF) != 0)
    {
        if ((tree1Flags & (GTF_GLOB_REF | GTF_ORDER_SIDEEFF)) != 0)
        {
            JITDUMP("  cannot reorder ordering side effect\n");
            return false;
        }
    }
    if (((tree1Flags & GTF_EXCEPT) != 0) && ((tree2Flags & GTF_SIDE_EFFECT) != 0))
    {
        JITDUMP("  cannot reorder exception with side effect\n");
        return false;
    }

    return true;
}<|MERGE_RESOLUTION|>--- conflicted
+++ resolved
@@ -3238,1166 +3238,6 @@
     return result;
 }
 
-<<<<<<< HEAD
-=======
-#ifdef _PREFAST_
-#pragma warning(push)
-#pragma warning(disable : 21000) // Suppress PREFast warning about overly large function
-#endif
-
-//-----------------------------------------------------------------------------
-// fgReorderBlocks: reorder blocks to favor frequent fall through paths
-//   and move rare blocks to the end of the method/eh region.
-//
-// Arguments:
-//   useProfile - if true, use profile data (if available) to more aggressively
-//     reorder the blocks.
-//
-// Returns:
-//   True if anything got reordered. Reordering blocks may require changing
-//   IR to reverse branch conditions.
-//
-// Notes:
-//   We currently allow profile-driven switch opts even when useProfile is false,
-//   as they are unlikely to lead to reordering..
-//
-bool Compiler::fgReorderBlocks(bool useProfile)
-{
-    noway_assert(opts.compDbgCode == false);
-
-    // We can't relocate anything if we only have one block
-    if (fgFirstBB->IsLast())
-    {
-        return false;
-    }
-
-    bool newRarelyRun      = false;
-    bool movedBlocks       = false;
-    bool optimizedSwitches = false;
-    bool optimizedBranches = false;
-
-    // First let us expand the set of run rarely blocks
-    newRarelyRun |= fgExpandRarelyRunBlocks();
-
-    if (useProfile)
-    {
-        // Don't run the new layout until we get to the backend,
-        // since LSRA can introduce new blocks, and lowering can churn the flowgraph.
-        //
-        if (JitConfig.JitDoReversePostOrderLayout())
-        {
-            return (newRarelyRun || movedBlocks || optimizedSwitches);
-        }
-
-        // We will be reordering blocks, so ensure the false target of a BBJ_COND block is its next block
-        for (BasicBlock* block = fgFirstBB; block != nullptr; block = block->Next())
-        {
-            if (block->KindIs(BBJ_COND) && !block->NextIs(block->GetFalseTarget()))
-            {
-                if (block->CanRemoveJumpToTarget(block->GetTrueTarget(), this))
-                {
-                    // Reverse the jump condition
-                    GenTree* test = block->lastNode();
-                    assert(test->OperIsConditionalJump());
-                    test->AsOp()->gtOp1 = gtReverseCond(test->AsOp()->gtOp1);
-
-                    FlowEdge* const newFalseEdge = block->GetTrueEdge();
-                    FlowEdge* const newTrueEdge  = block->GetFalseEdge();
-                    block->SetTrueEdge(newTrueEdge);
-                    block->SetFalseEdge(newFalseEdge);
-                    assert(block->CanRemoveJumpToTarget(block->GetFalseTarget(), this));
-                }
-                else
-                {
-                    BasicBlock* jmpBlk = fgConnectFallThrough(block, block->GetFalseTarget());
-                    assert(jmpBlk != nullptr);
-                    assert(block->NextIs(jmpBlk));
-
-                    // Skip next block
-                    block = jmpBlk;
-                }
-            }
-        }
-    }
-
-#ifdef DEBUG
-    if (verbose)
-    {
-        printf("*************** In fgReorderBlocks()\n");
-
-        printf("\nInitial BasicBlocks");
-        fgDispBasicBlocks(verboseTrees);
-        printf("\n");
-    }
-#endif // DEBUG
-
-    BasicBlock* bNext;
-    BasicBlock* bPrev;
-    BasicBlock* block;
-    unsigned    XTnum;
-    EHblkDsc*   HBtab;
-
-    // Iterate over every block, remembering our previous block in bPrev
-    for (bPrev = fgFirstBB, block = bPrev->Next(); block != nullptr; bPrev = block, block = block->Next())
-    {
-        //
-        // Consider relocating the rarely run blocks such that they are at the end of the method.
-        // We also consider reversing conditional branches so that they become a not taken forwards branch.
-        //
-
-        // Don't consider BBJ_CALLFINALLYRET; it should be processed together with BBJ_CALLFINALLY.
-        if (block->KindIs(BBJ_CALLFINALLYRET))
-        {
-            continue;
-        }
-
-        // If block is marked with a BBF_KEEP_BBJ_ALWAYS flag then we don't move the block
-        if (block->HasFlag(BBF_KEEP_BBJ_ALWAYS))
-        {
-            continue;
-        }
-
-        // Finally and handlers blocks are to be kept contiguous.
-        // TODO-CQ: Allow reordering within the handler region
-        if (block->hasHndIndex())
-        {
-            continue;
-        }
-
-        bool        reorderBlock   = useProfile;
-        const bool  isRare         = block->isRunRarely();
-        BasicBlock* bDest          = nullptr;
-        bool        forwardBranch  = false;
-        bool        backwardBranch = false;
-
-        // Setup bDest
-        if (bPrev->KindIs(BBJ_ALWAYS, BBJ_CALLFINALLYRET))
-        {
-            bDest          = bPrev->GetTarget();
-            forwardBranch  = fgIsForwardBranch(bPrev, bDest);
-            backwardBranch = !forwardBranch;
-        }
-        else if (bPrev->KindIs(BBJ_COND))
-        {
-            // fgReorderBlocks is called in more than one optimization phase,
-            // but only does any reordering in optOptimizeLayout.
-            // At that point, we expect implicit fallthrough to be restored for BBJ_COND blocks.
-            assert(bPrev->FalseTargetIs(block) || !reorderBlock);
-            bDest          = bPrev->GetTrueTarget();
-            forwardBranch  = fgIsForwardBranch(bPrev, bDest);
-            backwardBranch = !forwardBranch;
-        }
-
-        // We will look for bPrev as a non rarely run block followed by block as a rarely run block
-        //
-        if (bPrev->isRunRarely())
-        {
-            reorderBlock = false;
-        }
-
-        // If the weights of the bPrev, block and bDest were all obtained from a profile run
-        // then we can use them to decide if it is useful to reverse this conditional branch
-
-        weight_t profHotWeight = -1;
-
-        if (useProfile && bPrev->hasProfileWeight() && block->hasProfileWeight() &&
-            ((bDest == nullptr) || bDest->hasProfileWeight()))
-        {
-            //
-            // All blocks have profile information
-            //
-            if (forwardBranch)
-            {
-                if (bPrev->KindIs(BBJ_ALWAYS, BBJ_CALLFINALLYRET))
-                {
-                    if (bPrev->JumpsToNext())
-                    {
-                        bDest = nullptr;
-                        goto CHECK_FOR_RARE;
-                    }
-                    // We can pull up the blocks that the unconditional jump branches to
-                    // if the weight of bDest is greater or equal to the weight of block
-                    // also the weight of bDest can't be zero.
-                    // Don't reorder if bPrev's jump destination is the next block.
-                    //
-                    else if ((bDest->bbWeight < block->bbWeight) || (bDest->bbWeight == BB_ZERO_WEIGHT))
-                    {
-                        reorderBlock = false;
-                    }
-                    else
-                    {
-                        //
-                        // If this remains true then we will try to pull up bDest to succeed bPrev
-                        //
-                        bool moveDestUp = true;
-
-                        //
-                        // The edge bPrev -> bDest must have a higher weight
-                        // than every other edge into bDest
-                        //
-                        weight_t const weightToBeat = bPrev->GetTargetEdge()->getLikelyWeight();
-
-                        // Examine all of the other edges into bDest
-                        for (FlowEdge* const edge : bDest->PredEdges())
-                        {
-                            if (edge->getLikelyWeight() > weightToBeat)
-                            {
-                                moveDestUp = false;
-                                break;
-                            }
-                        }
-
-                        // Are we still good to move bDest up to bPrev?
-                        if (moveDestUp)
-                        {
-                            //
-                            // We will consider all blocks that have less weight than profHotWeight to be
-                            // uncommonly run blocks as compared with the hot path of bPrev taken-jump to bDest
-                            //
-                            profHotWeight = bDest->bbWeight - 1;
-                        }
-                        else
-                        {
-                            if (block->isRunRarely())
-                            {
-                                // We will move any rarely run blocks blocks
-                                profHotWeight = 0;
-                            }
-                            else
-                            {
-                                // We will move all blocks that have a weight less or equal to our fall through block
-                                profHotWeight = block->bbWeight + 1;
-                            }
-                            // But we won't try to connect with bDest
-                            bDest = nullptr;
-                        }
-                    }
-                }
-                else // (bPrev->KindIs(BBJ_COND))
-                {
-                    noway_assert(bPrev->KindIs(BBJ_COND));
-                    //
-                    // We will reverse branch if the true edge's likelihood is more than 51%.
-                    //
-                    // We will set up profHotWeight to be maximum bbWeight that a block
-                    // could have for us not to want to reverse the conditional branch.
-                    //
-                    // We will consider all blocks that have less weight than profHotWeight to be
-                    // uncommonly run blocks compared to the weight of bPrev's true edge.
-                    //
-                    // We will check if bPrev's true edge weight
-                    // is more than twice bPrev's false edge weight.
-                    //
-                    //                  bPrev -->   [BB04, weight 100]
-                    //                                     |         \.
-                    //          falseEdge ---------------> O          \.
-                    //          [likelihood=0.33]          V           \.
-                    //                  block -->   [BB05, weight 33]   \.
-                    //                                                   \.
-                    //          trueEdge ------------------------------> O
-                    //          [likelihood=0.67]                        |
-                    //                                                   V
-                    //                  bDest --------------->   [BB08, weight 67]
-                    //
-                    assert(bPrev->FalseTargetIs(block));
-                    FlowEdge* trueEdge  = bPrev->GetTrueEdge();
-                    FlowEdge* falseEdge = bPrev->GetFalseEdge();
-                    noway_assert(trueEdge != nullptr);
-                    noway_assert(falseEdge != nullptr);
-
-                    // If we take the true branch more than half the time, we will reverse the branch.
-                    if (trueEdge->getLikelihood() < 0.51)
-                    {
-                        reorderBlock = false;
-                    }
-                    else
-                    {
-                        // set profHotWeight
-                        profHotWeight = falseEdge->getLikelyWeight() - 1;
-                    }
-                }
-            }
-            else // not a forwardBranch
-            {
-                if (bPrev->bbFallsThrough())
-                {
-                    goto CHECK_FOR_RARE;
-                }
-
-                // Here we should pull up the highest weight block remaining
-                // and place it here since bPrev does not fall through.
-
-                weight_t    highestWeight           = 0;
-                BasicBlock* candidateBlock          = nullptr;
-                BasicBlock* lastNonFallThroughBlock = bPrev;
-                BasicBlock* bTmp                    = bPrev->Next();
-
-                while (bTmp != nullptr)
-                {
-                    // Don't try to split a call finally pair
-                    //
-                    if (bTmp->isBBCallFinallyPair())
-                    {
-                        // Move bTmp forward
-                        bTmp = bTmp->Next();
-                    }
-
-                    //
-                    // Check for loop exit condition
-                    //
-                    if (bTmp == nullptr)
-                    {
-                        break;
-                    }
-
-                    //
-                    // if its weight is the highest one we've seen and
-                    //  the EH regions allow for us to place bTmp after bPrev
-                    //
-                    if ((bTmp->bbWeight > highestWeight) && fgEhAllowsMoveBlock(bPrev, bTmp))
-                    {
-                        // When we have a current candidateBlock that is a conditional (or unconditional) jump
-                        // to bTmp (which is a higher weighted block) then it is better to keep our current
-                        // candidateBlock and have it fall into bTmp
-                        //
-                        if ((candidateBlock == nullptr) || !candidateBlock->KindIs(BBJ_COND, BBJ_ALWAYS) ||
-                            (candidateBlock->KindIs(BBJ_ALWAYS, BBJ_CALLFINALLYRET) &&
-                             (!candidateBlock->TargetIs(bTmp) || candidateBlock->JumpsToNext())) ||
-                            (candidateBlock->KindIs(BBJ_COND) && !candidateBlock->TrueTargetIs(bTmp)))
-                        {
-                            // otherwise we have a new candidateBlock
-                            //
-                            highestWeight  = bTmp->bbWeight;
-                            candidateBlock = lastNonFallThroughBlock->Next();
-                        }
-                    }
-
-                    const bool bTmpJumpsToNext = bTmp->KindIs(BBJ_ALWAYS, BBJ_CALLFINALLYRET) && bTmp->JumpsToNext();
-                    if ((!bTmp->bbFallsThrough() && !bTmpJumpsToNext) || (bTmp->bbWeight == BB_ZERO_WEIGHT))
-                    {
-                        lastNonFallThroughBlock = bTmp;
-                    }
-
-                    bTmp = bTmp->Next();
-                }
-
-                // If we didn't find a suitable block then skip this
-                if (highestWeight == 0)
-                {
-                    reorderBlock = false;
-                }
-                else
-                {
-                    noway_assert(candidateBlock != nullptr);
-
-                    // If the candidateBlock is the same a block then skip this
-                    if (candidateBlock == block)
-                    {
-                        reorderBlock = false;
-                    }
-                    else
-                    {
-                        // Set bDest to the block that we want to come after bPrev
-                        bDest = candidateBlock;
-
-                        // set profHotWeight
-                        profHotWeight = highestWeight - 1;
-                    }
-                }
-            }
-        }
-        else // we don't have good profile info (or we are falling through)
-        {
-
-        CHECK_FOR_RARE:;
-
-            /* We only want to reorder when we have a rarely run   */
-            /* block right after a normal block,                   */
-            /* (bPrev is known to be a normal block at this point) */
-            if (!isRare)
-            {
-                if (block->NextIs(bDest) && block->KindIs(BBJ_RETURN) && bPrev->KindIs(BBJ_ALWAYS, BBJ_CALLFINALLYRET))
-                {
-                    // This is a common case with expressions like "return Expr1 && Expr2" -- move the return
-                    // to establish fall-through.
-                }
-                else
-                {
-                    reorderBlock = false;
-                }
-            }
-            else
-            {
-                /* If the jump target bDest is also a rarely run block then we don't want to do the reversal */
-                if (bDest && bDest->isRunRarely())
-                {
-                    reorderBlock = false; /* Both block and bDest are rarely run */
-                }
-                else
-                {
-                    // We will move any rarely run blocks blocks
-                    profHotWeight = 0;
-                }
-            }
-        }
-
-        if (reorderBlock == false)
-        {
-            //
-            // Check for an unconditional branch to a conditional branch
-            // which also branches back to our next block
-            //
-            const bool optimizedBranch = fgOptimizeBranch(bPrev);
-            if (optimizedBranch)
-            {
-                noway_assert(bPrev->KindIs(BBJ_COND));
-                optimizedBranches = true;
-            }
-            continue;
-        }
-
-        //  Now we need to determine which blocks should be moved
-        //
-        //  We consider one of two choices:
-        //
-        //  1. Moving the fall-through blocks (or rarely run blocks) down to
-        //     later in the method and hopefully connecting the jump dest block
-        //     so that it becomes the fall through block
-        //
-        //  And when bDest is not NULL, we also consider:
-        //
-        //  2. Moving the bDest block (or blocks) up to bPrev
-        //     so that it could be used as a fall through block
-        //
-        //  We will prefer option #1 if we are able to connect the jump dest
-        //  block as the fall though block otherwise will we try to use option #2
-        //
-
-        //
-        //  Consider option #1: relocating blocks starting at 'block'
-        //    to later in flowgraph
-        //
-        // We set bStart to the first block that will be relocated
-        // and bEnd to the last block that will be relocated
-
-        BasicBlock* bStart   = block;
-        BasicBlock* bEnd     = bStart;
-        bNext                = bEnd->Next();
-        bool connected_bDest = false;
-
-        if ((backwardBranch && !isRare) || block->HasFlag(BBF_DONT_REMOVE)) // Don't choose option #1 when block is the
-                                                                            // start of a try region
-        {
-            bStart = nullptr;
-            bEnd   = nullptr;
-        }
-        else
-        {
-            while (true)
-            {
-                // Don't try to split a call finally pair
-                //
-                if (bEnd->isBBCallFinallyPair())
-                {
-                    // Move bEnd and bNext forward
-                    bEnd  = bNext;
-                    bNext = bNext->Next();
-                }
-
-                //
-                // Check for loop exit condition
-                //
-                if (bNext == nullptr)
-                {
-                    break;
-                }
-
-                // Check if we've reached the funclets region, at the end of the function
-                if (bEnd->NextIs(fgFirstFuncletBB))
-                {
-                    break;
-                }
-
-                if (bNext == bDest)
-                {
-                    connected_bDest = true;
-                    break;
-                }
-
-                // All the blocks must have the same try index
-                // and must not have the BBF_DONT_REMOVE flag set
-
-                if (!BasicBlock::sameTryRegion(bStart, bNext) || bNext->HasFlag(BBF_DONT_REMOVE))
-                {
-                    // exit the loop, bEnd is now set to the
-                    // last block that we want to relocate
-                    break;
-                }
-
-                // If we are relocating rarely run blocks..
-                if (isRare)
-                {
-                    // ... then all blocks must be rarely run
-                    if (!bNext->isRunRarely())
-                    {
-                        // exit the loop, bEnd is now set to the
-                        // last block that we want to relocate
-                        break;
-                    }
-                }
-                else
-                {
-                    // If we are moving blocks that are hot then all
-                    // of the blocks moved must be less than profHotWeight */
-                    if (bNext->bbWeight >= profHotWeight)
-                    {
-                        // exit the loop, bEnd is now set to the
-                        // last block that we would relocate
-                        break;
-                    }
-                }
-
-                // Move bEnd and bNext forward
-                bEnd  = bNext;
-                bNext = bNext->Next();
-            }
-
-            // Set connected_bDest to true if moving blocks [bStart .. bEnd]
-            //  connects with the jump dest of bPrev (i.e bDest) and
-            // thus allows bPrev fall through instead of jump.
-            if (bNext == bDest)
-            {
-                connected_bDest = true;
-            }
-        }
-
-        //  Now consider option #2: Moving the jump dest block (or blocks)
-        //    up to bPrev
-        //
-        // The variables bStart2, bEnd2 and bPrev2 are used for option #2
-        //
-        // We will setup bStart2 to the first block that will be relocated
-        // and bEnd2 to the last block that will be relocated
-        // and bPrev2 to be the lexical pred of bDest
-        //
-        // If after this calculation bStart2 is NULL we cannot use option #2,
-        // otherwise bStart2, bEnd2 and bPrev2 are all non-NULL and we will use option #2
-
-        BasicBlock* bStart2 = nullptr;
-        BasicBlock* bEnd2   = nullptr;
-        BasicBlock* bPrev2  = nullptr;
-
-        // If option #1 didn't connect bDest and bDest isn't NULL
-        if ((connected_bDest == false) && (bDest != nullptr) &&
-            //  The jump target cannot be moved if it has the BBF_DONT_REMOVE flag set
-            !bDest->HasFlag(BBF_DONT_REMOVE))
-        {
-            // We will consider option #2: relocating blocks starting at 'bDest' to succeed bPrev
-            //
-            // setup bPrev2 to be the lexical pred of bDest
-
-            bPrev2 = block;
-            while (bPrev2 != nullptr)
-            {
-                if (bPrev2->NextIs(bDest))
-                {
-                    break;
-                }
-
-                bPrev2 = bPrev2->Next();
-            }
-
-            if ((bPrev2 != nullptr) && fgEhAllowsMoveBlock(bPrev, bDest))
-            {
-                // We have decided that relocating bDest to be after bPrev is best
-                // Set bStart2 to the first block that will be relocated
-                // and bEnd2 to the last block that will be relocated
-                //
-                // Assigning to bStart2 selects option #2
-                //
-                bStart2 = bDest;
-                bEnd2   = bStart2;
-                bNext   = bEnd2->Next();
-
-                while (true)
-                {
-                    // Don't try to split a call finally pair
-                    //
-                    if (bEnd2->isBBCallFinallyPair())
-                    {
-                        noway_assert(bNext->KindIs(BBJ_CALLFINALLYRET));
-                        // Move bEnd2 and bNext forward
-                        bEnd2 = bNext;
-                        bNext = bNext->Next();
-                    }
-
-                    // Check for the Loop exit conditions
-
-                    if (bNext == nullptr)
-                    {
-                        break;
-                    }
-
-                    if (bEnd2->KindIs(BBJ_ALWAYS, BBJ_CALLFINALLYRET) && bEnd2->JumpsToNext())
-                    {
-                        // Treat jumps to next block as fall-through
-                    }
-                    else if (bEnd2->bbFallsThrough() == false)
-                    {
-                        break;
-                    }
-
-                    // If we are relocating rarely run blocks..
-                    // All the blocks must have the same try index,
-                    // and must not have the BBF_DONT_REMOVE flag set
-
-                    if (!BasicBlock::sameTryRegion(bStart2, bNext) || bNext->HasFlag(BBF_DONT_REMOVE))
-                    {
-                        // exit the loop, bEnd2 is now set to the
-                        // last block that we want to relocate
-                        break;
-                    }
-
-                    if (isRare)
-                    {
-                        /* ... then all blocks must not be rarely run */
-                        if (bNext->isRunRarely())
-                        {
-                            // exit the loop, bEnd2 is now set to the
-                            // last block that we want to relocate
-                            break;
-                        }
-                    }
-                    else
-                    {
-                        // If we are relocating hot blocks
-                        // all blocks moved must be greater than profHotWeight
-                        if (bNext->bbWeight <= profHotWeight)
-                        {
-                            // exit the loop, bEnd2 is now set to the
-                            // last block that we want to relocate
-                            break;
-                        }
-                    }
-
-                    // Move bEnd2 and bNext forward
-                    bEnd2 = bNext;
-                    bNext = bNext->Next();
-                }
-            }
-        }
-
-        // If we are using option #1 then ...
-        if (bStart2 == nullptr)
-        {
-            // Don't use option #1 for a backwards branch
-            if (bStart == nullptr)
-            {
-                continue;
-            }
-
-            // .... Don't move a set of blocks that are already at the end of the main method
-            if (bEnd == fgLastBBInMainFunction())
-            {
-                continue;
-            }
-        }
-
-#ifdef DEBUG
-        if (verbose)
-        {
-            if (bDest != nullptr)
-            {
-                if (bPrev->KindIs(BBJ_COND))
-                {
-                    printf("Decided to reverse conditional branch at block " FMT_BB " branch to " FMT_BB " ",
-                           bPrev->bbNum, bDest->bbNum);
-                }
-                else if (bPrev->KindIs(BBJ_ALWAYS, BBJ_CALLFINALLYRET))
-                {
-                    printf("Decided to straighten unconditional branch at block " FMT_BB " branch to " FMT_BB " ",
-                           bPrev->bbNum, bDest->bbNum);
-                }
-                else
-                {
-                    printf("Decided to place hot code after " FMT_BB ", placed " FMT_BB " after this block ",
-                           bPrev->bbNum, bDest->bbNum);
-                }
-
-                if (profHotWeight > 0)
-                {
-                    printf("because of IBC profile data\n");
-                }
-                else
-                {
-                    if (bPrev->bbFallsThrough())
-                    {
-                        printf("since it falls into a rarely run block\n");
-                    }
-                    else
-                    {
-                        printf("since it is succeeded by a rarely run block\n");
-                    }
-                }
-            }
-            else
-            {
-                printf("Decided to relocate block(s) after block " FMT_BB " since they are %s block(s)\n", bPrev->bbNum,
-                       block->isRunRarely() ? "rarely run" : "uncommonly run");
-            }
-        }
-#endif // DEBUG
-
-        // We will set insertAfterBlk to the block the precedes our insertion range
-        // We will set bStartPrev to be the block that precedes the set of blocks that we are moving
-        BasicBlock* insertAfterBlk;
-        BasicBlock* bStartPrev;
-
-        if (bStart2 != nullptr)
-        {
-            // Option #2: relocating blocks starting at 'bDest' to follow bPrev
-
-            // Update bStart and bEnd so that we can use these two for all later operations
-            bStart = bStart2;
-            bEnd   = bEnd2;
-
-            // Set bStartPrev to be the block that comes before bStart
-            bStartPrev = bPrev2;
-
-            // We will move [bStart..bEnd] to immediately after bPrev
-            insertAfterBlk = bPrev;
-        }
-        else
-        {
-            // option #1: Moving the fall-through blocks (or rarely run blocks) down to later in the method
-
-            // Set bStartPrev to be the block that come before bStart
-            bStartPrev = bPrev;
-
-            // We will move [bStart..bEnd] but we will pick the insert location later
-            insertAfterBlk = nullptr;
-        }
-
-        // We are going to move [bStart..bEnd] so they can't be NULL
-        noway_assert(bStart != nullptr);
-        noway_assert(bEnd != nullptr);
-
-        // bEnd can't be a BBJ_CALLFINALLY unless it is a RETLESS call
-        noway_assert(!bEnd->KindIs(BBJ_CALLFINALLY) || bEnd->HasFlag(BBF_RETLESS_CALL));
-
-        // bStartPrev must be set to the block that precedes bStart
-        noway_assert(bStartPrev->NextIs(bStart));
-
-        // Since we will be unlinking [bStart..bEnd],
-        // we need to compute and remember if bStart is in each of
-        // the try and handler regions
-        //
-        bool* fStartIsInTry = nullptr;
-        bool* fStartIsInHnd = nullptr;
-
-        if (compHndBBtabCount > 0)
-        {
-            fStartIsInTry = new (this, CMK_Generic) bool[compHndBBtabCount];
-            fStartIsInHnd = new (this, CMK_Generic) bool[compHndBBtabCount];
-
-            for (XTnum = 0, HBtab = compHndBBtab; XTnum < compHndBBtabCount; XTnum++, HBtab++)
-            {
-                fStartIsInTry[XTnum] = HBtab->InTryRegionBBRange(bStart);
-                fStartIsInHnd[XTnum] = HBtab->InHndRegionBBRange(bStart);
-            }
-        }
-
-        /* Temporarily unlink [bStart..bEnd] from the flow graph */
-        const bool bStartPrevJumpsToNext = bStartPrev->KindIs(BBJ_ALWAYS) && bStartPrev->JumpsToNext();
-        fgUnlinkRange(bStart, bEnd);
-
-        if (insertAfterBlk == nullptr)
-        {
-            // Find new location for the unlinked block(s)
-            // Set insertAfterBlk to the block which will precede the insertion point
-
-            if (!bStart->hasTryIndex() && isRare)
-            {
-                // We'll just insert the blocks at the end of the method. If the method
-                // has funclets, we will insert at the end of the main method but before
-                // any of the funclets. Note that we create funclets before we call
-                // fgReorderBlocks().
-
-                insertAfterBlk = fgLastBBInMainFunction();
-                noway_assert(insertAfterBlk != bPrev);
-            }
-            else
-            {
-                BasicBlock* startBlk;
-                BasicBlock* lastBlk;
-                EHblkDsc*   ehDsc = ehInitTryBlockRange(bStart, &startBlk, &lastBlk);
-
-                BasicBlock* endBlk;
-
-                /* Setup startBlk and endBlk as the range to search */
-
-                if (ehDsc != nullptr)
-                {
-                    endBlk = lastBlk->Next();
-
-                    /*
-                       Multiple (nested) try regions might start from the same BB.
-                       For example,
-
-                       try3   try2   try1
-                       |---   |---   |---   BB01
-                       |      |      |      BB02
-                       |      |      |---   BB03
-                       |      |             BB04
-                       |      |------------ BB05
-                       |                    BB06
-                       |------------------- BB07
-
-                       Now if we want to insert in try2 region, we will start with startBlk=BB01.
-                       The following loop will allow us to start from startBlk==BB04.
-                    */
-                    while (!BasicBlock::sameTryRegion(startBlk, bStart) && (startBlk != endBlk))
-                    {
-                        startBlk = startBlk->Next();
-                    }
-
-                    // startBlk cannot equal endBlk as it must come before endBlk
-                    if (startBlk == endBlk)
-                    {
-                        goto CANNOT_MOVE;
-                    }
-
-                    // we also can't start searching the try region at bStart
-                    if (startBlk == bStart)
-                    {
-                        // if bEnd is the last block in the method or
-                        // or if bEnd->bbNext is in a different try region
-                        // then we cannot move the blocks
-                        //
-                        if (bEnd->IsLast() || !BasicBlock::sameTryRegion(startBlk, bEnd->Next()))
-                        {
-                            goto CANNOT_MOVE;
-                        }
-
-                        startBlk = bEnd->Next();
-
-                        // Check that the new startBlk still comes before endBlk
-
-                        // startBlk cannot equal endBlk as it must come before endBlk
-                        if (startBlk == endBlk)
-                        {
-                            goto CANNOT_MOVE;
-                        }
-
-                        BasicBlock* tmpBlk = startBlk;
-                        while ((tmpBlk != endBlk) && (tmpBlk != nullptr))
-                        {
-                            tmpBlk = tmpBlk->Next();
-                        }
-
-                        // when tmpBlk is NULL that means startBlk is after endBlk
-                        // so there is no way to move bStart..bEnd within the try region
-                        if (tmpBlk == nullptr)
-                        {
-                            goto CANNOT_MOVE;
-                        }
-                    }
-                }
-                else
-                {
-                    noway_assert(isRare == false);
-
-                    /* We'll search through the entire main method */
-                    startBlk = fgFirstBB;
-                    endBlk   = fgEndBBAfterMainFunction();
-                }
-
-                // Calculate nearBlk and jumpBlk and then call fgFindInsertPoint()
-                // to find our insertion block
-                //
-                {
-                    // If the set of blocks that we are moving ends with a BBJ_ALWAYS to
-                    // another [rarely run] block that comes after bPrev (forward branch)
-                    // then we can set up nearBlk to eliminate this jump sometimes
-                    //
-                    BasicBlock* nearBlk = nullptr;
-                    BasicBlock* jumpBlk = nullptr;
-
-                    if (bEnd->KindIs(BBJ_ALWAYS, BBJ_CALLFINALLYRET) && !bEnd->JumpsToNext() &&
-                        (!isRare || bEnd->GetTarget()->isRunRarely()) &&
-                        fgIsForwardBranch(bEnd, bEnd->GetTarget(), bPrev))
-                    {
-                        // Set nearBlk to be the block in [startBlk..endBlk]
-                        // such that nearBlk->NextIs(bEnd->JumpDest)
-                        // if no such block exists then set nearBlk to NULL
-                        nearBlk = startBlk;
-                        jumpBlk = bEnd;
-                        do
-                        {
-                            // We do not want to set nearBlk to bPrev
-                            // since then we will not move [bStart..bEnd]
-                            //
-                            if (nearBlk != bPrev)
-                            {
-                                // Check if nearBlk satisfies our requirement
-                                if (nearBlk->NextIs(bEnd->GetTarget()))
-                                {
-                                    break;
-                                }
-                            }
-
-                            // Did we reach the endBlk?
-                            if (nearBlk == endBlk)
-                            {
-                                nearBlk = nullptr;
-                                break;
-                            }
-
-                            // advance nearBlk to the next block
-                            nearBlk = nearBlk->Next();
-
-                        } while (nearBlk != nullptr);
-                    }
-
-                    // if nearBlk is NULL then we set nearBlk to be the
-                    // first block that we want to insert after.
-                    if (nearBlk == nullptr)
-                    {
-                        if (bDest != nullptr)
-                        {
-                            // we want to insert after bDest
-                            nearBlk = bDest;
-                        }
-                        else
-                        {
-                            // we want to insert after bPrev
-                            nearBlk = bPrev;
-                        }
-                    }
-
-                    /* Set insertAfterBlk to the block which we will insert after. */
-
-                    insertAfterBlk =
-                        fgFindInsertPoint(bStart->bbTryIndex,
-                                          true, // Insert in the try region.
-                                          startBlk, endBlk, nearBlk, jumpBlk, bStart->bbWeight == BB_ZERO_WEIGHT);
-                }
-
-                /* See if insertAfterBlk is the same as where we started, */
-                /*  or if we could not find any insertion point     */
-
-                if ((insertAfterBlk == bPrev) || (insertAfterBlk == nullptr))
-                {
-                CANNOT_MOVE:;
-                    /* We couldn't move the blocks, so put everything back */
-                    /* relink [bStart .. bEnd] into the flow graph */
-
-                    bPrev->SetNext(bStart);
-                    if (!bEnd->IsLast())
-                    {
-                        bEnd->Next()->SetPrev(bEnd);
-                    }
-#ifdef DEBUG
-                    if (verbose)
-                    {
-                        if (bStart != bEnd)
-                        {
-                            printf("Could not relocate blocks (" FMT_BB " .. " FMT_BB ")\n", bStart->bbNum,
-                                   bEnd->bbNum);
-                        }
-                        else
-                        {
-                            printf("Could not relocate block " FMT_BB "\n", bStart->bbNum);
-                        }
-                    }
-#endif // DEBUG
-                    continue;
-                }
-            }
-        }
-
-        noway_assert(insertAfterBlk != nullptr);
-        noway_assert(bStartPrev != nullptr);
-        noway_assert(bStartPrev != insertAfterBlk);
-
-#ifdef DEBUG
-        movedBlocks = true;
-
-        if (verbose)
-        {
-            const char* msg;
-            if (bStart2 != nullptr)
-            {
-                msg = "hot";
-            }
-            else
-            {
-                if (isRare)
-                {
-                    msg = "rarely run";
-                }
-                else
-                {
-                    msg = "uncommon";
-                }
-            }
-
-            printf("Relocated %s ", msg);
-            if (bStart != bEnd)
-            {
-                printf("blocks (" FMT_BB " .. " FMT_BB ")", bStart->bbNum, bEnd->bbNum);
-            }
-            else
-            {
-                printf("block " FMT_BB, bStart->bbNum);
-            }
-
-            if (bPrev->KindIs(BBJ_COND))
-            {
-                printf(" by reversing conditional jump at " FMT_BB "\n", bPrev->bbNum);
-            }
-            else
-            {
-                printf("\n", bPrev->bbNum);
-            }
-        }
-#endif // DEBUG
-
-        if (bPrev->KindIs(BBJ_COND))
-        {
-            /* Reverse the bPrev jump condition */
-            Statement* const condTestStmt = bPrev->lastStmt();
-            GenTree* const   condTest     = condTestStmt->GetRootNode();
-
-            noway_assert(condTest->gtOper == GT_JTRUE);
-            condTest->AsOp()->gtOp1 = gtReverseCond(condTest->AsOp()->gtOp1);
-
-            FlowEdge* const trueEdge  = bPrev->GetTrueEdge();
-            FlowEdge* const falseEdge = bPrev->GetFalseEdge();
-            bPrev->SetTrueEdge(falseEdge);
-            bPrev->SetFalseEdge(trueEdge);
-
-            // may need to rethread
-            //
-            if (fgNodeThreading == NodeThreading::AllTrees)
-            {
-                JITDUMP("Rethreading " FMT_STMT "\n", condTestStmt->GetID());
-                gtSetStmtInfo(condTestStmt);
-                fgSetStmtSeq(condTestStmt);
-            }
-
-            if (bStart2 != nullptr)
-            {
-                noway_assert(insertAfterBlk == bPrev);
-                noway_assert(insertAfterBlk->NextIs(block));
-            }
-        }
-
-        // If we are moving blocks that are at the end of a try or handler
-        // we will need to shorten ebdTryLast or ebdHndLast
-        //
-        ehUpdateLastBlocks(bEnd, bStartPrev);
-
-        // If we are moving blocks into the end of a try region or handler region
-        // we will need to extend ebdTryLast or ebdHndLast so the blocks that we
-        // are moving are part of this try or handler region.
-        //
-        for (XTnum = 0, HBtab = compHndBBtab; XTnum < compHndBBtabCount; XTnum++, HBtab++)
-        {
-            // Are we moving blocks to the end of a try region?
-            if (HBtab->ebdTryLast == insertAfterBlk)
-            {
-                if (fStartIsInTry[XTnum])
-                {
-                    // bStart..bEnd is in the try, so extend the try region
-                    fgSetTryEnd(HBtab, bEnd);
-                }
-            }
-
-            // Are we moving blocks to the end of a handler region?
-            if (HBtab->ebdHndLast == insertAfterBlk)
-            {
-                if (fStartIsInHnd[XTnum])
-                {
-                    // bStart..bEnd is in the handler, so extend the handler region
-                    fgSetHndEnd(HBtab, bEnd);
-                }
-            }
-        }
-
-        /* We have decided to insert the block(s) after 'insertAfterBlk' */
-        fgMoveBlocksAfter(bStart, bEnd, insertAfterBlk);
-
-        if (bDest)
-        {
-            /* We may need to insert an unconditional branch after bPrev to bDest */
-            fgConnectFallThrough(bPrev, bDest);
-        }
-        else
-        {
-            /* If bPrev falls through, we must insert a jump to block */
-            fgConnectFallThrough(bPrev, block);
-        }
-
-        BasicBlock* bSkip = bEnd->Next();
-
-        /* If bEnd falls through, we must insert a jump to bNext */
-        fgConnectFallThrough(bEnd, bNext);
-
-        if (bStart2 == nullptr)
-        {
-            /* If insertAfterBlk falls through, we are forced to     */
-            /* add a jump around the block(s) we just inserted */
-            fgConnectFallThrough(insertAfterBlk, bSkip);
-        }
-        else
-        {
-            /* We may need to insert an unconditional branch after bPrev2 to bStart */
-            fgConnectFallThrough(bPrev2, bStart);
-        }
-
-#if DEBUG
-        if (verbose)
-        {
-            printf("\nAfter this change in fgReorderBlocks the BB graph is:");
-            fgDispBasicBlocks(verboseTrees);
-            printf("\n");
-        }
-        fgVerifyHandlerTab();
-
-        // Make sure that the predecessor lists are accurate
-        if (expensiveDebugCheckLevel >= 2)
-        {
-            fgDebugCheckBBlist();
-        }
-#endif // DEBUG
-
-        // Set our iteration point 'block' to be the new bPrev->bbNext
-        //  It will be used as the next bPrev
-        block = bPrev->Next();
-
-    } // end of for loop(bPrev,block)
-
-    const bool changed = movedBlocks || newRarelyRun || optimizedSwitches || optimizedBranches;
-
-    if (changed)
-    {
-#if DEBUG
-        // Make sure that the predecessor lists are accurate
-        if (expensiveDebugCheckLevel >= 2)
-        {
-            fgDebugCheckBBlist();
-        }
-#endif // DEBUG
-    }
-
-    return changed;
-}
-#ifdef _PREFAST_
-#pragma warning(pop)
-#endif
-
->>>>>>> 5ed086c8
 //-----------------------------------------------------------------------------
 // Compiler::ThreeOptLayout::EdgeCmp: Comparator for the 'cutPoints' priority queue.
 // If 'left' has a bigger edge weight than 'right', 3-opt will consider it first.
