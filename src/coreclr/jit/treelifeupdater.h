// Licensed to the .NET Foundation under one or more agreements.
// The .NET Foundation licenses this file to you under the MIT license.

#pragma once

#include "compiler.h"

//------------------------------------------------------------------------
// TreeLifeUpdater: class that handles changes in variable liveness from a given tree.
// Keeps set of temporary VARSET_TP during its lifetime to avoid unnecessary memory allocations.
template <bool ForCodeGen>
class TreeLifeUpdater
{
public:
    TreeLifeUpdater(Compiler* compiler);
    void UpdateLife(GenTree* tree);
    bool UpdateLifeFieldVar(GenTreeLclVar* lclNode, unsigned multiRegIndex);

private:
    void UpdateLifeVar(GenTree* tree, GenTreeLclVarCommon* lclVarTree);
    void UpdateLifeBit(VARSET_TP& set, LclVarDsc* dsc, bool isBorn, bool isDying);
<<<<<<< HEAD
=======
    void StoreCurrentLifeForDump();
    void DumpLifeDelta();
>>>>>>> b62bbdd2

private:
    Compiler* compiler;
#ifdef DEBUG
    unsigned  epoch; // VarSets epoch when the class was created, must stay the same during its using.
    VARSET_TP oldLife;
    VARSET_TP oldStackPtrsLife;
#endif // DEBUG
};<|MERGE_RESOLUTION|>--- conflicted
+++ resolved
@@ -19,11 +19,8 @@
 private:
     void UpdateLifeVar(GenTree* tree, GenTreeLclVarCommon* lclVarTree);
     void UpdateLifeBit(VARSET_TP& set, LclVarDsc* dsc, bool isBorn, bool isDying);
-<<<<<<< HEAD
-=======
     void StoreCurrentLifeForDump();
     void DumpLifeDelta();
->>>>>>> b62bbdd2
 
 private:
     Compiler* compiler;
