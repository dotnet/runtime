// Licensed to the .NET Foundation under one or more agreements.
// The .NET Foundation licenses this file to you under the MIT license.

#include "jitpch.h"
#ifdef _MSC_VER
#pragma hdrstop
#endif

#include "fgwasm.h"
#include "algorithm.h"

class Scc;
void WasmFindSccsCore(Compiler*         comp,
                      FlowGraphDfsTree* dfsTree,
                      BitVec&           subset,
                      BitVecTraits&     traits,
                      ArrayStack<Scc*>& sccs,
                      BasicBlock**      postorder,
                      unsigned          postorderCount);

//------------------------------------------------------------------------
//  WasmSuccessorEnumerator: Construct an instance of the enumerator.
//
//  Arguments:
//     comp       - Compiler instance
//     block      - The block whose successors are to be iterated
//     useProfile - If true, determines the order of successors visited using profile data
//
WasmSuccessorEnumerator::WasmSuccessorEnumerator(Compiler* comp, BasicBlock* block, const bool useProfile /* = false */)
    : m_block(block)
{
    m_numSuccs = 0;
    VisitWasmSuccs(
        comp, block,
        [this](BasicBlock* succ) {
        if (m_numSuccs < ArrLen(m_successors))
        {
            m_successors[m_numSuccs] = succ;
        }

        m_numSuccs++;
        return BasicBlockVisit::Continue;
    },
        useProfile);

    if (m_numSuccs > ArrLen(m_successors))
    {
        m_pSuccessors = new (comp, CMK_WasmCfgLowering) BasicBlock*[m_numSuccs];

        unsigned numSuccs = 0;
        VisitWasmSuccs(
            comp, block,
            [this, &numSuccs](BasicBlock* succ) {
            assert(numSuccs < m_numSuccs);
            m_pSuccessors[numSuccs++] = succ;
            return BasicBlockVisit::Continue;
        },
            useProfile);

        assert(numSuccs == m_numSuccs);
    }
}

//------------------------------------------------------------------------
// FgWasmDfs: run depth first search for wasm control flow codegen
//
// Returns:
//   dfs tree
//
// Notes:
//   Does not follow exceptional or "runtime" flow. Funclets are
//   all considered reachable and are disjoint regions in the tree.
//
//   Invalidates any existing DFS, because we use the numbering
//   slots on BasicBlocks.
//
FlowGraphDfsTree* Compiler::fgWasmDfs()
{
    fgInvalidateDfsTree();

    BasicBlock** postOrder = new (this, CMK_WasmCfgLowering) BasicBlock*[fgBBcount];
    bool         hasCycle  = false;

    auto visitPreorder = [](BasicBlock* block, unsigned preorderNum) {
        block->bbPreorderNum  = preorderNum;
        block->bbPostorderNum = UINT_MAX;
    };

    auto visitPostorder = [=](BasicBlock* block, unsigned postorderNum) {
        block->bbPostorderNum = postorderNum;
        assert(postorderNum < fgBBcount);
        postOrder[postorderNum] = block;
    };

    auto visitEdge = [&hasCycle](BasicBlock* block, BasicBlock* succ) {
        // Check if block -> succ is a backedge, in which case the flow
        // graph has a cycle.
        if ((succ->bbPreorderNum <= block->bbPreorderNum) && (succ->bbPostorderNum == UINT_MAX))
        {
            hasCycle = true;
        }
    };

    jitstd::vector<BasicBlock*> entryBlocks(getAllocator(CMK_WasmCfgLowering));

    // We can ignore OSR/genReturnBB "entries"
    //
    assert(fgEntryBB == nullptr);
    assert(fgGlobalMorphDone);

    JITDUMP("Determining Wasm DFS entry points\n");

    // All funclets are entries. For now we assume finallys are funclets.
    //
    for (EHblkDsc* const ehDsc : EHClauses(this))
    {
        JITDUMP(FMT_BB " is handler entry\n", ehDsc->ebdHndBeg->bbNum);
        entryBlocks.push_back(ehDsc->ebdHndBeg);
        if (ehDsc->HasFilter())
        {
            JITDUMP(FMT_BB " is filter entry\n", ehDsc->ebdFilter->bbNum);
            entryBlocks.push_back(ehDsc->ebdFilter);
        }
    }

    // Also consider any non-funclet entry block that is only reachable by
    // EH as an entry. Eventually we'll have to introduce some Wasm-appropriate
    // way for control to reach these blocks, at which point we should make this
    // manifest (either as Wasm EH, or via explicit control flow).
    //
    for (BasicBlock* const block : Blocks())
    {
        bool onlyHasEHPreds = true;
        bool hasPreds       = false;
        for (BasicBlock* const pred : block->PredBlocks())
        {
            hasPreds = true;

            if (pred->KindIs(BBJ_EHCATCHRET, BBJ_EHFILTERRET, BBJ_EHFAULTRET))
            {
                continue;
            }

            onlyHasEHPreds = false;
            break;
        }

        // Blocks with no preds...?
        //
        if (hasPreds && onlyHasEHPreds)
        {
            JITDUMP(FMT_BB " is only reachable via EH\n", block->bbNum);
            entryBlocks.push_back(block);
        }
    }

    // Main entry is an entry. Add it last so it ends up first in the RPO.
    //
    JITDUMP(FMT_BB " is method entry\n", fgFirstBB->bbNum);
    entryBlocks.push_back(fgFirstBB);

    JITDUMP("Running Wasm DFS\n");
    JITDUMP("Entry blocks: ");
    for (BasicBlock* const entry : entryBlocks)
    {
        JITDUMP(" " FMT_BB, entry->bbNum);
    }
    JITDUMP("\n");

    unsigned numBlocks =
        fgRunDfs<WasmSuccessorEnumerator, decltype(visitPreorder), decltype(visitPostorder), decltype(visitEdge),
                 /* useProfile */ true>(visitPreorder, visitPostorder, visitEdge, entryBlocks);

    return new (this, CMK_WasmCfgLowering)
        FlowGraphDfsTree(this, postOrder, numBlocks, hasCycle, /* useProfile */ true, /* forWasm */ true);
}

<<<<<<< HEAD
//------------------------------------------------------------------------
//  Scc: Strongly Connected Component (in a flow graph)
//
// Notes:
//   Includes "nested" Sccs that are Sccs fully within the extent of the
//   current Scc that do not include Scc entry nodes
//
class Scc
{
private:

    Compiler*            m_comp;
    FlowGraphDfsTree*    m_dfsTree;
    BitVecTraits         m_traits;
    BitVec               m_blocks;
    BitVec               m_entries;
    jitstd::vector<Scc*> m_nested;
    unsigned             m_numIrr;

    // lowest common ancestor try index + 1, or 0 if method region
    unsigned m_enclosingTryIndex;
    // lowest common ancestor handler index + 1, or 0 if method region
    unsigned m_enclosingHndIndex;
    // total weight of all entry blocks
    weight_t m_entryWeight;

    unsigned        m_num;
    static unsigned s_nums;

public:

    // Factor out traits? Parent links?
    //
    Scc(Compiler* comp, FlowGraphDfsTree* dfsTree, BasicBlock* block)
        : m_comp(comp)
        , m_dfsTree(dfsTree)
        , m_traits(dfsTree->GetPostOrderCount(), comp)
        , m_blocks(BitVecOps::UninitVal())
        , m_entries(BitVecOps::UninitVal())
        , m_nested(comp->getAllocator(CMK_Wasm))
        , m_numIrr(0)
        , m_enclosingTryIndex(0)
        , m_enclosingHndIndex(0)
        , m_entryWeight(0)
        , m_num(s_nums++)
    {
        m_blocks  = BitVecOps::MakeEmpty(&m_traits);
        m_entries = BitVecOps::MakeEmpty(&m_traits);
        Add(block);
    }

    void Add(BasicBlock* block)
    {
        BitVecOps::AddElemD(&m_traits, m_blocks, block->bbPostorderNum);
    }

    void Finalize()
    {
        ComputeEntries();
        FindNested();
    }

    void ComputeEntries()
    {
        JITDUMP("Scc %u has %u blocks\n", m_num, BitVecOps::Count(&m_traits, m_blocks));

        BitVecOps::Iter iterator(&m_traits, m_blocks);
        unsigned int    poNum;
        bool            isFirstEntry = true;

        while (iterator.NextElem(&poNum))
        {
            BasicBlock* const block = m_dfsTree->GetPostOrder(poNum);

            // cfpt's cannot be scc entries
            //
            if (block->isBBCallFinallyPairTail())
            {
                continue;
            }

            bool isEntry = false;

            for (BasicBlock* pred : block->PredBlocks())
            {
                if (pred->KindIs(BBJ_EHCATCHRET, BBJ_EHFILTERRET))
                {
                    // Ignore EHCATCHRET preds (requires exceptional flow)
                    continue;
                }

                if (BitVecOps::IsMember(&m_traits, m_blocks, pred->bbPostorderNum))
                {
                    // Pred is in the scc, so not an entry edge
                    continue;
                }

                if (BitVecOps::TryAddElemD(&m_traits, m_entries, block->bbPostorderNum))
                {
                    JITDUMP(FMT_BB " is scc %u entry via " FMT_BB "\n",block->bbNum,  m_num, pred->bbNum);
                    isEntry = true;

                    m_entryWeight += block->bbWeight;

                    if (isFirstEntry)
                    {
                        m_enclosingTryIndex = block->bbTryIndex;
                        m_enclosingHndIndex = block->bbHndIndex;
                        isFirstEntry        = false;
                    }
                    else
                    {
                        // We expect all Scc headers to be in the same handler region
                        assert(m_enclosingHndIndex == block->bbHndIndex);

                        // But possibly different try regions
                        m_enclosingTryIndex = m_comp->bbFindInnermostCommonTryRegion(m_enclosingTryIndex, block);
                    }
                }
            }
        }

        JITDUMPEXEC(Dump());
    }

    unsigned NumEntries()
    {
        return BitVecOps::Count(&m_traits, m_entries);
    }

    unsigned NumBlocks()
    {
        return BitVecOps::Count(&m_traits, m_blocks);
    }

    BitVec InternalBlocks()
    {
        return BitVecOps::Diff(&m_traits, m_blocks, m_entries);
    }

    bool IsIrr()
    {
        return NumEntries() > 1;
    }

    unsigned NumIrr()
    {
        m_numIrr = IsIrr();

        for (Scc* nested : m_nested)
        {
            m_numIrr += nested->NumIrr();
        }

        return m_numIrr;
    }

    // Weight of all the flow into entry blocks
    //
    weight_t TotalEntryWeight()
    {
        return m_entryWeight;
    }

    void Dump(int indent = 0)
    {
        BitVecOps::Iter iterator(&m_traits, m_blocks);
        unsigned int    poNum;
        bool            first = true;
        while (iterator.NextElem(&poNum))
        {
            if (first)
            {
                JITDUMP("%*c", indent, ' ');

                if (NumEntries() > 1)
                {
                    JITDUMP("[irrd (%u)] ", NumBlocks());
                }
                else
                {
                    JITDUMP("[loop (%u)] ", NumBlocks());
                }
            }
            else
            {
                JITDUMP(", ");
            }
            first = false;

            BasicBlock* const block   = m_dfsTree->GetPostOrder(poNum);
            bool              isEntry = BitVecOps::IsMember(&m_traits, m_entries, poNum);
            JITDUMP(FMT_BB "%s", block->bbNum, isEntry ? "e" : "");
        }
        JITDUMP("\n");
    }

    void DumpDot()
    {
        JITDUMP("digraph SCC_%u {\n", m_num);
        BitVecOps::Iter iterator(&m_traits, m_blocks);
        unsigned int    poNum;
        bool            first = true;
        while (iterator.NextElem(&poNum))
        {
            BasicBlock* const block   = m_dfsTree->GetPostOrder(poNum);
            bool              isEntry = BitVecOps::IsMember(&m_traits, m_entries, poNum);

            JITDUMP(FMT_BB "%s;", block->bbNum, isEntry ? " [style=filled]" : "");

            // Show entry edges
            //
            if (isEntry)
            {
                for (BasicBlock* pred : block->PredBlocks())
                {
                    if (pred->KindIs(BBJ_EHCATCHRET, BBJ_EHFILTERRET))
                    {
                        // Ignore EHCATCHRET preds (requires exceptional flow)
                        continue;
                    }

                    if (BitVecOps::IsMember(&m_traits, m_blocks, pred->bbPostorderNum))
                    {
                        // Pred is in the scc, so not an entry edge
                        continue;
                    }

                    JITDUMP(FMT_BB " -> " FMT_BB ";\n", pred->bbNum, block->bbNum);
                }
            }

            WasmSuccessorEnumerator successors(m_comp, block, /* useProfile */ true);
            for (BasicBlock* const succ : successors)
            {
                unsigned const succNum = succ->bbPreorderNum;
                JITDUMP(FMT_BB " -> " FMT_BB ";\n", block->bbNum, succ->bbNum);
            }
        }
        JITDUMP("}\n");
    }

    void DumpAll(int indent = 0)
    {
        Dump(indent);

        for (Scc* child : m_nested)
        {
            child->DumpAll(indent + 3);
        }
    }

    void FindNested()
    {
        unsigned entryCount = BitVecOps::Count(&m_traits, m_entries);
        assert(entryCount > 0);

        BitVec   nestedBlocks = InternalBlocks();
        unsigned nestedCount  = BitVecOps::Count(&m_traits, nestedBlocks);

        // Only entries
        if (nestedCount == 0) // < 2...?
        {
            return;
        }

        JITDUMP("Scc %u  has %u non-entry blocks. Scc Graph:\n", m_num, nestedCount);
        DumpDot();
        JITDUMP("\nLooking for nested SCCs in SCC %u\n", m_num);

        // Build a new postorder for the nested blocks
        //
        BasicBlock** postOrder = new (m_comp, CMK_Wasm) BasicBlock*[nestedCount];

        auto visitPreorder = [](BasicBlock* block, unsigned preorderNum) {};

        auto visitPostorder = [&postOrder](BasicBlock* block, unsigned postorderNum) {
            postOrder[postorderNum] = block;
        };

        auto visitEdge = [](BasicBlock* block, BasicBlock* succ) {};

        // Dump subgraph as dot
        {
            JITDUMP("digraph scc_%u_nested_subgraph%u {\n", m_num, nestedCount);
            BitVecOps::Iter iterator(&m_traits, nestedBlocks);
            unsigned int    poNum;
            bool            first = true;
            while (iterator.NextElem(&poNum))
            {
                BasicBlock* const block = m_dfsTree->GetPostOrder(poNum);

                JITDUMP(FMT_BB ";\n", block->bbNum);

                WasmSuccessorEnumerator successors(m_comp, block, /* useProfile */ true);
                for (BasicBlock* const succ : successors)
                {
                    unsigned const succNum = succ->bbPreorderNum;
                    JITDUMP(FMT_BB " -> " FMT_BB ";\n", block->bbNum, succ->bbNum);
                }
            }

            JITDUMP("}\n");
        }

        unsigned numBlocks = WasmRunSubgraphDfs<decltype(visitPreorder), decltype(visitPostorder), decltype(visitEdge),
                                                /* useProfile */ true>(m_comp, m_dfsTree, visitPreorder, visitPostorder,
                                                                       visitEdge, nestedBlocks, m_traits);

        if (numBlocks != nestedCount)
        {
            JITDUMP("Eh? numBlocks %u nestedCount %u\n", numBlocks, nestedCount);
        }
        assert(numBlocks == nestedCount);

        // Use that to find the nested Sccs
        //
        ArrayStack<Scc*> nestedSccs(m_comp->getAllocator(CMK_Wasm));
        WasmFindSccsCore(m_comp, m_dfsTree, nestedBlocks, m_traits, nestedSccs, postOrder, nestedCount);

        const unsigned nNested = nestedSccs.Height();

        if (nNested == 0)
        {
            return;
        }

        for (unsigned i = 0; i < nNested; i++)
        {
            Scc* const nestedScc = nestedSccs.Bottom(i);
            m_nested.push_back(nestedScc);
        }

        JITDUMP("\n <-- nested in Scc %u... \n", m_num);
    }

    unsigned EnclosingTryIndex()
    {
        return m_enclosingTryIndex;
    }

    unsigned EnclosingHndIndex()
    {
        return m_enclosingHndIndex;
    }

    //-----------------------------------------------------------------------------
    // TransformViaSwichDispatch: modify Scc into a reducible loop
    //
    // Returns:
    //   true if any flow graph modifcations were done
    //
    // Notes:
    //
    //   A multi-entry Scc is modified as follows:
    //   * each Scc header H is given an integer index H_i
    //   * a new BBJ_SWITCH header block J is created
    //   * a new control local K is allocated.
    //   * each flow edge that targets one of the H is split
    //   * In the split block K is assigned the value i
    //   * Flow from the split block is modified to flow to J
    //   * The switch in J transfers control to the headers H based on K
    //
    //   Optionally: if the source of an edge to a header is dominated by that header,
    //   the edge can be left as is. (requires dominators)
    //
    bool TransformViaSwitchDispatch()
    {
        bool           modified   = false;
        const unsigned numHeaders = NumEntries();

        if (numHeaders > 1)
        {
            JITDUMP("Transforming Scc via switch dispatch: ");
            JITDUMPEXEC(Dump());

            // We're making changes
            //
            modified = true;

            // Split edges, rewire flow, and add control var assignments
            //
            const unsigned   controlVarNum = m_comp->lvaGrabTemp(/* shortLifetime */ false DEBUGARG("Scc control var"));
            LclVarDsc* const controlVarDsc = m_comp->lvaGetDesc(controlVarNum);
            controlVarDsc->lvType          = TYP_INT;
            BasicBlock*      dispatcher    = nullptr;
            FlowEdge** const succs         = new (m_comp, CMK_FlowEdge) FlowEdge*[numHeaders];
            FlowEdge** const cases         = new (m_comp, CMK_FlowEdge) FlowEdge*[numHeaders];
            unsigned         headerNumber  = 0;
            BitVecOps::Iter  iterator(&m_traits, m_entries);
            unsigned int     poHeaderNumber = 0;
            weight_t         netLikelihood  = 0.0;

            while (iterator.NextElem(&poHeaderNumber))
            {
                BasicBlock* const header = m_dfsTree->GetPostOrder(poHeaderNumber);
                if (dispatcher == nullptr)
                {
                    if ((EnclosingTryIndex() > 0) || (EnclosingHndIndex() > 0))
                    {
                        const bool inTry = ((EnclosingTryIndex() != 0) && (EnclosingHndIndex() == 0)) ||
                                           (EnclosingTryIndex() < EnclosingHndIndex());
                        if (inTry)
                        {
                            JITDUMP("Dispatch header needs to go in try of EH#%02u ...\n", EnclosingTryIndex() - 1);
                        }
                        else
                        {
                            JITDUMP("Dispatch header needs to go in handler of EH#%02u ...\n", EnclosingHndIndex() - 1);
                        }
                    }
                    else
                    {
                        JITDUMP("Dispatch header needs to go in method region\n");
                    }
                    dispatcher = m_comp->fgNewBBinRegion(BBJ_SWITCH, EnclosingTryIndex(), EnclosingHndIndex(),
                                                         /* nearBlk */ nullptr);
                    dispatcher->setBBProfileWeight(TotalEntryWeight());
                }

                weight_t headerWeight = header->bbWeight;

                for (FlowEdge* const f : header->PredEdgesEditing())
                {
                    assert(f->getDestinationBlock() == header);
                    BasicBlock* const pred            = f->getSourceBlock();
                    BasicBlock* const transferBlock   = m_comp->fgSplitEdge(pred, header);
                    GenTree* const    targetIndex     = m_comp->gtNewIconNode(headerNumber);
                    GenTree* const    storeControlVar = m_comp->gtNewStoreLclVarNode(controlVarNum, targetIndex);
                    Statement* const  assignStmt      = m_comp->fgNewStmtAtBeg(transferBlock, storeControlVar);

                    m_comp->gtSetStmtInfo(assignStmt);
                    m_comp->fgSetStmtSeq(assignStmt);

                    m_comp->fgReplaceJumpTarget(transferBlock, header, dispatcher);
                }

                FlowEdge* const dispatchToHeaderEdge = m_comp->fgAddRefPred(header, dispatcher);

                // Since all flow to header now goes through dispatch, we know the likelihood
                // of the dispatch targets. If all profile data is zero just divide evenly.
                //
                if ((headerNumber + 1) == numHeaders)
                {
                    dispatchToHeaderEdge->setLikelihood(max(0.0, (1.0 - netLikelihood)));
                }
                else if (TotalEntryWeight() > 0)
                {
                    dispatchToHeaderEdge->setLikelihood(headerWeight / TotalEntryWeight());
                }
                else
                {
                    dispatchToHeaderEdge->setLikelihood(1.0 / numHeaders);
                }

                netLikelihood += dispatchToHeaderEdge->getLikelihood();

                succs[headerNumber] = dispatchToHeaderEdge;
                cases[headerNumber] = dispatchToHeaderEdge;

                headerNumber++;
            }

            // Create the dispatch switch... really there should be no default but for now we'll have one.
            //
            JITDUMP("Dispatch header is " FMT_BB "; %u cases\n", dispatcher->bbNum, numHeaders);
            BBswtDesc* const swtDesc =
                new (m_comp, CMK_BasicBlock) BBswtDesc(succs, numHeaders, cases, numHeaders, true);
            dispatcher->SetSwitch(swtDesc);

            GenTree* const   controlVar = m_comp->gtNewLclvNode(controlVarNum, TYP_INT);
            GenTree* const   switchNode = m_comp->gtNewOperNode(GT_SWITCH, TYP_VOID, controlVar);
            Statement* const switchStmt = m_comp->fgNewStmtAtEnd(dispatcher, switchNode);

            m_comp->gtSetStmtInfo(switchStmt);
            m_comp->fgSetStmtSeq(switchStmt);
        }

        // Handle nested Sccs
        //
        for (Scc* const nested : m_nested)
        {
            modified |= nested->TransformViaSwitchDispatch();
        }

        return modified;
    }
};

unsigned Scc::s_nums = 0;

//-----------------------------------------------------------------------------
// WasmFindSccs: find strongly connected components in the flow graph
//
// Arguments:
//   comp       -- Compiler instance
//   dfsTree    -- Wasm dfsTree
//   sccs [out] -- top level Sccs in the flow graph
//
// Returns:
//   true if the flow graph was modified
//
void WasmFindSccs(Compiler* comp, FlowGraphDfsTree* dfsTree, ArrayStack<Scc*>& sccs)
{
    assert(dfsTree->IsForWasm());

    BitVecTraits traits(dfsTree->GetPostOrderCount(), comp);
    BitVec       allBlocks = BitVecOps::MakeFull(&traits);

    WasmFindSccsCore(comp, dfsTree, allBlocks, traits, sccs, dfsTree->GetPostOrder(), dfsTree->GetPostOrderCount());

    unsigned numIrreducible       = 0;
    unsigned numNestedIrreducible = 0;

    if (sccs.Height() > 0)
    {
        JITDUMP("\n*** Sccs\n");

        for (int i = 0; i < sccs.Height(); i++)
        {
            Scc* const scc = sccs.Bottom(i);
            scc->DumpAll();

            numIrreducible += scc->NumIrr();
        }
    }
    else
    {
        JITDUMP("\n*** No Sccs\n");
    }

    if (numIrreducible > 0)
    {
        JITDUMP("\n*** %u total Irreducible!\n", numIrreducible);
    }

    // comp->Metrics.IrreducibleLoopsFoundDuringOpts = (int)numIrreducible;
}

//-----------------------------------------------------------------------------
// WasmFindSccsCore: find strongly connected components in a subgraph
//
// Arguments:
//   comp    - compiler instance
//   dfsTree - wasm dfs tree (entire method)
//   subset  - bv describing the subgraph
//   traits  - bv traits
//   sccs    - [out] collection of Sccs found in this subgraph
//   postorder - array of BasicBlock* in postorder
//   postorderCount - size of hte array
//
void WasmFindSccsCore(Compiler*         comp,
                      FlowGraphDfsTree* dfsTree,
                      BitVec&           subset,
                      BitVecTraits&     traits,
                      ArrayStack<Scc*>& sccs,
                      BasicBlock**      postorder,
                      unsigned          postorderCount)
{
    // Initially we map a block to a null entry in the map.
    // If we then get a second block in that Scc, we allocate an Scc instance.
    //
    typedef JitHashTable<BasicBlock*, JitPtrKeyFuncs<BasicBlock>, Scc*> SccMap;
    SccMap                                                              map(comp->getAllocator(CMK_Wasm));

    auto assign = [=, &map, &sccs, &traits](auto self, BasicBlock* u, BasicBlock* root, BitVec& subset) -> void {
        // Ignore blocks not in the subset
        //
        // This might be too restrictive. Consider
        //
        // X -> A; X -> B;
        // A -> B; A -> C;
        // B -> A; B -> B;
        //
        // We find the A,B Scc. Its non-header subset is empty.
        //
        // Thus we fail to find the B self loop "nested" inside.
        //
        // Might need to be: "ignore in-edges from outside the set, or from
        // non-dominated edges in the set...?" So we'd ignore A->B and B->A,
        // but not B->B.
        //
        // However I think we still find all nested Sccs, since those cannot
        // share a header with the outer Scc?
        //
        if (!BitVecOps::IsMember(&traits, subset, u->bbPostorderNum))
        {
            return;
        }

        // If we've assigned u an scc, no more work needed.
        //
        if (map.Lookup(u))
        {
            return;
        }

        JITDUMP("Scc-reverse graph: visiting " FMT_BB " with root " FMT_BB "\n", u->bbNum, root->bbNum);

        // Else see if there's an Scc for root
        //
        Scc* scc   = nullptr;
        bool found = map.Lookup(root, &scc);

        if (found)
        {
            assert(u != root);

            if (scc == nullptr)
            {
                JITDUMP("Root has been visited; forming SCC with root " FMT_BB "\n", root->bbNum);
                scc = new (comp, CMK_Wasm) Scc(comp, dfsTree, root);
                map.Set(root, scc, SccMap::SetKind::Overwrite);
                sccs.Push(scc);
            }

            JITDUMP("Adding " FMT_BB " to SCC with root " FMT_BB "\n", root->bbNum, u->bbNum);
            scc->Add(u);
        }

        // Indicate we've visited u
        //
        map.Set(u, scc);

        // Walk u's preds looking for more Scc members
        //
        // Do not walk back out of a handler
        //
        if (comp->bbIsHandlerBeg(u))
        {
            return;
        }

        // Do not walk back into a finally,
        // instead skip to the call finally.
        //
        if (u->isBBCallFinallyPairTail())
        {
            self(self, u->Prev(), root, subset);
            return;
        }

        // Else walk preds...
        //
        for (BasicBlock* p : u->PredBlocks())
        {
            // Do not walk back into a catch or filter.
            //
            if (p->KindIs(BBJ_EHCATCHRET, BBJ_EHFILTERRET, BBJ_EHFAULTRET))
            {
                continue;
            }

            JITDUMP("Scc-reverse graph: walking back from " FMT_BB " to " FMT_BB ", with root " FMT_BB "\n", u->bbNum,
                    p->bbNum, root->bbNum);

            self(self, p, root, subset);
        }
    };

    // proper rdfs? bv iter...?
    //
    for (unsigned i = 0; i < postorderCount; i++)
    {
        unsigned const    rpoNum = postorderCount - i - 1;
        BasicBlock* const block  = postorder[rpoNum];

        if (!BitVecOps::IsMember(&traits, subset, block->bbPostorderNum))
        {
            continue;
        }

        assign(assign, block, block, subset);
    }

    if (sccs.Height() > 0)
    {
        for (int i = 0; i < sccs.Height(); i++)
        {
            Scc* const scc = sccs.Bottom(i);
            scc->Finalize();
        }
    }
}

//-----------------------------------------------------------------------------
// WasmTransformSccs: transform SCCs into reducible flow
//
// Arguments:
//   sccs - SCCs to transform
//
// Returns:
//   true if flow was modified (sccs was not empty)
//
// Notes:
//   Currently recurses to handle "nested" sccs before. Might be more sensible
//   to have a flat list of SCCs. If so we should transform these as outer to
//   inner.
//
bool WasmTransformSccs(ArrayStack<Scc*>& sccs)
{
    bool modified = false;

    for (int i = 0; i < sccs.Height(); i++)
    {
        Scc* const scc = sccs.Bottom(i);
        modified |= scc->TransformViaSwitchDispatch();
    }

    return modified;
}

//-----------------------------------------------------------------------------
// fgWasmTransformSccs: transform SCCs into reducible flow
//
// Returns:
//   suitable phase status
//
PhaseStatus Compiler::fgWasmTransformSccs()
{
    bool              transformed = false;
    FlowGraphDfsTree* dfsTree     = fgWasmDfs();
    assert(dfsTree->IsForWasm());
    FlowGraphNaturalLoops* loops = FlowGraphNaturalLoops::Find(dfsTree);

    // If there are irreducible loops, transforrm them.
    //
    if (loops->ImproperLoopHeaders() > 0)
    {
        JITDUMP("\nThere are irreducible loops..\n");
        printf("** Fixing improper headers in %u (%s)\n", info.compMethodSuperPMIIndex, info.compFullName);

        ArrayStack<Scc*> sccs(getAllocator(CMK_Wasm));
        WasmFindSccs(this, dfsTree, sccs);
        assert(!sccs.Empty());

        transformed = WasmTransformSccs(sccs);
        assert(transformed);

#ifdef DEBUG
        // Rebuild DFS and loops; verify no improper headers remain
        //
        dfsTree = fgWasmDfs();
        loops   = FlowGraphNaturalLoops::Find(dfsTree);
        assert(loops->ImproperLoopHeaders() == 0);
#endif
    }

    return transformed ? PhaseStatus::MODIFIED_EVERYTHING : PhaseStatus::MODIFIED_NOTHING;
}

//------------------------------------------------------------------------
=======
>>>>>>> ab5c6f15
// WasmInterval
//
// Represents a Wasm BLOCK/END or LOOP/END
//
class WasmInterval
{
private:

    // m_chain refers to the conflict set member with the lowest m_start.
    // (for "trivial" singleton conflict sets m_chain will be `this`)
    WasmInterval* m_chain;

    // True index of start
    unsigned m_start;

    // True index of end; interval ends just before this block
    unsigned m_end;

    // Largest end index of any chained interval
    unsigned m_chainEnd;

    // true if this is a loop interval (extents cannot change)
    bool m_isLoop;

public:

    WasmInterval(unsigned start, unsigned end, bool isLoop)
        : m_chain(nullptr)
        , m_start(start)
        , m_end(end)
        , m_chainEnd(end)
        , m_isLoop(isLoop)
    {
        m_chain = this;
    }

    unsigned Start() const
    {
        return m_start;
    }

    unsigned End() const
    {
        return m_end;
    }

    unsigned ChainEnd() const
    {
        return m_chainEnd;
    }

    // Call while resolving intervals when building chains.
    WasmInterval* FetchAndUpdateChain()
    {
        if (m_chain == this)
        {
            return this;
        }

        WasmInterval* chain = m_chain->FetchAndUpdateChain();
        m_chain             = chain;
        return chain;
    }

    // Call after intervals are resolved and chains are fixed.
    WasmInterval* Chain() const
    {
        assert((m_chain == this) || (m_chain == m_chain->Chain()));
        return m_chain;
    }

    bool IsLoop() const
    {
        return m_isLoop;
    }

    void SetChain(WasmInterval* c)
    {
        m_chain       = c;
        c->m_chainEnd = max(c->m_chainEnd, m_chainEnd);
    }

    static WasmInterval* NewBlock(Compiler* comp, BasicBlock* start, BasicBlock* end)
    {
        WasmInterval* result =
            new (comp, CMK_WasmCfgLowering) WasmInterval(start->bbPreorderNum, end->bbPreorderNum, /* isLoop */ false);
        return result;
    }

    static WasmInterval* NewLoop(Compiler* comp, BasicBlock* start, BasicBlock* end)
    {
        WasmInterval* result =
            new (comp, CMK_WasmCfgLowering) WasmInterval(start->bbPreorderNum, end->bbPreorderNum, /* isLoop */ true);
        return result;
    }

#ifdef DEBUG
    void Dump(bool chainExtent = false)
    {
        printf("[%03u,%03u]%s", m_start, chainExtent ? m_chainEnd : m_end, m_isLoop && !chainExtent ? " L" : "");

        if (m_chain != this)
        {
            printf(" --> ");
            m_chain->Dump(true);
        }
        else
        {
            printf("\n");
        }
    }
#endif
};

//------------------------------------------------------------------------
// fgWasmControlFlow: determine how to emit control flow instructions for wasm
//
// Notes:
//
// Wasm Control Flow: naive algorithm (no if/else)
//
// * We consider only normal flow here, so eg callfinally just proceeds to the callfinally ret
// * Funclets have been identified and separated (though this is not strictly required). With
//   suitable RPO we can model funclet flow disjointly from main method flow
// * A prior pass has removed all irreducible flow.
//
// First we build a (normal flow) loop aware RPO.
//
// Each loop creates a Wasm LOOP/END. Since all loops are reducible and the body is compact the entry
// is the first lexical block and the extent is the lexically last block. The only back-edges are loop back edges.
//
// Each non-contiguous forward branch potentially creates a block. The only trick is figuring out how to
// arrange the block begins so we have proper nesting of Wasm blocks and Wasm loops.
//
// Since we have linear order of basic blocks, each non-contiguous forward branch can be characterized
// by the source and destination basic block indices in the order. Eg [0, 4]. So an interval begins at
// the start of the first block and ends at the start of the second.
//
// Each basic block start may be the end of some loops and /or a block. Or both. Note multiple
// blocks that end at the same point are not necessary.
//
// We walk the LaRPO from front to back.
// * If we see a loop head, we record a loop interval [x,y]. This extent cannot be altered.
// * If we see a noncontiguous branch (or switch), we record a block interval [a,b]. Here
//   b must remain fixed but we can increase a as needed to accomplish nesting.
//   For switches we will create multiple [a,b0], [a, b1]...
//
// If a forward branch targets a block that already has an interval ending at that block, we do
// not need a new interval for the branch. Because we're walking front to back, we will have already
// recorded an interval that starts earlier.
//
// We then scan the intervals in non-decreasing start order, lookin for earlier intervals that contain
// the start of the current interval but not the end. When we find one, the start of the current interval
// will need to decrease so the earlier interval can nest inside. That is, if we have a:[0, 4] and b:[2,6] we
// will need to decrease the start of b to match a and then reorder, and emit them as b:[0,6], a[0,4].
//
// To save some time we also create a union-find like setup to identify the first interval in a set of
// conflicting intervals. Say we have a:[0,4] b:[2,6] c:[5,7]. When we see that b conflicts with a,
// we note 'a' as the conflict "chain" for b, and also track the conflict extent in a. Then when
// we scan intervals for c, we see it conflicts with the chain starting at a, and we add it to the chain.
// The net result is a:[0,4(7)], b:[2,6]-->a, c:[5,7]-->a.
//
// Then we order on their conflict chain start and end extent, and so would emit c:[0,7], b:[0,6], a:[0,4]
//
// We then can use the properly ordered and nested intervals to track the control stack depth as we
// traverse the blocks in loop-aware RPO order, and emit the proper Wasm control flow.
//
// Still TODO
<<<<<<< HEAD
// * Blocks only reachable via EH
=======
//
// * handling irreducible loops
// * handling funclets
>>>>>>> ab5c6f15
// * proper handling of BR_TABLE defaults
// * branch inversion
// * actual block reordering
// * instruction emission
// * tail calls (RETURN_CALL)
// * UNREACHED in more places (eg noreturn calls)
// * Rethink need for BB0 (have m_end refer to end of last block in range, not start of first block after)
// * We do not branch with operands on the wasm stack, so we need to add suitable (void?) types to branches
// * During LaRPO formation, remember the position of the last block in the loop
// * Settle on ordering of WasmSccTransform / Lower / LSRA / WasmControlFlow (LSRA can introduce blocks)
//
PhaseStatus Compiler::fgWasmControlFlow()
{
    // -----------------------------------------------
    // (1) Build loop-aware RPO layout
    //
    // We don't install our DFS tree as "the" DFS tree as it is non-standard.
    //
    FlowGraphDfsTree* dfsTree = fgWasmDfs();
    assert(dfsTree->IsForWasm());
    FlowGraphNaturalLoops* loops = FlowGraphNaturalLoops::Find(dfsTree);

    // We should have transformed these away earlier
    //
    assert(loops->ImproperLoopHeaders() == 0);

    // Our interval ends are at the starts of blocks, so we need a block that
    // comes after all existing blocks. So allocate one extra slot.
    //
    const unsigned dfsCount = dfsTree->GetPostOrderCount();
    JITDUMP("\nCreating loop-aware RPO (%u blocks)\n", dfsCount);

    BasicBlock** const initialLayout = new (this, CMK_WasmCfgLowering) BasicBlock*[dfsCount + 1];

    // Note this DFS includes funclets, they should each be contiguous and appear after
    // the main method in the order.
    //
    unsigned numBlocks     = 0;
    auto     addToSequence = [initialLayout, &numBlocks](BasicBlock* block) {
        JITDUMP("%03u " FMT_BB "\n", numBlocks, block->bbNum);
        // Set the block's ordinal.
        block->bbPreorderNum       = numBlocks;
        initialLayout[numBlocks++] = block;
    };

    fgVisitBlocksInLoopAwareRPO(dfsTree, loops, addToSequence);
    assert(numBlocks == dfsCount);

    // Splice in a fake BB0
    //
    BasicBlock bb0;
    INDEBUG(bb0.bbNum = 0;);
    bb0.bbPreorderNum        = numBlocks;
    bb0.bbPostorderNum       = dfsTree->GetPostOrderCount();
    initialLayout[numBlocks] = &bb0;

    // -----------------------------------------------
    // (2) Build the intervals
    //
    // Allocate interval and scratch vectors. We'll use the scratch vector to keep track of
    // block intervals that end at a certain point.
    //
    jitstd::vector<WasmInterval*> intervals(getAllocator(CMK_WasmCfgLowering));
    jitstd::vector<WasmInterval*> scratch(numBlocks, nullptr, getAllocator(CMK_WasmCfgLowering));

    for (unsigned int cursor = 0; cursor < numBlocks; cursor++)
    {
        BasicBlock* const block = initialLayout[cursor];

        // See if we entered any loops
        //
        FlowGraphNaturalLoop* const loop = loops->GetLoopByHeader(block);

        if (loop != nullptr)
        {
            // Find the loop's lexical extent given our ordering
            // (maybe memoize this during loop finding...)
            //
            // Note that cursor may end up pointing at BB0
            //
            unsigned endCursor = cursor;
            while ((endCursor < numBlocks) && loop->ContainsBlock(initialLayout[endCursor]))
            {
                endCursor++;
            }

            WasmInterval* const loopInterval = WasmInterval::NewLoop(this, block, initialLayout[endCursor]);

            // We assume here that a block is only the header of one loop.
            //
            intervals.push_back(loopInterval);
        }

        // Now see where block branches to...
        //
        WasmSuccessorEnumerator successors(this, block, /* useProfile */ true);
        for (BasicBlock* const succ : successors)
        {
            unsigned const succNum = succ->bbPreorderNum;

            // We ignore back edges; they don't inspire blocks.
            //
            if (succNum <= cursor)
            {
                JITDUMP("Backedge " FMT_BB "[%u] -> " FMT_BB "[%u]\n", block->bbNum, cursor, succ->bbNum, succNum);

                // The backedge target should be a loop header.
                // (TODO: scan loop stack to verify the loop is on the stack?)
                //
                // Note we currently bail out way above if there are any irreducible loops.
                //
                assert(loops->GetLoopByHeader(succ) != nullptr);
                continue;
            }

            // Branch to next needs no block, unless this is a switch
            // (eventually when we leave the default on the switch we can remove this).
            //
            if ((succNum == (cursor + 1)) && !block->KindIs(BBJ_SWITCH))
            {
                continue;
            }

            // Branch to cold block needs no block (presumably something EH related).
            // Eventually we need to case these out and handle them better.
            //
            if (succNum >= numBlocks)
            {
                continue;
            }

            // See if we already have a block that ends at this point and starts before.
            //
            WasmInterval* const existingBlock = scratch[succNum];

            if (existingBlock != nullptr)
            {
                // If so we don't need to track this branch.
                //
                JITDUMP("Subsumed " FMT_BB "[%u] -> " FMT_BB "[%u]\n", block->bbNum, cursor, succ->bbNum, succNum);
                assert(existingBlock->Start() <= cursor);
                continue;
            }

            // Non-contiguous, non-subsumed forward branch
            //
            WasmInterval* const branch = WasmInterval::NewBlock(this, block, initialLayout[succNum]);
            intervals.push_back(branch);

            // Remember an interval end here
            //
            scratch[succNum] = branch;
        }
    }

#ifdef DEBUG
    if (verbose)
    {
        // Display the raw intervals...
        //
        JITDUMP("\n-------------- Initial set of wasm intervals\n");
        for (WasmInterval* interval : intervals)
        {
            JITDUMPEXEC(interval->Dump());
        }
        JITDUMP("--------------\n\n");
    }
#endif

    // -----------------------------------------------
    // (3) Find intervals that overlap
    //
    // See if this interval conflicts with any other. If so,
    // add the interval to that intervals conflict set, and return
    // the conflict set for further resolution.
    //
    // Since this is only looking at prior intervals it could be
    // merged with (2) above.
    //
    auto resolve = [&intervals](WasmInterval* const current) {
        for (WasmInterval* prior : intervals)
        {
            // We only need to consider intervals that start at the same point or earlier.
            //
            if (prior == current)
            {
                break;
            }

            // We should be walking in non-decreasing start order
            //
            assert(prior->Start() <= current->Start());

            // We may have chained this previous interval to another even earlier.
            // Find the head of that chain.
            //
            WasmInterval* const priorChain = prior->FetchAndUpdateChain();
            assert(priorChain->Start() <= current->Start());

            // See if the current interval starts at or inside
            // the chain interval and ends outside.
            //
            if ((current->Start() < priorChain->ChainEnd()) && (current->End() > priorChain->ChainEnd()))
            {
                current->SetChain(priorChain);
                break;
            }

            // See if the current interval starts at or inside
            // the prior interval and ends outside.
            //
            if ((current->Start() < prior->End()) && (current->End() > prior->End()))
            {
                // Note we chain to the chain interval, not the prior interval
                //
                // Say we have [0,3] [1,4] [2,6] [3,5].
                //
                // Examining [1,4], we see a conflict with [0,3], and so we chain [1,4] to [0,3].
                //  (and the "chain end of [0,3] is now [0,4])
                // Examining [2,6], we see a conflict with [0,3], and so we chain [2,6] to [0,3].
                //  (and the "chain end of [0,3] is now [0,6])
                //
                // When examining [3,5] we don't see a conflict with [0,6] or [0,3].
                // But there is a conflict with [1,4], which is chained to [0,3]
                // so we chain [3,5] to [0,3] instead of to [1,4].
                //
                // And after sorting we then emit [0,6] [0,5] [0,4] [0,3]
                //
                current->SetChain(priorChain);
                break;
            }
        }
    };

    for (WasmInterval* interval : intervals)
    {
        resolve(interval);
    }

#ifdef DEBUG
    if (verbose)
    {
        JITDUMP("\n-------------- After finding conflicts\n");
        for (WasmInterval* iv : intervals)
        {
            JITDUMPEXEC(iv->Dump());
        }
        JITDUMP("--------------\n\n");
    }
#endif

    // (4) Sort to put intervals in proper nesting order
    //
    // Sort by chain start index (ascending) then actual end index (descending) then isLoop
    //
    auto comesBefore = [](WasmInterval* i1, WasmInterval* i2) {
        WasmInterval* const chain1 = i1->Chain();
        WasmInterval* const chain2 = i2->Chain();

        // Lowest chain start
        //
        if (chain1->Start() < chain2->Start())
        {
            return true;
        }

        if (chain2->Start() < chain1->Start())
        {
            return false;
        }

        // Highest end
        //
        if (i1->End() > i2->End())
        {
            return true;
        }

        if (i2->End() > i1->End())
        {
            return false;
        }

        // Tiebreaker
        //
        if (i1->IsLoop())
        {
            return true;
        }

        return false;
    };

    jitstd::sort(intervals.begin(), intervals.end(), comesBefore);

#ifdef DEBUG
    if (verbose)
    {
        JITDUMP("\n-------------- After sorting\n");
        for (WasmInterval* interval : intervals)
        {
            JITDUMPEXEC(interval->Dump());
        }
        JITDUMP("--------------\n\n");
    }
#endif

    // (5) Create the wasm control flow operations
    //
    // Show (roughly) what the WASM control flow looks like
    //
    ArrayStack<WasmInterval*> activeIntervals(getAllocator(CMK_WasmCfgLowering));
    unsigned                  wasmCursor = 0;

    for (unsigned int cursor = 0; cursor < numBlocks; cursor++)
    {
        BasicBlock* const block = initialLayout[cursor];

        JITDUMP("Before " FMT_BB " at %u stack is:", block->bbNum, cursor);
        if (activeIntervals.Empty())
        {
            JITDUMP("empty");
        }
        else
        {
            for (int i = 0; i < activeIntervals.Height(); i++)
            {
                JITDUMP(" [%u,%u]", activeIntervals.Top(i)->Start(), activeIntervals.Top(i)->End());
            }
        }
        JITDUMP("\n");

        // Close intervals that end here (at most two, block and/or loop)
        //
        while (!activeIntervals.Empty() && (activeIntervals.Top()->End() == cursor))
        {
            JITDUMP("END    (%u)%s\n", activeIntervals.Top()->End(), activeIntervals.Top()->IsLoop() ? " LOOP" : "");
            activeIntervals.Pop();
        }

        // Open intervals that start here or earlier
        //
        if (wasmCursor < intervals.size())
        {
            WasmInterval* interval = intervals[wasmCursor];
            WasmInterval* chain    = interval->Chain();

            while (chain->Start() <= cursor)
            {
                JITDUMP("%s (%u)\n", interval->IsLoop() ? "LOOP " : "BLOCK", interval->End());

                wasmCursor++;
                activeIntervals.Push(interval);

                if (wasmCursor >= intervals.size())
                {
                    break;
                }

                interval = intervals[wasmCursor];
                chain    = interval->Chain();
            }
        }

        JITDUMP("  " FMT_BB "\n", block->bbNum);

        // Compute the depth of the block ending at targetNum
        // or (if isBackedge) the loop starting at targetNum
        //
        auto findDepth = [&activeIntervals](unsigned targetNum, bool isBackedge, unsigned& match) {
            int const h = activeIntervals.Height();

            for (int i = 0; i < h; i++)
            {
                WasmInterval* const ii = activeIntervals.Top(i);
                match                  = 0;

                if (isBackedge)
                {
                    // loops bind to start
                    match = ii->Start();
                }
                else
                {
                    // blocks bind to end
                    match = ii->End();
                }

                if ((match == targetNum) && (isBackedge == ii->IsLoop()))
                {
                    return i;
                }
            }

            JITDUMP("Could not find %u%s in active control stack\n", targetNum, isBackedge ? " (backedge)" : "");
            assert(!"Can't find target in control stack");

            return ~0;
        };

        // This somewhat duplicates the logic in WasmSuccessorEnumerator.
        //
        switch (block->GetKind())
        {
            case BBJ_RETURN:
            case BBJ_EHFINALLYRET:
            case BBJ_EHFAULTRET:
            case BBJ_EHFILTERRET:
            case BBJ_EHCATCHRET:
            {
                JITDUMP("RETURN\n");
                break;
            }

            case BBJ_THROW:
            {
                JITDUMP("THROW\n");
                break;
            }

            case BBJ_CALLFINALLY:
            {
                // no-op (implied fall through to tail, if it exists)
                //
                if (!block->isBBCallFinallyPair())
                {
                    JITDUMP("UNREACHED\n");
                }
                break;
            }

            case BBJ_ALWAYS:
            case BBJ_CALLFINALLYRET:
            {
                unsigned const succNum = block->GetTarget()->bbPreorderNum;

                if (succNum == (cursor + 1))
                {
                    JITDUMP("FALLTHROUGH\n");
                }
                else if (succNum < numBlocks)
                {
                    bool const isBackedge = succNum <= cursor;
                    unsigned   blockNum   = 0;
                    unsigned   depth      = findDepth(succNum, isBackedge, blockNum);
                    JITDUMP("BR %d (%u)%s\n", depth, blockNum, isBackedge ? "be" : "");
                }

                break;
            }

            case BBJ_COND:
            {
                const unsigned trueNum  = block->GetTrueTarget()->bbPreorderNum;
                const unsigned falseNum = block->GetFalseTarget()->bbPreorderNum;

                if (trueNum == falseNum)
                {
                    JITDUMP("FALLTHROUGH\n");
                    break;
                }

                // If the true target is the next block, we are in a bind, since
                // we need to branch to it, but may not have induced a block.
                //
                // We could anticipate this above and induce a block like we do for switches.
                //
                // Or we can just invert the branch condition here; I think this should be viable.
                // (eg invoke the core part of optOptimizePostLayout).
                //
                const bool invertCondition = trueNum == (cursor + 1);

                if (invertCondition)
                {
                    // TODO: induce a block and avoid this case, or actually modify the IR
                    //
                    JITDUMP("FALLTHROUGH-inv\n");
                }
                else if (trueNum < numBlocks)
                {
                    bool const isBackedge = trueNum <= cursor;
                    unsigned   blockNum   = 0;
                    unsigned   depth      = findDepth(trueNum, isBackedge, blockNum);
                    JITDUMP("BR_IF %d (%u)%s\n", depth, blockNum, isBackedge ? "be" : "");
                }

                if (falseNum == (cursor + 1))
                {
                    JITDUMP("FALLTHROUGH\n");
                }
                else if (falseNum < numBlocks)
                {
                    bool const isBackedge = falseNum <= cursor;
                    unsigned   blockNum   = 0;
                    unsigned   depth      = findDepth(falseNum, isBackedge, blockNum);
                    JITDUMP("BR%s %d (%u)%s\n", invertCondition ? "_IF-inv" : "", depth, blockNum,
                            isBackedge ? "be" : "");
                }

                break;
            }

            case BBJ_SWITCH:
            {
                BBswtDesc* const desc      = block->GetSwitchTargets();
                unsigned const   caseCount = desc->GetCaseCount();

                // BR_TABLE supports a default case, so we need to ensure
                // that wasm lower does not remove it.
                //
                // For now, we expect non-wasm lower has made the default case check explicit
                // and so our BR_TABLE emission is deficient.
                //
                assert(!desc->HasDefaultCase());

                if (caseCount == 0)
                {
                    JITDUMP("FALLTHROUGH\n");
                    break;
                }

                JITDUMP("BR_TABLE");

                for (unsigned caseNum = 0; caseNum < caseCount; caseNum++)
                {
                    BasicBlock* const caseTarget    = desc->GetCase(caseNum)->getDestinationBlock();
                    unsigned const    caseTargetNum = caseTarget->bbPreorderNum;

                    if (caseTargetNum < numBlocks)
                    {
                        bool const isBackedge = caseTargetNum <= cursor;
                        unsigned   blockNum   = 0;
                        unsigned   depth      = findDepth(caseTargetNum, isBackedge, blockNum);
                        JITDUMP("%s %d (%u)%s", caseNum > 0 ? "," : "", depth, blockNum, isBackedge ? "be" : "");
                    }
                }

                JITDUMP("\n");
                break;
            }

            default:
            {
                assert(!"Unexpected block kind");
            }
        }

        JITDUMP("\n");
    }

    // We should have closed out all intervals unless there are loops
    // that end at the end of the method.
    //
    while (!activeIntervals.Empty())
    {
        WasmInterval* const i = activeIntervals.Pop();
        JITDUMP("END    (%u)%s\n", i->End(), i->IsLoop() ? " LOOP" : "");
    }

#ifdef DEBUG

    if (verbose)
    {
        // Ditto but in dot markup
        //
        activeIntervals.Reset();
        wasmCursor = 0;
        JITDUMP("\ndigraph WASM {\n");

        for (unsigned int cursor = 0; cursor < numBlocks; cursor++)
        {
            BasicBlock* const block = initialLayout[cursor];

            // Close intervals that end here (at most two, block and/or loop)
            //
            while (!activeIntervals.Empty() && (activeIntervals.Top()->End() == cursor))
            {
                JITDUMP("  }\n");
                activeIntervals.Pop();
            }

            // Open intervals that start here
            //
            if (wasmCursor < intervals.size())
            {
                WasmInterval* interval = intervals[wasmCursor];
                WasmInterval* chain    = interval->Chain();

                while (chain->Start() <= cursor)
                {
                    JITDUMP("  subgraph cluster_%u_%u%s {\n", chain->Start(), interval->End(),
                            interval->IsLoop() ? "_loop" : "");

                    if (interval->IsLoop())
                    {
                        JITDUMP("    color=red;\n");
                    }
                    else
                    {
                        JITDUMP("    color=black;\n");
                    }

                    wasmCursor++;
                    activeIntervals.Push(interval);

                    if (wasmCursor >= intervals.size())
                    {
                        break;
                    }

                    interval = intervals[wasmCursor];
                    chain    = interval->Chain();
                }
            }

            JITDUMP("    " FMT_BB ";\n", block->bbNum);
        }

        // Close remaining intervals
        //
        while (!activeIntervals.Empty())
        {
            activeIntervals.Pop();
            JITDUMP("  }\n");
        }

        // Now list all the branches
        //
        for (unsigned int cursor = 0; cursor < numBlocks; cursor++)
        {
            BasicBlock* const block = initialLayout[cursor];

            if (block->KindIs(BBJ_CALLFINALLY))
            {
                if (block->isBBCallFinallyPair())
                {
                    JITDUMP("   " FMT_BB " -> " FMT_BB " [style=dotted];\n", block->bbNum, block->Next()->bbNum);
                }
            }
            else
            {
                for (BasicBlock* const succ : block->Succs())
                {
                    JITDUMP("   " FMT_BB " -> " FMT_BB ";\n", block->bbNum, succ->bbNum);
                }
            }
        }

        JITDUMP("}\n");
    }

#endif // DEBUG

    return PhaseStatus::MODIFIED_NOTHING;
}<|MERGE_RESOLUTION|>--- conflicted
+++ resolved
@@ -175,7 +175,6 @@
         FlowGraphDfsTree(this, postOrder, numBlocks, hasCycle, /* useProfile */ true, /* forWasm */ true);
 }
 
-<<<<<<< HEAD
 //------------------------------------------------------------------------
 //  Scc: Strongly Connected Component (in a flow graph)
 //
@@ -215,7 +214,7 @@
         , m_traits(dfsTree->GetPostOrderCount(), comp)
         , m_blocks(BitVecOps::UninitVal())
         , m_entries(BitVecOps::UninitVal())
-        , m_nested(comp->getAllocator(CMK_Wasm))
+        , m_nested(comp->getAllocator(CMK_WasmSccTransform))
         , m_numIrr(0)
         , m_enclosingTryIndex(0)
         , m_enclosingHndIndex(0)
@@ -448,7 +447,7 @@
 
         // Build a new postorder for the nested blocks
         //
-        BasicBlock** postOrder = new (m_comp, CMK_Wasm) BasicBlock*[nestedCount];
+        BasicBlock** postOrder = new (m_comp, CMK_WasmSccTransform) BasicBlock*[nestedCount];
 
         auto visitPreorder = [](BasicBlock* block, unsigned preorderNum) {};
 
@@ -493,7 +492,7 @@
 
         // Use that to find the nested Sccs
         //
-        ArrayStack<Scc*> nestedSccs(m_comp->getAllocator(CMK_Wasm));
+        ArrayStack<Scc*> nestedSccs(m_comp->getAllocator(CMK_WasmSccTransform));
         WasmFindSccsCore(m_comp, m_dfsTree, nestedBlocks, m_traits, nestedSccs, postOrder, nestedCount);
 
         const unsigned nNested = nestedSccs.Height();
@@ -739,7 +738,7 @@
     // If we then get a second block in that Scc, we allocate an Scc instance.
     //
     typedef JitHashTable<BasicBlock*, JitPtrKeyFuncs<BasicBlock>, Scc*> SccMap;
-    SccMap                                                              map(comp->getAllocator(CMK_Wasm));
+    SccMap                                                              map(comp->getAllocator(CMK_WasmSccTransform));
 
     auto assign = [=, &map, &sccs, &traits](auto self, BasicBlock* u, BasicBlock* root, BitVec& subset) -> void {
         // Ignore blocks not in the subset
@@ -787,7 +786,7 @@
             if (scc == nullptr)
             {
                 JITDUMP("Root has been visited; forming SCC with root " FMT_BB "\n", root->bbNum);
-                scc = new (comp, CMK_Wasm) Scc(comp, dfsTree, root);
+                scc = new (comp, CMK_WasmSccTransform) Scc(comp, dfsTree, root);
                 map.Set(root, scc, SccMap::SetKind::Overwrite);
                 sccs.Push(scc);
             }
@@ -908,7 +907,7 @@
         JITDUMP("\nThere are irreducible loops..\n");
         printf("** Fixing improper headers in %u (%s)\n", info.compMethodSuperPMIIndex, info.compFullName);
 
-        ArrayStack<Scc*> sccs(getAllocator(CMK_Wasm));
+        ArrayStack<Scc*> sccs(getAllocator(CMK_WasmSccTransform));
         WasmFindSccs(this, dfsTree, sccs);
         assert(!sccs.Empty());
 
@@ -928,8 +927,6 @@
 }
 
 //------------------------------------------------------------------------
-=======
->>>>>>> ab5c6f15
 // WasmInterval
 //
 // Represents a Wasm BLOCK/END or LOOP/END
@@ -1098,13 +1095,7 @@
 // traverse the blocks in loop-aware RPO order, and emit the proper Wasm control flow.
 //
 // Still TODO
-<<<<<<< HEAD
 // * Blocks only reachable via EH
-=======
-//
-// * handling irreducible loops
-// * handling funclets
->>>>>>> ab5c6f15
 // * proper handling of BR_TABLE defaults
 // * branch inversion
 // * actual block reordering
