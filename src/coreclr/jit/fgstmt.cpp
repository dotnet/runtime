--- conflicted
+++ resolved
@@ -538,12 +538,8 @@
 
         case GT_RETURN:
         case GT_RETFILT:
-<<<<<<< HEAD
         case GT_SWIFT_ERROR_RET:
-#if !defined(FEATURE_EH_FUNCLETS)
-=======
 #if defined(FEATURE_EH_WINDOWS_X86)
->>>>>>> f001fd08
         case GT_END_LFIN:
 #endif // FEATURE_EH_WINDOWS_X86
             return true;
