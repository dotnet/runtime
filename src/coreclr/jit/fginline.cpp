--- conflicted
+++ resolved
@@ -859,546 +859,6 @@
 
 #endif
 
-<<<<<<< HEAD
-#if FEATURE_MULTIREG_RET
-
-/*********************************************************************************
- *
- * tree - The node which needs to be converted to a struct pointer.
- *
- *  Return the pointer by either __replacing__ the tree node with a suitable pointer
- *  type or __without replacing__ and just returning a subtree or by __modifying__
- *  a subtree.
- */
-GenTree* Compiler::fgGetStructAsStructPtr(GenTree* tree)
-{
-    noway_assert(tree->OperIs(GT_LCL_VAR, GT_FIELD, GT_IND, GT_BLK, GT_OBJ, GT_COMMA) ||
-                 tree->OperIsSimdOrHWintrinsic() || tree->IsCnsVec());
-    // GT_CALL,     cannot get address of call.
-    // GT_MKREFANY, inlining should've been aborted due to mkrefany opcode.
-    // GT_RET_EXPR, cannot happen after fgUpdateInlineReturnExpressionPlaceHolder
-
-    switch (tree->OperGet())
-    {
-        case GT_BLK:
-        case GT_OBJ:
-        case GT_IND:
-            return tree->AsOp()->gtOp1;
-
-        case GT_COMMA:
-            tree->AsOp()->gtOp2 = fgGetStructAsStructPtr(tree->AsOp()->gtOp2);
-            tree->gtType        = TYP_BYREF;
-            return tree;
-
-        default:
-            return gtNewOperNode(GT_ADDR, TYP_BYREF, tree);
-    }
-}
-
-/***************************************************************************************************
- * child     - The inlinee of the retExpr node.
- * retClsHnd - The struct class handle of the type of the inlinee.
- *
- * Assign the inlinee to a tmp, if it is a call, just assign it to a lclVar, else we can
- * use a copyblock to do the assignment.
- */
-GenTree* Compiler::fgAssignStructInlineeToVar(GenTree* child, CORINFO_CLASS_HANDLE retClsHnd)
-{
-    assert(child->gtOper != GT_RET_EXPR && child->gtOper != GT_MKREFANY);
-
-    unsigned tmpNum = lvaGrabTemp(false DEBUGARG("RetBuf for struct inline return candidates."));
-    lvaSetStruct(tmpNum, retClsHnd, false);
-    var_types structType = lvaTable[tmpNum].lvType;
-
-    GenTree* dst = gtNewLclvNode(tmpNum, structType);
-
-    // If we have a call, we'd like it to be: V00 = call(), but first check if
-    // we have a ", , , call()" -- this is very defensive as we may never get
-    // an inlinee that is made of commas. If the inlinee is not a call, then
-    // we use a copy block to do the assignment.
-    GenTree* src       = child;
-    GenTree* lastComma = nullptr;
-    while (src->gtOper == GT_COMMA)
-    {
-        lastComma = src;
-        src       = src->AsOp()->gtOp2;
-    }
-
-    GenTree* newInlinee = nullptr;
-    if (src->gtOper == GT_CALL)
-    {
-        // If inlinee was just a call, new inlinee is v05 = call()
-        newInlinee = gtNewAssignNode(dst, src);
-
-        // When returning a multi-register value in a local var, make sure the variable is
-        // marked as lvIsMultiRegRet, so it does not get promoted.
-        if (src->AsCall()->HasMultiRegRetVal())
-        {
-            lvaTable[tmpNum].lvIsMultiRegRet = true;
-        }
-
-        // If inlinee was comma, but a deeper call, new inlinee is (, , , v05 = call())
-        if (child->gtOper == GT_COMMA)
-        {
-            lastComma->AsOp()->gtOp2 = newInlinee;
-            newInlinee               = child;
-        }
-    }
-    else
-    {
-        // Inlinee is not a call, so just create a copy block to the tmp.
-        src              = child;
-        GenTree* dstAddr = fgGetStructAsStructPtr(dst);
-        GenTree* srcAddr = fgGetStructAsStructPtr(src);
-        newInlinee       = gtNewCpObjNode(dstAddr, srcAddr, retClsHnd, false);
-    }
-
-    GenTree* production = gtNewLclvNode(tmpNum, structType);
-    return gtNewOperNode(GT_COMMA, structType, newInlinee, production);
-}
-
-/***************************************************************************************************
- * tree      - The tree pointer that has one of its child nodes as retExpr.
- * child     - The inlinee child.
- * retClsHnd - The struct class handle of the type of the inlinee.
- *
- * V04 = call() assignments are okay as we codegen it. Everything else needs to be a copy block or
- * would need a temp. For example, a cast(ldobj) will then be, cast(v05 = ldobj, v05); But it is
- * a very rare (or impossible) scenario that we'd have a retExpr transform into a ldobj other than
- * a lclVar/call. So it is not worthwhile to do pattern matching optimizations like addr(ldobj(op1))
- * can just be op1.
- */
-void Compiler::fgAttachStructInlineeToAsg(GenTree* tree, GenTree* child, CORINFO_CLASS_HANDLE retClsHnd)
-{
-    // We are okay to have:
-    // 1. V02 = call();
-    // 2. copyBlk(dstAddr, srcAddr);
-    assert(tree->gtOper == GT_ASG);
-
-    // We have an assignment, we codegen only V05 = call().
-    if (child->gtOper == GT_CALL && tree->AsOp()->gtOp1->gtOper == GT_LCL_VAR)
-    {
-        // If it is a multireg return on x64/ux, the local variable should be marked as lvIsMultiRegRet
-        if (child->AsCall()->HasMultiRegRetVal())
-        {
-            unsigned lclNum                  = tree->AsOp()->gtOp1->AsLclVarCommon()->GetLclNum();
-            lvaTable[lclNum].lvIsMultiRegRet = true;
-        }
-        return;
-    }
-
-    GenTree* dstAddr = fgGetStructAsStructPtr(tree->AsOp()->gtOp1);
-    GenTree* srcAddr = fgGetStructAsStructPtr(
-        (child->gtOper == GT_CALL)
-            ? fgAssignStructInlineeToVar(child, retClsHnd) // Assign to a variable if it is a call.
-            : child);                                      // Just get the address, if not a call.
-
-    tree->ReplaceWith(gtNewCpObjNode(dstAddr, srcAddr, retClsHnd, false), this);
-}
-
-#endif // FEATURE_MULTIREG_RET
-
-//------------------------------------------------------------------------
-// fgUpdateInlineReturnExpressionPlaceHolder: callback to replace the
-// inline return expression placeholder.
-//
-// Arguments:
-//    pTree -- pointer to tree to examine for updates
-//    data  -- context data for the tree walk
-//
-// Returns:
-//    fgWalkResult indicating the walk should continue; that
-//    is we wish to fully explore the tree.
-//
-// Notes:
-//    Looks for GT_RET_EXPR nodes that arose from tree splitting done
-//    during importation for inline candidates, and replaces them.
-//
-//    For successful inlines, substitutes the return value expression
-//    from the inline body for the GT_RET_EXPR.
-//
-//    For failed inlines, rejoins the original call into the tree from
-//    whence it was split during importation.
-//
-//    The code doesn't actually know if the corresponding inline
-//    succeeded or not; it relies on the fact that gtInlineCandidate
-//    initially points back at the call and is modified in place to
-//    the inlinee return expression if the inline is successful (see
-//    tail end of fgInsertInlineeBlocks for the update of iciCall).
-//
-//    If the return type is a struct type and we're on a platform
-//    where structs can be returned in multiple registers, ensure the
-//    call has a suitable parent.
-//
-//    If the original call type and the substitution type are different
-//    the functions makes necessary updates. It could happen if there was
-//    an implicit conversion in the inlinee body.
-//
-Compiler::fgWalkResult Compiler::fgUpdateInlineReturnExpressionPlaceHolder(GenTree** pTree, fgWalkData* data)
-{
-    // All the operations here and in the corresponding postorder
-    // callback (fgLateDevirtualization) are triggered by GT_CALL or
-    // GT_RET_EXPR trees, and these (should) have the call side
-    // effect flag.
-    //
-    // So bail out for any trees that don't have this flag.
-    GenTree* tree = *pTree;
-
-    if ((tree->gtFlags & GTF_CALL) == 0)
-    {
-        return WALK_SKIP_SUBTREES;
-    }
-
-    bool*                madeChanges = static_cast<bool*>(data->pCallbackData);
-    Compiler*            comp        = data->compiler;
-    CORINFO_CLASS_HANDLE retClsHnd   = NO_CLASS_HANDLE;
-
-    while (tree->OperIs(GT_RET_EXPR))
-    {
-        // We are going to copy the tree from the inlinee,
-        // so record the handle now.
-        //
-        if (varTypeIsStruct(tree))
-        {
-            retClsHnd = tree->AsRetExpr()->gtRetClsHnd;
-        }
-
-        // Skip through chains of GT_RET_EXPRs (say from nested inlines)
-        // to the actual tree to use.
-        //
-        BasicBlockFlags bbFlags;
-        GenTree*        inlineCandidate = tree;
-        do
-        {
-            GenTreeRetExpr* retExpr = inlineCandidate->AsRetExpr();
-            inlineCandidate         = retExpr->gtInlineCandidate;
-            bbFlags                 = retExpr->bbFlags;
-        } while (inlineCandidate->OperIs(GT_RET_EXPR));
-
-        // We might as well try and fold the return value. Eg returns of
-        // constant bools will have CASTS. This folding may uncover more
-        // GT_RET_EXPRs, so we loop around until we've got something distinct.
-        //
-        inlineCandidate   = comp->gtFoldExpr(inlineCandidate);
-        var_types retType = tree->TypeGet();
-
-#ifdef DEBUG
-        if (comp->verbose)
-        {
-            printf("\nReplacing the return expression placeholder ");
-            printTreeID(tree);
-            printf(" with ");
-            printTreeID(inlineCandidate);
-            printf("\n");
-            // Dump out the old return expression placeholder it will be overwritten by the ReplaceWith below
-            comp->gtDispTree(tree);
-        }
-#endif // DEBUG
-
-        var_types newType = inlineCandidate->TypeGet();
-
-        // If we end up swapping type we may need to retype the tree:
-        if (retType != newType)
-        {
-            if ((retType == TYP_BYREF) && (tree->OperGet() == GT_IND))
-            {
-                // - in an RVA static if we've reinterpreted it as a byref;
-                assert(newType == TYP_I_IMPL);
-                JITDUMP("Updating type of the return GT_IND expression to TYP_BYREF\n");
-                inlineCandidate->gtType = TYP_BYREF;
-            }
-        }
-
-        tree->ReplaceWith(inlineCandidate, comp);
-        *madeChanges = true;
-        comp->compCurBB->bbFlags |= (bbFlags & BBF_SPLIT_GAINED);
-
-#ifdef DEBUG
-        if (comp->verbose)
-        {
-            printf("\nInserting the inline return expression\n");
-            comp->gtDispTree(tree);
-            printf("\n");
-        }
-#endif // DEBUG
-    }
-
-    // If an inline was rejected and the call returns a struct, we may
-    // have deferred some work when importing call for cases where the
-    // struct is returned in register(s).
-    //
-    // See the bail-out clauses in impFixupCallStructReturn for inline
-    // candidates.
-    //
-    // Do the deferred work now.
-    if (retClsHnd != NO_CLASS_HANDLE)
-    {
-        structPassingKind howToReturnStruct;
-        var_types         returnType =
-            comp->getReturnTypeForStruct(retClsHnd, CorInfoCallConvExtension::Managed, &howToReturnStruct);
-        GenTree* parent = data->parent;
-
-        switch (howToReturnStruct)
-        {
-
-#if FEATURE_MULTIREG_RET
-
-            // Is this a type that is returned in multiple registers
-            // or a via a primitve type that is larger than the struct type?
-            // if so we need to force into into a form we accept.
-            // i.e. LclVar = call()
-            case SPK_ByValue:
-            case SPK_ByValueAsHfa:
-            {
-                // See assert below, we only look one level above for an asg parent.
-                if (parent->gtOper == GT_ASG)
-                {
-                    // Either lhs is a call V05 = call(); or lhs is addr, and asg becomes a copyBlk.
-                    comp->fgAttachStructInlineeToAsg(parent, tree, retClsHnd);
-                }
-                else
-                {
-                    // Just assign the inlinee to a variable to keep it simple.
-                    tree->ReplaceWith(comp->fgAssignStructInlineeToVar(tree, retClsHnd), comp);
-                }
-                *madeChanges = true;
-            }
-            break;
-
-#endif // FEATURE_MULTIREG_RET
-
-            case SPK_EnclosingType:
-            case SPK_PrimitiveType:
-                // No work needs to be done, the call has struct type and should keep it.
-                break;
-
-            case SPK_ByReference:
-                // We should have already added the return buffer
-                // when we first imported the call
-                break;
-
-            default:
-                noway_assert(!"Unexpected struct passing kind");
-                break;
-        }
-    }
-
-#if FEATURE_MULTIREG_RET
-#if defined(DEBUG)
-
-    // Make sure we don't have a tree like so: V05 = (, , , retExpr);
-    // Since we only look one level above for the parent for '=' and
-    // do not check if there is a series of COMMAs. See above.
-    // Importer and FlowGraph will not generate such a tree, so just
-    // leaving an assert in here. This can be fixed by looking ahead
-    // when we visit GT_ASG similar to fgAttachStructInlineeToAsg.
-    //
-    if (tree->OperGet() == GT_ASG)
-    {
-        GenTree* value = tree->AsOp()->gtOp2;
-
-        if (value->OperGet() == GT_COMMA)
-        {
-            GenTree* effectiveValue = value->gtEffectiveVal(/*commaOnly*/ true);
-
-            noway_assert(!varTypeIsStruct(effectiveValue) || (effectiveValue->OperGet() != GT_RET_EXPR) ||
-                         !comp->IsMultiRegReturnedType(effectiveValue->AsRetExpr()->gtRetClsHnd,
-                                                       CorInfoCallConvExtension::Managed));
-        }
-    }
-
-#endif // defined(DEBUG)
-#endif // FEATURE_MULTIREG_RET
-
-    return WALK_CONTINUE;
-}
-
-//------------------------------------------------------------------------
-// fgLateDevirtualization: re-examine calls after inlining to see if we
-//   can do more devirtualization
-//
-// Arguments:
-//    pTree -- pointer to tree to examine for updates
-//    data  -- context data for the tree walk
-//
-// Returns:
-//    fgWalkResult indicating the walk should continue; that
-//    is we wish to fully explore the tree.
-//
-// Notes:
-//    We used to check this opportunistically in the preorder callback for
-//    calls where the `obj` was fed by a return, but we now re-examine
-//    all calls.
-//
-//    Late devirtualization (and eventually, perhaps, other type-driven
-//    opts like cast optimization) can happen now because inlining or other
-//    optimizations may have provided more accurate types than we saw when
-//    first importing the trees.
-//
-//    It would be nice to screen candidate sites based on the likelihood
-//    that something has changed. Otherwise we'll waste some time retrying
-//    an optimization that will just fail again.
-
-Compiler::fgWalkResult Compiler::fgLateDevirtualization(GenTree** pTree, fgWalkData* data)
-{
-    GenTree*  tree        = *pTree;
-    GenTree*  parent      = data->parent;
-    Compiler* comp        = data->compiler;
-    bool*     madeChanges = static_cast<bool*>(data->pCallbackData);
-
-    // In some (rare) cases the parent node of tree will be smashed to a NOP during
-    // the preorder by fgAttachStructToInlineeArg.
-    //
-    // jit\Methodical\VT\callconv\_il_reljumper3 for x64 linux
-    //
-    // If so, just bail out here.
-    if (tree == nullptr)
-    {
-        assert((parent != nullptr) && parent->OperGet() == GT_NOP);
-        return WALK_CONTINUE;
-    }
-
-    if (tree->OperGet() == GT_CALL)
-    {
-        GenTreeCall* call          = tree->AsCall();
-        bool         tryLateDevirt = call->IsVirtual() && (call->gtCallType == CT_USER_FUNC);
-
-#ifdef DEBUG
-        tryLateDevirt = tryLateDevirt && (JitConfig.JitEnableLateDevirtualization() == 1);
-#endif // DEBUG
-
-        if (tryLateDevirt)
-        {
-#ifdef DEBUG
-            if (comp->verbose)
-            {
-                printf("**** Late devirt opportunity\n");
-                comp->gtDispTree(call);
-            }
-#endif // DEBUG
-
-            CORINFO_CONTEXT_HANDLE context                = nullptr;
-            CORINFO_METHOD_HANDLE  method                 = call->gtCallMethHnd;
-            unsigned               methodFlags            = 0;
-            const bool             isLateDevirtualization = true;
-            const bool             explicitTailCall       = call->IsTailPrefixedCall();
-
-            if ((call->gtCallMoreFlags & GTF_CALL_M_HAS_LATE_DEVIRT_INFO) != 0)
-            {
-                context = call->gtLateDevirtualizationInfo->exactContextHnd;
-                // Note: we might call this multiple times for the same trees.
-                // If the devirtualization below succeeds, the call becomes
-                // non-virtual and we won't get here again. If it does not
-                // succeed we might get here again so we keep the late devirt
-                // info.
-            }
-
-            comp->impDevirtualizeCall(call, nullptr, &method, &methodFlags, &context, nullptr, isLateDevirtualization,
-                                      explicitTailCall);
-            *madeChanges = true;
-        }
-    }
-    else if (tree->OperGet() == GT_ASG)
-    {
-        // If we're assigning to a ref typed local that has one definition,
-        // we may be able to sharpen the type for the local.
-        GenTree* const effLhs = tree->gtGetOp1()->gtEffectiveVal();
-
-        if ((effLhs->OperGet() == GT_LCL_VAR) && (effLhs->TypeGet() == TYP_REF))
-        {
-            const unsigned lclNum = effLhs->AsLclVarCommon()->GetLclNum();
-            LclVarDsc*     lcl    = comp->lvaGetDesc(lclNum);
-
-            if (lcl->lvSingleDef)
-            {
-                GenTree*             rhs       = tree->gtGetOp2();
-                bool                 isExact   = false;
-                bool                 isNonNull = false;
-                CORINFO_CLASS_HANDLE newClass  = comp->gtGetClassHandle(rhs, &isExact, &isNonNull);
-
-                if (newClass != NO_CLASS_HANDLE)
-                {
-                    comp->lvaUpdateClass(lclNum, newClass, isExact);
-                    *madeChanges = true;
-                }
-            }
-        }
-
-        // If we created a self-assignment (say because we are sharing return spill temps)
-        // we can remove it.
-        //
-        GenTree* const lhs = tree->gtGetOp1();
-        GenTree* const rhs = tree->gtGetOp2();
-        if (lhs->OperIs(GT_LCL_VAR) && GenTree::Compare(lhs, rhs))
-        {
-            comp->gtUpdateNodeSideEffects(tree);
-            assert((tree->gtFlags & GTF_SIDE_EFFECT) == GTF_ASG);
-            JITDUMP("... removing self-assignment\n");
-            DISPTREE(tree);
-            tree->gtBashToNOP();
-            *madeChanges = true;
-        }
-    }
-    else if (tree->OperGet() == GT_JTRUE)
-    {
-        // See if this jtrue is now foldable.
-        BasicBlock* block    = comp->compCurBB;
-        GenTree*    condTree = tree->AsOp()->gtOp1;
-        assert(tree == block->lastStmt()->GetRootNode());
-
-        if (condTree->OperGet() == GT_CNS_INT)
-        {
-            JITDUMP(" ... found foldable jtrue at [%06u] in " FMT_BB "\n", dspTreeID(tree), block->bbNum);
-            noway_assert(!comp->fgComputePredsDone ||
-                         ((block->bbNext->countOfInEdges() > 0) && (block->bbJumpDest->countOfInEdges() > 0)));
-
-            // We have a constant operand, and should have the all clear to optimize.
-            // Update side effects on the tree, assert there aren't any, and bash to nop.
-            comp->gtUpdateNodeSideEffects(tree);
-            assert((tree->gtFlags & GTF_SIDE_EFFECT) == 0);
-            tree->gtBashToNOP();
-            *madeChanges = true;
-
-            BasicBlock* bNotTaken = nullptr;
-
-            if (condTree->AsIntCon()->gtIconVal != 0)
-            {
-                block->bbJumpKind = BBJ_ALWAYS;
-                bNotTaken         = block->bbNext;
-            }
-            else
-            {
-                block->bbJumpKind = BBJ_NONE;
-                bNotTaken         = block->bbJumpDest;
-            }
-
-            if (comp->fgComputePredsDone)
-            {
-                comp->fgRemoveRefPred(bNotTaken, block);
-            }
-
-            // If that was the last ref, a subsequent flow-opt pass
-            // will clean up the now-unreachable bNotTaken, and any
-            // other transitively unreachable blocks.
-            if (bNotTaken->bbRefs == 0)
-            {
-                JITDUMP("... it looks like " FMT_BB " is now unreachable!\n", bNotTaken->bbNum);
-            }
-        }
-    }
-    else
-    {
-        const var_types retType    = tree->TypeGet();
-        GenTree*        foldedTree = comp->gtFoldExpr(tree);
-        *pTree                     = foldedTree;
-        *madeChanges               = true;
-    }
-
-    return WALK_CONTINUE;
-}
-
-=======
->>>>>>> 2565d1fe
 #ifdef DEBUG
 
 /*****************************************************************************
