// Licensed to the .NET Foundation under one or more agreements.
// The .NET Foundation licenses this file to you under the MIT license.

#include "jitpch.h"

#ifdef _MSC_VER
#pragma hdrstop
#endif

// Flowgraph Inline Support

/*****************************************************************************/

//------------------------------------------------------------------------
// fgCheckForInlineDepthAndRecursion: compute depth of the candidate, and
// check for recursion.
//
// Return Value:
//    The depth of the inline candidate. The root method is a depth 0, top-level
//    candidates at depth 1, etc.
//
// Notes:
//    The depth limit is a policy consideration, and serves mostly as a
//    safeguard to prevent runaway inlining of small methods.
//
unsigned Compiler::fgCheckInlineDepthAndRecursion(InlineInfo* inlineInfo)
{
    InlineContext* inlineContext = inlineInfo->inlineCandidateInfo->inlinersContext;
    InlineResult*  inlineResult  = inlineInfo->inlineResult;

    // There should be a context for all candidates.
    assert(inlineContext != nullptr);

    int depth = 0;

    for (; inlineContext != nullptr; inlineContext = inlineContext->GetParent())
    {
        depth++;

        if (IsDisallowedRecursiveInline(inlineContext, inlineInfo))
        {
            // This is a recursive inline
            //
            inlineResult->NoteFatal(InlineObservation::CALLSITE_IS_RECURSIVE);

            // No need to note CALLSITE_DEPTH since we're already rejecting this candidate
            //
            return depth;
        }

        if (depth > InlineStrategy::IMPLEMENTATION_MAX_INLINE_DEPTH)
        {
            break;
        }
    }

    inlineResult->NoteInt(InlineObservation::CALLSITE_DEPTH, depth);
    return depth;
}

//------------------------------------------------------------------------
// IsDisallowedRecursiveInline: Check whether 'info' is a recursive inline (of
// 'ancestor'), and whether it should be disallowed.
//
// Return Value:
//    True if the inline is recursive and should be disallowed.
//
bool Compiler::IsDisallowedRecursiveInline(InlineContext* ancestor, InlineInfo* inlineInfo)
{
    // We disallow inlining the exact same instantiation.
    if ((ancestor->GetCallee() == inlineInfo->fncHandle) &&
        (ancestor->GetRuntimeContext() == inlineInfo->inlineCandidateInfo->exactContextHandle))
    {
        JITDUMP("Call site is trivially recursive\n");
        return true;
    }

    // None of the inline heuristics take into account that inlining will cause
    // type/method loading for generic contexts. When polymorphic recursion is
    // involved this can quickly consume a large amount of resources, so try to
    // verify that we aren't inlining recursively with complex contexts.
    if (info.compCompHnd->haveSameMethodDefinition(inlineInfo->fncHandle, ancestor->GetCallee()) &&
        ContextComplexityExceeds(inlineInfo->inlineCandidateInfo->exactContextHandle, 64))
    {
        JITDUMP("Call site is recursive with a complex generic context\n");
        return true;
    }

    // Not recursive, or allowed recursive inline.
    return false;
}

//------------------------------------------------------------------------
// ContextComplexityExceeds: Check whether the complexity of a generic context
// exceeds a specified maximum.
//
// Arguments:
//    handle - Handle for the generic context
//    max    - Max complexity
//
// Return Value:
//    True if the max was exceeded.
//
bool Compiler::ContextComplexityExceeds(CORINFO_CONTEXT_HANDLE handle, int max)
{
    if (handle == nullptr)
    {
        return false;
    }

    int cur = 0;

    // We do not expect to try to inline with the sentinel context.
    assert(handle != METHOD_BEING_COMPILED_CONTEXT());

    if (((size_t)handle & CORINFO_CONTEXTFLAGS_MASK) == CORINFO_CONTEXTFLAGS_METHOD)
    {
        return MethodInstantiationComplexityExceeds(CORINFO_METHOD_HANDLE((size_t)handle & ~CORINFO_CONTEXTFLAGS_MASK),
                                                    cur, max);
    }

    return TypeInstantiationComplexityExceeds(CORINFO_CLASS_HANDLE((size_t)handle & ~CORINFO_CONTEXTFLAGS_MASK), cur,
                                              max);
}

//------------------------------------------------------------------------
// MethodInstantiationComplexityExceeds: Check whether the complexity of a
// method's instantiation exceeds a specified maximum.
//
// Arguments:
//    handle - Handle for a method that may be generic
//    cur    - [in, out] Current complexity (number of types seen in the instantiation)
//    max    - Max complexity
//
// Return Value:
//    True if the max was exceeded.
//
bool Compiler::MethodInstantiationComplexityExceeds(CORINFO_METHOD_HANDLE handle, int& cur, int max)
{
    CORINFO_SIG_INFO sig;
    info.compCompHnd->getMethodSig(handle, &sig);

    cur += sig.sigInst.classInstCount + sig.sigInst.methInstCount;
    if (cur > max)
    {
        return true;
    }

    for (unsigned i = 0; i < sig.sigInst.classInstCount; i++)
    {
        if (TypeInstantiationComplexityExceeds(sig.sigInst.classInst[i], cur, max))
        {
            return true;
        }
    }

    for (unsigned i = 0; i < sig.sigInst.methInstCount; i++)
    {
        if (TypeInstantiationComplexityExceeds(sig.sigInst.methInst[i], cur, max))
        {
            return true;
        }
    }

    return false;
}

//------------------------------------------------------------------------
// TypeInstantiationComplexityExceeds: Check whether the complexity of a type's
// instantiation exceeds a specified maximum.
//
// Arguments:
//    handle - Handle for a class that may be generic
//    cur    - [in, out] Current complexity (number of types seen in the instantiation)
//    max    - Max complexity
//
// Return Value:
//    True if the max was exceeded.
//
bool Compiler::TypeInstantiationComplexityExceeds(CORINFO_CLASS_HANDLE handle, int& cur, int max)
{
    for (int i = 0;; i++)
    {
        CORINFO_CLASS_HANDLE instArg = info.compCompHnd->getTypeInstantiationArgument(handle, i);

        if (instArg == NO_CLASS_HANDLE)
        {
            break;
        }

        if (++cur > max)
        {
            return true;
        }

        if (TypeInstantiationComplexityExceeds(instArg, cur, max))
        {
            return true;
        }
    }

    return false;
}

class InlineAndDevirtualizeWalker : public GenTreeVisitor<InlineAndDevirtualizeWalker>
{
<<<<<<< HEAD
    bool m_madeChanges = false;
    BasicBlock* m_block = nullptr;
    Statement* m_statement = nullptr;
    BasicBlock* m_nextBlock = nullptr;
    Statement* m_nextStatement = nullptr;
=======
    bool       m_madeChanges  = false;
    Statement* m_curStmt      = nullptr;
    Statement* m_firstNewStmt = nullptr;
>>>>>>> 20610305

public:
    enum
    {
        DoPreOrder        = true,
        DoPostOrder       = true,
        UseExecutionOrder = true,
    };

    InlineAndDevirtualizeWalker(Compiler* comp)
        : GenTreeVisitor(comp)
    {
    }

    bool MadeChanges() const
    {
        return m_madeChanges;
    }

<<<<<<< HEAD
    BasicBlock* NextBlock()
    {
        return m_nextBlock;
    }

    Statement* NextStatement()
    {
        return m_nextStatement;
    }

    void VisitStatement(BasicBlock* block, Statement* statement)
    {
        m_nextBlock = nullptr;
        m_nextStatement = nullptr;
        m_block = block;
        m_statement = statement;
        WalkTree(statement->GetRootNodePointer(), nullptr);
=======
    // ------------------------------------------------------------------------
    // WalkStatement: Walk the tree of a statement, and return the first newly
    // added statement if any, otherwise return the original statement.
    //
    // Arguments:
    //    stmt - the statement to walk.
    //
    // Return Value:
    //    The first newly added statement if any, or the original statement.
    //
    Statement* WalkStatement(Statement* stmt)
    {
        m_curStmt      = stmt;
        m_firstNewStmt = nullptr;
        WalkTree(m_curStmt->GetRootNodePointer(), nullptr);
        return m_firstNewStmt == nullptr ? m_curStmt : m_firstNewStmt;
>>>>>>> 20610305
    }

    fgWalkResult PreOrderVisit(GenTree** use, GenTree* user)
    {
        GenTree* tree = *use;

        // Inlining and late devirt are triggered by GT_CALL with the call
        // side effect flag, so bail out for any trees that don't have this
        // flag.
        if ((tree->gtFlags & GTF_CALL) == 0)
        {
            return fgWalkResult::WALK_SKIP_SUBTREES;
        }

        while ((*use)->IsCall() && TryInline(use, user))
        {
<<<<<<< HEAD
            if (m_nextBlock != nullptr)
            {
                return fgWalkResult::WALK_ABORT;
=======
            GenTree* value = tree->Data();

            if (value->OperIs(GT_COMMA))
            {
                GenTree* effectiveValue = value->gtEffectiveVal();

                noway_assert(!varTypeIsStruct(effectiveValue) || !effectiveValue->OperIs(GT_RET_EXPR) ||
                             !effectiveValue->AsRetExpr()->gtInlineCandidate->HasMultiRegRetVal());
>>>>>>> 20610305
            }
        }

        return fgWalkResult::WALK_CONTINUE;
    }

    fgWalkResult PostOrderVisit(GenTree** use, GenTree* user)
    {
        LateDevirtualization(use, user);

        return fgWalkResult::WALK_CONTINUE;
    }

private:
    bool TryInline(GenTree** use, GenTree* parent)
    {
        GenTreeCall* call = (*use)->AsCall();

        if (!call->IsInlineCandidate())
        {
            return false;
        }

<<<<<<< HEAD
        InlineResult inlineResult(m_compiler, call, call->gtInlineCandidateInfo->inlinersContext, "TryInline");

        m_compiler->compCurBB = m_block;
        m_compiler->fgMorphStmt = m_statement;

        InlineInfo inlineInfo{};
        m_compiler->fgMorphCallInline(inlineInfo, call, &inlineResult);

        assert(inlineResult.IsSuccess() == call->IsInlineCandidate());
        if (!inlineResult.IsSuccess())
        {
            // If the inline was rejected and returns a retbuffer, then mark that
            // local as DNER now so that promotion knows to leave it up to physical
            // promotion.
            CallArg* retBuffer = call->gtArgs.GetRetBufferArg();
            if ((retBuffer != nullptr) && retBuffer->GetNode()->OperIs(GT_LCL_ADDR))
            {
                m_compiler->lvaSetVarDoNotEnregister(retBuffer->GetNode()->AsLclVarCommon()->GetLclNum()
                                                         DEBUGARG(DoNotEnregisterReason::HiddenBufferStructArg));
            }

            return false;
        }

        JITDUMP("Inlining candidate [%06u] in " FMT_STMT "\n", Compiler::dspTreeID(call), m_statement->GetID());
        DISPSTMT(m_statement);

        if (InsertMidStatement(inlineInfo, use))
        {
            return true;
=======
            // Skip through chains of GT_RET_EXPRs (say from nested inlines)
            // to the actual tree to use.
            //
            BasicBlock* inlineeBB       = nullptr;
            GenTree*    inlineCandidate = tree;
            do
            {
                GenTreeRetExpr* retExpr = inlineCandidate->AsRetExpr();
                inlineCandidate         = retExpr->gtSubstExpr;
                inlineeBB               = retExpr->gtSubstBB;
            } while (inlineCandidate->OperIs(GT_RET_EXPR));

            // We might as well try and fold the return value. Eg returns of
            // constant bools will have CASTS. This folding may uncover more
            // GT_RET_EXPRs, so we loop around until we've got something distinct.
            //
            inlineCandidate = m_compiler->gtFoldExpr(inlineCandidate);

            // If this use is an unused ret expr, is the first child of a comma, the return value is ignored.
            // Extract any side effects.
            //
            if ((parent != nullptr) && parent->OperIs(GT_COMMA) && (parent->gtGetOp1() == *use))
            {
                JITDUMP("\nReturn expression placeholder [%06u] value [%06u] unused\n", m_compiler->dspTreeID(tree),
                        m_compiler->dspTreeID(inlineCandidate));

                GenTree* sideEffects = nullptr;
                m_compiler->gtExtractSideEffList(inlineCandidate, &sideEffects);

                if (sideEffects == nullptr)
                {
                    JITDUMP("\nInline return expression had no side effects\n");
                    (*use)->gtBashToNOP();
                }
                else
                {
                    JITDUMP("\nInserting the inline return expression side effects\n");
                    JITDUMPEXEC(m_compiler->gtDispTree(sideEffects));
                    JITDUMP("\n");
                    *use = sideEffects;
                }
            }
            else
            {
                JITDUMP("\nReplacing the return expression placeholder [%06u] with [%06u]\n",
                        m_compiler->dspTreeID(tree), m_compiler->dspTreeID(inlineCandidate));
                JITDUMPEXEC(m_compiler->gtDispTree(tree));

                var_types retType = tree->TypeGet();
                var_types newType = inlineCandidate->TypeGet();

                // If we end up swapping type we may need to retype the tree:
                if (retType != newType)
                {
                    if ((retType == TYP_BYREF) && tree->OperIs(GT_IND))
                    {
                        // - in an RVA static if we've reinterpreted it as a byref;
                        assert(newType == TYP_I_IMPL);
                        JITDUMP("Updating type of the return GT_IND expression to TYP_BYREF\n");
                        inlineCandidate->gtType = TYP_BYREF;
                    }
                }

                JITDUMP("\nInserting the inline return expression\n");
                JITDUMPEXEC(m_compiler->gtDispTree(inlineCandidate));
                JITDUMP("\n");

                *use = inlineCandidate;
            }

            m_madeChanges = true;

            if (inlineeBB != nullptr)
            {
                // IR may potentially contain nodes that requires mandatory BB flags to be set.
                // Propagate those flags from the containing BB.
                m_compiler->compCurBB->CopyFlags(inlineeBB, BBF_COPY_PROPAGATE);
            }
>>>>>>> 20610305
        }

        JITDUMP("Splitting is required\n");
        BasicBlock* callBlock = m_compiler->compCurBB;
        Statement* callStmt = m_compiler->fgMorphStmt;
        Statement* newStmt = nullptr;
        GenTree** use2 = nullptr;
        m_compiler->gtSplitTree(callBlock, callStmt, call, &newStmt, &use2, /* includeOperands */ false, /* early */ true);
        assert(use2 == use);

        JITDUMP("After split:\n");
        while ((newStmt != callStmt) && (newStmt != nullptr))
        {
            DISPSTMT(newStmt);
            newStmt = newStmt->GetNextStmt();
        }

        DISPSTMT(callStmt);

        Statement* predStmt = callStmt == callBlock->firstStmt() ? nullptr : callStmt->GetPrevStmt();

        inlineInfo.setupStatements.InsertIntoBlockBefore(callBlock, callStmt);

        GenTree* substExpr = call->gtInlineCandidateInfo->result.substExpr;
        if ((substExpr != nullptr) && substExpr->IsValue() && m_compiler->gtComplexityExceeds(substExpr, 16))
        {
            JITDUMP("Substitution expression is complex so spilling it to its own statement\n");
            unsigned lclNum = m_compiler->lvaGrabTemp(false DEBUGARG("Complex inlinee substitution expression"));
            Statement* storeTemp = m_compiler->gtNewStmt(m_compiler->gtNewTempStore(lclNum, substExpr));
            DISPSTMT(storeTemp);
            inlineInfo.teardownStatements.Append(storeTemp);
            *use = m_compiler->gtNewLclvNode(lclNum, genActualType(substExpr));
        }
        else
        {
            *use = substExpr;
        }

        if (*use == nullptr)
        {
            *use = m_compiler->gtNewNothingNode();
        }
        else
        {
            if ((*use)->IsValue() && !(*use)->IsCall() && (use == callStmt->GetRootNodePointer()))
            {
                *use = m_compiler->gtUnusedValNode(*use);
            }
        }

        if (call->gtInlineCandidateInfo->result.substBB != nullptr)
        {
            // IR may potentially contain nodes that requires mandatory BB flags to be set.
            // Propagate those flags from the containing BB.
            callBlock->CopyFlags(call->gtInlineCandidateInfo->result.substBB, BBF_COPY_PROPAGATE);
        }

        m_compiler->gtUpdateStmtSideEffects(callStmt);

        if (InsertMidBlock(inlineInfo, callBlock, callStmt))
        {
            m_nextBlock = callBlock;
            m_nextStatement = predStmt == nullptr ? callBlock->firstStmt() : predStmt->GetNextStmt();
            return true;
        }

        BasicBlock* continueBlock = m_compiler->fgSplitBlockBeforeStatement(callBlock, callStmt);
        unsigned const baseBBNum = m_compiler->fgBBNumMax;

        JITDUMP("split " FMT_BB " after the inlinee call site; after portion is now " FMT_BB "\n", callBlock->bbNum,
                continueBlock->bbNum);

        // The newly split block is not special so doesn't need to be kept.
        //
        continueBlock->RemoveFlags(BBF_DONT_REMOVE);

        // Set the try and handler index and fix the jump types of inlinee's blocks.
        //
        for (BasicBlock* const block : m_compiler->InlineeCompiler->Blocks())
        {
            noway_assert(!block->hasTryIndex());
            noway_assert(!block->hasHndIndex());
            block->copyEHRegion(callBlock);
            block->CopyFlags(callBlock, BBF_BACKWARD_JUMP | BBF_PROF_WEIGHT);

            // Update block nums appropriately
            //
            block->bbNum += baseBBNum;
            m_compiler->fgBBNumMax = max(block->bbNum, m_compiler->fgBBNumMax);

            DebugInfo di = callStmt->GetDebugInfo().GetRoot();
            if (di.IsValid())
            {
                block->bbCodeOffs    = di.GetLocation().GetOffset();
                block->bbCodeOffsEnd = block->bbCodeOffs + 1; // TODO: is code size of 1 some magic number for inlining?
            }
            else
            {
                block->bbCodeOffs    = 0; // TODO: why not BAD_IL_OFFSET?
                block->bbCodeOffsEnd = 0;
                block->SetFlags(BBF_INTERNAL);
            }

            if (block->KindIs(BBJ_RETURN))
            {
                noway_assert(!block->HasFlag(BBF_HAS_JMP));
                JITDUMP("\nConvert bbKind of " FMT_BB " to BBJ_ALWAYS to bottom block " FMT_BB "\n", block->bbNum,
                        continueBlock->bbNum);

                FlowEdge* const newEdge = m_compiler->fgAddRefPred(continueBlock, block);
                block->SetKindAndTargetEdge(BBJ_ALWAYS, newEdge);
            }
        }

        // Inlinee's top block will have an artificial ref count. Remove.
        assert(m_compiler->InlineeCompiler->fgFirstBB->bbRefs > 0);
        m_compiler->InlineeCompiler->fgFirstBB->bbRefs--;

        // Insert inlinee's blocks into inliner's block list.
        assert(callBlock->KindIs(BBJ_ALWAYS));
        assert(callBlock->TargetIs(continueBlock));
        m_compiler->fgRedirectTargetEdge(callBlock, m_compiler->InlineeCompiler->fgFirstBB);

        callBlock->SetNext(m_compiler->InlineeCompiler->fgFirstBB);
        m_compiler->InlineeCompiler->fgFirstBB->SetPrev(callBlock);
        m_compiler->InlineeCompiler->fgLastBB->SetNext(continueBlock);
        continueBlock->SetPrev(m_compiler->InlineeCompiler->fgLastBB);

        //
        // Add inlinee's block count to inliner's.
        //
        m_compiler->fgBBcount += m_compiler->InlineeCompiler->fgBBcount;

        // Append statements to null out gc ref locals, if necessary.
        inlineInfo.teardownStatements.InsertIntoBlockAtBeginning(continueBlock);
        JITDUMPEXEC(m_compiler->fgDispBasicBlocks(m_compiler->InlineeCompiler->fgFirstBB, m_compiler->InlineeCompiler->fgLastBB, true));

        m_nextBlock = callBlock;
        m_nextStatement = predStmt == nullptr ? callBlock->firstStmt() : predStmt->GetNextStmt();

        return true;
    }

    bool InsertMidStatement(InlineInfo& inlineInfo, GenTree** use)
    {
        Compiler* inlineeComp = m_compiler->InlineeCompiler;
        if (inlineeComp->fgBBcount != 1)
        {
            return false;
        }

        if (!inlineeComp->fgFirstBB->KindIs(BBJ_RETURN))
        {
            return false;
        }

        if ((inlineeComp->fgFirstBB->bbStmtList != nullptr) ||
            !inlineInfo.setupStatements.Empty() ||
            !inlineInfo.teardownStatements.Empty())
        {
            return false;
        }

        if (use == m_statement->GetRootNodePointer())
        {
            // Leave this case up to the general handling.
            return false;
        }

        GenTree* call = *use;
        *use = inlineInfo.inlineCandidateInfo->result.substExpr;

        if (m_compiler->gtComplexityExceeds(m_statement->GetRootNode(), 16))
        {
            *use = call;
            return false;
        }

        JITDUMP("Inlinee tree can be inserted mid-statement\n");

        if (*use == nullptr)
        {
            *use = m_compiler->gtNewNothingNode();
        }

        if (inlineInfo.inlineCandidateInfo->result.substBB != nullptr)
        {
            // IR may potentially contain nodes that requires mandatory BB flags to be set.
            // Propagate those flags from the containing BB.
            m_block->CopyFlags(inlineInfo.inlineCandidateInfo->result.substBB, BBF_COPY_PROPAGATE);
        }

        return true;
    }

    bool InsertMidBlock(InlineInfo& inlineInfo, BasicBlock* block, Statement* stmt)
    {
        Compiler* inlineeComp = m_compiler->InlineeCompiler;
        if (inlineeComp->fgBBcount != 1)
        {
            return false;
        }

        if (!inlineeComp->fgFirstBB->KindIs(BBJ_RETURN))
        {
            return false;
        }

        JITDUMP("Inlinee does not have control flow; inserting mid-block\n");

#ifdef DEBUG
        for (Statement* stmt = inlineeComp->fgFirstBB->bbStmtList; stmt != nullptr; stmt = stmt->GetNextStmt())
        {
            DISPSTMT(stmt);
        }
#endif

        m_compiler->fgInsertStmtListBefore(block, stmt, inlineeComp->fgFirstBB->bbStmtList);

        const BasicBlockFlags inlineeBlockFlags = inlineeComp->fgFirstBB->GetFlagsRaw();
        noway_assert((inlineeBlockFlags & BBF_HAS_JMP) == 0);
        noway_assert((inlineeBlockFlags & BBF_KEEP_BBJ_ALWAYS) == 0);

        // Todo: we may want to exclude other flags here.
        block->SetFlags(inlineeBlockFlags & ~BBF_RUN_RARELY);

        inlineInfo.teardownStatements.InsertIntoBlockBefore(block, stmt);
        return true;
    }

#if FEATURE_MULTIREG_RET
    //------------------------------------------------------------------------
    // AttachStructInlineeToStore: Update a "STORE(..., inlinee)" tree.
    //
    // Morphs inlinees that are multi-reg nodes into the (only) supported shape
    // of "lcl = node()", either by marking the store local "lvIsMultiRegRet" or
    // storing the node into a temp and using that as the new value.
    //
    // Arguments:
    //    store     - The store with the inlinee as value
    //    retClsHnd - The struct handle for the inlinee
    //
    void AttachStructInlineeToStore(GenTree* store, CORINFO_CLASS_HANDLE retClsHnd)
    {
        assert(store->OperIsStore());
        GenTree* dst     = store;
        GenTree* inlinee = store->Data();

        // We need to force all stores from multi-reg nodes into the "lcl = node()" form.
        if (inlinee->IsMultiRegNode())
        {
            // Special case: we already have a local, the only thing to do is mark it appropriately. Except
            // if it may turn into an indirection. TODO-Bug: this does not account for x86 varargs args.
            if (store->OperIs(GT_STORE_LCL_VAR) && !m_compiler->lvaIsImplicitByRefLocal(store->AsLclVar()->GetLclNum()))
            {
                m_compiler->lvaGetDesc(store->AsLclVar())->lvIsMultiRegRet = true;
            }
            else
            {
                // Here, we store our node into a fresh temp and then use that temp as the new value.
                store->Data() = StoreStructInlineeToVar(inlinee, retClsHnd);
            }
        }
    }

    //------------------------------------------------------------------------
    // AssignStructInlineeToVar: Store the struct inlinee to a temp local.
    //
    // Arguments:
    //    inlinee   - The inlinee of the RET_EXPR node
    //    retClsHnd - The struct class handle of the type of the inlinee.
    //
    // Return Value:
    //    Value representing the freshly defined temp.
    //
    GenTree* StoreStructInlineeToVar(GenTree* inlinee, CORINFO_CLASS_HANDLE retClsHnd)
    {
        unsigned   lclNum = m_compiler->lvaGrabTemp(false DEBUGARG("RetBuf for struct inline return candidates."));
        LclVarDsc* varDsc = m_compiler->lvaGetDesc(lclNum);
        m_compiler->lvaSetStruct(lclNum, retClsHnd, false);

        // Sink the store below any COMMAs: this is required for multi-reg nodes.
        GenTree* src       = inlinee;
        GenTree* lastComma = nullptr;
        while (src->OperIs(GT_COMMA))
        {
            lastComma = src;
            src       = src->AsOp()->gtOp2;
        }

        // When storing a multi-register value to a local var, make sure the variable is marked as lvIsMultiRegRet.
        if (src->IsMultiRegNode())
        {
            varDsc->lvIsMultiRegRet = true;
        }

        GenTree* store = m_compiler->gtNewStoreLclVarNode(lclNum, src);

        // If inlinee was comma, new inlinee is (, , , lcl = inlinee).
        if (inlinee->OperIs(GT_COMMA))
        {
            lastComma->AsOp()->gtOp2 = store;
            store                    = inlinee;
        }

        GenTree* lcl = m_compiler->gtNewLclvNode(lclNum, varDsc->TypeGet());
        return m_compiler->gtNewOperNode(GT_COMMA, lcl->TypeGet(), store, lcl);
    }
#endif // FEATURE_MULTIREG_RET

    CORINFO_METHOD_HANDLE GetMethodHandle(GenTreeCall* call)
    {
        assert(call->IsDevirtualizationCandidate(m_compiler));
        if (call->IsVirtual())
        {
            return call->gtCallMethHnd;
        }
        else
        {
            GenTree* runtimeMethHndNode =
                call->gtCallAddr->AsCall()->gtArgs.FindWellKnownArg(WellKnownArg::RuntimeMethodHandle)->GetNode();
            assert(runtimeMethHndNode != nullptr);
            switch (runtimeMethHndNode->OperGet())
            {
                case GT_RUNTIMELOOKUP:
                    return runtimeMethHndNode->AsRuntimeLookup()->GetMethodHandle();
                case GT_CNS_INT:
                    return CORINFO_METHOD_HANDLE(runtimeMethHndNode->AsIntCon()->IconValue());
                default:
                    assert(!"Unexpected type in RuntimeMethodHandle arg.");
                    return nullptr;
            }
            return nullptr;
        }
    }

    //------------------------------------------------------------------------
    // LateDevirtualization: re-examine calls after inlining to see if we
    //   can do more devirtualization
    //
    // Arguments:
    //    pTree -- pointer to tree to examine for updates
    //    parent -- parent node containing the pTree edge
    //
    // Returns:
    //    fgWalkResult indicating the walk should continue; that
    //    is we wish to fully explore the tree.
    //
    // Notes:
    //    We used to check this opportunistically in the preorder callback for
    //    calls where the `obj` was fed by a return, but we now re-examine
    //    all calls.
    //
    //    Late devirtualization (and eventually, perhaps, other type-driven
    //    opts like cast optimization) can happen now because inlining or other
    //    optimizations may have provided more accurate types than we saw when
    //    first importing the trees.
    //
    //    It would be nice to screen candidate sites based on the likelihood
    //    that something has changed. Otherwise we'll waste some time retrying
    //    an optimization that will just fail again.
    void LateDevirtualization(GenTree** pTree, GenTree* parent)
    {
        GenTree* tree = *pTree;
        // In some (rare) cases the parent node of tree will be smashed to a NOP during
        // the preorder by AttachStructToInlineeArg.
        //
        // jit\Methodical\VT\callconv\_il_reljumper3 for x64 linux
        //
        // If so, just bail out here.
        if (tree == nullptr)
        {
            assert((parent != nullptr) && parent->OperIs(GT_NOP));
            return;
        }

<<<<<<< HEAD
        if (tree->IsCall())
=======
        if (tree->OperIs(GT_CALL))
>>>>>>> 20610305
        {
            GenTreeCall* call = tree->AsCall();
            // TODO-CQ: Drop `call->gtCallType == CT_USER_FUNC` once we have GVM devirtualization
            bool tryLateDevirt = call->IsDevirtualizationCandidate(m_compiler) && (call->gtCallType == CT_USER_FUNC);

#ifdef DEBUG
            tryLateDevirt = tryLateDevirt && (JitConfig.JitEnableLateDevirtualization() == 1);
#endif // DEBUG

            if (tryLateDevirt)
            {
#ifdef DEBUG
                if (m_compiler->verbose)
                {
                    printf("**** Late devirt opportunity\n");
                    m_compiler->gtDispTree(call);
                }
#endif // DEBUG

                CORINFO_CONTEXT_HANDLE context                = call->gtLateDevirtualizationInfo->exactContextHnd;
                InlineContext*         inlinersContext        = call->gtLateDevirtualizationInfo->inlinersContext;
                CORINFO_METHOD_HANDLE  method                 = GetMethodHandle(call);
                unsigned               methodFlags            = 0;
                const bool             isLateDevirtualization = true;
                const bool             explicitTailCall       = call->IsTailPrefixedCall();

                CORINFO_CONTEXT_HANDLE contextInput = context;
                context                             = nullptr;
                m_compiler->impDevirtualizeCall(call, nullptr, &method, &methodFlags, &contextInput, &context,
                                                isLateDevirtualization, explicitTailCall);

                if (!call->IsDevirtualizationCandidate(m_compiler))
                {
                    assert(context != nullptr);
                    assert(inlinersContext != nullptr);
                    CORINFO_CALL_INFO callInfo = {};
                    callInfo.hMethod           = method;
                    callInfo.methodFlags       = methodFlags;
                    m_compiler->impMarkInlineCandidate(call, context, false, &callInfo, inlinersContext);

                    if (call->IsInlineCandidate())
                    {
                        Statement* newStmt = nullptr;
                        GenTree**  callUse = nullptr;
                        if (m_compiler->gtSplitTree(m_compiler->compCurBB, m_curStmt, call, &newStmt, &callUse, true))
                        {
                            if (m_firstNewStmt == nullptr)
                            {
                                m_firstNewStmt = newStmt;
                            }
                        }

                        // If the call is the root expression in a statement, and it returns void,
                        // we can inline it directly without creating a RET_EXPR.
                        if (parent != nullptr || call->gtReturnType != TYP_VOID)
                        {
                            Statement* stmt = m_compiler->gtNewStmt(call);
                            m_compiler->fgInsertStmtBefore(m_compiler->compCurBB, m_curStmt, stmt);
                            if (m_firstNewStmt == nullptr)
                            {
                                m_firstNewStmt = stmt;
                            }

                            GenTreeRetExpr* retExpr =
                                m_compiler->gtNewInlineCandidateReturnExpr(call->AsCall(),
                                                                           genActualType(call->TypeGet()));
                            call->GetSingleInlineCandidateInfo()->retExpr = retExpr;

                            JITDUMP("Creating new RET_EXPR for [%06u]:\n", call->gtTreeID);
                            DISPTREE(retExpr);

                            *pTree = retExpr;
                        }

                        JITDUMP("New inline candidate due to late devirtualization:\n");
                        DISPTREE(call);
                    }
                }
                m_madeChanges = true;
            }
        }
        else if (tree->OperIs(GT_STORE_LCL_VAR))
        {
            const unsigned lclNum = tree->AsLclVarCommon()->GetLclNum();
            GenTree* const value  = tree->AsLclVarCommon()->Data();

            // If we're storing to a ref typed local that has one definition,
            // we may be able to sharpen the type for the local.
            if (tree->TypeIs(TYP_REF))
            {
                LclVarDsc* lcl = m_compiler->lvaGetDesc(lclNum);

                if (lcl->lvSingleDef)
                {
                    bool                 isExact;
                    bool                 isNonNull;
                    CORINFO_CLASS_HANDLE newClass = m_compiler->gtGetClassHandle(value, &isExact, &isNonNull);

                    if (newClass != NO_CLASS_HANDLE)
                    {
                        m_compiler->lvaUpdateClass(lclNum, newClass, isExact);
                        m_madeChanges                    = true;
                        m_compiler->hasUpdatedTypeLocals = true;
                    }
                }
            }

            // If we created a self-store (say because we are sharing return spill temps) we can remove it.
            //
            if (value->OperIs(GT_LCL_VAR) && (value->AsLclVar()->GetLclNum() == lclNum))
            {
                JITDUMP("... removing self-store\n");
                DISPTREE(tree);
                tree->gtBashToNOP();
                m_madeChanges = true;
            }
        }
        else if (tree->OperIs(GT_JTRUE))
        {
            // See if this jtrue is now foldable.
<<<<<<< HEAD
            BasicBlock* block = m_block;
            GenTree*    condTree = tree->AsOp()->gtOp1;
=======
            BasicBlock* block        = m_compiler->compCurBB;
            GenTree*    condTree     = tree->AsOp()->gtOp1;
            bool        modifiedTree = false;
>>>>>>> 20610305
            assert(tree == block->lastStmt()->GetRootNode());

            while (condTree->OperIs(GT_COMMA))
            {
                // Tree is a root node, and condTree its only child.
                // Move comma effects to a prior statement.
                //
                GenTree* sideEffects = nullptr;
                m_compiler->gtExtractSideEffList(condTree->gtGetOp1(), &sideEffects);

                if (sideEffects != nullptr)
                {
                    m_compiler->fgNewStmtNearEnd(block, sideEffects);
                }

                // Splice out the comma with its value
                //
                GenTree* const valueTree = condTree->gtGetOp2();
                condTree                 = valueTree;
                tree->AsOp()->gtOp1      = valueTree;
                modifiedTree             = true;
            }

            if (modifiedTree)
            {
                m_compiler->gtUpdateNodeSideEffects(tree);
            }

            assert(condTree->OperIs(GT_CNS_INT) || condTree->OperIsCompare());

            if (condTree->OperIs(GT_CNS_INT))
            {
                JITDUMP(" ... found foldable jtrue at [%06u] in " FMT_BB "\n", m_compiler->dspTreeID(tree),
                        block->bbNum);
                m_compiler->Metrics.InlinerBranchFold++;

                // We have a constant operand, and should have the all clear to optimize.
                // Update side effects on the tree, assert there aren't any, and bash to nop.
                m_compiler->gtUpdateNodeSideEffects(tree);
                assert((tree->gtFlags & GTF_SIDE_EFFECT) == 0);
                tree->gtBashToNOP();
                m_madeChanges          = true;
                FlowEdge* removedEdge  = nullptr;
                FlowEdge* retainedEdge = nullptr;

                if (condTree->IsIntegralConst(0))
                {
                    removedEdge  = block->GetTrueEdge();
                    retainedEdge = block->GetFalseEdge();
                }
                else
                {
                    removedEdge  = block->GetFalseEdge();
                    retainedEdge = block->GetTrueEdge();
                }

                m_compiler->fgRemoveRefPred(removedEdge);
                block->SetKindAndTargetEdge(BBJ_ALWAYS, retainedEdge);

                // Update profile, make it consistent if possible.
                //
                m_compiler->fgRepairProfileCondToUncond(block, retainedEdge, removedEdge,
                                                        &m_compiler->Metrics.ProfileInconsistentInlinerBranchFold);
            }
        }
        else
        {
            *pTree        = m_compiler->gtFoldExpr(tree);
            m_madeChanges = true;
        }
    }
};

//------------------------------------------------------------------------
// fgInline - expand inline candidates
//
// Returns:
//   phase status indicating if anything was modified
//
// Notes:
//   Inline candidates are identified during importation and candidate calls
//   must be top-level expressions. In input IR, the result of the call (if any)
//   is consumed elsewhere by a GT_RET_EXPR node.
//
//   For successful inlines, calls are replaced by a sequence of argument setup
//   instructions, the inlined method body, and return value cleanup. Note
//   Inlining may introduce new inline candidates. These are processed in a
//   depth-first fashion, as the inliner walks the IR in statement order.
//
//   After inline expansion in a statement, the statement tree
//   is walked to locate GT_RET_EXPR nodes. These are replaced by either
//   * the original call tree, if the inline failed
//   * the return value tree from the inlinee, if the inline succeeded
//
//   This replacement happens in preorder; on the postorder side of the same
//   tree walk, we look for opportunities to devirtualize or optimize now that
//   we know the context for the newly supplied return value tree.
//
//   Inline arguments may be directly substituted into the body of the inlinee
//   in some cases. See impInlineFetchArg.
//
PhaseStatus Compiler::fgInline()
{
    if (!opts.OptEnabled(CLFLG_INLINING))
    {
        return PhaseStatus::MODIFIED_NOTHING;
    }

#ifdef DEBUG
    fgPrintInlinedMethods =
        JitConfig.JitPrintInlinedMethods().contains(info.compMethodHnd, info.compClassHnd, &info.compMethodInfo->args);
#endif // DEBUG

    if (fgPgoConsistent)
    {
        Metrics.ProfileConsistentBeforeInline++;
    }

    if (!fgHaveProfileWeights())
    {
        JITDUMP("INLINER: no pgo data\n");
    }
    else
    {
        JITDUMP("INLINER: pgo source is %s; pgo data is %sconsistent; %strusted; %ssufficient\n",
                compGetPgoSourceName(), fgPgoConsistent ? "" : "not ", fgHaveTrustedProfileWeights() ? "" : "not ",
                fgHaveSufficientProfileWeights() ? "" : "not ");
    }

    noway_assert(fgFirstBB != nullptr);

    InlineAndDevirtualizeWalker walker(this);
    bool                                        madeChanges = false;
    BasicBlock* currentBlock = fgFirstBB;

    while (currentBlock != nullptr)
    {
<<<<<<< HEAD
        Statement* currentStmt = currentBlock->firstStmt();
        while (currentStmt != nullptr)
        {
            // In debug builds we want the inline tree to show all failed
            // inlines. Some inlines may fail very early and never make it to
            // candidate stage. So scan the tree looking for those early failures.
            INDEBUG(fgWalkTreePre(currentStmt->GetRootNodePointer(), fgFindNonInlineCandidate, currentStmt));
=======
        // Make the current basic block address available globally
        compCurBB       = block;
        Statement* stmt = block->firstStmt();
        while (stmt != nullptr)
        {
            // See if we need to replace some return value place holders.
            // Also, see if this replacement enables further devirtualization.
            //
            // Note we are doing both preorder and postorder work in this walker.
            //
            // The preorder callback is responsible for replacing GT_RET_EXPRs
            // with the appropriate expansion (call or inline result).
            // Replacement may introduce subtrees with GT_RET_EXPR and so
            // we rely on the preorder to recursively process those as well.
            //
            // On the way back up, the postorder callback then re-examines nodes for
            // possible further optimization, as the (now complete) GT_RET_EXPR
            // replacement may have enabled optimizations by providing more
            // specific types for trees or variables.
            stmt = walker.WalkStatement(stmt);
>>>>>>> 20610305

            walker.VisitStatement(currentBlock, currentStmt);

            if (walker.NextBlock() != nullptr)
            {
                currentBlock = walker.NextBlock();
                currentStmt = walker.NextStatement();
                continue;
            }

<<<<<<< HEAD
            Statement* nextStmt = currentStmt->GetNextStmt();

            if (currentStmt->GetRootNode()->IsNothingNode())
=======
            // See if stmt is of the form GT_COMMA(call, nop)
            // If yes, we can get rid of GT_COMMA.
            if (expr->OperIs(GT_COMMA) && expr->AsOp()->gtOp1->OperIs(GT_CALL) && expr->AsOp()->gtOp2->OperIs(GT_NOP))
>>>>>>> 20610305
            {
                fgRemoveStmt(currentBlock, currentStmt);
                madeChanges = true;
            }

<<<<<<< HEAD
            currentStmt = nextStmt;
=======
#if defined(DEBUG)
            // In debug builds we want the inline tree to show all failed
            // inlines.
            fgWalkTreePre(stmt->GetRootNodePointer(), fgFindNonInlineCandidate, stmt);
#endif
            stmt = stmt->GetNextStmt();
>>>>>>> 20610305
        }

        currentBlock = currentBlock->Next();

    }

    madeChanges |= walker.MadeChanges();

#ifdef DEBUG

    // Check that we should not have any inline candidates left.
    for (BasicBlock* block : Blocks())
    {
        for (Statement* const stmt : block->Statements())
        {
            // Call Compiler::fgDebugCheckInlineCandidates on each node
            fgWalkTreePre(stmt->GetRootNodePointer(), fgDebugCheckInlineCandidates);
        }

    }

    fgVerifyHandlerTab();

    if (verbose || fgPrintInlinedMethods)
    {
        JITDUMP("**************** Inline Tree");
        printf("\n");
        m_inlineStrategy->Dump(verbose || JitConfig.JitPrintInlinedMethodsVerbose());
    }

#endif // DEBUG

    if (fgPgoConsistent)
    {
        Metrics.ProfileConsistentAfterInline++;
    }

    Metrics.InlineCount   = m_inlineStrategy->GetInlineCount();
    Metrics.InlineAttempt = m_inlineStrategy->GetImportCount();

    return madeChanges ? PhaseStatus::MODIFIED_EVERYTHING : PhaseStatus::MODIFIED_NOTHING;
}

//------------------------------------------------------------------------------
// fgMorphCallInline: attempt to inline a call
//
// Arguments:
//    call         - call expression to inline, inline candidate
//    inlineResult - result tracking and reporting
//
// Notes:
//    Attempts to inline the call.
//
//    If successful, callee's IR is inserted in place of the call, and
//    is marked with an InlineContext.
//
//    If unsuccessful, the transformations done in anticipation of a
//    possible inline are undone, and the candidate flag on the call
//    is cleared.
//
void Compiler::fgMorphCallInline(InlineInfo& inlineInfo, GenTreeCall* call, InlineResult* inlineResult)
{
    bool inliningFailed = false;

    InlineCandidateInfo* inlCandInfo = call->GetSingleInlineCandidateInfo();

    // Is this call an inline candidate?
    if (call->IsInlineCandidate())
    {
        InlineContext* createdContext = nullptr;
        // Attempt the inline
        fgMorphCallInlineHelper(inlineInfo, call, inlineResult, &createdContext);

        // We should have made up our minds one way or another....
        assert(inlineResult->IsDecided());

        // If we failed to inline, we have a bit of work to do to cleanup
        if (inlineResult->IsFailure())
        {
            if (createdContext != nullptr)
            {
                // We created a context before we got to the failure, so mark
                // it as failed in the tree.
                createdContext->SetFailed(inlineResult);
            }
            else
            {
#ifdef DEBUG
                // In debug we always put all inline attempts into the inline tree.
                InlineContext* ctx = m_inlineStrategy->NewContext(call->GetSingleInlineCandidateInfo()->inlinersContext,
                                                                  fgMorphStmt, call);
                ctx->SetFailed(inlineResult);
#endif
            }

            inliningFailed = true;

            // Clear the Inline Candidate flag so we can ensure later we tried
            // inlining all candidates. In debug, remember that this was an inline candidate.
            //
            call->gtFlags &= ~GTF_CALL_INLINE_CANDIDATE;
            INDEBUG(call->SetWasInlineCandidate());
        }
    }
    else
    {
        // This wasn't an inline candidate. So it must be a GDV candidate.
        assert(call->IsGuardedDevirtualizationCandidate());

        // We already know we can't inline this call, so don't even bother to try.
        inliningFailed = true;
    }

    // If we failed to inline (or didn't even try), do some cleanup.
    if (inliningFailed)
    {
        if (call->gtReturnType != TYP_VOID)
        {
            JITDUMP("Inline [%06u] marked as failed\n", dspTreeID(call));

            // Detach the GT_CALL tree from the original statement by
            // hanging a "nothing" node to it. Later the "nothing" node will be removed
            // and the original GT_CALL tree will be picked up by the GT_RET_EXPR node.
            inlCandInfo->result.substExpr = nullptr;
            inlCandInfo->result.substBB = nullptr;
        }

        // Inlinee compiler may have determined call does not return; if so, update this compiler's state.
        if (call->IsNoReturn())
        {
            setMethodHasNoReturnCalls();
        }
    }
}

//------------------------------------------------------------------------------
// fgMorphCallInlineHelper: Helper to attempt to inline a call
//
// Arguments:
//    call           - call expression to inline, inline candidate
//    result         - result to set to success or failure
//    createdContext - The context that was created if the inline attempt got to the inliner.
//
// Notes:
//    Attempts to inline the call.
//
//    If successful, callee's IR is inserted in place of the call, and
//    is marked with an InlineContext.
//
//    If unsuccessful, the transformations done in anticipation of a
//    possible inline are undone, and the candidate flag on the call
//    is cleared.
//
//    If a context was created because we got to the importer then it is output by this function.
//    If the inline succeeded, this context will already be marked as successful. If it failed and
//    a context is returned, then it will not have been marked as success or failed.
//
void Compiler::fgMorphCallInlineHelper(InlineInfo& inlineInfo, GenTreeCall* call, InlineResult* result, InlineContext** createdContext)
{
    // Don't expect any surprises here.
    assert(result->IsCandidate());

#if defined(DEBUG)
    // Fail if we're inlining and we've reached the acceptance limit.
    //
    int      limit   = JitConfig.JitInlineLimit();
    unsigned current = m_inlineStrategy->GetInlineCount();

    if ((limit >= 0) && (current >= static_cast<unsigned>(limit)))
    {
        result->NoteFatal(InlineObservation::CALLSITE_OVER_INLINE_LIMIT);
        return;
    }
#endif // defined(DEBUG)

    if (lvaHaveManyLocals(0.9f))
    {
        // For now, attributing this to call site, though it's really
        // more of a budget issue (lvaCount currently includes all
        // caller and prospective callee locals). We still might be
        // able to inline other callees into this caller, or inline
        // this callee in other callers.
        result->NoteFatal(InlineObservation::CALLSITE_TOO_MANY_LOCALS);
        return;
    }

    if (call->IsVirtual())
    {
        result->NoteFatal(InlineObservation::CALLSITE_IS_VIRTUAL);
        return;
    }

    // Re-check this because guarded devirtualization may allow these through.
    if (gtIsRecursiveCall(call) && call->IsImplicitTailCall())
    {
        result->NoteFatal(InlineObservation::CALLSITE_IMPLICIT_REC_TAIL_CALL);
        return;
    }

    if (call->IsAsync() && info.compUsesAsyncContinuation)
    {
        // Currently not supported. Could provide a nice perf benefit for
        // Task -> runtime async thunks if we supported it.
        result->NoteFatal(InlineObservation::CALLER_ASYNC_USED_CONTINUATION);
        return;
    }

    // impMarkInlineCandidate() is expected not to mark tail prefixed calls
    // and recursive tail calls as inline candidates.
    noway_assert(!call->IsTailPrefixedCall());
    noway_assert(!call->IsImplicitTailCall() || !gtIsRecursiveCall(call));

    //
    // Calling inlinee's compiler to inline the method.
    //

    unsigned const startVars     = lvaCount;
    unsigned const startBBNumMax = fgBBNumMax;

#ifdef DEBUG
    if (verbose)
    {
        printf("Expanding INLINE_CANDIDATE in statement ");
        printStmtID(fgMorphStmt);
        printf(" in " FMT_BB ":\n", compCurBB->bbNum);
        gtDispStmt(fgMorphStmt);
        if (call->IsImplicitTailCall())
        {
            printf("Note: candidate is implicit tail call\n");
        }
    }
#endif

    impInlineRoot()->m_inlineStrategy->NoteAttempt(result);

    //
    // Invoke the compiler to inline the call.
    //

    fgInvokeInlineeCompiler(inlineInfo, call, result, createdContext);

    if (result->IsFailure())
    {
        // Undo some changes made during the inlining attempt.
        // Zero out the used locals
        memset((void*)(lvaTable + startVars), 0, (lvaCount - startVars) * sizeof(*lvaTable));
        for (unsigned i = startVars; i < lvaCount; i++)
        {
            new (&lvaTable[i], jitstd::placement_t()) LclVarDsc(); // call the constructor.
        }

        // Reset local var count and max bb num
        lvaCount   = startVars;
        fgBBNumMax = startBBNumMax;

#ifdef DEBUG
        for (BasicBlock* block : Blocks())
        {
            assert(block->bbNum <= fgBBNumMax);
        }
#endif
    }
}

#if defined(DEBUG)

//------------------------------------------------------------------------
// fgFindNonInlineCandidate: tree walk helper to ensure that a tree node
// that is not an inline candidate is noted as a failed inline.
//
// Arguments:
//    pTree - pointer to pointer tree node being walked
//    data  - contextual data for the walk
//
// Return Value:
//    walk result
//
// Note:
//    Invokes fgNoteNonInlineCandidate on the nodes it finds.

Compiler::fgWalkResult Compiler::fgFindNonInlineCandidate(GenTree** pTree, fgWalkData* data)
{
    GenTree* tree = *pTree;
    if (tree->OperIs(GT_CALL))
    {
        Compiler*    compiler = data->compiler;
        Statement*   stmt     = (Statement*)data->pCallbackData;
        GenTreeCall* call     = tree->AsCall();

        compiler->fgNoteNonInlineCandidate(stmt, call);
    }
    return WALK_CONTINUE;
}

//------------------------------------------------------------------------
// fgNoteNonInlineCandidate: account for inlining failures in calls
// not marked as inline candidates.
//
// Arguments:
//    stmt  - statement containing the call
//    call  - the call itself
//
// Notes:
//    Used in debug only to try and place descriptions of inline failures
//    into the proper context in the inline tree.

void Compiler::fgNoteNonInlineCandidate(Statement* stmt, GenTreeCall* call)
{
    if (call->IsInlineCandidate() || call->IsGuardedDevirtualizationCandidate() || call->WasInlineCandidate())
    {
        return;
    }

    InlineResult      inlineResult(this, call, nullptr, "fgNoteNonInlineCandidate", true);
    InlineObservation currentObservation = InlineObservation::CALLSITE_NOT_CANDIDATE;

    // Try and recover the reason left behind when the jit decided
    // this call was not a candidate.
    InlineObservation priorObservation = call->gtInlineObservation;

    if (InlIsValidObservation(priorObservation))
    {
        currentObservation = priorObservation;
    }

    // Propagate the prior failure observation to this result.
    inlineResult.NotePriorFailure(currentObservation);

    if (call->gtCallType == CT_USER_FUNC)
    {
        m_inlineStrategy->NewContext(call->gtInlineContext, stmt, call)->SetFailed(&inlineResult);
    }
}

#endif

#ifdef DEBUG

/*****************************************************************************
 * Callback to make sure there is no more GT_RET_EXPR and GTF_CALL_INLINE_CANDIDATE nodes.
 */

/* static */
Compiler::fgWalkResult Compiler::fgDebugCheckInlineCandidates(GenTree** pTree, fgWalkData* data)
{
    GenTree* tree = *pTree;
    if (tree->OperIs(GT_CALL))
    {
        assert((tree->gtFlags & GTF_CALL_INLINE_CANDIDATE) == 0);
    }
<<<<<<< HEAD
=======
    else
    {
        assert(!tree->OperIs(GT_RET_EXPR));
    }
>>>>>>> 20610305

    return WALK_CONTINUE;
}

#endif // DEBUG

void Compiler::fgInvokeInlineeCompiler(InlineInfo& inlineInfo, GenTreeCall* call, InlineResult* inlineResult, InlineContext** createdContext)
{
    noway_assert(call->OperIs(GT_CALL));
    noway_assert(call->IsInlineCandidate());
    noway_assert(opts.OptEnabled(CLFLG_INLINING));

    // This is the InlineInfo struct representing a method to be inlined.
    CORINFO_METHOD_HANDLE fncHandle = call->gtCallMethHnd;

    inlineInfo.fncHandle              = fncHandle;
    inlineInfo.iciCall                = call;
    inlineInfo.iciStmt                = fgMorphStmt;
    inlineInfo.iciBlock               = compCurBB;
    inlineInfo.thisDereferencedFirst  = false;
    inlineInfo.retExprClassHnd        = nullptr;
    inlineInfo.retExprClassHndIsExact = false;
    inlineInfo.inlineResult           = inlineResult;
    inlineInfo.inlInstParamArgInfo    = nullptr;
    inlineInfo.inlRetBufferArgInfo    = nullptr;
#ifdef FEATURE_SIMD
    inlineInfo.hasSIMDTypeArgLocalOrReturn = false;
#endif // FEATURE_SIMD

    InlineCandidateInfo* inlineCandidateInfo = call->GetSingleInlineCandidateInfo();
    noway_assert(inlineCandidateInfo);
    // Store the link to inlineCandidateInfo into inlineInfo
    inlineInfo.inlineCandidateInfo = inlineCandidateInfo;

    unsigned inlineDepth = fgCheckInlineDepthAndRecursion(&inlineInfo);

    if (inlineResult->IsFailure())
    {
#ifdef DEBUG
        if (verbose)
        {
            printf("Recursive or deep inline recursion detected. Will not expand this INLINECANDIDATE \n");
        }
#endif // DEBUG
        return;
    }

    // Set the trap to catch all errors (including recoverable ones from the EE)
    struct Param
    {
        Compiler*             pThis;
        GenTree*              call;
        CORINFO_METHOD_HANDLE fncHandle;
        InlineCandidateInfo*  inlineCandidateInfo;
        InlineInfo*           inlineInfo;
    } param;
    memset(&param, 0, sizeof(param));

    param.pThis               = this;
    param.call                = call;
    param.fncHandle           = fncHandle;
    param.inlineCandidateInfo = inlineCandidateInfo;
    param.inlineInfo          = &inlineInfo;
    bool success              = eeRunWithErrorTrap<Param>(
        [](Param* pParam) {
        // Init the local var info of the inlinee
        pParam->pThis->impInlineInitVars(pParam->inlineInfo);

        if (pParam->inlineInfo->inlineResult->IsCandidate())
        {
            /* Clear the temp table */
            memset(pParam->inlineInfo->lclTmpNum, -1, sizeof(pParam->inlineInfo->lclTmpNum));

            //
            // Prepare the call to jitNativeCode
            //

            pParam->inlineInfo->InlinerCompiler = pParam->pThis;
            if (pParam->pThis->impInlineInfo == nullptr)
            {
                pParam->inlineInfo->InlineRoot = pParam->pThis;
            }
            else
            {
                pParam->inlineInfo->InlineRoot = pParam->pThis->impInlineInfo->InlineRoot;
            }

            // The inline context is part of debug info and must be created
            // before we start creating statements; we lazily create it as
            // late as possible, which is here.
            pParam->inlineInfo->inlineContext =
                pParam->inlineInfo->InlineRoot->m_inlineStrategy
                    ->NewContext(pParam->inlineInfo->inlineCandidateInfo->inlinersContext, pParam->inlineInfo->iciStmt,
                                              pParam->inlineInfo->iciCall);
            pParam->inlineInfo->argCnt                   = pParam->inlineCandidateInfo->methInfo.args.totalILArgs();
            pParam->inlineInfo->tokenLookupContextHandle = pParam->inlineCandidateInfo->exactContextHandle;

            JITLOG_THIS(pParam->pThis,
                                     (LL_INFO100000, "INLINER: inlineInfo.tokenLookupContextHandle for %s set to 0x%p:\n",
                         pParam->pThis->eeGetMethodFullName(pParam->fncHandle),
                         pParam->pThis->dspPtr(pParam->inlineInfo->tokenLookupContextHandle)));

            JitFlags compileFlagsForInlinee = *pParam->pThis->opts.jitFlags;

            // The following flags are lost when inlining.
            // (This is checked in Compiler::compInitOptions().)
            compileFlagsForInlinee.Clear(JitFlags::JIT_FLAG_PROF_ENTERLEAVE);
            compileFlagsForInlinee.Clear(JitFlags::JIT_FLAG_DEBUG_EnC);
            compileFlagsForInlinee.Clear(JitFlags::JIT_FLAG_REVERSE_PINVOKE);
            compileFlagsForInlinee.Clear(JitFlags::JIT_FLAG_TRACK_TRANSITIONS);

#ifdef DEBUG
            if (pParam->pThis->verbose)
            {
                printf("\nInvoking compiler for the inlinee method %s :\n",
                       pParam->pThis->eeGetMethodFullName(pParam->fncHandle));
            }
#endif // DEBUG

            int result =
                jitNativeCode(pParam->fncHandle, pParam->inlineCandidateInfo->methInfo.scope,
                              pParam->pThis->info.compCompHnd, &pParam->inlineCandidateInfo->methInfo,
                              (void**)pParam->inlineInfo, nullptr, &compileFlagsForInlinee, pParam->inlineInfo);

            if (result != CORJIT_OK)
            {
                // If we haven't yet determined why this inline fails, use
                // a catch-all something bad happened observation.
                InlineResult* innerInlineResult = pParam->inlineInfo->inlineResult;

                if (!innerInlineResult->IsFailure())
                {
                    innerInlineResult->NoteFatal(InlineObservation::CALLSITE_COMPILATION_FAILURE);
                }
            }
        }
    },
        &param);
    if (!success)
    {
#ifdef DEBUG
        if (verbose)
        {
            printf("\nInlining failed due to an exception during invoking the compiler for the inlinee method %s.\n",
                   eeGetMethodFullName(fncHandle));
        }
#endif // DEBUG

        // If we haven't yet determined why this inline fails, use
        // a catch-all something bad happened observation.
        if (!inlineResult->IsFailure())
        {
            inlineResult->NoteFatal(InlineObservation::CALLSITE_COMPILATION_ERROR);
        }
    }

    *createdContext = inlineInfo.inlineContext;

    if (inlineResult->IsFailure())
    {
        return;
    }

#ifdef DEBUG
    if (0 && verbose)
    {
        printf("\nDone invoking compiler for the inlinee method %s\n", eeGetMethodFullName(fncHandle));
    }
#endif // DEBUG

    // If there is non-NULL return, but we haven't set the substExpr,
    // That means we haven't imported any BB that contains CEE_RET opcode.
    // (This could happen for example for a BBJ_THROW block fall through a BBJ_RETURN block which
    // causes the BBJ_RETURN block not to be imported at all.)
    // Fail the inlining attempt
    if ((inlineCandidateInfo->methInfo.args.retType != CORINFO_TYPE_VOID) &&
        (inlineCandidateInfo->result.substExpr == nullptr))
    {
#ifdef DEBUG
        if (verbose)
        {
            printf("\nInlining failed because pInlineInfo->result.substExpr is not set in the inlinee method %s.\n",
                   eeGetMethodFullName(fncHandle));
        }
#endif // DEBUG
        inlineResult->NoteFatal(InlineObservation::CALLEE_LACKS_RETURN);
        return;
    }

    // !!!!!!!!!!!!!!!!!!!!!!!!!!!!!!!!!!!!!!!!!!!!!!!!!!!!!!!!!!!!!!!!!
    // The inlining attempt cannot be failed starting from this point.
    // !!!!!!!!!!!!!!!!!!!!!!!!!!!!!!!!!!!!!!!!!!!!!!!!!!!!!!!!!!!!!!!!!

    // We've successfully obtain the list of inlinee's basic blocks.
    fgFinalizeInlineeStatements(&inlineInfo);

#ifdef DEBUG

    if (verbose)
    {
        printf("Successfully inlined %s (%d IL bytes) (depth %d) [%s]\n", eeGetMethodFullName(fncHandle),
               inlineCandidateInfo->methInfo.ILCodeSize, inlineDepth, inlineResult->ReasonString());
    }

    if (verbose)
    {
        printf("--------------------------------------------------------------------------------------------\n");
    }
#endif // DEBUG

#if defined(DEBUG)
    impInlinedCodeSize += inlineCandidateInfo->methInfo.ILCodeSize;
#endif

    // We inlined...
    inlineResult->NoteSuccess();
}

void StatementListBuilder::Append(Statement* stmt)
{
    if (m_head == nullptr)
    {
        m_head = m_tail = stmt;
        stmt->SetPrevStmt(nullptr);
        stmt->SetNextStmt(nullptr);
        return;
    }

    stmt->SetPrevStmt(m_tail);
    stmt->SetNextStmt(nullptr);
    m_tail->SetNextStmt(stmt);
    m_tail = stmt;
}

void StatementListBuilder::InsertIntoBlockAtBeginning(BasicBlock* block)
{
    if (m_head == nullptr)
    {
        return;
    }

<<<<<<< HEAD
    Statement* lastStmt = block->lastStmt();
    if (lastStmt == nullptr)
    {
        lastStmt = m_tail;
    }
=======
    noway_assert(iciBlock->bbStmtList != nullptr);
    noway_assert(iciStmt->GetRootNode() != nullptr);
    assert(iciStmt->GetRootNode() == iciCall);
    noway_assert(iciCall->OperIs(GT_CALL));
>>>>>>> 20610305

    if (block->bbStmtList != nullptr)
    {
        m_tail->SetNextStmt(block->bbStmtList);
        block->bbStmtList->SetPrevStmt(m_tail);
    }

    block->bbStmtList = m_head;
    m_head->SetPrevStmt(lastStmt);
}

void StatementListBuilder::InsertIntoBlockBefore(BasicBlock* block, Statement* before)
{
    assert(before != nullptr);

    if (before == block->firstStmt())
    {
        InsertIntoBlockAtBeginning(block);
        return;
    }

    if (m_head == nullptr)
    {
        return;
    }

    m_head->SetPrevStmt(before->GetPrevStmt());
    m_tail->SetNextStmt(before);

    m_head->GetPrevStmt()->SetNextStmt(m_head);
    m_tail->GetNextStmt()->SetPrevStmt(m_tail);
}

void Compiler::fgFinalizeInlineeStatements(InlineInfo* pInlineInfo)
{
#ifdef DEBUG

    if (verbose)
    {
        printf("\n\n----------- Statements (and blocks) added due to the inlining of call ");
        printTreeID(pInlineInfo->iciCall);
        printf(" -----------\n");
    }

#endif // DEBUG

    // Mark success.
    pInlineInfo->inlineContext->SetSucceeded(pInlineInfo);

    // Prepend statements
    fgInlinePrependStatements(pInlineInfo);

#ifdef DEBUG
    if (verbose)
    {
        printf("\nInlinee method body:");
    }
#endif // DEBUG

<<<<<<< HEAD
    fgInlineAppendStatements(pInlineInfo->teardownStatements, pInlineInfo);

    //
    // At this point we have the inlinee's code in in inlinee compiler and setup/teardown statements
    // in the InlineInfo instance.
=======
    BasicBlock* topBlock            = iciBlock;
    BasicBlock* bottomBlock         = nullptr;
    bool        insertInlineeBlocks = true;

    if (InlineeCompiler->fgBBcount == 1)
    {
        // When fgBBCount is 1 we will always have a non-NULL fgFirstBB
        //
        assert(InlineeCompiler->fgFirstBB != nullptr);

        // DDB 91389: Don't throw away the (only) inlinee block
        // when its return type is not BBJ_RETURN.
        // In other words, we need its BBJ_ to perform the right thing.
        if (InlineeCompiler->fgFirstBB->KindIs(BBJ_RETURN))
        {
            // Inlinee contains just one BB. So just insert its statement list to topBlock.
            if (InlineeCompiler->fgFirstBB->bbStmtList != nullptr)
            {
                JITDUMP("\nInserting inlinee code into " FMT_BB "\n", iciBlock->bbNum);
                stmtAfter = fgInsertStmtListAfter(iciBlock, stmtAfter, InlineeCompiler->fgFirstBB->firstStmt());
            }
            else
            {
                JITDUMP("\ninlinee was empty\n");
            }

            // Copy inlinee bbFlags to caller bbFlags.
            const BasicBlockFlags inlineeBlockFlags = InlineeCompiler->fgFirstBB->GetFlagsRaw();
            noway_assert((inlineeBlockFlags & BBF_HAS_JMP) == 0);
            noway_assert((inlineeBlockFlags & BBF_KEEP_BBJ_ALWAYS) == 0);

            // Todo: we may want to exclude some flags here.
            iciBlock->SetFlags(inlineeBlockFlags);

#ifdef DEBUG
            if (verbose)
            {
                noway_assert(currentDumpStmt);

                if (currentDumpStmt != stmtAfter)
                {
                    do
                    {
                        currentDumpStmt = currentDumpStmt->GetNextStmt();

                        printf("\n");

                        gtDispStmt(currentDumpStmt);
                        printf("\n");

                    } while (currentDumpStmt != stmtAfter);
                }
            }
#endif // DEBUG

            // Append statements to null out gc ref locals, if necessary.
            fgInlineAppendStatements(pInlineInfo, iciBlock, stmtAfter);
            insertInlineeBlocks = false;
        }
        else
        {
            JITDUMP("\ninlinee was single-block, but not BBJ_RETURN\n");
        }
    }

    //
    // ======= Inserting inlinee's basic blocks ===============
    //
    if (insertInlineeBlocks)
    {
        JITDUMP("\nInserting inlinee blocks\n");
        bottomBlock              = fgSplitBlockAfterStatement(topBlock, stmtAfter);
        unsigned const baseBBNum = fgBBNumMax;

        JITDUMP("split " FMT_BB " after the inlinee call site; after portion is now " FMT_BB "\n", topBlock->bbNum,
                bottomBlock->bbNum);

        // The newly split block is not special so doesn't need to be kept.
        //
        bottomBlock->RemoveFlags(BBF_DONT_REMOVE);

        // If the inlinee has EH, merge the EH tables, and figure out how much of
        // a shift we need to make in the inlinee blocks EH indicies.
        //
        unsigned const inlineeRegionCount = InlineeCompiler->compHndBBtabCount;
        const bool     inlineeHasEH       = inlineeRegionCount > 0;
        unsigned       inlineeIndexShift  = 0;

        if (inlineeHasEH)
        {
            // If the call site also has EH, we need to insert the inlinee clauses
            // so they are a child of the call site's innermost enclosing region.
            // Figure out what this is.
            //
            bool           inTryRegion     = false;
            unsigned const enclosingRegion = ehGetMostNestedRegionIndex(iciBlock, &inTryRegion);

            // We will insert the inlinee clauses in bulk before this index.
            //
            unsigned insertBeforeIndex = 0;

            if (enclosingRegion == 0)
            {
                // The call site is not in an EH region, so we can put the inlinee EH clauses
                // at the end of root method's the EH table.
                //
                // For example, if the root method already has EH#0, and the inlinee has 2 regions
                //
                //   enclosingRegion   will be 0
                //   inlineeIndexShift will be 1
                //   insertBeforeIndex will be 1
                //
                //   inlinee eh0 -> eh1
                //   inlinee eh1 -> eh2
                //
                //   root eh0 -> eh0
                //
                inlineeIndexShift = compHndBBtabCount;
                insertBeforeIndex = compHndBBtabCount;
            }
            else
            {
                // The call site is in an EH region, so we can put the inlinee EH clauses
                // just before the enclosing region
                //
                // Note enclosingRegion is region index + 1. So EH#0 will be represented by 1 here.
                //
                // For example, if the enclosing EH regions are try#2 and hnd#3, and the inlinee has 2 eh clauses
                //
                //   enclosingRegion   will be 3  (try2 + 1)
                //   inlineeIndexShift will be 2
                //   insertBeforeIndex will be 2
                //
                //   inlinee eh0 -> eh2
                //   inlinee eh1 -> eh3
                //
                //   root eh0 -> eh0
                //   root eh1 -> eh1
                //
                //   root eh2 -> eh4
                //   root eh3 -> eh5
                //
                inlineeIndexShift = enclosingRegion - 1;
                insertBeforeIndex = enclosingRegion - 1;
            }

            JITDUMP(
                "Inlinee has EH. In root method, inlinee's %u EH region indices will shift by %u and become EH#%02u ... EH#%02u (%p)\n",
                inlineeRegionCount, inlineeIndexShift, insertBeforeIndex, insertBeforeIndex + inlineeRegionCount - 1,
                &inlineeIndexShift);

            if (enclosingRegion != 0)
            {
                JITDUMP("Inlinee is nested within current %s EH#%02u (which will become EH#%02u)\n",
                        inTryRegion ? "try" : "hnd", enclosingRegion - 1, enclosingRegion - 1 + inlineeRegionCount);
            }
            else
            {
                JITDUMP("Inlinee is not nested inside any EH region\n");
            }

            // Grow the EH table. We verified in fgFindBasicBlocks that this won't fail.
            //
            EHblkDsc* const outermostEbd =
                fgTryAddEHTableEntries(insertBeforeIndex, inlineeRegionCount, /* deferAdding */ false);
            assert(outermostEbd != nullptr);

            // fgTryAddEHTableEntries has adjusted the indices of all root method blocks and EH clauses
            // to accommodate the new entries. No other changes to those are needed.
            //
            // We just need to add in and fix up the new entries from the inlinee.
            //
            // Fetch the new enclosing try/handler table indicies.
            //
            const unsigned enclosingTryIndex =
                iciBlock->hasTryIndex() ? iciBlock->getTryIndex() : EHblkDsc::NO_ENCLOSING_INDEX;
            const unsigned enclosingHndIndex =
                iciBlock->hasHndIndex() ? iciBlock->getHndIndex() : EHblkDsc::NO_ENCLOSING_INDEX;

            // Copy over the EH table entries from inlinee->root and adjust their enclosing indicies.
            //
            for (unsigned XTnum = 0; XTnum < inlineeRegionCount; XTnum++)
            {
                unsigned newXTnum      = XTnum + inlineeIndexShift;
                compHndBBtab[newXTnum] = InlineeCompiler->compHndBBtab[XTnum];
                EHblkDsc* const ebd    = &compHndBBtab[newXTnum];

                if (ebd->ebdEnclosingTryIndex != EHblkDsc::NO_ENCLOSING_INDEX)
                {
                    ebd->ebdEnclosingTryIndex += (unsigned short)inlineeIndexShift;
                }
                else
                {
                    ebd->ebdEnclosingTryIndex = (unsigned short)enclosingTryIndex;
                }

                if (ebd->ebdEnclosingHndIndex != EHblkDsc::NO_ENCLOSING_INDEX)
                {
                    ebd->ebdEnclosingHndIndex += (unsigned short)inlineeIndexShift;
                }
                else
                {
                    ebd->ebdEnclosingHndIndex = (unsigned short)enclosingHndIndex;
                }
            }
        }

        // Fetch the new enclosing try/handler indicies for blocks.
        // Note these are represented differently than the EH table indices.
        //
        const unsigned blockEnclosingTryIndex = iciBlock->hasTryIndex() ? iciBlock->getTryIndex() + 1 : 0;
        const unsigned blockEnclosingHndIndex = iciBlock->hasHndIndex() ? iciBlock->getHndIndex() + 1 : 0;

        // Set the try and handler index and fix the jump types of inlinee's blocks.
        //
        for (BasicBlock* const block : InlineeCompiler->Blocks())
        {
            if (block->hasTryIndex())
            {
                JITDUMP("Inlinee " FMT_BB " has old try index %u, shift %u, new try index %u\n", block->bbNum,
                        (unsigned)block->bbTryIndex, inlineeIndexShift,
                        (unsigned)(block->bbTryIndex + inlineeIndexShift));
                block->bbTryIndex += (unsigned short)inlineeIndexShift;
            }
            else
            {
                block->bbTryIndex = (unsigned short)blockEnclosingTryIndex;
            }

            if (block->hasHndIndex())
            {
                block->bbHndIndex += (unsigned short)inlineeIndexShift;
            }
            else
            {
                block->bbHndIndex = (unsigned short)blockEnclosingHndIndex;
            }

            // Sanity checks
            //
            if (iciBlock->hasTryIndex())
            {
                assert(block->hasTryIndex());
                assert(block->getTryIndex() <= iciBlock->getTryIndex());
            }

            if (iciBlock->hasHndIndex())
            {
                assert(block->hasHndIndex());
                assert(block->getHndIndex() <= iciBlock->getHndIndex());
            }

            block->CopyFlags(iciBlock, BBF_BACKWARD_JUMP | BBF_PROF_WEIGHT);

            // Update block nums appropriately
            //
            block->bbNum += baseBBNum;
            fgBBNumMax = max(block->bbNum, fgBBNumMax);

            DebugInfo di = iciStmt->GetDebugInfo().GetRoot();
            if (di.IsValid())
            {
                block->bbCodeOffs    = di.GetLocation().GetOffset();
                block->bbCodeOffsEnd = block->bbCodeOffs + 1; // TODO: is code size of 1 some magic number for inlining?
            }
            else
            {
                block->bbCodeOffs    = 0; // TODO: why not BAD_IL_OFFSET?
                block->bbCodeOffsEnd = 0;
                block->SetFlags(BBF_INTERNAL);
            }

            if (block->KindIs(BBJ_RETURN))
            {
                noway_assert(!block->HasFlag(BBF_HAS_JMP));
                JITDUMP("\nConvert bbKind of " FMT_BB " to BBJ_ALWAYS to bottom block " FMT_BB "\n", block->bbNum,
                        bottomBlock->bbNum);

                FlowEdge* const newEdge = fgAddRefPred(bottomBlock, block);
                block->SetKindAndTargetEdge(BBJ_ALWAYS, newEdge);
            }
        }

        // Inlinee's top block will have an artificial ref count. Remove.
        assert(InlineeCompiler->fgFirstBB->bbRefs > 0);
        InlineeCompiler->fgFirstBB->bbRefs--;

        // Insert inlinee's blocks into inliner's block list.
        assert(topBlock->KindIs(BBJ_ALWAYS));
        assert(topBlock->TargetIs(bottomBlock));
        fgRedirectEdge(topBlock->TargetEdgeRef(), InlineeCompiler->fgFirstBB);

        topBlock->SetNext(InlineeCompiler->fgFirstBB);
        InlineeCompiler->fgLastBB->SetNext(bottomBlock);

        //
        // Add inlinee's block count to inliner's.
        //
        fgBBcount += InlineeCompiler->fgBBcount;

        // Append statements to null out gc ref locals, if necessary.
        fgInlineAppendStatements(pInlineInfo, bottomBlock, nullptr);
        JITDUMPEXEC(fgDispBasicBlocks(InlineeCompiler->fgFirstBB, InlineeCompiler->fgLastBB, true));
    }

    //
    // At this point, we have successfully inserted inlinee's code.
>>>>>>> 20610305
    //

    //
    // Copy out some flags
    //
    compLongUsed |= InlineeCompiler->compLongUsed;
    compFloatingPointUsed |= InlineeCompiler->compFloatingPointUsed;
    compLocallocUsed |= InlineeCompiler->compLocallocUsed;
    compLocallocOptimized |= InlineeCompiler->compLocallocOptimized;
    compQmarkUsed |= InlineeCompiler->compQmarkUsed;
    compGSReorderStackLayout |= InlineeCompiler->compGSReorderStackLayout;
    compHasBackwardJump |= InlineeCompiler->compHasBackwardJump;
    compMaskConvertUsed |= InlineeCompiler->compMaskConvertUsed;

    lvaGenericsContextInUse |= InlineeCompiler->lvaGenericsContextInUse;

#ifdef TARGET_ARM64
    info.compNeedsConsecutiveRegisters |= InlineeCompiler->info.compNeedsConsecutiveRegisters;
#endif

    if (InlineeCompiler->fgHasSwitch)
    {
        fgHasSwitch = true;

        // If the inlinee compiler encounters switch tables, disable hot/cold splitting in the root compiler.
        // TODO-CQ: Implement hot/cold splitting of methods with switch tables.
        if (opts.compProcedureSplitting)
        {
            opts.compProcedureSplitting = false;
            JITDUMP("Turning off procedure splitting for this method, as inlinee compiler encountered switch tables; "
                    "implementation limitation.\n");
        }
    }

#ifdef FEATURE_SIMD
    if (InlineeCompiler->usesSIMDTypes())
    {
        setUsesSIMDTypes(true);
    }
#endif // FEATURE_SIMD

    // Update unmanaged call details
    info.compUnmanagedCallCountWithGCTransition += InlineeCompiler->info.compUnmanagedCallCountWithGCTransition;

    // Update stats for inlinee PGO
    //
    if (InlineeCompiler->fgPgoSchema != nullptr)
    {
        fgPgoInlineePgo++;
    }
    else if (InlineeCompiler->fgPgoFailReason != nullptr)
    {
        // Single block inlinees may not have probes
        // when we've ensabled minimal profiling (which
        // is now the default).
        //
        if (InlineeCompiler->fgBBcount == 1)
        {
            fgPgoInlineeNoPgoSingleBlock++;
        }
        else
        {
            fgPgoInlineeNoPgo++;
        }
    }

    // Update no-return call count
    optNoReturnCallCount += InlineeCompiler->optNoReturnCallCount;

#ifdef DEBUG
    // Update metrics
    Metrics.mergeToRoot(InlineeCompiler);
#endif

    // Update optMethodFlags

#ifdef DEBUG
    unsigned optMethodFlagsBefore = optMethodFlags;
#endif

    optMethodFlags |= InlineeCompiler->optMethodFlags;

#ifdef DEBUG
    if (optMethodFlags != optMethodFlagsBefore)
    {
        JITDUMP("INLINER: Updating optMethodFlags --  root:%0x callee:%0x new:%0x\n", optMethodFlagsBefore,
                InlineeCompiler->optMethodFlags, optMethodFlags);
    }
#endif

    // Update profile consistency
    //
    // If inlinee is inconsistent, root method will be inconsistent too.
    //
    if (!InlineeCompiler->fgPgoConsistent)
    {
        if (fgPgoConsistent)
        {
            JITDUMP("INLINER: profile data in root now inconsistent -- inlinee had inconsistency\n");
            Metrics.ProfileInconsistentInlinee++;
            fgPgoConsistent = false;
        }
    }

    BasicBlock* iciBlock = pInlineInfo->iciBlock;
    // If we inline a no-return call at a site with profile weight,
    // we will introduce inconsistency.
    //
    if (InlineeCompiler->fgReturnCount == 0)
    {
        JITDUMP("INLINER: no-return inlinee\n");

        if (iciBlock->bbWeight > 0)
        {
            if (fgPgoConsistent)
            {
                JITDUMP("INLINER: profile data in root now inconsistent -- no-return inlinee at call site in " FMT_BB
                        " with weight " FMT_WT "\n",
                        iciBlock->bbNum, iciBlock->bbWeight);
                Metrics.ProfileInconsistentNoReturnInlinee++;
                fgPgoConsistent = false;
            }
        }
        else
        {
            // Inlinee scaling should assure this is so.
            //
            assert(InlineeCompiler->fgFirstBB->bbWeight == 0);
        }
    }

    // If the call site is not in a try and the callee has a throw,
    // we may introduce inconsistency.
    //
    if (InlineeCompiler->fgThrowCount > 0)
    {
        JITDUMP("INLINER: may-throw inlinee\n");

        if (iciBlock->bbWeight > 0)
        {
            if (fgPgoConsistent)
            {
                JITDUMP("INLINER: profile data in root now inconsistent -- may-throw inlinee at call site in " FMT_BB
                        " with weight " FMT_WT "\n",
                        iciBlock->bbNum, iciBlock->bbWeight);
                Metrics.ProfileInconsistentMayThrowInlinee++;
                fgPgoConsistent = false;
            }
        }
        else
        {
            // Inlinee scaling should assure this is so.
            //
            assert(InlineeCompiler->fgFirstBB->bbWeight == 0);
        }
    }

    // If an inlinee needs GS cookie we need to make sure that the cookie will not be allocated at zero stack offset.
    // Note that if the root method needs GS cookie then this has already been taken care of.
    if (!getNeedsGSSecurityCookie() && InlineeCompiler->getNeedsGSSecurityCookie())
    {
        setNeedsGSSecurityCookie();
        const unsigned dummy         = lvaGrabTempWithImplicitUse(false DEBUGARG("GSCookie dummy for inlinee"));
        LclVarDsc*     gsCookieDummy = lvaGetDesc(dummy);
        gsCookieDummy->lvType        = TYP_INT;
        gsCookieDummy->lvIsTemp      = true; // It is not alive at all, set the flag to prevent zero-init.
        lvaSetVarDoNotEnregister(dummy DEBUGARG(DoNotEnregisterReason::VMNeedsStackAddr));
    }
}

//------------------------------------------------------------------------
// fgInsertInlineeArgument: wire up the given argument from the callsite with the inlinee
//
// Arguments:
//    argInfo   - information about the argument
//    block     - block to insert the argument into
//    afterStmt - statement to insert the argument after
//    newStmt   - updated with the new statement
//    callDI    - debug info for the call
//
void Compiler::fgInsertInlineeArgument(StatementListBuilder& statements, const InlArgInfo& argInfo, const DebugInfo& callDI)
{
    const bool argIsSingleDef = !argInfo.argHasLdargaOp && !argInfo.argHasStargOp;
    CallArg*   arg            = argInfo.arg;
    GenTree*   argNode        = arg->GetNode();

    if (argInfo.argHasTmp)
    {
        noway_assert(argInfo.argIsUsed);

        /* argBashTmpNode is non-NULL iff the argument's value was
           referenced exactly once by the original IL. This offers an
           opportunity to avoid an intermediate temp and just insert
           the original argument tree.

           However, if the temp node has been cloned somewhere while
           importing (e.g. when handling isinst or dup), or if the IL
           took the address of the argument, then argBashTmpNode will
           be set (because the value was only explicitly retrieved
           once) but the optimization cannot be applied.
         */

        GenTree* argSingleUseNode = argInfo.argBashTmpNode;

        if ((argSingleUseNode != nullptr) && !(argSingleUseNode->gtFlags & GTF_VAR_MOREUSES) && argIsSingleDef)
        {
            // Change the temp in-place to the actual argument.
            // We currently do not support this for struct arguments, so it must not be a GT_BLK.
            assert(!argNode->OperIs(GT_BLK));
            argSingleUseNode->ReplaceWith(argNode, this);
            return;
        }
        else
        {
            // We're going to assign the argument value to the temp we use for it in the inline body.
            GenTree* store = gtNewTempStore(argInfo.argTmpNum, argNode);

            Statement* newStmt = gtNewStmt(store, callDI);
            statements.Append(newStmt);
            DISPSTMT(newStmt);
        }
    }
    else if (argInfo.argIsByRefToStructLocal)
    {
        // Do nothing. Arg was directly substituted as we read
        // the inlinee.
    }
    else
    {
        // The argument is either not used or a const or lcl var
        noway_assert(!argInfo.argIsUsed || argInfo.argIsInvariant || argInfo.argIsLclVar);
        noway_assert((argInfo.argIsLclVar == 0) == (!argNode->OperIs(GT_LCL_VAR) || (argNode->gtFlags & GTF_GLOB_REF)));

        // If the argument has side effects, append it
        if (argInfo.argHasSideEff)
        {
            noway_assert(argInfo.argIsUsed == false);
            Statement* newStmt = nullptr;
            bool append = true;

            if (argNode->OperIs(GT_BLK))
            {
                // Don't put GT_BLK node under a GT_COMMA.
                // Codegen can't deal with it.
                // Just hang the address here in case there are side-effect.
                newStmt = gtNewStmt(gtUnusedValNode(argNode->AsOp()->gtOp1), callDI);
            }
            else
            {
                // In some special cases, unused args with side effects can
                // trigger further changes.
                //
                // (1) If the arg is a static field access and the field access
                // was produced by a call to EqualityComparer<T>.get_Default, the
                // helper call to ensure the field has a value can be suppressed.
                // This helper call is marked as a "Special DCE" helper during
                // importation, over in fgGetStaticsCCtorHelper.
                //
                // (2) NYI. If we find that the actual arg expression
                // has no side effects, we can skip appending all
                // together. This will help jit TP a bit.
                //

                // For case (1)
                //
                // Look for the following tree shapes
                // prejit: (IND (ADD (CONST, CALL(special dce helper...))))
                // jit   : (COMMA (CALL(special dce helper...), (FIELD ...)))
                if (argNode->OperIs(GT_COMMA))
                {
                    // Look for (COMMA (CALL(special dce helper...), (FIELD ...)))
                    GenTree* op1 = argNode->AsOp()->gtOp1;
                    GenTree* op2 = argNode->AsOp()->gtOp2;
                    if (op1->IsCall() && ((op1->AsCall()->gtCallMoreFlags & GTF_CALL_M_HELPER_SPECIAL_DCE) != 0) &&
                        op2->OperIs(GT_IND) && op2->gtGetOp1()->IsIconHandle() && ((op2->gtFlags & GTF_EXCEPT) == 0))
                    {
                        JITDUMP("\nPerforming special dce on unused arg [%06u]:"
                                " actual arg [%06u] helper call [%06u]\n",
                                argNode->gtTreeID, argNode->gtTreeID, op1->gtTreeID);
                        // Drop the whole tree
                        append = false;
                    }
                }
                else if (argNode->OperIs(GT_IND))
                {
                    // Look for (IND (ADD (CONST, CALL(special dce helper...))))
                    GenTree* addr = argNode->AsOp()->gtOp1;

                    if (addr->OperIs(GT_ADD))
                    {
                        GenTree* op1 = addr->AsOp()->gtOp1;
                        GenTree* op2 = addr->AsOp()->gtOp2;
                        if (op1->IsCall() && ((op1->AsCall()->gtCallMoreFlags & GTF_CALL_M_HELPER_SPECIAL_DCE) != 0) &&
                            op2->IsCnsIntOrI())
                        {
                            // Drop the whole tree
                            JITDUMP("\nPerforming special dce on unused arg [%06u]:"
                                    " actual arg [%06u] helper call [%06u]\n",
                                    argNode->gtTreeID, argNode->gtTreeID, op1->gtTreeID);
                            append = false;
                        }
                    }
                }
            }

            if (!append)
            {
                assert(newStmt == nullptr);
                JITDUMP("Arg tree side effects were discardable, not appending anything for arg\n");
            }
            else
            {
                // If we don't have something custom to append,
                // just append the arg node as an unused value.
                if (newStmt == nullptr)
                {
                    newStmt = gtNewStmt(gtUnusedValNode(argNode), callDI);
                }

                statements.Append(newStmt);
                DISPSTMT(newStmt);
            }
        }
        else if (argNode->IsBoxedValue())
        {
            // Try to clean up any unnecessary boxing side effects
            // since the box itself will be ignored.
            gtTryRemoveBoxUpstreamEffects(argNode);
        }
    }
}

//------------------------------------------------------------------------
// fgInlinePrependStatements: prepend statements needed to match up
// caller and inlined callee
//
// Arguments:
//    inlineInfo -- info for the inline
//
// Return Value:
//    The last statement that was added, or the original call if no
//    statements were added.
//
// Notes:
//    Statements prepended may include the following:
//    * This pointer null check
//    * Class initialization
//    * Zeroing of must-init locals in the callee
//    * Passing of call arguments via temps
//
//    Newly added statements are placed just after the original call
//    and are given the same inline context as the call any calls
//    added here will appear to have been part of the immediate caller.
//
void Compiler::fgInlinePrependStatements(InlineInfo* inlineInfo)
{
    BasicBlock* block = inlineInfo->iciBlock;
    const DebugInfo& callDI    = inlineInfo->iciStmt->GetDebugInfo();
    GenTreeCall*     call      = inlineInfo->iciCall->AsCall();

    noway_assert(call->OperIs(GT_CALL));

    // Prepend statements for any initialization / side effects

    InlArgInfo*    inlArgInfo = inlineInfo->inlArgInfo;
    InlLclVarInfo* lclVarInfo = inlineInfo->lclVarInfo;

    GenTree* tree;

    // Create the null check statement (but not appending it to the statement list yet) for the 'this' pointer if
    // necessary.
    // The NULL check should be done after "argument setup statements".
    // The only reason we move it here is for calling "impInlineFetchArg(0,..." to reserve a temp
    // for the "this" pointer.
    // Note: Here we no longer do the optimization that was done by thisDereferencedFirst in the old inliner.
    // However the assetionProp logic will remove any unnecessary null checks that we may have added
    //
    GenTree* nullcheck = nullptr;

    if (call->gtFlags & GTF_CALL_NULLCHECK && !inlineInfo->thisDereferencedFirst)
    {
        // Call impInlineFetchArg to "reserve" a temp for the "this" pointer.
        GenTree* thisOp = impInlineFetchArg(inlArgInfo[0], lclVarInfo[0]);
        if (fgAddrCouldBeNull(thisOp))
        {
            nullcheck = gtNewNullCheck(thisOp);
            // The NULL-check statement will be inserted to the statement list after those statements
            // that assign arguments to temps and before the actual body of the inlinee method.
        }
    }

#ifdef DEBUG
    if (call->gtArgs.CountUserArgs() > 0)
    {
<<<<<<< HEAD
        fgInsertInlineeArgument(inlineInfo->setupStatements, *inlineInfo->inlInstParamArgInfo, callDI);
    }

    if (inlineInfo->inlRetBufferArgInfo != nullptr)
    {
        fgInsertInlineeArgument(inlineInfo->setupStatements, *inlineInfo->inlRetBufferArgInfo, callDI);
=======
        JITDUMP("\nArguments setup:\n");
>>>>>>> 20610305
    }
#endif

    unsigned ilArgNum = 0;
    for (CallArg& arg : call->gtArgs.Args())
    {
        InlArgInfo* argInfo = nullptr;
        switch (arg.GetWellKnownArg())
        {
<<<<<<< HEAD
            fgInsertInlineeArgument(inlineInfo->setupStatements, inlArgInfo[argNum], callDI);
=======
            case WellKnownArg::RetBuffer:
            case WellKnownArg::AsyncContinuation:
                continue;
            case WellKnownArg::InstParam:
                argInfo = inlineInfo->inlInstParamArgInfo;
                break;
            default:
                assert(ilArgNum < inlineInfo->argCnt);
                argInfo = &inlineInfo->inlArgInfo[ilArgNum++];
                break;
>>>>>>> 20610305
        }

        assert(argInfo != nullptr);
        fgInsertInlineeArgument(*argInfo, block, &afterStmt, &newStmt, callDI);
    }

    // Add the CCTOR check if asked for.
    // Note: We no longer do the optimization that is done before by staticAccessedFirstUsingHelper in the old inliner.
    //       Therefore we might prepend redundant call to HELPER.CORINFO_HELP_GETSHARED_NONGCSTATIC_BASE
    //       before the inlined method body, even if a static field of this type was accessed in the inlinee
    //       using a helper before any other observable side-effect.

    if (inlineInfo->inlineCandidateInfo->initClassResult & CORINFO_INITCLASS_USE_HELPER)
    {
        CORINFO_CLASS_HANDLE exactClass = eeGetClassFromContext(inlineInfo->inlineCandidateInfo->exactContextHandle);

        tree    = fgGetSharedCCtor(exactClass);
        Statement* newStmt = gtNewStmt(tree, callDI);
        inlineInfo->setupStatements.Append(newStmt);
    }

    // Insert the nullcheck statement now.
    if (nullcheck)
    {
        Statement* newStmt = gtNewStmt(nullcheck, callDI);
        inlineInfo->setupStatements.Append(newStmt);
    }

    //
    // Now zero-init inlinee locals
    //

    CORINFO_METHOD_INFO* InlineeMethodInfo = InlineeCompiler->info.compMethodInfo;

    unsigned lclCnt     = InlineeMethodInfo->locals.numArgs;
    bool     bbInALoop  = block->HasFlag(BBF_BACKWARD_JUMP);
    bool     bbIsReturn = block->KindIs(BBJ_RETURN);

    // If the callee contains zero-init locals, we need to explicitly initialize them if we are
    // in a loop or if the caller doesn't have compInitMem set. Otherwise we can rely on the
    // normal logic in the caller to insert zero-init in the prolog if necessary.
    if ((lclCnt != 0) && ((InlineeMethodInfo->options & CORINFO_OPT_INIT_LOCALS) != 0) &&
        ((bbInALoop && !bbIsReturn) || !info.compInitMem))
    {

#ifdef DEBUG
        if (verbose)
        {
            printf("\nZero init inlinee locals:\n");
        }
#endif // DEBUG

        for (unsigned lclNum = 0; lclNum < lclCnt; lclNum++)
        {
            unsigned tmpNum = inlineInfo->lclTmpNum[lclNum];

            // If the local is used check whether we need to insert explicit zero initialization.
            if (tmpNum != BAD_VAR_NUM)
            {
                LclVarDsc* const tmpDsc = lvaGetDesc(tmpNum);
                if (!fgVarNeedsExplicitZeroInit(tmpNum, bbInALoop, bbIsReturn))
                {
                    JITDUMP("\nSuppressing zero-init for V%02u -- expect to zero in prolog\n", tmpNum);
                    tmpDsc->lvSuppressedZeroInit = 1;
                    compSuppressedZeroInit       = true;
                    continue;
                }

                var_types lclTyp = tmpDsc->TypeGet();
                noway_assert(lclTyp == lclVarInfo[lclNum + inlineInfo->argCnt].lclTypeInfo);

                tree = gtNewTempStore(tmpNum, (lclTyp == TYP_STRUCT) ? gtNewIconNode(0) : gtNewZeroConNode(lclTyp));

                Statement* newStmt = gtNewStmt(tree, callDI);
                inlineInfo->setupStatements.Append(newStmt);

                DISPSTMT(newStmt);
            }
        }
    }
}

//------------------------------------------------------------------------
// fgInlineAppendStatements: Append statements that are needed
// after the inlined call.
//
// Arguments:
//    inlineInfo - information about the inline
//    block      - basic block for the new statements
//    stmtAfter  - (optional) insertion point for mid-block cases
//
// Notes:
//    If the call we're inlining is in tail position then
//    we skip nulling the locals, since it can interfere
//    with tail calls introduced by the local.
<<<<<<< HEAD

void Compiler::fgInlineAppendStatements(StatementListBuilder& statements, InlineInfo* inlineInfo)
=======
//
void Compiler::fgInlineAppendStatements(InlineInfo* inlineInfo, BasicBlock* block, Statement* stmtAfter)
>>>>>>> 20610305
{
    // Null out any gc ref locals
    if (!inlineInfo->HasGcRefLocals())
    {
        // No ref locals, nothing to do.
        JITDUMP("fgInlineAppendStatements: no gc ref inline locals.\n");
        return;
    }

    if (inlineInfo->iciCall->IsImplicitTailCall())
    {
        JITDUMP("fgInlineAppendStatements: implicit tail call; skipping nulling.\n");
        return;
    }

    JITDUMP("fgInlineAppendStatements: nulling out gc ref inlinee locals.\n");

    Statement*           callStmt          = inlineInfo->iciStmt;
    const DebugInfo&     callDI            = callStmt->GetDebugInfo();
    CORINFO_METHOD_INFO* InlineeMethodInfo = InlineeCompiler->info.compMethodInfo;
    const unsigned       lclCnt            = InlineeMethodInfo->locals.numArgs;
    InlLclVarInfo*       lclVarInfo        = inlineInfo->lclVarInfo;
    unsigned             gcRefLclCnt       = inlineInfo->numberOfGcRefLocals;
    const unsigned       argCnt            = inlineInfo->argCnt;
    InlineCandidateInfo* inlCandInfo       = inlineInfo->inlineCandidateInfo;

    for (unsigned lclNum = 0; lclNum < lclCnt; lclNum++)
    {
        // Is the local a gc ref type? Need to look at the
        // inline info for this since we will not have local
        // temps for unused inlinee locals.
        const var_types lclTyp = lclVarInfo[argCnt + lclNum].lclTypeInfo;

        if (!varTypeIsGC(lclTyp))
        {
            // Nope, nothing to null out.
            continue;
        }

        // Ensure we're examining just the right number of locals.
        assert(gcRefLclCnt > 0);
        gcRefLclCnt--;

        // Fetch the temp for this inline local
        const unsigned tmpNum = inlineInfo->lclTmpNum[lclNum];

        // Is the local used at all?
        if (tmpNum == BAD_VAR_NUM)
        {
            // Nope, nothing to null out.
            continue;
        }

        // Local was used, make sure the type is consistent.
        assert(lvaTable[tmpNum].lvType == lclTyp);

        // Does the local we're about to null out appear in the return
        // expression?  If so we somehow messed up and didn't properly
        // spill the return value. See impInlineFetchLocal.
        if (inlCandInfo->result.substExpr != nullptr)
        {
            const bool interferesWithReturn = gtHasRef(inlCandInfo->result.substExpr, tmpNum);
            noway_assert(!interferesWithReturn);
        }

        // Assign null to the local.
        GenTree*   nullExpr = gtNewTempStore(tmpNum, gtNewZeroConNode(lclTyp));
        Statement* nullStmt = gtNewStmt(nullExpr, callDI);

        statements.Append(nullStmt);

#ifdef DEBUG
        if (verbose)
        {
            gtDispStmt(nullStmt);
        }
#endif // DEBUG
    }

    // There should not be any GC ref locals left to null out.
    assert(gcRefLclCnt == 0);
}

//------------------------------------------------------------------------
// fgNeedReturnSpillTemp: Answers does the inlinee need to spill all returns
//  as a temp.
//
// Return Value:
//    true if the inlinee has to spill return exprs.
bool Compiler::fgNeedReturnSpillTemp()
{
    assert(compIsForInlining());
    return (lvaInlineeReturnSpillTemp != BAD_VAR_NUM);
}<|MERGE_RESOLUTION|>--- conflicted
+++ resolved
@@ -204,17 +204,12 @@
 
 class InlineAndDevirtualizeWalker : public GenTreeVisitor<InlineAndDevirtualizeWalker>
 {
-<<<<<<< HEAD
     bool m_madeChanges = false;
     BasicBlock* m_block = nullptr;
     Statement* m_statement = nullptr;
     BasicBlock* m_nextBlock = nullptr;
     Statement* m_nextStatement = nullptr;
-=======
-    bool       m_madeChanges  = false;
-    Statement* m_curStmt      = nullptr;
-    Statement* m_firstNewStmt = nullptr;
->>>>>>> 20610305
+
 
 public:
     enum
@@ -234,7 +229,6 @@
         return m_madeChanges;
     }
 
-<<<<<<< HEAD
     BasicBlock* NextBlock()
     {
         return m_nextBlock;
@@ -252,24 +246,6 @@
         m_block = block;
         m_statement = statement;
         WalkTree(statement->GetRootNodePointer(), nullptr);
-=======
-    // ------------------------------------------------------------------------
-    // WalkStatement: Walk the tree of a statement, and return the first newly
-    // added statement if any, otherwise return the original statement.
-    //
-    // Arguments:
-    //    stmt - the statement to walk.
-    //
-    // Return Value:
-    //    The first newly added statement if any, or the original statement.
-    //
-    Statement* WalkStatement(Statement* stmt)
-    {
-        m_curStmt      = stmt;
-        m_firstNewStmt = nullptr;
-        WalkTree(m_curStmt->GetRootNodePointer(), nullptr);
-        return m_firstNewStmt == nullptr ? m_curStmt : m_firstNewStmt;
->>>>>>> 20610305
     }
 
     fgWalkResult PreOrderVisit(GenTree** use, GenTree* user)
@@ -286,20 +262,9 @@
 
         while ((*use)->IsCall() && TryInline(use, user))
         {
-<<<<<<< HEAD
             if (m_nextBlock != nullptr)
             {
                 return fgWalkResult::WALK_ABORT;
-=======
-            GenTree* value = tree->Data();
-
-            if (value->OperIs(GT_COMMA))
-            {
-                GenTree* effectiveValue = value->gtEffectiveVal();
-
-                noway_assert(!varTypeIsStruct(effectiveValue) || !effectiveValue->OperIs(GT_RET_EXPR) ||
-                             !effectiveValue->AsRetExpr()->gtInlineCandidate->HasMultiRegRetVal());
->>>>>>> 20610305
             }
         }
 
@@ -323,7 +288,6 @@
             return false;
         }
 
-<<<<<<< HEAD
         InlineResult inlineResult(m_compiler, call, call->gtInlineCandidateInfo->inlinersContext, "TryInline");
 
         m_compiler->compCurBB = m_block;
@@ -354,86 +318,6 @@
         if (InsertMidStatement(inlineInfo, use))
         {
             return true;
-=======
-            // Skip through chains of GT_RET_EXPRs (say from nested inlines)
-            // to the actual tree to use.
-            //
-            BasicBlock* inlineeBB       = nullptr;
-            GenTree*    inlineCandidate = tree;
-            do
-            {
-                GenTreeRetExpr* retExpr = inlineCandidate->AsRetExpr();
-                inlineCandidate         = retExpr->gtSubstExpr;
-                inlineeBB               = retExpr->gtSubstBB;
-            } while (inlineCandidate->OperIs(GT_RET_EXPR));
-
-            // We might as well try and fold the return value. Eg returns of
-            // constant bools will have CASTS. This folding may uncover more
-            // GT_RET_EXPRs, so we loop around until we've got something distinct.
-            //
-            inlineCandidate = m_compiler->gtFoldExpr(inlineCandidate);
-
-            // If this use is an unused ret expr, is the first child of a comma, the return value is ignored.
-            // Extract any side effects.
-            //
-            if ((parent != nullptr) && parent->OperIs(GT_COMMA) && (parent->gtGetOp1() == *use))
-            {
-                JITDUMP("\nReturn expression placeholder [%06u] value [%06u] unused\n", m_compiler->dspTreeID(tree),
-                        m_compiler->dspTreeID(inlineCandidate));
-
-                GenTree* sideEffects = nullptr;
-                m_compiler->gtExtractSideEffList(inlineCandidate, &sideEffects);
-
-                if (sideEffects == nullptr)
-                {
-                    JITDUMP("\nInline return expression had no side effects\n");
-                    (*use)->gtBashToNOP();
-                }
-                else
-                {
-                    JITDUMP("\nInserting the inline return expression side effects\n");
-                    JITDUMPEXEC(m_compiler->gtDispTree(sideEffects));
-                    JITDUMP("\n");
-                    *use = sideEffects;
-                }
-            }
-            else
-            {
-                JITDUMP("\nReplacing the return expression placeholder [%06u] with [%06u]\n",
-                        m_compiler->dspTreeID(tree), m_compiler->dspTreeID(inlineCandidate));
-                JITDUMPEXEC(m_compiler->gtDispTree(tree));
-
-                var_types retType = tree->TypeGet();
-                var_types newType = inlineCandidate->TypeGet();
-
-                // If we end up swapping type we may need to retype the tree:
-                if (retType != newType)
-                {
-                    if ((retType == TYP_BYREF) && tree->OperIs(GT_IND))
-                    {
-                        // - in an RVA static if we've reinterpreted it as a byref;
-                        assert(newType == TYP_I_IMPL);
-                        JITDUMP("Updating type of the return GT_IND expression to TYP_BYREF\n");
-                        inlineCandidate->gtType = TYP_BYREF;
-                    }
-                }
-
-                JITDUMP("\nInserting the inline return expression\n");
-                JITDUMPEXEC(m_compiler->gtDispTree(inlineCandidate));
-                JITDUMP("\n");
-
-                *use = inlineCandidate;
-            }
-
-            m_madeChanges = true;
-
-            if (inlineeBB != nullptr)
-            {
-                // IR may potentially contain nodes that requires mandatory BB flags to be set.
-                // Propagate those flags from the containing BB.
-                m_compiler->compCurBB->CopyFlags(inlineeBB, BBF_COPY_PROPAGATE);
-            }
->>>>>>> 20610305
         }
 
         JITDUMP("Splitting is required\n");
@@ -810,11 +694,7 @@
             return;
         }
 
-<<<<<<< HEAD
         if (tree->IsCall())
-=======
-        if (tree->OperIs(GT_CALL))
->>>>>>> 20610305
         {
             GenTreeCall* call = tree->AsCall();
             // TODO-CQ: Drop `call->gtCallType == CT_USER_FUNC` once we have GVM devirtualization
@@ -935,14 +815,8 @@
         else if (tree->OperIs(GT_JTRUE))
         {
             // See if this jtrue is now foldable.
-<<<<<<< HEAD
             BasicBlock* block = m_block;
             GenTree*    condTree = tree->AsOp()->gtOp1;
-=======
-            BasicBlock* block        = m_compiler->compCurBB;
-            GenTree*    condTree     = tree->AsOp()->gtOp1;
-            bool        modifiedTree = false;
->>>>>>> 20610305
             assert(tree == block->lastStmt()->GetRootNode());
 
             while (condTree->OperIs(GT_COMMA))
@@ -1080,7 +954,6 @@
 
     while (currentBlock != nullptr)
     {
-<<<<<<< HEAD
         Statement* currentStmt = currentBlock->firstStmt();
         while (currentStmt != nullptr)
         {
@@ -1088,28 +961,6 @@
             // inlines. Some inlines may fail very early and never make it to
             // candidate stage. So scan the tree looking for those early failures.
             INDEBUG(fgWalkTreePre(currentStmt->GetRootNodePointer(), fgFindNonInlineCandidate, currentStmt));
-=======
-        // Make the current basic block address available globally
-        compCurBB       = block;
-        Statement* stmt = block->firstStmt();
-        while (stmt != nullptr)
-        {
-            // See if we need to replace some return value place holders.
-            // Also, see if this replacement enables further devirtualization.
-            //
-            // Note we are doing both preorder and postorder work in this walker.
-            //
-            // The preorder callback is responsible for replacing GT_RET_EXPRs
-            // with the appropriate expansion (call or inline result).
-            // Replacement may introduce subtrees with GT_RET_EXPR and so
-            // we rely on the preorder to recursively process those as well.
-            //
-            // On the way back up, the postorder callback then re-examines nodes for
-            // possible further optimization, as the (now complete) GT_RET_EXPR
-            // replacement may have enabled optimizations by providing more
-            // specific types for trees or variables.
-            stmt = walker.WalkStatement(stmt);
->>>>>>> 20610305
 
             walker.VisitStatement(currentBlock, currentStmt);
 
@@ -1120,30 +971,15 @@
                 continue;
             }
 
-<<<<<<< HEAD
             Statement* nextStmt = currentStmt->GetNextStmt();
 
             if (currentStmt->GetRootNode()->IsNothingNode())
-=======
-            // See if stmt is of the form GT_COMMA(call, nop)
-            // If yes, we can get rid of GT_COMMA.
-            if (expr->OperIs(GT_COMMA) && expr->AsOp()->gtOp1->OperIs(GT_CALL) && expr->AsOp()->gtOp2->OperIs(GT_NOP))
->>>>>>> 20610305
             {
                 fgRemoveStmt(currentBlock, currentStmt);
                 madeChanges = true;
             }
 
-<<<<<<< HEAD
             currentStmt = nextStmt;
-=======
-#if defined(DEBUG)
-            // In debug builds we want the inline tree to show all failed
-            // inlines.
-            fgWalkTreePre(stmt->GetRootNodePointer(), fgFindNonInlineCandidate, stmt);
-#endif
-            stmt = stmt->GetNextStmt();
->>>>>>> 20610305
         }
 
         currentBlock = currentBlock->Next();
@@ -1494,13 +1330,6 @@
     {
         assert((tree->gtFlags & GTF_CALL_INLINE_CANDIDATE) == 0);
     }
-<<<<<<< HEAD
-=======
-    else
-    {
-        assert(!tree->OperIs(GT_RET_EXPR));
-    }
->>>>>>> 20610305
 
     return WALK_CONTINUE;
 }
@@ -1742,18 +1571,11 @@
         return;
     }
 
-<<<<<<< HEAD
     Statement* lastStmt = block->lastStmt();
     if (lastStmt == nullptr)
     {
         lastStmt = m_tail;
     }
-=======
-    noway_assert(iciBlock->bbStmtList != nullptr);
-    noway_assert(iciStmt->GetRootNode() != nullptr);
-    assert(iciStmt->GetRootNode() == iciCall);
-    noway_assert(iciCall->OperIs(GT_CALL));
->>>>>>> 20610305
 
     if (block->bbStmtList != nullptr)
     {
@@ -1813,321 +1635,11 @@
     }
 #endif // DEBUG
 
-<<<<<<< HEAD
     fgInlineAppendStatements(pInlineInfo->teardownStatements, pInlineInfo);
 
     //
     // At this point we have the inlinee's code in in inlinee compiler and setup/teardown statements
     // in the InlineInfo instance.
-=======
-    BasicBlock* topBlock            = iciBlock;
-    BasicBlock* bottomBlock         = nullptr;
-    bool        insertInlineeBlocks = true;
-
-    if (InlineeCompiler->fgBBcount == 1)
-    {
-        // When fgBBCount is 1 we will always have a non-NULL fgFirstBB
-        //
-        assert(InlineeCompiler->fgFirstBB != nullptr);
-
-        // DDB 91389: Don't throw away the (only) inlinee block
-        // when its return type is not BBJ_RETURN.
-        // In other words, we need its BBJ_ to perform the right thing.
-        if (InlineeCompiler->fgFirstBB->KindIs(BBJ_RETURN))
-        {
-            // Inlinee contains just one BB. So just insert its statement list to topBlock.
-            if (InlineeCompiler->fgFirstBB->bbStmtList != nullptr)
-            {
-                JITDUMP("\nInserting inlinee code into " FMT_BB "\n", iciBlock->bbNum);
-                stmtAfter = fgInsertStmtListAfter(iciBlock, stmtAfter, InlineeCompiler->fgFirstBB->firstStmt());
-            }
-            else
-            {
-                JITDUMP("\ninlinee was empty\n");
-            }
-
-            // Copy inlinee bbFlags to caller bbFlags.
-            const BasicBlockFlags inlineeBlockFlags = InlineeCompiler->fgFirstBB->GetFlagsRaw();
-            noway_assert((inlineeBlockFlags & BBF_HAS_JMP) == 0);
-            noway_assert((inlineeBlockFlags & BBF_KEEP_BBJ_ALWAYS) == 0);
-
-            // Todo: we may want to exclude some flags here.
-            iciBlock->SetFlags(inlineeBlockFlags);
-
-#ifdef DEBUG
-            if (verbose)
-            {
-                noway_assert(currentDumpStmt);
-
-                if (currentDumpStmt != stmtAfter)
-                {
-                    do
-                    {
-                        currentDumpStmt = currentDumpStmt->GetNextStmt();
-
-                        printf("\n");
-
-                        gtDispStmt(currentDumpStmt);
-                        printf("\n");
-
-                    } while (currentDumpStmt != stmtAfter);
-                }
-            }
-#endif // DEBUG
-
-            // Append statements to null out gc ref locals, if necessary.
-            fgInlineAppendStatements(pInlineInfo, iciBlock, stmtAfter);
-            insertInlineeBlocks = false;
-        }
-        else
-        {
-            JITDUMP("\ninlinee was single-block, but not BBJ_RETURN\n");
-        }
-    }
-
-    //
-    // ======= Inserting inlinee's basic blocks ===============
-    //
-    if (insertInlineeBlocks)
-    {
-        JITDUMP("\nInserting inlinee blocks\n");
-        bottomBlock              = fgSplitBlockAfterStatement(topBlock, stmtAfter);
-        unsigned const baseBBNum = fgBBNumMax;
-
-        JITDUMP("split " FMT_BB " after the inlinee call site; after portion is now " FMT_BB "\n", topBlock->bbNum,
-                bottomBlock->bbNum);
-
-        // The newly split block is not special so doesn't need to be kept.
-        //
-        bottomBlock->RemoveFlags(BBF_DONT_REMOVE);
-
-        // If the inlinee has EH, merge the EH tables, and figure out how much of
-        // a shift we need to make in the inlinee blocks EH indicies.
-        //
-        unsigned const inlineeRegionCount = InlineeCompiler->compHndBBtabCount;
-        const bool     inlineeHasEH       = inlineeRegionCount > 0;
-        unsigned       inlineeIndexShift  = 0;
-
-        if (inlineeHasEH)
-        {
-            // If the call site also has EH, we need to insert the inlinee clauses
-            // so they are a child of the call site's innermost enclosing region.
-            // Figure out what this is.
-            //
-            bool           inTryRegion     = false;
-            unsigned const enclosingRegion = ehGetMostNestedRegionIndex(iciBlock, &inTryRegion);
-
-            // We will insert the inlinee clauses in bulk before this index.
-            //
-            unsigned insertBeforeIndex = 0;
-
-            if (enclosingRegion == 0)
-            {
-                // The call site is not in an EH region, so we can put the inlinee EH clauses
-                // at the end of root method's the EH table.
-                //
-                // For example, if the root method already has EH#0, and the inlinee has 2 regions
-                //
-                //   enclosingRegion   will be 0
-                //   inlineeIndexShift will be 1
-                //   insertBeforeIndex will be 1
-                //
-                //   inlinee eh0 -> eh1
-                //   inlinee eh1 -> eh2
-                //
-                //   root eh0 -> eh0
-                //
-                inlineeIndexShift = compHndBBtabCount;
-                insertBeforeIndex = compHndBBtabCount;
-            }
-            else
-            {
-                // The call site is in an EH region, so we can put the inlinee EH clauses
-                // just before the enclosing region
-                //
-                // Note enclosingRegion is region index + 1. So EH#0 will be represented by 1 here.
-                //
-                // For example, if the enclosing EH regions are try#2 and hnd#3, and the inlinee has 2 eh clauses
-                //
-                //   enclosingRegion   will be 3  (try2 + 1)
-                //   inlineeIndexShift will be 2
-                //   insertBeforeIndex will be 2
-                //
-                //   inlinee eh0 -> eh2
-                //   inlinee eh1 -> eh3
-                //
-                //   root eh0 -> eh0
-                //   root eh1 -> eh1
-                //
-                //   root eh2 -> eh4
-                //   root eh3 -> eh5
-                //
-                inlineeIndexShift = enclosingRegion - 1;
-                insertBeforeIndex = enclosingRegion - 1;
-            }
-
-            JITDUMP(
-                "Inlinee has EH. In root method, inlinee's %u EH region indices will shift by %u and become EH#%02u ... EH#%02u (%p)\n",
-                inlineeRegionCount, inlineeIndexShift, insertBeforeIndex, insertBeforeIndex + inlineeRegionCount - 1,
-                &inlineeIndexShift);
-
-            if (enclosingRegion != 0)
-            {
-                JITDUMP("Inlinee is nested within current %s EH#%02u (which will become EH#%02u)\n",
-                        inTryRegion ? "try" : "hnd", enclosingRegion - 1, enclosingRegion - 1 + inlineeRegionCount);
-            }
-            else
-            {
-                JITDUMP("Inlinee is not nested inside any EH region\n");
-            }
-
-            // Grow the EH table. We verified in fgFindBasicBlocks that this won't fail.
-            //
-            EHblkDsc* const outermostEbd =
-                fgTryAddEHTableEntries(insertBeforeIndex, inlineeRegionCount, /* deferAdding */ false);
-            assert(outermostEbd != nullptr);
-
-            // fgTryAddEHTableEntries has adjusted the indices of all root method blocks and EH clauses
-            // to accommodate the new entries. No other changes to those are needed.
-            //
-            // We just need to add in and fix up the new entries from the inlinee.
-            //
-            // Fetch the new enclosing try/handler table indicies.
-            //
-            const unsigned enclosingTryIndex =
-                iciBlock->hasTryIndex() ? iciBlock->getTryIndex() : EHblkDsc::NO_ENCLOSING_INDEX;
-            const unsigned enclosingHndIndex =
-                iciBlock->hasHndIndex() ? iciBlock->getHndIndex() : EHblkDsc::NO_ENCLOSING_INDEX;
-
-            // Copy over the EH table entries from inlinee->root and adjust their enclosing indicies.
-            //
-            for (unsigned XTnum = 0; XTnum < inlineeRegionCount; XTnum++)
-            {
-                unsigned newXTnum      = XTnum + inlineeIndexShift;
-                compHndBBtab[newXTnum] = InlineeCompiler->compHndBBtab[XTnum];
-                EHblkDsc* const ebd    = &compHndBBtab[newXTnum];
-
-                if (ebd->ebdEnclosingTryIndex != EHblkDsc::NO_ENCLOSING_INDEX)
-                {
-                    ebd->ebdEnclosingTryIndex += (unsigned short)inlineeIndexShift;
-                }
-                else
-                {
-                    ebd->ebdEnclosingTryIndex = (unsigned short)enclosingTryIndex;
-                }
-
-                if (ebd->ebdEnclosingHndIndex != EHblkDsc::NO_ENCLOSING_INDEX)
-                {
-                    ebd->ebdEnclosingHndIndex += (unsigned short)inlineeIndexShift;
-                }
-                else
-                {
-                    ebd->ebdEnclosingHndIndex = (unsigned short)enclosingHndIndex;
-                }
-            }
-        }
-
-        // Fetch the new enclosing try/handler indicies for blocks.
-        // Note these are represented differently than the EH table indices.
-        //
-        const unsigned blockEnclosingTryIndex = iciBlock->hasTryIndex() ? iciBlock->getTryIndex() + 1 : 0;
-        const unsigned blockEnclosingHndIndex = iciBlock->hasHndIndex() ? iciBlock->getHndIndex() + 1 : 0;
-
-        // Set the try and handler index and fix the jump types of inlinee's blocks.
-        //
-        for (BasicBlock* const block : InlineeCompiler->Blocks())
-        {
-            if (block->hasTryIndex())
-            {
-                JITDUMP("Inlinee " FMT_BB " has old try index %u, shift %u, new try index %u\n", block->bbNum,
-                        (unsigned)block->bbTryIndex, inlineeIndexShift,
-                        (unsigned)(block->bbTryIndex + inlineeIndexShift));
-                block->bbTryIndex += (unsigned short)inlineeIndexShift;
-            }
-            else
-            {
-                block->bbTryIndex = (unsigned short)blockEnclosingTryIndex;
-            }
-
-            if (block->hasHndIndex())
-            {
-                block->bbHndIndex += (unsigned short)inlineeIndexShift;
-            }
-            else
-            {
-                block->bbHndIndex = (unsigned short)blockEnclosingHndIndex;
-            }
-
-            // Sanity checks
-            //
-            if (iciBlock->hasTryIndex())
-            {
-                assert(block->hasTryIndex());
-                assert(block->getTryIndex() <= iciBlock->getTryIndex());
-            }
-
-            if (iciBlock->hasHndIndex())
-            {
-                assert(block->hasHndIndex());
-                assert(block->getHndIndex() <= iciBlock->getHndIndex());
-            }
-
-            block->CopyFlags(iciBlock, BBF_BACKWARD_JUMP | BBF_PROF_WEIGHT);
-
-            // Update block nums appropriately
-            //
-            block->bbNum += baseBBNum;
-            fgBBNumMax = max(block->bbNum, fgBBNumMax);
-
-            DebugInfo di = iciStmt->GetDebugInfo().GetRoot();
-            if (di.IsValid())
-            {
-                block->bbCodeOffs    = di.GetLocation().GetOffset();
-                block->bbCodeOffsEnd = block->bbCodeOffs + 1; // TODO: is code size of 1 some magic number for inlining?
-            }
-            else
-            {
-                block->bbCodeOffs    = 0; // TODO: why not BAD_IL_OFFSET?
-                block->bbCodeOffsEnd = 0;
-                block->SetFlags(BBF_INTERNAL);
-            }
-
-            if (block->KindIs(BBJ_RETURN))
-            {
-                noway_assert(!block->HasFlag(BBF_HAS_JMP));
-                JITDUMP("\nConvert bbKind of " FMT_BB " to BBJ_ALWAYS to bottom block " FMT_BB "\n", block->bbNum,
-                        bottomBlock->bbNum);
-
-                FlowEdge* const newEdge = fgAddRefPred(bottomBlock, block);
-                block->SetKindAndTargetEdge(BBJ_ALWAYS, newEdge);
-            }
-        }
-
-        // Inlinee's top block will have an artificial ref count. Remove.
-        assert(InlineeCompiler->fgFirstBB->bbRefs > 0);
-        InlineeCompiler->fgFirstBB->bbRefs--;
-
-        // Insert inlinee's blocks into inliner's block list.
-        assert(topBlock->KindIs(BBJ_ALWAYS));
-        assert(topBlock->TargetIs(bottomBlock));
-        fgRedirectEdge(topBlock->TargetEdgeRef(), InlineeCompiler->fgFirstBB);
-
-        topBlock->SetNext(InlineeCompiler->fgFirstBB);
-        InlineeCompiler->fgLastBB->SetNext(bottomBlock);
-
-        //
-        // Add inlinee's block count to inliner's.
-        //
-        fgBBcount += InlineeCompiler->fgBBcount;
-
-        // Append statements to null out gc ref locals, if necessary.
-        fgInlineAppendStatements(pInlineInfo, bottomBlock, nullptr);
-        JITDUMPEXEC(fgDispBasicBlocks(InlineeCompiler->fgFirstBB, InlineeCompiler->fgLastBB, true));
-    }
-
-    //
-    // At this point, we have successfully inserted inlinee's code.
->>>>>>> 20610305
     //
 
     //
@@ -2519,19 +2031,21 @@
         }
     }
 
-#ifdef DEBUG
-    if (call->gtArgs.CountUserArgs() > 0)
-    {
-<<<<<<< HEAD
+    // Append the InstParam
+    if (inlineInfo->inlInstParamArgInfo != nullptr)
+    {
         fgInsertInlineeArgument(inlineInfo->setupStatements, *inlineInfo->inlInstParamArgInfo, callDI);
     }
 
     if (inlineInfo->inlRetBufferArgInfo != nullptr)
     {
         fgInsertInlineeArgument(inlineInfo->setupStatements, *inlineInfo->inlRetBufferArgInfo, callDI);
-=======
+    }
+
+    // Treat arguments that had to be assigned to temps
+    if (inlineInfo->argCnt)
+    {
         JITDUMP("\nArguments setup:\n");
->>>>>>> 20610305
     }
 #endif
 
@@ -2541,20 +2055,7 @@
         InlArgInfo* argInfo = nullptr;
         switch (arg.GetWellKnownArg())
         {
-<<<<<<< HEAD
             fgInsertInlineeArgument(inlineInfo->setupStatements, inlArgInfo[argNum], callDI);
-=======
-            case WellKnownArg::RetBuffer:
-            case WellKnownArg::AsyncContinuation:
-                continue;
-            case WellKnownArg::InstParam:
-                argInfo = inlineInfo->inlInstParamArgInfo;
-                break;
-            default:
-                assert(ilArgNum < inlineInfo->argCnt);
-                argInfo = &inlineInfo->inlArgInfo[ilArgNum++];
-                break;
->>>>>>> 20610305
         }
 
         assert(argInfo != nullptr);
@@ -2650,13 +2151,8 @@
 //    If the call we're inlining is in tail position then
 //    we skip nulling the locals, since it can interfere
 //    with tail calls introduced by the local.
-<<<<<<< HEAD
-
-void Compiler::fgInlineAppendStatements(StatementListBuilder& statements, InlineInfo* inlineInfo)
-=======
 //
 void Compiler::fgInlineAppendStatements(InlineInfo* inlineInfo, BasicBlock* block, Statement* stmtAfter)
->>>>>>> 20610305
 {
     // Null out any gc ref locals
     if (!inlineInfo->HasGcRefLocals())
