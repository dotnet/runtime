--- conflicted
+++ resolved
@@ -4120,12 +4120,6 @@
                     if (IsUnsigned)
                     {
                         imm = static_cast<uint32_t>(imm);
-<<<<<<< HEAD
-=======
-
-                        regNumber tmpRegOp1 = REG_R21;
-                        assert(regOp1 != tmpRegOp1);
->>>>>>> d2d51c83
                         emit->emitIns_R_R_I_I(INS_bstrpick_d, EA_8BYTE, tmpRegOp1, regOp1, 31, 0);
                     }
                     else
