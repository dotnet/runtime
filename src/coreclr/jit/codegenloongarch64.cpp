--- conflicted
+++ resolved
@@ -4843,216 +4843,6 @@
     genProduceReg(tree);
 }
 
-<<<<<<< HEAD
-=======
-//---------------------------------------------------------------------
-// genPutArgSplit - generate code for a GT_PUTARG_SPLIT node
-//
-// Arguments
-//    tree - the GT_PUTARG_SPLIT node
-//
-// Return value:
-//    None
-//
-void CodeGen::genPutArgSplit(GenTreePutArgSplit* treeNode)
-{
-    assert(treeNode->OperIs(GT_PUTARG_SPLIT));
-
-    GenTree* source       = treeNode->gtOp1;
-    emitter* emit         = GetEmitter();
-    unsigned varNumOut    = compiler->lvaOutgoingArgSpaceVar;
-    unsigned argOffsetMax = compiler->lvaOutgoingArgSpaceSize;
-
-    if (source->OperIs(GT_FIELD_LIST))
-    {
-        // Evaluate each of the GT_FIELD_LIST items into their register
-        // and store their register into the outgoing argument area
-        unsigned regIndex         = 0;
-        unsigned firstOnStackOffs = UINT_MAX;
-
-        for (GenTreeFieldList::Use& use : source->AsFieldList()->Uses())
-        {
-            GenTree*  nextArgNode = use.GetNode();
-            regNumber fieldReg    = nextArgNode->GetRegNum();
-            genConsumeReg(nextArgNode);
-
-            if (regIndex >= treeNode->gtNumRegs)
-            {
-                if (firstOnStackOffs == UINT_MAX)
-                {
-                    firstOnStackOffs = use.GetOffset();
-                }
-                var_types type = nextArgNode->TypeGet();
-                emitAttr  attr = emitTypeSize(type);
-
-                unsigned offset = treeNode->getArgOffset() + use.GetOffset() - firstOnStackOffs;
-                // We can't write beyond the outgoing arg area
-                assert(offset + EA_SIZE_IN_BYTES(attr) <= argOffsetMax);
-
-                // Emit store instructions to store the registers produced by the GT_FIELD_LIST into the outgoing
-                // argument area
-                emit->emitIns_S_R(ins_Store(type), attr, fieldReg, varNumOut, offset);
-            }
-            else
-            {
-                var_types type   = treeNode->GetRegType(regIndex);
-                regNumber argReg = treeNode->GetRegNumByIdx(regIndex);
-
-                // If child node is not already in the register we need, move it
-                if (argReg != fieldReg)
-                {
-                    inst_RV_RV(ins_Copy(type), argReg, fieldReg, type);
-                }
-                regIndex++;
-            }
-        }
-    }
-    else
-    {
-        var_types targetType = source->TypeGet();
-        assert(source->OperIs(GT_BLK));
-        assert(varTypeIsStruct(targetType));
-
-        regNumber baseReg = internalRegisters.Extract(treeNode);
-        regNumber addrReg = REG_NA;
-
-        GenTreeLclVarCommon* varNode  = nullptr;
-        GenTree*             addrNode = nullptr;
-
-        addrNode = source->AsOp()->gtOp1;
-
-        // addrNode can either be a GT_LCL_ADDR<0> or an address expression
-        //
-        if (addrNode->isContained() && addrNode->IsLclVarAddr())
-        {
-            // We have a GT_BLK(GT_LCL_ADDR<0>)
-            //
-            // We will treat this case the same as above
-            // (i.e if we just had this GT_LCL_VAR directly as the source)
-            // so update 'source' to point this GT_LCL_ADDR node
-            // and continue to the codegen for the LCL_VAR node below
-            //
-            varNode  = addrNode->AsLclVarCommon();
-            addrNode = nullptr;
-        }
-
-        // Either varNode or addrNOde must have been setup above,
-        // the xor ensures that only one of the two is setup, not both
-        assert((varNode != nullptr) ^ (addrNode != nullptr));
-
-        // This is the varNum for our load operations,
-        // only used when we have a struct with a LclVar source
-        unsigned srcVarNum = BAD_VAR_NUM;
-
-        if (varNode != nullptr)
-        {
-            assert(varNode->isContained());
-            srcVarNum         = varNode->GetLclNum();
-            LclVarDsc* varDsc = compiler->lvaGetDesc(srcVarNum);
-
-            // This struct also must live in the stack frame.
-            // And it can't live in a register.
-            assert(varDsc->lvOnFrame && !varDsc->lvRegister);
-        }
-        else // addrNode is used
-        {
-            addrReg = genConsumeReg(addrNode);
-
-            // If addrReg equal to baseReg, we use the last target register as alternative baseReg.
-            // Because the candidate mask for the internal baseReg does not include any of the target register,
-            // we can ensure that baseReg, addrReg, and the last target register are not all same.
-            assert(baseReg != addrReg);
-        }
-
-        ClassLayout* layout = source->AsBlk()->GetLayout();
-
-        // Put on stack first
-        unsigned structOffset  = treeNode->gtNumRegs * TARGET_POINTER_SIZE;
-        unsigned remainingSize = layout->GetSize() - structOffset;
-        unsigned argOffsetOut  = treeNode->getArgOffset();
-
-        assert((remainingSize > 0) && (roundUp(remainingSize, TARGET_POINTER_SIZE) == treeNode->GetStackByteSize()));
-        while (remainingSize > 0)
-        {
-            var_types type;
-            if (remainingSize >= TARGET_POINTER_SIZE)
-            {
-                type = layout->GetGCPtrType(structOffset / TARGET_POINTER_SIZE);
-            }
-            else if (remainingSize >= 4)
-            {
-                type = TYP_INT;
-            }
-            else if (remainingSize >= 2)
-            {
-                type = TYP_USHORT;
-            }
-            else
-            {
-                assert(remainingSize == 1);
-                type = TYP_UBYTE;
-            }
-
-            emitAttr attr     = emitActualTypeSize(type);
-            unsigned moveSize = genTypeSize(type);
-
-            instruction loadIns = ins_Load(type);
-            if (varNode != nullptr)
-            {
-                // Load from our local source
-                emit->emitIns_R_S(loadIns, attr, baseReg, srcVarNum, structOffset);
-            }
-            else
-            {
-                // check for case of destroying the addrRegister while we still need it
-                assert(baseReg != addrReg);
-
-                // Load from our address expression source
-                emit->emitIns_R_R_I(loadIns, attr, baseReg, addrReg, structOffset);
-            }
-
-            // Emit the instruction to store the register into the outgoing argument area
-            emit->emitIns_S_R(ins_Store(type), attr, baseReg, varNumOut, argOffsetOut);
-            argOffsetOut += moveSize;
-            assert(argOffsetOut <= argOffsetMax);
-
-            remainingSize -= moveSize;
-            structOffset += moveSize;
-        }
-
-        // We set up the registers in order, so that we assign the last target register `baseReg` is no longer in use,
-        // in case we had to reuse the last target register for it.
-        structOffset = 0;
-        for (unsigned idx = 0; idx < treeNode->gtNumRegs; idx++)
-        {
-            regNumber targetReg = treeNode->GetRegNumByIdx(idx);
-            var_types type      = treeNode->GetRegType(idx);
-
-            if (varNode != nullptr)
-            {
-                // Load from our local source
-                emit->emitIns_R_S(ins_Load(type), emitTypeSize(type), targetReg, srcVarNum, structOffset);
-            }
-            else
-            {
-                // check for case of destroying the addrRegister while we still need it
-                if (targetReg == addrReg && idx != treeNode->gtNumRegs - 1)
-                {
-                    assert(targetReg != baseReg);
-                    emit->emitIns_R_R_I(INS_ori, emitActualTypeSize(type), baseReg, addrReg, 0);
-                    addrReg = baseReg;
-                }
-
-                // Load from our address expression source
-                emit->emitIns_R_R_I(ins_Load(type), emitTypeSize(type), targetReg, addrReg, structOffset);
-            }
-            structOffset += TARGET_POINTER_SIZE;
-        }
-    }
-    genProduceReg(treeNode);
-}
-
->>>>>>> bf80e0e9
 //------------------------------------------------------------------------
 // genRangeCheck: generate code for GT_BOUNDS_CHECK node.
 //
