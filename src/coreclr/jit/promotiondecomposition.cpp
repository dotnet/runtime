// Licensed to the .NET Foundation under one or more agreements.
// The .NET Foundation licenses this file to you under the MIT license.

#include "jitpch.h"
#include "promotion.h"
#include "jitstd/algorithm.h"

// Represents a list of statements; this is the result of assignment decomposition.
class DecompositionStatementList
{
    GenTree* m_head = nullptr;

public:
    void AddStatement(GenTree* stmt)
    {
        stmt->gtNext = m_head;
        m_head       = stmt;
    }

    GenTree* ToCommaTree(Compiler* comp)
    {
        if (m_head == nullptr)
        {
            return comp->gtNewNothingNode();
        }

        GenTree* tree = m_head;

        for (GenTree* cur = m_head->gtNext; cur != nullptr; cur = cur->gtNext)
        {
            tree = comp->gtNewOperNode(GT_COMMA, TYP_VOID, cur, tree);
        }

        return tree;
    }
};

// Represents a plan for decomposing a block operation into direct treatment of
// replacement fields and the remainder.
class DecompositionPlan
{
    struct Entry
    {
        unsigned     ToLclNum;
        Replacement* ToReplacement;
        unsigned     FromLclNum;
        Replacement* FromReplacement;
        unsigned     Offset;
        var_types    Type;
    };

    Compiler*                       m_compiler;
    jitstd::vector<AggregateInfo*>& m_aggregates;
    PromotionLiveness*              m_liveness;
    GenTree*                        m_store;
    GenTree*                        m_src;
    bool                            m_dstInvolvesReplacements;
    bool                            m_srcInvolvesReplacements;
    ArrayStack<Entry>               m_entries;
    bool                            m_hasNonRemainderUseOfStructLocal = false;

public:
    DecompositionPlan(Compiler*                       comp,
                      jitstd::vector<AggregateInfo*>& aggregates,
                      PromotionLiveness*              liveness,
                      GenTree*                        store,
                      GenTree*                        src,
                      bool                            dstInvolvesReplacements,
                      bool                            srcInvolvesReplacements)
        : m_compiler(comp)
        , m_aggregates(aggregates)
        , m_liveness(liveness)
        , m_store(store)
        , m_src(src)
        , m_dstInvolvesReplacements(dstInvolvesReplacements)
        , m_srcInvolvesReplacements(srcInvolvesReplacements)
        , m_entries(comp->getAllocator(CMK_Promotion))
    {
    }

    //------------------------------------------------------------------------
    // CopyBetweenReplacements:
    //   Add an entry specifying to copy from a replacement into another replacement.
    //
    // Parameters:
    //   dstRep - The destination replacement.
    //   srcRep - The source replacement.
    //   offset - The offset this covers in the struct copy.
    //   type   - The type of copy.
    //
    void CopyBetweenReplacements(Replacement* dstRep, Replacement* srcRep, unsigned offset)
    {
        m_entries.Push(Entry{dstRep->LclNum, dstRep, srcRep->LclNum, srcRep, offset, dstRep->AccessType});
    }

    //------------------------------------------------------------------------
    // CopyBetweenReplacements:
    //   Add an entry specifying to copy from a promoted field into a replacement.
    //
    // Parameters:
    //   dstRep - The destination replacement.
    //   srcLcl - Local number of regularly promoted source field.
    //   offset - The offset this covers in the struct copy.
    //   type   - The type of copy.
    //
    // Remarks:
    //   Used when the source local is a regular promoted field.
    //
    void CopyBetweenReplacements(Replacement* dstRep, unsigned srcLcl, unsigned offset)
    {
        m_entries.Push(Entry{dstRep->LclNum, dstRep, srcLcl, nullptr, offset, dstRep->AccessType});
    }

    //------------------------------------------------------------------------
    // CopyBetweenReplacements:
    //   Add an entry specifying to copy from a replacement into a promoted field.
    //
    // Parameters:
    //   dstRep - The destination replacement.
    //   srcLcl - Local number of regularly promoted source field.
    //   offset - The offset this covers in the struct copy.
    //   type   - The type of copy.
    //
    // Remarks:
    //   Used when the destination local is a regular promoted field.
    //
    void CopyBetweenReplacements(unsigned dstLcl, Replacement* srcRep, unsigned offset)
    {
        m_entries.Push(Entry{dstLcl, nullptr, srcRep->LclNum, srcRep, offset, srcRep->AccessType});
    }

    //------------------------------------------------------------------------
    // CopyToReplacement:
    //   Add an entry specifying to copy from the source into a replacement local.
    //
    // Parameters:
    //   dstLcl - The destination local to write.
    //   offset - The relative offset into the source.
    //   type   - The type of copy.
    //
    void CopyToReplacement(Replacement* dstRep, unsigned offset)
    {
        m_entries.Push(Entry{dstRep->LclNum, dstRep, BAD_VAR_NUM, nullptr, offset, dstRep->AccessType});
    }

    //------------------------------------------------------------------------
    // CopyFromReplacement:
    //   Add an entry specifying to copy from a replacement local into the destination.
    //
    // Parameters:
    //   srcLcl - The source local to copy from.
    //   offset - The relative offset into the destination to write.
    //   type   - The type of copy.
    //
    void CopyFromReplacement(Replacement* srcRep, unsigned offset)
    {
        m_entries.Push(Entry{BAD_VAR_NUM, nullptr, srcRep->LclNum, srcRep, offset, srcRep->AccessType});
    }

    //------------------------------------------------------------------------
    // InitReplacement:
    //   Add an entry specifying that a specified replacement local should be
    //   constant initialized.
    //
    // Parameters:
    //   dstLcl - The destination local.
    //   offset - The offset covered by this initialization.
    //   type   - The type to initialize.
    //
    void InitReplacement(Replacement* dstRep, unsigned offset)
    {
        m_entries.Push(Entry{dstRep->LclNum, dstRep, BAD_VAR_NUM, nullptr, offset, dstRep->AccessType});
    }

    //------------------------------------------------------------------------
    // MarkNonRemainderUseOfStructLocal:
    //   Mark that some of the destination replacements are being handled via a
    //   readback. This invalidates liveness information for the remainder
    //   because the struct local will now also be used for the readback.
    //
    void MarkNonRemainderUseOfStructLocal()
    {
        m_hasNonRemainderUseOfStructLocal = true;
    }

    //------------------------------------------------------------------------
    // Finalize:
    //   Create IR to perform the full decomposed struct copy as specified by
    //   the entries that were added to the decomposition plan. Add the
    //   statements to the specified list.
    //
    // Parameters:
    //   statements - The list of statements to add to.
    //
    void Finalize(DecompositionStatementList* statements)
    {
        if (IsInit())
        {
            FinalizeInit(statements);
        }
        else
        {
            FinalizeCopy(statements);
        }
    }

    //------------------------------------------------------------------------
    // CanInitPrimitive:
    //   Check if we can handle initializing a primitive of the specified type.
    //   For example, we cannot directly initialize SIMD types to non-zero
    //   constants.
    //
    // Parameters:
    //   type - The primitive type
    //
    // Returns:
    //   True if so.
    //
    bool CanInitPrimitive(var_types type)
    {
        assert(IsInit());
        if (varTypeIsGC(type) || varTypeIsSIMD(type))
        {
            return GetInitPattern() == 0;
        }

        return true;
    }

private:
    //------------------------------------------------------------------------
    // IsInit:
    //   Check if this is an init block operation.
    //
    // Returns:
    //   True if so.
    //
    bool IsInit()
    {
        return m_src->IsConstInitVal();
    }

    //------------------------------------------------------------------------
    // GetInitPattern:
    //   For an init block operation, get the pattern to init with.
    //
    // Returns:
    //   Byte pattern.
    //
    uint8_t GetInitPattern()
    {
        assert(IsInit());
        GenTree* cns = m_src->OperIsInitVal() ? m_src->gtGetOp1() : m_src;
        return uint8_t(cns->AsIntCon()->IconValue() & 0xFF);
    }

    //------------------------------------------------------------------------
    // ComputeRemainder:
    //   Compute the remainder of the block operation that needs to be inited
    //   or copied after the replacements stored in the plan have been handled.
    //
    // Returns:
    //   Segments representing the remainder.
    //
    // Remarks:
    //   This function takes into account that insignificant padding does not
    //   need to be considered part of the remainder. For example, the last 4
    //   bytes of Span<T> on 64-bit are not returned as the remainder.
    //
    StructSegments ComputeRemainder()
    {
        ClassLayout* dstLayout = m_store->GetLayout(m_compiler);

        // Validate with "obviously correct" but less scalable fixed bit vector implementation.
        INDEBUG(FixedBitVect * segmentBitVect);
        StructSegments segments = Promotion::SignificantSegments(m_compiler, dstLayout DEBUGARG(&segmentBitVect));

        for (int i = 0; i < m_entries.Height(); i++)
        {
            const Entry& entry = m_entries.BottomRef(i);

            segments.Subtract(StructSegments::Segment(entry.Offset, entry.Offset + genTypeSize(entry.Type)));

#ifdef DEBUG
            for (unsigned i = 0; i < genTypeSize(entry.Type); i++)
                segmentBitVect->bitVectClear(entry.Offset + i);
#endif
        }

#ifdef DEBUG
        segments.Check(segmentBitVect);

        if (m_compiler->verbose)
        {
            printf("  Remainder: ");
            segments.Dump();
            printf("\n");
        }
#endif

        return segments;
    }

    // Represents the strategy for handling the remainder part of the block
    // operation.
    struct RemainderStrategy
    {
        enum
        {
            NoRemainder,
            Primitive,
            FullBlock,
        };

        int       Type;
        unsigned  PrimitiveOffset;
        var_types PrimitiveType;

        RemainderStrategy(int type, unsigned primitiveOffset = 0, var_types primitiveType = TYP_UNDEF)
            : Type(type), PrimitiveOffset(primitiveOffset), PrimitiveType(primitiveType)
        {
        }
    };

    //------------------------------------------------------------------------
    // DetermineRemainderStrategy:
    //   Determine the strategy to use to handle the remaining parts of the struct
    //   once replacements have been handled.
    //
    // Returns:
    //   Type describing how it should be handled; for example, by a full block
    //   copy (that may be redundant with some of the replacements, but covers
    //   the rest of the remainder); or by handling a specific 'hole' as a
    //   primitive.
    //
    RemainderStrategy DetermineRemainderStrategy(const StructDeaths& dstDeaths)
    {
        if (m_dstInvolvesReplacements && !m_hasNonRemainderUseOfStructLocal && dstDeaths.IsRemainderDying())
        {
            JITDUMP("  => Remainder strategy: do nothing (remainder dying)\n");
            return RemainderStrategy(RemainderStrategy::NoRemainder);
        }

        StructSegments remainder = ComputeRemainder();
        if (remainder.IsEmpty())
        {
            JITDUMP("  => Remainder strategy: do nothing (no remainder)\n");
            return RemainderStrategy(RemainderStrategy::NoRemainder);
        }

        StructSegments::Segment segment;
        // See if we can "plug the hole" with a single primitive.
        if (remainder.IsSingleSegment(&segment))
        {
            var_types primitiveType = TYP_UNDEF;
            unsigned  size          = segment.End - segment.Start;
            if ((size == TARGET_POINTER_SIZE) && ((segment.Start % TARGET_POINTER_SIZE) == 0))
            {
                ClassLayout* dstLayout = m_store->GetLayout(m_compiler);
                primitiveType          = dstLayout->GetGCPtrType(segment.Start / TARGET_POINTER_SIZE);
            }
            else
            {
                switch (size)
                {
                    case 1:
                        primitiveType = TYP_UBYTE;
                        break;
                    case 2:
                        primitiveType = TYP_USHORT;
                        break;
                    case 4:
                        primitiveType = TYP_INT;
                        break;
#ifdef TARGET_64BIT
                    case 8:
                        primitiveType = TYP_LONG;
                        break;
#endif

                        // TODO-CQ: SIMD sizes
                }
            }

            if (primitiveType != TYP_UNDEF)
            {
                if (!IsInit() || CanInitPrimitive(primitiveType))
                {
                    JITDUMP("  => Remainder strategy: %s at +%03u\n", varTypeName(primitiveType), segment.Start);
                    return RemainderStrategy(RemainderStrategy::Primitive, segment.Start, primitiveType);
                }
                else
                {
                    JITDUMP("  Cannot handle initing remainder as primitive of type %s\n", varTypeName(primitiveType));
                }
            }
        }

        JITDUMP("  => Remainder strategy: retain a full block op\n");
        return RemainderStrategy(RemainderStrategy::FullBlock);
    }

    //------------------------------------------------------------------------
    // FinalizeInit:
    //   Create IR to perform the decomposed initialization.
    //
    // Parameters:
    //   statements - List to add statements to.
    //
    void FinalizeInit(DecompositionStatementList* statements)
    {
        uint8_t      initPattern = GetInitPattern();
        StructDeaths deaths      = m_liveness->GetDeathsForStructLocal(m_store->AsLclVarCommon());

        AggregateInfo* agg = m_aggregates[m_store->AsLclVarCommon()->GetLclNum()];
        assert((agg != nullptr) && (agg->Replacements.size() > 0));
        Replacement* firstRep = agg->Replacements.data();

        for (int i = 0; i < m_entries.Height(); i++)
        {
            const Entry& entry = m_entries.BottomRef(i);

            assert((entry.ToLclNum != BAD_VAR_NUM) && (entry.ToReplacement != nullptr));
            assert((entry.ToReplacement >= firstRep) && (entry.ToReplacement < firstRep + agg->Replacements.size()));
            size_t replacementIndex = entry.ToReplacement - firstRep;

            if (!deaths.IsReplacementDying((unsigned)replacementIndex))
            {
                GenTree* value = m_compiler->gtNewConWithPattern(entry.Type, initPattern);
                GenTree* store = m_compiler->gtNewStoreLclVarNode(entry.ToLclNum, value);
                statements->AddStatement(store);
            }

            entry.ToReplacement->NeedsWriteBack = true;
            entry.ToReplacement->NeedsReadBack  = false;
        }

        RemainderStrategy remainderStrategy = DetermineRemainderStrategy(deaths);
        if (remainderStrategy.Type == RemainderStrategy::FullBlock)
        {
            statements->AddStatement(m_store);
        }
        else if (remainderStrategy.Type == RemainderStrategy::Primitive)
        {
            GenTree*             value  = m_compiler->gtNewConWithPattern(remainderStrategy.PrimitiveType, initPattern);
            GenTreeLclVarCommon* dstLcl = m_store->AsLclVarCommon();
            GenTree*             store =
                m_compiler->gtNewStoreLclFldNode(dstLcl->GetLclNum(), remainderStrategy.PrimitiveType,
                                                 dstLcl->GetLclOffs() + remainderStrategy.PrimitiveOffset, value);
            m_compiler->lvaSetVarDoNotEnregister(dstLcl->GetLclNum() DEBUGARG(DoNotEnregisterReason::LocalField));
            statements->AddStatement(store);
        }
    }

    //------------------------------------------------------------------------
    // FinalizeCopy:
    //   Create IR to perform the decomposed copy.
    //
    // Parameters:
    //   statements - List to add statements to.
    //
    void FinalizeCopy(DecompositionStatementList* statements)
    {
        assert(m_store->OperIs(GT_STORE_LCL_VAR, GT_STORE_LCL_FLD, GT_STORE_BLK) &&
               m_src->OperIs(GT_LCL_VAR, GT_LCL_FLD, GT_BLK));

        StructDeaths dstDeaths;
        if (m_dstInvolvesReplacements)
        {
            dstDeaths = m_liveness->GetDeathsForStructLocal(m_store->AsLclVarCommon());
        }

        RemainderStrategy remainderStrategy = DetermineRemainderStrategy(dstDeaths);

        // If the remainder is a full block and is going to incur write barrier
        // then avoid incurring multiple write barriers for each source
        // replacement that is a GC pointer -- write them back to the struct
        // first instead. That is, instead of:
        //
        //   ▌  COMMA     void
        //   ├──▌  STORE_BLK struct<Program+S, 32>        <- write barrier
        //   │  ├──▌  LCL_VAR   byref  V01 arg1
        //   │  └──▌  LCL_VAR   struct<Program+S, 32> V00 arg0
        //   └──▌  COMMA     void
        //      ├──▌  STOREIND ref                        <- write barrier
        //      │  ├───▌  ADD       byref
        //      │  │   ├──▌  LCL_VAR   byref  V01 arg1
        //      │  │   └──▌  CNS_INT   long   8
        //      │  └──▌  LCL_VAR   ref    V05 tmp3
        //      └──▌  STOREIND   ref                      <- write barrier
        //         ├──▌  ADD       byref
        //         │  ├──▌  LCL_VAR   byref  V01 arg1
        //         │  └──▌  CNS_INT   long   24
        //         └──▌  LCL_VAR   ref    V06 tmp4
        //
        // Produce:
        //
        //   ▌  COMMA     void
        //   ├──▌  STORE_LCL_FLD ref    V00 arg0         [+8]   <- no write barrier
        //   │  └──▌  LCL_VAR   ref    V05 tmp3
        //   └──▌  COMMA     void
        //      ├──▌  STORE_LCL_FLD ref    V00 arg0      [+24]  <- no write barrier
        //      │  └──▌  LCL_VAR   ref    V06 tmp4
        //      └──▌  STORE_BLK struct<Program+S, 32>           <- write barrier
        //         ├──▌  LCL_VAR   byref  V01 arg1          (last use)
        //         └──▌  LCL_VAR   struct<Program+S, 32> V00 arg0
        //
        if ((remainderStrategy.Type == RemainderStrategy::FullBlock) && m_store->OperIs(GT_STORE_BLK) &&
            m_store->AsBlk()->GetLayout()->HasGCPtr())
        {
            for (int i = 0; i < m_entries.Height(); i++)
            {
                const Entry& entry = m_entries.BottomRef(i);
                if ((entry.FromReplacement != nullptr) && (entry.Type == TYP_REF))
                {
                    Replacement* rep = entry.FromReplacement;
                    if (rep->NeedsWriteBack)
                    {
                        statements->AddStatement(
                            Promotion::CreateWriteBack(m_compiler, m_src->AsLclVarCommon()->GetLclNum(), *rep));
                        JITDUMP("  Will write back V%02u (%s) to avoid an additional write barrier\n", rep->LclNum,
                                rep->Description);

                        // The loop below will skip these replacements as an
                        // optimization if it is going to copy the struct
                        // anyway.
                        rep->NeedsWriteBack = false;
                    }
                }
            }
        }

        GenTree*       addr               = nullptr;
        target_ssize_t addrBaseOffs       = 0;
        FieldSeq*      addrBaseOffsFldSeq = nullptr;
        GenTreeFlags   indirFlags         = GTF_EMPTY;

        if (m_store->OperIs(GT_STORE_BLK))
        {
<<<<<<< HEAD
            addr       = m_dst->gtGetOp1();
            indirFlags = m_dst->gtFlags & GTF_IND_COPYABLE_FLAGS;
        }
        else if (m_src->OperIs(GT_BLK))
        {
            addr       = m_src->gtGetOp1();
            indirFlags = m_src->gtFlags & GTF_IND_COPYABLE_FLAGS;
=======
            addr = m_store->AsIndir()->Addr();
            indirFlags =
                m_store->gtFlags & (GTF_IND_VOLATILE | GTF_IND_NONFAULTING | GTF_IND_UNALIGNED | GTF_IND_INITCLASS);
        }
        else if (m_src->OperIs(GT_BLK))
        {
            addr = m_src->AsIndir()->Addr();
            indirFlags =
                m_src->gtFlags & (GTF_IND_VOLATILE | GTF_IND_NONFAULTING | GTF_IND_UNALIGNED | GTF_IND_INITCLASS);
>>>>>>> 533d70c6
        }

        int numAddrUses = 0;

        if (addr != nullptr)
        {
            for (int i = 0; i < m_entries.Height(); i++)
            {
                if (!CanSkipEntry(m_entries.BottomRef(i), dstDeaths, remainderStrategy))
                {
                    numAddrUses++;
                }
            }

            if (remainderStrategy.Type != RemainderStrategy::NoRemainder)
            {
                numAddrUses++;
            }
        }

        bool needsNullCheck = false;
        if ((addr != nullptr) && m_compiler->fgAddrCouldBeNull(addr))
        {
            switch (remainderStrategy.Type)
            {
                case RemainderStrategy::NoRemainder:
                case RemainderStrategy::Primitive:
                    needsNullCheck = true;
                    // See if our first indirection will subsume the null check (usual case).
                    for (int i = 0; i < m_entries.Height(); i++)
                    {
                        if (CanSkipEntry(m_entries.BottomRef(i), dstDeaths, remainderStrategy))
                        {
                            continue;
                        }

                        const Entry& entry = m_entries.BottomRef(i);

                        assert((entry.FromLclNum == BAD_VAR_NUM) || (entry.ToLclNum == BAD_VAR_NUM));
                        needsNullCheck = m_compiler->fgIsBigOffset(entry.Offset);
                        break;
                    }
                    break;
            }
        }

        if (needsNullCheck)
        {
            numAddrUses++;
        }

        if ((addr != nullptr) && (numAddrUses > 1))
        {
            m_compiler->gtPeelOffsets(&addr, &addrBaseOffs, &addrBaseOffsFldSeq);

            if (CanReuseAddressForDecomposedStore(addr))
            {
                if (addr->OperIsLocalRead())
                {
                    // We will introduce more uses of the address local, so it is
                    // no longer dying here.
                    addr->gtFlags &= ~GTF_VAR_DEATH;
                }
            }
            else
            {
                unsigned addrLcl = m_compiler->lvaGrabTemp(true DEBUGARG("Spilling address for field-by-field copy"));
                statements->AddStatement(m_compiler->gtNewTempStore(addrLcl, addr));
                addr = m_compiler->gtNewLclvNode(addrLcl, addr->TypeGet());
            }
        }

        auto grabAddr = [=, &numAddrUses](unsigned offs) {
            assert(numAddrUses > 0);
            numAddrUses--;

            GenTree* addrUse;
            if (numAddrUses == 0)
            {
                // Last use of the address, reuse the node.
                addrUse = addr;
            }
            else
            {
                addrUse = m_compiler->gtCloneExpr(addr);
            }

            target_ssize_t fullOffs = addrBaseOffs + (target_ssize_t)offs;
            if ((fullOffs != 0) || (addrBaseOffsFldSeq != nullptr))
            {
                GenTreeIntCon* offsetNode = m_compiler->gtNewIconNode(fullOffs, TYP_I_IMPL);
                offsetNode->gtFieldSeq    = addrBaseOffsFldSeq;

                var_types addrType = varTypeIsGC(addrUse) ? TYP_BYREF : TYP_I_IMPL;
                addrUse            = m_compiler->gtNewOperNode(GT_ADD, addrType, addrUse, offsetNode);
            }

            return addrUse;
        };

        if (remainderStrategy.Type == RemainderStrategy::FullBlock)
        {
            // We will reuse the existing block op. Rebase the address off of the new local we created.
            if (m_src->OperIs(GT_BLK))
            {
                m_src->AsIndir()->Addr() = grabAddr(0);
            }
            else if (m_store->OperIs(GT_STORE_BLK))
            {
                m_store->AsIndir()->Addr() = grabAddr(0);
            }
        }

        // If the source involves replacements then do the struct op first --
        // we would overwrite the destination with stale bits if we did it last.
        // If the source does not involve replacements then CQ analysis shows
        // that it's best to do it last.
        if ((remainderStrategy.Type == RemainderStrategy::FullBlock) && m_srcInvolvesReplacements)
        {
            statements->AddStatement(m_store);

            if (m_src->OperIs(GT_LCL_VAR, GT_LCL_FLD))
            {
                // We will introduce uses of the source below so this struct
                // copy is no longer the last use if it was before.
                m_src->gtFlags &= ~GTF_VAR_DEATH;
            }
        }

        if (needsNullCheck)
        {
            GenTreeIndir* indir = m_compiler->gtNewIndir(TYP_BYTE, grabAddr(0));
            PropagateIndirFlags(indir, indirFlags);
            statements->AddStatement(indir);
        }

        StructDeaths srcDeaths;
        if (m_srcInvolvesReplacements)
        {
            srcDeaths = m_liveness->GetDeathsForStructLocal(m_src->AsLclVarCommon());
        }

        for (int i = 0; i < m_entries.Height(); i++)
        {
            const Entry& entry = m_entries.BottomRef(i);

            if (entry.ToReplacement != nullptr)
            {
                entry.ToReplacement->NeedsWriteBack = true;
                entry.ToReplacement->NeedsReadBack  = false;
            }

            if (CanSkipEntry(entry, dstDeaths, remainderStrategy))
            {
                if (entry.FromReplacement != nullptr)
                {
                    JITDUMP(
                        "  Skipping dst+%03u <- V%02u (%s); it is up-to-date in its struct local and will be handled "
                        "as part of the remainder\n",
                        entry.Offset, entry.FromReplacement->LclNum, entry.FromReplacement->Description);
                }
                else if (entry.ToReplacement != nullptr)
                {
                    JITDUMP("  Skipping def of V%02u (%s); it is dying", entry.ToReplacement->LclNum,
                            entry.ToReplacement->Description);
                }

                continue;
            }

            GenTree* src;
            if (entry.FromLclNum != BAD_VAR_NUM)
            {
                src = m_compiler->gtNewLclvNode(entry.FromLclNum, entry.Type);

                if (entry.FromReplacement != nullptr)
                {
                    AggregateInfo* srcAgg   = m_aggregates[m_src->AsLclVarCommon()->GetLclNum()];
                    Replacement*   firstRep = srcAgg->Replacements.data();
                    assert((entry.FromReplacement >= firstRep) &&
                           (entry.FromReplacement < (firstRep + srcAgg->Replacements.size())));
                    size_t replacementIndex = entry.FromReplacement - firstRep;
                    if (srcDeaths.IsReplacementDying((unsigned)replacementIndex))
                    {
                        src->gtFlags |= GTF_VAR_DEATH;
                    }
                }
            }
            else if (m_src->OperIs(GT_LCL_VAR, GT_LCL_FLD))
            {
                unsigned offs = m_src->AsLclVarCommon()->GetLclOffs() + entry.Offset;
                // Local morph ensures we do not see local indirs here that dereference beyond UINT16_MAX.
                noway_assert(FitsIn<uint16_t>(offs));
                src = m_compiler->gtNewLclFldNode(m_src->AsLclVarCommon()->GetLclNum(), entry.Type, offs);
                m_compiler->lvaSetVarDoNotEnregister(m_src->AsLclVarCommon()->GetLclNum()
                                                         DEBUGARG(DoNotEnregisterReason::LocalField));
            }
            else
            {
                GenTree* addr = grabAddr(entry.Offset);
                src           = m_compiler->gtNewIndir(entry.Type, addr);
                PropagateIndirFlags(src, indirFlags);
            }

            GenTree* store;
            if (entry.ToLclNum != BAD_VAR_NUM)
            {
                store = m_compiler->gtNewStoreLclVarNode(entry.ToLclNum, src);
            }
            else if (m_store->OperIsLocalStore())
            {
                unsigned offs = m_store->AsLclVarCommon()->GetLclOffs() + entry.Offset;
                // Local morph ensures we do not see local indirs here that dereference beyond UINT16_MAX.
                noway_assert(FitsIn<uint16_t>(offs));
                store = m_compiler->gtNewStoreLclFldNode(m_store->AsLclVarCommon()->GetLclNum(), entry.Type, offs, src);
                m_compiler->lvaSetVarDoNotEnregister(m_store->AsLclVarCommon()->GetLclNum()
                                                         DEBUGARG(DoNotEnregisterReason::LocalField));
            }
            else
            {
                GenTree* addr = grabAddr(entry.Offset);
                store         = m_compiler->gtNewStoreIndNode(entry.Type, addr, src);
                PropagateIndirFlags(store, indirFlags);
            }

            statements->AddStatement(store);
        }

        if ((remainderStrategy.Type == RemainderStrategy::FullBlock) && !m_srcInvolvesReplacements)
        {
            statements->AddStatement(m_store);
        }

        if (remainderStrategy.Type == RemainderStrategy::Primitive)
        {
            GenTree* src;
            if (m_src->OperIs(GT_LCL_VAR, GT_LCL_FLD))
            {
                GenTreeLclVarCommon* srcLcl = m_src->AsLclVarCommon();
                src = m_compiler->gtNewLclFldNode(srcLcl->GetLclNum(), remainderStrategy.PrimitiveType,
                                                  srcLcl->GetLclOffs() + remainderStrategy.PrimitiveOffset);
                m_compiler->lvaSetVarDoNotEnregister(srcLcl->GetLclNum() DEBUGARG(DoNotEnregisterReason::LocalField));
            }
            else
            {
                src = m_compiler->gtNewIndir(remainderStrategy.PrimitiveType,
                                             grabAddr(remainderStrategy.PrimitiveOffset));
                PropagateIndirFlags(src, indirFlags);
            }

            GenTree* store;
            if (m_store->OperIsLocalStore())
            {
                GenTreeLclVarCommon* dstLcl = m_store->AsLclVarCommon();
                store = m_compiler->gtNewStoreLclFldNode(dstLcl->GetLclNum(), remainderStrategy.PrimitiveType,
                                                         dstLcl->GetLclOffs() + remainderStrategy.PrimitiveOffset, src);
                m_compiler->lvaSetVarDoNotEnregister(dstLcl->GetLclNum() DEBUGARG(DoNotEnregisterReason::LocalField));
            }
            else
            {
                store = m_compiler->gtNewStoreIndNode(remainderStrategy.PrimitiveType,
                                                      grabAddr(remainderStrategy.PrimitiveOffset), src);
                PropagateIndirFlags(store, indirFlags);
            }

            statements->AddStatement(store);
        }

        assert(numAddrUses == 0);
    }

    //------------------------------------------------------------------------
    // CanSkipEntry:
    //   Check if the specified entry can be skipped because it is writing to a
    //   death replacement or because the remainder would handle it anyway.
    //
    // Parameters:
    //   entry             - The init/copy entry
    //   remainderStrategy - The strategy we are using for the remainder
    //
    bool CanSkipEntry(const Entry& entry, const StructDeaths& deaths, const RemainderStrategy& remainderStrategy)
    {
        if (entry.ToReplacement != nullptr)
        {
            // Check if this entry is dying anyway.
            assert(m_dstInvolvesReplacements);

            AggregateInfo* agg = m_aggregates[m_store->AsLclVarCommon()->GetLclNum()];
            assert((agg != nullptr) && (agg->Replacements.size() > 0));
            Replacement* firstRep = agg->Replacements.data();
            assert((entry.ToReplacement >= firstRep) && (entry.ToReplacement < (firstRep + agg->Replacements.size())));

            size_t replacementIndex = entry.ToReplacement - firstRep;
            if (deaths.IsReplacementDying((unsigned)replacementIndex))
            {
                return true;
            }
        }

        if (entry.FromReplacement != nullptr)
        {
            // Check if the remainder is going to handle it.
            return (remainderStrategy.Type == RemainderStrategy::FullBlock) && !entry.FromReplacement->NeedsWriteBack &&
                   (entry.ToLclNum == BAD_VAR_NUM);
        }

        return false;
    }

    //------------------------------------------------------------------------
    // CanReuseAddressForDecomposedStore: Check if it is safe to reuse the
    // specified address node for each decomposed store of a block copy.
    //
    // Arguments:
    //   addrNode - The address node
    //
    // Return Value:
    //   True if the caller can reuse the address by cloning.
    //
    bool CanReuseAddressForDecomposedStore(GenTree* addrNode)
    {
        if (addrNode->OperIsLocalRead())
        {
            GenTreeLclVarCommon* lcl    = addrNode->AsLclVarCommon();
            unsigned             lclNum = lcl->GetLclNum();
            if (m_compiler->lvaGetDesc(lclNum)->IsAddressExposed())
            {
                // Address could be pointing to itself
                return false;
            }

            // If we aren't writing a local here then since the address is not
            // exposed it cannot change.
            if (!m_store->OperIsLocalStore())
            {
                return true;
            }

            // Otherwise it could still be possible that the address is part of
            // the struct we're writing.
            unsigned dstLclNum = m_store->AsLclVarCommon()->GetLclNum();
            if (lclNum == dstLclNum)
            {
                return false;
            }

            // It could also be one of the replacement locals we're going to write.
            for (int i = 0; i < m_entries.Height(); i++)
            {
                if (m_entries.BottomRef(i).ToLclNum == lclNum)
                {
                    return false;
                }
            }

            return true;
        }

        return addrNode->IsInvariant();
    }

    //------------------------------------------------------------------------
    // PropagateIndirFlags:
    //   Propagate the specified flags to a GT_IND node.
    //
    // Parameters:
    //   indir - The indirection to apply flags to
    //   flags - The specified indirection flags.
    //
    void PropagateIndirFlags(GenTree* indir, GenTreeFlags flags)
    {
        if (genTypeSize(indir) == 1)
        {
            flags &= ~GTF_IND_UNALIGNED;
        }

        indir->gtFlags |= flags;
    }
};

//------------------------------------------------------------------------
// gtPeelOffsets: Peel all ADD(addr, CNS_INT(x)) nodes off the specified address
// node and return the base node and sum of offsets peeled.
//
// Arguments:
//   addr   - [in, out] The address node.
//   offset - [out] The sum of offset peeled such that ADD(addr, offset) is equivalent to the original addr.
//   fldSeq - [out] The combined field sequence for all the peeled offsets.
//
void Compiler::gtPeelOffsets(GenTree** addr, target_ssize_t* offset, FieldSeq** fldSeq)
{
    assert((*addr)->TypeIs(TYP_I_IMPL, TYP_BYREF, TYP_REF));
    *offset = 0;
    *fldSeq = nullptr;
    while ((*addr)->OperIs(GT_ADD) && !(*addr)->gtOverflow())
    {
        GenTree* op1 = (*addr)->gtGetOp1();
        GenTree* op2 = (*addr)->gtGetOp2();

        if (op2->IsCnsIntOrI() && !op2->AsIntCon()->IsIconHandle())
        {
            assert(op2->TypeIs(TYP_I_IMPL));
            GenTreeIntCon* intCon = op2->AsIntCon();
            *offset += (target_ssize_t)intCon->IconValue();
            *fldSeq = m_fieldSeqStore->Append(*fldSeq, intCon->gtFieldSeq);
            *addr   = op1;
        }
        else if (op1->IsCnsIntOrI() && !op1->AsIntCon()->IsIconHandle())
        {
            assert(op1->TypeIs(TYP_I_IMPL));
            GenTreeIntCon* intCon = op1->AsIntCon();
            *offset += (target_ssize_t)intCon->IconValue();
            *fldSeq = m_fieldSeqStore->Append(intCon->gtFieldSeq, *fldSeq);
            *addr   = op2;
        }
        else
        {
            break;
        }
    }
}

// HandleStore:
//   Handle a store that may be between struct locals with replacements.
//
// Parameters:
//   use  - The store's use
//   user - The store's user
//
void ReplaceVisitor::HandleStore(GenTree** use, GenTree* user)
{
    GenTree* store = *use;

    if (!store->TypeIs(TYP_STRUCT))
    {
        return;
    }

    GenTree*             src    = store->Data()->gtEffectiveVal();
    GenTreeLclVarCommon* dstLcl = store->OperIsLocalStore() ? store->AsLclVarCommon() : nullptr;
    GenTreeLclVarCommon* srcLcl = src->OperIs(GT_LCL_VAR, GT_LCL_FLD) ? src->AsLclVarCommon() : nullptr;

    Replacement* dstFirstRep     = nullptr;
    Replacement* dstEndRep       = nullptr;
    bool dstInvolvesReplacements = (dstLcl != nullptr) && OverlappingReplacements(dstLcl, &dstFirstRep, &dstEndRep);
    Replacement* srcFirstRep     = nullptr;
    Replacement* srcEndRep       = nullptr;
    bool srcInvolvesReplacements = (srcLcl != nullptr) && OverlappingReplacements(srcLcl, &srcFirstRep, &srcEndRep);

    if (!dstInvolvesReplacements && !srcInvolvesReplacements)
    {
        // TODO-CQ: If the destination is an aggregate we can still use liveness
        // information for the remainder to DCE this.
        return;
    }

    JITDUMP("Processing block operation [%06u] that involves replacements\n", Compiler::dspTreeID(store));

    if (src->OperIs(GT_LCL_VAR, GT_LCL_FLD, GT_BLK) || src->IsConstInitVal())
    {
        DecompositionStatementList result;
        EliminateCommasInBlockOp(store, &result);

        DecompositionPlan plan(m_compiler, m_aggregates, m_liveness, store, src, dstInvolvesReplacements,
                               srcInvolvesReplacements);

        if (dstInvolvesReplacements)
        {
            unsigned dstLclOffs = dstLcl->GetLclOffs();
            unsigned dstLclSize = dstLcl->GetLayout(m_compiler)->GetSize();
            if (dstFirstRep->Offset < dstLclOffs)
            {
                JITDUMP("*** Block operation partially overlaps with start replacement of destination V%02u (%s)\n",
                        dstFirstRep->LclNum, dstFirstRep->Description);

                if (dstFirstRep->NeedsWriteBack)
                {
                    // The value of the replacement will be partially assembled from its old value and this struct
                    // operation.
                    // We accomplish this by an initial write back, the struct copy, followed by a later read back.
                    // TODO-CQ: This is expensive and unreflected in heuristics, but it is also very rare.
                    result.AddStatement(Promotion::CreateWriteBack(m_compiler, dstLcl->GetLclNum(), *dstFirstRep));
                    dstFirstRep->NeedsWriteBack = false;
                }

                plan.MarkNonRemainderUseOfStructLocal();
                dstFirstRep->NeedsReadBack = true;
                m_hasPendingReadBacks      = true;
                dstFirstRep++;
            }

            if (dstEndRep > dstFirstRep)
            {
                Replacement* dstLastRep = dstEndRep - 1;
                if (dstLastRep->Offset + genTypeSize(dstLastRep->AccessType) > dstLclOffs + dstLclSize)
                {
                    JITDUMP("*** Block operation partially overlaps with end replacement of destination V%02u (%s)\n",
                            dstLastRep->LclNum, dstLastRep->Description);

                    if (dstLastRep->NeedsWriteBack)
                    {
                        result.AddStatement(Promotion::CreateWriteBack(m_compiler, dstLcl->GetLclNum(), *dstLastRep));
                        dstLastRep->NeedsWriteBack = false;
                    }

                    plan.MarkNonRemainderUseOfStructLocal();
                    dstLastRep->NeedsReadBack = true;
                    m_hasPendingReadBacks     = true;
                    dstEndRep--;
                }
            }
        }

        if (srcInvolvesReplacements)
        {
            unsigned srcLclOffs = srcLcl->GetLclOffs();
            unsigned srcLclSize = srcLcl->GetLayout(m_compiler)->GetSize();

            if (srcFirstRep->Offset < srcLclOffs)
            {
                JITDUMP("*** Block operation partially overlaps with start replacement of source V%02u (%s)\n",
                        srcFirstRep->LclNum, srcFirstRep->Description);

                if (srcFirstRep->NeedsWriteBack)
                {
                    result.AddStatement(Promotion::CreateWriteBack(m_compiler, srcLcl->GetLclNum(), *srcFirstRep));
                    srcFirstRep->NeedsWriteBack = false;
                }

                srcFirstRep++;
            }

            if (srcEndRep > srcFirstRep)
            {
                Replacement* srcLastRep = srcEndRep - 1;
                if (srcLastRep->Offset + genTypeSize(srcLastRep->AccessType) > srcLclOffs + srcLclSize)
                {
                    JITDUMP("*** Block operation partially overlaps with end replacement of source V%02u (%s)\n",
                            srcLastRep->LclNum, srcLastRep->Description);

                    if (srcLastRep->NeedsWriteBack)
                    {
                        result.AddStatement(Promotion::CreateWriteBack(m_compiler, srcLcl->GetLclNum(), *srcLastRep));
                        srcLastRep->NeedsWriteBack = false;
                    }

                    srcEndRep--;
                }
            }
        }

        if (src->IsConstInitVal())
        {
            InitFields(store->AsLclVarCommon(), dstFirstRep, dstEndRep, &plan);
        }
        else
        {
            CopyBetweenFields(store, dstFirstRep, dstEndRep, src, srcFirstRep, srcEndRep, &result, &plan);
        }

        plan.Finalize(&result);

        *use          = result.ToCommaTree(m_compiler);
        m_madeChanges = true;
    }
    else
    {
        if (store->Data()->OperIs(GT_LCL_VAR, GT_LCL_FLD))
        {
            GenTreeLclVarCommon* srcLcl = store->Data()->AsLclVarCommon();
            unsigned             size   = srcLcl->GetLayout(m_compiler)->GetSize();
            WriteBackBefore(&store->Data(), srcLcl->GetLclNum(), srcLcl->GetLclOffs(), size);
        }

        if (store->OperIsLocalStore())
        {
            GenTreeLclVarCommon* lclStore = store->AsLclVarCommon();
            unsigned             size     = lclStore->GetLayout(m_compiler)->GetSize();
            if (MarkForReadBack(lclStore->GetLclNum(), lclStore->GetLclOffs(), size))
            {
                JITDUMP("Marked store destination replacements to be read back (could not decompose this store)\n");
            }
        }
    }
}

//------------------------------------------------------------------------
// OverlappingReplacements:
//   Find replacements that overlap the specified struct local.
//
// Parameters:
//   lcl              - A struct local
//   firstReplacement - [out] The first replacement that overlaps
//   endReplacement   - [out, optional] One past the last replacement that overlaps
//
// Returns:
//   True if any replacement overlaps; otherwise false.
//
bool ReplaceVisitor::OverlappingReplacements(GenTreeLclVarCommon* lcl,
                                             Replacement**        firstReplacement,
                                             Replacement**        endReplacement)
{
    AggregateInfo* agg = m_aggregates[lcl->GetLclNum()];
    if (agg == nullptr)
    {
        return false;
    }

    unsigned offs = lcl->GetLclOffs();
    unsigned size = lcl->GetLayout(m_compiler)->GetSize();
    return agg->OverlappingReplacements(offs, size, firstReplacement, endReplacement);
}

//------------------------------------------------------------------------
// EliminateCommasInBlockOp:
//   Ensure that the sources of a block op are not commas by extracting side effects.
//
// Parameters:
//   store  - The block op
//   result - Statement list to add resulting statements to.
//
// Remarks:
//   Works similarly to MorphInitBlockHelper::EliminateCommas.
//
void ReplaceVisitor::EliminateCommasInBlockOp(GenTree* store, DecompositionStatementList* result)
{
    bool     any = false;
    GenTree* src = store->Data();

    if (store->IsReverseOp())
    {
        while (src->OperIs(GT_COMMA))
        {
            result->AddStatement(src->gtGetOp1());
            src = src->gtGetOp2();
            any = true;
        }
    }
    else
    {
        if (store->OperIsIndir() && src->OperIs(GT_COMMA))
        {
            GenTree* addr = store->gtGetOp1();
            // Note that GTF_GLOB_REF is not up to date here, hence we need a tree walk to find address exposed locals.
            if (((addr->gtFlags & GTF_ALL_EFFECT) != 0) || (((src->gtFlags & GTF_ASG) != 0) && !addr->IsInvariant()) ||
                m_compiler->gtHasAddressExposedLocals(addr))
            {
                unsigned dstAddrLclNum = m_compiler->lvaGrabTemp(true DEBUGARG("Block morph store addr"));

                result->AddStatement(m_compiler->gtNewTempStore(dstAddrLclNum, addr));
                store->AsIndir()->Addr() = m_compiler->gtNewLclvNode(dstAddrLclNum, genActualType(addr));
                m_compiler->gtUpdateNodeSideEffects(store);
                m_madeChanges = true;
                any           = true;
            }
        }

        while (src->OperIs(GT_COMMA))
        {
            result->AddStatement(src->gtGetOp1());
            src = src->gtGetOp2();
            any = true;
        }
    }

    if (any)
    {
        store->Data() = src;
        m_compiler->gtUpdateNodeSideEffects(store);
        m_madeChanges = true;
    }
}

//------------------------------------------------------------------------
// InitFields:
//   Add entries into the plan specifying which replacements can be
//   directly inited, and mark the other ones as requiring read back.
//
// Parameters:
//   dstStore - Store into the destination local that involves replacement.
//   firstRep - The first replacement.
//   endRep   - End of the replacements.
//   plan     - Decomposition plan to add initialization entries into.
//
void ReplaceVisitor::InitFields(GenTreeLclVarCommon* dstStore,
                                Replacement*         firstRep,
                                Replacement*         endRep,
                                DecompositionPlan*   plan)
{
    for (Replacement* rep = firstRep; rep < endRep; rep++)
    {
        if (!plan->CanInitPrimitive(rep->AccessType))
        {
            JITDUMP("  Unsupported init of %s %s. Will init as struct and read back.\n", varTypeName(rep->AccessType),
                    rep->Description);

            // We will need to read this one back after initing the struct.
            rep->NeedsWriteBack = false;
            rep->NeedsReadBack  = true;
            plan->MarkNonRemainderUseOfStructLocal();
            continue;
        }

        JITDUMP("  Init V%02u (%s)\n", rep->LclNum, rep->Description);
        plan->InitReplacement(rep, rep->Offset - dstStore->GetLclOffs());
    }
}

#ifdef DEBUG
//------------------------------------------------------------------------
// LastUseString:
//   Return a string indicating whether a replacement is a last use, for
//   JITDUMP purposes.
//
// Parameters:
//   lcl - A struct local
//   rep - A replacement of that struct local
//
// Returns:
//   " (last use)" if it is, and otherwise "".
//
const char* ReplaceVisitor::LastUseString(GenTreeLclVarCommon* lcl, Replacement* rep)
{
    StructDeaths   deaths = m_liveness->GetDeathsForStructLocal(lcl);
    AggregateInfo* agg    = m_aggregates[lcl->GetLclNum()];
    assert(agg != nullptr);
    Replacement* firstRep = agg->Replacements.data();
    assert((rep >= firstRep) && (rep < firstRep + agg->Replacements.size()));

    size_t replacementIndex = rep - firstRep;
    if (deaths.IsReplacementDying((unsigned)replacementIndex))
    {
        return " (last use)";
    }

    return "";
}
#endif

//------------------------------------------------------------------------
// CopyBetweenFields:
//   Copy between two struct locals that may involve replacements.
//
// Parameters:
//   store       - Store node
//   dstFirstRep - First replacement of the destination or nullptr if destination is not a promoted local.
//   dstEndRep   - One past last replacement of the destination.
//   src         - Source node
//   srcFirstRep - First replacement of the source or nullptr if source is not a promoted local.
//   srcEndRep   - One past last replacement of the source.
//   statements  - Statement list to add potential "init" statements to.
//   plan        - Data structure that tracks the specific copies to be done.
//
void ReplaceVisitor::CopyBetweenFields(GenTree*                    store,
                                       Replacement*                dstFirstRep,
                                       Replacement*                dstEndRep,
                                       GenTree*                    src,
                                       Replacement*                srcFirstRep,
                                       Replacement*                srcEndRep,
                                       DecompositionStatementList* statements,
                                       DecompositionPlan*          plan)
{
    assert(src->OperIs(GT_LCL_VAR, GT_LCL_FLD, GT_BLK));

    GenTreeLclVarCommon* dstLcl      = store->OperIsLocalStore() ? store->AsLclVarCommon() : nullptr;
    GenTreeLclVarCommon* srcLcl      = src->OperIs(GT_LCL_VAR, GT_LCL_FLD) ? src->AsLclVarCommon() : nullptr;
    unsigned             dstBaseOffs = dstLcl != nullptr ? dstLcl->GetLclOffs() : 0;
    unsigned             srcBaseOffs = srcLcl != nullptr ? srcLcl->GetLclOffs() : 0;

    LclVarDsc* dstDsc = dstLcl != nullptr ? m_compiler->lvaGetDesc(dstLcl) : nullptr;
    LclVarDsc* srcDsc = srcLcl != nullptr ? m_compiler->lvaGetDesc(srcLcl) : nullptr;

    Replacement* dstRep = dstFirstRep;
    Replacement* srcRep = srcFirstRep;

    while ((dstRep < dstEndRep) || (srcRep < srcEndRep))
    {
        if ((srcRep < srcEndRep) && srcRep->NeedsReadBack)
        {
            JITDUMP("  Source replacement V%02u (%s) is stale. Will read it back before copy.\n", srcRep->LclNum,
                    srcRep->Description);

            assert(srcLcl != nullptr);
            statements->AddStatement(Promotion::CreateReadBack(m_compiler, srcLcl->GetLclNum(), *srcRep));
            srcRep->NeedsReadBack = false;
            assert(!srcRep->NeedsWriteBack);
        }

        if ((dstRep < dstEndRep) && (srcRep < srcEndRep))
        {
            if (srcRep->Offset - srcBaseOffs + genTypeSize(srcRep->AccessType) < dstRep->Offset - dstBaseOffs)
            {
                // This source replacement ends before the next destination replacement starts.
                // Write it directly to the destination struct local.
                unsigned offs = srcRep->Offset - srcBaseOffs;
                plan->CopyFromReplacement(srcRep, offs);
                JITDUMP("  dst+%03u <- V%02u (%s)%s\n", offs, srcRep->LclNum, srcRep->Description,
                        LastUseString(srcLcl, srcRep));
                srcRep++;
                continue;
            }

            if (dstRep->Offset - dstBaseOffs + genTypeSize(dstRep->AccessType) < srcRep->Offset - srcBaseOffs)
            {
                // Destination replacement ends before the next source replacement starts.
                // Read it directly from the source struct local.
                unsigned offs = dstRep->Offset - dstBaseOffs;
                plan->CopyToReplacement(dstRep, offs);
                JITDUMP("  V%02u (%s)%s <- src+%03u\n", dstRep->LclNum, dstRep->Description,
                        LastUseString(dstLcl, dstRep), offs);
                dstRep++;
                continue;
            }

            // Overlap. Check for exact match of replacements.
            // TODO-CQ: Allow copies between small types of different signs, and between TYP_I_IMPL/TYP_BYREF?
            if (((dstRep->Offset - dstBaseOffs) == (srcRep->Offset - srcBaseOffs)) &&
                (dstRep->AccessType == srcRep->AccessType))
            {
                plan->CopyBetweenReplacements(dstRep, srcRep, dstRep->Offset - dstBaseOffs);
                JITDUMP("  V%02u (%s)%s <- V%02u (%s)%s\n", dstRep->LclNum, dstRep->Description,
                        LastUseString(dstLcl, dstRep), srcRep->LclNum, srcRep->Description,
                        LastUseString(srcLcl, srcRep));

                dstRep++;
                srcRep++;
                continue;
            }

            // Partial overlap. Write source back to the struct local. We
            // will handle the destination replacement in a future
            // iteration of the loop.
            statements->AddStatement(Promotion::CreateWriteBack(m_compiler, srcLcl->GetLclNum(), *srcRep));
            JITDUMP("  Partial overlap of V%02u (%s)%s <- V%02u (%s)%s. Will read source back before copy\n",
                    dstRep->LclNum, dstRep->Description, LastUseString(dstLcl, dstRep), srcRep->LclNum,
                    srcRep->Description, LastUseString(srcLcl, srcRep));
            srcRep++;
            continue;
        }

        if (dstRep < dstEndRep)
        {
            unsigned offs = dstRep->Offset - dstBaseOffs;

            if ((srcDsc != nullptr) && srcDsc->lvPromoted)
            {
                unsigned srcOffs  = srcLcl->GetLclOffs() + offs;
                unsigned fieldLcl = m_compiler->lvaGetFieldLocal(srcDsc, srcOffs);

                if (fieldLcl != BAD_VAR_NUM)
                {
                    LclVarDsc* dsc = m_compiler->lvaGetDesc(fieldLcl);
                    if (dsc->lvType == dstRep->AccessType)
                    {
                        plan->CopyBetweenReplacements(dstRep, fieldLcl, offs);
                        JITDUMP("  V%02u (%s)%s <- V%02u (%s)\n", dstRep->LclNum, dstRep->Description,
                                LastUseString(dstLcl, dstRep), dsc->lvReason);
                        dstRep++;
                        continue;
                    }
                }
            }

            // TODO-CQ: If the source is promoted then this will result in
            // DNER'ing it. Alternatively we could copy the promoted field
            // directly to the destination's struct local and mark the
            // overlapping fields as needing read back to avoid this DNER.
            plan->CopyToReplacement(dstRep, offs);
            JITDUMP("  V%02u (%s)%s <- src+%03u\n", dstRep->LclNum, dstRep->Description, LastUseString(dstLcl, dstRep),
                    offs);
            dstRep++;
        }
        else
        {
            assert(srcRep < srcEndRep);
            unsigned offs = srcRep->Offset - srcBaseOffs;
            if ((dstDsc != nullptr) && dstDsc->lvPromoted)
            {
                unsigned dstOffs  = dstLcl->GetLclOffs() + offs;
                unsigned fieldLcl = m_compiler->lvaGetFieldLocal(dstDsc, dstOffs);

                if (fieldLcl != BAD_VAR_NUM)
                {
                    LclVarDsc* dsc = m_compiler->lvaGetDesc(fieldLcl);
                    if (dsc->lvType == srcRep->AccessType)
                    {
                        plan->CopyBetweenReplacements(fieldLcl, srcRep, offs);
                        JITDUMP("  V%02u (%s) <- V%02u (%s)%s\n", fieldLcl, dsc->lvReason, srcRep->LclNum,
                                srcRep->Description, LastUseString(srcLcl, srcRep));
                        srcRep++;
                        continue;
                    }
                }
            }

            plan->CopyFromReplacement(srcRep, offs);
            JITDUMP("  dst+%03u <- V%02u (%s)%s\n", offs, srcRep->LclNum, srcRep->Description,
                    LastUseString(srcLcl, srcRep));
            srcRep++;
        }
    }
}<|MERGE_RESOLUTION|>--- conflicted
+++ resolved
@@ -537,25 +537,13 @@
 
         if (m_store->OperIs(GT_STORE_BLK))
         {
-<<<<<<< HEAD
-            addr       = m_dst->gtGetOp1();
-            indirFlags = m_dst->gtFlags & GTF_IND_COPYABLE_FLAGS;
+            addr = m_store->AsIndir()->Addr();
+            indirFlags = m_store->gtFlags & GTF_IND_COPYABLE_FLAGS;
         }
         else if (m_src->OperIs(GT_BLK))
         {
-            addr       = m_src->gtGetOp1();
+            addr = m_src->AsIndir()->Addr();
             indirFlags = m_src->gtFlags & GTF_IND_COPYABLE_FLAGS;
-=======
-            addr = m_store->AsIndir()->Addr();
-            indirFlags =
-                m_store->gtFlags & (GTF_IND_VOLATILE | GTF_IND_NONFAULTING | GTF_IND_UNALIGNED | GTF_IND_INITCLASS);
-        }
-        else if (m_src->OperIs(GT_BLK))
-        {
-            addr = m_src->AsIndir()->Addr();
-            indirFlags =
-                m_src->gtFlags & (GTF_IND_VOLATILE | GTF_IND_NONFAULTING | GTF_IND_UNALIGNED | GTF_IND_INITCLASS);
->>>>>>> 533d70c6
         }
 
         int numAddrUses = 0;
