// Licensed to the .NET Foundation under one or more agreements.
// The .NET Foundation licenses this file to you under the MIT license.

#include "jitpch.h"
#include "promotion.h"
#include "jitstd/algorithm.h"

// Represents a list of statements; this is the result of assignment decomposition.
class DecompositionStatementList
{
    GenTree* m_head = nullptr;

public:
    void AddStatement(GenTree* stmt)
    {
        stmt->gtNext = m_head;
        m_head       = stmt;
    }

    GenTree* ToCommaTree(Compiler* comp)
    {
        if (m_head == nullptr)
        {
            return comp->gtNewNothingNode();
        }

        GenTree* tree = m_head;

        for (GenTree* cur = m_head->gtNext; cur != nullptr; cur = cur->gtNext)
        {
            tree = comp->gtNewOperNode(GT_COMMA, TYP_VOID, cur, tree);
        }

        return tree;
    }
};

// Represents a plan for decomposing a block operation into direct treatment of
// replacement fields and the remainder.
class DecompositionPlan
{
    struct Entry
    {
        unsigned     ToLclNum;
        Replacement* ToReplacement;
        unsigned     FromLclNum;
        Replacement* FromReplacement;
        unsigned     Offset;
        var_types    Type;
    };

<<<<<<< HEAD
    Compiler*         m_compiler;
    ArrayStack<Entry> m_entries;
    GenTree*          m_store;
    GenTree*          m_src;
    bool              m_srcInvolvesReplacements;

public:
    DecompositionPlan(Compiler* comp, GenTree* store, GenTree* src, bool srcInvolvesReplacements)
        : m_compiler(comp)
        , m_entries(comp->getAllocator(CMK_Promotion))
        , m_store(store)
=======
    Compiler*                       m_compiler;
    jitstd::vector<AggregateInfo*>& m_aggregates;
    PromotionLiveness*              m_liveness;
    GenTree*                        m_dst;
    GenTree*                        m_src;
    bool                            m_dstInvolvesReplacements;
    bool                            m_srcInvolvesReplacements;
    ArrayStack<Entry>               m_entries;
    bool                            m_hasNonRemainderUseOfStructLocal = false;

public:
    DecompositionPlan(Compiler*                       comp,
                      jitstd::vector<AggregateInfo*>& aggregates,
                      PromotionLiveness*              liveness,
                      GenTree*                        dst,
                      GenTree*                        src,
                      bool                            dstInvolvesReplacements,
                      bool                            srcInvolvesReplacements)
        : m_compiler(comp)
        , m_aggregates(aggregates)
        , m_liveness(liveness)
        , m_dst(dst)
>>>>>>> 408729ca
        , m_src(src)
        , m_dstInvolvesReplacements(dstInvolvesReplacements)
        , m_srcInvolvesReplacements(srcInvolvesReplacements)
        , m_entries(comp->getAllocator(CMK_Promotion))
    {
    }

    //------------------------------------------------------------------------
    // CopyBetweenReplacements:
    //   Add an entry specifying to copy from a replacement into another replacement.
    //
    // Parameters:
    //   dstRep - The destination replacement.
    //   srcRep - The source replacement.
    //   offset - The offset this covers in the struct copy.
    //   type   - The type of copy.
    //
    void CopyBetweenReplacements(Replacement* dstRep, Replacement* srcRep, unsigned offset)
    {
        m_entries.Push(Entry{dstRep->LclNum, dstRep, srcRep->LclNum, srcRep, offset, dstRep->AccessType});
    }

    //------------------------------------------------------------------------
    // CopyBetweenReplacements:
    //   Add an entry specifying to copy from a promoted field into a replacement.
    //
    // Parameters:
    //   dstRep - The destination replacement.
    //   srcLcl - Local number of regularly promoted source field.
    //   offset - The offset this covers in the struct copy.
    //   type   - The type of copy.
    //
    // Remarks:
    //   Used when the source local is a regular promoted field.
    //
    void CopyBetweenReplacements(Replacement* dstRep, unsigned srcLcl, unsigned offset)
    {
        m_entries.Push(Entry{dstRep->LclNum, dstRep, srcLcl, nullptr, offset, dstRep->AccessType});
    }

    //------------------------------------------------------------------------
    // CopyBetweenReplacements:
    //   Add an entry specifying to copy from a replacement into a promoted field.
    //
    // Parameters:
    //   dstRep - The destination replacement.
    //   srcLcl - Local number of regularly promoted source field.
    //   offset - The offset this covers in the struct copy.
    //   type   - The type of copy.
    //
    // Remarks:
    //   Used when the destination local is a regular promoted field.
    //
    void CopyBetweenReplacements(unsigned dstLcl, Replacement* srcRep, unsigned offset)
    {
        m_entries.Push(Entry{dstLcl, nullptr, srcRep->LclNum, srcRep, offset, srcRep->AccessType});
    }

    //------------------------------------------------------------------------
    // CopyToReplacement:
    //   Add an entry specifying to copy from the source into a replacement local.
    //
    // Parameters:
    //   dstLcl - The destination local to write.
    //   offset - The relative offset into the source.
    //   type   - The type of copy.
    //
    void CopyToReplacement(Replacement* dstRep, unsigned offset)
    {
        m_entries.Push(Entry{dstRep->LclNum, dstRep, BAD_VAR_NUM, nullptr, offset, dstRep->AccessType});
    }

    //------------------------------------------------------------------------
    // CopyFromReplacement:
    //   Add an entry specifying to copy from a replacement local into the destination.
    //
    // Parameters:
    //   srcLcl - The source local to copy from.
    //   offset - The relative offset into the destination to write.
    //   type   - The type of copy.
    //
    void CopyFromReplacement(Replacement* srcRep, unsigned offset)
    {
        m_entries.Push(Entry{BAD_VAR_NUM, nullptr, srcRep->LclNum, srcRep, offset, srcRep->AccessType});
    }

    //------------------------------------------------------------------------
    // InitReplacement:
    //   Add an entry specifying that a specified replacement local should be
    //   constant initialized.
    //
    // Parameters:
    //   dstLcl - The destination local.
    //   offset - The offset covered by this initialization.
    //   type   - The type to initialize.
    //
    void InitReplacement(Replacement* dstRep, unsigned offset)
    {
        m_entries.Push(Entry{dstRep->LclNum, dstRep, BAD_VAR_NUM, nullptr, offset, dstRep->AccessType});
    }

    //------------------------------------------------------------------------
    // MarkNonRemainderUseOfStructLocal:
    //   Mark that some of the destination replacements are being handled via a
    //   readback. This invalidates liveness information for the remainder
    //   because the struct local will now also be used for the readback.
    //
    void MarkNonRemainderUseOfStructLocal()
    {
        m_hasNonRemainderUseOfStructLocal = true;
    }

    //------------------------------------------------------------------------
    // Finalize:
    //   Create IR to perform the full decomposed struct copy as specified by
    //   the entries that were added to the decomposition plan. Add the
    //   statements to the specified list.
    //
    // Parameters:
    //   statements - The list of statements to add to.
    //
    void Finalize(DecompositionStatementList* statements)
    {
        if (IsInit())
        {
            FinalizeInit(statements);
        }
        else
        {
            FinalizeCopy(statements);
        }
    }

    //------------------------------------------------------------------------
    // CanInitPrimitive:
    //   Check if we can handle initializing a primitive of the specified type.
    //   For example, we cannot directly initialize SIMD types to non-zero
    //   constants.
    //
    // Parameters:
    //   type - The primitive type
    //
    // Returns:
    //   True if so.
    //
    bool CanInitPrimitive(var_types type)
    {
        assert(IsInit());
        if (varTypeIsGC(type) || varTypeIsSIMD(type))
        {
            return GetInitPattern() == 0;
        }

        return true;
    }

private:
    //------------------------------------------------------------------------
    // IsInit:
    //   Check if this is an init block operation.
    //
    // Returns:
    //   True if so.
    //
    bool IsInit()
    {
        return m_src->IsConstInitVal();
    }

    //------------------------------------------------------------------------
    // GetInitPattern:
    //   For an init block operation, get the pattern to init with.
    //
    // Returns:
    //   Byte pattern.
    //
    uint8_t GetInitPattern()
    {
        assert(IsInit());
        GenTree* cns = m_src->OperIsInitVal() ? m_src->gtGetOp1() : m_src;
        return uint8_t(cns->AsIntCon()->IconValue() & 0xFF);
    }

    //------------------------------------------------------------------------
    // ComputeRemainder:
    //   Compute the remainder of the block operation that needs to be inited
    //   or copied after the replacements stored in the plan have been handled.
    //
    // Returns:
    //   Segments representing the remainder.
    //
    // Remarks:
    //   This function takes into account that insignificant padding does not
    //   need to be considered part of the remainder. For example, the last 4
    //   bytes of Span<T> on 64-bit are not returned as the remainder.
    //
    StructSegments ComputeRemainder()
    {
        ClassLayout* dstLayout = m_store->GetLayout(m_compiler);

        // Validate with "obviously correct" but less scalable fixed bit vector implementation.
        INDEBUG(FixedBitVect * segmentBitVect);
        StructSegments segments = Promotion::SignificantSegments(m_compiler, dstLayout DEBUGARG(&segmentBitVect));

        for (int i = 0; i < m_entries.Height(); i++)
        {
            const Entry& entry = m_entries.BottomRef(i);

            segments.Subtract(StructSegments::Segment(entry.Offset, entry.Offset + genTypeSize(entry.Type)));

#ifdef DEBUG
            for (unsigned i = 0; i < genTypeSize(entry.Type); i++)
                segmentBitVect->bitVectClear(entry.Offset + i);
#endif
        }

#ifdef DEBUG
        segments.Check(segmentBitVect);

        if (m_compiler->verbose)
        {
            printf("  Remainder: ");
            segments.Dump();
            printf("\n");
        }
#endif

        return segments;
    }

    // Represents the strategy for handling the remainder part of the block
    // operation.
    struct RemainderStrategy
    {
        enum
        {
            NoRemainder,
            Primitive,
            FullBlock,
        };

        int       Type;
        unsigned  PrimitiveOffset;
        var_types PrimitiveType;

        RemainderStrategy(int type, unsigned primitiveOffset = 0, var_types primitiveType = TYP_UNDEF)
            : Type(type), PrimitiveOffset(primitiveOffset), PrimitiveType(primitiveType)
        {
        }
    };

    //------------------------------------------------------------------------
    // DetermineRemainderStrategy:
    //   Determine the strategy to use to handle the remaining parts of the struct
    //   once replacements have been handled.
    //
    // Returns:
    //   Type describing how it should be handled; for example, by a full block
    //   copy (that may be redundant with some of the replacements, but covers
    //   the rest of the remainder); or by handling a specific 'hole' as a
    //   primitive.
    //
    RemainderStrategy DetermineRemainderStrategy(const StructDeaths& dstDeaths)
    {
        if (m_dstInvolvesReplacements && !m_hasNonRemainderUseOfStructLocal && dstDeaths.IsRemainderDying())
        {
            JITDUMP("  => Remainder strategy: do nothing (remainder dying)\n");
            return RemainderStrategy(RemainderStrategy::NoRemainder);
        }

        StructSegments remainder = ComputeRemainder();
        if (remainder.IsEmpty())
        {
            JITDUMP("  => Remainder strategy: do nothing (no remainder)\n");
            return RemainderStrategy(RemainderStrategy::NoRemainder);
        }

        StructSegments::Segment segment;
        // See if we can "plug the hole" with a single primitive.
        if (remainder.IsSingleSegment(&segment))
        {
            var_types primitiveType = TYP_UNDEF;
            unsigned  size          = segment.End - segment.Start;
            if ((size == TARGET_POINTER_SIZE) && ((segment.Start % TARGET_POINTER_SIZE) == 0))
            {
                ClassLayout* dstLayout = m_store->GetLayout(m_compiler);
                primitiveType          = dstLayout->GetGCPtrType(segment.Start / TARGET_POINTER_SIZE);
            }
            else
            {
                switch (size)
                {
                    case 1:
                        primitiveType = TYP_UBYTE;
                        break;
                    case 2:
                        primitiveType = TYP_USHORT;
                        break;
                    case 4:
                        primitiveType = TYP_INT;
                        break;
#ifdef TARGET_64BIT
                    case 8:
                        primitiveType = TYP_LONG;
                        break;
#endif

                        // TODO-CQ: SIMD sizes
                }
            }

            if (primitiveType != TYP_UNDEF)
            {
                if (!IsInit() || CanInitPrimitive(primitiveType))
                {
                    JITDUMP("  => Remainder strategy: %s at +%03u\n", varTypeName(primitiveType), segment.Start);
                    return RemainderStrategy(RemainderStrategy::Primitive, segment.Start, primitiveType);
                }
                else
                {
                    JITDUMP("  Cannot handle initing remainder as primitive of type %s\n", varTypeName(primitiveType));
                }
            }
        }

        JITDUMP("  => Remainder strategy: retain a full block op\n");
        return RemainderStrategy(RemainderStrategy::FullBlock);
    }

    //------------------------------------------------------------------------
    // FinalizeInit:
    //   Create IR to perform the decomposed initialization.
    //
    // Parameters:
    //   statements - List to add statements to.
    //
    void FinalizeInit(DecompositionStatementList* statements)
    {
        uint8_t      initPattern = GetInitPattern();
        StructDeaths deaths      = m_liveness->GetDeathsForStructLocal(m_dst->AsLclVarCommon());

        AggregateInfo* agg = m_aggregates[m_dst->AsLclVarCommon()->GetLclNum()];
        assert((agg != nullptr) && (agg->Replacements.size() > 0));
        Replacement* firstRep = agg->Replacements.data();

        for (int i = 0; i < m_entries.Height(); i++)
        {
            const Entry& entry = m_entries.BottomRef(i);

            assert((entry.ToLclNum != BAD_VAR_NUM) && (entry.ToReplacement != nullptr));
<<<<<<< HEAD
            GenTree* value = m_compiler->gtNewConWithPattern(entry.Type, initPattern);
            GenTree* store = m_compiler->gtNewStoreLclVarNode(entry.ToLclNum, value);
            statements->AddStatement(store);
=======
            assert((entry.ToReplacement >= firstRep) && (entry.ToReplacement < firstRep + agg->Replacements.size()));
            size_t replacementIndex = entry.ToReplacement - firstRep;

            if (!deaths.IsReplacementDying((unsigned)replacementIndex))
            {
                GenTree* src = m_compiler->gtNewConWithPattern(entry.Type, initPattern);
                GenTree* dst = m_compiler->gtNewLclvNode(entry.ToLclNum, entry.Type);
                statements->AddStatement(m_compiler->gtNewAssignNode(dst, src));
            }

>>>>>>> 408729ca
            entry.ToReplacement->NeedsWriteBack = true;
            entry.ToReplacement->NeedsReadBack  = false;
        }

        RemainderStrategy remainderStrategy = DetermineRemainderStrategy(deaths);
        if (remainderStrategy.Type == RemainderStrategy::FullBlock)
        {
            statements->AddStatement(m_store);
        }
        else if (remainderStrategy.Type == RemainderStrategy::Primitive)
        {
            GenTree*             value  = m_compiler->gtNewConWithPattern(remainderStrategy.PrimitiveType, initPattern);
            GenTreeLclVarCommon* dstLcl = m_store->AsLclVarCommon();
            GenTree*             store =
                m_compiler->gtNewStoreLclFldNode(dstLcl->GetLclNum(), remainderStrategy.PrimitiveType,
                                                 dstLcl->GetLclOffs() + remainderStrategy.PrimitiveOffset, value);
            m_compiler->lvaSetVarDoNotEnregister(dstLcl->GetLclNum() DEBUGARG(DoNotEnregisterReason::LocalField));
            statements->AddStatement(store);
        }
    }

    //------------------------------------------------------------------------
    // FinalizeCopy:
    //   Create IR to perform the decomposed copy.
    //
    // Parameters:
    //   statements - List to add statements to.
    //
    void FinalizeCopy(DecompositionStatementList* statements)
    {
        assert(m_store->OperIs(GT_STORE_LCL_VAR, GT_STORE_LCL_FLD, GT_STORE_BLK) &&
               m_src->OperIs(GT_LCL_VAR, GT_LCL_FLD, GT_BLK));

        StructDeaths dstDeaths;
        if (m_dstInvolvesReplacements)
        {
            dstDeaths = m_liveness->GetDeathsForStructLocal(m_dst->AsLclVarCommon());
        }

        RemainderStrategy remainderStrategy = DetermineRemainderStrategy(dstDeaths);

        // If the remainder is a full block and is going to incur write barrier
        // then avoid incurring multiple write barriers for each source
        // replacement that is a GC pointer -- write them back to the struct
        // first instead. That is, instead of:
        //
        //   ▌  COMMA     void
        //   ├──▌  STORE_BLK struct<Program+S, 32>        <- write barrier
        //   │  ├──▌  LCL_VAR   byref  V01 arg1
        //   │  └──▌  LCL_VAR   struct<Program+S, 32> V00 arg0
        //   └──▌  COMMA     void
        //      ├──▌  STOREIND ref                        <- write barrier
        //      │  ├───▌  ADD       byref
        //      │  │   ├──▌  LCL_VAR   byref  V01 arg1
        //      │  │   └──▌  CNS_INT   long   8
        //      │  └──▌  LCL_VAR   ref    V05 tmp3
        //      └──▌  STOREIND   ref                      <- write barrier
        //         ├──▌  ADD       byref
        //         │  ├──▌  LCL_VAR   byref  V01 arg1
        //         │  └──▌  CNS_INT   long   24
        //         └──▌  LCL_VAR   ref    V06 tmp4
        //
        // Produce:
        //
        //   ▌  COMMA     void
        //   ├──▌  STORE_LCL_FLD ref    V00 arg0         [+8]   <- no write barrier
        //   │  └──▌  LCL_VAR   ref    V05 tmp3
        //   └──▌  COMMA     void
        //      ├──▌  STORE_LCL_FLD ref    V00 arg0      [+24]  <- no write barrier
        //      │  └──▌  LCL_VAR   ref    V06 tmp4
        //      └──▌  STORE_BLK struct<Program+S, 32>           <- write barrier
        //         ├──▌  LCL_VAR   byref  V01 arg1          (last use)
        //         └──▌  LCL_VAR   struct<Program+S, 32> V00 arg0
        //
        if ((remainderStrategy.Type == RemainderStrategy::FullBlock) && m_store->OperIs(GT_STORE_BLK) &&
            m_store->AsBlk()->GetLayout()->HasGCPtr())
        {
            for (int i = 0; i < m_entries.Height(); i++)
            {
                const Entry& entry = m_entries.BottomRef(i);
                if ((entry.FromReplacement != nullptr) && (entry.Type == TYP_REF))
                {
                    Replacement* rep = entry.FromReplacement;
                    if (rep->NeedsWriteBack)
                    {
                        statements->AddStatement(
                            Promotion::CreateWriteBack(m_compiler, m_src->AsLclVarCommon()->GetLclNum(), *rep));
                        JITDUMP("  Will write back V%02u (%s) to avoid an additional write barrier\n", rep->LclNum,
                                rep->Description);

                        // The loop below will skip these replacements as an
                        // optimization if it is going to copy the struct
                        // anyway.
                        rep->NeedsWriteBack = false;
                    }
                }
            }
        }

        GenTree*       addr               = nullptr;
        target_ssize_t addrBaseOffs       = 0;
        FieldSeq*      addrBaseOffsFldSeq = nullptr;
        GenTreeFlags   indirFlags         = GTF_EMPTY;

        if (m_store->OperIs(GT_STORE_BLK))
        {
            addr = m_store->AsIndir()->Addr();
            indirFlags =
                m_store->gtFlags & (GTF_IND_VOLATILE | GTF_IND_NONFAULTING | GTF_IND_UNALIGNED | GTF_IND_INITCLASS);
        }
        else if (m_src->OperIs(GT_BLK))
        {
            addr = m_src->AsIndir()->Addr();
            indirFlags =
                m_src->gtFlags & (GTF_IND_VOLATILE | GTF_IND_NONFAULTING | GTF_IND_UNALIGNED | GTF_IND_INITCLASS);
        }

        int numAddrUses = 0;

        if (addr != nullptr)
        {
            for (int i = 0; i < m_entries.Height(); i++)
            {
                if (!CanSkipEntry(m_entries.BottomRef(i), dstDeaths, remainderStrategy))
                {
                    numAddrUses++;
                }
            }

            if (remainderStrategy.Type != RemainderStrategy::NoRemainder)
            {
                numAddrUses++;
            }
        }

        bool needsNullCheck = false;
        if ((addr != nullptr) && m_compiler->fgAddrCouldBeNull(addr))
        {
            switch (remainderStrategy.Type)
            {
                case RemainderStrategy::NoRemainder:
                case RemainderStrategy::Primitive:
                    needsNullCheck = true;
                    // See if our first indirection will subsume the null check (usual case).
                    for (int i = 0; i < m_entries.Height(); i++)
                    {
                        if (CanSkipEntry(m_entries.BottomRef(i), dstDeaths, remainderStrategy))
                        {
                            continue;
                        }

                        const Entry& entry = m_entries.BottomRef(i);

                        assert((entry.FromLclNum == BAD_VAR_NUM) || (entry.ToLclNum == BAD_VAR_NUM));
                        needsNullCheck = m_compiler->fgIsBigOffset(entry.Offset);
                        break;
                    }
                    break;
            }
        }

        if (needsNullCheck)
        {
            numAddrUses++;
        }

        if ((addr != nullptr) && (numAddrUses > 1))
        {
            m_compiler->gtPeelOffsets(&addr, &addrBaseOffs, &addrBaseOffsFldSeq);

            if (CanReuseAddressForDecomposedStore(addr))
            {
                if (addr->OperIsLocalRead())
                {
                    // We will introduce more uses of the address local, so it is
                    // no longer dying here.
                    addr->gtFlags &= ~GTF_VAR_DEATH;
                }
            }
            else
            {
                unsigned addrLcl = m_compiler->lvaGrabTemp(true DEBUGARG("Spilling address for field-by-field copy"));
                statements->AddStatement(m_compiler->gtNewTempStore(addrLcl, addr));
                addr = m_compiler->gtNewLclvNode(addrLcl, addr->TypeGet());
            }
        }

        auto grabAddr = [=, &numAddrUses](unsigned offs) {
            assert(numAddrUses > 0);
            numAddrUses--;

            GenTree* addrUse;
            if (numAddrUses == 0)
            {
                // Last use of the address, reuse the node.
                addrUse = addr;
            }
            else
            {
                addrUse = m_compiler->gtCloneExpr(addr);
            }

            target_ssize_t fullOffs = addrBaseOffs + (target_ssize_t)offs;
            if ((fullOffs != 0) || (addrBaseOffsFldSeq != nullptr))
            {
                GenTreeIntCon* offsetNode = m_compiler->gtNewIconNode(fullOffs, TYP_I_IMPL);
                offsetNode->gtFieldSeq    = addrBaseOffsFldSeq;

                var_types addrType = varTypeIsGC(addrUse) ? TYP_BYREF : TYP_I_IMPL;
                addrUse            = m_compiler->gtNewOperNode(GT_ADD, addrType, addrUse, offsetNode);
            }

            return addrUse;
        };

        if (remainderStrategy.Type == RemainderStrategy::FullBlock)
        {
            // We will reuse the existing block op. Rebase the address off of the new local we created.
            if (m_src->OperIs(GT_BLK))
            {
                m_src->AsIndir()->Addr() = grabAddr(0);
            }
            else if (m_store->OperIs(GT_STORE_BLK))
            {
                m_store->AsIndir()->Addr() = grabAddr(0);
            }
        }

        // If the source involves replacements then do the struct op first --
        // we would overwrite the destination with stale bits if we did it last.
        // If the source does not involve replacements then CQ analysis shows
        // that it's best to do it last.
        if ((remainderStrategy.Type == RemainderStrategy::FullBlock) && m_srcInvolvesReplacements)
        {
            statements->AddStatement(m_store);

            if (m_src->OperIs(GT_LCL_VAR, GT_LCL_FLD))
            {
                // We will introduce uses of the source below so this struct
                // copy is no longer the last use if it was before.
                m_src->gtFlags &= ~GTF_VAR_DEATH;
            }
        }

        if (needsNullCheck)
        {
            GenTreeIndir* indir = m_compiler->gtNewIndir(TYP_BYTE, grabAddr(0));
            PropagateIndirFlags(indir, indirFlags);
            statements->AddStatement(indir);
        }

        StructDeaths srcDeaths;
        if (m_srcInvolvesReplacements)
        {
            srcDeaths = m_liveness->GetDeathsForStructLocal(m_src->AsLclVarCommon());
        }

        for (int i = 0; i < m_entries.Height(); i++)
        {
            const Entry& entry = m_entries.BottomRef(i);

            if (entry.ToReplacement != nullptr)
            {
                entry.ToReplacement->NeedsWriteBack = true;
                entry.ToReplacement->NeedsReadBack  = false;
            }

            if (CanSkipEntry(entry, dstDeaths, remainderStrategy))
            {
                if (entry.FromReplacement != nullptr)
                {
                    JITDUMP(
                        "  Skipping dst+%03u <- V%02u (%s); it is up-to-date in its struct local and will be handled "
                        "as part of the remainder\n",
                        entry.Offset, entry.FromReplacement->LclNum, entry.FromReplacement->Description);
                }
                else if (entry.ToReplacement != nullptr)
                {
                    JITDUMP("  Skipping def of V%02u (%s); it is dying", entry.ToReplacement->LclNum,
                            entry.ToReplacement->Description);
                }

                continue;
            }

            GenTree* src;
            if (entry.FromLclNum != BAD_VAR_NUM)
            {
                src = m_compiler->gtNewLclvNode(entry.FromLclNum, entry.Type);
            }
            else if (m_src->OperIs(GT_LCL_VAR, GT_LCL_FLD))
            {
                unsigned offs = m_src->AsLclVarCommon()->GetLclOffs() + entry.Offset;
                // Local morph ensures we do not see local indirs here that dereference beyond UINT16_MAX.
                noway_assert(FitsIn<uint16_t>(offs));
                src = m_compiler->gtNewLclFldNode(m_src->AsLclVarCommon()->GetLclNum(), entry.Type, offs);
                m_compiler->lvaSetVarDoNotEnregister(m_src->AsLclVarCommon()->GetLclNum()
                                                         DEBUGARG(DoNotEnregisterReason::LocalField));
            }
            else
            {
                GenTree* addr = grabAddr(entry.Offset);
                src           = m_compiler->gtNewIndir(entry.Type, addr);
                PropagateIndirFlags(src, indirFlags);
            }

            GenTree* store;
            if (entry.ToLclNum != BAD_VAR_NUM)
            {
<<<<<<< HEAD
                store = m_compiler->gtNewStoreLclVarNode(entry.ToLclNum, src);
=======
                src = m_compiler->gtNewLclvNode(entry.FromLclNum, entry.Type);

                if (entry.FromReplacement != nullptr)
                {
                    AggregateInfo* srcAgg   = m_aggregates[m_src->AsLclVarCommon()->GetLclNum()];
                    Replacement*   firstRep = srcAgg->Replacements.data();
                    assert((entry.FromReplacement >= firstRep) &&
                           (entry.FromReplacement < (firstRep + srcAgg->Replacements.size())));
                    size_t replacementIndex = entry.FromReplacement - firstRep;
                    if (srcDeaths.IsReplacementDying((unsigned)replacementIndex))
                    {
                        src->gtFlags |= GTF_VAR_DEATH;
                    }
                }
>>>>>>> 408729ca
            }
            else if (m_store->OperIsLocalStore())
            {
                unsigned offs = m_store->AsLclVarCommon()->GetLclOffs() + entry.Offset;
                // Local morph ensures we do not see local indirs here that dereference beyond UINT16_MAX.
                noway_assert(FitsIn<uint16_t>(offs));
                store = m_compiler->gtNewStoreLclFldNode(m_store->AsLclVarCommon()->GetLclNum(), entry.Type, offs, src);
                m_compiler->lvaSetVarDoNotEnregister(m_store->AsLclVarCommon()->GetLclNum()
                                                         DEBUGARG(DoNotEnregisterReason::LocalField));
            }
            else
            {
                GenTree* addr = grabAddr(entry.Offset);
                store         = m_compiler->gtNewStoreIndNode(entry.Type, addr, src);
                PropagateIndirFlags(store, indirFlags);
            }

<<<<<<< HEAD
            statements->AddStatement(store);
            if (entry.ToReplacement != nullptr)
            {
                entry.ToReplacement->NeedsWriteBack = true;
                entry.ToReplacement->NeedsReadBack  = false;
            }
=======
            statements->AddStatement(m_compiler->gtNewAssignNode(dst, src));
>>>>>>> 408729ca
        }

        if ((remainderStrategy.Type == RemainderStrategy::FullBlock) && !m_srcInvolvesReplacements)
        {
            statements->AddStatement(m_store);
        }

        if (remainderStrategy.Type == RemainderStrategy::Primitive)
        {
            GenTree* src;
            if (m_src->OperIs(GT_LCL_VAR, GT_LCL_FLD))
            {
                GenTreeLclVarCommon* srcLcl = m_src->AsLclVarCommon();
                src = m_compiler->gtNewLclFldNode(srcLcl->GetLclNum(), remainderStrategy.PrimitiveType,
                                                  srcLcl->GetLclOffs() + remainderStrategy.PrimitiveOffset);
                m_compiler->lvaSetVarDoNotEnregister(srcLcl->GetLclNum() DEBUGARG(DoNotEnregisterReason::LocalField));
            }
            else
            {
                src = m_compiler->gtNewIndir(remainderStrategy.PrimitiveType,
                                             grabAddr(remainderStrategy.PrimitiveOffset));
                PropagateIndirFlags(src, indirFlags);
            }

            GenTree* store;
            if (m_store->OperIsLocalStore())
            {
                GenTreeLclVarCommon* dstLcl = m_store->AsLclVarCommon();
                store = m_compiler->gtNewStoreLclFldNode(dstLcl->GetLclNum(), remainderStrategy.PrimitiveType,
                                                         dstLcl->GetLclOffs() + remainderStrategy.PrimitiveOffset, src);
                m_compiler->lvaSetVarDoNotEnregister(dstLcl->GetLclNum() DEBUGARG(DoNotEnregisterReason::LocalField));
            }
            else
            {
                store = m_compiler->gtNewStoreIndNode(remainderStrategy.PrimitiveType,
                                                      grabAddr(remainderStrategy.PrimitiveOffset), src);
                PropagateIndirFlags(store, indirFlags);
            }

            statements->AddStatement(store);
        }

        assert(numAddrUses == 0);
    }

    //------------------------------------------------------------------------
    // CanSkipEntry:
    //   Check if the specified entry can be skipped because it is writing to a
    //   death replacement or because the remainder would handle it anyway.
    //
    // Parameters:
    //   entry             - The init/copy entry
    //   remainderStrategy - The strategy we are using for the remainder
    //
    bool CanSkipEntry(const Entry& entry, const StructDeaths& deaths, const RemainderStrategy& remainderStrategy)
    {
        if (entry.ToReplacement != nullptr)
        {
            // Check if this entry is dying anyway.
            assert(m_dstInvolvesReplacements);

            AggregateInfo* agg = m_aggregates[m_dst->AsLclVarCommon()->GetLclNum()];
            assert((agg != nullptr) && (agg->Replacements.size() > 0));
            Replacement* firstRep = agg->Replacements.data();
            assert((entry.ToReplacement >= firstRep) && (entry.ToReplacement < (firstRep + agg->Replacements.size())));

            size_t replacementIndex = entry.ToReplacement - firstRep;
            if (deaths.IsReplacementDying((unsigned)replacementIndex))
            {
                return true;
            }
        }

        if (entry.FromReplacement != nullptr)
        {
            // Check if the remainder is going to handle it.
            return (remainderStrategy.Type == RemainderStrategy::FullBlock) && !entry.FromReplacement->NeedsWriteBack &&
                   (entry.ToLclNum == BAD_VAR_NUM);
        }

        return false;
    }

    //------------------------------------------------------------------------
    // CanReuseAddressForDecomposedStore: Check if it is safe to reuse the
    // specified address node for each decomposed store of a block copy.
    //
    // Arguments:
    //   addrNode - The address node
    //
    // Return Value:
    //   True if the caller can reuse the address by cloning.
    //
    bool CanReuseAddressForDecomposedStore(GenTree* addrNode)
    {
        if (addrNode->OperIsLocalRead())
        {
            GenTreeLclVarCommon* lcl    = addrNode->AsLclVarCommon();
            unsigned             lclNum = lcl->GetLclNum();
            if (m_compiler->lvaGetDesc(lclNum)->IsAddressExposed())
            {
                // Address could be pointing to itself
                return false;
            }

            // If we aren't writing a local here then since the address is not
            // exposed it cannot change.
            if (!m_store->OperIsLocalStore())
            {
                return true;
            }

            // Otherwise it could still be possible that the address is part of
            // the struct we're writing.
            unsigned dstLclNum = m_store->AsLclVarCommon()->GetLclNum();
            if (lclNum == dstLclNum)
            {
                return false;
            }

            // It could also be one of the replacement locals we're going to write.
            for (int i = 0; i < m_entries.Height(); i++)
            {
                if (m_entries.BottomRef(i).ToLclNum == lclNum)
                {
                    return false;
                }
            }

            return true;
        }

        return addrNode->IsInvariant();
    }

    //------------------------------------------------------------------------
    // PropagateIndirFlags:
    //   Propagate the specified flags to a GT_IND node.
    //
    // Parameters:
    //   indir - The indirection to apply flags to
    //   flags - The specified indirection flags.
    //
    void PropagateIndirFlags(GenTree* indir, GenTreeFlags flags)
    {
        if (genTypeSize(indir) == 1)
        {
            flags &= ~GTF_IND_UNALIGNED;
        }

        indir->gtFlags |= flags;
    }
};

//------------------------------------------------------------------------
// gtPeelOffsets: Peel all ADD(addr, CNS_INT(x)) nodes off the specified address
// node and return the base node and sum of offsets peeled.
//
// Arguments:
//   addr   - [in, out] The address node.
//   offset - [out] The sum of offset peeled such that ADD(addr, offset) is equivalent to the original addr.
//   fldSeq - [out] The combined field sequence for all the peeled offsets.
//
void Compiler::gtPeelOffsets(GenTree** addr, target_ssize_t* offset, FieldSeq** fldSeq)
{
    assert((*addr)->TypeIs(TYP_I_IMPL, TYP_BYREF, TYP_REF));
    *offset = 0;
    *fldSeq = nullptr;
    while ((*addr)->OperIs(GT_ADD) && !(*addr)->gtOverflow())
    {
        GenTree* op1 = (*addr)->gtGetOp1();
        GenTree* op2 = (*addr)->gtGetOp2();

        if (op2->IsCnsIntOrI() && !op2->AsIntCon()->IsIconHandle())
        {
            assert(op2->TypeIs(TYP_I_IMPL));
            GenTreeIntCon* intCon = op2->AsIntCon();
            *offset += (target_ssize_t)intCon->IconValue();
            *fldSeq = m_fieldSeqStore->Append(*fldSeq, intCon->gtFieldSeq);
            *addr   = op1;
        }
        else if (op1->IsCnsIntOrI() && !op1->AsIntCon()->IsIconHandle())
        {
            assert(op1->TypeIs(TYP_I_IMPL));
            GenTreeIntCon* intCon = op1->AsIntCon();
            *offset += (target_ssize_t)intCon->IconValue();
            *fldSeq = m_fieldSeqStore->Append(intCon->gtFieldSeq, *fldSeq);
            *addr   = op2;
        }
        else
        {
            break;
        }
    }
}

// HandleStore:
//   Handle a store that may be between struct locals with replacements.
//
// Parameters:
//   use  - The store's use
//   user - The store's user
//
void ReplaceVisitor::HandleStore(GenTree** use, GenTree* user)
{
    GenTree* store = *use;

    if (!store->TypeIs(TYP_STRUCT))
    {
        return;
    }

    GenTree*             src    = store->Data()->gtEffectiveVal();
    GenTreeLclVarCommon* dstLcl = store->OperIsLocalStore() ? store->AsLclVarCommon() : nullptr;
    GenTreeLclVarCommon* srcLcl = src->OperIs(GT_LCL_VAR, GT_LCL_FLD) ? src->AsLclVarCommon() : nullptr;

    Replacement* dstFirstRep     = nullptr;
    Replacement* dstEndRep       = nullptr;
    bool dstInvolvesReplacements = (dstLcl != nullptr) && OverlappingReplacements(dstLcl, &dstFirstRep, &dstEndRep);
    Replacement* srcFirstRep     = nullptr;
    Replacement* srcEndRep       = nullptr;
    bool srcInvolvesReplacements = (srcLcl != nullptr) && OverlappingReplacements(srcLcl, &srcFirstRep, &srcEndRep);

    if (!dstInvolvesReplacements && !srcInvolvesReplacements)
    {
        // TODO-CQ: If the destination is an aggregate we can still use liveness
        // information for the remainder to DCE this.
        return;
    }

    JITDUMP("Processing block operation [%06u] that involves replacements\n", Compiler::dspTreeID(store));

    if (src->OperIs(GT_LCL_VAR, GT_LCL_FLD, GT_BLK) || src->IsConstInitVal())
    {
        DecompositionStatementList result;
        EliminateCommasInBlockOp(store, &result);

        DecompositionPlan plan(m_compiler, m_aggregates, m_liveness, dst, src, dstInvolvesReplacements,
                               srcInvolvesReplacements);

        if (dstInvolvesReplacements)
        {
            unsigned dstLclOffs = dstLcl->GetLclOffs();
            unsigned dstLclSize = dstLcl->GetLayout(m_compiler)->GetSize();
            if (dstFirstRep->Offset < dstLclOffs)
            {
                JITDUMP("*** Block operation partially overlaps with start replacement of destination V%02u (%s)\n",
                        dstFirstRep->LclNum, dstFirstRep->Description);

                if (dstFirstRep->NeedsWriteBack)
                {
                    // The value of the replacement will be partially assembled from its old value and this struct
                    // operation.
                    // We accomplish this by an initial write back, the struct copy, followed by a later read back.
                    // TODO-CQ: This is expensive and unreflected in heuristics, but it is also very rare.
                    result.AddStatement(Promotion::CreateWriteBack(m_compiler, dstLcl->GetLclNum(), *dstFirstRep));
                    dstFirstRep->NeedsWriteBack = false;
                }

                plan.MarkNonRemainderUseOfStructLocal();
                dstFirstRep->NeedsReadBack = true;
                dstFirstRep++;
            }

            if (dstEndRep > dstFirstRep)
            {
                Replacement* dstLastRep = dstEndRep - 1;
                if (dstLastRep->Offset + genTypeSize(dstLastRep->AccessType) > dstLclOffs + dstLclSize)
                {
                    JITDUMP("*** Block operation partially overlaps with end replacement of destination V%02u (%s)\n",
                            dstLastRep->LclNum, dstLastRep->Description);

                    if (dstLastRep->NeedsWriteBack)
                    {
                        result.AddStatement(Promotion::CreateWriteBack(m_compiler, dstLcl->GetLclNum(), *dstLastRep));
                        dstLastRep->NeedsWriteBack = false;
                    }

                    plan.MarkNonRemainderUseOfStructLocal();
                    dstLastRep->NeedsReadBack = true;
                    dstEndRep--;
                }
            }
        }

        if (srcInvolvesReplacements)
        {
            unsigned srcLclOffs = srcLcl->GetLclOffs();
            unsigned srcLclSize = srcLcl->GetLayout(m_compiler)->GetSize();

            if (srcFirstRep->Offset < srcLclOffs)
            {
                JITDUMP("*** Block operation partially overlaps with start replacement of source V%02u (%s)\n",
                        srcFirstRep->LclNum, srcFirstRep->Description);

                if (srcFirstRep->NeedsWriteBack)
                {
                    result.AddStatement(Promotion::CreateWriteBack(m_compiler, srcLcl->GetLclNum(), *srcFirstRep));
                    srcFirstRep->NeedsWriteBack = false;
                }

                srcFirstRep++;
            }

            if (srcEndRep > srcFirstRep)
            {
                Replacement* srcLastRep = srcEndRep - 1;
                if (srcLastRep->Offset + genTypeSize(srcLastRep->AccessType) > srcLclOffs + srcLclSize)
                {
                    JITDUMP("*** Block operation partially overlaps with end replacement of source V%02u (%s)\n",
                            srcLastRep->LclNum, srcLastRep->Description);

                    if (srcLastRep->NeedsWriteBack)
                    {
                        result.AddStatement(Promotion::CreateWriteBack(m_compiler, srcLcl->GetLclNum(), *srcLastRep));
                        srcLastRep->NeedsWriteBack = false;
                    }

                    srcEndRep--;
                }
            }
        }

<<<<<<< HEAD
        DecompositionPlan plan(m_compiler, store, src, srcInvolvesReplacements);

=======
>>>>>>> 408729ca
        if (src->IsConstInitVal())
        {
            InitFields(store->AsLclVarCommon(), dstFirstRep, dstEndRep, &plan);
        }
        else
        {
            CopyBetweenFields(store, dstFirstRep, dstEndRep, src, srcFirstRep, srcEndRep, &result, &plan);
        }

        plan.Finalize(&result);

        *use          = result.ToCommaTree(m_compiler);
        m_madeChanges = true;
    }
    else
    {
        if (store->Data()->OperIs(GT_LCL_VAR, GT_LCL_FLD))
        {
            GenTreeLclVarCommon* srcLcl = store->Data()->AsLclVarCommon();
            unsigned             size   = srcLcl->GetLayout(m_compiler)->GetSize();
            WriteBackBefore(&store->Data(), srcLcl->GetLclNum(), srcLcl->GetLclOffs(), size);
        }

        if (store->OperIsLocalStore())
        {
            GenTreeLclVarCommon* lclStore = store->AsLclVarCommon();
            unsigned             size     = lclStore->GetLayout(m_compiler)->GetSize();
            MarkForReadBack(lclStore->GetLclNum(), lclStore->GetLclOffs(), size);
        }
    }
}

//------------------------------------------------------------------------
// OverlappingReplacements:
//   Find replacements that overlap the specified struct local.
//
// Parameters:
//   lcl              - A struct local
//   firstReplacement - [out] The first replacement that overlaps
//   endReplacement   - [out, optional] One past the last replacement that overlaps
//
// Returns:
//   True if any replacement overlaps; otherwise false.
//
bool ReplaceVisitor::OverlappingReplacements(GenTreeLclVarCommon* lcl,
                                             Replacement**        firstReplacement,
                                             Replacement**        endReplacement)
{
    AggregateInfo* agg = m_aggregates[lcl->GetLclNum()];
    if (agg == nullptr)
    {
        return false;
    }

    unsigned offs = lcl->GetLclOffs();
    unsigned size = lcl->GetLayout(m_compiler)->GetSize();
    return agg->OverlappingReplacements(offs, size, firstReplacement, endReplacement);
}

//------------------------------------------------------------------------
// EliminateCommasInBlockOp:
//   Ensure that the sources of a block op are not commas by extracting side effects.
//
// Parameters:
//   store  - The block op
//   result - Statement list to add resulting statements to.
//
// Remarks:
//   Works similarly to MorphInitBlockHelper::EliminateCommas.
//
void ReplaceVisitor::EliminateCommasInBlockOp(GenTree* store, DecompositionStatementList* result)
{
    bool     any = false;
    GenTree* src = store->Data();

    if (store->IsReverseOp())
    {
        while (src->OperIs(GT_COMMA))
        {
            result->AddStatement(src->gtGetOp1());
            src = src->gtGetOp2();
            any = true;
        }
    }
    else
    {
        if (store->OperIsIndir() && src->OperIs(GT_COMMA))
        {
            GenTree* addr = store->gtGetOp1();
            // Note that GTF_GLOB_REF is not up to date here, hence we need a tree walk to find address exposed locals.
            if (((addr->gtFlags & GTF_ALL_EFFECT) != 0) || (((src->gtFlags & GTF_ASG) != 0) && !addr->IsInvariant()) ||
                m_compiler->gtHasAddressExposedLocals(addr))
            {
                unsigned dstAddrLclNum = m_compiler->lvaGrabTemp(true DEBUGARG("Block morph store addr"));

                result->AddStatement(m_compiler->gtNewTempStore(dstAddrLclNum, addr));
                store->AsIndir()->Addr() = m_compiler->gtNewLclvNode(dstAddrLclNum, genActualType(addr));
                m_compiler->gtUpdateNodeSideEffects(store);
                m_madeChanges = true;
                any           = true;
            }
        }

        while (src->OperIs(GT_COMMA))
        {
            result->AddStatement(src->gtGetOp1());
            src = src->gtGetOp2();
            any = true;
        }
    }

    if (any)
    {
        store->Data() = src;
        m_compiler->gtUpdateNodeSideEffects(store);
        m_madeChanges = true;
    }
}

//------------------------------------------------------------------------
// InitFields:
//   Add entries into the plan specifying which replacements can be
//   directly inited, and mark the other ones as requiring read back.
//
// Parameters:
//   dstStore - Store into the destination local that involves replacement.
//   firstRep - The first replacement.
//   endRep   - End of the replacements.
//   plan     - Decomposition plan to add initialization entries into.
//
void ReplaceVisitor::InitFields(GenTreeLclVarCommon* dstStore,
                                Replacement*         firstRep,
                                Replacement*         endRep,
                                DecompositionPlan*   plan)
{
    for (Replacement* rep = firstRep; rep < endRep; rep++)
    {
        if (!plan->CanInitPrimitive(rep->AccessType))
        {
            JITDUMP("  Unsupported init of %s %s. Will init as struct and read back.\n", varTypeName(rep->AccessType),
                    rep->Description);

            // We will need to read this one back after initing the struct.
            rep->NeedsWriteBack = false;
            rep->NeedsReadBack  = true;
            plan->MarkNonRemainderUseOfStructLocal();
            continue;
        }

        JITDUMP("  Init V%02u (%s)\n", rep->LclNum, rep->Description);
        plan->InitReplacement(rep, rep->Offset - dstStore->GetLclOffs());
    }
}

#ifdef DEBUG
//------------------------------------------------------------------------
// LastUseString:
//   Return a string indicating whether a replacement is a last use, for
//   JITDUMP purposes.
//
// Parameters:
//   lcl - A struct local
//   rep - A replacement of that struct local
//
// Returns:
//   " (last use)" if it is, and otherwise "".
//
const char* ReplaceVisitor::LastUseString(GenTreeLclVarCommon* lcl, Replacement* rep)
{
    StructDeaths   deaths = m_liveness->GetDeathsForStructLocal(lcl);
    AggregateInfo* agg    = m_aggregates[lcl->GetLclNum()];
    assert(agg != nullptr);
    Replacement* firstRep = agg->Replacements.data();
    assert((rep >= firstRep) && (rep < firstRep + agg->Replacements.size()));

    size_t replacementIndex = rep - firstRep;
    if (deaths.IsReplacementDying((unsigned)replacementIndex))
    {
        return " (last use)";
    }

    return "";
}
#endif

//------------------------------------------------------------------------
// CopyBetweenFields:
//   Copy between two struct locals that may involve replacements.
//
// Parameters:
//   store       - Store node
//   dstFirstRep - First replacement of the destination or nullptr if destination is not a promoted local.
//   dstEndRep   - One past last replacement of the destination.
//   src         - Source node
//   srcFirstRep - First replacement of the source or nullptr if source is not a promoted local.
//   srcEndRep   - One past last replacement of the source.
//   statements  - Statement list to add potential "init" statements to.
//   plan        - Data structure that tracks the specific copies to be done.
//
void ReplaceVisitor::CopyBetweenFields(GenTree*                    store,
                                       Replacement*                dstFirstRep,
                                       Replacement*                dstEndRep,
                                       GenTree*                    src,
                                       Replacement*                srcFirstRep,
                                       Replacement*                srcEndRep,
                                       DecompositionStatementList* statements,
                                       DecompositionPlan*          plan)
{
    assert(src->OperIs(GT_LCL_VAR, GT_LCL_FLD, GT_BLK));

    GenTreeLclVarCommon* dstLcl      = store->OperIsLocalStore() ? store->AsLclVarCommon() : nullptr;
    GenTreeLclVarCommon* srcLcl      = src->OperIs(GT_LCL_VAR, GT_LCL_FLD) ? src->AsLclVarCommon() : nullptr;
    unsigned             dstBaseOffs = dstLcl != nullptr ? dstLcl->GetLclOffs() : 0;
    unsigned             srcBaseOffs = srcLcl != nullptr ? srcLcl->GetLclOffs() : 0;

    LclVarDsc* dstDsc = dstLcl != nullptr ? m_compiler->lvaGetDesc(dstLcl) : nullptr;
    LclVarDsc* srcDsc = srcLcl != nullptr ? m_compiler->lvaGetDesc(srcLcl) : nullptr;

    Replacement* dstRep = dstFirstRep;
    Replacement* srcRep = srcFirstRep;

    while ((dstRep < dstEndRep) || (srcRep < srcEndRep))
    {
        if ((srcRep < srcEndRep) && srcRep->NeedsReadBack)
        {
            JITDUMP("  Source replacement V%02u (%s) is stale. Will read it back before copy.\n", srcRep->LclNum,
                    srcRep->Description);

            assert(srcLcl != nullptr);
            statements->AddStatement(Promotion::CreateReadBack(m_compiler, srcLcl->GetLclNum(), *srcRep));
            srcRep->NeedsReadBack = false;
            assert(!srcRep->NeedsWriteBack);
        }

        if ((dstRep < dstEndRep) && (srcRep < srcEndRep))
        {
            if (srcRep->Offset - srcBaseOffs + genTypeSize(srcRep->AccessType) < dstRep->Offset - dstBaseOffs)
            {
                // This source replacement ends before the next destination replacement starts.
                // Write it directly to the destination struct local.
                unsigned offs = srcRep->Offset - srcBaseOffs;
                plan->CopyFromReplacement(srcRep, offs);
                JITDUMP("  dst+%03u <- V%02u (%s)%s\n", offs, srcRep->LclNum, srcRep->Description,
                        LastUseString(srcLcl, srcRep));
                srcRep++;
                continue;
            }

            if (dstRep->Offset - dstBaseOffs + genTypeSize(dstRep->AccessType) < srcRep->Offset - srcBaseOffs)
            {
                // Destination replacement ends before the next source replacement starts.
                // Read it directly from the source struct local.
                unsigned offs = dstRep->Offset - dstBaseOffs;
                plan->CopyToReplacement(dstRep, offs);
                JITDUMP("  V%02u (%s)%s <- src+%03u\n", dstRep->LclNum, dstRep->Description,
                        LastUseString(dstLcl, dstRep), offs);
                dstRep++;
                continue;
            }

            // Overlap. Check for exact match of replacements.
            // TODO-CQ: Allow copies between small types of different signs, and between TYP_I_IMPL/TYP_BYREF?
            if (((dstRep->Offset - dstBaseOffs) == (srcRep->Offset - srcBaseOffs)) &&
                (dstRep->AccessType == srcRep->AccessType))
            {
                plan->CopyBetweenReplacements(dstRep, srcRep, dstRep->Offset - dstBaseOffs);
                JITDUMP("  V%02u (%s)%s <- V%02u (%s)%s\n", dstRep->LclNum, dstRep->Description,
                        LastUseString(dstLcl, dstRep), srcRep->LclNum, srcRep->Description,
                        LastUseString(srcLcl, srcRep));

                dstRep++;
                srcRep++;
                continue;
            }

            // Partial overlap. Write source back to the struct local. We
            // will handle the destination replacement in a future
            // iteration of the loop.
            statements->AddStatement(Promotion::CreateWriteBack(m_compiler, srcLcl->GetLclNum(), *srcRep));
            JITDUMP("  Partial overlap of V%02u (%s)%s <- V%02u (%s)%s. Will read source back before copy\n",
                    dstRep->LclNum, dstRep->Description, LastUseString(dstLcl, dstRep), srcRep->LclNum,
                    srcRep->Description, LastUseString(srcLcl, srcRep));
            srcRep++;
            continue;
        }

        if (dstRep < dstEndRep)
        {
            unsigned offs = dstRep->Offset - dstBaseOffs;

            if ((srcDsc != nullptr) && srcDsc->lvPromoted)
            {
                unsigned srcOffs  = srcLcl->GetLclOffs() + offs;
                unsigned fieldLcl = m_compiler->lvaGetFieldLocal(srcDsc, srcOffs);

                if (fieldLcl != BAD_VAR_NUM)
                {
                    LclVarDsc* dsc = m_compiler->lvaGetDesc(fieldLcl);
                    if (dsc->lvType == dstRep->AccessType)
                    {
                        plan->CopyBetweenReplacements(dstRep, fieldLcl, offs);
                        JITDUMP("  V%02u (%s)%s <- V%02u (%s)\n", dstRep->LclNum, dstRep->Description,
                                LastUseString(dstLcl, dstRep), dsc->lvReason);
                        dstRep++;
                        continue;
                    }
                }
            }

            // TODO-CQ: If the source is promoted then this will result in
            // DNER'ing it. Alternatively we could copy the promoted field
            // directly to the destination's struct local and mark the
            // overlapping fields as needing read back to avoid this DNER.
            plan->CopyToReplacement(dstRep, offs);
            JITDUMP("  V%02u (%s)%s <- src+%03u\n", dstRep->LclNum, dstRep->Description, LastUseString(dstLcl, dstRep),
                    offs);
            dstRep++;
        }
        else
        {
            assert(srcRep < srcEndRep);
            unsigned offs = srcRep->Offset - srcBaseOffs;
            if ((dstDsc != nullptr) && dstDsc->lvPromoted)
            {
                unsigned dstOffs  = dstLcl->GetLclOffs() + offs;
                unsigned fieldLcl = m_compiler->lvaGetFieldLocal(dstDsc, dstOffs);

                if (fieldLcl != BAD_VAR_NUM)
                {
                    LclVarDsc* dsc = m_compiler->lvaGetDesc(fieldLcl);
                    if (dsc->lvType == srcRep->AccessType)
                    {
                        plan->CopyBetweenReplacements(fieldLcl, srcRep, offs);
                        JITDUMP("  V%02u (%s) <- V%02u (%s)%s\n", fieldLcl, dsc->lvReason, srcRep->LclNum,
                                srcRep->Description, LastUseString(srcLcl, srcRep));
                        srcRep++;
                        continue;
                    }
                }
            }

            plan->CopyFromReplacement(srcRep, offs);
            JITDUMP("  dst+%03u <- V%02u (%s)%s\n", offs, srcRep->LclNum, srcRep->Description,
                    LastUseString(srcLcl, srcRep));
            srcRep++;
        }
    }
}<|MERGE_RESOLUTION|>--- conflicted
+++ resolved
@@ -49,23 +49,10 @@
         var_types    Type;
     };
 
-<<<<<<< HEAD
-    Compiler*         m_compiler;
-    ArrayStack<Entry> m_entries;
-    GenTree*          m_store;
-    GenTree*          m_src;
-    bool              m_srcInvolvesReplacements;
-
-public:
-    DecompositionPlan(Compiler* comp, GenTree* store, GenTree* src, bool srcInvolvesReplacements)
-        : m_compiler(comp)
-        , m_entries(comp->getAllocator(CMK_Promotion))
-        , m_store(store)
-=======
     Compiler*                       m_compiler;
     jitstd::vector<AggregateInfo*>& m_aggregates;
     PromotionLiveness*              m_liveness;
-    GenTree*                        m_dst;
+    GenTree*                        m_store;
     GenTree*                        m_src;
     bool                            m_dstInvolvesReplacements;
     bool                            m_srcInvolvesReplacements;
@@ -76,15 +63,14 @@
     DecompositionPlan(Compiler*                       comp,
                       jitstd::vector<AggregateInfo*>& aggregates,
                       PromotionLiveness*              liveness,
-                      GenTree*                        dst,
+                      GenTree*                        store,
                       GenTree*                        src,
                       bool                            dstInvolvesReplacements,
                       bool                            srcInvolvesReplacements)
         : m_compiler(comp)
         , m_aggregates(aggregates)
         , m_liveness(liveness)
-        , m_dst(dst)
->>>>>>> 408729ca
+        , m_store(store)
         , m_src(src)
         , m_dstInvolvesReplacements(dstInvolvesReplacements)
         , m_srcInvolvesReplacements(srcInvolvesReplacements)
@@ -424,9 +410,9 @@
     void FinalizeInit(DecompositionStatementList* statements)
     {
         uint8_t      initPattern = GetInitPattern();
-        StructDeaths deaths      = m_liveness->GetDeathsForStructLocal(m_dst->AsLclVarCommon());
-
-        AggregateInfo* agg = m_aggregates[m_dst->AsLclVarCommon()->GetLclNum()];
+        StructDeaths deaths      = m_liveness->GetDeathsForStructLocal(m_store->AsLclVarCommon());
+
+        AggregateInfo* agg = m_aggregates[m_store->AsLclVarCommon()->GetLclNum()];
         assert((agg != nullptr) && (agg->Replacements.size() > 0));
         Replacement* firstRep = agg->Replacements.data();
 
@@ -435,22 +421,16 @@
             const Entry& entry = m_entries.BottomRef(i);
 
             assert((entry.ToLclNum != BAD_VAR_NUM) && (entry.ToReplacement != nullptr));
-<<<<<<< HEAD
-            GenTree* value = m_compiler->gtNewConWithPattern(entry.Type, initPattern);
-            GenTree* store = m_compiler->gtNewStoreLclVarNode(entry.ToLclNum, value);
-            statements->AddStatement(store);
-=======
             assert((entry.ToReplacement >= firstRep) && (entry.ToReplacement < firstRep + agg->Replacements.size()));
             size_t replacementIndex = entry.ToReplacement - firstRep;
 
             if (!deaths.IsReplacementDying((unsigned)replacementIndex))
             {
-                GenTree* src = m_compiler->gtNewConWithPattern(entry.Type, initPattern);
-                GenTree* dst = m_compiler->gtNewLclvNode(entry.ToLclNum, entry.Type);
-                statements->AddStatement(m_compiler->gtNewAssignNode(dst, src));
-            }
-
->>>>>>> 408729ca
+                GenTree* value = m_compiler->gtNewConWithPattern(entry.Type, initPattern);
+                GenTree* store = m_compiler->gtNewStoreLclVarNode(entry.ToLclNum, value);
+                statements->AddStatement(store);
+            }
+
             entry.ToReplacement->NeedsWriteBack = true;
             entry.ToReplacement->NeedsReadBack  = false;
         }
@@ -487,7 +467,7 @@
         StructDeaths dstDeaths;
         if (m_dstInvolvesReplacements)
         {
-            dstDeaths = m_liveness->GetDeathsForStructLocal(m_dst->AsLclVarCommon());
+            dstDeaths = m_liveness->GetDeathsForStructLocal(m_store->AsLclVarCommon());
         }
 
         RemainderStrategy remainderStrategy = DetermineRemainderStrategy(dstDeaths);
@@ -740,30 +720,6 @@
             if (entry.FromLclNum != BAD_VAR_NUM)
             {
                 src = m_compiler->gtNewLclvNode(entry.FromLclNum, entry.Type);
-            }
-            else if (m_src->OperIs(GT_LCL_VAR, GT_LCL_FLD))
-            {
-                unsigned offs = m_src->AsLclVarCommon()->GetLclOffs() + entry.Offset;
-                // Local morph ensures we do not see local indirs here that dereference beyond UINT16_MAX.
-                noway_assert(FitsIn<uint16_t>(offs));
-                src = m_compiler->gtNewLclFldNode(m_src->AsLclVarCommon()->GetLclNum(), entry.Type, offs);
-                m_compiler->lvaSetVarDoNotEnregister(m_src->AsLclVarCommon()->GetLclNum()
-                                                         DEBUGARG(DoNotEnregisterReason::LocalField));
-            }
-            else
-            {
-                GenTree* addr = grabAddr(entry.Offset);
-                src           = m_compiler->gtNewIndir(entry.Type, addr);
-                PropagateIndirFlags(src, indirFlags);
-            }
-
-            GenTree* store;
-            if (entry.ToLclNum != BAD_VAR_NUM)
-            {
-<<<<<<< HEAD
-                store = m_compiler->gtNewStoreLclVarNode(entry.ToLclNum, src);
-=======
-                src = m_compiler->gtNewLclvNode(entry.FromLclNum, entry.Type);
 
                 if (entry.FromReplacement != nullptr)
                 {
@@ -777,7 +733,27 @@
                         src->gtFlags |= GTF_VAR_DEATH;
                     }
                 }
->>>>>>> 408729ca
+            }
+            else if (m_src->OperIs(GT_LCL_VAR, GT_LCL_FLD))
+            {
+                unsigned offs = m_src->AsLclVarCommon()->GetLclOffs() + entry.Offset;
+                // Local morph ensures we do not see local indirs here that dereference beyond UINT16_MAX.
+                noway_assert(FitsIn<uint16_t>(offs));
+                src = m_compiler->gtNewLclFldNode(m_src->AsLclVarCommon()->GetLclNum(), entry.Type, offs);
+                m_compiler->lvaSetVarDoNotEnregister(m_src->AsLclVarCommon()->GetLclNum()
+                                                         DEBUGARG(DoNotEnregisterReason::LocalField));
+            }
+            else
+            {
+                GenTree* addr = grabAddr(entry.Offset);
+                src           = m_compiler->gtNewIndir(entry.Type, addr);
+                PropagateIndirFlags(src, indirFlags);
+            }
+
+            GenTree* store;
+            if (entry.ToLclNum != BAD_VAR_NUM)
+            {
+                store = m_compiler->gtNewStoreLclVarNode(entry.ToLclNum, src);
             }
             else if (m_store->OperIsLocalStore())
             {
@@ -795,16 +771,7 @@
                 PropagateIndirFlags(store, indirFlags);
             }
 
-<<<<<<< HEAD
             statements->AddStatement(store);
-            if (entry.ToReplacement != nullptr)
-            {
-                entry.ToReplacement->NeedsWriteBack = true;
-                entry.ToReplacement->NeedsReadBack  = false;
-            }
-=======
-            statements->AddStatement(m_compiler->gtNewAssignNode(dst, src));
->>>>>>> 408729ca
         }
 
         if ((remainderStrategy.Type == RemainderStrategy::FullBlock) && !m_srcInvolvesReplacements)
@@ -866,7 +833,7 @@
             // Check if this entry is dying anyway.
             assert(m_dstInvolvesReplacements);
 
-            AggregateInfo* agg = m_aggregates[m_dst->AsLclVarCommon()->GetLclNum()];
+            AggregateInfo* agg = m_aggregates[m_store->AsLclVarCommon()->GetLclNum()];
             assert((agg != nullptr) && (agg->Replacements.size() > 0));
             Replacement* firstRep = agg->Replacements.data();
             assert((entry.ToReplacement >= firstRep) && (entry.ToReplacement < (firstRep + agg->Replacements.size())));
@@ -1042,7 +1009,7 @@
         DecompositionStatementList result;
         EliminateCommasInBlockOp(store, &result);
 
-        DecompositionPlan plan(m_compiler, m_aggregates, m_liveness, dst, src, dstInvolvesReplacements,
+        DecompositionPlan plan(m_compiler, m_aggregates, m_liveness, store, src, dstInvolvesReplacements,
                                srcInvolvesReplacements);
 
         if (dstInvolvesReplacements)
@@ -1128,11 +1095,6 @@
             }
         }
 
-<<<<<<< HEAD
-        DecompositionPlan plan(m_compiler, store, src, srcInvolvesReplacements);
-
-=======
->>>>>>> 408729ca
         if (src->IsConstInitVal())
         {
             InitFields(store->AsLclVarCommon(), dstFirstRep, dstEndRep, &plan);
