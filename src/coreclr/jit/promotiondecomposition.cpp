#include "jitpch.h"
#include "promotion.h"
#include "jitstd/algorithm.h"

// Represents a list of statements; this is the result of assignment decomposition.
class DecompositionStatementList
{
    GenTree* m_head = nullptr;

public:
    void AddStatement(GenTree* stmt)
    {
        stmt->gtNext = m_head;
        m_head       = stmt;
    }

    GenTree* ToCommaTree(Compiler* comp)
    {
        if (m_head == nullptr)
        {
            return comp->gtNewNothingNode();
        }

        GenTree* tree = m_head;

        for (GenTree* cur = m_head->gtNext; cur != nullptr; cur = cur->gtNext)
        {
            tree = comp->gtNewOperNode(GT_COMMA, TYP_VOID, cur, tree);
        }

        return tree;
    }
};

// Represents a plan for decomposing a block operation into direct treatment of
// replacement fields and the remainder.
class DecompositionPlan
{
    struct Entry
    {
        unsigned     ToLclNum;
        Replacement* ToReplacement;
        unsigned     FromLclNum;
        Replacement* FromReplacement;
        unsigned     Offset;
        var_types    Type;
    };

    Compiler*          m_compiler;
    AggregateInfo**    m_aggregates;
    PromotionLiveness* m_liveness;
    GenTree*           m_dst;
    GenTree*           m_src;
    bool               m_dstInvolvesReplacements;
    bool               m_srcInvolvesReplacements;
    ArrayStack<Entry>  m_entries;

public:
    DecompositionPlan(Compiler*          comp,
                      AggregateInfo**    aggregates,
                      PromotionLiveness* liveness,
                      GenTree*           dst,
                      GenTree*           src,
                      bool               dstInvolvesReplacements,
                      bool               srcInvolvesReplacements)
        : m_compiler(comp)
        , m_aggregates(aggregates)
        , m_liveness(liveness)
        , m_dst(dst)
        , m_src(src)
        , m_srcInvolvesReplacements(srcInvolvesReplacements)
        , m_entries(comp->getAllocator(CMK_Promotion))
    {
    }

    //------------------------------------------------------------------------
    // CopyBetweenReplacements:
    //   Add an entry specifying to copy from a replacement into another replacement.
    //
    // Parameters:
    //   dstRep - The destination replacement.
    //   srcRep - The source replacement.
    //   offset - The offset this covers in the struct copy.
    //   type   - The type of copy.
    //
    void CopyBetweenReplacements(Replacement* dstRep, Replacement* srcRep, unsigned offset)
    {
        m_entries.Push(Entry{dstRep->LclNum, dstRep, srcRep->LclNum, srcRep, offset, dstRep->AccessType});
    }

    //------------------------------------------------------------------------
    // CopyBetweenReplacements:
    //   Add an entry specifying to copy from a promoted field into a replacement.
    //
    // Parameters:
    //   dstRep - The destination replacement.
    //   srcLcl - Local number of regularly promoted source field.
    //   offset - The offset this covers in the struct copy.
    //   type   - The type of copy.
    //
    // Remarks:
    //   Used when the source local is a regular promoted field.
    //
    void CopyBetweenReplacements(Replacement* dstRep, unsigned srcLcl, unsigned offset)
    {
        m_entries.Push(Entry{dstRep->LclNum, dstRep, srcLcl, nullptr, offset, dstRep->AccessType});
    }

    //------------------------------------------------------------------------
    // CopyBetweenReplacements:
    //   Add an entry specifying to copy from a replacement into a promoted field.
    //
    // Parameters:
    //   dstRep - The destination replacement.
    //   srcLcl - Local number of regularly promoted source field.
    //   offset - The offset this covers in the struct copy.
    //   type   - The type of copy.
    //
    // Remarks:
    //   Used when the destination local is a regular promoted field.
    //
    void CopyBetweenReplacements(unsigned dstLcl, Replacement* srcRep, unsigned offset)
    {
        m_entries.Push(Entry{dstLcl, nullptr, srcRep->LclNum, srcRep, offset, srcRep->AccessType});
    }

    //------------------------------------------------------------------------
    // CopyToReplacement:
    //   Add an entry specifying to copy from the source into a replacement local.
    //
    // Parameters:
    //   dstLcl - The destination local to write.
    //   offset - The relative offset into the source.
    //   type   - The type of copy.
    //
    void CopyToReplacement(Replacement* dstRep, unsigned offset)
    {
        m_entries.Push(Entry{dstRep->LclNum, dstRep, BAD_VAR_NUM, nullptr, offset, dstRep->AccessType});
    }

    //------------------------------------------------------------------------
    // CopyFromReplacement:
    //   Add an entry specifying to copy from a replacement local into the destination.
    //
    // Parameters:
    //   srcLcl - The source local to copy from.
    //   offset - The relative offset into the destination to write.
    //   type   - The type of copy.
    //
    void CopyFromReplacement(Replacement* srcRep, unsigned offset)
    {
        m_entries.Push(Entry{BAD_VAR_NUM, nullptr, srcRep->LclNum, srcRep, offset, srcRep->AccessType});
    }

    //------------------------------------------------------------------------
    // InitReplacement:
    //   Add an entry specifying that a specified replacement local should be
    //   constant initialized.
    //
    // Parameters:
    //   dstLcl - The destination local.
    //   offset - The offset covered by this initialization.
    //   type   - The type to initialize.
    //
    void InitReplacement(Replacement* dstRep, unsigned offset)
    {
        m_entries.Push(Entry{dstRep->LclNum, dstRep, BAD_VAR_NUM, nullptr, offset, dstRep->AccessType});
    }

    //------------------------------------------------------------------------
    // Finalize:
    //   Create IR to perform the full decomposed struct copy as specified by
    //   the entries that were added to the decomposition plan. Add the
    //   statements to the specified list.
    //
    // Parameters:
    //   statements - The list of statements to add to.
    //
    void Finalize(DecompositionStatementList* statements)
    {
        if (IsInit())
        {
            FinalizeInit(statements);
        }
        else
        {
            FinalizeCopy(statements);
        }
    }

    //------------------------------------------------------------------------
    // CanInitPrimitive:
    //   Check if we can handle initializing a primitive of the specified type.
    //   For example, we cannot directly initialize SIMD types to non-zero
    //   constants.
    //
    // Parameters:
    //   type - The primitive type
    //
    // Returns:
    //   True if so.
    //
    bool CanInitPrimitive(var_types type)
    {
        assert(IsInit());
        if (varTypeIsGC(type) || varTypeIsSIMD(type))
        {
            return GetInitPattern() == 0;
        }

        return true;
    }

private:
    //------------------------------------------------------------------------
    // IsInit:
    //   Check if this is an init block operation.
    //
    // Returns:
    //   True if so.
    //
    bool IsInit()
    {
        return m_src->IsConstInitVal();
    }

    //------------------------------------------------------------------------
    // GetInitPattern:
    //   For an init block operation, get the pattern to init with.
    //
    // Returns:
    //   Byte pattern.
    //
    uint8_t GetInitPattern()
    {
        assert(IsInit());
        GenTree* cns = m_src->OperIsInitVal() ? m_src->gtGetOp1() : m_src;
        return uint8_t(cns->AsIntCon()->IconValue() & 0xFF);
    }

    //------------------------------------------------------------------------
    // ComputeRemainder:
    //   Compute the remainder of the block operation that needs to be inited
    //   or copied after the replacements stored in the plan have been handled.
    //
    // Returns:
    //   Segments representing the remainder.
    //
    // Remarks:
    //   This function takes into account that insignificant padding does not
    //   need to be considered part of the remainder. For example, the last 4
    //   bytes of Span<T> on 64-bit are not returned as the remainder.
    //
    StructSegments ComputeRemainder()
    {
        ClassLayout*   dstLayout = m_dst->GetLayout(m_compiler);
        StructSegments segments  = Promotion::SignificantSegments(m_compiler, dstLayout);

        // Validate with "obviously correct" but less scalable fixed bit vector implementation.
        INDEBUG(FixedBitVect* segmentBitVect = FixedBitVect::bitVectInit(dstLayout->GetSize(), m_compiler));

        for (int i = 0; i < m_entries.Height(); i++)
        {
            const Entry& entry = m_entries.BottomRef(i);

            segments.Subtract(StructSegments::Segment(entry.Offset, entry.Offset + genTypeSize(entry.Type)));

#ifdef DEBUG
            for (unsigned i = 0; i < genTypeSize(entry.Type); i++)
                segmentBitVect->bitVectClear(entry.Offset + i);
#endif
        }

#ifdef DEBUG
        segments.Check(segmentBitVect);

        if (m_compiler->verbose)
        {
            printf("  Remainder: ");
            segments.Dump();
            printf("\n");
        }
#endif

        return segments;
    }

    // Represents the strategy for handling the remainder part of the block
    // operation.
    struct RemainderStrategy
    {
        enum
        {
            NoRemainder,
            Primitive,
            FullBlock,
        };

        int       Type;
        unsigned  PrimitiveOffset;
        var_types PrimitiveType;

        RemainderStrategy(int type, unsigned primitiveOffset = 0, var_types primitiveType = TYP_UNDEF)
            : Type(type), PrimitiveOffset(primitiveOffset), PrimitiveType(primitiveType)
        {
        }
    };

    //------------------------------------------------------------------------
    // DetermineRemainderStrategy:
    //   Determine the strategy to use to handle the remaining parts of the struct
    //   once replacements have been handled.
    //
    // Returns:
    //   Type describing how it should be handled; for example, by a full block
    //   copy (that may be redundant with some of the replacements, but covers
    //   the rest of the remainder); or by handling a specific 'hole' as a
    //   primitive.
    //
    RemainderStrategy DetermineRemainderStrategy(const StructUseDeaths& dstDeaths)
    {
        if (m_dstInvolvesReplacements && dstDeaths.IsRemainderDying())
        {
            JITDUMP("  => Remainder strategy: do nothing (remainder dying)\n");
            return RemainderStrategy(RemainderStrategy::NoRemainder);
        }

        StructSegments remainder = ComputeRemainder();
        if (remainder.IsEmpty())
        {
            JITDUMP("  => Remainder strategy: do nothing (no remainder)\n");
            return RemainderStrategy(RemainderStrategy::NoRemainder);
        }

        StructSegments::Segment segment;
        // See if we can "plug the hole" with a single primitive.
        if (remainder.IsSingleSegment(&segment))
        {
            var_types primitiveType = TYP_UNDEF;
            unsigned  size          = segment.End - segment.Start;
            // For
            if ((size == TARGET_POINTER_SIZE) && ((segment.Start % TARGET_POINTER_SIZE) == 0))
            {
                ClassLayout* dstLayout = m_dst->GetLayout(m_compiler);
                primitiveType          = dstLayout->GetGCPtrType(segment.Start / TARGET_POINTER_SIZE);
            }
            else
            {
                switch (size)
                {
                    case 1:
                        primitiveType = TYP_UBYTE;
                        break;
                    case 2:
                        primitiveType = TYP_USHORT;
                        break;
                    case 4:
                        primitiveType = TYP_INT;
                        break;
#ifdef TARGET_64BIT
                    case 8:
                        primitiveType = TYP_LONG;
                        break;
#endif

                        // TODO-CQ: SIMD sizes
                }
            }

            if (primitiveType != TYP_UNDEF)
            {
                if (!IsInit() || CanInitPrimitive(primitiveType))
                {
                    JITDUMP("  => Remainder strategy: %s at %03u\n", varTypeName(primitiveType), segment.Start);
                    return RemainderStrategy(RemainderStrategy::Primitive, segment.Start, primitiveType);
                }
                else
                {
                    JITDUMP("  Cannot handle initing remainder as primitive of type %s\n", varTypeName(primitiveType));
                }
            }
        }

        JITDUMP("  => Remainder strategy: retain a full block op\n");
        return RemainderStrategy(RemainderStrategy::FullBlock);
    }

    //------------------------------------------------------------------------
    // FinalizeInit:
    //   Create IR to perform the decomposed initialization.
    //
    // Parameters:
    //   statements - List to add statements to.
    //
    void FinalizeInit(DecompositionStatementList* statements)
    {
<<<<<<< HEAD
        GenTree*        cns         = m_src->OperIsInitVal() ? m_src->gtGetOp1() : m_src;
        uint8_t         initPattern = GetInitPattern();
        StructUseDeaths deaths      = m_liveness->GetDeathsForStructLocal(m_dst->AsLclVarCommon());

        AggregateInfo* agg = m_aggregates[m_dst->AsLclVarCommon()->GetLclNum()];
        assert((agg != nullptr) && (agg->Replacements.size() > 0));
        Replacement* firstRep = agg->Replacements.data();
=======
        uint8_t initPattern = GetInitPattern();
>>>>>>> 5e1bf548

        for (int i = 0; i < m_entries.Height(); i++)
        {
            const Entry& entry = m_entries.BottomRef(i);

            assert((entry.ToLclNum != BAD_VAR_NUM) && (entry.ToReplacement != nullptr));
            assert((entry.ToReplacement >= firstRep) && (entry.ToReplacement < firstRep + agg->Replacements.size()));
            size_t replacementIndex = entry.ToReplacement - firstRep;

            if (!deaths.IsReplacementDying((unsigned)replacementIndex))
            {
                GenTree* src = m_compiler->gtNewConWithPattern(entry.Type, initPattern);
                GenTree* dst = m_compiler->gtNewLclvNode(entry.ToLclNum, entry.Type);
                statements->AddStatement(m_compiler->gtNewAssignNode(dst, src));
            }

            entry.ToReplacement->NeedsWriteBack = true;
            entry.ToReplacement->NeedsReadBack  = false;
        }

        RemainderStrategy remainderStrategy = DetermineRemainderStrategy(deaths);
        if (remainderStrategy.Type == RemainderStrategy::FullBlock)
        {
            GenTree* asg = m_compiler->gtNewAssignNode(m_dst, m_src);
            statements->AddStatement(asg);
        }
        else if (remainderStrategy.Type == RemainderStrategy::Primitive)
        {
            GenTree*             src    = m_compiler->gtNewConWithPattern(remainderStrategy.PrimitiveType, initPattern);
            GenTreeLclVarCommon* dstLcl = m_dst->AsLclVarCommon();
            GenTree*             dst = m_compiler->gtNewLclFldNode(dstLcl->GetLclNum(), remainderStrategy.PrimitiveType,
                                                       dstLcl->GetLclOffs() + remainderStrategy.PrimitiveOffset);
            m_compiler->lvaSetVarDoNotEnregister(dstLcl->GetLclNum() DEBUGARG(DoNotEnregisterReason::LocalField));
            statements->AddStatement(m_compiler->gtNewAssignNode(dst, src));
        }
    }

    //------------------------------------------------------------------------
    // FinalizeCopy:
    //   Create IR to perform the decomposed copy.
    //
    // Parameters:
    //   statements - List to add statements to.
    //
    void FinalizeCopy(DecompositionStatementList* statements)
    {
        assert(m_dst->OperIs(GT_LCL_VAR, GT_LCL_FLD, GT_BLK) && m_src->OperIs(GT_LCL_VAR, GT_LCL_FLD, GT_BLK));

        StructUseDeaths dstDeaths;
        if (m_dstInvolvesReplacements)
        {
            dstDeaths = m_liveness->GetDeathsForStructLocal(m_dst->AsLclVarCommon());
        }

        RemainderStrategy remainderStrategy = DetermineRemainderStrategy(dstDeaths);

        // If the remainder is a full block and is going to incur write barrier
        // then avoid incurring multiple write barriers for each source
        // replacement that is a GC pointer -- write them back to the struct
        // first instead. That is, instead of:
        //
        //   ▌  COMMA     void
        //   ├──▌  ASG       struct (copy)                      <- write barrier
        //   │  ├──▌  BLK       struct<Program+S, 32>
        //   │  │  └──▌  LCL_VAR   byref  V01 arg1
        //   │  └──▌  LCL_VAR   struct<Program+S, 32> V00 arg0
        //   └──▌  COMMA     void
        //      ├──▌  ASG       ref                             <- write barrier
        //      │  ├──▌  IND       ref
        //      │  │  └──▌  ADD       byref
        //      │  │     ├──▌  LCL_VAR   byref  V01 arg1
        //      │  │     └──▌  CNS_INT   long   8
        //      │  └──▌  LCL_VAR   ref    V05 tmp3
        //      └──▌  ASG       ref                             <- write barrier
        //         ├──▌  IND       ref
        //         │  └──▌  ADD       byref
        //         │     ├──▌  LCL_VAR   byref  V01 arg1
        //         │     └──▌  CNS_INT   long   24
        //         └──▌  LCL_VAR   ref    V06 tmp4
        //
        // Produce:
        //
        //   ▌  COMMA     void
        //   ├──▌  ASG       ref                                <- no write barrier
        //   │  ├──▌  LCL_FLD   ref    V00 arg0         [+8]
        //   │  └──▌  LCL_VAR   ref    V05 tmp3
        //   └──▌  COMMA     void
        //      ├──▌  ASG       ref                             <- no write barrier
        //      │  ├──▌  LCL_FLD   ref    V00 arg0         [+24]
        //      │  └──▌  LCL_VAR   ref    V06 tmp4
        //      └──▌  ASG       struct (copy)                   <- write barrier
        //         ├──▌  BLK       struct<Program+S, 32>
        //         │  └──▌  LCL_VAR   byref  V01 arg1          (last use)
        //         └──▌  LCL_VAR   struct<Program+S, 32> V00 arg0
        //
        if ((remainderStrategy.Type == RemainderStrategy::FullBlock) && m_dst->OperIs(GT_BLK) &&
            m_dst->GetLayout(m_compiler)->HasGCPtr())
        {
            for (int i = 0; i < m_entries.Height(); i++)
            {
                const Entry& entry = m_entries.BottomRef(i);
                if ((entry.FromReplacement != nullptr) && (entry.Type == TYP_REF))
                {
                    Replacement* rep = entry.FromReplacement;
                    if (rep->NeedsWriteBack)
                    {
                        statements->AddStatement(
                            Promotion::CreateWriteBack(m_compiler, m_src->AsLclVarCommon()->GetLclNum(), *rep));
                        JITDUMP("  Will write back V%02u (%s) to avoid an additional write barrier\n", rep->LclNum,
                                rep->Description);

                        // The loop below will skip these replacements as an
                        // optimization if it is going to copy the struct
                        // anyway.
                        rep->NeedsWriteBack = false;
                    }
                }
            }
        }

        GenTree*       addr               = nullptr;
        target_ssize_t addrBaseOffs       = 0;
        FieldSeq*      addrBaseOffsFldSeq = nullptr;
        GenTreeFlags   indirFlags         = GTF_EMPTY;

        if (m_dst->OperIs(GT_BLK))
        {
            addr = m_dst->gtGetOp1();
            indirFlags =
                m_dst->gtFlags & (GTF_IND_VOLATILE | GTF_IND_NONFAULTING | GTF_IND_UNALIGNED | GTF_IND_INITCLASS);
        }
        else if (m_src->OperIs(GT_BLK))
        {
            addr = m_src->gtGetOp1();
            indirFlags =
                m_src->gtFlags & (GTF_IND_VOLATILE | GTF_IND_NONFAULTING | GTF_IND_UNALIGNED | GTF_IND_INITCLASS);
        }

        int numAddrUses = 0;

        if (addr != nullptr)
        {
            for (int i = 0; i < m_entries.Height(); i++)
            {
                if (!CanSkipEntry(m_entries.BottomRef(i), dstDeaths, remainderStrategy))
                {
                    numAddrUses++;
                }
            }

            if (remainderStrategy.Type != RemainderStrategy::NoRemainder)
            {
                numAddrUses++;
            }
        }

        bool needsNullCheck = false;
        if ((addr != nullptr) && m_compiler->fgAddrCouldBeNull(addr))
        {
            switch (remainderStrategy.Type)
            {
                case RemainderStrategy::NoRemainder:
                case RemainderStrategy::Primitive:
                    needsNullCheck = true;
                    // See if our first indirection will subsume the null check (usual case).
                    for (int i = 0; i < m_entries.Height(); i++)
                    {
                        if (CanSkipEntry(m_entries.BottomRef(i), dstDeaths, remainderStrategy))
                        {
                            continue;
                        }

                        const Entry& entry = m_entries.BottomRef(i);

                        assert((entry.FromLclNum == BAD_VAR_NUM) || (entry.ToLclNum == BAD_VAR_NUM));
                        needsNullCheck = m_compiler->fgIsBigOffset(entry.Offset);
                        break;
                    }
                    break;
            }
        }

        if (needsNullCheck)
        {
            numAddrUses++;
        }

        if ((addr != nullptr) && (numAddrUses > 1))
        {
            m_compiler->gtPeelOffsets(&addr, &addrBaseOffs, &addrBaseOffsFldSeq);

            if (CanReuseAddressForDecomposedStore(addr))
            {
                if (addr->OperIsLocalRead())
                {
                    // We will introduce more uses of the address local, so it is
                    // no longer dying here.
                    addr->gtFlags &= ~GTF_VAR_DEATH;
                }
            }
            else
            {
                unsigned addrLcl = m_compiler->lvaGrabTemp(true DEBUGARG("Spilling address for field-by-field copy"));
                statements->AddStatement(m_compiler->gtNewTempAssign(addrLcl, addr));
                addr = m_compiler->gtNewLclvNode(addrLcl, addr->TypeGet());
            }
        }

        auto grabAddr = [=, &numAddrUses](unsigned offs) {
            assert(numAddrUses > 0);
            numAddrUses--;

            GenTree* addrUse;
            if (numAddrUses == 0)
            {
                // Last use of the address, reuse the node.
                addrUse = addr;
            }
            else
            {
                addrUse = m_compiler->gtCloneExpr(addr);
            }

            target_ssize_t fullOffs = addrBaseOffs + (target_ssize_t)offs;
            if ((fullOffs != 0) || (addrBaseOffsFldSeq != nullptr))
            {
                GenTreeIntCon* offsetNode = m_compiler->gtNewIconNode(fullOffs, TYP_I_IMPL);
                offsetNode->gtFieldSeq    = addrBaseOffsFldSeq;

                var_types addrType = varTypeIsGC(addrUse) ? TYP_BYREF : TYP_I_IMPL;
                addrUse            = m_compiler->gtNewOperNode(GT_ADD, addrType, addrUse, offsetNode);
            }

            return addrUse;
        };

        if (remainderStrategy.Type == RemainderStrategy::FullBlock)
        {
            // We will reuse the existing block op's operands. Rebase the
            // address off of the new local we created.
            if (m_src->OperIs(GT_BLK))
            {
                m_src->AsUnOp()->gtOp1 = grabAddr(0);
            }
            else if (m_dst->OperIs(GT_BLK))
            {
                m_dst->AsUnOp()->gtOp1 = grabAddr(0);
            }
        }

        // If the source involves replacements then do the struct op first --
        // we would overwrite the destination with stale bits if we did it last.
        // If the source does not involve replacements then CQ analysis shows
        // that it's best to do it last.
        if ((remainderStrategy.Type == RemainderStrategy::FullBlock) && m_srcInvolvesReplacements)
        {
            statements->AddStatement(m_compiler->gtNewAssignNode(m_dst, m_src));

            if (m_src->OperIs(GT_LCL_VAR, GT_LCL_FLD))
            {
                // We will introduce uses of the source below so this struct
                // copy is no longer the last use if it was before.
                m_src->gtFlags &= ~GTF_VAR_DEATH;
            }
        }

        if (needsNullCheck)
        {
            GenTreeIndir* indir = m_compiler->gtNewIndir(TYP_BYTE, grabAddr(0));
            PropagateIndirFlags(indir, indirFlags);
            statements->AddStatement(indir);
        }

        for (int i = 0; i < m_entries.Height(); i++)
        {
            const Entry& entry = m_entries.BottomRef(i);

            if (CanSkipEntry(entry, dstDeaths, remainderStrategy))
            {
                if (entry.FromReplacement != nullptr)
                {
                    JITDUMP(
                        "  Skipping dst+%03u <- V%02u (%s); it is up-to-date in its struct local and will be handled "
                        "as part of the remainder\n",
                        entry.Offset, entry.FromReplacement->LclNum, entry.FromReplacement->Description);
                }
                else if (entry.ToReplacement != nullptr)
                {
                    JITDUMP("  Skipping def of V%02u (%s); it is dying", entry.ToReplacement->LclNum,
                            entry.ToReplacement->Description);
                }

                continue;
            }

            GenTree* dst;
            if (entry.ToLclNum != BAD_VAR_NUM)
            {
                dst = m_compiler->gtNewLclvNode(entry.ToLclNum, entry.Type);
            }
            else if (m_dst->OperIs(GT_LCL_VAR, GT_LCL_FLD))
            {
                unsigned offs = m_dst->AsLclVarCommon()->GetLclOffs() + entry.Offset;
                // Local morph ensures we do not see local indirs here that dereference beyond UINT16_MAX.
                noway_assert(FitsIn<uint16_t>(offs));
                dst = m_compiler->gtNewLclFldNode(m_dst->AsLclVarCommon()->GetLclNum(), entry.Type, offs);
                m_compiler->lvaSetVarDoNotEnregister(m_dst->AsLclVarCommon()->GetLclNum()
                                                         DEBUGARG(DoNotEnregisterReason::LocalField));
            }
            else
            {
                GenTree* addr = grabAddr(entry.Offset);
                dst           = m_compiler->gtNewIndir(entry.Type, addr);
                PropagateIndirFlags(dst, indirFlags);
            }

            GenTree* src;
            if (entry.FromLclNum != BAD_VAR_NUM)
            {
                src = m_compiler->gtNewLclvNode(entry.FromLclNum, entry.Type);
            }
            else if (m_src->OperIs(GT_LCL_VAR, GT_LCL_FLD))
            {
                unsigned offs = m_src->AsLclVarCommon()->GetLclOffs() + entry.Offset;
                noway_assert(FitsIn<uint16_t>(offs));
                src = m_compiler->gtNewLclFldNode(m_src->AsLclVarCommon()->GetLclNum(), entry.Type, offs);
                m_compiler->lvaSetVarDoNotEnregister(m_src->AsLclVarCommon()->GetLclNum()
                                                         DEBUGARG(DoNotEnregisterReason::LocalField));
            }
            else
            {
                GenTree* addr = grabAddr(entry.Offset);
                src           = m_compiler->gtNewIndir(entry.Type, addr);
                PropagateIndirFlags(src, indirFlags);
            }

            statements->AddStatement(m_compiler->gtNewAssignNode(dst, src));
            if (entry.ToReplacement != nullptr)
            {
                entry.ToReplacement->NeedsWriteBack = true;
                entry.ToReplacement->NeedsReadBack  = false;
            }
        }

        if ((remainderStrategy.Type == RemainderStrategy::FullBlock) && !m_srcInvolvesReplacements)
        {
            statements->AddStatement(m_compiler->gtNewAssignNode(m_dst, m_src));
        }

        if (remainderStrategy.Type == RemainderStrategy::Primitive)
        {
            GenTree* dst;
            if (m_dst->OperIs(GT_LCL_VAR, GT_LCL_FLD))
            {
                GenTreeLclVarCommon* dstLcl = m_dst->AsLclVarCommon();
                dst = m_compiler->gtNewLclFldNode(dstLcl->GetLclNum(), remainderStrategy.PrimitiveType,
                                                  dstLcl->GetLclOffs() + remainderStrategy.PrimitiveOffset);
                m_compiler->lvaSetVarDoNotEnregister(dstLcl->GetLclNum() DEBUGARG(DoNotEnregisterReason::LocalField));
            }
            else
            {
                dst = m_compiler->gtNewIndir(remainderStrategy.PrimitiveType,
                                             grabAddr(remainderStrategy.PrimitiveOffset));
                PropagateIndirFlags(dst, indirFlags);
            }

            GenTree* src;
            if (m_src->OperIs(GT_LCL_VAR, GT_LCL_FLD))
            {
                GenTreeLclVarCommon* srcLcl = m_src->AsLclVarCommon();
                src = m_compiler->gtNewLclFldNode(srcLcl->GetLclNum(), remainderStrategy.PrimitiveType,
                                                  srcLcl->GetLclOffs() + remainderStrategy.PrimitiveOffset);
                m_compiler->lvaSetVarDoNotEnregister(srcLcl->GetLclNum() DEBUGARG(DoNotEnregisterReason::LocalField));
            }
            else
            {
                src = m_compiler->gtNewIndir(remainderStrategy.PrimitiveType,
                                             grabAddr(remainderStrategy.PrimitiveOffset));
                PropagateIndirFlags(src, indirFlags);
            }

            statements->AddStatement(m_compiler->gtNewAssignNode(dst, src));
        }

        assert(numAddrUses == 0);
    }

    //------------------------------------------------------------------------
    // CanSkipEntry:
    //   Check if the specified entry can be skipped because it is writing to a
    //   death replacement or because the remainder would handle it anyway.
    //
    // Parameters:
    //   entry             - The init/copy entry
    //   remainderStrategy - The strategy we are using for the remainder
    //
    bool CanSkipEntry(const Entry& entry, const StructUseDeaths& deaths, const RemainderStrategy& remainderStrategy)
    {
        if (entry.ToReplacement != nullptr)
        {
            // Check if this entry is dying anyway.
            assert(m_dstInvolvesReplacements);

            AggregateInfo* agg = m_aggregates[m_dst->AsLclVarCommon()->GetLclNum()];
            assert((agg != nullptr) && (agg->Replacements.size() > 0));
            Replacement* firstRep = agg->Replacements.data();
            assert((entry.ToReplacement >= firstRep) && (entry.ToReplacement < (firstRep + agg->Replacements.size())));

            size_t replacementIndex = entry.ToReplacement - firstRep;
            if (deaths.IsReplacementDying((unsigned)replacementIndex))
            {
                return true;
            }
        }

        if (entry.FromReplacement != nullptr)
        {
            // Check if the remainder is going to handle it.
            return (remainderStrategy.Type == RemainderStrategy::FullBlock) && !entry.FromReplacement->NeedsWriteBack &&
                   (entry.ToLclNum == BAD_VAR_NUM);
        }

        return false;
    }

    //------------------------------------------------------------------------
    // CanReuseAddressForDecomposedStore: Check if it is safe to reuse the
    // specified address node for each decomposed store of a block copy.
    //
    // Arguments:
    //   addrNode - The address node
    //
    // Return Value:
    //   True if the caller can reuse the address by cloning.
    //
    bool CanReuseAddressForDecomposedStore(GenTree* addrNode)
    {
        if (addrNode->OperIsLocalRead())
        {
            GenTreeLclVarCommon* lcl    = addrNode->AsLclVarCommon();
            unsigned             lclNum = lcl->GetLclNum();
            if (m_compiler->lvaGetDesc(lclNum)->IsAddressExposed())
            {
                // Address could be pointing to itself
                return false;
            }

            // If we aren't writing a local here then since the address is not
            // exposed it cannot change.
            if (!m_dst->OperIs(GT_LCL_VAR, GT_LCL_FLD))
            {
                return true;
            }

            // Otherwise it could still be possible that the address is part of
            // the struct we're writing.
            unsigned dstLclNum = m_dst->AsLclVarCommon()->GetLclNum();
            if (lclNum == dstLclNum)
            {
                return false;
            }

            // It could also be one of the replacement locals we're going to write.
            for (int i = 0; i < m_entries.Height(); i++)
            {
                if (m_entries.BottomRef(i).ToLclNum == lclNum)
                {
                    return false;
                }
            }

            return true;
        }

        return addrNode->IsInvariant();
    }

    //------------------------------------------------------------------------
    // PropagateIndirFlags:
    //   Propagate the specified flags to a GT_IND node.
    //
    // Parameters:
    //   indir - The indirection to apply flags to
    //   flags - The specified indirection flags.
    //
    void PropagateIndirFlags(GenTree* indir, GenTreeFlags flags)
    {
        if (genTypeSize(indir) == 1)
        {
            flags &= ~GTF_IND_UNALIGNED;
        }

        indir->gtFlags |= flags;
    }
};

//------------------------------------------------------------------------
// gtPeelOffsets: Peel all ADD(addr, CNS_INT(x)) nodes off the specified address
// node and return the base node and sum of offsets peeled.
//
// Arguments:
//   addr   - [in, out] The address node.
//   offset - [out] The sum of offset peeled such that ADD(addr, offset) is equivalent to the original addr.
//   fldSeq - [out] The combined field sequence for all the peeled offsets.
//
void Compiler::gtPeelOffsets(GenTree** addr, target_ssize_t* offset, FieldSeq** fldSeq)
{
    assert((*addr)->TypeIs(TYP_I_IMPL, TYP_BYREF, TYP_REF));
    *offset = 0;
    *fldSeq = nullptr;
    while ((*addr)->OperIs(GT_ADD) && !(*addr)->gtOverflow())
    {
        GenTree* op1 = (*addr)->gtGetOp1();
        GenTree* op2 = (*addr)->gtGetOp2();

        if (op2->IsCnsIntOrI() && !op2->AsIntCon()->IsIconHandle())
        {
            assert(op2->TypeIs(TYP_I_IMPL));
            GenTreeIntCon* intCon = op2->AsIntCon();
            *offset += (target_ssize_t)intCon->IconValue();
            *fldSeq = m_fieldSeqStore->Append(*fldSeq, intCon->gtFieldSeq);
            *addr   = op1;
        }
        else if (op1->IsCnsIntOrI() && !op1->AsIntCon()->IsIconHandle())
        {
            assert(op1->TypeIs(TYP_I_IMPL));
            GenTreeIntCon* intCon = op1->AsIntCon();
            *offset += (target_ssize_t)intCon->IconValue();
            *fldSeq = m_fieldSeqStore->Append(intCon->gtFieldSeq, *fldSeq);
            *addr   = op2;
        }
        else
        {
            break;
        }
    }
}

//------------------------------------------------------------------------
// HandleAssignment:
//   Handle an assignment that may be between struct locals with replacements.
//
// Parameters:
//   asg - The assignment
//   user - The user of the assignment.
//
void ReplaceVisitor::HandleAssignment(GenTree** use, GenTree* user)
{
    GenTreeOp* asg = (*use)->AsOp();

    if (!asg->gtGetOp1()->TypeIs(TYP_STRUCT))
    {
        return;
    }

    GenTree* dst = asg->gtGetOp1();
    assert(!dst->OperIs(GT_COMMA));

    GenTree* src = asg->gtGetOp2()->gtEffectiveVal();

    GenTreeLclVarCommon* dstLcl = dst->OperIs(GT_LCL_VAR, GT_LCL_FLD) ? dst->AsLclVarCommon() : nullptr;
    GenTreeLclVarCommon* srcLcl = src->OperIs(GT_LCL_VAR, GT_LCL_FLD) ? src->AsLclVarCommon() : nullptr;

    Replacement* dstFirstRep     = nullptr;
    Replacement* dstEndRep       = nullptr;
    bool dstInvolvesReplacements = (dstLcl != nullptr) && OverlappingReplacements(dstLcl, &dstFirstRep, &dstEndRep);
    Replacement* srcFirstRep     = nullptr;
    Replacement* srcEndRep       = nullptr;
    bool srcInvolvesReplacements = (srcLcl != nullptr) && OverlappingReplacements(srcLcl, &srcFirstRep, &srcEndRep);

    if (!dstInvolvesReplacements && !srcInvolvesReplacements)
    {
        // TODO-CQ: If the destination is an aggregate we can still use liveness
        // information for the remainder to DCE this.
        return;
    }

    JITDUMP("Processing block operation [%06u] that involves replacements\n", Compiler::dspTreeID(asg));

    if (src->OperIs(GT_LCL_VAR, GT_LCL_FLD, GT_BLK) || src->IsConstInitVal())
    {
        DecompositionStatementList result;
        EliminateCommasInBlockOp(asg, &result);

        if (dstInvolvesReplacements)
        {
            unsigned dstLclOffs = dstLcl->GetLclOffs();
            unsigned dstLclSize = dstLcl->GetLayout(m_compiler)->GetSize();
            if (dstFirstRep->Offset < dstLclOffs)
            {
                JITDUMP("*** Block operation partially overlaps with start replacement of destination V%02u (%s)\n",
                        dstFirstRep->LclNum, dstFirstRep->Description);

                if (dstFirstRep->NeedsWriteBack)
                {
                    // The value of the replacement will be partially assembled from its old value and this struct
                    // operation.
                    // We accomplish this by an initial write back, the struct copy, followed by a later read back.
                    // TODO-CQ: This is expensive and unreflected in heuristics, but it is also very rare.
                    result.AddStatement(Promotion::CreateWriteBack(m_compiler, dstLcl->GetLclNum(), *dstFirstRep));
                    dstFirstRep->NeedsWriteBack = false;
                }

                dstFirstRep->NeedsReadBack = true;
                dstFirstRep++;
            }

            if (dstEndRep > dstFirstRep)
            {
                Replacement* dstLastRep = dstEndRep - 1;
                if (dstLastRep->Offset + genTypeSize(dstLastRep->AccessType) > dstLclOffs + dstLclSize)
                {
                    JITDUMP("*** Block operation partially overlaps with end replacement of destination V%02u (%s)\n",
                            dstLastRep->LclNum, dstLastRep->Description);

                    if (dstLastRep->NeedsWriteBack)
                    {
                        result.AddStatement(Promotion::CreateWriteBack(m_compiler, dstLcl->GetLclNum(), *dstLastRep));
                        dstLastRep->NeedsWriteBack = false;
                    }

                    dstLastRep->NeedsReadBack = true;
                    dstEndRep--;
                }
            }
        }

        if (srcInvolvesReplacements)
        {
            unsigned srcLclOffs = srcLcl->GetLclOffs();
            unsigned srcLclSize = srcLcl->GetLayout(m_compiler)->GetSize();

            if (srcFirstRep->Offset < srcLclOffs)
            {
                JITDUMP("*** Block operation partially overlaps with start replacement of source V%02u (%s)\n",
                        srcFirstRep->LclNum, srcFirstRep->Description);

                if (srcFirstRep->NeedsWriteBack)
                {
                    result.AddStatement(Promotion::CreateWriteBack(m_compiler, srcLcl->GetLclNum(), *srcFirstRep));
                    srcFirstRep->NeedsWriteBack = false;
                }

                srcFirstRep++;
            }

            if (srcEndRep > srcFirstRep)
            {
                Replacement* srcLastRep = srcEndRep - 1;
                if (srcLastRep->Offset + genTypeSize(srcLastRep->AccessType) > srcLclOffs + srcLclSize)
                {
                    JITDUMP("*** Block operation partially overlaps with end replacement of source V%02u (%s)\n",
                            srcLastRep->LclNum, srcLastRep->Description);

                    if (srcLastRep->NeedsWriteBack)
                    {
                        result.AddStatement(Promotion::CreateWriteBack(m_compiler, srcLcl->GetLclNum(), *srcLastRep));
                        srcLastRep->NeedsWriteBack = false;
                    }

                    srcEndRep--;
                }
            }
        }

        DecompositionPlan plan(m_compiler, m_aggregates, m_liveness, dst, src, dstInvolvesReplacements,
                               srcInvolvesReplacements);

        if (src->IsConstInitVal())
        {
            InitFields(dst->AsLclVarCommon(), dstFirstRep, dstEndRep, &plan);
        }
        else
        {
            CopyBetweenFields(dst, dstFirstRep, dstEndRep, src, srcFirstRep, srcEndRep, &result, &plan);
        }

        plan.Finalize(&result);

        *use          = result.ToCommaTree(m_compiler);
        m_madeChanges = true;
    }
    else
    {
        if (asg->gtGetOp2()->OperIs(GT_LCL_VAR, GT_LCL_FLD))
        {
            GenTreeLclVarCommon* rhsLcl = asg->gtGetOp2()->AsLclVarCommon();
            unsigned             size   = rhsLcl->GetLayout(m_compiler)->GetSize();
            WriteBackBefore(&asg->gtOp2, rhsLcl->GetLclNum(), rhsLcl->GetLclOffs(), size);
        }

        if (asg->gtGetOp1()->OperIs(GT_LCL_VAR, GT_LCL_FLD))
        {
            GenTreeLclVarCommon* lhsLcl = asg->gtGetOp1()->AsLclVarCommon();
            unsigned             size   = lhsLcl->GetLayout(m_compiler)->GetSize();
            MarkForReadBack(lhsLcl->GetLclNum(), lhsLcl->GetLclOffs(), size);
        }
    }
}

//------------------------------------------------------------------------
// OverlappingReplacements:
//   Find replacements that overlap the specified struct local.
//
// Parameters:
//   lcl              - A struct local
//   firstReplacement - [out] The first replacement that overlaps
//   endReplacement   - [out, optional] One past the last replacement that overlaps
//
// Returns:
//   True if any replacement overlaps; otherwise false.
//
bool ReplaceVisitor::OverlappingReplacements(GenTreeLclVarCommon* lcl,
                                             Replacement**        firstReplacement,
                                             Replacement**        endReplacement)
{
    AggregateInfo* agg = m_aggregates[lcl->GetLclNum()];
    if (agg == nullptr)
    {
        return false;
    }

    unsigned offs = lcl->GetLclOffs();
    unsigned size = lcl->GetLayout(m_compiler)->GetSize();
    return agg->OverlappingReplacements(offs, size, firstReplacement, endReplacement);
}

//------------------------------------------------------------------------
// EliminateCommasInBlockOp:
//   Ensure that the sources of a block op are not commas by extracting side effects.
//
// Parameters:
//   asg    - The block op
//   result   - Statement list to add resulting statements to.
//
// Remarks:
//   Works similarly to MorphInitBlockHelper::EliminateCommas.
//
void ReplaceVisitor::EliminateCommasInBlockOp(GenTreeOp* asg, DecompositionStatementList* result)
{
    bool     any = false;
    GenTree* lhs = asg->gtGetOp1();
    assert(lhs->OperIs(GT_LCL_VAR, GT_LCL_FLD, GT_IND, GT_BLK));

    GenTree* rhs = asg->gtGetOp2();

    if (asg->IsReverseOp())
    {
        while (rhs->OperIs(GT_COMMA))
        {
            result->AddStatement(rhs->gtGetOp1());
            rhs = rhs->gtGetOp2();
            any = true;
        }
    }
    else
    {
        if (lhs->OperIsIndir() && rhs->OperIs(GT_COMMA))
        {
            GenTree* addr = lhs->gtGetOp1();
            // Note that GTF_GLOB_REF is not up to date here, hence we need
            // a tree walk to find address exposed locals.
            if (((addr->gtFlags & GTF_ALL_EFFECT) != 0) || (((rhs->gtFlags & GTF_ASG) != 0) && !addr->IsInvariant()) ||
                m_compiler->gtHasAddressExposedLocals(addr))
            {
                unsigned lhsAddrLclNum = m_compiler->lvaGrabTemp(true DEBUGARG("Block morph LHS addr"));

                result->AddStatement(m_compiler->gtNewTempAssign(lhsAddrLclNum, addr));
                lhs->AsUnOp()->gtOp1 = m_compiler->gtNewLclvNode(lhsAddrLclNum, genActualType(addr));
                m_compiler->gtUpdateNodeSideEffects(lhs);
                m_madeChanges = true;
                any           = true;
            }
        }

        while (rhs->OperIs(GT_COMMA))
        {
            result->AddStatement(rhs->gtGetOp1());
            rhs = rhs->gtGetOp2();
            any = true;
        }
    }

    if (any)
    {
        asg->gtOp2 = rhs;
        m_compiler->gtUpdateNodeSideEffects(asg);
        m_madeChanges = true;
    }
}

//------------------------------------------------------------------------
// InitFields:
//   Add entries into the plan specifying which replacements can be
//   directly inited, and mark the other ones as requiring read back.
//
// Parameters:
//   dst      - Destination local that involves replacement.
//   firstRep - The first replacement.
//   endRep   - End of the replacements.
//   plan     - Decomposition plan to add initialization entries into.
//
void ReplaceVisitor::InitFields(GenTreeLclVarCommon* dst,
                                Replacement*         firstRep,
                                Replacement*         endRep,
                                DecompositionPlan*   plan)
{
    for (Replacement* rep = firstRep; rep < endRep; rep++)
    {
        if (!plan->CanInitPrimitive(rep->AccessType))
        {
            JITDUMP("  Unsupported init of %s %s. Will init as struct and read back.\n", varTypeName(rep->AccessType),
                    rep->Description);

            // We will need to read this one back after initing the struct.
            rep->NeedsWriteBack = false;
            rep->NeedsReadBack  = true;
            continue;
        }

        JITDUMP("  Init V%02u (%s)\n", rep->LclNum, rep->Description);
        plan->InitReplacement(rep, rep->Offset - dst->GetLclOffs());
    }
}

//------------------------------------------------------------------------
// CopyBetweenFields:
//   Copy between two struct locals that may involve replacements.
//
// Parameters:
//   dst         - Destination node
//   dstFirstRep - First replacement of the destination or nullptr if destination is not a promoted local.
//   dstEndRep   - One past last replacement of the destination.
//   src         - Source node
//   srcFirstRep - First replacement of the source or nullptr if source is not a promoted local.
//   srcEndRep   - One past last replacement of the source.
//   statements  - Statement list to add potential "init" statements to.
//   plan        - Data structure that tracks the specific copies to be done.
//
void ReplaceVisitor::CopyBetweenFields(GenTree*                    dst,
                                       Replacement*                dstFirstRep,
                                       Replacement*                dstEndRep,
                                       GenTree*                    src,
                                       Replacement*                srcFirstRep,
                                       Replacement*                srcEndRep,
                                       DecompositionStatementList* statements,
                                       DecompositionPlan*          plan)
{
    assert(src->OperIs(GT_LCL_VAR, GT_LCL_FLD, GT_BLK));

    GenTreeLclVarCommon* dstLcl      = dst->OperIs(GT_LCL_VAR, GT_LCL_FLD) ? dst->AsLclVarCommon() : nullptr;
    GenTreeLclVarCommon* srcLcl      = src->OperIs(GT_LCL_VAR, GT_LCL_FLD) ? src->AsLclVarCommon() : nullptr;
    unsigned             dstBaseOffs = dstLcl != nullptr ? dstLcl->GetLclOffs() : 0;
    unsigned             srcBaseOffs = srcLcl != nullptr ? srcLcl->GetLclOffs() : 0;

    LclVarDsc* dstDsc = dstLcl != nullptr ? m_compiler->lvaGetDesc(dstLcl) : nullptr;
    LclVarDsc* srcDsc = srcLcl != nullptr ? m_compiler->lvaGetDesc(srcLcl) : nullptr;

    Replacement* dstRep = dstFirstRep;
    Replacement* srcRep = srcFirstRep;

    while ((dstRep < dstEndRep) || (srcRep < srcEndRep))
    {
        if ((srcRep < srcEndRep) && srcRep->NeedsReadBack)
        {
            JITDUMP("  Source replacement V%02u (%s) is stale. Will read it back before copy.\n", srcRep->LclNum,
                    srcRep->Description);

            assert(srcLcl != nullptr);
            statements->AddStatement(Promotion::CreateReadBack(m_compiler, srcLcl->GetLclNum(), *srcRep));
            srcRep->NeedsReadBack = false;
            assert(!srcRep->NeedsWriteBack);
        }

        if ((dstRep < dstEndRep) && (srcRep < srcEndRep))
        {
            if (srcRep->Offset - srcBaseOffs + genTypeSize(srcRep->AccessType) < dstRep->Offset - dstBaseOffs)
            {
                // This source replacement ends before the next destination replacement starts.
                // Write it directly to the destination struct local.
                unsigned offs = srcRep->Offset - srcBaseOffs;
                plan->CopyFromReplacement(srcRep, offs);
                JITDUMP("  dst+%03u <- V%02u (%s)\n", offs, srcRep->LclNum, srcRep->Description);
                srcRep++;
                continue;
            }

            if (dstRep->Offset - dstBaseOffs + genTypeSize(dstRep->AccessType) < srcRep->Offset - srcBaseOffs)
            {
                // Destination replacement ends before the next source replacement starts.
                // Read it directly from the source struct local.
                unsigned offs = dstRep->Offset - dstBaseOffs;
                plan->CopyToReplacement(dstRep, offs);
                JITDUMP("  V%02u (%s) <- src+%03u\n", dstRep->LclNum, dstRep->Description, offs);
                dstRep++;
                continue;
            }

            // Overlap. Check for exact match of replacements.
            // TODO-CQ: Allow copies between small types of different signs, and between TYP_I_IMPL/TYP_BYREF?
            if (((dstRep->Offset - dstBaseOffs) == (srcRep->Offset - srcBaseOffs)) &&
                (dstRep->AccessType == srcRep->AccessType))
            {
                plan->CopyBetweenReplacements(dstRep, srcRep, dstRep->Offset - dstBaseOffs);
                JITDUMP("  V%02u (%s) <- V%02u (%s)\n", dstRep->LclNum, dstRep->Description, srcRep->LclNum,
                        srcRep->Description);

                dstRep++;
                srcRep++;
                continue;
            }

            // Partial overlap. Write source back to the struct local. We
            // will handle the destination replacement in a future
            // iteration of the loop.
            statements->AddStatement(Promotion::CreateWriteBack(m_compiler, srcLcl->GetLclNum(), *srcRep));
            JITDUMP("  Partial overlap of V%02u (%s) <- V%02u (%s). Will read source back before copy\n",
                    dstRep->LclNum, dstRep->Description, srcRep->LclNum, srcRep->Description);
            srcRep++;
            continue;
        }

        if (dstRep < dstEndRep)
        {
            unsigned offs = dstRep->Offset - dstBaseOffs;

            if ((srcDsc != nullptr) && srcDsc->lvPromoted)
            {
                unsigned srcOffs  = srcLcl->GetLclOffs() + offs;
                unsigned fieldLcl = m_compiler->lvaGetFieldLocal(srcDsc, srcOffs);

                if (fieldLcl != BAD_VAR_NUM)
                {
                    LclVarDsc* dsc = m_compiler->lvaGetDesc(fieldLcl);
                    if (dsc->lvType == dstRep->AccessType)
                    {
                        plan->CopyBetweenReplacements(dstRep, fieldLcl, offs);
                        JITDUMP("  V%02u (%s) <- V%02u (%s)\n", dstRep->LclNum, dstRep->Description, dsc->lvReason);
                        dstRep++;
                        continue;
                    }
                }
            }

            // TODO-CQ: If the source is promoted then this will result in
            // DNER'ing it. Alternatively we could copy the promoted field
            // directly to the destination's struct local and mark the
            // overlapping fields as needing read back to avoid this DNER.
            plan->CopyToReplacement(dstRep, offs);
            JITDUMP("  V%02u (%s) <- src+%03u\n", dstRep->LclNum, dstRep->Description, offs);
            dstRep++;
        }
        else
        {
            assert(srcRep < srcEndRep);
            unsigned offs = srcRep->Offset - srcBaseOffs;
            if ((dstDsc != nullptr) && dstDsc->lvPromoted)
            {
                unsigned dstOffs  = dstLcl->GetLclOffs() + offs;
                unsigned fieldLcl = m_compiler->lvaGetFieldLocal(dstDsc, dstOffs);

                if (fieldLcl != BAD_VAR_NUM)
                {
                    LclVarDsc* dsc = m_compiler->lvaGetDesc(fieldLcl);
                    if (dsc->lvType == srcRep->AccessType)
                    {
                        plan->CopyBetweenReplacements(fieldLcl, srcRep, offs);
                        JITDUMP("  V%02u (%s) <- V%02u (%s)\n", fieldLcl, dsc->lvReason, srcRep->LclNum,
                                srcRep->Description);
                        srcRep++;
                        continue;
                    }
                }
            }

            plan->CopyFromReplacement(srcRep, offs);
            JITDUMP("  dst+%03u <- V%02u (%s)\n", offs, srcRep->LclNum, srcRep->Description);
            srcRep++;
        }
    }
}<|MERGE_RESOLUTION|>--- conflicted
+++ resolved
@@ -394,17 +394,12 @@
     //
     void FinalizeInit(DecompositionStatementList* statements)
     {
-<<<<<<< HEAD
-        GenTree*        cns         = m_src->OperIsInitVal() ? m_src->gtGetOp1() : m_src;
         uint8_t         initPattern = GetInitPattern();
         StructUseDeaths deaths      = m_liveness->GetDeathsForStructLocal(m_dst->AsLclVarCommon());
 
         AggregateInfo* agg = m_aggregates[m_dst->AsLclVarCommon()->GetLclNum()];
         assert((agg != nullptr) && (agg->Replacements.size() > 0));
         Replacement* firstRep = agg->Replacements.data();
-=======
-        uint8_t initPattern = GetInitPattern();
->>>>>>> 5e1bf548
 
         for (int i = 0; i < m_entries.Height(); i++)
         {
