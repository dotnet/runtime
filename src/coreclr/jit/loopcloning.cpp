--- conflicted
+++ resolved
@@ -2029,20 +2029,18 @@
     // the loop being cloned.
     unsigned char ambientLoop = m_newToOldLoop[loop->GetIndex()]->lpParent;
 
-    BasicBlock* h = preheader;
     // We're going to transform this loop:
     //
     // preheader --> header
     //
     // to this pair of loops:
     //
-<<<<<<< HEAD
     // preheader ?-> slow preheader (all loop failure conditions branch to new slow path loop preheader)
     // fast preheader --> header (fast loop)
     // ...
     // slow preheader --> slow header
 
-    assert((preheader->bbFlags & BBF_LOOP_PREHEADER) != 0);
+    assert(preheader->HasFlag(BBF_LOOP_PREHEADER));
 
     // Make a new pre-header block for the fast loop.
     JITDUMP("Create new preheader block for fast loop\n");
@@ -2052,11 +2050,11 @@
     JITDUMP("Adding " FMT_BB " after " FMT_BB "\n", fastPreheader->bbNum, preheader->bbNum);
     fastPreheader->bbWeight     = fastPreheader->isRunRarely() ? BB_ZERO_WEIGHT : ambientWeight;
     fastPreheader->bbNatLoopNum = ambientLoop;
-    fastPreheader->bbFlags |= BBF_LOOP_PREHEADER;
+    fastPreheader->SetFlags(BBF_LOOP_PREHEADER);
 
     if (fastPreheader->JumpsToNext())
     {
-        fastPreheader->bbFlags |= BBF_NONE_QUIRK;
+        fastPreheader->SetFlags(BBF_NONE_QUIRK);
     }
 
     assert(preheader->KindIs(BBJ_ALWAYS));
@@ -2067,7 +2065,7 @@
             loop->GetHeader()->bbNum, fastPreheader->bbNum, loop->GetHeader()->bbNum);
 
     // 'preheader' is no longer the loop preheader; 'fastPreheader' is!
-    preheader->bbFlags &= ~BBF_LOOP_PREHEADER;
+    preheader->RemoveFlags(BBF_LOOP_PREHEADER);
     optUpdateLoopHead((unsigned)(m_newToOldLoop[loop->GetIndex()] - optLoopTable), preheader, fastPreheader);
 
     // We are going to create blocks after the lexical last block. If it falls
@@ -2114,99 +2112,6 @@
     slowPreheader->scaleBBWeight(slowPathWeightScaleFactor);
     slowPreheader->bbNatLoopNum = ambientLoop;
     newPred                     = slowPreheader;
-=======
-    // H ?-> H3   (all loop failure conditions branch to new slow path loop head)
-    // H2 --> E   (if T == E, H2 will fall through to T/E)
-    // T
-    // E
-    // B  ?-> T
-    // X2 --> X   (only need this if B -> is conditional, not BBJ_ALWAYS)
-    // H3 --> E2  (aka slowHead. Or, H3 falls through to T2 == E2)
-    // T2
-    // E2
-    // B2 ?-> T2
-    // X
-
-    assert(h->HasFlag(BBF_LOOP_PREHEADER));
-
-    // Make a new pre-header block 'h2' for the loop. 'h' will fall through to 'h2'.
-    JITDUMP("Create new header block for loop\n");
-
-    BasicBlock* h2 = fgNewBBafter(BBJ_ALWAYS, h, /*extendRegion*/ true, /*jumpDest*/ loop->GetHeader());
-    JITDUMP("Adding " FMT_BB " after " FMT_BB "\n", h2->bbNum, h->bbNum);
-    h2->bbWeight     = h2->isRunRarely() ? BB_ZERO_WEIGHT : ambientWeight;
-    h2->bbNatLoopNum = ambientLoop;
-    h2->SetFlags(BBF_LOOP_PREHEADER);
-
-    if (h2->JumpsToNext())
-    {
-        h2->SetFlags(BBF_NONE_QUIRK);
-    }
-
-    assert(h->KindIs(BBJ_ALWAYS));
-    assert(h->HasJumpTo(loop->GetHeader()));
-
-    fgReplacePred(loop->GetHeader(), h, h2);
-    JITDUMP("Replace " FMT_BB " -> " FMT_BB " with " FMT_BB " -> " FMT_BB "\n", h->bbNum, loop->GetHeader()->bbNum,
-            h2->bbNum, loop->GetHeader()->bbNum);
-
-    // 'h' is no longer the loop head; 'h2' is!
-    h->RemoveFlags(BBF_LOOP_PREHEADER);
-    optUpdateLoopHead((unsigned)(m_newToOldLoop[loop->GetIndex()] - optLoopTable), h, h2);
-
-    // Make 'h' fall through to 'h2' (if it didn't already).
-    // Don't add the h->h2 edge because we're going to insert the cloning conditions between 'h' and 'h2', and
-    // optInsertLoopChoiceConditions() will add the edge.
-    h->SetJumpDest(h2);
-    assert(h->JumpsToNext());
-    h->SetFlags(BBF_NONE_QUIRK);
-
-    // Make X2 after B, if necessary.  (Not necessary if B is a BBJ_ALWAYS.)
-    // "newPred" will be the predecessor of the blocks of the cloned loop.
-    BasicBlock* b       = loop->GetLexicallyBottomMostBlock();
-    BasicBlock* newPred = b;
-    if (!b->KindIs(BBJ_ALWAYS))
-    {
-        assert(b->KindIs(BBJ_COND));
-
-        BasicBlock* x = b->Next();
-        if (x != nullptr)
-        {
-            JITDUMP("Create branch around cloned loop\n");
-            BasicBlock* x2 = fgNewBBafter(BBJ_ALWAYS, b, /*extendRegion*/ true, x);
-            JITDUMP("Adding " FMT_BB " after " FMT_BB "\n", x2->bbNum, b->bbNum);
-            x2->bbWeight = x2->isRunRarely() ? BB_ZERO_WEIGHT : ambientWeight;
-
-            // This is in the scope of a surrounding loop, if one exists -- the parent of the loop we're cloning.
-            x2->bbNatLoopNum = ambientLoop;
-
-            BlockSetOps::Assign(this, x2->bbReach, h->bbReach);
-
-            fgAddRefPred(x2, b); // Add b->x2 pred edge
-            JITDUMP("Adding " FMT_BB " -> " FMT_BB "\n", b->bbNum, x2->bbNum);
-            fgReplacePred(x, b, x2); // The pred of x is now x2, not the fall-through of COND b.
-            JITDUMP("Replace " FMT_BB " -> " FMT_BB " with " FMT_BB " -> " FMT_BB "\n", b->bbNum, x->bbNum, x2->bbNum,
-                    x->bbNum);
-
-            newPred = x2;
-        }
-    }
-
-    // Create a new loop head for the slow loop immediately before the slow loop itself. All failed
-    // conditions will branch to the slow head. The slow head will either fall through or unconditionally
-    // branch to the slow path entry. The slowHead will be a loop pre-header, however we don't put the slow loop
-    // in the loop table, so it isn't marked as a pre-header (if we re-built the loop table after cloning, slowHead
-    // would end up in the loop table as a pre-header without creating any new pre-header block). This puts the
-    // slow loop in the canonical loop form.
-    JITDUMP("Create unique head block for slow path loop\n");
-    // Set the jump target later
-    BasicBlock* slowHead = fgNewBBafter(BBJ_ALWAYS, newPred, /*extendRegion*/ true);
-    JITDUMP("Adding " FMT_BB " after " FMT_BB "\n", slowHead->bbNum, newPred->bbNum);
-    slowHead->bbWeight = newPred->isRunRarely() ? BB_ZERO_WEIGHT : ambientWeight;
-    slowHead->scaleBBWeight(slowPathWeightScaleFactor);
-    slowHead->bbNatLoopNum = ambientLoop;
-    newPred                = slowHead;
->>>>>>> 5b0f743a
 
     // Now we'll clone the blocks of the loop body. These cloned blocks will be the slow path.
 
@@ -2401,7 +2306,7 @@
     // was inserted by the above function.
     preheader->SetJumpDest(preheader->Next());
     fgAddRefPred(preheader->Next(), preheader);
-    preheader->bbFlags |= BBF_NONE_QUIRK;
+    preheader->SetFlags(BBF_NONE_QUIRK);
 
     // And make sure we insert a pred link for the final fallthrough into the fast preheader.
     assert(condLast->NextIs(fastPreheader));
