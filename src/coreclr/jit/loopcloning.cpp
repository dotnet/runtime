// Licensed to the .NET Foundation under one or more agreements.
// The .NET Foundation licenses this file to you under the MIT license.

/*XXXXXXXXXXXXXXXXXXXXXXXXXXXXXXXXXXXXXXXXXXXXXXXXXXXXXXXXXXXXXXXXXXXXXXXXXXXXX
XXXXXXXXXXXXXXXXXXXXXXXXXXXXXXXXXXXXXXXXXXXXXXXXXXXXXXXXXXXXXXXXXXXXXXXXXXXXXXX
XX                                                                           XX
XX                            LoopCloning                                    XX
XX                                                                           XX
XXXXXXXXXXXXXXXXXXXXXXXXXXXXXXXXXXXXXXXXXXXXXXXXXXXXXXXXXXXXXXXXXXXXXXXXXXXXXXX
XXXXXXXXXXXXXXXXXXXXXXXXXXXXXXXXXXXXXXXXXXXXXXXXXXXXXXXXXXXXXXXXXXXXXXXXXXXXXXX
*/

#include "jitpch.h"
#include "jitstd/algorithm.h"

#ifdef DEBUG

//--------------------------------------------------------------------------------------------------
// ArrIndex::Print - debug print an ArrIndex struct in form: `V01[V02][V03]`.
//
// Arguments:
//      dim     (Optional) Print up to but not including this dimension. Default: print all dimensions.
//
void ArrIndex::Print(unsigned dim /* = -1 */)
{
    printf("V%02d", arrLcl);
    for (unsigned i = 0; i < ((dim == (unsigned)-1) ? rank : dim); ++i)
    {
        printf("[V%02d]", indLcls.Get(i));
    }
}

//--------------------------------------------------------------------------------------------------
// ArrIndex::PrintBoundsCheckNodes - debug print an ArrIndex struct bounds check node tree ids in
// form: `[000125][000113]`.
//
// Arguments:
//      dim     (Optional) Print up to but not including this dimension. Default: print all dimensions.
//
void ArrIndex::PrintBoundsCheckNodes(unsigned dim /* = -1 */)
{
    for (unsigned i = 0; i < ((dim == (unsigned)-1) ? rank : dim); ++i)
    {
        Compiler::printTreeID(bndsChks.Get(i));
    }
}

#endif // DEBUG

//--------------------------------------------------------------------------------------------------
// ToGenTree - Convert an arrLen operation into a GenTree node.
//
// Arguments:
//      comp    Compiler instance to allocate trees
//      bb      Basic block of the new tree
//
// Return Values:
//      Returns the gen tree representation for arrLen or MD Array node as defined by
//      the "type" member
//
// Notes:
//      This tree produces a GT_IND(GT_INDEX_ADDR) node, the caller is supposed to morph it.
//
GenTree* LC_Array::ToGenTree(Compiler* comp, BasicBlock* bb)
{
    // If jagged array
    if (type == Jagged)
    {
        // Create a a[i][j][k].length type node.
        GenTree* arr  = comp->gtNewLclvNode(arrIndex->arrLcl, comp->lvaTable[arrIndex->arrLcl].lvType);
        int      rank = GetDimRank();
        for (int i = 0; i < rank; ++i)
        {
            GenTree* idx     = comp->gtNewLclvNode(arrIndex->indLcls[i], comp->lvaTable[arrIndex->indLcls[i]].lvType);
            GenTree* arrAddr = comp->gtNewArrayIndexAddr(arr, idx, TYP_REF, NO_CLASS_HANDLE);

            // Clear the range check flag and mark the index as non-faulting: we guarantee that all necessary range
            // checking has already been done by the time this array index expression is invoked.
            arrAddr->gtFlags &= ~GTF_INX_RNGCHK;
            arrAddr->gtFlags |= GTF_INX_ADDR_NONNULL;

            arr = comp->gtNewIndexIndir(arrAddr->AsIndexAddr());
        }
        // If asked for arrlen invoke arr length operator.
        if (oper == ArrLen)
        {
            GenTree* arrLen = comp->gtNewArrLen(TYP_INT, arr, OFFSETOF__CORINFO_Array__length, bb);

            // We already guaranteed (by a sequence of preceding checks) that the array length operator will not
            // throw an exception because we null checked the base array.
            // So, we should be able to do the following:
            //     arrLen->gtFlags &= ~GTF_EXCEPT;
            //     arrLen->gtFlags |= GTF_IND_NONFAULTING;
            // However, we then end up with a mix of non-faulting array length operators as well as normal faulting
            // array length operators in the slow-path of the cloned loops. CSE doesn't keep these separate, so bails
            // out on creating CSEs on this very useful type of CSE, leading to CQ losses in the cloned loop fast path.
            // TODO-CQ: fix this.
            return arrLen;
        }
        else
        {
            assert(oper == None);
            return arr;
        }
    }
    else
    {
        // TODO-CQ: Optimize for MD Array.
        assert(!"Optimize for MD Array");
    }
    return nullptr;
}

//--------------------------------------------------------------------------------------------------
// ToGenTree - Convert an "identifier" into a GenTree node.
//
// Arguments:
//      comp    Compiler instance to allocate trees
//      bb      Basic block of the new tree
//
// Return Values:
//      Returns the gen tree representation for either a constant or a variable or an arrLen operation
//      defined by the "type" member
//
GenTree* LC_Ident::ToGenTree(Compiler* comp, BasicBlock* bb)
{
    // Convert to GenTree nodes.
    switch (type)
    {
        case Const:
            assert(constant <= INT32_MAX);
            return comp->gtNewIconNode(constant);
        case Var:
            return comp->gtNewLclvNode(lclNum, comp->lvaTable[lclNum].lvType);
        case ArrAccess:
            return arrAccess.ToGenTree(comp, bb);
        case Null:
            return comp->gtNewIconNode(0, TYP_REF);
        case ClassHandle:
            return comp->gtNewIconHandleNode((size_t)clsHnd, GTF_ICON_CLASS_HDL);
        case IndirOfLocal:
        {
            GenTree* addr = comp->gtNewLclvNode(lclNum, TYP_REF);
            if (indirOffs != 0)
            {
                addr = comp->gtNewOperNode(GT_ADD, TYP_BYREF, addr,
                                           comp->gtNewIconNode(static_cast<ssize_t>(indirOffs), TYP_I_IMPL));
            }

            GenTree* const indir = comp->gtNewIndir(TYP_I_IMPL, addr, GTF_IND_INVARIANT);
            return indir;
        }
        case MethodAddr:
        {
            GenTreeIntCon* methodAddrHandle = comp->gtNewIconHandleNode((size_t)methAddr, GTF_ICON_FTN_ADDR);
            INDEBUG(methodAddrHandle->gtTargetHandle = (size_t)targetMethHnd);
            return methodAddrHandle;
        }
        case IndirOfMethodAddrSlot:
        {
            GenTreeIntCon* slot = comp->gtNewIconHandleNode((size_t)methAddr, GTF_ICON_FTN_ADDR);
            INDEBUG(slot->gtTargetHandle = (size_t)targetMethHnd);
            GenTree* indir = comp->gtNewIndir(TYP_I_IMPL, slot, GTF_IND_NONFAULTING | GTF_IND_INVARIANT);
            return indir;
        }
        default:
            assert(!"Could not convert LC_Ident to GenTree");
            unreached();
            break;
    }
}

//--------------------------------------------------------------------------------------------------
// ToGenTree - Convert an "expression" into a GenTree node.
//
// Arguments:
//      comp    Compiler instance to allocate trees
//      bb      Basic block of the new tree
//
// Return Values:
//      Returns the gen tree representation for either a constant or a variable or an arrLen operation
//      defined by the "type" member
//
GenTree* LC_Expr::ToGenTree(Compiler* comp, BasicBlock* bb)
{
    // Convert to GenTree nodes.
    switch (type)
    {
        case Ident:
            return ident.ToGenTree(comp, bb);
        default:
            assert(!"Could not convert LC_Expr to GenTree");
            unreached();
            break;
    }
}

//--------------------------------------------------------------------------------------------------
// ToGenTree - Convert a "condition" into a GenTree node.
//
// Arguments:
//      comp    Compiler instance to allocate trees
//      bb      Basic block of the new tree
//      invert  `true` if the condition should be inverted
//
// Return Values:
//      Returns the GenTree representation for the conditional operator on lhs and rhs trees
//
GenTree* LC_Condition::ToGenTree(Compiler* comp, BasicBlock* bb, bool invert)
{
    GenTree* op1Tree = op1.ToGenTree(comp, bb);
    GenTree* op2Tree = op2.ToGenTree(comp, bb);
    assert(genTypeSize(genActualType(op1Tree->TypeGet())) == genTypeSize(genActualType(op2Tree->TypeGet())));

    GenTree* result = comp->gtNewOperNode(invert ? GenTree::ReverseRelop(oper) : oper, TYP_INT, op1Tree, op2Tree);

    if (compareUnsigned)
    {
        result->gtFlags |= GTF_UNSIGNED;
    }

    return result;
}

//--------------------------------------------------------------------------------------------------
// Evaluates - Evaluate a given loop cloning condition if it can be statically evaluated.
//
// Arguments:
//      pResult     OUT parameter. The evaluation result
//
// Return Values:
//      Returns true if the condition can be statically evaluated. If the condition's result
//      is statically unknown then return false. In other words, `*pResult` is valid only if the
//      function returns true.
//
bool LC_Condition::Evaluates(bool* pResult)
{
    switch (oper)
    {
        case GT_EQ:
        case GT_GE:
        case GT_LE:
            // If op1 == op2 then equality should result in true.
            if (op1 == op2)
            {
                *pResult = true;
                return true;
            }
            break;

        case GT_GT:
        case GT_LT:
        case GT_NE:
            // If op1 == op2 then inequality should result in false.
            if (op1 == op2)
            {
                *pResult = false;
                return true;
            }
            break;

        default:
            // for all other 'oper' kinds, we will return false
            break;
    }
    return false;
}

//--------------------------------------------------------------------------------------------------
// Combines - Check whether two conditions would combine to yield a single new condition.
//
// Arguments:
//      cond        The condition that is checked if it would combine with "*this" condition.
//      newCond     The resulting combined condition.
//
// Return Values:
//      Returns true if "cond" combines with the "this" condition.
//      "newCond" contains the combines condition.
//
// Operation:
//      Check if both conditions are equal. If so, return just 1 of them.
//      Reverse their operators and check if their reversed operands match. If so, return either of them.
//
// Notes:
//      This is not a full-fledged expression optimizer, it is supposed
//      to remove redundant conditions that are generated for optimization
//      opportunities. Anything further should be implemented as needed.
//      For example, for (i = beg; i < end; i += inc) a[i]. Then, the conditions
//      would be: "beg >= 0, end <= a.len, inc > 0"
bool LC_Condition::Combines(const LC_Condition& cond, LC_Condition* newCond)
{
    if (oper == cond.oper && op1 == cond.op1 && op2 == cond.op2)
    {
        *newCond = *this;
        return true;
    }
    else if ((oper == GT_LT || oper == GT_LE || oper == GT_GT || oper == GT_GE) &&
             GenTree::ReverseRelop(oper) == cond.oper && op1 == cond.op2 && op2 == cond.op1)
    {
        *newCond = *this;
        return true;
    }
    return false;
}

//--------------------------------------------------------------------------------------------------
// GetLoopOptInfo - Retrieve the loop opt info candidate array.
//
// Arguments:
//      loopNum     the loop index.
//
// Return Values:
//      Return the optInfo array member. The method doesn't allocate memory.
//
JitExpandArrayStack<LcOptInfo*>* LoopCloneContext::GetLoopOptInfo(unsigned loopNum)
{
    return optInfo[loopNum];
}

//--------------------------------------------------------------------------------------------------
// CancelLoopOptInfo - Cancel loop cloning optimization for this loop.
//
// Arguments:
//      loopNum     the loop index.
//
// Return Values:
//      None.
//
void LoopCloneContext::CancelLoopOptInfo(unsigned loopNum)
{
    JITDUMP("Cancelling loop cloning for loop " FMT_LP "\n", loopNum);
    optInfo[loopNum] = nullptr;
    if (conditions[loopNum] != nullptr)
    {
        conditions[loopNum]->Reset();
        conditions[loopNum] = nullptr;
    }
}

//--------------------------------------------------------------------------------------------------
// EnsureLoopOptInfo - Retrieve the loop opt info candidate array, if it is not present, allocate
//      memory.
//
// Arguments:
//      loopNum     the loop index.
//
// Return Values:
//      The array of optimization candidates for the loop.
//
JitExpandArrayStack<LcOptInfo*>* LoopCloneContext::EnsureLoopOptInfo(unsigned loopNum)
{
    if (optInfo[loopNum] == nullptr)
    {
        optInfo[loopNum] = new (alloc) JitExpandArrayStack<LcOptInfo*>(alloc, 4);
    }
    return optInfo[loopNum];
}

//--------------------------------------------------------------------------------------------------
// EnsureLoopOptInfo - Retrieve the loop cloning conditions candidate array,
//      if it is not present, allocate memory.
//
// Arguments:
//      loopNum     the loop index.
//
// Return Values:
//      The array of cloning conditions for the loop.
//
JitExpandArrayStack<LC_Condition>* LoopCloneContext::EnsureConditions(unsigned loopNum)
{
    if (conditions[loopNum] == nullptr)
    {
        conditions[loopNum] = new (alloc) JitExpandArrayStack<LC_Condition>(alloc, 4);
    }
    return conditions[loopNum];
}

//--------------------------------------------------------------------------------------------------
// GetConditions - Get the cloning conditions array for the loop, no allocation.
//
// Arguments:
//      loopNum     the loop index.
//
// Return Values:
//      The array of cloning conditions for the loop.
//
JitExpandArrayStack<LC_Condition>* LoopCloneContext::GetConditions(unsigned loopNum)
{
    return conditions[loopNum];
}

//--------------------------------------------------------------------------------------------------
// EnsureArrayDerefs - Ensure an array of array dereferences is created if it doesn't exist.
//
// Arguments:
//      loopNum     the loop index.
//
// Return Values:
//      The array of array dereferences for the loop.
//
JitExpandArrayStack<LC_Array>* LoopCloneContext::EnsureArrayDerefs(unsigned loopNum)
{
    if (arrayDerefs[loopNum] == nullptr)
    {
        arrayDerefs[loopNum] = new (alloc) JitExpandArrayStack<LC_Array>(alloc, 4);
    }
    return arrayDerefs[loopNum];
}

//--------------------------------------------------------------------------------------------------
// EnsureObjDerefs - Ensure an array of object dereferences is created if it doesn't exist.
//
// Arguments:
//      loopNum     the loop index.
//
// Return Values:
//      The array of object dereferences for the loop.
//
JitExpandArrayStack<LC_Ident>* LoopCloneContext::EnsureObjDerefs(unsigned loopNum)
{
    if (objDerefs[loopNum] == nullptr)
    {
        objDerefs[loopNum] = new (alloc) JitExpandArrayStack<LC_Ident>(alloc, 4);
    }
    return objDerefs[loopNum];
}

//--------------------------------------------------------------------------------------------------
// HasBlockConditions - Check if there are block level conditions for the loop.
//
// Arguments:
//      loopNum     the loop index.
//
// Return Values:
//      Return true if there are any block level conditions.
//
bool LoopCloneContext::HasBlockConditions(unsigned loopNum)
{
    JitExpandArrayStack<JitExpandArrayStack<LC_Condition>*>* levelCond = blockConditions[loopNum];
    if (levelCond == nullptr)
    {
        return false;
    }

    // Walk through each block to check if any of them has conditions.
    for (unsigned i = 0; i < levelCond->Size(); ++i)
    {
        if ((*levelCond)[i]->Size() > 0)
        {
            return true;
        }
    }
    return false;
}

//--------------------------------------------------------------------------------------------------
// GetBlockConditions - Return block level conditions for the loop.
//
// Arguments:
//      loopNum     the loop index.
//
// Return Values:
//      Return block conditions.
//
JitExpandArrayStack<JitExpandArrayStack<LC_Condition>*>* LoopCloneContext::GetBlockConditions(unsigned loopNum)
{
    assert(HasBlockConditions(loopNum));
    return blockConditions[loopNum];
}

//--------------------------------------------------------------------------------------------------
// EnsureBlockConditions - Allocate block level conditions for the loop if not exists.
//
// Arguments:
//      loopNum     the loop index.
//      condBlocks  the number of block-level conditions for each loop, corresponding to the blocks
//                  created.
//
// Return Values:
//      Return block conditions.
//
JitExpandArrayStack<JitExpandArrayStack<LC_Condition>*>* LoopCloneContext::EnsureBlockConditions(unsigned loopNum,
                                                                                                 unsigned condBlocks)
{
    if (blockConditions[loopNum] == nullptr)
    {
        blockConditions[loopNum] = new (alloc) JitExpandArrayStack<JitExpandArrayStack<LC_Condition>*>(alloc);
    }

    JitExpandArrayStack<JitExpandArrayStack<LC_Condition>*>* levelCond = blockConditions[loopNum];
    // Iterate backwards to make sure the expand array stack reallocs just once here.
    unsigned prevSize = levelCond->Size();
    for (unsigned i = condBlocks; i > prevSize; i--)
    {
        levelCond->Set(i - 1, new (alloc) JitExpandArrayStack<LC_Condition>(alloc));
    }

    return levelCond;
}

#ifdef DEBUG
void LoopCloneContext::PrintBlockConditions(unsigned loopNum)
{
    printf("Block conditions:\n");

    JitExpandArrayStack<JitExpandArrayStack<LC_Condition>*>* blockConds = blockConditions[loopNum];
    if (blockConds == nullptr || blockConds->Size() == 0)
    {
        printf("No block conditions\n");
        return;
    }

    for (unsigned i = 0; i < blockConds->Size(); ++i)
    {
        PrintBlockLevelConditions(i, (*blockConds)[i]);
    }
}
void LoopCloneContext::PrintBlockLevelConditions(unsigned level, JitExpandArrayStack<LC_Condition>* levelCond)
{
    printf("%d = ", level);
    for (unsigned j = 0; j < levelCond->Size(); ++j)
    {
        if (j != 0)
        {
            printf(" && ");
        }
        printf("(");
        (*levelCond)[j].Print();
        printf(")");
    }
    printf("\n");
}
#endif

//--------------------------------------------------------------------------------------------------
// EvaluateConditions - Evaluate the loop cloning conditions statically, if they can be evaluated.
//
// Arguments:
//      loopNum     the loop index.
//      pAllTrue    OUT parameter. `*pAllTrue` is set to `true` if all the cloning conditions statically
//                  evaluate to true.
//      pAnyFalse   OUT parameter. `*pAnyFalse` is set to `true` if some cloning condition statically
//                  evaluate to false.
//      verbose     verbose logging required.
//
// Return Values:
//      None.
//
// Operation:
//      For example, a condition like "V02 >= V02" statically evaluates to true. Caller should detect such
//      conditions and remove them from the "conditions" array.
//
//      Similarly, conditions like "V02 > V02" will evaluate to "false". In this case caller has to abort
//      loop cloning optimization for the loop. Note that the assumption for conditions is that they will
//      all be "AND"ed, so statically we know we will never take the fast path.
//
//      Sometimes we simply can't say statically whether "V02 > V01.length" is true or false.
//      In that case, `*pAllTrue` will be false because this condition doesn't evaluate to "true" and
//      `*pAnyFalse` could be false if no other condition statically evaluates to "false".
//
//      If `*pAnyFalse` is true, we set that and return, and `*pAllTrue` is not accurate, since the loop cloning
//      needs to be aborted.
//
void LoopCloneContext::EvaluateConditions(unsigned loopNum, bool* pAllTrue, bool* pAnyFalse DEBUGARG(bool verbose))
{
    bool allTrue  = true;
    bool anyFalse = false;

    JitExpandArrayStack<LC_Condition>& conds = *conditions[loopNum];

    JITDUMP("Evaluating %d loop cloning conditions for loop " FMT_LP "\n", conds.Size(), loopNum);

    assert(conds.Size() > 0);
    for (unsigned i = 0; i < conds.Size(); ++i)
    {
#ifdef DEBUG
        if (verbose)
        {
            printf("Considering condition %d: (", i);
            conds[i].Print();
        }
#endif

        bool res = false;
        // Check if this condition evaluates to true or false.
        if (conds[i].Evaluates(&res))
        {
            JITDUMP(") evaluates to %s\n", dspBool(res));
            if (!res)
            {
                anyFalse = true;

                // Since this will force us to abort loop cloning, there is no need compute an accurate `allTrue`,
                // so we can break out of the loop now.
                break;
            }
        }
        else
        {
            JITDUMP("), could not be evaluated\n");
            allTrue = false;
        }
    }

    JITDUMP("Evaluation result allTrue = %s, anyFalse = %s\n", dspBool(allTrue), dspBool(anyFalse));
    *pAllTrue  = allTrue;
    *pAnyFalse = anyFalse;
}

//--------------------------------------------------------------------------------------------------
// OptimizeConditions - Evaluate the loop cloning conditions statically, if they can be evaluated
//      then optimize the "conditions" array accordingly.
//
// Arguments:
//      conds   The conditions array to optimize.
//
// Return Values:
//      None.
//
// Operation:
//      For example, a condition like "V02 >= V02" statically evaluates to true. Remove such conditions
//      from the "conditions" array.
//
//      Similarly, conditions like "V02 > V02" will evaluate to "false". In this case abort loop cloning
//      optimization for the loop.
//
//      Sometimes, two conditions will combine together to yield a single condition, then remove a
//      duplicate condition.
void LoopCloneContext::OptimizeConditions(JitExpandArrayStack<LC_Condition>& conds)
{
    for (unsigned i = 0; i < conds.Size(); ++i)
    {
        // Check if the conditions evaluate.
        bool result = false;
        if (conds[i].Evaluates(&result))
        {
            // If statically known to be true, then remove this condition.
            if (result)
            {
                conds.Remove(i);
                --i;
                continue;
            }
            else
            {
                // Some condition is statically false, then simply indicate
                // not to clone this loop.
                CancelLoopOptInfo(i);
                break;
            }
        }

        // Check for all other conditions[j], if it would combine with
        // conditions[i].
        for (unsigned j = i + 1; j < conds.Size(); ++j)
        {
            LC_Condition newCond;
            if (conds[i].Combines(conds[j], &newCond))
            {
                conds.Remove(j);
                conds[i] = newCond;
                i        = -1;
                break;
            }
        }
    }
#ifdef DEBUG
    // Make sure we didn't miss some combining.
    for (unsigned i = 0; i < conds.Size(); ++i)
    {
        for (unsigned j = 0; j < conds.Size(); ++j)
        {
            LC_Condition newCond;
            if ((i != j) && conds[i].Combines(conds[j], &newCond))
            {
                assert(!"Loop cloning conditions can still be optimized further.");
            }
        }
    }
#endif
}

//--------------------------------------------------------------------------------------------------
// OptimizeBlockConditions - Optimize block level conditions.
//
// Arguments:
//      loopNum     the loop index.
//
// Operation:
//       Calls OptimizeConditions helper on block level conditions.
//
// Return Values:
//      None.
//
void LoopCloneContext::OptimizeBlockConditions(unsigned loopNum DEBUGARG(bool verbose))
{
    if (!HasBlockConditions(loopNum))
    {
        return;
    }
    JitExpandArrayStack<JitExpandArrayStack<LC_Condition>*>* levelCond = blockConditions[loopNum];
    for (unsigned i = 0; i < levelCond->Size(); ++i)
    {
        OptimizeConditions(*((*levelCond)[i]));
    }
#ifdef DEBUG
    if (verbose)
    {
        printf("After optimizing block-level cloning conditions\n\t");
        PrintConditions(loopNum);
        printf("\n");
    }
#endif
}

//--------------------------------------------------------------------------------------------------
// OptimizeConditions - Optimize cloning conditions.
//
// Arguments:
//      loopNum     the loop index.
//      verbose     verbose logging required.
//
// Operation:
//       Calls OptimizeConditions helper on cloning conditions.
//
// Return Values:
//      None.
//
void LoopCloneContext::OptimizeConditions(unsigned loopNum DEBUGARG(bool verbose))
{
#ifdef DEBUG
    if (verbose)
    {
        printf("Before optimizing cloning conditions\n\t");
        PrintConditions(loopNum);
        printf("\n");
    }
#endif
    JitExpandArrayStack<LC_Condition>& conds = *conditions[loopNum];
    OptimizeConditions(conds);

#ifdef DEBUG
    if (verbose)
    {
        printf("After optimizing cloning conditions\n\t");
        PrintConditions(loopNum);
        printf("\n");
    }
#endif
}

#ifdef DEBUG
//--------------------------------------------------------------------------------------------------
// PrintConditions - Print loop cloning conditions necessary to clone the loop.
//
// Arguments:
//      loopNum     the loop index.
//
// Return Values:
//      None.
//
void LoopCloneContext::PrintConditions(unsigned loopNum)
{
    if (conditions[loopNum] == nullptr)
    {
        printf("NO conditions");
        return;
    }
    if (conditions[loopNum]->Size() == 0)
    {
        printf("Conditions were optimized away! Will always take cloned path.");
        return;
    }
    for (unsigned i = 0; i < conditions[loopNum]->Size(); ++i)
    {
        if (i != 0)
        {
            printf(" && ");
        }
        printf("(");
        (*conditions[loopNum])[i].Print();
        printf(")");
    }
}
#endif

//--------------------------------------------------------------------------------------------------
// GetLoopIterInfo: Get the analyzed loop iteration for a loop.
//
// Arguments:
//   loopNum - Index of loop, as returned by FlowGraphNaturalLoop::GetIndex().
//
// Returns:
//   The info, or nullptr if the loop iteration structure could not be
//   analyzed.
//
NaturalLoopIterInfo* LoopCloneContext::GetLoopIterInfo(unsigned loopNum)
{
    return iterInfo[loopNum];
}

//--------------------------------------------------------------------------------------------------
// SetLoopIterInfo: Set the analyzed loop iteration for a loop.
//
// Arguments:
//   loopNum - Index of loop, as returned by FlowGraphNaturalLoop::GetIndex().
//   info    - Info to store
//
void LoopCloneContext::SetLoopIterInfo(unsigned loopNum, NaturalLoopIterInfo* info)
{
    iterInfo[loopNum] = info;
}

//--------------------------------------------------------------------------------------------------
// CondToStmtInBlock: Convert an array of conditions to IR. Evaluate them into a JTRUE stmt and add it to
// a new block after `insertAfter`.
//
// Arguments:
//      comp          - Compiler instance
//      conds         - Array of conditions to evaluate into a JTRUE stmt
//      slowPreheader - Branch here on condition failure
//      insertAfter   - Insert the conditions in a block after this block
//
// Notes:
//      If any condition fails, branch to the `slowPreheader` block. There are two options here:
//      1. Generate all the conditions in a single block using bitwise `&` to merge them, e.g.:
//            jmpTrue(cond1 & cond2 ... == 0) => slowPreheader
//         In this form, we always execute all the conditions (there is no short-circuit evaluation).
//         Since we expect that in the usual case all the conditions will fail, and we'll execute the
//         loop fast path, the lack of short-circuit evaluation is not a problem. If the code is smaller
//         and faster, this would be preferable.
//      2. Generate each condition in a separate block, e.g.:
//            jmpTrue(!cond1) => slowPreheader
//            jmpTrue(!cond2) => slowPreheader
//            ...
//         If this code is smaller/faster, this can be preferable. Also, the flow graph is more normal,
//         and amenable to downstream flow optimizations.
//
//      Which option we choose is currently compile-time determined.
//
//      We assume that `insertAfter` is in the same loop (we can clone its loop
//      number). If `insertAfter` is a fallthrough block then a predecessor
//      link is added.
//
// Return Value:
//      Last block added
//
BasicBlock* LoopCloneContext::CondToStmtInBlock(Compiler*                          comp,
                                                JitExpandArrayStack<LC_Condition>& conds,
                                                BasicBlock*                        slowPreheader,
                                                BasicBlock*                        insertAfter)
{
    noway_assert(conds.Size() > 0);
    assert(slowPreheader != nullptr);

    // Choose how to generate the conditions
    const bool generateOneConditionPerBlock = true;

    if (generateOneConditionPerBlock)
    {
        for (unsigned i = 0; i < conds.Size(); ++i)
        {
            BasicBlock* newBlk = comp->fgNewBBafter(BBJ_COND, insertAfter, /*extendRegion*/ true, slowPreheader);
            newBlk->inheritWeight(insertAfter);

            JITDUMP("Adding " FMT_BB " -> " FMT_BB "\n", newBlk->bbNum, newBlk->GetTrueTarget()->bbNum);
            comp->fgAddRefPred(newBlk->GetTrueTarget(), newBlk);

            if (insertAfter->KindIs(BBJ_COND))
            {
                JITDUMP("Adding " FMT_BB " -> " FMT_BB "\n", insertAfter->bbNum, newBlk->bbNum);
                insertAfter->SetFalseTarget(newBlk);
                comp->fgAddRefPred(newBlk, insertAfter);
            }

            JITDUMP("Adding conditions %u to " FMT_BB "\n", i, newBlk->bbNum);

            GenTree*   cond        = conds[i].ToGenTree(comp, newBlk, /* invert */ true);
            GenTree*   jmpTrueTree = comp->gtNewOperNode(GT_JTRUE, TYP_VOID, cond);
            Statement* stmt        = comp->fgNewStmtFromTree(jmpTrueTree);

            comp->fgInsertStmtAtEnd(newBlk, stmt);

            // Remorph.
            JITDUMP("Loop cloning condition tree before morphing:\n");
            DBEXEC(comp->verbose, comp->gtDispTree(jmpTrueTree));
            JITDUMP("\n");
            comp->fgMorphBlockStmt(newBlk, stmt DEBUGARG("Loop cloning condition"));

            insertAfter = newBlk;
        }

        return insertAfter;
    }
    else
    {
        BasicBlock* newBlk = comp->fgNewBBafter(BBJ_COND, insertAfter, /*extendRegion*/ true, slowPreheader);
        newBlk->inheritWeight(insertAfter);

        JITDUMP("Adding " FMT_BB " -> " FMT_BB "\n", newBlk->bbNum, newBlk->GetTrueTarget()->bbNum);
        comp->fgAddRefPred(newBlk->GetTrueTarget(), newBlk);

        if (insertAfter->bbFallsThrough())
        {
            JITDUMP("Adding " FMT_BB " -> " FMT_BB "\n", insertAfter->bbNum, newBlk->bbNum);
            comp->fgAddRefPred(newBlk, insertAfter);
        }

        JITDUMP("Adding conditions to " FMT_BB "\n", newBlk->bbNum);

        // Get the first condition.
        GenTree* cond = conds[0].ToGenTree(comp, newBlk, /* invert */ false);
        for (unsigned i = 1; i < conds.Size(); ++i)
        {
            // Append all conditions using AND operator.
            cond = comp->gtNewOperNode(GT_AND, TYP_INT, cond, conds[i].ToGenTree(comp, newBlk, /* invert */ false));
        }

        // Add "cond == 0" node
        cond = comp->gtNewOperNode(GT_EQ, TYP_INT, cond, comp->gtNewIconNode(0));

        // Add jmpTrue "cond == 0"
        GenTree*   jmpTrueTree = comp->gtNewOperNode(GT_JTRUE, TYP_VOID, cond);
        Statement* stmt        = comp->fgNewStmtFromTree(jmpTrueTree);

        comp->fgInsertStmtAtEnd(newBlk, stmt);

        // Remorph.
        JITDUMP("Loop cloning condition tree before morphing:\n");
        DBEXEC(comp->verbose, comp->gtDispTree(jmpTrueTree));
        JITDUMP("\n");
        comp->fgMorphBlockStmt(newBlk, stmt DEBUGARG("Loop cloning condition"));

        return newBlk;
    }
}

//--------------------------------------------------------------------------------------------------
// Lcl - the current node's local variable.
//
// Arguments:
//      None.
//
// Operation:
//      If level is 0, then just return the array base. Else return the index variable on dim 'level'
//
// Return Values:
//      The local variable in the node's level.
//
unsigned LC_ArrayDeref::Lcl()
{
    unsigned lvl = level;
    if (lvl == 0)
    {
        return array.arrIndex->arrLcl;
    }
    lvl--;
    return array.arrIndex->indLcls[lvl];
}

//--------------------------------------------------------------------------------------------------
// HasChildren - Check if there are children to 'this' node.
//
// Arguments:
//      None.
//
// Return Values:
//      Return true if children are present.
//
bool LC_ArrayDeref::HasChildren()
{
    return children != nullptr && children->Size() > 0;
}

//--------------------------------------------------------------------------------------------------
// DeriveLevelConditions - Generate conditions for each level of the tree.
//
// Arguments:
//      conds       An array of conditions for each level i.e., (level x conditions). This array will
//                  contain the conditions for the tree at the end of the method.
//
// Operation:
//      level0 yields only (a != null) condition. All other levels yield two conditions:
//      (level < a[...].length && a[...][level] != null)
//
// Return Values:
//      None
//
void LC_ArrayDeref::DeriveLevelConditions(JitExpandArrayStack<JitExpandArrayStack<LC_Condition>*>* conds)
{
    if (level == 0)
    {
        // For level 0, just push (a != null).
        (*conds)[level]->Push(
            LC_Condition(GT_NE, LC_Expr(LC_Ident::CreateVar(Lcl())), LC_Expr(LC_Ident::CreateNull())));
    }
    else
    {
        // Adjust for level0 having just 1 condition and push conditions (i >= 0) && (i < a.len).
        // We fold the two compares into one using unsigned compare, since we know a.len is non-negative.
        //
        LC_Array arrLen = array;
        arrLen.oper     = LC_Array::ArrLen;
        arrLen.dim      = level - 1;
        (*conds)[level * 2 - 1]->Push(LC_Condition(GT_LT, LC_Expr(LC_Ident::CreateVar(Lcl())),
                                                   LC_Expr(LC_Ident::CreateArrAccess(arrLen)), /*unsigned*/ true));

        // Push condition (a[i] != null)
        LC_Array arrTmp = array;
        arrTmp.dim      = level;
        (*conds)[level * 2]->Push(
            LC_Condition(GT_NE, LC_Expr(LC_Ident::CreateArrAccess(arrTmp)), LC_Expr(LC_Ident::CreateNull())));
    }

    // Invoke on the children recursively.
    if (HasChildren())
    {
        for (unsigned i = 0; i < children->Size(); ++i)
        {
            (*children)[i]->DeriveLevelConditions(conds);
        }
    }
}

//--------------------------------------------------------------------------------------------------
// EnsureChildren - Create an array of child nodes if nullptr.
//
// Arguments:
//      alloc   CompAllocator instance
//
// Return Values:
//      None
//
void LC_ArrayDeref::EnsureChildren(CompAllocator alloc)
{
    if (children == nullptr)
    {
        children = new (alloc) JitExpandArrayStack<LC_ArrayDeref*>(alloc);
    }
}

//--------------------------------------------------------------------------------------------------
// Find - Find the node representing the local variable in child nodes of the 'this' node.
//
// Arguments:
//      lcl     the local to find in the children array
//
// Return Values:
//      The child node if found or nullptr.
//
LC_ArrayDeref* LC_ArrayDeref::Find(unsigned lcl)
{
    return Find(children, lcl);
}

//--------------------------------------------------------------------------------------------------
// Find - Find the node representing the local variable in a list of nodes.
//
// Arguments:
//      lcl          the local to find.
//      children     the list of nodes to find the node representing the lcl.
//
// Return Values:
//      The node if found or nullptr.
//

// static
LC_ArrayDeref* LC_ArrayDeref::Find(JitExpandArrayStack<LC_ArrayDeref*>* children, unsigned lcl)
{
    if (children == nullptr)
    {
        return nullptr;
    }
    for (unsigned i = 0; i < children->Size(); ++i)
    {
        if ((*children)[i]->Lcl() == lcl)
        {
            return (*children)[i];
        }
    }
    return nullptr;
}

//------------------------------------------------------------------------
// optDeriveLoopCloningConditions: Derive loop cloning conditions.
//
// Arguments:
//     loop    -  the current loop for which conditions are derived.
//     context -  data structure where all loop cloning info is kept.
//
// Return Value:
//     "false" if conditions cannot be obtained. "true" otherwise.
//     The cloning conditions are updated in the "conditions"[loopNum] field
//     of the "context" parameter.
//
// Operation:
//     Inspect the loop cloning optimization candidates and populate the conditions necessary
//     for each optimization candidate. Checks if the loop stride is "> 0" if the loop
//     condition is `<` or `<=`. If the initializer is "var" init then adds condition
//     "var >= 0", and if the loop is var limit then, "var >= 0" and "var <= a.len"
//     are added to "context". These conditions are checked in the pre-header block
//     and the cloning choice is made.
//
// Assumption:
//      Callers should assume AND operation is used i.e., if all conditions are
//      true, then take the fast path.
//
bool Compiler::optDeriveLoopCloningConditions(FlowGraphNaturalLoop* loop, LoopCloneContext* context)
{
    JITDUMP("------------------------------------------------------------\n");
    JITDUMP("Deriving cloning conditions for " FMT_LP "\n", loop->GetIndex());

    JitExpandArrayStack<LcOptInfo*>* optInfos = context->GetLoopOptInfo(loop->GetIndex());
    assert(optInfos->Size() > 0);

    // We only need to check for iteration behavior if we have array checks.
    //
    bool checkIterationBehavior = false;

    for (unsigned i = 0; i < optInfos->Size(); ++i)
    {
        LcOptInfo* const optInfo = optInfos->Get(i);
        switch (optInfo->GetOptType())
        {
            case LcOptInfo::LcJaggedArray:
            case LcOptInfo::LcMdArray:
                checkIterationBehavior = true;
                break;

            case LcOptInfo::LcTypeTest:
            {
                LcTypeTestOptInfo* ttInfo      = optInfo->AsLcTypeTestOptInfo();
                LC_Ident           objDeref    = LC_Ident::CreateIndirOfLocal(ttInfo->lclNum, 0);
                LC_Ident           methodTable = LC_Ident::CreateClassHandle(ttInfo->clsHnd);
                LC_Condition       cond(GT_EQ, LC_Expr(objDeref), LC_Expr(methodTable));
                context->EnsureObjDerefs(loop->GetIndex())->Push(objDeref);
                context->EnsureConditions(loop->GetIndex())->Push(cond);
                break;
            }

            case LcOptInfo::LcMethodAddrTest:
            {
                LcMethodAddrTestOptInfo* test = optInfo->AsLcMethodAddrTestOptInfo();
                LC_Ident                 objDeref =
                    LC_Ident::CreateIndirOfLocal(test->delegateLclNum, eeGetEEInfo()->offsetOfDelegateFirstTarget);
                LC_Ident methAddr;
                if (test->isSlot)
                {
                    methAddr = LC_Ident::CreateIndirMethodAddrSlot(test->methAddr DEBUG_ARG(test->targetMethHnd));
                }
                else
                {
                    methAddr = LC_Ident::CreateMethodAddr(test->methAddr DEBUG_ARG(test->targetMethHnd));
                }

                LC_Condition cond(GT_EQ, LC_Expr(objDeref), LC_Expr(methAddr));

                context->EnsureObjDerefs(loop->GetIndex())->Push(objDeref);
                context->EnsureConditions(loop->GetIndex())->Push(cond);
                break;
            }

            default:
                JITDUMP("Unknown opt\n");
                return false;
        }
    }

    if (!checkIterationBehavior)
    {
        // No array conditions here, so we're done
        //
        JITDUMP("Conditions: ");
        DBEXEC(verbose, context->PrintConditions(loop->GetIndex()));
        JITDUMP("\n");
        return true;
    }

    NaturalLoopIterInfo* iterInfo = context->GetLoopIterInfo(loop->GetIndex());
    // Note we see cases where the test oper is NE (array.Len) which we could handle
    // with some extra care.
    //
    if (!GenTree::StaticOperIs(iterInfo->TestOper(), GT_LT, GT_LE, GT_GT, GT_GE))
    {
        // We can't reason about how this loop iterates
        return false;
    }

    const bool isIncreasingLoop = iterInfo->IsIncreasingLoop();
    assert(isIncreasingLoop || iterInfo->IsDecreasingLoop());

    // We already know that this is either increasing or decreasing loop and the
    // stride is (> 0) or (< 0). Here, just take the abs() value and check if it
    // is beyond the limit.
    int stride = abs(iterInfo->IterConst());

    if (stride >= 58)
    {
        // Array.MaxLength can have maximum of 0X7FFFFFC7 elements, so make sure
        // the stride increment doesn't overflow or underflow the index. Hence,
        // the maximum stride limit is set to
        // (int.MaxValue - (Array.MaxLength - 1) + 1), which is
        // (0X7fffffff - 0x7fffffc7 + 2) = 0x3a or 58.
        return false;
    }

    LC_Ident ident;
    // Init conditions
    if (iterInfo->HasConstInit)
    {
        // Only allowing non-negative const init at this time.
        // This is because the variable initialized with this constant will be used as an array index,
        // and array indices must be non-negative.
        if (iterInfo->ConstInitValue < 0)
        {
            JITDUMP("> Init %d is invalid\n", iterInfo->ConstInitValue);
            return false;
        }

        if (!isIncreasingLoop)
        {
            // For decreasing loop, the init value needs to be checked against the array length
            ident = LC_Ident::CreateConst(static_cast<unsigned>(iterInfo->ConstInitValue));
        }
    }
    else
    {
        // iterVar >= 0
        const unsigned initLcl = iterInfo->IterVar;
        if (!genActualTypeIsInt(lvaGetDesc(initLcl)))
        {
            JITDUMP("> Init var V%02u not compatible with TYP_INT\n", initLcl);
            return false;
        }

        LC_Condition geZero;
        if (isIncreasingLoop)
        {
            geZero = LC_Condition(GT_GE, LC_Expr(LC_Ident::CreateVar(initLcl)), LC_Expr(LC_Ident::CreateConst(0u)));
        }
        else
        {
            // For decreasing loop, the init value needs to be checked against the array length
            ident  = LC_Ident::CreateVar(initLcl);
            geZero = LC_Condition(GT_GE, LC_Expr(ident), LC_Expr(LC_Ident::CreateConst(0u)));
        }
        context->EnsureConditions(loop->GetIndex())->Push(geZero);
    }

    // Limit Conditions
    if (iterInfo->HasConstLimit)
    {
        int limit = iterInfo->ConstLimit();
        if (limit < 0)
        {
            JITDUMP("> limit %d is invalid\n", limit);
            return false;
        }

        if (isIncreasingLoop)
        {
            // For increasing loop, thelimit value needs to be checked against the array length
            ident = LC_Ident::CreateConst(static_cast<unsigned>(limit));
        }
    }
    else if (iterInfo->HasInvariantLocalLimit)
    {
        const unsigned limitLcl = iterInfo->VarLimit();
        if (!genActualTypeIsInt(lvaGetDesc(limitLcl)))
        {
            JITDUMP("> Limit var V%02u not compatible with TYP_INT\n", limitLcl);
            return false;
        }

        LC_Condition geZero;
        if (isIncreasingLoop)
        {
            // For increasing loop, thelimit value needs to be checked against the array length
            ident  = LC_Ident::CreateVar(limitLcl);
            geZero = LC_Condition(GT_GE, LC_Expr(ident), LC_Expr(LC_Ident::CreateConst(0u)));
        }
        else
        {
            geZero = LC_Condition(GT_GE, LC_Expr(LC_Ident::CreateVar(limitLcl)), LC_Expr(LC_Ident::CreateConst(0u)));
        }

        context->EnsureConditions(loop->GetIndex())->Push(geZero);
    }
    else if (iterInfo->HasArrayLengthLimit)
    {
        ArrIndex* index = new (getAllocator(CMK_LoopClone)) ArrIndex(getAllocator(CMK_LoopClone));
        if (!iterInfo->ArrLenLimit(this, index))
        {
            JITDUMP("> ArrLen not matching\n");
            return false;
        }
        ident = LC_Ident::CreateArrAccess(LC_Array(LC_Array::Jagged, index, LC_Array::ArrLen));

        // Ensure that this array must be dereference-able, before executing the actual condition.
        LC_Array array(LC_Array::Jagged, index, LC_Array::None);
        context->EnsureArrayDerefs(loop->GetIndex())->Push(array);
    }
    else
    {
        JITDUMP("> Undetected limit\n");
        return false;
    }

    // Increasing loops
    // GT_LT loop test: (start < end) ==> (end <= arrLen)
    // GT_LE loop test: (start <= end) ==> (end < arrLen)
    //
    // Decreasing loops
    // GT_GT loop test: (end > start) ==> (end <= arrLen)
    // GT_GE loop test: (end >= start) ==> (end < arrLen)
    genTreeOps opLimitCondition;
    switch (iterInfo->TestOper())
    {
        case GT_LT:
        case GT_GT:
            opLimitCondition = GT_LE;
            break;
        case GT_LE:
        case GT_GE:
            opLimitCondition = GT_LT;
            break;
        default:
            unreached();
    }

    for (unsigned i = 0; i < optInfos->Size(); ++i)
    {
        LcOptInfo* optInfo = optInfos->Get(i);
        switch (optInfo->GetOptType())
        {
            case LcOptInfo::LcJaggedArray:
            {
                LcJaggedArrayOptInfo* arrIndexInfo = optInfo->AsLcJaggedArrayOptInfo();
                LC_Array     arrLen(LC_Array::Jagged, &arrIndexInfo->arrIndex, arrIndexInfo->dim, LC_Array::ArrLen);
                LC_Ident     arrLenIdent = LC_Ident::CreateArrAccess(arrLen);
                LC_Condition cond(opLimitCondition, LC_Expr(ident), LC_Expr(arrLenIdent));
                context->EnsureConditions(loop->GetIndex())->Push(cond);

                // Ensure that this array must be dereference-able, before executing the actual condition.
                LC_Array array(LC_Array::Jagged, &arrIndexInfo->arrIndex, arrIndexInfo->dim, LC_Array::None);
                context->EnsureArrayDerefs(loop->GetIndex())->Push(array);
            }
            break;
            case LcOptInfo::LcMdArray:
            {
                LcMdArrayOptInfo* mdArrInfo = optInfo->AsLcMdArrayOptInfo();
                LC_Array arrLen(LC_Array(LC_Array::MdArray, mdArrInfo->GetArrIndexForDim(getAllocator(CMK_LoopClone)),
                                         mdArrInfo->dim, LC_Array::None));
                LC_Ident     arrLenIdent = LC_Ident::CreateArrAccess(arrLen);
                LC_Condition cond(opLimitCondition, LC_Expr(ident), LC_Expr(arrLenIdent));
                context->EnsureConditions(loop->GetIndex())->Push(cond);

                // TODO: ensure array is dereference-able?
            }
            break;
            case LcOptInfo::LcTypeTest:
                // handled above
                break;

            default:
                JITDUMP("Unknown opt\n");
                return false;
        }
    }

    JITDUMP("Conditions: ");
    DBEXEC(verbose, context->PrintConditions(loop->GetIndex()));
    JITDUMP("\n");

    return true;
}

//------------------------------------------------------------------------------------
// optComputeDerefConditions: Derive loop cloning conditions for dereferencing arrays.
//
// Arguments:
//     loop    - the current loop for which conditions are derived.
//     context - data structure where all loop cloning info is kept.
//
// Return Value:
//     "false" if conditions cannot be obtained. "true" otherwise.
//     The deref conditions are updated in the "derefConditions"[loopNum] field
//     of the "context" parameter.
//
// Definition of Deref Conditions:
//     To be able to check for the loop cloning condition that (limitVar <= a.len)
//     we should first be able to dereference "a". i.e., "a" is non-null.
//
//     Example:
//
//     for (i in 0..n)
//       for (j in 0..n)
//         for (k in 0..n)      // Inner most loop is being cloned. Cloning needs to check if
//                              // (n <= a[i][j].len) and other safer conditions to take the fast path
//           a[i][j][k] = 0
//
//     Now, we want to deref a[i][j] to invoke length operator on it to perform the cloning fast path check.
//     This involves deref of (a), (a[i]), (a[i][j]), therefore, the following should first
//     be true to do the deref.
//
//     (a != null) && (i < a.len) && (a[i] != null) && (j < a[i].len) && (a[i][j] != null) --> condition set (1)
//
//     Note the short circuiting AND. Implication: these conditions should be performed in separate
//     blocks each of which will branch to slow path if the condition evaluates to false.
//
//     Now, imagine a situation where, in the inner loop above, in addition to "a[i][j][k] = 0" we
//     also have:
//        a[x][y][k] = 20
//     where x and y are parameters, then our conditions will have to include:
//        (x < a.len) &&
//        (y < a[x].len)
//     in addition to the above conditions (1) to get rid of bounds check on index 'k'
//
//     But these conditions can be checked together with conditions
//     (i < a.len) without a need for a separate block. In summary, the conditions will be:
//
//     (a != null) &&
//     ((i < a.len) & (x < a.len)) &&      <-- Note the bitwise AND here.
//     (a[i] != null & a[x] != null) &&    <-- Note the bitwise AND here.
//     (j < a[i].len & y < a[x].len) &&    <-- Note the bitwise AND here.
//     (a[i][j] != null & a[x][y] != null) <-- Note the bitwise AND here.
//
//     This naturally yields a tree style pattern, where the nodes of the tree are
//     the array and indices respectively.
//
//     Example:
//         a => {
//             i => {
//                 j => {
//                     k => {}
//                 }
//             },
//             x => {
//                 y => {
//                     k => {}
//                 }
//             }
//         }
//
//         Notice that the variables in the same levels can have their conditions combined in the
//         same block with a bitwise AND. Whereas, the conditions in consecutive levels will be
//         combined with a short-circuiting AND (i.e., different basic blocks).
//
//  Operation:
//      Construct a tree of array indices and the array which will generate the optimal
//      conditions for loop cloning.
//
//      a[i][j][k], b[i] and a[i][y][k] are the occurrences in the loop. Then, the tree should be:
//
//      a => {
//          i => {
//              j => {
//                  k => {}
//              },
//              y => {
//                  k => {}
//              },
//          }
//      },
//      b => {
//          i => {}
//      }
//
//      In this method, we will construct such a tree by descending depth first into the array
//      index operation and forming a tree structure as we encounter the array or the index variables.
//
//      This tree structure will then be used to generate conditions like below:
//      (a != null) & (b != null) &&       // from the first level of the tree.
//
//      (i < a.len) & (i < b.len) &&       // from the second level of the tree. Levels can be combined.
//      (a[i] != null) & (b[i] != null) && // from the second level of the tree.
//
//      (j < a[i].len) & (y < a[i].len) &&       // from the third level.
//      (a[i][j] != null) & (a[i][y] != null) && // from the third level.
//
//      and so on.
//
bool Compiler::optComputeDerefConditions(FlowGraphNaturalLoop* loop, LoopCloneContext* context)
{
    // Get the dereference-able arrays and objects.
    JitExpandArrayStack<LC_Array>* const arrayDeref = context->EnsureArrayDerefs(loop->GetIndex());
    JitExpandArrayStack<LC_Ident>* const objDeref   = context->EnsureObjDerefs(loop->GetIndex());

    // We currently expect to have at least one of these.
    //
    assert((arrayDeref->Size() != 0) || (objDeref->Size() != 0));

    // Generate the array dereference checks.
    //
    // For each array in the dereference list, construct a tree,
    // where the arrayDerefNodes are array and index variables and an edge 'u-v'
    // exists if a node 'v' indexes node 'u' directly as in u[v] or an edge
    // 'u-v-w' transitively if u[v][w] occurs.
    //
    JitExpandArrayStack<LC_ArrayDeref*> arrayDerefNodes(getAllocator(CMK_LoopClone));
    int                                 maxRank = -1;

    for (unsigned i = 0; i < arrayDeref->Size(); ++i)
    {
        LC_Array& array = (*arrayDeref)[i];

        // First populate the array base variable.
        LC_ArrayDeref* node = LC_ArrayDeref::Find(&arrayDerefNodes, array.arrIndex->arrLcl);
        if (node == nullptr)
        {
            node = new (getAllocator(CMK_LoopClone)) LC_ArrayDeref(array, 0 /*level*/);
            arrayDerefNodes.Push(node);
        }

        // For each dimension (level) for the array, populate the tree with the variable
        // from that dimension.
        unsigned rank = (unsigned)array.GetDimRank();
        for (unsigned i = 0; i < rank; ++i)
        {
            node->EnsureChildren(getAllocator(CMK_LoopClone));
            LC_ArrayDeref* tmp = node->Find(array.arrIndex->indLcls[i]);
            if (tmp == nullptr)
            {
                tmp = new (getAllocator(CMK_LoopClone)) LC_ArrayDeref(array, node->level + 1);
                node->children->Push(tmp);
            }

            // Descend one level down.
            node = tmp;
        }

        // Keep the maxRank of all array dereferences.
        maxRank = max((int)rank, maxRank);
    }

#ifdef DEBUG
    if (verbose)
    {
        if (arrayDerefNodes.Size() > 0)
        {
            printf("Array deref condition tree:\n");
            for (unsigned i = 0; i < arrayDerefNodes.Size(); ++i)
            {
                arrayDerefNodes[i]->Print();
                printf("\n");
            }
        }
        else
        {
            printf("No array deref conditions\n");
        }
    }
#endif

    if (arrayDeref->Size() > 0)
    {
        // If we have array derefs we should have set maxRank.
        //
        assert(maxRank != -1);

        // First level will always yield the null-check, since it is made of the array base variables.
        // All other levels (dimensions) will yield two conditions ex: ((unsigned) i < a.length && a[i] != null)
        // So add 1 after rank * 2.
        const unsigned condBlocks = (unsigned)maxRank * 2 + 1;

        // Heuristic to not create too many blocks. Defining as 3 allows, effectively, loop cloning on
        // doubly-nested loops.
        // REVIEW: make this based on a COMPlus configuration, at least for debug?
        const unsigned maxAllowedCondBlocks = 3;
        if (condBlocks > maxAllowedCondBlocks)
        {
            JITDUMP("> Too many condition blocks (%u > %u)\n", condBlocks, maxAllowedCondBlocks);
            return false;
        }

        // Derive conditions into an 'array of level x array of conditions' i.e., levelCond[levels][conds]
        JitExpandArrayStack<JitExpandArrayStack<LC_Condition>*>* levelCond =
            context->EnsureBlockConditions(loop->GetIndex(), condBlocks);
        for (unsigned i = 0; i < arrayDerefNodes.Size(); ++i)
        {
            arrayDerefNodes[i]->DeriveLevelConditions(levelCond);
        }
    }

    if (objDeref->Size() > 0)
    {
        JitExpandArrayStack<JitExpandArrayStack<LC_Condition>*>* levelCond =
            context->EnsureBlockConditions(loop->GetIndex(), 1);

        for (unsigned i = 0; i < objDeref->Size(); ++i)
        {
            // ObjDeref array has indir(lcl), we want lcl.
            //
            LC_Ident& mtIndirIdent = (*objDeref)[i];
            LC_Ident  ident        = LC_Ident::CreateVar(mtIndirIdent.LclNum());
            (*levelCond)[0]->Push(LC_Condition(GT_NE, LC_Expr(ident), LC_Expr(LC_Ident::CreateNull())));
        }
    }

    DBEXEC(verbose, context->PrintBlockConditions(loop->GetIndex()));

    return true;
}

#ifdef DEBUG
//----------------------------------------------------------------------------
// optDebugLogLoopCloning:  Insert a call to jithelper that prints a message.
//
// Arguments:
//      block        - the block in which the helper call needs to be inserted.
//      insertBefore - the stmt before which the helper call will be inserted.
//
void Compiler::optDebugLogLoopCloning(BasicBlock* block, Statement* insertBefore)
{
    if (JitConfig.JitDebugLogLoopCloning() == 0)
    {
        return;
    }
    GenTree*   logCall = gtNewHelperCallNode(CORINFO_HELP_DEBUG_LOG_LOOP_CLONING, TYP_VOID);
    Statement* stmt    = fgNewStmtFromTree(logCall);
    fgInsertStmtBefore(block, insertBefore, stmt);
    fgMorphBlockStmt(block, stmt DEBUGARG("Debug log loop cloning"));
}
#endif // DEBUG

//------------------------------------------------------------------------
// optPerformStaticOptimizations: Perform the optimizations for the optimization
//      candidates gathered during the cloning phase.
//
// Arguments:
//     loop        - the current loop for which the optimizations are performed.
//     context     - data structure where all loop cloning info is kept.
//     dynamicPath - If true, the optimization is performed in the fast path among the
//                   cloned loops. If false, it means this is the only path (i.e.,
//                   there is no slow path.)
//
// Operation:
//      Perform the optimizations on the fast path i.e., the path in which the
//      optimization candidates were collected at the time of identifying them.
//      The candidates store all the information necessary (the tree/stmt/block
//      they are from) to perform the optimization.
//
// Assumption:
//      The unoptimized path is either already cloned when this method is called or
//      there is no unoptimized path (got eliminated statically.) So this method
//      performs the optimizations assuming that the path in which the candidates
//      were collected is the fast path in which the optimizations will be performed.
//
void Compiler::optPerformStaticOptimizations(FlowGraphNaturalLoop* loop,
                                             LoopCloneContext* context DEBUGARG(bool dynamicPath))
{
    JitExpandArrayStack<LcOptInfo*>* optInfos = context->GetLoopOptInfo(loop->GetIndex());
    assert(optInfos != nullptr);
    for (unsigned i = 0; i < optInfos->Size(); ++i)
    {
        LcOptInfo* optInfo = optInfos->Get(i);
        switch (optInfo->GetOptType())
        {
            case LcOptInfo::LcJaggedArray:
            {
                LcJaggedArrayOptInfo* arrIndexInfo = optInfo->AsLcJaggedArrayOptInfo();
                compCurBB                          = arrIndexInfo->arrIndex.useBlock;

                // Remove all bounds checks for this array up to (and including) `arrIndexInfo->dim`. So, if that is 1,
                // Remove rank 0 and 1 bounds checks.

                for (unsigned dim = 0; dim <= arrIndexInfo->dim; dim++)
                {
                    GenTree* bndsChkNode = arrIndexInfo->arrIndex.bndsChks[dim];

#ifdef DEBUG
                    if (verbose)
                    {
                        printf("Remove bounds check ");
                        printTreeID(bndsChkNode->gtGetOp1());
                        printf(" for " FMT_STMT ", dim% d, ", arrIndexInfo->stmt->GetID(), dim);
                        arrIndexInfo->arrIndex.Print();
                        printf(", bounds check nodes: ");
                        arrIndexInfo->arrIndex.PrintBoundsCheckNodes();
                        printf("\n");
                    }
#endif // DEBUG

                    if (bndsChkNode->gtGetOp1()->OperIs(GT_BOUNDS_CHECK))
                    {
                        // This COMMA node will only represent a bounds check if we've haven't already removed this
                        // bounds check in some other nesting cloned loop. For example, consider:
                        //   for (i = 0; i < x; i++)
                        //      for (j = 0; j < y; j++)
                        //         a[i][j] = i + j;
                        // If the outer loop is cloned first, it will remove the a[i] bounds check from the optimized
                        // path. Later, when the inner loop is cloned, we want to remove the a[i][j] bounds check. If
                        // we clone the inner loop, we know that the a[i] bounds check isn't required because we'll add
                        // it to the loop cloning conditions. On the other hand, we can clone a loop where we get rid of
                        // the nested bounds check but nobody has gotten rid of the outer bounds check. As before, we
                        // know the outer bounds check is not needed because it's been added to the cloning conditions,
                        // so we can get rid of the bounds check here.
                        //
                        optRemoveCommaBasedRangeCheck(bndsChkNode, arrIndexInfo->stmt);
                    }
                    else
                    {
                        JITDUMP("  Bounds check already removed\n");

                        // If the bounds check node isn't there, it better have been converted to a GT_NOP.
                        assert(bndsChkNode->gtGetOp1()->OperIs(GT_NOP));
                    }
                }

                DBEXEC(dynamicPath, optDebugLogLoopCloning(arrIndexInfo->arrIndex.useBlock, arrIndexInfo->stmt));
            }
            break;
            case LcOptInfo::LcMdArray:
                // TODO-CQ: CLONE: Implement.
                break;
            case LcOptInfo::LcTypeTest:
            case LcOptInfo::LcMethodAddrTest:
            {
                Statement*    stmt;
                GenTreeIndir* indir;

                if (optInfo->GetOptType() == LcOptInfo::LcTypeTest)
                {
                    LcTypeTestOptInfo* typeTestInfo = optInfo->AsLcTypeTestOptInfo();
                    stmt                            = typeTestInfo->stmt;
                    indir                           = typeTestInfo->methodTableIndir;
                }
                else
                {
                    LcMethodAddrTestOptInfo* methodTestInfo = optInfo->AsLcMethodAddrTestOptInfo();
                    stmt                                    = methodTestInfo->stmt;
                    indir                                   = methodTestInfo->delegateAddressIndir;
                }

                JITDUMP("Updating flags on GDV guard inside hot loop. Before:\n");
                DISPSTMT(stmt);

                indir->gtFlags |= GTF_IND_NONFAULTING;
                indir->SetHasOrderingSideEffect();
                indir->gtFlags &= ~GTF_EXCEPT;
                assert(fgNodeThreading == NodeThreading::None);
                gtUpdateStmtSideEffects(stmt);

                JITDUMP("After:\n");
                DISPSTMT(stmt);

                break;
            }

            default:
                break;
        }
    }
}

//----------------------------------------------------------------------------
// optIsLoopClonable: Determine whether this loop can be cloned.
//
// Arguments:
//      loop - loop index which needs to be checked if it can be cloned.
//
// Return Value:
//      Returns true if the loop can be cloned. If it returns false,
//      it prints a message to the JIT dump describing why the loop can't be cloned.
//
// Notes: if `true` is returned, then `fgReturnCount` is increased by the number of
// return blocks in the loop that will be cloned. (REVIEW: this 'predicate' function
// doesn't seem like the right place to do this change.)
//
bool Compiler::optIsLoopClonable(FlowGraphNaturalLoop* loop, LoopCloneContext* context)
{
    const bool           requireIterable = !doesMethodHaveGuardedDevirtualization();
    NaturalLoopIterInfo* iterInfo        = context->GetLoopIterInfo(loop->GetIndex());

    if (requireIterable && (iterInfo == nullptr))
    {
        JITDUMP("Loop cloning: rejecting loop " FMT_LP ". Could not analyze iteration.\n", loop->GetIndex());
        return false;
    }

    INDEBUG(const char* reason);
    if (!loop->CanDuplicate(INDEBUG(&reason)))
    {
        JITDUMP("Loop cloning: rejecting loop " FMT_LP ": %s\n", loop->GetIndex(), reason);
        return false;
    }

#ifdef DEBUG
    // Today we will never see any BBJ_RETURN blocks because we cannot
    // duplicate loops with EH in them. When we have no try-regions that start
    // in the loop it is not possible for BBJ_RETURN blocks to be part of the
    // loop; a BBJ_RETURN block can only be part of the loop if its exceptional
    // flow can reach the header, but that would require the handler to also be
    // part of the loop, which guarantees that the loop contains two distinct
    // EH regions.
    loop->VisitLoopBlocks([](BasicBlock* block) {
        assert(!block->KindIs(BBJ_RETURN));
        return BasicBlockVisit::Continue;
    });
#endif

    // Is the entry block a handler or filter start?  If so, then if we cloned, we could create a jump
    // into the middle of a handler (to go to the cloned copy.)  Reject.
    // TODO: This seems like it can be deleted. If the header is the beginning
    // of a handler then the loop should be fully contained within the handler,
    // and the cloned loop will also be in the handler.
    if (bbIsHandlerBeg(loop->GetHeader()))
    {
        JITDUMP("Loop cloning: rejecting loop " FMT_LP ". Header block is a handler start.\n", loop->GetIndex());
        return false;
    }

    // Loop canonicalization should have ensured that there is a unique preheader.
    assert(loop->EntryEdges().size() == 1);
    BasicBlock* preheader = loop->EntryEdge(0)->getSourceBlock();

    // If the preheader and header are in different EH regions, reject.
    if (!BasicBlock::sameEHRegion(preheader, loop->GetHeader()))
    {
        JITDUMP("Loop cloning: rejecting loop " FMT_LP ". Preheader and header blocks are in different EH regions.\n",
                loop->GetIndex());
        return false;
    }

    assert(!requireIterable || !lvaVarAddrExposed(iterInfo->IterVar));

    if (requireIterable)
    {
        assert(iterInfo->HasConstLimit || iterInfo->HasInvariantLocalLimit || iterInfo->HasArrayLengthLimit);

        // TODO-CQ: Handle other loops like:
        // - The ones whose limit operator is "==" or "!="
        // - The incrementing operator is multiple and divide
        // - The ones that are inverted are not handled here for cases like "i *= 2" because
        //   they are converted to "i + i".
        if (!iterInfo->IsIncreasingLoop() && !iterInfo->IsDecreasingLoop())
        {
            JITDUMP("Loop cloning: rejecting loop " FMT_LP
                    ". Loop test (%s) doesn't agree with the direction (%s) of the loop.\n",
                    loop->GetIndex(), GenTree::OpName(iterInfo->TestOper()), GenTree::OpName(iterInfo->IterOper()));
            return false;
        }

        // TODO-Quirk: Can be removed, loop invariant is validated by
        // `FlowGraphNaturalLoop::AnalyzeIteration`.
        if (!iterInfo->TestTree->OperIsCompare() || ((iterInfo->TestTree->gtFlags & GTF_RELOP_ZTT) == 0))
        {
            JITDUMP("Loop cloning: rejecting loop " FMT_LP
                    ". Loop inversion NOT present, loop test [%06u] may not protect "
                    "entry from head.\n",
                    loop->GetIndex(), iterInfo->TestTree->gtTreeID);
            return false;
        }

#ifdef DEBUG
        const unsigned ivLclNum = iterInfo->IterVar;
        GenTree* const op1      = iterInfo->Iterator();
        assert((op1->gtOper == GT_LCL_VAR) && (op1->AsLclVarCommon()->GetLclNum() == ivLclNum));
#endif
    }

    return true;
}

//--------------------------------------------------------------------------------------------------
// optInsertLoopChoiceConditions: Insert the loop conditions for a loop after the loop head.
//
// Arguments:
//      context       - loop cloning context variable
//      loop          - the loop
//      slowPreheader - the slow path loop preheader, where the condition failures branch
//      insertAfter   - insert the conditions after this block
//
// Return Value:
//      The last condition block added.
//
// Operation:
//      Create the following structure.
//
//      [insertAfter]
//      !cond0        -?> slowPreheader
//      !cond1        -?> slowPreheader
//      ...
//      !condn        -?> slowPreheader
//      ...
//      slowPreheader --> slowHeader
//
BasicBlock* Compiler::optInsertLoopChoiceConditions(LoopCloneContext*     context,
                                                    FlowGraphNaturalLoop* loop,
                                                    BasicBlock*           slowPreheader,
                                                    BasicBlock*           insertAfter)
{
    JITDUMP("Inserting loop " FMT_LP " loop choice conditions\n", loop->GetIndex());
    assert(context->HasBlockConditions(loop->GetIndex()));
    assert(slowPreheader != nullptr);

    if (context->HasBlockConditions(loop->GetIndex()))
    {
        JitExpandArrayStack<JitExpandArrayStack<LC_Condition>*>* levelCond =
            context->GetBlockConditions(loop->GetIndex());
        for (unsigned i = 0; i < levelCond->Size(); ++i)
        {
            JITDUMP("Adding loop " FMT_LP " level %u block conditions\n    ", loop->GetIndex(), i);
            DBEXEC(verbose, context->PrintBlockLevelConditions(i, (*levelCond)[i]));
            insertAfter = context->CondToStmtInBlock(this, *((*levelCond)[i]), slowPreheader, insertAfter);
        }
    }

    // Finally insert cloning conditions after all deref conditions have been inserted.
    JITDUMP("Adding loop " FMT_LP " cloning conditions\n    ", loop->GetIndex());
    DBEXEC(verbose, context->PrintConditions(loop->GetIndex()));
    JITDUMP("\n");
    insertAfter =
        context->CondToStmtInBlock(this, *(context->GetConditions(loop->GetIndex())), slowPreheader, insertAfter);

    return insertAfter;
}

//------------------------------------------------------------------------
// optCloneLoop: Perform the mechanical cloning of the specified loop
//
// Arguments:
//    loop    - The loop to clone
//    context - data structure where all loop cloning info is kept.
//
void Compiler::optCloneLoop(FlowGraphNaturalLoop* loop, LoopCloneContext* context)
{
#ifdef DEBUG
    if (verbose)
    {
        printf("\nCloning ");
        FlowGraphNaturalLoop::Dump(loop);
    }
#endif

    // Determine the depth of the loop, so we can properly weight blocks added (outside the cloned loop blocks).
    unsigned depth         = loop->GetDepth();
    weight_t ambientWeight = 1;
    for (unsigned j = 0; j < depth; j++)
    {
        weight_t lastWeight = ambientWeight;
        ambientWeight *= BB_LOOP_WEIGHT_SCALE;
        assert(ambientWeight > lastWeight);
    }

    assert(loop->EntryEdges().size() == 1);
    BasicBlock* preheader = loop->EntryEdge(0)->getSourceBlock();
    // The ambient weight might be higher than we computed above. Be safe by
    // taking the max with the head block's weight.
    ambientWeight = max(ambientWeight, preheader->bbWeight);

    // We assume that the fast path will run 99% of the time, and thus should get 99% of the block weights.
    // The slow path will, correspondingly, get only 1% of the block weights. It could be argued that we should
    // mark the slow path as "run rarely", since it really shouldn't execute (given the currently optimized loop
    // conditions) except under exceptional circumstances.
    const weight_t fastPathWeightScaleFactor = 0.99;
    const weight_t slowPathWeightScaleFactor = 1.0 - fastPathWeightScaleFactor;

    // We're going to transform this loop:
    //
    // preheader --> header
    //
    // to this pair of loops:
    //
    // preheader ?-> slow preheader (all loop failure conditions branch to new slow path loop preheader)
    // fast preheader --> header (fast loop)
    // ...
    // slow preheader --> slow header

    // Make a new pre-header block for the fast loop.
    JITDUMP("Create new preheader block for fast loop\n");

    BasicBlock* fastPreheader =
        fgNewBBafter(BBJ_ALWAYS, preheader, /*extendRegion*/ true, /*jumpDest*/ loop->GetHeader());
    JITDUMP("Adding " FMT_BB " after " FMT_BB "\n", fastPreheader->bbNum, preheader->bbNum);
    fastPreheader->bbWeight = fastPreheader->isRunRarely() ? BB_ZERO_WEIGHT : ambientWeight;

    if (fastPreheader->JumpsToNext())
    {
        fastPreheader->SetFlags(BBF_NONE_QUIRK);
    }

    assert(preheader->KindIs(BBJ_ALWAYS));
    assert(preheader->TargetIs(loop->GetHeader()));

    fgReplacePred(loop->GetHeader(), preheader, fastPreheader);
    JITDUMP("Replace " FMT_BB " -> " FMT_BB " with " FMT_BB " -> " FMT_BB "\n", preheader->bbNum,
            loop->GetHeader()->bbNum, fastPreheader->bbNum, loop->GetHeader()->bbNum);

    // We are going to create blocks after the lexical last block. If it falls
    // out of the loop then insert an explicit jump and insert after that
    // instead.
    // bottom [lexically last block of loop, fallthrough]
    // bottomNext
    // ... slow cloned loop (not yet inserted)
    //    =>
    // bottom [lexically last block of loop, fallthrough]
    // bottomRedirBlk [BBJ_ALWAYS --> bottomNext]
    // ... slow cloned loop (not yet inserted)
    // bottomNext
    BasicBlock* bottom  = loop->GetLexicallyBottomMostBlock();
    BasicBlock* newPred = bottom;
    if (bottom->KindIs(BBJ_COND))
    {
        // TODO-NoFallThrough: Shouldn't need new BBJ_ALWAYS block once bbFalseTarget can diverge from bbNext
        BasicBlock* bottomNext = bottom->Next();
        assert(bottom->FalseTargetIs(bottomNext));
        JITDUMP("Create branch around cloned loop\n");
        BasicBlock* bottomRedirBlk = fgNewBBafter(BBJ_ALWAYS, bottom, /*extendRegion*/ true, bottomNext);
        JITDUMP("Adding " FMT_BB " after " FMT_BB "\n", bottomRedirBlk->bbNum, bottom->bbNum);
        bottomRedirBlk->bbWeight = bottomRedirBlk->isRunRarely() ? BB_ZERO_WEIGHT : ambientWeight;

        bottom->SetFalseTarget(bottomRedirBlk);
        fgAddRefPred(bottomRedirBlk, bottom);
        JITDUMP("Adding " FMT_BB " -> " FMT_BB "\n", bottom->bbNum, bottomRedirBlk->bbNum);
        fgReplacePred(bottomNext, bottom, bottomRedirBlk);
        JITDUMP("Replace " FMT_BB " -> " FMT_BB " with " FMT_BB " -> " FMT_BB "\n", bottom->bbNum, bottomNext->bbNum,
                bottomRedirBlk->bbNum, bottomNext->bbNum);

        newPred = bottomRedirBlk;
    }

    // Create a new preheader for the slow loop immediately before the slow
    // loop itself. All failed conditions will branch to the slow preheader.
    // The slow preheader will unconditionally branch to the slow loop header.
    // This puts the slow loop in the canonical loop form.
    JITDUMP("Create unique preheader for slow path loop\n");
    BasicBlock* slowPreheader = fgNewBBafter(BBJ_ALWAYS, newPred, /*extendRegion*/ true);
    JITDUMP("Adding " FMT_BB " after " FMT_BB "\n", slowPreheader->bbNum, newPred->bbNum);
    slowPreheader->bbWeight = newPred->isRunRarely() ? BB_ZERO_WEIGHT : ambientWeight;
    slowPreheader->scaleBBWeight(slowPathWeightScaleFactor);
    newPred = slowPreheader;

    // Now we'll clone the blocks of the loop body. These cloned blocks will be the slow path.

    BlockToBlockMap* blockMap = new (getAllocator(CMK_LoopClone)) BlockToBlockMap(getAllocator(CMK_LoopClone));

<<<<<<< HEAD
    loop->VisitLoopBlocksLexical([=, &newPred](BasicBlock* blk) {
        // Initialize newBlk as BBJ_ALWAYS without jump target, and fix up jump target later
        // with BasicBlock::CopyTarget().
        BasicBlock* newBlk = fgNewBBafter(BBJ_ALWAYS, newPred, /*extendRegion*/ true);
        JITDUMP("Adding " FMT_BB " (copy of " FMT_BB ") after " FMT_BB "\n", newBlk->bbNum, blk->bbNum, newPred->bbNum);

        BasicBlock::CloneBlockState(this, newBlk, blk);

        // We're going to create the preds below, which will set the bbRefs properly,
        // so clear out the cloned bbRefs field.
        newBlk->bbRefs = 0;

        newBlk->scaleBBWeight(slowPathWeightScaleFactor);
        blk->scaleBBWeight(fastPathWeightScaleFactor);

        // TODO: scale the pred edges of `blk`?

        newPred = newBlk;
        blockMap->Set(blk, newBlk);

        // If the block falls through to a block outside the loop then we may
        // need to insert a new block to redirect.
        // Skip this for the bottom block; we duplicate the slow loop such that
        // the bottom block will fall through to the bottom's original next.
        if ((blk != bottom) && blk->bbFallsThrough() && !loop->ContainsBlock(blk->Next()))
        {
            if (blk->KindIs(BBJ_COND))
            {
                BasicBlock* targetBlk = blk->GetFalseTarget();
                assert(blk->NextIs(targetBlk));

                // Need to insert a block.
                BasicBlock* newRedirBlk = fgNewBBafter(BBJ_ALWAYS, newPred, /* extendRegion */ true, targetBlk);
                newRedirBlk->copyEHRegion(newPred);
                newRedirBlk->bbWeight = blk->Next()->bbWeight;
                newRedirBlk->CopyFlags(blk->Next(), (BBF_RUN_RARELY | BBF_PROF_WEIGHT));
                newRedirBlk->scaleBBWeight(slowPathWeightScaleFactor);

                JITDUMP(FMT_BB " falls through to " FMT_BB "; inserted redirection block " FMT_BB "\n", blk->bbNum,
                        blk->Next()->bbNum, newRedirBlk->bbNum);
                // This block isn't part of the loop, so below loop won't add
                // refs for it.
                fgAddRefPred(targetBlk, newRedirBlk);
                newPred = newRedirBlk;
            }
            else
            {
                assert(!"Cannot handle fallthrough");
            }
        }
=======
    loop->Duplicate(&newPred, blockMap, slowPathWeightScaleFactor, /* bottomNeedsRedirection */ false);
>>>>>>> 91beecdc

    // Scale old blocks to the fast path weight.
    loop->VisitLoopBlocks([=](BasicBlock* block) {
        block->scaleBBWeight(fastPathWeightScaleFactor);
        return BasicBlockVisit::Continue;
    });

    // Perform the static optimizations on the fast path.
    optPerformStaticOptimizations(loop, context DEBUGARG(true));

    // Insert the loop choice conditions. We will create the following structure:
    //
    //      [preheader]
    //      !cond0        -?> slowPreheader
    //      !cond1        -?> slowPreheader
    //      ...
    //      !condn        -?> slowPreheader
    //      fastPreheader --> fastHeader
    //      ...
    //      slowPreheader --> slowHeader
    //
    // We should always have block conditions.

    assert(context->HasBlockConditions(loop->GetIndex()));

    // If any condition is false, go to slowPreheader (which branches or falls through to header of the slow loop).
    BasicBlock* slowHeader = nullptr;
    bool        foundIt    = blockMap->Lookup(loop->GetHeader(), &slowHeader);
    assert(foundIt && (slowHeader != nullptr));

    // We haven't set the jump target yet
    assert(slowPreheader->KindIs(BBJ_ALWAYS));
    assert(!slowPreheader->HasInitializedTarget());
    slowPreheader->SetTarget(slowHeader);

    fgAddRefPred(slowHeader, slowPreheader);
    JITDUMP("Adding " FMT_BB " -> " FMT_BB "\n", slowPreheader->bbNum, slowHeader->bbNum);

    BasicBlock* condLast = optInsertLoopChoiceConditions(context, loop, slowPreheader, preheader);

    // Now redirect the old preheader to jump to the first new condition that
    // was inserted by the above function.
    assert(preheader->KindIs(BBJ_ALWAYS));
    preheader->SetTarget(preheader->Next());
    fgAddRefPred(preheader->Next(), preheader);
    preheader->SetFlags(BBF_NONE_QUIRK);

    // And make sure we insert a pred link for the final fallthrough into the fast preheader.
    assert(condLast->NextIs(fastPreheader));
    condLast->SetFalseTarget(fastPreheader);
    fgAddRefPred(fastPreheader, condLast);
}

//-------------------------------------------------------------------------
//  optIsStackLocalInvariant: Is stack local invariant in loop.
//
//  Arguments:
//      loop   - The loop in which the variable is tested for invariance.
//      lclNum - The local that is tested for invariance in the loop.
//
//  Return Value:
//      Returns true if the variable is loop invariant in loopNum.
//
bool Compiler::optIsStackLocalInvariant(FlowGraphNaturalLoop* loop, unsigned lclNum)
{
    if (lvaVarAddrExposed(lclNum))
    {
        return false;
    }

    // TODO: Cache this invariance information
    if (loop->HasDef(lclNum))
    {
        return false;
    }

    return true;
}

//---------------------------------------------------------------------------------------------------------------
//  optExtractArrIndex: Try to extract the array index from "tree".
//
//  Arguments:
//      tree             the tree to be checked if it is the array [] operation.
//      result           the extracted GT_INDEX_ADDR information is updated in result.
//      lhsNum           for the root level (function is recursive) callers should pass BAD_VAR_NUM.
//      topLevelIsFinal  OUT: set to `true` if see a non-TYP_REF element type array.
//
//  Return Value:
//      Returns true if array index can be extracted, else, return false. See assumption about
//      what will be extracted. The "result" variable's rank parameter is advanced for every
//      dimension of [] encountered.
//
//  Operation:
//      Given a "tree" extract the GT_INDEX_ADDR node in "result" as ArrIndex. In morph
//      we have converted a GT_INDEX_ADDR tree into a scaled index base offset expression.
//      However, we don't actually bother to parse the morphed tree. All we care about is
//      the bounds check node: it contains the array base and element index. The other side
//      of the COMMA node can vary between array of primitive type and array of struct. There's
//      no need to parse that, as the array bounds check contains the only thing we care about.
//      In particular, we are trying to find bounds checks to remove, so only looking at the bounds
//      check makes sense. We could verify that the bounds check is against the same array base/index
//      but it isn't necessary.
//
//  Assumption:
//      The method extracts only if the array base and indices are GT_LCL_VAR.
//
//  TODO-CQ: CLONE: After morph make sure this method extracts values before morph.
//
//  Example tree to pattern match:
//
// *  COMMA     int
// +--*  BOUNDS_CHECK_Rng void
// |  +--*  LCL_VAR   int    V02 loc1
// |  \--*  ARR_LENGTH int
// |     \--*  LCL_VAR   ref    V00 arg0
// \--*  IND       int
//    \--*  ADD       byref
//       +--*  LCL_VAR   ref    V00 arg0
//       \--*  ADD       long
//          +--*  LSH       long
//          |  +--*  CAST      long <- int
//          |  |  \--*  LCL_VAR   int    V02 loc1
//          |  \--*  CNS_INT   long   2
//          \--*  CNS_INT   long   16 Fseq[#FirstElem]
//
// Note that byte arrays don't require the LSH to scale the index, so look like this:
//
// *  COMMA     ubyte
// +--*  BOUNDS_CHECK_Rng void
// |  +--*  LCL_VAR   int    V03 loc2
// |  \--*  ARR_LENGTH int
// |     \--*  LCL_VAR   ref    V00 arg0
// \--*  IND       ubyte
//    \--*  ADD       byref
//       +--*  LCL_VAR   ref    V00 arg0
//       \--*  ADD       long
//          +--*  CAST      long <- int
//          |  \--*  LCL_VAR   int    V03 loc2
//          \--*  CNS_INT   long   16 Fseq[#FirstElem]
//
// The COMMA op2 expression is the array index expression (or SIMD/Span expression). If we've got
// a "LCL_VAR int" index and "ARR_LENGTH(LCL_VAR ref)", that's good enough for us: we'll assume
// op2 is an array index expression. We don't need to match it just to ensure the index var is
// used as an index expression, or array base var is used as the array base. This saves us from parsing
// all the forms that morph can create, especially for arrays of structs.
//
bool Compiler::optExtractArrIndex(GenTree* tree, ArrIndex* result, unsigned lhsNum, bool* topLevelIsFinal)
{
    if (tree->gtOper != GT_COMMA)
    {
        return false;
    }
    GenTree* before = tree->gtGetOp1();
    if (!before->OperIs(GT_BOUNDS_CHECK))
    {
        return false;
    }
    GenTreeBoundsChk* arrBndsChk = before->AsBoundsChk();
    if (arrBndsChk->GetIndex()->gtOper != GT_LCL_VAR)
    {
        return false;
    }

    // For span we may see the array length is a local var or local field or constant.
    // We won't try and extract those.
    if (arrBndsChk->GetArrayLength()->OperIs(GT_LCL_VAR, GT_LCL_FLD, GT_CNS_INT))
    {
        return false;
    }
    if (arrBndsChk->GetArrayLength()->gtGetOp1()->gtOper != GT_LCL_VAR)
    {
        return false;
    }
    unsigned arrLcl = arrBndsChk->GetArrayLength()->gtGetOp1()->AsLclVarCommon()->GetLclNum();
    if (lhsNum != BAD_VAR_NUM && arrLcl != lhsNum)
    {
        return false;
    }

    unsigned indLcl = arrBndsChk->GetIndex()->AsLclVarCommon()->GetLclNum();

    if (lhsNum == BAD_VAR_NUM)
    {
        result->arrLcl = arrLcl;
    }
    result->indLcls.Push(indLcl);
    result->bndsChks.Push(tree);
    result->useBlock = compCurBB;
    result->rank++;

    // If the array element type (saved from the GT_INDEX_ADDR node during morphing) is anything but
    // TYP_REF, then it must the final level of jagged array.
    assert(arrBndsChk->gtInxType != TYP_VOID);
    *topLevelIsFinal = (arrBndsChk->gtInxType != TYP_REF);

    return true;
}

//---------------------------------------------------------------------------------------------------------------
//  optReconstructArrIndexHelp: Helper function for optReconstructArrIndex. See that function for more details.
//
//  Arguments:
//      tree             the tree to be checked if it is an array [][][] operation.
//      result           OUT: the extracted GT_INDEX_ADDR information.
//      lhsNum           var number of array object we're looking for.
//      topLevelIsFinal  OUT: set to `true` if we reached a non-TYP_REF element type array.
//
//  Return Value:
//      Returns true if array index can be extracted, else, return false. "rank" field in
//      "result" contains the array access depth. The "indLcls" field contains the indices.
//
bool Compiler::optReconstructArrIndexHelp(GenTree* tree, ArrIndex* result, unsigned lhsNum, bool* topLevelIsFinal)
{
    // If we can extract "tree" (which is a top level comma) return.
    if (optExtractArrIndex(tree, result, lhsNum, topLevelIsFinal))
    {
        return true;
    }
    // We have a comma (check if array base expr is computed in "before"), descend further.
    else if (tree->OperGet() == GT_COMMA)
    {
        GenTree* before = tree->gtGetOp1();

        // "before" should evaluate an array base for the "after" indexing.
        if (!before->OperIs(GT_STORE_LCL_VAR) ||
            !optReconstructArrIndexHelp(before->AsLclVar()->Data(), result, lhsNum, topLevelIsFinal))
        {
            return false;
        }

        // If rhs represents an array of elements other than arrays (e.g., an array of structs),
        // then we can't go any farther.
        if (*topLevelIsFinal)
        {
            return false;
        }

        unsigned lclNum = before->AsLclVar()->GetLclNum();
        GenTree* after  = tree->gtGetOp2();
        // Pass the "lclNum", so we can verify if indeed it is used as the array base.
        return optExtractArrIndex(after, result, lclNum, topLevelIsFinal);
    }
    return false;
}

//---------------------------------------------------------------------------------------------------------------
//  optReconstructArrIndex: Reconstruct array index from a post-morph tree.
//
//  Arguments:
//      tree        the tree to be checked if it is an array [][][] operation.
//      result      OUT: the extracted GT_INDEX_ADDR information.
//
//  Return Value:
//      Returns true if array index can be extracted, else, return false. "rank" field in
//      "result" contains the array access depth. The "indLcls" field contains the indices.
//
//  Operation:
//      Recursively look for a list of array indices. For example, if the tree is
//          V03 = (V05 = V00[V01]), V05[V02]
//      that corresponds to access of V00[V01][V02]. The return value would then be:
//      ArrIndex result { arrLcl: V00, indLcls: [V01, V02], rank: 2 }
//
//      Note that the array expression is implied by the array bounds check under the COMMA, and the array bounds
//      checks is what is parsed from the morphed tree; the array addressing expression is not parsed.
//      However, the array bounds checks are not quite sufficient because of the way "morph" alters the trees.
//      Specifically, we normally see a COMMA node with a LHS of the morphed array INDEX_ADDR expression and RHS
//      of the bounds check. E.g., for int[][], a[i][j] we have a pre-morph tree:
//
// \--*  IND       int
//    \--*  INDEX_ADDR byref int[]
//       +--*  IND       ref
//       |  \--*  INDEX_ADDR byref ref[]
//       |     +--*  LCL_VAR   ref    V00 arg0
//       |     \--*  LCL_VAR   int    V01 arg1
//       \--*  LCL_VAR   int    V02 arg2
//
//      and post-morph tree:
//
// \--*  COMMA     int
//    +--*  STORE_LCL_VAR   ref    V04 tmp1
//    |  \--*  COMMA     ref
//    |     +--*  BOUNDS_CHECK_Rng void
//    |     |  +--*  LCL_VAR   int    V01 arg1
//    |     |  \--*  ARR_LENGTH int
//    |     |     \--*  LCL_VAR   ref    V00 arg0
//    |     \--*  IND       ref
//    |        \--*  ARR_ADDR  byref ref[]
//    |           \--*  ADD       byref
//    |              +--*  LCL_VAR   ref    V00 arg0
//    |              \--*  ADD       long
//    |                 +--*  LSH       long
//    |                 |  +--*  CAST      long <- uint
//    |                 |  |  \--*  LCL_VAR   int    V01 arg1
//    |                 |  \--*  CNS_INT   long   3
//    |                 \--*  CNS_INT   long   16
//    \--*  COMMA     int
//       +--*  BOUNDS_CHECK_Rng void
//       |  +--*  LCL_VAR   int    V02 arg2
//       |  \--*  ARR_LENGTH int
//       |     \--*  LCL_VAR   ref    V04 tmp1
//       \--*  IND       int
//          \--*  ARR_ADDR  byref int[]
//             \--*  ADD       byref
//                +--*  LCL_VAR   ref    V04 tmp1
//                \--*  ADD       long
//                   +--*  LSH       long
//                   |  +--*  CAST      long <- uint
//                   |  |  \--*  LCL_VAR   int    V02 arg2
//                   |  \--*  CNS_INT   long   2
//                   \--*  CNS_INT   long   16
//
//      However, for an array of structs that contains an array field, e.g. ValueTuple<int[], int>[], expression
//      a[i].Item1[j],
//
// \--*  IND       int
//    \--*  INDEX_ADDR byref int[]
//       +--*  FIELD     ref    Item1
//       |  \--*  INDEX_ADDR byref System.ValueTuple`2[System.Int32[],System.Int32][]
//       |     +--*  LCL_VAR   ref    V00 arg0
//       |     \--*  LCL_VAR   int    V01 arg1
//       \--*  LCL_VAR   int    V02 arg2
//
//      Morph "hoists" the bounds check above the struct field access:
//
// \--*  COMMA     int
//    +--*  STORE_LCL_VAR   ref    V04 tmp1
//    |  \--*  COMMA     ref
//    |     +--*  BOUNDS_CHECK_Rng void
//    |     |  +--*  LCL_VAR   int    V01 arg1
//    |     |  \--*  ARR_LENGTH int
//    |     |     \--*  LCL_VAR   ref    V00 arg0
//    |     \--*  IND       ref
//    |        \--*  ARR_ADDR  byref System.ValueTuple`2[System.Int32[],System.Int32][] Zero Fseq[Item1]
//    |           \--*  ADD       byref
//    |              +--*  LCL_VAR   ref    V00 arg0
//    |              \--*  ADD       long
//    |                 +--*  LSH       long
//    |                 |  +--*  CAST      long <- uint
//    |                 |  |  \--*  LCL_VAR   int    V01 arg1
//    |                 |  \--*  CNS_INT   long   4
//    |                 \--*  CNS_INT   long   16
//    \--*  COMMA     int
//       +--*  BOUNDS_CHECK_Rng void
//       |  +--*  LCL_VAR   int    V02 arg2
//       |  \--*  ARR_LENGTH int
//       |     \--*  LCL_VAR   ref    V04 tmp1
//       \--*  IND       int
//          \--*  ARR_ADDR  byref int[]
//             \--*  ADD       byref
//                +--*  LCL_VAR   ref    V04 tmp1
//                \--*  ADD       long
//                   +--*  LSH       long
//                   |  +--*  CAST      long <- uint
//                   |  |  \--*  LCL_VAR   int    V02 arg2
//                   |  \--*  CNS_INT   long   2
//                   \--*  CNS_INT   long   16
//
//      This should not be parsed as a jagged array (e.g., a[i][j]). To ensure that it is not, the type of the
//      GT_INDEX_ADDR node is stashed in the GT_BOUNDS_CHECK node during morph. If we see a bounds check node
//      where the GT_INDEX_ADDR was not TYP_REF, then it must be the outermost jagged array level. E.g., if it is
//      TYP_STRUCT, then we have an array of structs, and any further bounds checks must be of one of its fields.
//
//      It would be much better if we didn't need to parse these trees at all, and did all this work pre-morph.
//
//  Assumption:
//      The method extracts only if the array base and indices are GT_LCL_VAR.
//
bool Compiler::optReconstructArrIndex(GenTree* tree, ArrIndex* result)
{
    bool topLevelIsFinal = false;
    return optReconstructArrIndexHelp(tree, result, BAD_VAR_NUM, &topLevelIsFinal);
}

//----------------------------------------------------------------------------------------------
//  optCanOptimizeByLoopCloning: Check if the tree can be optimized by loop cloning and if so,
//      identify as potential candidate and update the loop context.
//
//  Arguments:
//      tree         The tree encountered during the tree walk.
//      info         Supplies information about the current block or stmt in which the tree is.
//                   Also supplies the "context" pointer for updating with loop cloning
//                   candidates. Also supplies loopNum.
//
//  Operation:
//      If array index can be reconstructed, check if the iteration var of the loop matches the
//      array index var in some dimension. Also ensure other index vars before the identified
//      dimension are loop invariant.
//
//      If the loop has invariant type tests, check if they will succeed often enough that
//      they should inspire cloning (on their own, or in conjunction with array bounds checks).
//
//  Return Value:
//      Skip sub trees if the optimization candidate is identified or else continue walking
//
Compiler::fgWalkResult Compiler::optCanOptimizeByLoopCloning(GenTree* tree, LoopCloneVisitorInfo* info)
{
    ArrIndex arrIndex(getAllocator(CMK_LoopClone));

    // Check if array index can be optimized.
    //
    if (info->cloneForArrayBounds && optReconstructArrIndex(tree, &arrIndex))
    {
        assert(tree->gtOper == GT_COMMA);

#ifdef DEBUG
        if (verbose)
        {
            printf("Found ArrIndex at " FMT_BB " " FMT_STMT " tree ", arrIndex.useBlock->bbNum, info->stmt->GetID());
            printTreeID(tree);
            printf(" which is equivalent to: ");
            arrIndex.Print();
            printf(", bounds check nodes: ");
            arrIndex.PrintBoundsCheckNodes();
            printf("\n");
        }
#endif

        // Check that the array object local variable is invariant within the loop body.
        if (!optIsStackLocalInvariant(info->loop, arrIndex.arrLcl))
        {
            JITDUMP("V%02d is not loop invariant\n", arrIndex.arrLcl);
            return WALK_SKIP_SUBTREES;
        }

        NaturalLoopIterInfo* iterInfo = info->context->GetLoopIterInfo(info->loop->GetIndex());

        // Walk the dimensions and see if iterVar of the loop is used as index.
        for (unsigned dim = 0; dim < arrIndex.rank; ++dim)
        {
            // Is index variable also used as the loop iter var?
            if (arrIndex.indLcls[dim] == iterInfo->IterVar)
            {
                // Check the previous indices are all loop invariant.
                for (unsigned dim2 = 0; dim2 < dim; ++dim2)
                {
                    if (!optIsStackLocalInvariant(info->loop, arrIndex.indLcls[dim2]))
                    {
                        JITDUMP("V%02d is assigned in loop\n", arrIndex.indLcls[dim2]);
                        return WALK_SKIP_SUBTREES;
                    }
                }
#ifdef DEBUG
                if (verbose)
                {
                    printf("Loop " FMT_LP " can be cloned for ArrIndex ", info->loop->GetIndex());
                    arrIndex.Print();
                    printf(" on dim %d\n", dim);
                }
#endif
                // Update the loop context.
                info->context->EnsureLoopOptInfo(info->loop->GetIndex())
                    ->Push(new (this, CMK_LoopOpt) LcJaggedArrayOptInfo(arrIndex, dim, info->stmt));
            }
            else
            {
                JITDUMP("Induction V%02d is not used as index on dim %d\n", iterInfo->IterVar, dim);
            }
        }
        return WALK_SKIP_SUBTREES;
    }

    if (info->cloneForGDVTests && tree->OperIs(GT_JTRUE))
    {
        JITDUMP("...GDV considering [%06u]\n", dspTreeID(tree));
        assert(info->stmt->GetRootNode() == tree);
        // Look for invariant type/method address tests.
        //
        GenTree* const relop = tree->AsOp()->gtGetOp1();

        // Must be an equality comparison of some kind.
        //
        if (!relop->OperIs(GT_EQ, GT_NE))
        {
            return WALK_CONTINUE;
        }

        GenTree* relopOp1 = relop->AsOp()->gtGetOp1();
        GenTree* relopOp2 = relop->AsOp()->gtGetOp2();

        // One side or the other must be an indir and the other must be loop
        // invariant. Currently, we'll just look for a constant or indir of a
        // constant. Start out by normalizing it to the right.
        //
        if (optIsHandleOrIndirOfHandle(relopOp1, GTF_ICON_CLASS_HDL) ||
            optIsHandleOrIndirOfHandle(relopOp1, GTF_ICON_FTN_ADDR))
        {
            std::swap(relopOp1, relopOp2);
        }

        if (!relopOp1->OperIs(GT_IND) || !relopOp1->TypeIs(TYP_I_IMPL, TYP_REF, TYP_BYREF))
        {
            return WALK_CONTINUE;
        }

        GenTreeIndir* indir     = relopOp1->AsIndir();
        GenTree*      indirAddr = indir->Addr();

        if (relopOp2->IsIconHandle(GTF_ICON_CLASS_HDL))
        {
            // The indir addr must be loop invariant TYP_REF local
            //

            if (!indirAddr->TypeIs(TYP_REF))
            {
                return WALK_CONTINUE;
            }

            if (!indirAddr->OperIs(GT_LCL_VAR))
            {
                return WALK_CONTINUE;
            }

            GenTreeLclVarCommon* const indirAddrLcl = indirAddr->AsLclVarCommon();
            const unsigned             lclNum       = indirAddrLcl->GetLclNum();

            JITDUMP("... right form for type test with local V%02u\n", lclNum);

            if (!optIsStackLocalInvariant(info->loop, lclNum))
            {
                JITDUMP("... but not invariant\n");
                return WALK_CONTINUE;
            }

            // Looks like we found an invariant type test.
            //
            JITDUMP("Loop " FMT_LP " has invariant type test [%06u] on V%02u\n", info->loop->GetIndex(),
                    dspTreeID(tree), lclNum);

            if (optCheckLoopCloningGDVTestProfitable(relop->AsOp(), info))
            {
                // Update the loop context.
                //
                assert(relopOp2->IsIconHandle(GTF_ICON_CLASS_HDL));
                CORINFO_CLASS_HANDLE clsHnd = (CORINFO_CLASS_HANDLE)relopOp2->AsIntConCommon()->IconValue();

                assert(compCurBB->lastStmt() == info->stmt);
                info->context->EnsureLoopOptInfo(info->loop->GetIndex())
                    ->Push(new (this, CMK_LoopOpt) LcTypeTestOptInfo(info->stmt, indir, lclNum, clsHnd));
            }
        }
        else if (optIsHandleOrIndirOfHandle(relopOp2, GTF_ICON_FTN_ADDR))
        {
            //  ▌  JTRUE     void
            //  └──▌  NE        int
            //     ├──▌  CNS_INT(h) long   0x7ffdb1fa4a08 ftn
            //     └──▌  IND       long
            //        └──▌  ADD       byref  <- Matching this tree
            //           ├──▌  LCL_VAR   ref    V00 arg0
            //           └──▌  CNS_INT   long   24

            // We expect indirections of the 'target' fields. Currently we
            // support only the simple cases (one target address, i.e. no
            // shuffle thunk/unboxing stubs).

            ssize_t offset = 0;
            if (indirAddr->OperIs(GT_ADD))
            {
                if (!indirAddr->gtGetOp2()->IsCnsIntOrI() || !indirAddr->gtGetOp2()->TypeIs(TYP_I_IMPL) ||
                    indirAddr->gtGetOp2()->IsIconHandle())
                {
                    return WALK_CONTINUE;
                }

                offset    = indirAddr->gtGetOp2()->AsIntConCommon()->IconValue();
                indirAddr = indirAddr->gtGetOp1();
            }

            if (!indirAddr->TypeIs(TYP_REF))
            {
                return WALK_CONTINUE;
            }

            if (!indirAddr->OperIs(GT_LCL_VAR))
            {
                return WALK_CONTINUE;
            }

            if (offset != static_cast<ssize_t>(eeGetEEInfo()->offsetOfDelegateFirstTarget))
            {
                return WALK_CONTINUE;
            }

            unsigned lclNum = indirAddr->AsLclVarCommon()->GetLclNum();

            JITDUMP("... right form for method address test with local V%02u\n", lclNum);

            LclVarDsc* dsc = lvaGetDesc(lclNum);
            if (dsc->lvClassHnd == NO_CLASS_HANDLE)
            {
                JITDUMP("... but no class handle available for local\n");
                return WALK_CONTINUE;
            }

            unsigned attribs = this->info.compCompHnd->getClassAttribs(dsc->lvClassHnd);
            if ((attribs & CORINFO_FLG_DELEGATE) == 0)
            {
                JITDUMP("... but not a delegate instance\n");
                return WALK_CONTINUE;
            }

            if (!optIsStackLocalInvariant(info->loop, lclNum))
            {
                JITDUMP("... but not invariant\n");
                return WALK_CONTINUE;
            }

            JITDUMP("Loop " FMT_LP " has invariant method address test [%06u] on V%02u\n", info->loop->GetIndex(),
                    dspTreeID(tree), lclNum);

            if (optCheckLoopCloningGDVTestProfitable(relop->AsOp(), info))
            {
                // Update the loop context.
                //
                GenTreeIntCon* iconHandle =
                    relopOp2->IsIconHandle() ? relopOp2->AsIntCon() : relopOp2->AsIndir()->Addr()->AsIntCon();
                assert(iconHandle->IsIconHandle(GTF_ICON_FTN_ADDR));
                assert(compCurBB->lastStmt() == info->stmt);
                LcMethodAddrTestOptInfo* optInfo = new (this, CMK_LoopOpt)
                    LcMethodAddrTestOptInfo(info->stmt, indir, lclNum, (void*)iconHandle->IconValue(),
                                            relopOp2 != iconHandle DEBUG_ARG(
                                                            (CORINFO_METHOD_HANDLE)iconHandle->gtTargetHandle));
                info->context->EnsureLoopOptInfo(info->loop->GetIndex())->Push(optInfo);
            }
        }
    }

    return WALK_CONTINUE;
}

//----------------------------------------------------------------------------
// optIsHandleOrIndirOfHandle:
//   Check if a tree is a specified handle type or indirection of that handle type.
//
// Arguments:
//      tree       - the tree
//      handleType - the type of handle to check for
//
// Returns:
//   True if the tree is such a handle.
//
bool Compiler::optIsHandleOrIndirOfHandle(GenTree* tree, GenTreeFlags handleType)
{
    return tree->OperIs(GT_IND) ? tree->AsIndir()->Addr()->IsIconHandle(handleType) : tree->IsIconHandle(handleType);
}

//----------------------------------------------------------------------------
// optCheckLoopCloningGDVTestProfitable:
//   Check heuristically if doing loop cloning for a GDV test is profitable.
//
// Arguments:
//      guard - the GDV test
//      info  - info for the cloning we are doing
//
// Returns:
//   True if cloning is considered profitable.
//
bool Compiler::optCheckLoopCloningGDVTestProfitable(GenTreeOp* guard, LoopCloneVisitorInfo* info)
{
    JITDUMP("Checking whether cloning is profitable ...\n");
    // We only want GDV tests to inspire cloning if
    //
    // (1) we have profile data
    // (2) the loop iterates frequently each time the method is called
    // (3) the test is frequently hit during the loop iteration
    // (4) the test is biased and highly likely to succeed
    //
    FlowGraphNaturalLoop* loop              = info->loop;
    BasicBlock* const     typeTestBlock     = compCurBB;
    double const          loopFrequency     = 0.50;
    double const          typeTestFrequency = 0.50;
    double const          typeTestBias      = 0.05;

    // Check for (1)
    //
    if (!loop->GetHeader()->hasProfileWeight() || !typeTestBlock->hasProfileWeight())
    {
        JITDUMP("  No; loop does not have profile data.\n");
        return WALK_CONTINUE;
    }

    // Check for (2)
    //
    if (loop->GetHeader()->getBBWeight(this) < (loopFrequency * BB_UNITY_WEIGHT))
    {
        JITDUMP("  No; loop does not iterate often enough.\n");
        return WALK_CONTINUE;
    }

    // Check for (3)
    //
    if (typeTestBlock->bbWeight < (typeTestFrequency * loop->GetHeader()->bbWeight))
    {
        JITDUMP("  No; guard does not execute often enough within the loop.\n");
        return WALK_CONTINUE;
    }

    // Check for (4)
    //
    BasicBlock* const hotSuccessor =
        guard->OperIs(GT_EQ) ? typeTestBlock->GetTrueTarget() : typeTestBlock->GetFalseTarget();
    BasicBlock* const coldSuccessor =
        guard->OperIs(GT_EQ) ? typeTestBlock->GetFalseTarget() : typeTestBlock->GetTrueTarget();

    if (!hotSuccessor->hasProfileWeight() || !coldSuccessor->hasProfileWeight())
    {
        JITDUMP("  No; guard successor blocks were not profiled.\n");
        return WALK_CONTINUE;
    }

    if (hotSuccessor->bbWeight == BB_ZERO_WEIGHT)
    {
        JITDUMP("  No; guard hot successor block " FMT_BB " is rarely run.\n", hotSuccessor->bbNum);
        return WALK_CONTINUE;
    }

    if (coldSuccessor->bbWeight > BB_ZERO_WEIGHT)
    {
        const weight_t bias = coldSuccessor->bbWeight / (hotSuccessor->bbWeight + coldSuccessor->bbWeight);

        if (bias > typeTestBias)
        {
            JITDUMP("  No; guard not sufficiently biased: failure likelihood is " FMT_WT " > " FMT_WT "\n", bias,
                    typeTestBias);
            return WALK_CONTINUE;
        }
    }

    JITDUMP("  Yes\n");
    return true;
}

/* static */
Compiler::fgWalkResult Compiler::optCanOptimizeByLoopCloningVisitor(GenTree** pTree, Compiler::fgWalkData* data)
{
    return data->compiler->optCanOptimizeByLoopCloning(*pTree, (LoopCloneVisitorInfo*)data->pCallbackData);
}

//------------------------------------------------------------------------
// optIdentifyLoopOptInfo: Identify loop optimization candidates.
// Also, check if the loop is suitable for the optimizations performed.
//
// Arguments:
//     loop    -  Loop being analyzed
//     context -  data structure where all loop cloning candidates will be updated.
//
// Return Value:
//     If the loop is not suitable for the optimizations, return false - context
//     should not contain any optimization candidate for the loop if false.
//     Else return true.
//
// Operation:
//      Check if the loop is well formed for this optimization and identify the
//      optimization candidates and update the "context" parameter with all the
//      contextual information necessary to perform the optimization later.
//
bool Compiler::optIdentifyLoopOptInfo(FlowGraphNaturalLoop* loop, LoopCloneContext* context)
{
    NaturalLoopIterInfo* iterInfo               = context->GetLoopIterInfo(loop->GetIndex());
    const bool           canCloneForArrayBounds = ((optMethodFlags & OMF_HAS_ARRAYREF) != 0) && (iterInfo != nullptr);
    const bool           canCloneForTypeTests   = ((optMethodFlags & OMF_HAS_GUARDEDDEVIRT) != 0);

    if (!canCloneForArrayBounds && !canCloneForTypeTests)
    {
        JITDUMP("Not checking loop " FMT_LP " -- no array bounds or type tests in this method\n", loop->GetIndex());
        return false;
    }

    bool shouldCloneForArrayBounds = canCloneForArrayBounds;
    bool shouldCloneForGdvTests    = canCloneForTypeTests;

#ifdef DEBUG
    shouldCloneForGdvTests &= JitConfig.JitCloneLoopsWithGdvTests() != 0;
#endif

    JITDUMP("Checking loop " FMT_LP " for optimization candidates%s%s\n", loop->GetIndex(),
            shouldCloneForArrayBounds ? " (array bounds)" : "", shouldCloneForGdvTests ? " (GDV tests)" : "");

    LoopCloneVisitorInfo info(context, loop, nullptr, shouldCloneForArrayBounds, shouldCloneForGdvTests);

    loop->VisitLoopBlocksReversePostOrder([=, &info](BasicBlock* block) {
        compCurBB = block;
        for (Statement* const stmt : block->Statements())
        {
            info.stmt               = stmt;
            const bool lclVarsOnly  = false;
            const bool computeStack = false;
            fgWalkTreePre(stmt->GetRootNodePointer(), optCanOptimizeByLoopCloningVisitor, &info, lclVarsOnly,
                          computeStack);
        }

        return BasicBlockVisit::Continue;
    });

    return true;
}

//------------------------------------------------------------------------------
// optObtainLoopCloningOpts: Identify optimization candidates and update
//      the "context" for array optimizations.
//
// Arguments:
//     context     -  data structure where all loop cloning info is kept. The
//                    optInfo fields of the context are updated with the
//                    identified optimization candidates.
//
// Returns:
//   true if there are any clonable loops.
//
bool Compiler::optObtainLoopCloningOpts(LoopCloneContext* context)
{
    bool result = false;
    for (FlowGraphNaturalLoop* loop : m_loops->InReversePostOrder())
    {
        JITDUMP("Considering loop " FMT_LP " to clone for optimizations.\n", loop->GetIndex());
        NaturalLoopIterInfo iterInfo;
        if (loop->AnalyzeIteration(&iterInfo))
        {
            context->SetLoopIterInfo(loop->GetIndex(), new (this, CMK_LoopClone) NaturalLoopIterInfo(iterInfo));
        }

        if (optIsLoopClonable(loop, context) && optIdentifyLoopOptInfo(loop, context))
        {
            result = true;
        }
        JITDUMP("------------------------------------------------------------\n");
    }
    JITDUMP("\n");
    return result;
}

//----------------------------------------------------------------------------
// optLoopCloningEnabled: Determine whether loop cloning is allowed. It is allowed
// in release builds. For debug builds, use the value of the DOTNET_JitCloneLoops
// flag (which defaults to 1, or allowed).
//
// Return Value:
//      true if loop cloning is allowed, false if disallowed.
//
// static
bool Compiler::optLoopCloningEnabled()
{
#ifdef DEBUG
    return JitConfig.JitCloneLoops() != 0;
#else
    return true;
#endif
}

//------------------------------------------------------------------------
// optCloneLoops: Implements loop cloning optimization.
//
// Identify loop cloning opportunities, derive loop cloning conditions,
// perform loop cloning, use the derived conditions to choose which
// path to take.
//
// Returns:
//   suitable phase status
//
PhaseStatus Compiler::optCloneLoops()
{
    JITDUMP("\n*************** In optCloneLoops()\n");
    if (m_loops->NumLoops() == 0)
    {
        JITDUMP("  No loops to clone\n");
        return PhaseStatus::MODIFIED_NOTHING;
    }
    if (!optLoopCloningEnabled())
    {
        JITDUMP("  Loop cloning disabled\n");
        return PhaseStatus::MODIFIED_NOTHING;
    }

    LoopCloneContext context((unsigned)m_loops->NumLoops(), getAllocator(CMK_LoopClone));

    // Obtain array optimization candidates in the context.
    if (!optObtainLoopCloningOpts(&context))
    {
        JITDUMP("  No clonable loops\n");
        // TODO: if we can verify that the IR was not modified, we can return PhaseStatus::MODIFIED_NOTHING
        return PhaseStatus::MODIFIED_EVERYTHING;
    }

    unsigned optStaticallyOptimizedLoops = 0;

    // For each loop, derive cloning conditions for the optimization candidates.
    for (FlowGraphNaturalLoop* loop : m_loops->InReversePostOrder())
    {
        JitExpandArrayStack<LcOptInfo*>* optInfos = context.GetLoopOptInfo(loop->GetIndex());
        if (optInfos == nullptr)
        {
            continue;
        }

        if (!optDeriveLoopCloningConditions(loop, &context) || !optComputeDerefConditions(loop, &context))
        {
            JITDUMP("> Conditions could not be obtained\n");
            context.CancelLoopOptInfo(loop->GetIndex());
        }
        else
        {
            bool allTrue  = false;
            bool anyFalse = false;
            context.EvaluateConditions(loop->GetIndex(), &allTrue, &anyFalse DEBUGARG(verbose));
            if (anyFalse)
            {
                context.CancelLoopOptInfo(loop->GetIndex());
            }
            else if (allTrue)
            {
                // Perform static optimizations on the fast path since we always
                // have to take the cloned path.
                optPerformStaticOptimizations(loop, &context DEBUGARG(false));

                ++optStaticallyOptimizedLoops;

                // No need to clone.
                context.CancelLoopOptInfo(loop->GetIndex());
            }
        }
    }

#if 0
    // The code in this #if has been useful in debugging loop cloning issues, by
    // enabling selective enablement of the loop cloning optimization according to
    // method hash.
#ifdef DEBUG
    unsigned methHash = info.compMethodHash();
    char* lostr = getenv("loopclonehashlo");
    unsigned methHashLo = 0;
    if (lostr != NULL)
    {
        sscanf_s(lostr, "%x", &methHashLo);
        // methHashLo = (unsigned(atoi(lostr)) << 2);  // So we don't have to use negative numbers.
    }
    char* histr = getenv("loopclonehashhi");
    unsigned methHashHi = UINT32_MAX;
    if (histr != NULL)
    {
        sscanf_s(histr, "%x", &methHashHi);
        // methHashHi = (unsigned(atoi(histr)) << 2);  // So we don't have to use negative numbers.
    }
    if (methHash < methHashLo || methHash > methHashHi)
    {
        return PhaseStatus::MODIFIED_EVERYTHING;
    }
#endif
#endif

    assert(optLoopsCloned == 0); // It should be initialized, but not yet changed.
    for (FlowGraphNaturalLoop* loop : m_loops->InReversePostOrder())
    {
        if (context.GetLoopOptInfo(loop->GetIndex()) != nullptr)
        {
            optLoopsCloned++;
            context.OptimizeConditions(loop->GetIndex() DEBUGARG(verbose));
            context.OptimizeBlockConditions(loop->GetIndex() DEBUGARG(verbose));
            optCloneLoop(loop, &context);
        }
    }

    if (optLoopsCloned > 0)
    {
        fgRenumberBlocks();

        fgInvalidateDfsTree();
        m_dfsTree = fgComputeDfs();
        m_loops   = FlowGraphNaturalLoops::Find(m_dfsTree);
    }

#ifdef DEBUG
    if (verbose)
    {
        printf("Loops cloned: %d\n", optLoopsCloned);
        printf("Loops statically optimized: %d\n", optStaticallyOptimizedLoops);
        printf("After loop cloning:\n");
        fgDispBasicBlocks(/*dumpTrees*/ true);
    }

#endif

    return PhaseStatus::MODIFIED_EVERYTHING;
}<|MERGE_RESOLUTION|>--- conflicted
+++ resolved
@@ -2035,60 +2035,7 @@
 
     BlockToBlockMap* blockMap = new (getAllocator(CMK_LoopClone)) BlockToBlockMap(getAllocator(CMK_LoopClone));
 
-<<<<<<< HEAD
-    loop->VisitLoopBlocksLexical([=, &newPred](BasicBlock* blk) {
-        // Initialize newBlk as BBJ_ALWAYS without jump target, and fix up jump target later
-        // with BasicBlock::CopyTarget().
-        BasicBlock* newBlk = fgNewBBafter(BBJ_ALWAYS, newPred, /*extendRegion*/ true);
-        JITDUMP("Adding " FMT_BB " (copy of " FMT_BB ") after " FMT_BB "\n", newBlk->bbNum, blk->bbNum, newPred->bbNum);
-
-        BasicBlock::CloneBlockState(this, newBlk, blk);
-
-        // We're going to create the preds below, which will set the bbRefs properly,
-        // so clear out the cloned bbRefs field.
-        newBlk->bbRefs = 0;
-
-        newBlk->scaleBBWeight(slowPathWeightScaleFactor);
-        blk->scaleBBWeight(fastPathWeightScaleFactor);
-
-        // TODO: scale the pred edges of `blk`?
-
-        newPred = newBlk;
-        blockMap->Set(blk, newBlk);
-
-        // If the block falls through to a block outside the loop then we may
-        // need to insert a new block to redirect.
-        // Skip this for the bottom block; we duplicate the slow loop such that
-        // the bottom block will fall through to the bottom's original next.
-        if ((blk != bottom) && blk->bbFallsThrough() && !loop->ContainsBlock(blk->Next()))
-        {
-            if (blk->KindIs(BBJ_COND))
-            {
-                BasicBlock* targetBlk = blk->GetFalseTarget();
-                assert(blk->NextIs(targetBlk));
-
-                // Need to insert a block.
-                BasicBlock* newRedirBlk = fgNewBBafter(BBJ_ALWAYS, newPred, /* extendRegion */ true, targetBlk);
-                newRedirBlk->copyEHRegion(newPred);
-                newRedirBlk->bbWeight = blk->Next()->bbWeight;
-                newRedirBlk->CopyFlags(blk->Next(), (BBF_RUN_RARELY | BBF_PROF_WEIGHT));
-                newRedirBlk->scaleBBWeight(slowPathWeightScaleFactor);
-
-                JITDUMP(FMT_BB " falls through to " FMT_BB "; inserted redirection block " FMT_BB "\n", blk->bbNum,
-                        blk->Next()->bbNum, newRedirBlk->bbNum);
-                // This block isn't part of the loop, so below loop won't add
-                // refs for it.
-                fgAddRefPred(targetBlk, newRedirBlk);
-                newPred = newRedirBlk;
-            }
-            else
-            {
-                assert(!"Cannot handle fallthrough");
-            }
-        }
-=======
     loop->Duplicate(&newPred, blockMap, slowPathWeightScaleFactor, /* bottomNeedsRedirection */ false);
->>>>>>> 91beecdc
 
     // Scale old blocks to the fast path weight.
     loop->VisitLoopBlocks([=](BasicBlock* block) {
