--- conflicted
+++ resolved
@@ -1814,11 +1814,7 @@
 
     // Loop canonicalization should have ensured that there is a unique preheader.
     assert(loop->EntryEdges().size() == 1);
-<<<<<<< HEAD
-    BasicBlock* preheader = loop->EntryEdges()[0]->getSourceBlock();
-=======
     BasicBlock* preheader = loop->EntryEdge(0)->getSourceBlock();
->>>>>>> d2d5bc97
 
     // If the head and entry are in different EH regions, reject.
     if (!BasicBlock::sameEHRegion(preheader, loop->GetHeader()))
@@ -1935,17 +1931,10 @@
 // optInsertLoopChoiceConditions: Insert the loop conditions for a loop after the loop head.
 //
 // Arguments:
-<<<<<<< HEAD
-//      context     - loop cloning context variable
-//      loop        - the loop
-//      slowHead    - the slow path loop head, where the condition failures branch
-//      insertAfter - insert the conditions after this block
-=======
 //      context       - loop cloning context variable
 //      loop          - the loop
 //      slowPreheader - the slow path loop preheader, where the condition failures branch
 //      insertAfter   - insert the conditions after this block
->>>>>>> d2d5bc97
 //
 // Return Value:
 //      The last condition block added.
@@ -1963,22 +1952,12 @@
 //
 BasicBlock* Compiler::optInsertLoopChoiceConditions(LoopCloneContext*     context,
                                                     FlowGraphNaturalLoop* loop,
-<<<<<<< HEAD
-                                                    BasicBlock*           slowHead,
-=======
                                                     BasicBlock*           slowPreheader,
->>>>>>> d2d5bc97
                                                     BasicBlock*           insertAfter)
 {
     JITDUMP("Inserting loop " FMT_LP " loop choice conditions\n", loop->GetIndex());
     assert(context->HasBlockConditions(loop->GetIndex()));
-<<<<<<< HEAD
-    assert(slowHead != nullptr);
-    assert(insertAfter->KindIs(BBJ_ALWAYS));
-    assert(insertAfter->JumpsToNext());
-=======
     assert(slowPreheader != nullptr);
->>>>>>> d2d5bc97
 
     if (context->HasBlockConditions(loop->GetIndex()))
     {
@@ -1996,12 +1975,8 @@
     JITDUMP("Adding loop " FMT_LP " cloning conditions\n    ", loop->GetIndex());
     DBEXEC(verbose, context->PrintConditions(loop->GetIndex()));
     JITDUMP("\n");
-<<<<<<< HEAD
-    insertAfter = context->CondToStmtInBlock(this, *(context->GetConditions(loop->GetIndex())), slowHead, insertAfter);
-=======
     insertAfter =
         context->CondToStmtInBlock(this, *(context->GetConditions(loop->GetIndex())), slowPreheader, insertAfter);
->>>>>>> d2d5bc97
 
     return insertAfter;
 }
@@ -2038,11 +2013,7 @@
     }
 
     assert(loop->EntryEdges().size() == 1);
-<<<<<<< HEAD
-    BasicBlock* preheader = loop->EntryEdges()[0]->getSourceBlock();
-=======
     BasicBlock* preheader = loop->EntryEdge(0)->getSourceBlock();
->>>>>>> d2d5bc97
     // The ambient weight might be higher than we computed above. Be safe by
     // taking the max with the head block's weight.
     ambientWeight = max(ambientWeight, preheader->bbWeight);
@@ -2058,113 +2029,12 @@
     // the loop being cloned.
     unsigned char ambientLoop = m_newToOldLoop[loop->GetIndex()]->lpParent;
 
-    BasicBlock* h = preheader;
     // We're going to transform this loop:
     //
     // preheader --> header
     //
     // to this pair of loops:
     //
-<<<<<<< HEAD
-    // H ?-> H3   (all loop failure conditions branch to new slow path loop head)
-    // H2 --> E   (if T == E, H2 will fall through to T/E)
-    // T
-    // E
-    // B  ?-> T
-    // X2 --> X   (only need this if B -> is conditional, not BBJ_ALWAYS)
-    // H3 --> E2  (aka slowHead. Or, H3 falls through to T2 == E2)
-    // T2
-    // E2
-    // B2 ?-> T2
-    // X
-
-    assert(h->HasFlag(BBF_LOOP_PREHEADER));
-
-    // Make a new pre-header block 'h2' for the loop. 'h' will fall through to 'h2'.
-    JITDUMP("Create new header block for loop\n");
-
-    BasicBlock* h2 = fgNewBBafter(BBJ_ALWAYS, h, /*extendRegion*/ true, /*jumpDest*/ loop->GetHeader());
-    JITDUMP("Adding " FMT_BB " after " FMT_BB "\n", h2->bbNum, h->bbNum);
-    h2->bbWeight     = h2->isRunRarely() ? BB_ZERO_WEIGHT : ambientWeight;
-    h2->bbNatLoopNum = ambientLoop;
-    h2->SetFlags(BBF_LOOP_PREHEADER);
-
-    if (h2->JumpsToNext())
-    {
-        h2->SetFlags(BBF_NONE_QUIRK);
-    }
-
-    assert(h->KindIs(BBJ_ALWAYS));
-    assert(h->HasJumpTo(loop->GetHeader()));
-
-    fgReplacePred(loop->GetHeader(), h, h2);
-    JITDUMP("Replace " FMT_BB " -> " FMT_BB " with " FMT_BB " -> " FMT_BB "\n", h->bbNum, loop->GetHeader()->bbNum,
-            h2->bbNum, loop->GetHeader()->bbNum);
-
-    // 'h' is no longer the loop head; 'h2' is!
-    h->RemoveFlags(BBF_LOOP_PREHEADER);
-    optUpdateLoopHead((unsigned)(m_newToOldLoop[loop->GetIndex()] - optLoopTable), h, h2);
-
-    // Make 'h' fall through to 'h2' (if it didn't already).
-    // Don't add the h->h2 edge because we're going to insert the cloning conditions between 'h' and 'h2', and
-    // optInsertLoopChoiceConditions() will add the edge.
-    h->SetJumpDest(h2);
-    assert(h->JumpsToNext());
-    h->SetFlags(BBF_NONE_QUIRK);
-
-    // Make X2 after B, if necessary.  (Not necessary if B is a BBJ_ALWAYS.)
-    // "newPred" will be the predecessor of the blocks of the cloned loop.
-    BasicBlock* b       = loop->GetLexicallyBottomMostBlock();
-    BasicBlock* newPred = b;
-    if (!b->KindIs(BBJ_ALWAYS))
-    {
-        assert(b->KindIs(BBJ_COND));
-
-        BasicBlock* x = b->Next();
-        if (x != nullptr)
-        {
-            JITDUMP("Create branch around cloned loop\n");
-            BasicBlock* x2 = fgNewBBafter(BBJ_ALWAYS, b, /*extendRegion*/ true, x);
-            JITDUMP("Adding " FMT_BB " after " FMT_BB "\n", x2->bbNum, b->bbNum);
-            x2->bbWeight = x2->isRunRarely() ? BB_ZERO_WEIGHT : ambientWeight;
-
-            // This is in the scope of a surrounding loop, if one exists -- the parent of the loop we're cloning.
-            x2->bbNatLoopNum = ambientLoop;
-
-            BlockSetOps::Assign(this, x2->bbReach, h->bbReach);
-
-            fgAddRefPred(x2, b); // Add b->x2 pred edge
-            JITDUMP("Adding " FMT_BB " -> " FMT_BB "\n", b->bbNum, x2->bbNum);
-            fgReplacePred(x, b, x2); // The pred of x is now x2, not the fall-through of COND b.
-            JITDUMP("Replace " FMT_BB " -> " FMT_BB " with " FMT_BB " -> " FMT_BB "\n", b->bbNum, x->bbNum, x2->bbNum,
-                    x->bbNum);
-
-            newPred = x2;
-        }
-    }
-
-    // Create a new loop head for the slow loop immediately before the slow loop itself. All failed
-    // conditions will branch to the slow head. The slow head will either fall through or unconditionally
-    // branch to the slow path entry. The slowHead will be a loop pre-header, however we don't put the slow loop
-    // in the loop table, so it isn't marked as a pre-header (if we re-built the loop table after cloning, slowHead
-    // would end up in the loop table as a pre-header without creating any new pre-header block). This puts the
-    // slow loop in the canonical loop form.
-    JITDUMP("Create unique head block for slow path loop\n");
-    // Set the jump target later
-    BasicBlock* slowHead = fgNewBBafter(BBJ_ALWAYS, newPred, /*extendRegion*/ true);
-    JITDUMP("Adding " FMT_BB " after " FMT_BB "\n", slowHead->bbNum, newPred->bbNum);
-    slowHead->bbWeight = newPred->isRunRarely() ? BB_ZERO_WEIGHT : ambientWeight;
-    slowHead->scaleBBWeight(slowPathWeightScaleFactor);
-    slowHead->bbNatLoopNum = ambientLoop;
-    newPred                = slowHead;
-
-    // Now we'll clone the blocks of the loop body. These cloned blocks will be the slow path.
-
-    BlockToBlockMap* blockMap      = new (getAllocator(CMK_LoopClone)) BlockToBlockMap(getAllocator(CMK_LoopClone));
-    unsigned         numBlocksLeft = loop->NumLoopBlocks();
-
-    loop->VisitLoopBlocksLexical([=, &newPred, &numBlocksLeft](BasicBlock* blk) {
-=======
     // preheader ?-> slow preheader (all loop failure conditions branch to new slow path loop preheader)
     // fast preheader --> header (fast loop)
     // ...
@@ -2248,7 +2118,6 @@
     BlockToBlockMap* blockMap = new (getAllocator(CMK_LoopClone)) BlockToBlockMap(getAllocator(CMK_LoopClone));
 
     loop->VisitLoopBlocksLexical([=, &newPred](BasicBlock* blk) {
->>>>>>> d2d5bc97
         // Initialize newBlk as BBJ_ALWAYS without jump target, and fix up jump target later with optCopyBlkDest()
         BasicBlock* newBlk = fgNewBBafter(BBJ_ALWAYS, newPred, /*extendRegion*/ true);
         JITDUMP("Adding " FMT_BB " (copy of " FMT_BB ") after " FMT_BB "\n", newBlk->bbNum, blk->bbNum, newPred->bbNum);
@@ -2297,20 +2166,11 @@
         newPred = newBlk;
         blockMap->Set(blk, newBlk);
 
-<<<<<<< HEAD
-        numBlocksLeft--;
-        assert(numBlocksLeft >= 0);
-
-        // If the block falls through to a block outside the loop then we may
-        // need to insert a new block to redirect.
-        if ((numBlocksLeft > 0) && blk->bbFallsThrough() && !loop->ContainsBlock(blk->Next()))
-=======
         // If the block falls through to a block outside the loop then we may
         // need to insert a new block to redirect.
         // Skip this for the bottom block; we duplicate the slow loop such that
         // the bottom block will fall through to the bottom's original next.
         if ((blk != bottom) && blk->bbFallsThrough() && !loop->ContainsBlock(blk->Next()))
->>>>>>> d2d5bc97
         {
             if (blk->KindIs(BBJ_COND))
             {
@@ -2332,11 +2192,8 @@
                 // other quirk above.
                 blk->Next()->scaleBBWeight(fastPathWeightScaleFactor);
 
-<<<<<<< HEAD
-=======
                 JITDUMP(FMT_BB " falls through to " FMT_BB "; inserted redirection block " FMT_BB "\n", blk->bbNum,
                         blk->Next()->bbNum, newRedirBlk->bbNum);
->>>>>>> d2d5bc97
                 // This block isn't part of the loop, so below loop won't add
                 // refs for it.
                 fgAddRefPred(targetBlk, newRedirBlk);
@@ -2429,21 +2286,11 @@
     // We should always have block conditions.
 
     assert(context->HasBlockConditions(loop->GetIndex()));
-<<<<<<< HEAD
-    assert(h->KindIs(BBJ_ALWAYS));
-    assert(h->HasJumpTo(h2));
-
-    // If any condition is false, go to slowHead (which branches or falls through to e2).
-    BasicBlock* e2      = nullptr;
-    bool        foundIt = blockMap->Lookup(loop->GetHeader(), &e2);
-    assert(foundIt && e2 != nullptr);
-=======
 
     // If any condition is false, go to slowPreheader (which branches or falls through to header of the slow loop).
     BasicBlock* slowHeader = nullptr;
     bool        foundIt    = blockMap->Lookup(loop->GetHeader(), &slowHeader);
     assert(foundIt && (slowHeader != nullptr));
->>>>>>> d2d5bc97
 
     // We haven't set the jump target yet
     assert(slowPreheader->KindIs(BBJ_ALWAYS));
@@ -2453,11 +2300,7 @@
     fgAddRefPred(slowHeader, slowPreheader);
     JITDUMP("Adding " FMT_BB " -> " FMT_BB "\n", slowPreheader->bbNum, slowHeader->bbNum);
 
-<<<<<<< HEAD
-    BasicBlock* condLast = optInsertLoopChoiceConditions(context, loop, slowHead, h);
-=======
     BasicBlock* condLast = optInsertLoopChoiceConditions(context, loop, slowPreheader, preheader);
->>>>>>> d2d5bc97
 
     // Now redirect the old preheader to jump to the first new condition that
     // was inserted by the above function.
@@ -3244,10 +3087,7 @@
         {
             if (loop->AnalyzeIteration(&iterInfo))
             {
-<<<<<<< HEAD
-=======
                 INDEBUG(optCrossCheckIterInfo(iterInfo, optLoopTable[i]));
->>>>>>> d2d5bc97
                 context->SetLoopIterInfo(loop->GetIndex(), new (this, CMK_LoopClone) NaturalLoopIterInfo(iterInfo));
             }
         }
@@ -3401,13 +3241,8 @@
         // TODO: recompute the loop table, to include the slow loop path in the table?
         fgUpdateChangedFlowGraph(FlowGraphUpdates::COMPUTE_DOMS);
 
-<<<<<<< HEAD
-        m_dfs   = fgComputeDfs();
-        m_loops = FlowGraphNaturalLoops::Find(m_dfs);
-=======
         m_dfsTree = fgComputeDfs();
         optFindNewLoops();
->>>>>>> d2d5bc97
     }
 
 #ifdef DEBUG
