--- conflicted
+++ resolved
@@ -867,12 +867,7 @@
 
     if ((result == PhaseStatus::MODIFIED_EVERYTHING) && opts.OptimizationEnabled())
     {
-<<<<<<< HEAD
-        fgReorderBlocks(/* useProfileData */ false);
         fgRenumberBlocks();
-=======
-        fgUpdateChangedFlowGraph(FlowGraphUpdates::COMPUTE_BASICS);
->>>>>>> aa974c7f
     }
 
     return result;
