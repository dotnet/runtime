--- conflicted
+++ resolved
@@ -2169,17 +2169,12 @@
             //
             // A small optimization - use a slightly faster fallback which assumes that we've already checked
             // for null and for castToCls itself, so it won't do it again.
-<<<<<<< HEAD
             //
             if (helper == CORINFO_HELP_CHKCASTCLASS)
             {
                 *typeCheckFailed = TypeCheckFailedAction::CallHelper_Specialized;
             }
-            return 0;
-=======
-            *typeCheckFailed = TypeCheckFailedAction::CallHelper_Specialized;
             return 1;
->>>>>>> 829f6913
 
         case CORINFO_HELP_ISINSTANCEOFINTERFACE:
             // Nothing to speculate here, e.g. obj is IDisposable
