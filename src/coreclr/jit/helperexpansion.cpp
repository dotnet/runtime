// Licensed to the .NET Foundation under one or more agreements.
// The .NET Foundation licenses this file to you under the MIT license.

#include "jitpch.h"
#include <minipal/utf8.h>
#ifdef _MSC_VER
#pragma hdrstop
#endif

// Obtain constant pointer from a tree
static void* GetConstantPointer(Compiler* comp, GenTree* tree)
{
    void* cns = nullptr;
    if (tree->gtEffectiveVal()->IsCnsIntOrI())
    {
        cns = (void*)tree->gtEffectiveVal()->AsIntCon()->IconValue();
    }
    else if (comp->vnStore->IsVNConstant(tree->gtVNPair.GetLiberal()))
    {
        cns = (void*)comp->vnStore->CoercedConstantValue<ssize_t>(tree->gtVNPair.GetLiberal());
    }
    return cns;
}

// Save expression to a local and append it as the last statement in exprBlock
static GenTree* SpillExpression(Compiler* comp, GenTree* expr, BasicBlock* exprBlock, DebugInfo& debugInfo)
{
    unsigned const tmpNum = comp->lvaGrabTemp(true DEBUGARG("spilling expr"));
    Statement*     stmt   = comp->fgNewStmtAtEnd(exprBlock, comp->gtNewTempStore(tmpNum, expr), debugInfo);
    comp->gtSetStmtInfo(stmt);
    comp->fgSetStmtSeq(stmt);

    return comp->gtNewLclVarNode(tmpNum);
};

//------------------------------------------------------------------------------
// gtNewRuntimeLookupHelperCallNode : Helper to create a runtime lookup call helper node.
//
// Arguments:
//    helper    - Call helper
//    type      - Type of the node
//    args      - Call args
//
// Return Value:
//    New CT_HELPER node
//
GenTreeCall* Compiler::gtNewRuntimeLookupHelperCallNode(CORINFO_RUNTIME_LOOKUP* pRuntimeLookup,
                                                        GenTree*                ctxTree,
                                                        void*                   compileTimeHandle)
{
    // Call the helper
    // - Setup argNode with the pointer to the signature returned by the lookup
    GenTree* argNode = gtNewIconEmbHndNode(pRuntimeLookup->signature, nullptr, GTF_ICON_GLOBAL_PTR, compileTimeHandle);
    GenTreeCall* helperCall = gtNewHelperCallNode(pRuntimeLookup->helper, TYP_I_IMPL, ctxTree, argNode);

    // No need to perform CSE/hoisting for signature node - it is expected to end up in a rarely-taken block after
    // "Expand runtime lookups" phase.
    argNode->gtFlags |= GTF_DONT_CSE;

    // Leave a note that this method has runtime lookups we might want to expand (nullchecks, size checks) later.
    // We can also consider marking current block as a runtime lookup holder to improve TP for Tier0
    impInlineRoot()->setMethodHasExpRuntimeLookup();
    helperCall->SetExpRuntimeLookup();
    if (!impInlineRoot()->GetSignatureToLookupInfoMap()->Lookup(pRuntimeLookup->signature))
    {
        JITDUMP("Registering %p in SignatureToLookupInfoMap\n", pRuntimeLookup->signature)
        impInlineRoot()->GetSignatureToLookupInfoMap()->Set(pRuntimeLookup->signature, *pRuntimeLookup);
    }
    return helperCall;
}

//------------------------------------------------------------------------------
// fgExpandRuntimeLookups : partially expand runtime lookups helper calls
//                          to add a nullcheck [+ size check] and a fast path
// Returns:
//    PhaseStatus indicating what, if anything, was changed.
//
// Notes:
//    The runtime lookup itself is needed to access a handle in code shared between
//    generic instantiations. The lookup depends on the typeContext which is only available at
//    runtime, and not at compile - time. See ASCII block diagrams in comments below for
//    better understanding how this phase expands runtime lookups.
//
PhaseStatus Compiler::fgExpandRuntimeLookups()
{
    PhaseStatus result = PhaseStatus::MODIFIED_NOTHING;

    if (!doesMethodHaveExpRuntimeLookup())
    {
        // The method being compiled doesn't have expandable runtime lookups. If it does
        // and doesMethodHaveExpRuntimeLookup() still returns false we'll assert in LowerCall
        return result;
    }

    return fgExpandHelper<&Compiler::fgExpandRuntimeLookupsForCall>(false);
}

//------------------------------------------------------------------------------
// fgExpandRuntimeLookupsForCall : partially expand runtime lookups helper calls
//    to add a nullcheck [+ size check] and a fast path
//
// Arguments:
//    pBlock - Block containing the helper call to expand. If expansion is performed,
//             this is updated to the new block that was an outcome of block splitting.
//    stmt   - Statement containing the helper call
//    call   - The helper call
//
// Returns:
//    true if a runtime lookup was found and expanded.
//
// Notes:
//    The runtime lookup itself is needed to access a handle in code shared between
//    generic instantiations. The lookup depends on the typeContext which is only available at
//    runtime, and not at compile - time. See ASCII block diagrams in comments below for
//    better understanding how this phase expands runtime lookups.
//
bool Compiler::fgExpandRuntimeLookupsForCall(BasicBlock** pBlock, Statement* stmt, GenTreeCall* call)
{
    BasicBlock* block = *pBlock;

    if (!call->IsHelperCall() || !call->IsExpRuntimeLookup())
    {
        return false;
    }

    // Clear ExpRuntimeLookup flag so we won't miss any runtime lookup that needs partial expansion
    call->ClearExpRuntimeLookup();

    if (call->IsTailCall())
    {
        // It is very unlikely to happen and is impossible to represent in C#
        return false;
    }

    assert(call->gtArgs.CountArgs() == 2);
    // The call has the following signature:
    //
    //   type = call(genericCtx, signatureCns);
    //
    void* signature = GetConstantPointer(this, call->gtArgs.GetArgByIndex(1)->GetNode());
    if (signature == nullptr)
    {
        // Technically, it is possible (e.g. it was CSE'd and then VN was erased), but for Debug mode we
        // want to catch such cases as we really don't want to emit just a fallback call - it's too slow
        assert(!"can't restore signature argument value");
        return false;
    }

    JITDUMP("Expanding runtime lookup for [%06d] in " FMT_BB ":\n", dspTreeID(call), block->bbNum)
    DISPTREE(call)
    JITDUMP("\n")

    // Restore runtimeLookup using signature argument via a global dictionary
    CORINFO_RUNTIME_LOOKUP runtimeLookup = {};
    const bool             lookupFound   = GetSignatureToLookupInfoMap()->Lookup(signature, &runtimeLookup);
    assert(lookupFound);

    const bool needsSizeCheck = runtimeLookup.sizeOffset != CORINFO_NO_SIZE_CHECK;
    if (needsSizeCheck)
    {
        JITDUMP("dynamic expansion, needs size check.\n")
    }

    DebugInfo debugInfo = stmt->GetDebugInfo();

    assert(runtimeLookup.indirections != 0);
    assert(runtimeLookup.testForNull);

    // Split block right before the call tree
    BasicBlock* prevBb       = block;
    GenTree**   callUse      = nullptr;
    Statement*  newFirstStmt = nullptr;
    block                    = fgSplitBlockBeforeTree(block, stmt, call, &newFirstStmt, &callUse);
    *pBlock                  = block;
    assert(prevBb != nullptr && block != nullptr);

    // Block ops inserted by the split need to be morphed here since we are after morph.
    // We cannot morph stmt yet as we may modify it further below, and the morphing
    // could invalidate callUse.
    while ((newFirstStmt != nullptr) && (newFirstStmt != stmt))
    {
        fgMorphStmtBlockOps(block, newFirstStmt);
        newFirstStmt = newFirstStmt->GetNextStmt();
    }

    GenTreeLclVar* rtLookupLcl = nullptr;

    // Mostly for Tier0: if the current statement is STORE_LCL_VAR(RuntimeLookup)
    // we can drop it and use that LCL as the destination
    if (stmt->GetRootNode()->OperIs(GT_STORE_LCL_VAR) && (stmt->GetRootNode()->AsLclVar()->Data() == *callUse))
    {
        rtLookupLcl = gtNewLclVarNode(stmt->GetRootNode()->AsLclVar()->GetLclNum());
        fgRemoveStmt(block, stmt);
    }

    // Grab a temp to store result (it's assigned from either fastPathBb or fallbackBb)
    if (rtLookupLcl == nullptr)
    {
        // Define a local for the result
        unsigned rtLookupLclNum         = lvaGrabTemp(true DEBUGARG("runtime lookup"));
        lvaTable[rtLookupLclNum].lvType = TYP_I_IMPL;
        rtLookupLcl                     = gtNewLclvNode(rtLookupLclNum, call->TypeGet());

        *callUse = gtClone(rtLookupLcl);

        fgMorphStmtBlockOps(block, stmt);
        gtUpdateStmtSideEffects(stmt);
    }

    GenTree* ctxTree = call->gtArgs.GetArgByIndex(0)->GetNode();
    GenTree* sigNode = call->gtArgs.GetArgByIndex(1)->GetNode();

    // Prepare slotPtr tree (TODO: consider sharing this part with impRuntimeLookup)
    GenTree* slotPtrTree   = gtCloneExpr(ctxTree);
    GenTree* indOffTree    = nullptr;
    GenTree* lastIndOfTree = nullptr;
    for (WORD i = 0; i < runtimeLookup.indirections; i++)
    {
        if ((i == 1 && runtimeLookup.indirectFirstOffset) || (i == 2 && runtimeLookup.indirectSecondOffset))
        {
            indOffTree  = SpillExpression(this, slotPtrTree, prevBb, debugInfo);
            slotPtrTree = gtCloneExpr(indOffTree);
        }

        // The last indirection could be subject to a size check (dynamic dictionary expansion)
        const bool isLastIndirectionWithSizeCheck = (i == runtimeLookup.indirections - 1) && needsSizeCheck;
        if (i != 0)
        {
            GenTreeFlags indirFlags = GTF_IND_NONFAULTING;
            if (!isLastIndirectionWithSizeCheck)
            {
                indirFlags |= GTF_IND_INVARIANT;
            }
            slotPtrTree = gtNewIndir(TYP_I_IMPL, slotPtrTree, indirFlags);
        }

        if ((i == 1 && runtimeLookup.indirectFirstOffset) || (i == 2 && runtimeLookup.indirectSecondOffset))
        {
            slotPtrTree = gtNewOperNode(GT_ADD, TYP_I_IMPL, indOffTree, slotPtrTree);
        }
        if (runtimeLookup.offsets[i] != 0)
        {
            if (isLastIndirectionWithSizeCheck)
            {
                lastIndOfTree = SpillExpression(this, slotPtrTree, prevBb, debugInfo);
                slotPtrTree   = gtCloneExpr(lastIndOfTree);
            }
            slotPtrTree =
                gtNewOperNode(GT_ADD, TYP_I_IMPL, slotPtrTree, gtNewIconNode(runtimeLookup.offsets[i], TYP_I_IMPL));
        }
    }

    // Non-dynamic expansion case (no size check):
    //
    // prevBb(BBJ_ALWAYS):                  [weight: 1.0]
    //     ...
    //
    // nullcheckBb(BBJ_COND):               [weight: 1.0]
    //     if (*fastPathValue == null)
    //         goto fallbackBb;
    //
    // fastPathBb(BBJ_ALWAYS):              [weight: 0.8]
    //     rtLookupLcl = *fastPathValue;
    //     goto block;
    //
    // fallbackBb(BBJ_ALWAYS):              [weight: 0.2]
    //     rtLookupLcl = HelperCall();
    //
    // block(...):                          [weight: 1.0]
    //     use(rtLookupLcl);
    //

    // null-check basic block
    GenTree* fastPathValue = gtNewIndir(TYP_I_IMPL, gtCloneExpr(slotPtrTree), GTF_IND_NONFAULTING);
    // Save dictionary slot to a local (to be used by fast path)
    GenTree* fastPathValueClone =
        opts.OptimizationEnabled() ? fgMakeMultiUse(&fastPathValue) : gtCloneExpr(fastPathValue);
    GenTree* nullcheckOp = gtNewOperNode(GT_EQ, TYP_INT, fastPathValue, gtNewIconNode(0, TYP_I_IMPL));
    nullcheckOp->gtFlags |= GTF_RELOP_JMP_USED;

    // nullcheckBb conditionally jumps to fallbackBb, but we need to initialize fallbackBb last
    // so we can place it after nullcheckBb. So set the jump target later.
    BasicBlock* nullcheckBb =
        fgNewBBFromTreeAfter(BBJ_COND, prevBb, gtNewOperNode(GT_JTRUE, TYP_VOID, nullcheckOp), debugInfo);

    // Fallback basic block
    GenTree*    fallbackValueDef = gtNewStoreLclVarNode(rtLookupLcl->GetLclNum(), call);
    BasicBlock* fallbackBb =
        fgNewBBFromTreeAfter(BBJ_ALWAYS, nullcheckBb, fallbackValueDef, debugInfo, nullcheckBb->Next(), true);

    assert(fallbackBb->JumpsToNext());
    fallbackBb->bbFlags |= BBF_NONE_QUIRK;

    // Set nullcheckBb's real jump target
    nullcheckBb->SetJumpDest(fallbackBb);

    // Fast-path basic block
    GenTree*    fastpathValueDef = gtNewStoreLclVarNode(rtLookupLcl->GetLclNum(), fastPathValueClone);
    BasicBlock* fastPathBb       = fgNewBBFromTreeAfter(BBJ_ALWAYS, nullcheckBb, fastpathValueDef, debugInfo, block);

    BasicBlock* sizeCheckBb = nullptr;
    if (needsSizeCheck)
    {
        // Dynamic expansion case (sizeCheckBb is added and some preds are changed):
        //
        // prevBb(BBJ_ALWAYS):                  [weight: 1.0]
        //
        // sizeCheckBb(BBJ_COND):               [weight: 1.0]
        //     if (sizeValue <= offsetValue)
        //         goto fallbackBb;
        //     ...
        //
        // nullcheckBb(BBJ_COND):               [weight: 0.8]
        //     if (*fastPathValue == null)
        //         goto fallbackBb;
        //
        // fastPathBb(BBJ_ALWAYS):              [weight: 0.64]
        //     rtLookupLcl = *fastPathValue;
        //     goto block;
        //
        // fallbackBb(BBJ_ALWAYS):              [weight: 0.36]
        //     rtLookupLcl = HelperCall();
        //
        // block(...):                          [weight: 1.0]
        //     use(rtLookupLcl);
        //

        // sizeValue = dictionary[pRuntimeLookup->sizeOffset]
        GenTreeIntCon* sizeOffset = gtNewIconNode(runtimeLookup.sizeOffset, TYP_I_IMPL);
        assert(lastIndOfTree != nullptr);
        GenTree* sizeValueOffset = gtNewOperNode(GT_ADD, TYP_I_IMPL, lastIndOfTree, sizeOffset);
        GenTree* sizeValue       = gtNewIndir(TYP_I_IMPL, sizeValueOffset, GTF_IND_NONFAULTING);

        // sizeCheck fails if sizeValue <= pRuntimeLookup->offsets[i]
        GenTree* offsetValue = gtNewIconNode(runtimeLookup.offsets[runtimeLookup.indirections - 1], TYP_I_IMPL);
        GenTree* sizeCheck   = gtNewOperNode(GT_LE, TYP_INT, sizeValue, offsetValue);
        sizeCheck->gtFlags |= GTF_RELOP_JMP_USED;

        GenTree* jtrue = gtNewOperNode(GT_JTRUE, TYP_VOID, sizeCheck);
        // sizeCheckBb fails - jump to fallbackBb
        sizeCheckBb = fgNewBBFromTreeAfter(BBJ_COND, prevBb, jtrue, debugInfo, fallbackBb);
    }

    //
    // Update preds in all new blocks
    //
    fgRemoveRefPred(block, prevBb);
    fgAddRefPred(block, fastPathBb);
    fgAddRefPred(block, fallbackBb);
    assert(prevBb->KindIs(BBJ_ALWAYS));

    if (needsSizeCheck)
    {
        // sizeCheckBb is the first block after prevBb
        prevBb->SetJumpDest(sizeCheckBb);
        fgAddRefPred(sizeCheckBb, prevBb);
        // sizeCheckBb flows into nullcheckBb in case if the size check passes
        fgAddRefPred(nullcheckBb, sizeCheckBb);
        // fallbackBb is reachable from both nullcheckBb and sizeCheckBb
        fgAddRefPred(fallbackBb, nullcheckBb);
        fgAddRefPred(fallbackBb, sizeCheckBb);
        // fastPathBb is only reachable from successful nullcheckBb
        fgAddRefPred(fastPathBb, nullcheckBb);
    }
    else
    {
        // nullcheckBb is the first block after prevBb
        prevBb->SetJumpDest(nullcheckBb);
        fgAddRefPred(nullcheckBb, prevBb);
        // No size check, nullcheckBb jumps to fast path
        fgAddRefPred(fastPathBb, nullcheckBb);
        // fallbackBb is only reachable from nullcheckBb (jump destination)
        fgAddRefPred(fallbackBb, nullcheckBb);
    }

    //
    // Re-distribute weights (see '[weight: X]' on the diagrams above)
    // TODO: consider marking fallbackBb as rarely-taken
    //
    block->inheritWeight(prevBb);
    if (needsSizeCheck)
    {
        sizeCheckBb->inheritWeight(prevBb);
        // 80% chance we pass nullcheck
        nullcheckBb->inheritWeightPercentage(sizeCheckBb, 80);
        // 64% (0.8 * 0.8) chance we pass both nullcheck and sizecheck
        fastPathBb->inheritWeightPercentage(nullcheckBb, 80);
        // 100-64=36% chance we fail either nullcheck or sizecheck
        fallbackBb->inheritWeightPercentage(sizeCheckBb, 36);
    }
    else
    {
        nullcheckBb->inheritWeight(prevBb);
        // 80% chance we pass nullcheck
        fastPathBb->inheritWeightPercentage(nullcheckBb, 80);
        // 20% chance we fail nullcheck (TODO: Consider making it cold (0%))
        fallbackBb->inheritWeightPercentage(nullcheckBb, 20);
    }

    //
    // Update loop info
    //
    nullcheckBb->bbNatLoopNum = prevBb->bbNatLoopNum;
    fastPathBb->bbNatLoopNum  = prevBb->bbNatLoopNum;
    fallbackBb->bbNatLoopNum  = prevBb->bbNatLoopNum;
    if (needsSizeCheck)
    {
        sizeCheckBb->bbNatLoopNum = prevBb->bbNatLoopNum;
    }

    // All blocks are expected to be in the same EH region
    assert(BasicBlock::sameEHRegion(prevBb, block));
    assert(BasicBlock::sameEHRegion(prevBb, nullcheckBb));
    assert(BasicBlock::sameEHRegion(prevBb, fastPathBb));
    if (needsSizeCheck)
    {
        assert(BasicBlock::sameEHRegion(prevBb, sizeCheckBb));
    }
    return true;
}

//------------------------------------------------------------------------------
// fgExpandThreadLocalAccess: Inline the CORINFO_HELP_GETSHARED_NONGCTHREADSTATIC_BASE_NOCTOR_OPTIMIZED
//      or CORINFO_HELP_GETSHARED_GCTHREADSTATIC_BASE_NOCTOR_OPTIMIZED helper. See
//      fgExpandThreadLocalAccessForCall for details.
//
// Returns:
//    PhaseStatus indicating what, if anything, was changed.
//
PhaseStatus Compiler::fgExpandThreadLocalAccess()
{
    PhaseStatus result = PhaseStatus::MODIFIED_NOTHING;

    if (!methodHasTlsFieldAccess())
    {
        // TP: nothing to expand in the current method
        JITDUMP("Nothing to expand.\n")
        return result;
    }

    if (opts.OptimizationDisabled())
    {
        JITDUMP("Optimizations aren't allowed - bail out.\n")
        return result;
    }

    // TODO: Replace with opts.compCodeOpt once it's fixed
    const bool preferSize = opts.jitFlags->IsSet(JitFlags::JIT_FLAG_SIZE_OPT);
    if (preferSize)
    {
        // The optimization comes with a codegen size increase
        JITDUMP("Optimized for size - bail out.\n")
        return result;
    }

    return fgExpandHelper<&Compiler::fgExpandThreadLocalAccessForCall>(true);
}

//------------------------------------------------------------------------------
// fgExpandThreadLocalAccessForCall : Expand the CORINFO_HELP_GETSHARED_NONGCTHREADSTATIC_BASE_NOCTOR_OPTIMIZED
//  or CORINFO_HELP_GETSHARED_GCTHREADSTATIC_BASE_NOCTOR_OPTIMIZED, that access fields marked with [ThreadLocal].
//
// Arguments:
//    pBlock - Block containing the helper call to expand. If expansion is performed,
//             this is updated to the new block that was an outcome of block splitting.
//    stmt   - Statement containing the helper call
//    call   - The helper call
//
//
// Returns:
//    PhaseStatus indicating what, if anything, was changed.
//
// Notes:
//    A cache is stored in thread local storage (TLS) of coreclr. It maps the typeIndex (embedded in
//    the code at the JIT time) to the base of static blocks. This method generates code to
//    extract the TLS, get the entry at which the cache is stored. Then it checks if the typeIndex of
//    enclosing type of current field is present in the cache and if yes, extract out that can be directly
//    accessed at the uses.
//    If the entry is not present, the helper is called, which would make an entry of current static block
//    in the cache.
//
bool Compiler::fgExpandThreadLocalAccessForCall(BasicBlock** pBlock, Statement* stmt, GenTreeCall* call)
{
    BasicBlock* block = *pBlock;

    CorInfoHelpFunc helper = call->GetHelperNum();

    if ((helper != CORINFO_HELP_GETSHARED_NONGCTHREADSTATIC_BASE_NOCTOR_OPTIMIZED) &&
        (helper != CORINFO_HELP_GETSHARED_GCTHREADSTATIC_BASE_NOCTOR_OPTIMIZED))
    {
        return false;
    }

    assert(!opts.IsReadyToRun());

    if (TargetOS::IsUnix)
    {
#if defined(TARGET_ARM) || !defined(TARGET_64BIT)
        // On Arm, Thread execution blocks are accessed using co-processor registers and instructions such
        // as MRC and MCR are used to access them. We do not support them and so should never optimize the
        // field access using TLS.
        noway_assert(!"Unsupported scenario of optimizing TLS access on Linux Arm32/x86");
#endif
    }
    else
    {
#ifdef TARGET_ARM
        // On Arm, Thread execution blocks are accessed using co-processor registers and instructions such
        // as MRC and MCR are used to access them. We do not support them and so should never optimize the
        // field access using TLS.
        noway_assert(!"Unsupported scenario of optimizing TLS access on Windows Arm32");
#endif
    }

    JITDUMP("Expanding thread static local access for [%06d] in " FMT_BB ":\n", dspTreeID(call), block->bbNum);
    DISPTREE(call);
    JITDUMP("\n");

    bool isGCThreadStatic =
        eeGetHelperNum(call->gtCallMethHnd) == CORINFO_HELP_GETSHARED_GCTHREADSTATIC_BASE_NOCTOR_OPTIMIZED;

    CORINFO_THREAD_STATIC_BLOCKS_INFO threadStaticBlocksInfo;
    memset(&threadStaticBlocksInfo, 0, sizeof(CORINFO_THREAD_STATIC_BLOCKS_INFO));

    info.compCompHnd->getThreadLocalStaticBlocksInfo(&threadStaticBlocksInfo, isGCThreadStatic);

    JITDUMP("getThreadLocalStaticBlocksInfo (%s)\n:", isGCThreadStatic ? "GC" : "Non-GC");
    JITDUMP("tlsIndex= %p\n", dspPtr(threadStaticBlocksInfo.tlsIndex.addr));
    JITDUMP("tlsGetAddrFtnPtr= %p\n", dspPtr(threadStaticBlocksInfo.tlsGetAddrFtnPtr));
    JITDUMP("tlsIndexObject= %p\n", dspPtr(threadStaticBlocksInfo.tlsIndexObject));
    JITDUMP("threadVarsSection= %p\n", dspPtr(threadStaticBlocksInfo.threadVarsSection));
    JITDUMP("offsetOfThreadLocalStoragePointer= %u\n",
            dspOffset(threadStaticBlocksInfo.offsetOfThreadLocalStoragePointer));
    JITDUMP("offsetOfMaxThreadStaticBlocks= %u\n", dspOffset(threadStaticBlocksInfo.offsetOfMaxThreadStaticBlocks));
    JITDUMP("offsetOfThreadStaticBlocks= %u\n", dspOffset(threadStaticBlocksInfo.offsetOfThreadStaticBlocks));
    JITDUMP("offsetOfGCDataPointer= %u\n", dspOffset(threadStaticBlocksInfo.offsetOfGCDataPointer));

    assert(call->gtArgs.CountArgs() == 1);

    // Split block right before the call tree
    BasicBlock* prevBb       = block;
    GenTree**   callUse      = nullptr;
    Statement*  newFirstStmt = nullptr;
    DebugInfo   debugInfo    = stmt->GetDebugInfo();
    block                    = fgSplitBlockBeforeTree(block, stmt, call, &newFirstStmt, &callUse);
    *pBlock                  = block;
    var_types callType       = call->TypeGet();
    assert(prevBb != nullptr && block != nullptr);

    // Block ops inserted by the split need to be morphed here since we are after morph.
    // We cannot morph stmt yet as we may modify it further below, and the morphing
    // could invalidate callUse.
    while ((newFirstStmt != nullptr) && (newFirstStmt != stmt))
    {
        fgMorphStmtBlockOps(block, newFirstStmt);
        newFirstStmt = newFirstStmt->GetNextStmt();
    }

    GenTreeLclVar* threadStaticBlockLcl = nullptr;

    // Grab a temp to store result (it's assigned from either fastPathBb or fallbackBb)
    unsigned threadStaticBlockLclNum         = lvaGrabTemp(true DEBUGARG("TLS field access"));
    lvaTable[threadStaticBlockLclNum].lvType = callType;
    threadStaticBlockLcl                     = gtNewLclvNode(threadStaticBlockLclNum, callType);

    *callUse = gtClone(threadStaticBlockLcl);

    fgMorphStmtBlockOps(block, stmt);
    gtUpdateStmtSideEffects(stmt);

    GenTree* typeThreadStaticBlockIndexValue = call->gtArgs.GetArgByIndex(0)->GetNode();
    GenTree* tlsValue                        = nullptr;
    unsigned tlsLclNum                       = lvaGrabTemp(true DEBUGARG("TLS access"));
    lvaTable[tlsLclNum].lvType               = TYP_I_IMPL;
    GenTree* maxThreadStaticBlocksValue      = nullptr;
    GenTree* threadStaticBlocksValue         = nullptr;
    GenTree* tlsValueDef                     = nullptr;

    if (TargetOS::IsWindows)
    {
        size_t   tlsIndexValue = (size_t)threadStaticBlocksInfo.tlsIndex.addr;
        GenTree* dllRef        = nullptr;

        if (tlsIndexValue != 0)
        {
            dllRef = gtNewIconHandleNode(tlsIndexValue * TARGET_POINTER_SIZE, GTF_ICON_TLS_HDL);
        }

        // Mark this ICON as a TLS_HDL, codegen will use FS:[cns] or GS:[cns]
        tlsValue = gtNewIconHandleNode(threadStaticBlocksInfo.offsetOfThreadLocalStoragePointer, GTF_ICON_TLS_HDL);
        tlsValue = gtNewIndir(TYP_I_IMPL, tlsValue, GTF_IND_NONFAULTING | GTF_IND_INVARIANT);

        if (dllRef != nullptr)
        {
            // Add the dllRef to produce thread local storage reference for coreclr
            tlsValue = gtNewOperNode(GT_ADD, TYP_I_IMPL, tlsValue, dllRef);
        }

        // Base of coreclr's thread local storage
        tlsValue = gtNewIndir(TYP_I_IMPL, tlsValue, GTF_IND_NONFAULTING | GTF_IND_INVARIANT);
    }
    else if (TargetOS::IsMacOS)
    {
        // For OSX x64/arm64, we need to get the address of relevant __thread_vars section of
        // the thread local variable `t_ThreadStatics`. Address of `tlv_get_address` is stored
        // in this entry, which we dereference and invoke it, passing the __thread_vars address
        // present in `threadVarsSection`.
        //
        // Code sequence to access thread local variable on osx/x64:
        //
        //      mov rdi, threadVarsSection
        //      call     [rdi]
        //
        // Code sequence to access thread local variable on osx/arm64:
        //
        //      mov x0, threadVarsSection
        //      mov x1, [x0]
        //      blr x1
        //
        size_t   threadVarsSectionVal = (size_t)threadStaticBlocksInfo.threadVarsSection;
        GenTree* tls_get_addr_val     = gtNewIconHandleNode(threadVarsSectionVal, GTF_ICON_FTN_ADDR);

        tls_get_addr_val = gtNewIndir(TYP_I_IMPL, tls_get_addr_val, GTF_IND_NONFAULTING | GTF_IND_INVARIANT);

        tlsValue                = gtNewIndCallNode(tls_get_addr_val, TYP_I_IMPL);
        GenTreeCall* tlsRefCall = tlsValue->AsCall();

        // This is a call which takes an argument.
        // Populate and set the ABI appropriately.
        assert(opts.altJit || threadVarsSectionVal != 0);
        GenTree* tlsArg = gtNewIconNode(threadVarsSectionVal, TYP_I_IMPL);
        tlsRefCall->gtArgs.PushBack(this, NewCallArg::Primitive(tlsArg));

        fgMorphArgs(tlsRefCall);

        tlsRefCall->gtFlags |= GTF_EXCEPT | (tls_get_addr_val->gtFlags & GTF_GLOB_EFFECT);
    }
    else if (TargetOS::IsUnix)
    {
#if defined(TARGET_AMD64)
        // Code sequence to access thread local variable on linux/x64:
        //
        //      mov      rdi, 0x7FE5C418CD28  ; tlsIndexObject
        //      mov      rax, 0x7FE5C47AFDB0  ; _tls_get_addr
        //      call     rax
        //
        GenTree* tls_get_addr_val =
            gtNewIconHandleNode((size_t)threadStaticBlocksInfo.tlsGetAddrFtnPtr, GTF_ICON_FTN_ADDR);
        tlsValue                = gtNewIndCallNode(tls_get_addr_val, TYP_I_IMPL);
        GenTreeCall* tlsRefCall = tlsValue->AsCall();

        // This is an indirect call which takes an argument.
        // Populate and set the ABI appropriately.
        assert(opts.altJit || threadStaticBlocksInfo.tlsIndexObject != 0);
        GenTree* tlsArg = gtNewIconNode((size_t)threadStaticBlocksInfo.tlsIndexObject, TYP_I_IMPL);
        tlsRefCall->gtArgs.PushBack(this, NewCallArg::Primitive(tlsArg));

        fgMorphArgs(tlsRefCall);

        tlsRefCall->gtFlags |= GTF_EXCEPT | (tls_get_addr_val->gtFlags & GTF_GLOB_EFFECT);
#ifdef UNIX_X86_ABI
        tlsRefCall->gtFlags &= ~GTF_CALL_POP_ARGS;
#endif // UNIX_X86_ABI
#elif defined(TARGET_ARM64) || defined(TARGET_LOONGARCH64) || defined(TARGET_RISCV64)
        // Code sequence to access thread local variable on linux/arm64:
        //
        //      mrs xt, tpidr_elf0
        //      mov xd, [xt+cns]
        //
        // Code sequence to access thread local variable on linux/loongarch64:
        //
        //      ori, targetReg, $tp, 0
        //      load rd, targetReg, cns
        //
        // Code sequence to access thread local variable on linux/riscv64:
        //
        //      mov targetReg, $tp
        //      ld rd, targetReg(cns)
        tlsValue = gtNewIconHandleNode(0, GTF_ICON_TLS_HDL);
#else
        assert(!"Unsupported scenario of optimizing TLS access on Linux Arm32/x86");
#endif
    }

    // Cache the tls value
    tlsValueDef             = gtNewStoreLclVarNode(tlsLclNum, tlsValue);
    GenTree* tlsLclValueUse = gtNewLclVarNode(tlsLclNum);

    size_t offsetOfThreadStaticBlocksVal    = threadStaticBlocksInfo.offsetOfThreadStaticBlocks;
    size_t offsetOfMaxThreadStaticBlocksVal = threadStaticBlocksInfo.offsetOfMaxThreadStaticBlocks;

    // Create tree for "maxThreadStaticBlocks = tls[offsetOfMaxThreadStaticBlocks]"
    GenTree* offsetOfMaxThreadStaticBlocks = gtNewIconNode(offsetOfMaxThreadStaticBlocksVal, TYP_I_IMPL);
    GenTree* maxThreadStaticBlocksRef =
        gtNewOperNode(GT_ADD, TYP_I_IMPL, gtCloneExpr(tlsLclValueUse), offsetOfMaxThreadStaticBlocks);
    maxThreadStaticBlocksValue = gtNewIndir(TYP_INT, maxThreadStaticBlocksRef, GTF_IND_NONFAULTING | GTF_IND_INVARIANT);

    GenTree* threadStaticBlocksRef = gtNewOperNode(GT_ADD, TYP_I_IMPL, gtCloneExpr(tlsLclValueUse),
                                                   gtNewIconNode(offsetOfThreadStaticBlocksVal, TYP_I_IMPL));
    threadStaticBlocksValue = gtNewIndir(TYP_I_IMPL, threadStaticBlocksRef, GTF_IND_NONFAULTING | GTF_IND_INVARIANT);

    // Create tree for "if (maxThreadStaticBlocks < typeIndex)"
    GenTree* maxThreadStaticBlocksCond =
        gtNewOperNode(GT_LT, TYP_INT, maxThreadStaticBlocksValue, gtCloneExpr(typeThreadStaticBlockIndexValue));
    maxThreadStaticBlocksCond = gtNewOperNode(GT_JTRUE, TYP_VOID, maxThreadStaticBlocksCond);

    // Create tree to "threadStaticBlockValue = threadStaticBlockBase[typeIndex]"
    typeThreadStaticBlockIndexValue = gtNewOperNode(GT_MUL, TYP_INT, gtCloneExpr(typeThreadStaticBlockIndexValue),
                                                    gtNewIconNode(TARGET_POINTER_SIZE, TYP_INT));
    GenTree* typeThreadStaticBlockRef =
        gtNewOperNode(GT_ADD, TYP_I_IMPL, threadStaticBlocksValue, typeThreadStaticBlockIndexValue);
    GenTree* typeThreadStaticBlockValue = gtNewIndir(TYP_I_IMPL, typeThreadStaticBlockRef, GTF_IND_NONFAULTING);

    // Cache the threadStaticBlock value
    unsigned threadStaticBlockBaseLclNum         = lvaGrabTemp(true DEBUGARG("ThreadStaticBlockBase access"));
    lvaTable[threadStaticBlockBaseLclNum].lvType = TYP_I_IMPL;
    GenTree* threadStaticBlockBaseDef = gtNewStoreLclVarNode(threadStaticBlockBaseLclNum, typeThreadStaticBlockValue);
    GenTree* threadStaticBlockBaseLclValueUse = gtNewLclVarNode(threadStaticBlockBaseLclNum);

    // Create tree for "if (threadStaticBlockValue != nullptr)"
    GenTree* threadStaticBlockNullCond =
        gtNewOperNode(GT_NE, TYP_INT, threadStaticBlockBaseLclValueUse, gtNewIconNode(0, TYP_I_IMPL));
    threadStaticBlockNullCond = gtNewOperNode(GT_JTRUE, TYP_VOID, threadStaticBlockNullCond);

    // prevBb (BBJ_ALWAYS):                                             [weight: 1.0]
    //      ...
    //
    // maxThreadStaticBlocksCondBB (BBJ_COND):                          [weight: 1.0]
    //      tlsValue = tls_access_code
    //      if (maxThreadStaticBlocks < typeIndex)
    //          goto fallbackBb;
    //
    // threadStaticBlockNullCondBB (BBJ_COND):                          [weight: 1.0]
    //      fastPathValue = t_threadStaticBlocks[typeIndex]
    //      if (fastPathValue != nullptr)
    //          goto fastPathBb;
    //
    // fallbackBb (BBJ_ALWAYS):                                         [weight: 0]
    //      threadStaticBlockBase = HelperCall();
    //      goto block;
    //
    // fastPathBb(BBJ_ALWAYS):                                          [weight: 1.0]
    //      threadStaticBlockBase = fastPathValue;
    //
    // block (...):                                                     [weight: 1.0]
    //      use(threadStaticBlockBase);

    // maxThreadStaticBlocksCondBB

    // maxThreadStaticBlocksCondBB conditionally jumps to fallbackBb, but fallbackBb must be initialized last
    // so it can be placed after it. So set the jump target later.
    BasicBlock* maxThreadStaticBlocksCondBB = fgNewBBFromTreeAfter(BBJ_COND, prevBb, tlsValueDef, debugInfo);

    fgInsertStmtAfter(maxThreadStaticBlocksCondBB, maxThreadStaticBlocksCondBB->firstStmt(),
                      fgNewStmtFromTree(maxThreadStaticBlocksCond));

    // Similarly, set threadStaticBlockNulLCondBB to jump to fastPathBb once the latter exists.
    BasicBlock* threadStaticBlockNullCondBB =
        fgNewBBFromTreeAfter(BBJ_COND, maxThreadStaticBlocksCondBB, threadStaticBlockBaseDef, debugInfo);
    fgInsertStmtAfter(threadStaticBlockNullCondBB, threadStaticBlockNullCondBB->firstStmt(),
                      fgNewStmtFromTree(threadStaticBlockNullCond));

    // fallbackBb
    GenTree*    fallbackValueDef = gtNewStoreLclVarNode(threadStaticBlockLclNum, call);
    BasicBlock* fallbackBb =
        fgNewBBFromTreeAfter(BBJ_ALWAYS, threadStaticBlockNullCondBB, fallbackValueDef, debugInfo, block, true);

    // fastPathBb
    if (isGCThreadStatic)
    {
        // Need to add extra indirection to access the data pointer.

        threadStaticBlockBaseLclValueUse = gtNewIndir(callType, threadStaticBlockBaseLclValueUse, GTF_IND_NONFAULTING);
        threadStaticBlockBaseLclValueUse =
            gtNewOperNode(GT_ADD, callType, threadStaticBlockBaseLclValueUse,
                          gtNewIconNode(threadStaticBlocksInfo.offsetOfGCDataPointer, TYP_I_IMPL));
    }

    GenTree* fastPathValueDef =
        gtNewStoreLclVarNode(threadStaticBlockLclNum, gtCloneExpr(threadStaticBlockBaseLclValueUse));
    BasicBlock* fastPathBb = fgNewBBFromTreeAfter(BBJ_ALWAYS, fallbackBb, fastPathValueDef, debugInfo, block, true);

    // Set maxThreadStaticBlocksCondBB's real jump target
    maxThreadStaticBlocksCondBB->SetJumpDest(fallbackBb);

    // Set threadStaticBlockNullCondBB's real jump target
    threadStaticBlockNullCondBB->SetJumpDest(fastPathBb);

    //
    // Update preds in all new blocks
    //
    assert(prevBb->KindIs(BBJ_ALWAYS));
    prevBb->SetJumpDest(maxThreadStaticBlocksCondBB);
    fgRemoveRefPred(block, prevBb);
    fgAddRefPred(maxThreadStaticBlocksCondBB, prevBb);

    fgAddRefPred(threadStaticBlockNullCondBB, maxThreadStaticBlocksCondBB);
    fgAddRefPred(fallbackBb, maxThreadStaticBlocksCondBB);

    fgAddRefPred(fastPathBb, threadStaticBlockNullCondBB);
    fgAddRefPred(fallbackBb, threadStaticBlockNullCondBB);

    fgAddRefPred(block, fastPathBb);
    fgAddRefPred(block, fallbackBb);

    // Inherit the weights
    block->inheritWeight(prevBb);
    maxThreadStaticBlocksCondBB->inheritWeight(prevBb);
    threadStaticBlockNullCondBB->inheritWeight(prevBb);
    fastPathBb->inheritWeight(prevBb);

    // fallback will just execute first time
    fallbackBb->bbSetRunRarely();

    //
    // Update loop info if loop table is known to be valid
    //
    maxThreadStaticBlocksCondBB->bbNatLoopNum = prevBb->bbNatLoopNum;
    threadStaticBlockNullCondBB->bbNatLoopNum = prevBb->bbNatLoopNum;
    fastPathBb->bbNatLoopNum                  = prevBb->bbNatLoopNum;
    fallbackBb->bbNatLoopNum                  = prevBb->bbNatLoopNum;

    // All blocks are expected to be in the same EH region
    assert(BasicBlock::sameEHRegion(prevBb, block));
    assert(BasicBlock::sameEHRegion(prevBb, maxThreadStaticBlocksCondBB));
    assert(BasicBlock::sameEHRegion(prevBb, threadStaticBlockNullCondBB));
    assert(BasicBlock::sameEHRegion(prevBb, fastPathBb));

    return true;
}

//------------------------------------------------------------------------------
// fgExpandHelper: Expand the helper using ExpansionFunction.
//
// Returns:
//    true if there was any helper that was expanded.
//
template <bool (Compiler::*ExpansionFunction)(BasicBlock**, Statement*, GenTreeCall*)>
PhaseStatus Compiler::fgExpandHelper(bool skipRarelyRunBlocks)
{
    PhaseStatus result = PhaseStatus::MODIFIED_NOTHING;
    for (BasicBlock* block = fgFirstBB; block != nullptr; block = block->Next())
    {
        if (skipRarelyRunBlocks && block->isRunRarely())
        {
            // It's just an optimization - don't waste time on rarely executed blocks
            continue;
        }

        // Expand and visit the last block again to find more candidates
        INDEBUG(BasicBlock* origBlock = block);
        while (fgExpandHelperForBlock<ExpansionFunction>(&block))
        {
            result = PhaseStatus::MODIFIED_EVERYTHING;
#ifdef DEBUG
            assert(origBlock != block);
            origBlock = block;
#endif
        }
    }

    if ((result == PhaseStatus::MODIFIED_EVERYTHING) && opts.OptimizationEnabled())
    {
        fgReorderBlocks(/* useProfileData */ false);
        fgUpdateChangedFlowGraph(FlowGraphUpdates::COMPUTE_BASICS);
    }

    return result;
}

//------------------------------------------------------------------------------
// fgExpandHelperForBlock: Scans through all the statements of the `block` and
//    invoke `fgExpand` if any of the tree node was a helper call.
//
// Arguments:
//    pBlock   - Block containing the helper call to expand. If expansion is performed,
//               this is updated to the new block that was an outcome of block splitting.
//    fgExpand - function that expands the helper call
//
// Returns:
//    true if a helper was expanded
//
template <bool (Compiler::*ExpansionFunction)(BasicBlock**, Statement*, GenTreeCall*)>
bool Compiler::fgExpandHelperForBlock(BasicBlock** pBlock)
{
    for (Statement* const stmt : (*pBlock)->NonPhiStatements())
    {
        if ((stmt->GetRootNode()->gtFlags & GTF_CALL) == 0)
        {
            // TP: Stmt has no calls - bail out
            continue;
        }

        for (GenTree* const tree : stmt->TreeList())
        {
            if (!tree->IsCall())
            {
                continue;
            }

            if ((this->*ExpansionFunction)(pBlock, stmt, tree->AsCall()))
            {
                return true;
            }
        }
    }
    return false;
}

//------------------------------------------------------------------------------
// fgExpandStaticInit: Partially expand static initialization calls, e.g.:
//
//    tmp = CORINFO_HELP_X_NONGCSTATIC_BASE();
//
// into:
//
//    if (isClassAlreadyInited)
//        CORINFO_HELP_X_NONGCSTATIC_BASE();
//    tmp = fastPath;
//
// Returns:
//    PhaseStatus indicating what, if anything, was changed.
//
PhaseStatus Compiler::fgExpandStaticInit()
{
    PhaseStatus result = PhaseStatus::MODIFIED_NOTHING;

    if (!doesMethodHaveStaticInit())
    {
        // TP: nothing to expand in the current method
        JITDUMP("Nothing to expand.\n")
        return result;
    }

    // Always expand for NativeAOT, see
    // https://github.com/dotnet/runtime/issues/68278#issuecomment-1543322819
    const bool isNativeAOT = IsTargetAbi(CORINFO_NATIVEAOT_ABI);

    if (!isNativeAOT && opts.OptimizationDisabled())
    {
        JITDUMP("Optimizations aren't allowed - bail out.\n")
        return result;
    }

    return fgExpandHelper<&Compiler::fgExpandStaticInitForCall>(/*skipRarelyRunBlocks*/ !isNativeAOT);
}

//------------------------------------------------------------------------------
// fgExpandStaticInitForCall: Partially expand given static initialization call.
//    Also, see fgExpandStaticInit's comments.
//
// Arguments:
//    pBlock - Block containing the helper call to expand. If expansion is performed,
//             this is updated to the new block that was an outcome of block splitting.
//    stmt   - Statement containing the helper call
//    call   - The helper call
//
// Returns:
//    true if a static initialization was expanded
//
bool Compiler::fgExpandStaticInitForCall(BasicBlock** pBlock, Statement* stmt, GenTreeCall* call)
{
    BasicBlock* block = *pBlock;
    if (!call->IsHelperCall())
    {
        return false;
    }

    bool                    isGc       = false;
    StaticHelperReturnValue retValKind = {};
    if (!IsStaticHelperEligibleForExpansion(call, &isGc, &retValKind))
    {
        return false;
    }

    assert(!call->IsTailCall());

    if (call->gtInitClsHnd == NO_CLASS_HANDLE)
    {
        assert(!"helper call was created without gtInitClsHnd or already visited");
        return false;
    }

    int                  isInitOffset = 0;
    CORINFO_CONST_LOOKUP flagAddr     = {};
    if (!info.compCompHnd->getIsClassInitedFlagAddress(call->gtInitClsHnd, &flagAddr, &isInitOffset))
    {
        JITDUMP("getIsClassInitedFlagAddress returned false - bail out.\n")
        return false;
    }

    CORINFO_CONST_LOOKUP staticBaseAddr = {};
    if ((retValKind == SHRV_STATIC_BASE_PTR) &&
        !info.compCompHnd->getStaticBaseAddress(call->gtInitClsHnd, isGc, &staticBaseAddr))
    {
        JITDUMP("getStaticBaseAddress returned false - bail out.\n")
        return false;
    }

    JITDUMP("Expanding static initialization for '%s', call: [%06d] in " FMT_BB "\n",
            eeGetClassName(call->gtInitClsHnd), dspTreeID(call), block->bbNum);

    DebugInfo debugInfo = stmt->GetDebugInfo();

    // Split block right before the call tree
    BasicBlock* prevBb       = block;
    GenTree**   callUse      = nullptr;
    Statement*  newFirstStmt = nullptr;
    block                    = fgSplitBlockBeforeTree(block, stmt, call, &newFirstStmt, &callUse);
    *pBlock                  = block;
    assert(prevBb != nullptr && block != nullptr);

    // Block ops inserted by the split need to be morphed here since we are after morph.
    // We cannot morph stmt yet as we may modify it further below, and the morphing
    // could invalidate callUse.
    while ((newFirstStmt != nullptr) && (newFirstStmt != stmt))
    {
        fgMorphStmtBlockOps(block, newFirstStmt);
        newFirstStmt = newFirstStmt->GetNextStmt();
    }

    //
    // Create new blocks. Essentially, we want to transform this:
    //
    //   staticBase = helperCall();
    //
    // into:
    //
    //   if (!isInitialized)
    //   {
    //       helperCall(); // we don't use its return value
    //   }
    //   staticBase = fastPath;
    //

    // The initialization check looks like this for JIT:
    //
    // *  JTRUE     void
    // \--*  EQ        int
    //    +--*  AND       int
    //    |  +--*  IND       int
    //    |  |  \--*  CNS_INT(h) long   0x.... const ptr
    //    |  \--*  CNS_INT   int    1 (bit mask)
    //    \--*  CNS_INT   int    1
    //
    // For NativeAOT it's:
    //
    // *  JTRUE     void
    // \--*  EQ        int
    //    +--*  IND       nint
    //    |  \--*  ADD       long
    //    |     +--*  CNS_INT(h) long   0x.... const ptr
    //    |     \--*  CNS_INT   int    -8 (offset)
    //    \--*  CNS_INT   int    0
    //
    assert(flagAddr.accessType == IAT_VALUE);

    GenTree* cachedStaticBase = nullptr;
    GenTree* isInitedActualValueNode;
    GenTree* isInitedExpectedValue;
    if (IsTargetAbi(CORINFO_NATIVEAOT_ABI))
    {
        GenTree* baseAddr = gtNewIconHandleNode((size_t)flagAddr.addr, GTF_ICON_GLOBAL_PTR);

        // Save it to a temp - we'll be using its value for the replacementNode.
        // This leads to some size savings on NativeAOT
        if ((staticBaseAddr.addr == flagAddr.addr) && (staticBaseAddr.accessType == flagAddr.accessType))
        {
            cachedStaticBase = fgInsertCommaFormTemp(&baseAddr);
        }

        // Don't fold ADD(CNS1, CNS2) here since the result won't be reloc-friendly for AOT
        GenTree* offsetNode     = gtNewOperNode(GT_ADD, TYP_I_IMPL, baseAddr, gtNewIconNode(isInitOffset));
        isInitedActualValueNode = gtNewIndir(TYP_I_IMPL, offsetNode, GTF_IND_NONFAULTING);

        // 0 means "initialized" on NativeAOT
        isInitedExpectedValue = gtNewIconNode(0, TYP_I_IMPL);
    }
    else
    {
        assert(isInitOffset == 0);

        isInitedActualValueNode = gtNewIndOfIconHandleNode(TYP_INT, (size_t)flagAddr.addr, GTF_ICON_GLOBAL_PTR, false);

        // Check ClassInitFlags::INITIALIZED_FLAG bit
        isInitedActualValueNode = gtNewOperNode(GT_AND, TYP_INT, isInitedActualValueNode, gtNewIconNode(1));
        isInitedExpectedValue   = gtNewIconNode(1);
    }

    GenTree* isInitedCmp = gtNewOperNode(GT_EQ, TYP_INT, isInitedActualValueNode, isInitedExpectedValue);
    isInitedCmp->gtFlags |= GTF_RELOP_JMP_USED;
    BasicBlock* isInitedBb =
        fgNewBBFromTreeAfter(BBJ_COND, prevBb, gtNewOperNode(GT_JTRUE, TYP_VOID, isInitedCmp), debugInfo, block);

    // Fallback basic block
    // TODO-CQ: for JIT we can replace the original call with CORINFO_HELP_INITCLASS
    // that only accepts a single argument
    BasicBlock* helperCallBb = fgNewBBFromTreeAfter(BBJ_ALWAYS, isInitedBb, call, debugInfo, isInitedBb->Next(), true);
    assert(helperCallBb->JumpsToNext());
    helperCallBb->bbFlags |= BBF_NONE_QUIRK;

    GenTree* replacementNode = nullptr;
    if (retValKind == SHRV_STATIC_BASE_PTR)
    {
        // Replace the call with a constant pointer to the statics base
        assert(staticBaseAddr.addr != nullptr);

        // Use local if the addressed is already materialized and cached
        if (cachedStaticBase != nullptr)
        {
            assert(staticBaseAddr.accessType == IAT_VALUE);
            replacementNode = cachedStaticBase;
        }
        else if (staticBaseAddr.accessType == IAT_VALUE)
        {
            replacementNode = gtNewIconHandleNode((size_t)staticBaseAddr.addr, GTF_ICON_STATIC_HDL);
        }
        else
        {
            assert(staticBaseAddr.accessType == IAT_PVALUE);
            replacementNode =
                gtNewIndOfIconHandleNode(TYP_I_IMPL, (size_t)staticBaseAddr.addr, GTF_ICON_GLOBAL_PTR, false);
        }
    }

    if (replacementNode == nullptr)
    {
        (*callUse)->gtBashToNOP();
    }
    else
    {
        *callUse = replacementNode;
    }

    fgMorphStmtBlockOps(block, stmt);
    gtUpdateStmtSideEffects(stmt);

    // Final block layout looks like this:
    //
    // prevBb(BBJ_ALWAYS):                  [weight: 1.0]
    //     ...
    //
    // isInitedBb(BBJ_COND):                [weight: 1.0]
    //     if (isInited)
    //         goto block;
    //
    // helperCallBb(BBJ_ALWAYS):            [weight: 0.0]
    //     helperCall();
    //
    // block(...):                          [weight: 1.0]
    //     use(staticBase);
    //
    // Whether we use helperCall's value or not depends on the helper itself.

    //
    // Update preds in all new blocks
    //

    // Unlink block and prevBb
    fgRemoveRefPred(block, prevBb);

    // Block has two preds now: either isInitedBb or helperCallBb
    fgAddRefPred(block, isInitedBb);
    fgAddRefPred(block, helperCallBb);

    // prevBb always flows into isInitedBb
    assert(prevBb->KindIs(BBJ_ALWAYS));
    prevBb->SetJumpDest(isInitedBb);
    prevBb->bbFlags |= BBF_NONE_QUIRK;
    assert(prevBb->JumpsToNext());
    fgAddRefPred(isInitedBb, prevBb);

    // Both fastPathBb and helperCallBb have a single common pred - isInitedBb
    fgAddRefPred(helperCallBb, isInitedBb);

    //
    // Re-distribute weights
    //

    block->inheritWeight(prevBb);
    isInitedBb->inheritWeight(prevBb);
    helperCallBb->bbSetRunRarely();

    //
    // Update loop info if loop table is known to be valid
    //

    isInitedBb->bbNatLoopNum   = prevBb->bbNatLoopNum;
    helperCallBb->bbNatLoopNum = prevBb->bbNatLoopNum;

    // All blocks are expected to be in the same EH region
    assert(BasicBlock::sameEHRegion(prevBb, block));
    assert(BasicBlock::sameEHRegion(prevBb, isInitedBb));

    // Extra step: merge prevBb with isInitedBb if possible
    if (fgCanCompactBlocks(prevBb, isInitedBb))
    {
        fgCompactBlocks(prevBb, isInitedBb);
    }

    // Clear gtInitClsHnd as a mark that we've already visited this call
    call->gtInitClsHnd = NO_CLASS_HANDLE;
    return true;
}

//------------------------------------------------------------------------------
// fgVNBasedIntrinsicExpansion: Expand specific calls marked as intrinsics using VN.
//
// Returns:
//    PhaseStatus indicating what, if anything, was changed.
//
PhaseStatus Compiler::fgVNBasedIntrinsicExpansion()
{
    PhaseStatus result = PhaseStatus::MODIFIED_NOTHING;

    if (!doesMethodHaveSpecialIntrinsics() || opts.OptimizationDisabled())
    {
        return result;
    }

    // TODO: Replace with opts.compCodeOpt once it's fixed
    const bool preferSize = opts.jitFlags->IsSet(JitFlags::JIT_FLAG_SIZE_OPT);
    if (preferSize)
    {
        // The optimization comes with a codegen size increase
        JITDUMP("Optimized for size - bail out.\n")
        return result;
    }
    return fgExpandHelper<&Compiler::fgVNBasedIntrinsicExpansionForCall>(true);
}

//------------------------------------------------------------------------------
// fgVNBasedIntrinsicExpansionForCall : Expand specific calls marked as intrinsics using VN.
//
// Arguments:
//    block - Block containing the intrinsic call to expand
//    stmt  - Statement containing the call
//    call  - The intrinsic call
//
// Returns:
//    True if expanded, false otherwise.
//
bool Compiler::fgVNBasedIntrinsicExpansionForCall(BasicBlock** pBlock, Statement* stmt, GenTreeCall* call)
{
    if ((call->gtCallMoreFlags & GTF_CALL_M_SPECIAL_INTRINSIC) == 0)
    {
        return false;
    }

    NamedIntrinsic ni = lookupNamedIntrinsic(call->gtCallMethHnd);
    if (ni == NI_System_Text_UTF8Encoding_UTF8EncodingSealed_ReadUtf8)
    {
        return fgVNBasedIntrinsicExpansionForCall_ReadUtf8(pBlock, stmt, call);
    }

    // TODO: Expand IsKnownConstant here
    // Also, move various unrollings here

    return false;
}

//------------------------------------------------------------------------------
// fgVNBasedIntrinsicExpansionForCall_ReadUtf8 : Expand NI_System_Text_UTF8Encoding_UTF8EncodingSealed_ReadUtf8
//    when src data is a string literal (UTF16) that can be converted to UTF8, e.g.:
//
//      string str = "Hello, world!";
//      int bytesWritten = ReadUtf8(ref str[0], str.Length, buffer, buffer.Length);
//
//    becomes:
//
//      bytesWritten = 0; // default value
//      if (buffer.Length >= 13)
//      {
//          memcpy(buffer, "Hello, world!"u8, 13); // note the u8 suffix
//          bytesWritten = 13;
//      }
//
// Arguments:
//    block - Block containing the intrinsic call to expand
//    stmt  - Statement containing the call
//    call  - The intrinsic call
//
// Returns:
//    True if expanded, false otherwise.
//
bool Compiler::fgVNBasedIntrinsicExpansionForCall_ReadUtf8(BasicBlock** pBlock, Statement* stmt, GenTreeCall* call)
{
    BasicBlock* block = *pBlock;

    assert(call->gtArgs.CountUserArgs() == 4);

    GenTree* srcPtr = call->gtArgs.GetUserArgByIndex(0)->GetNode();

    // We're interested in a case when srcPtr is a string literal and srcLen is a constant
    // srcLen doesn't have to match the srcPtr's length, but it should not exceed it.
    ssize_t               strObjOffset = 0;
    CORINFO_OBJECT_HANDLE strObj       = nullptr;
    if (!GetObjectHandleAndOffset(srcPtr, &strObjOffset, &strObj) || ((size_t)strObjOffset > INT_MAX))
    {
        // We might want to support more cases here, e.g. ROS<char> RVA data.
        // Also, we check that strObjOffset (which is in most cases is expected to be just
        // OFFSETOF__CORINFO_String__chars) doesn't exceed INT_MAX since we'll need to cast
        // it to int for getObjectContent API.
        JITDUMP("ReadUtf8: srcPtr is not an object handle\n")
        return false;
    }

    assert(strObj != nullptr);

    // We mostly expect string literal objects here, but let's be more agile just in case
    if (!info.compCompHnd->isObjectImmutable(strObj))
    {
        JITDUMP("ReadUtf8: srcPtr is not immutable (not a frozen string object?)\n")
        return false;
    }

    const GenTree* srcLen = call->gtArgs.GetUserArgByIndex(1)->GetNode();
    if (!srcLen->gtVNPair.BothEqual() || !vnStore->IsVNInt32Constant(srcLen->gtVNPair.GetLiberal()))
    {
        JITDUMP("ReadUtf8: srcLen is not constant\n")
        return false;
    }

    // Source UTF16 (U16) string length in characters
    const unsigned srcLenCnsU16            = (unsigned)vnStore->GetConstantInt32(srcLen->gtVNPair.GetLiberal());
    const int      MaxU16BufferSizeInChars = 256;
    if ((srcLenCnsU16 == 0) || (srcLenCnsU16 > MaxU16BufferSizeInChars))
    {
        // TODO: handle srcLenCns == 0 if it's a common case
        JITDUMP("ReadUtf8: srcLenCns is 0 or > MaxPossibleUnrollThreshold\n")
        return false;
    }

    uint16_t bufferU16[MaxU16BufferSizeInChars];

    // getObjectContent is expected to validate the offset and length
    // NOTE: (int) casts should not overflow:
    //  * srcLenCns is <= MaxUTF16BufferSizeInChars
    //  * strObjOffset is already checked to be <= INT_MAX
    if (!info.compCompHnd->getObjectContent(strObj, (uint8_t*)bufferU16, (int)(srcLenCnsU16 * sizeof(uint16_t)),
                                            (int)strObjOffset))
    {
        JITDUMP("ReadUtf8: getObjectContent returned false.\n")
        return false;
    }

    const int MaxU8BufferSizeInBytes = 256;
    uint8_t   bufferU8[MaxU8BufferSizeInBytes];

    const int srcLenU8 = (int)minipal_convert_utf16_to_utf8((const CHAR16_T*)bufferU16, srcLenCnsU16, (char*)bufferU8,
                                                            MaxU8BufferSizeInBytes, 0);
    if (srcLenU8 <= 0)
    {
        // E.g. output buffer is too small
        JITDUMP("ReadUtf8: minipal_convert_utf16_to_utf8 returned <= 0\n")
        return false;
    }

    // The API is expected to return [1..MaxU8BufferSizeInBytes] real length of the UTF-8 value
    // stored in bufferU8
    assert((unsigned)srcLenU8 <= MaxU8BufferSizeInBytes);

    // Now that we know the exact UTF8 buffer length we can check if it's unrollable
    if (srcLenU8 > (int)getUnrollThreshold(UnrollKind::Memcpy))
    {
        JITDUMP("ReadUtf8: srcLenU8 is out of unrollable range\n")
        return false;
    }

    DebugInfo debugInfo = stmt->GetDebugInfo();

    // Split block right before the call tree (this is a standard pattern we use in helperexpansion.cpp)
    BasicBlock* prevBb       = block;
    GenTree**   callUse      = nullptr;
    Statement*  newFirstStmt = nullptr;
    block                    = fgSplitBlockBeforeTree(block, stmt, call, &newFirstStmt, &callUse);
    assert(prevBb != nullptr && block != nullptr);
    *pBlock = block;

    // If we suddenly need to use these arguments, we'll have to reload them from the call
    // after the split, so let's null them to prevent accidental use.
    srcLen = nullptr;
    srcPtr = nullptr;

    // Block ops inserted by the split need to be morphed here since we are after morph.
    // We cannot morph stmt yet as we may modify it further below, and the morphing
    // could invalidate callUse
    while ((newFirstStmt != nullptr) && (newFirstStmt != stmt))
    {
        fgMorphStmtBlockOps(block, newFirstStmt);
        newFirstStmt = newFirstStmt->GetNextStmt();
    }

    // We don't need this flag anymore.
    call->gtCallMoreFlags &= ~GTF_CALL_M_SPECIAL_INTRINSIC;

    // Grab a temp to store the result.
    // The result corresponds the number of bytes written to dstPtr (int32).
    assert(call->TypeIs(TYP_INT));
    const unsigned resultLclNum   = lvaGrabTemp(true DEBUGARG("local for result"));
    lvaTable[resultLclNum].lvType = TYP_INT;
    *callUse                      = gtNewLclvNode(resultLclNum, TYP_INT);
    fgMorphStmtBlockOps(block, stmt);
    gtUpdateStmtSideEffects(stmt);

    // srcLenU8 is the length of the string literal in chars (UTF16)
    // but we're going to use the same value as the "bytesWritten" result in the fast path and in the length check.
    GenTree* srcLenU8Node = gtNewIconNode(srcLenU8);
    fgValueNumberTreeConst(srcLenU8Node);

    // We're going to insert the following blocks:
    //
    //  prevBb:
    //
    //  lengthCheckBb:
    //      bytesWritten = -1;
    //      if (dstLen < srcLenU8)
    //          goto block;
    //
    //  fastpathBb:
    //      <unrolled block copy>
    //      bytesWritten = srcLenU8;
    //
    //  block:
    //      use(bytesWritten)
    //

    //
    // Block 1: lengthCheckBb (we check that dstLen < srcLen)
    //
    BasicBlock* lengthCheckBb = fgNewBBafter(BBJ_COND, prevBb, true, block);
    lengthCheckBb->SetFlags(BBF_INTERNAL);

    // Set bytesWritten -1 by default, if the fast path is not taken we'll return it as the result.
    GenTree* bytesWrittenDefaultVal = gtNewStoreLclVarNode(resultLclNum, gtNewIconNode(-1));
    fgInsertStmtAtEnd(lengthCheckBb, fgNewStmtFromTree(bytesWrittenDefaultVal, debugInfo));

    GenTree* dstLen      = call->gtArgs.GetUserArgByIndex(3)->GetNode();
    GenTree* lengthCheck = gtNewOperNode(GT_LT, TYP_INT, gtCloneExpr(dstLen), srcLenU8Node);
    lengthCheck->gtFlags |= GTF_RELOP_JMP_USED;
    Statement* lengthCheckStmt = fgNewStmtFromTree(gtNewOperNode(GT_JTRUE, TYP_VOID, lengthCheck), debugInfo);
    fgInsertStmtAtEnd(lengthCheckBb, lengthCheckStmt);
    lengthCheckBb->bbCodeOffs    = block->bbCodeOffsEnd;
    lengthCheckBb->bbCodeOffsEnd = block->bbCodeOffsEnd;

    //
    // Block 2: fastpathBb - unrolled loop that copies the UTF8 const data to the destination
    //
    // We're going to emit a series of loads and stores to copy the data.
    // In theory, we could just emit the const U8 data to the data section and use GT_BLK here
    // but that would be a bit less efficient since we would have to load the data from memory.
    //
<<<<<<< HEAD
    BasicBlock* fastpathBb = fgNewBBafter(BBJ_NONE, lengthCheckBb, true);
    fastpathBb->SetFlags(BBF_INTERNAL);
=======
    BasicBlock* fastpathBb = fgNewBBafter(BBJ_ALWAYS, lengthCheckBb, true, lengthCheckBb->Next());
    assert(fastpathBb->JumpsToNext());
    fastpathBb->bbFlags |= (BBF_INTERNAL | BBF_NONE_QUIRK);
>>>>>>> d2172989

    // The widest type we can use for loads
    const var_types maxLoadType = roundDownMaxType(srcLenU8);
    assert(genTypeSize(maxLoadType) > 0);

    // How many iterations we need to copy UTF8 const data to the destination
    unsigned iterations = srcLenU8 / genTypeSize(maxLoadType);

    // Add one more iteration if we have a remainder
    iterations += (srcLenU8 % genTypeSize(maxLoadType) == 0) ? 0 : 1;

    GenTree* dstPtr = call->gtArgs.GetUserArgByIndex(2)->GetNode();
    for (unsigned i = 0; i < iterations; i++)
    {
        ssize_t offset = (ssize_t)i * genTypeSize(maxLoadType);

        // Last iteration: overlap with previous load if needed
        if (i == iterations - 1)
        {
            offset = (ssize_t)srcLenU8 - genTypeSize(maxLoadType);
        }

        // We're going to emit the following tree (in case of SIMD16 load):
        //
        // -A-XG------         *  STOREIND  simd16 (copy)
        // -------N---         +--*  ADD       byref
        // -----------         |  +--*  LCL_VAR   byref
        // -----------         |  \--*  CNS_INT   int
        // -----------         \--*  CNS_VEC   simd16

        GenTreeIntCon* offsetNode = gtNewIconNode(offset, TYP_I_IMPL);
        fgValueNumberTreeConst(offsetNode);

        // Grab a chunk from srcUtf8cnsData for the given offset and width
        GenTree* utf8cnsChunkNode = gtNewGenericCon(maxLoadType, bufferU8 + offset);
        fgValueNumberTreeConst(utf8cnsChunkNode);

        GenTree*   dstAddOffsetNode = gtNewOperNode(GT_ADD, dstPtr->TypeGet(), gtCloneExpr(dstPtr), offsetNode);
        GenTreeOp* storeInd         = gtNewStoreIndNode(maxLoadType, dstAddOffsetNode, utf8cnsChunkNode);
        fgInsertStmtAtEnd(fastpathBb, fgNewStmtFromTree(storeInd, debugInfo));
    }

    // Finally, store the number of bytes written to the resultLcl local
    Statement* finalStmt = fgNewStmtFromTree(gtNewStoreLclVarNode(resultLclNum, gtCloneExpr(srcLenU8Node)), debugInfo);
    fgInsertStmtAtEnd(fastpathBb, finalStmt);
    fastpathBb->bbCodeOffs    = block->bbCodeOffsEnd;
    fastpathBb->bbCodeOffsEnd = block->bbCodeOffsEnd;

    //
    // Update preds in all new blocks
    //
    // block is no longer a predecessor of prevBb
    fgRemoveRefPred(block, prevBb);
    // prevBb flows into lengthCheckBb
    assert(prevBb->KindIs(BBJ_ALWAYS));
    prevBb->SetJumpDest(lengthCheckBb);
    prevBb->bbFlags |= BBF_NONE_QUIRK;
    assert(prevBb->JumpsToNext());
    fgAddRefPred(lengthCheckBb, prevBb);
    // lengthCheckBb has two successors: block and fastpathBb
    fgAddRefPred(fastpathBb, lengthCheckBb);
    fgAddRefPred(block, lengthCheckBb);
    // fastpathBb flows into block
    fgAddRefPred(block, fastpathBb);

    //
    // Re-distribute weights
    //
    lengthCheckBb->inheritWeight(prevBb);
    fastpathBb->inheritWeight(lengthCheckBb);
    block->inheritWeight(prevBb);

    //
    // Update bbNatLoopNum for all new blocks
    //
    lengthCheckBb->bbNatLoopNum = prevBb->bbNatLoopNum;
    fastpathBb->bbNatLoopNum    = prevBb->bbNatLoopNum;

    // All blocks are expected to be in the same EH region
    assert(BasicBlock::sameEHRegion(prevBb, block));
    assert(BasicBlock::sameEHRegion(prevBb, lengthCheckBb));
    assert(BasicBlock::sameEHRegion(prevBb, fastpathBb));

    // Extra step: merge prevBb with lengthCheckBb if possible
    if (fgCanCompactBlocks(prevBb, lengthCheckBb))
    {
        fgCompactBlocks(prevBb, lengthCheckBb);
    }

    JITDUMP("ReadUtf8: succesfully expanded!\n")
    return true;
}<|MERGE_RESOLUTION|>--- conflicted
+++ resolved
@@ -289,7 +289,7 @@
         fgNewBBFromTreeAfter(BBJ_ALWAYS, nullcheckBb, fallbackValueDef, debugInfo, nullcheckBb->Next(), true);
 
     assert(fallbackBb->JumpsToNext());
-    fallbackBb->bbFlags |= BBF_NONE_QUIRK;
+    fallbackBb->SetFlags(BBF_NONE_QUIRK);
 
     // Set nullcheckBb's real jump target
     nullcheckBb->SetJumpDest(fallbackBb);
@@ -1097,7 +1097,7 @@
     // that only accepts a single argument
     BasicBlock* helperCallBb = fgNewBBFromTreeAfter(BBJ_ALWAYS, isInitedBb, call, debugInfo, isInitedBb->Next(), true);
     assert(helperCallBb->JumpsToNext());
-    helperCallBb->bbFlags |= BBF_NONE_QUIRK;
+    helperCallBb->SetFlags(BBF_NONE_QUIRK);
 
     GenTree* replacementNode = nullptr;
     if (retValKind == SHRV_STATIC_BASE_PTR)
@@ -1166,7 +1166,7 @@
     // prevBb always flows into isInitedBb
     assert(prevBb->KindIs(BBJ_ALWAYS));
     prevBb->SetJumpDest(isInitedBb);
-    prevBb->bbFlags |= BBF_NONE_QUIRK;
+    prevBb->SetFlags(BBF_NONE_QUIRK);
     assert(prevBb->JumpsToNext());
     fgAddRefPred(isInitedBb, prevBb);
 
@@ -1450,14 +1450,9 @@
     // In theory, we could just emit the const U8 data to the data section and use GT_BLK here
     // but that would be a bit less efficient since we would have to load the data from memory.
     //
-<<<<<<< HEAD
-    BasicBlock* fastpathBb = fgNewBBafter(BBJ_NONE, lengthCheckBb, true);
-    fastpathBb->SetFlags(BBF_INTERNAL);
-=======
     BasicBlock* fastpathBb = fgNewBBafter(BBJ_ALWAYS, lengthCheckBb, true, lengthCheckBb->Next());
     assert(fastpathBb->JumpsToNext());
-    fastpathBb->bbFlags |= (BBF_INTERNAL | BBF_NONE_QUIRK);
->>>>>>> d2172989
+    fastpathBb->SetFlags(BBF_INTERNAL | BBF_NONE_QUIRK);
 
     // The widest type we can use for loads
     const var_types maxLoadType = roundDownMaxType(srcLenU8);
@@ -1514,7 +1509,7 @@
     // prevBb flows into lengthCheckBb
     assert(prevBb->KindIs(BBJ_ALWAYS));
     prevBb->SetJumpDest(lengthCheckBb);
-    prevBb->bbFlags |= BBF_NONE_QUIRK;
+    prevBb->SetFlags(BBF_NONE_QUIRK);
     assert(prevBb->JumpsToNext());
     fgAddRefPred(lengthCheckBb, prevBb);
     // lengthCheckBb has two successors: block and fastpathBb
