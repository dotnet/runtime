--- conflicted
+++ resolved
@@ -4725,7 +4725,10 @@
     theEmitter->emitIns_R_R_R(INS_sve_lsr, EA_SCALABLE, REG_V0, REG_P0, REG_V0, INS_OPTS_SCALABLE_S,
                               INS_SCALABLE_OPTS_WIDE); // LSR     <Zdn>.<T>, <Pg>/M, <Zdn>.<T>, <Zm>.D
 
-<<<<<<< HEAD
+    // IF_SVE_CK_2A
+    theEmitter->emitIns_R_R(INS_sve_punpkhi, EA_SCALABLE, REG_P1, REG_P7); // PUNPKHI <Pd>.H, <Pn>.B
+    theEmitter->emitIns_R_R(INS_sve_punpklo, EA_SCALABLE, REG_P5, REG_P3); // PUNPKLO <Pd>.H, <Pn>.B
+
     // IF_SVE_CJ_2A
     theEmitter->emitIns_R_R(INS_sve_rev, EA_SCALABLE, REG_P1, REG_P2,
                             INS_OPTS_SCALABLE_B); // REV     <Pd>.<T>, <Pn>.<T>
@@ -4735,11 +4738,6 @@
                             INS_OPTS_SCALABLE_S); // REV     <Pd>.<T>, <Pn>.<T>
     theEmitter->emitIns_R_R(INS_sve_rev, EA_SCALABLE, REG_P0, REG_P6,
                             INS_OPTS_SCALABLE_D); // REV     <Pd>.<T>, <Pn>.<T>
-=======
-    // IF_SVE_CK_2A
-    theEmitter->emitIns_R_R(INS_sve_punpkhi, EA_SCALABLE, REG_P1, REG_P7); // PUNPKHI <Pd>.H, <Pn>.B
-    theEmitter->emitIns_R_R(INS_sve_punpklo, EA_SCALABLE, REG_P5, REG_P3); // PUNPKLO <Pd>.H, <Pn>.B
->>>>>>> 9a40b942
 
     // IF_SVE_CM_3A
     theEmitter->emitIns_R_R_R(INS_sve_clasta, EA_SCALABLE, REG_V31, REG_P7, REG_V31,
