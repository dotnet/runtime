--- conflicted
+++ resolved
@@ -36,15 +36,11 @@
 {
     assert(compiler->compGeneratingEpilog);
 
-<<<<<<< HEAD
     regMaskGpr   rsRestoreGprRegs   = regSet.rsGetModifiedGprRegsMask() & RBM_INT_CALLEE_SAVED;
     regMaskFloat rsRestoreFloatRegs = regSet.rsGetModifiedFloatRegsMask() & RBM_FLT_CALLEE_SAVED;
 #ifdef FEATURE_MASKED_HW_INTRINSICS
     regMaskPredicate rsRestorePredicateRegs = regSet.rsGetModifiedPredicateRegsMask() & RBM_MSK_CALLEE_SAVED;
 #endif
-=======
-    regMaskTP rsRestoreRegs = regSet.rsGetModifiedCalleeSavedRegsMask();
->>>>>>> 960849bc
 
     if (isFramePointerUsed())
     {
@@ -5558,15 +5554,11 @@
 
     genEmitHelperCall(CORINFO_HELP_PROF_FCN_ENTER, 0, EA_UNKNOWN);
 
-<<<<<<< HEAD
-    if (AllRegsMask_PROFILER_ENTER_TRASH.IsRegNumInMask(initReg))
-=======
     // If initReg is trashed, either because it was an arg to the enter
     // callback, or because the enter callback itself trashes it, then it needs
     // to be zero'ed again before using.
     if (((RBM_PROFILER_ENTER_TRASH | RBM_PROFILER_ENTER_ARG_FUNC_ID | RBM_PROFILER_ENTER_ARG_CALLER_SP) &
          genRegMask(initReg)) != RBM_NONE)
->>>>>>> 960849bc
     {
         *pInitRegZeroed = false;
     }
