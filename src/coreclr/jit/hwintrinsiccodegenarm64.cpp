--- conflicted
+++ resolved
@@ -462,6 +462,7 @@
             assert(!hasImmediateOperand);
 
             switch (intrin.numOperands)
+                    {
             {
                 case 1:
                     GetEmitter()->emitIns_R_R(ins, emitSize, targetReg, op1Reg, opt);
@@ -478,23 +479,7 @@
                     else
                     {
                         GetEmitter()->emitIns_R_R_R(ins, emitSize, targetReg, op1Reg, op2Reg, opt);
-                    }
-                    break;
-
-<<<<<<< HEAD
-=======
-                case 3:
-                    if (isRMW)
-                    {
-                        if (targetReg != op1Reg)
-                        {
-                            assert(targetReg != op2Reg);
-                            assert(targetReg != op3Reg);
-
-                            GetEmitter()->emitIns_Mov(INS_mov, emitTypeSize(node), targetReg, op1Reg,
-                                                      /* canSkip */ true);
                         }
-                        GetEmitter()->emitIns_R_R_R(ins, emitSize, targetReg, op2Reg, op3Reg, opt);
                     }
                     else
                     {
@@ -503,7 +488,6 @@
                     }
                     break;
 
->>>>>>> 185fcfa6
                 default:
                     unreached();
             }
