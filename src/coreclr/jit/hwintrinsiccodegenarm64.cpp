// Licensed to the .NET Foundation under one or more agreements.
// The .NET Foundation licenses this file to you under the MIT license.

#include "jitpch.h"
#ifdef _MSC_VER
#pragma hdrstop
#endif

#ifdef FEATURE_HW_INTRINSICS

#include "codegen.h"

// HWIntrinsicImmOpHelper: constructs the helper class instance.
//       This also determines what type of "switch" table is being used (if an immediate operand is not constant) and do
//       some preparation work:
//
//       a) If an immediate operand can be either 0 or 1, this creates <nonZeroLabel>.
//
//       b) If an immediate operand can take any value in [0, upperBound), this extract a internal register from an
//       intrinsic node. The register will be later used to store computed branch target address.
//
// Arguments:
//    codeGen   -- an instance of CodeGen class.
//    immOp     -- an immediate operand of the intrinsic.
//    intrin    -- a hardware intrinsic tree node.
//
// Note: This class is designed to be used in the following way
//       HWIntrinsicImmOpHelper helper(this, immOp, intrin);
//
//       for (helper.EmitBegin(); !helper.Done(); helper.EmitCaseEnd())
//       {
//         -- emit an instruction for a given value of helper.ImmValue()
//       }
//
//       This allows to combine logic for cases when immOp->isContainedIntOrIImmed() is either true or false in a form
//       of a for-loop.
//
CodeGen::HWIntrinsicImmOpHelper::HWIntrinsicImmOpHelper(CodeGen* codeGen, GenTree* immOp, GenTreeHWIntrinsic* intrin)
    : codeGen(codeGen)
    , endLabel(nullptr)
    , nonZeroLabel(nullptr)
    , branchTargetReg(REG_NA)
{
    assert(codeGen != nullptr);
    assert(varTypeIsIntegral(immOp));

    if (immOp->isContainedIntOrIImmed())
    {
        nonConstImmReg = REG_NA;

        immValue      = (int)immOp->AsIntCon()->IconValue();
        immLowerBound = immValue;
        immUpperBound = immValue;
    }
    else
    {
        const HWIntrinsicCategory category = HWIntrinsicInfo::lookupCategory(intrin->GetHWIntrinsicId());

        if (category == HW_Category_SIMDByIndexedElement)
        {
            const HWIntrinsic intrinInfo(intrin);
            var_types         indexedElementOpType;

            if (intrinInfo.numOperands == 3)
            {
                indexedElementOpType = intrinInfo.op2->TypeGet();
            }
            else
            {
                assert(intrinInfo.numOperands == 4);
                indexedElementOpType = intrinInfo.op3->TypeGet();
            }

            assert(varTypeIsSIMD(indexedElementOpType));

            const unsigned int indexedElementSimdSize = genTypeSize(indexedElementOpType);
            HWIntrinsicInfo::lookupImmBounds(intrin->GetHWIntrinsicId(), indexedElementSimdSize,
                                             intrin->GetSimdBaseType(), 1, &immLowerBound, &immUpperBound);
        }
        else
        {
            HWIntrinsicInfo::lookupImmBounds(intrin->GetHWIntrinsicId(), intrin->GetSimdSize(),
                                             intrin->GetSimdBaseType(), 1, &immLowerBound, &immUpperBound);
        }

        nonConstImmReg = immOp->GetRegNum();
        immValue       = immLowerBound;

        if (TestImmOpZeroOrOne())
        {
            nonZeroLabel = codeGen->genCreateTempLabel();
        }
        else
        {
            // At the moment, this helper supports only intrinsics that correspond to one machine instruction.
            // If we ever encounter an intrinsic that is either lowered into multiple instructions or
            // the number of instructions that correspond to each case is unknown apriori - we can extend support to
            // these by
            // using the same approach as in hwintrinsicxarch.cpp - adding an additional indirection level in form of a
            // branch table.
            branchTargetReg = codeGen->internalRegisters.GetSingle(intrin);
        }

        endLabel = codeGen->genCreateTempLabel();
    }
}

// HWIntrinsicImmOpHelper: Variant constructor of the helper class instance.
//       This is used when the immediate does not exist in a GenTree. For example, the immediate has been created
//       during codegen from other immediate values.
//
// Arguments:
//    codeGen       -- an instance of CodeGen class.
//    immReg        -- the register containing the immediate.
//    immLowerBound -- the lower bound of the register.
//    immUpperBound -- the lower bound of the register.
//    intrin        -- a hardware intrinsic tree node.
//
// Note: This instance is designed to be used via the same for loop as the standard constructor.
//
CodeGen::HWIntrinsicImmOpHelper::HWIntrinsicImmOpHelper(
    CodeGen* codeGen, regNumber immReg, int immLowerBound, int immUpperBound, GenTreeHWIntrinsic* intrin)
    : codeGen(codeGen)
    , endLabel(nullptr)
    , nonZeroLabel(nullptr)
    , immValue(immLowerBound)
    , immLowerBound(immLowerBound)
    , immUpperBound(immUpperBound)
    , nonConstImmReg(immReg)
    , branchTargetReg(REG_NA)
{
    assert(codeGen != nullptr);

    if (TestImmOpZeroOrOne())
    {
        nonZeroLabel = codeGen->genCreateTempLabel();
    }
    else
    {
        // At the moment, this helper supports only intrinsics that correspond to one machine instruction.
        // If we ever encounter an intrinsic that is either lowered into multiple instructions or
        // the number of instructions that correspond to each case is unknown apriori - we can extend support to
        // these by
        // using the same approach as in hwintrinsicxarch.cpp - adding an additional indirection level in form of a
        // branch table.
        branchTargetReg = codeGen->internalRegisters.GetSingle(intrin);
    }

    endLabel = codeGen->genCreateTempLabel();
}

//------------------------------------------------------------------------
// EmitBegin: emits the beginning of a "switch" table, no-op if an immediate operand is constant.
//
// Note: The function is called at the beginning of code generation and emits
//    a) If an immediate operand can be either 0 or 1
//
//       cbnz <nonZeroLabel>, nonConstImmReg
//
//    b) If an immediate operand can take any value in [0, upperBound) range
//
//       adr branchTargetReg, <beginLabel>
//       add branchTargetReg, branchTargetReg, nonConstImmReg, lsl #3
//       br  branchTargetReg
//
//       When an immediate operand is non constant this also defines <beginLabel> right after the emitted code.
//
void CodeGen::HWIntrinsicImmOpHelper::EmitBegin()
{
    if (NonConstImmOp())
    {
        BasicBlock* beginLabel = codeGen->genCreateTempLabel();

        if (TestImmOpZeroOrOne())
        {
            GetEmitter()->emitIns_J_R(INS_cbnz, EA_4BYTE, nonZeroLabel, nonConstImmReg);
        }
        else
        {
            // Here we assume that each case consists of one arm64 instruction followed by "b endLabel".
            // Since an arm64 instruction is 4 bytes, we branch to AddressOf(beginLabel) + (nonConstImmReg << 3).
            GetEmitter()->emitIns_R_L(INS_adr, EA_8BYTE, beginLabel, branchTargetReg);
            GetEmitter()->emitIns_R_R_R_I(INS_add, EA_8BYTE, branchTargetReg, branchTargetReg, nonConstImmReg, 3,
                                          INS_OPTS_LSL);

            // If the lower bound is non zero we need to adjust the branch target value by subtracting
            // (immLowerBound << 3).
            if (immLowerBound != 0)
            {
                GetEmitter()->emitIns_R_R_I(INS_sub, EA_8BYTE, branchTargetReg, branchTargetReg,
                                            ((ssize_t)immLowerBound << 3));
            }

            GetEmitter()->emitIns_R(INS_br, EA_8BYTE, branchTargetReg);
        }

        codeGen->genDefineInlineTempLabel(beginLabel);
    }
}

//------------------------------------------------------------------------
// EmitCaseEnd: emits the end of a "case", no-op if an immediate operand is constant.
//
// Note: The function is called at the end of each "case" (i.e. after an instruction has been emitted for a given
// immediate value ImmValue())
//       and emits
//
//       b <endLabel>
//
//       After the last "case" this defines <endLabel>.
//
//       If an immediate operand is either 0 or 1 it also defines <nonZeroLabel> after the first "case".
//
void CodeGen::HWIntrinsicImmOpHelper::EmitCaseEnd()
{
    assert(!Done());

    if (NonConstImmOp())
    {
        const bool isLastCase = (immValue == immUpperBound);

        if (isLastCase)
        {
            codeGen->genDefineInlineTempLabel(endLabel);
        }
        else
        {
            GetEmitter()->emitIns_J(INS_b, endLabel);

            if (TestImmOpZeroOrOne())
            {
                codeGen->genDefineInlineTempLabel(nonZeroLabel);
            }
            else
            {
                BasicBlock* tempLabel = codeGen->genCreateTempLabel();
                codeGen->genDefineInlineTempLabel(tempLabel);
            }
        }
    }

    immValue++;
}

//------------------------------------------------------------------------
// genHWIntrinsic: Generates the code for a given hardware intrinsic node.
//
// Arguments:
//    node - The hardware intrinsic node
//
void CodeGen::genHWIntrinsic(GenTreeHWIntrinsic* node)
{
    const HWIntrinsic intrin(node);

    // We need to validate that other phases of the compiler haven't introduced unsupported intrinsics
    assert(compiler->compIsaSupportedDebugOnly(HWIntrinsicInfo::lookupIsa(intrin.id)));

    regNumber targetReg = node->GetRegNum();

    regNumber op1Reg = REG_NA;
    regNumber op2Reg = REG_NA;
    regNumber op3Reg = REG_NA;
    regNumber op4Reg = REG_NA;

    switch (intrin.numOperands)
    {
        case 4:
            assert(intrin.op4 != nullptr);
            op4Reg = intrin.op4->GetRegNum();
            FALLTHROUGH;

        case 3:
            assert(intrin.op3 != nullptr);
            op3Reg = intrin.op3->GetRegNum();
            FALLTHROUGH;

        case 2:
            assert(intrin.op2 != nullptr);
            op2Reg = intrin.op2->GetRegNum();
            FALLTHROUGH;

        case 1:
            assert(intrin.op1 != nullptr);
            op1Reg = intrin.op1->GetRegNum();
            break;

        case 0:
            break;

        default:
            unreached();
    }

    emitAttr emitSize;
    insOpts  opt;

    if (HWIntrinsicInfo::SIMDScalar(intrin.id))
    {
        emitSize = emitTypeSize(intrin.baseType);
        opt      = INS_OPTS_NONE;
    }
    else if (intrin.category == HW_Category_Scalar)
    {
        emitSize = emitActualTypeSize(intrin.baseType);
        opt      = INS_OPTS_NONE;
    }
    else if (intrin.category == HW_Category_Special)
    {
        assert(intrin.id == NI_ArmBase_Yield);

        emitSize = EA_UNKNOWN;
        opt      = INS_OPTS_NONE;
    }
    else if (HWIntrinsicInfo::IsScalable(intrin.id))
    {
        emitSize = EA_SCALABLE;
        opt      = emitter::optGetSveInsOpt(emitTypeSize(intrin.baseType));
    }
    else
    {
        emitSize = emitActualTypeSize(Compiler::getSIMDTypeForSize(node->GetSimdSize()));
        opt      = genGetSimdInsOpt(emitSize, intrin.baseType);
    }

    const bool isRMW               = node->isRMWHWIntrinsic(compiler);
    const bool hasImmediateOperand = HWIntrinsicInfo::HasImmediateOperand(intrin.id);

    genConsumeMultiOpOperands(node);

    if (intrin.codeGenIsTableDriven())
    {
        const instruction ins = HWIntrinsicInfo::lookupIns(intrin.id, intrin.baseType);
        assert(ins != INS_invalid);

        if (intrin.category == HW_Category_SIMDByIndexedElement)
        {
            if (hasImmediateOperand)
            {
                if (isRMW)
                {
                    if (targetReg != op1Reg)
                    {
                        assert(targetReg != op2Reg);
                        assert(targetReg != op3Reg);

                        GetEmitter()->emitIns_Mov(INS_mov, emitTypeSize(node), targetReg, op1Reg, /* canSkip */ true);
                    }

                    HWIntrinsicImmOpHelper helper(this, intrin.op4, node);

                    for (helper.EmitBegin(); !helper.Done(); helper.EmitCaseEnd())
                    {
                        const int elementIndex = helper.ImmValue();

                        GetEmitter()->emitIns_R_R_R_I(ins, emitSize, targetReg, op2Reg, op3Reg, elementIndex, opt);
                    }
                }
                else
                {
                    HWIntrinsicImmOpHelper helper(this, intrin.op3, node);

                    for (helper.EmitBegin(); !helper.Done(); helper.EmitCaseEnd())
                    {
                        const int elementIndex = helper.ImmValue();

                        GetEmitter()->emitIns_R_R_R_I(ins, emitSize, targetReg, op1Reg, op2Reg, elementIndex, opt);
                    }
                }
            }
            else
            {
                if (isRMW)
                {
                    if (targetReg != op1Reg)
                    {
                        assert(targetReg != op2Reg);
                        assert(targetReg != op3Reg);

                        GetEmitter()->emitIns_Mov(INS_mov, emitTypeSize(node), targetReg, op1Reg, /* canSkip */ true);
                    }

                    GetEmitter()->emitIns_R_R_R_I(ins, emitSize, targetReg, op2Reg, op3Reg, 0, opt);
                }
                else
                {
                    GetEmitter()->emitIns_R_R_R_I(ins, emitSize, targetReg, op1Reg, op2Reg, 0, opt);
                }
            }
        }
        else if ((intrin.category == HW_Category_ShiftLeftByImmediate) ||
                 (intrin.category == HW_Category_ShiftRightByImmediate))
        {
            assert(hasImmediateOperand);

            auto emitShift = [&](GenTree* op, regNumber reg) {
                HWIntrinsicImmOpHelper helper(this, op, node);

                for (helper.EmitBegin(); !helper.Done(); helper.EmitCaseEnd())
                {
                    const int shiftAmount = helper.ImmValue();

                    if (shiftAmount == 0)
                    {
                        // TODO: Use emitIns_Mov instead.
                        //       We do not use it currently because it will still elide the 'mov'
                        //       even if 'canSkip' is false. We cannot elide the 'mov' here.
                        GetEmitter()->emitIns_R_R_R(INS_mov, emitTypeSize(node), targetReg, reg, reg);
                    }
                    else
                    {
                        GetEmitter()->emitIns_R_R_I(ins, emitSize, targetReg, reg, shiftAmount, opt);
                    }
                }
            };

            if (isRMW)
            {
                GetEmitter()->emitIns_Mov(INS_mov, emitTypeSize(node), targetReg, op1Reg, /* canSkip */ true);
                emitShift(intrin.op3, op2Reg);
            }
            else
            {
                emitShift(intrin.op2, op1Reg);
            }
        }
        else if (HWIntrinsicInfo::HasEnumOperand(intrin.id))
        {
            assert(hasImmediateOperand);

            switch (intrin.numOperands)
            {
                case 1:
                {
                    HWIntrinsicImmOpHelper helper(this, intrin.op1, node);
                    for (helper.EmitBegin(); !helper.Done(); helper.EmitCaseEnd())
                    {
                        const insSvePattern pattern = (insSvePattern)helper.ImmValue();
                        GetEmitter()->emitIns_R_PATTERN(ins, emitSize, targetReg, opt, pattern);
                    }
                };
                break;

                default:
                    unreached();
            }
        }
        else if (intrin.numOperands >= 2 && intrin.op2->IsEmbMaskOp())
        {
            // Handle case where op2 is operation that needs embedded mask
            GenTree* op2 = intrin.op2;
            assert(intrin.id == NI_Sve_ConditionalSelect);
            assert(op2->OperIsHWIntrinsic());
            assert(op2->isContained());

            // Get the registers and intrinsics that needs embedded mask
            const HWIntrinsic intrinEmbMask(op2->AsHWIntrinsic());
            instruction       insEmbMask = HWIntrinsicInfo::lookupIns(intrinEmbMask.id, intrinEmbMask.baseType);
            const bool        instrIsRMW = op2->isRMWHWIntrinsic(compiler);

            regNumber maskReg       = op1Reg;
            regNumber embMaskOp1Reg = REG_NA;
            regNumber embMaskOp2Reg = REG_NA;
            regNumber embMaskOp3Reg = REG_NA;
            regNumber falseReg      = op3Reg;

            switch (intrinEmbMask.numOperands)
            {
                case 3:
                    assert(intrinEmbMask.op3 != nullptr);
                    embMaskOp3Reg = intrinEmbMask.op3->GetRegNum();
                    FALLTHROUGH;

                case 2:
                    assert(intrinEmbMask.op2 != nullptr);
                    embMaskOp2Reg = intrinEmbMask.op2->GetRegNum();
                    FALLTHROUGH;

                case 1:
                    assert(intrinEmbMask.op1 != nullptr);
                    embMaskOp1Reg = intrinEmbMask.op1->GetRegNum();
                    break;

                default:
                    unreached();
            }

            switch (intrinEmbMask.numOperands)
            {
                case 1:
                {
                    assert(!instrIsRMW);

                    if (targetReg != falseReg)
                    {
                        // If targetReg is not the same as `falseReg` then need to move
                        // the `falseReg` to `targetReg`.

                        if (intrin.op3->isContained())
                        {
                            assert(intrin.op3->IsVectorZero());
                            if (intrin.op1->isContained() || intrin.op1->IsMaskAllBitsSet())
                            {
                                // We already skip importing ConditionalSelect if op1 == trueAll, however
                                // if we still see it here, it is because we wrapped the predicated instruction
                                // inside ConditionalSelect.
                                // As such, no need to move the `falseReg` to `targetReg`
                                // because the predicated instruction will eventually set it.
                            }
                            else
                            {
                                // If falseValue is zero, just zero out those lanes of targetReg using `movprfx`
                                // and /Z
                                GetEmitter()->emitIns_R_R_R(INS_sve_movprfx, emitSize, targetReg, maskReg, targetReg,
                                                            opt);
                            }
                        }
                        else if (emitter::isVectorRegister(embMaskOp1Reg) && (targetReg == embMaskOp1Reg))
                        {
                            // target != falseValue, but we do not want to overwrite target with `embMaskOp1Reg`.
                            // We will first do the predicate operation and then do conditionalSelect inactive
                            // elements from falseValue

                            // We cannot use use `movprfx` here to move falseReg to targetReg because that will
                            // overwrite the value of embMaskOp1Reg which is present in targetReg.
                            GetEmitter()->emitIns_R_R_R(insEmbMask, emitSize, targetReg, maskReg, embMaskOp1Reg, opt);

                            GetEmitter()->emitIns_R_R_R_R(INS_sve_sel, emitSize, targetReg, maskReg, targetReg,
                                                          falseReg, opt, INS_SCALABLE_OPTS_UNPREDICATED);
                            break;
                        }
                        else
                        {
                            // At this point, target != embMaskOp1Reg != falseReg, so just go ahead
                            // and move the falseReg unpredicated into targetReg.
                            GetEmitter()->emitIns_R_R(INS_sve_movprfx, EA_SCALABLE, targetReg, falseReg);
                        }
                    }

                    GetEmitter()->emitIns_R_R_R(insEmbMask, emitSize, targetReg, maskReg, embMaskOp1Reg, opt);
                    break;
                }

                case 2:
                {
                    assert(instrIsRMW);

                    if (intrin.op3->IsVectorZero())
                    {
                        // If `falseReg` is zero, then move the first operand of `intrinEmbMask` in the
                        // destination using /Z.

                        assert(targetReg != embMaskOp2Reg);
                        GetEmitter()->emitIns_R_R_R(INS_sve_movprfx, emitSize, targetReg, maskReg, embMaskOp1Reg, opt);

                        // Finally, perform the actual "predicated" operation so that `targetReg` is the first operand
                        // and `embMaskOp2Reg` is the second operand.
                        GetEmitter()->emitIns_R_R_R(insEmbMask, emitSize, targetReg, maskReg, embMaskOp2Reg, opt);
                    }
                    else if (targetReg != falseReg)
                    {
                        // If `targetReg` and `falseReg` are not same, then we need to move it to `targetReg` first
                        // so the `insEmbMask` operation can be merged on top of it.

                        if (falseReg != embMaskOp1Reg)
                        {
                            // At the point, targetReg != embMaskOp1Reg != falseReg
                            if (HWIntrinsicInfo::IsOptionalEmbeddedMaskedOperation(intrinEmbMask.id))
                            {
                                // If the embedded instruction supports optional mask operation, use the "unpredicated"
                                // version of the instruction, followed by "sel" to select the active lanes.
                                GetEmitter()->emitIns_R_R_R(insEmbMask, emitSize, targetReg, embMaskOp1Reg,
                                                            embMaskOp2Reg, opt, INS_SCALABLE_OPTS_UNPREDICATED);
                            }
                            else
                            {
                                // If the instruction just has "predicated" version, then move the "embMaskOp1Reg"
                                // into targetReg. Next, do the predicated operation on the targetReg and last,
                                // use "sel" to select the active lanes based on mask, and set inactive lanes
                                // to falseReg.

                                assert(targetReg != embMaskOp2Reg);
                                assert(HWIntrinsicInfo::IsEmbeddedMaskedOperation(intrinEmbMask.id));

                                GetEmitter()->emitIns_R_R(INS_sve_movprfx, EA_SCALABLE, targetReg, embMaskOp1Reg);

                                GetEmitter()->emitIns_R_R_R(insEmbMask, emitSize, targetReg, maskReg, embMaskOp2Reg,
                                                            opt);
                            }

                            GetEmitter()->emitIns_R_R_R_R(INS_sve_sel, emitSize, targetReg, maskReg, targetReg,
                                                          falseReg, opt, INS_SCALABLE_OPTS_UNPREDICATED);
                            break;
                        }
                        else if (targetReg != embMaskOp1Reg)
                        {
                            // embMaskOp1Reg is same as `falseReg`, but not same as `targetReg`. Move the
                            // `embMaskOp1Reg` i.e. `falseReg` in `targetReg`, using "unpredicated movprfx", so the
                            // subsequent `insEmbMask` operation can be merged on top of it.
                            GetEmitter()->emitIns_R_R(INS_sve_movprfx, EA_SCALABLE, targetReg, falseReg);
                        }

                        // Finally, perform the actual "predicated" operation so that `targetReg` is the first operand
                        // and `embMaskOp2Reg` is the second operand.
                        GetEmitter()->emitIns_R_R_R(insEmbMask, emitSize, targetReg, maskReg, embMaskOp2Reg, opt);
                    }
                    else
                    {
                        // Just perform the actual "predicated" operation so that `targetReg` is the first operand
                        // and `embMaskOp2Reg` is the second operand.
                        GetEmitter()->emitIns_R_R_R(insEmbMask, emitSize, targetReg, maskReg, embMaskOp2Reg, opt);
                    }

                    break;
                }
                case 3:
                {
                    assert(instrIsRMW);
                    assert(HWIntrinsicInfo::IsFmaIntrinsic(intrinEmbMask.id));
                    assert(falseReg != embMaskOp3Reg);

                    // For FMA, the operation we are trying to perform is:
                    //      result = op1 + (op2 * op3)
                    //
                    // There are two instructions that can be used depending on which operand's register,
                    // optionally, will store the final result.
                    //
                    // 1. If the result is stored in the operand that was used as an "addend" in the operation,
                    // then we use `FMLA` format:
                    //      reg1 = reg1 + (reg2 * reg3)
                    //
                    // 2. If the result is stored in the operand that was used as a "multiplicand" in the operation,
                    // then we use `FMAD` format:
                    //      reg1 = (reg1 * reg2) + reg3
                    //
                    // Check if the result's register is same as that of one of the operand's register and accordingly
                    // pick the appropriate format. Suppose `targetReg` holds the result, then we have following cases:
                    //
                    // Case# 1: Result is stored in the operand that held the "addend"
                    //      targetReg == reg1
                    //
                    // We generate the FMLA instruction format and no further changes are needed.
                    //
                    // Case# 2: Result is stored in the operand `op2` that held the "multiplicand"
                    //      targetReg == reg2
                    //
                    // So we basically have an operation:
                    //      reg2 = reg1 + (reg2 * reg3)
                    //
                    // Since, the result will be stored in the "multiplicand", we pick format `FMAD`.
                    // Then, we rearrange the operands to ensure that the operation is done correctly.
                    //      reg2 = reg1 + (reg2 * reg3)  // to start with
                    //      reg2 = reg3 + (reg2 * reg1)  // swap reg1 <--> reg3
                    //      reg1 = reg3 + (reg1 * reg2)  // swap reg1 <--> reg2
                    //      reg1 = (reg1 * reg2) + reg3  // rearrange to get FMAD format
                    //
                    // Case# 3: Result is stored in the operand `op3` that held the "multiplier"
                    //      targetReg == reg3
                    //
                    // So we basically have an operation:
                    //      reg3 = reg1 + (reg2 * reg3)
                    // Since, the result will be stored in the "multiplier", we again pick format `FMAD`.
                    // Then, we rearrange the operands to ensure that the operation is done correctly.
                    //      reg3 = reg1 + (reg2 * reg3)  // to start with
                    //      reg1 = reg3 + (reg2 * reg1)  // swap reg1 <--> reg3
                    //      reg1 = (reg1 * reg2) + reg3  // rearrange to get FMAD format

                    bool useAddend = true;
                    if (targetReg == embMaskOp2Reg)
                    {
                        // Case# 2
                        useAddend = false;
                        std::swap(embMaskOp1Reg, embMaskOp3Reg);
                        std::swap(embMaskOp1Reg, embMaskOp2Reg);
                    }
                    else if (targetReg == embMaskOp3Reg)
                    {
                        // Case# 3
                        useAddend = false;
                        std::swap(embMaskOp1Reg, embMaskOp3Reg);
                    }
                    else
                    {
                        // Case# 1
                    }

                    switch (intrinEmbMask.id)
                    {
                        case NI_Sve_FusedMultiplyAdd:
                            insEmbMask = useAddend ? INS_sve_fmla : INS_sve_fmad;
                            break;

                        case NI_Sve_FusedMultiplyAddNegated:
                            insEmbMask = useAddend ? INS_sve_fnmla : INS_sve_fnmad;
                            break;

                        case NI_Sve_FusedMultiplySubtract:
                            insEmbMask = useAddend ? INS_sve_fmls : INS_sve_fmsb;
                            break;

                        case NI_Sve_FusedMultiplySubtractNegated:
                            insEmbMask = useAddend ? INS_sve_fnmls : INS_sve_fnmsb;
                            break;

                        case NI_Sve_MultiplyAdd:
                            insEmbMask = useAddend ? INS_sve_mla : INS_sve_mad;
                            break;

                        case NI_Sve_MultiplySubtract:
                            insEmbMask = useAddend ? INS_sve_mls : INS_sve_msb;
                            break;

                        default:
                            unreached();
                    }

                    if (intrin.op3->IsVectorZero())
                    {
                        // If `falseReg` is zero, then move the first operand of `intrinEmbMask` in the
                        // destination using /Z.

                        assert(targetReg != embMaskOp2Reg);
                        assert(intrin.op3->isContained() || !intrin.op1->IsMaskAllBitsSet());
                        GetEmitter()->emitIns_R_R_R(INS_sve_movprfx, emitSize, targetReg, maskReg, embMaskOp1Reg, opt);
                    }
                    else
                    {
                        // Below are the considerations we need to handle:
                        //
                        // targetReg == falseReg && targetReg == embMaskOp1Reg
                        //      fmla    Zd, P/m, Zn, Zm
                        //
                        // targetReg == falseReg && targetReg != embMaskOp1Reg
                        //      movprfx target, P/m, embMaskOp1Reg
                        //      fmla    target, P/m, embMaskOp2Reg, embMaskOp3Reg
                        //
                        // targetReg != falseReg && targetReg == embMaskOp1Reg
                        //      sel     target, P/m, embMaskOp1Reg, falseReg
                        //      fmla    target, P/m, embMaskOp2Reg, embMaskOp3Reg
                        //
                        // targetReg != falseReg && targetReg != embMaskOp1Reg
                        //      sel     target, P/m, embMaskOp1Reg, falseReg
                        //      fmla    target, P/m, embMaskOp2Reg, embMaskOp3Reg
                        //
                        // Note that, we just check if the targetReg/falseReg or targetReg/embMaskOp1Reg
                        // coincides or not.

                        if (targetReg != falseReg)
                        {
                            if (falseReg == embMaskOp1Reg)
                            {
                                // If falseReg value and embMaskOp1Reg value are same, then just mov the value
                                // to the target.

                                GetEmitter()->emitIns_Mov(INS_mov, emitTypeSize(node), targetReg, embMaskOp1Reg,
                                                          /* canSkip */ true);
                            }
                            else
                            {
                                // If falseReg value is not present in targetReg yet, move the inactive lanes
                                // into the targetReg using `sel`. Since this is RMW, the active lanes should
                                // have the value from embMaskOp1Reg

                                GetEmitter()->emitIns_R_R_R_R(INS_sve_sel, emitSize, targetReg, maskReg, embMaskOp1Reg,
                                                              falseReg, opt, INS_SCALABLE_OPTS_UNPREDICATED);
                            }
                        }
                        else if (targetReg != embMaskOp1Reg)
                        {
                            // If target already contains the values of `falseReg`, just merge the lanes from
                            // `embMaskOp1Reg`, again because this is RMW semantics.

                            GetEmitter()->emitIns_R_R_R(INS_sve_movprfx, emitSize, targetReg, maskReg, embMaskOp1Reg,
                                                        opt, INS_SCALABLE_OPTS_PREDICATE_MERGE);
                        }
                    }

                    // Finally, perform the desired operation.
                    GetEmitter()->emitIns_R_R_R_R(insEmbMask, emitSize, targetReg, maskReg, embMaskOp2Reg,
                                                  embMaskOp3Reg, opt);

                    break;
                }
                default:
                    unreached();
            }
        }
        else
        {
            assert(!hasImmediateOperand);

            switch (intrin.numOperands)
            {
                case 0:
                    GetEmitter()->emitIns_R(ins, emitSize, targetReg, opt);
                    break;
                case 1:
                    GetEmitter()->emitIns_R_R(ins, emitSize, targetReg, op1Reg, opt);
                    break;

                case 2:
                    // This handles optimizations for instructions that have
                    // an implicit 'zero' vector of what would be the second operand.
                    if (HWIntrinsicInfo::SupportsContainment(intrin.id) && intrin.op2->isContained() &&
                        intrin.op2->IsVectorZero())
                    {
                        GetEmitter()->emitIns_R_R(ins, emitSize, targetReg, op1Reg, opt);
                    }
                    else if (HWIntrinsicInfo::IsScalable(intrin.id))
                    {
                        assert(!node->IsEmbMaskOp());
                        if (HWIntrinsicInfo::IsExplicitMaskedOperation(intrin.id))
                        {
                            GetEmitter()->emitIns_R_R_R(ins, emitSize, targetReg, op1Reg, op2Reg, opt);
                        }
                        else
                        {
                            // This generates an unpredicated version
                            // Implicitly predicated should be taken care above `intrin.op2->IsEmbMaskOp()`
                            GetEmitter()->emitIns_R_R_R(ins, emitSize, targetReg, op1Reg, op2Reg, opt,
                                                        INS_SCALABLE_OPTS_UNPREDICATED);
                        }
                    }
                    else if (isRMW)
                    {
                        if (targetReg != op1Reg)
                        {
                            assert(targetReg != op2Reg);

                            GetEmitter()->emitIns_Mov(INS_mov, emitTypeSize(node), targetReg, op1Reg,
                                                      /* canSkip */ true);
                        }
                        GetEmitter()->emitIns_R_R(ins, emitSize, targetReg, op2Reg, opt);
                    }
                    else
                    {
                        GetEmitter()->emitIns_R_R_R(ins, emitSize, targetReg, op1Reg, op2Reg, opt);
                    }
                    break;

                case 3:
                    if (isRMW)
                    {
                        if (targetReg != op1Reg)
                        {
                            assert(targetReg != op2Reg);
                            assert(targetReg != op3Reg);

                            GetEmitter()->emitIns_Mov(INS_mov, emitTypeSize(node), targetReg, op1Reg,
                                                      /* canSkip */ true);
                        }
                        GetEmitter()->emitIns_R_R_R(ins, emitSize, targetReg, op2Reg, op3Reg, opt);
                    }
                    else
                    {
                        GetEmitter()->emitIns_R_R_R_R(ins, emitSize, targetReg, op1Reg, op2Reg, op3Reg, opt,
                                                      INS_SCALABLE_OPTS_UNPREDICATED);
                    }
                    break;

                default:
                    unreached();
            }
        }
    }
    else
    {
        instruction ins = INS_invalid;
        switch (intrin.id)
        {
            case NI_AdvSimd_AddWideningLower:
                assert(varTypeIsIntegral(intrin.baseType));
                if (intrin.op1->TypeGet() == TYP_SIMD8)
                {
                    ins = varTypeIsUnsigned(intrin.baseType) ? INS_uaddl : INS_saddl;
                }
                else
                {
                    assert(intrin.op1->TypeGet() == TYP_SIMD16);
                    ins = varTypeIsUnsigned(intrin.baseType) ? INS_uaddw : INS_saddw;
                }
                break;

            case NI_AdvSimd_SubtractWideningLower:
                assert(varTypeIsIntegral(intrin.baseType));
                if (intrin.op1->TypeGet() == TYP_SIMD8)
                {
                    ins = varTypeIsUnsigned(intrin.baseType) ? INS_usubl : INS_ssubl;
                }
                else
                {
                    assert(intrin.op1->TypeGet() == TYP_SIMD16);
                    ins = varTypeIsUnsigned(intrin.baseType) ? INS_usubw : INS_ssubw;
                }
                break;

            case NI_AdvSimd_AddWideningUpper:
                assert(varTypeIsIntegral(intrin.baseType));
                if (node->GetAuxiliaryType() == intrin.baseType)
                {
                    ins = varTypeIsUnsigned(intrin.baseType) ? INS_uaddl2 : INS_saddl2;
                }
                else
                {
                    ins = varTypeIsUnsigned(intrin.baseType) ? INS_uaddw2 : INS_saddw2;
                }
                break;

            case NI_AdvSimd_SubtractWideningUpper:
                assert(varTypeIsIntegral(intrin.baseType));
                if (node->GetAuxiliaryType() == intrin.baseType)
                {
                    ins = varTypeIsUnsigned(intrin.baseType) ? INS_usubl2 : INS_ssubl2;
                }
                else
                {
                    ins = varTypeIsUnsigned(intrin.baseType) ? INS_usubw2 : INS_ssubw2;
                }
                break;

            case NI_ArmBase_Yield:
            {
                ins = INS_yield;
                break;
            }

            case NI_ArmBase_Arm64_MultiplyLongAdd:
                ins = varTypeIsUnsigned(intrin.baseType) ? INS_umaddl : INS_smaddl;
                break;

            case NI_ArmBase_Arm64_MultiplyLongSub:
                ins = varTypeIsUnsigned(intrin.baseType) ? INS_umsubl : INS_smsubl;
                break;

            case NI_Sve_StoreNarrowing:
                ins = HWIntrinsicInfo::lookupIns(intrin.id, node->GetAuxiliaryType());
                break;

            default:
                ins = HWIntrinsicInfo::lookupIns(intrin.id, intrin.baseType);
                break;
        }

        assert(ins != INS_invalid);

        switch (intrin.id)
        {
            case NI_AdvSimd_BitwiseSelect:
                // Even though BitwiseSelect is an RMW intrinsic per se, we don't want to mark it as such
                // since we can handle all possible allocation decisions for targetReg.
                assert(!isRMW);

                if (targetReg == op1Reg)
                {
                    GetEmitter()->emitIns_R_R_R(INS_bsl, emitSize, targetReg, op2Reg, op3Reg, opt);
                }
                else if (targetReg == op2Reg)
                {
                    GetEmitter()->emitIns_R_R_R(INS_bif, emitSize, targetReg, op3Reg, op1Reg, opt);
                }
                else if (targetReg == op3Reg)
                {
                    GetEmitter()->emitIns_R_R_R(INS_bit, emitSize, targetReg, op2Reg, op1Reg, opt);
                }
                else
                {
                    GetEmitter()->emitIns_Mov(INS_mov, emitSize, targetReg, op1Reg, /* canSkip */ false);
                    GetEmitter()->emitIns_R_R_R(INS_bsl, emitSize, targetReg, op2Reg, op3Reg, opt);
                }
                break;

            case NI_Crc32_ComputeCrc32:
            case NI_Crc32_ComputeCrc32C:
            case NI_Crc32_Arm64_ComputeCrc32:
            case NI_Crc32_Arm64_ComputeCrc32C:
                GetEmitter()->emitIns_R_R_R(ins, emitSize, targetReg, op1Reg, op2Reg, opt);
                break;

            case NI_AdvSimd_AbsoluteCompareLessThan:
            case NI_AdvSimd_AbsoluteCompareLessThanOrEqual:
            case NI_AdvSimd_CompareLessThan:
            case NI_AdvSimd_CompareLessThanOrEqual:
            case NI_AdvSimd_Arm64_AbsoluteCompareLessThan:
            case NI_AdvSimd_Arm64_AbsoluteCompareLessThanScalar:
            case NI_AdvSimd_Arm64_AbsoluteCompareLessThanOrEqual:
            case NI_AdvSimd_Arm64_AbsoluteCompareLessThanOrEqualScalar:
            case NI_AdvSimd_Arm64_CompareLessThan:
            case NI_AdvSimd_Arm64_CompareLessThanScalar:
            case NI_AdvSimd_Arm64_CompareLessThanOrEqual:
            case NI_AdvSimd_Arm64_CompareLessThanOrEqualScalar:
                GetEmitter()->emitIns_R_R_R(ins, emitSize, targetReg, op2Reg, op1Reg, opt);
                break;

            case NI_AdvSimd_FusedMultiplyAddScalar:
            case NI_AdvSimd_FusedMultiplyAddNegatedScalar:
            case NI_AdvSimd_FusedMultiplySubtractNegatedScalar:
            case NI_AdvSimd_FusedMultiplySubtractScalar:
                assert(opt == INS_OPTS_NONE);
                GetEmitter()->emitIns_R_R_R_R(ins, emitSize, targetReg, op2Reg, op3Reg, op1Reg);
                break;

            case NI_AdvSimd_DuplicateSelectedScalarToVector64:
            case NI_AdvSimd_DuplicateSelectedScalarToVector128:
            case NI_AdvSimd_Arm64_DuplicateSelectedScalarToVector128:
            {
                HWIntrinsicImmOpHelper helper(this, intrin.op2, node);

                // Prior to codegen, the emitSize is based on node->GetSimdSize() which
                // tracks the size of the first operand and is used to tell if the index
                // is in range. However, when actually emitting it needs to be the size
                // of the return and the size of the operand is interpreted based on the
                // index value.

                assert(
                    GetEmitter()->isValidVectorIndex(emitSize, GetEmitter()->optGetElemsize(opt), helper.ImmValue()));

                emitSize = emitActualTypeSize(node->gtType);
                opt      = genGetSimdInsOpt(emitSize, intrin.baseType);

                for (helper.EmitBegin(); !helper.Done(); helper.EmitCaseEnd())
                {
                    const int elementIndex = helper.ImmValue();

                    assert(opt != INS_OPTS_NONE);
                    GetEmitter()->emitIns_R_R_I(ins, emitSize, targetReg, op1Reg, elementIndex, opt);
                }

                break;
            }

            case NI_AdvSimd_Extract:
            {
                HWIntrinsicImmOpHelper helper(this, intrin.op2, node);

                for (helper.EmitBegin(); !helper.Done(); helper.EmitCaseEnd())
                {
                    const int elementIndex = helper.ImmValue();

                    GetEmitter()->emitIns_R_R_I(ins, emitTypeSize(intrin.baseType), targetReg, op1Reg, elementIndex,
                                                INS_OPTS_NONE);
                }
            }
            break;

            case NI_AdvSimd_ExtractVector64:
            case NI_AdvSimd_ExtractVector128:
            {
                opt = (intrin.id == NI_AdvSimd_ExtractVector64) ? INS_OPTS_8B : INS_OPTS_16B;

                HWIntrinsicImmOpHelper helper(this, intrin.op3, node);

                for (helper.EmitBegin(); !helper.Done(); helper.EmitCaseEnd())
                {
                    const int elementIndex = helper.ImmValue();
                    const int byteIndex    = genTypeSize(intrin.baseType) * elementIndex;

                    GetEmitter()->emitIns_R_R_R_I(ins, emitSize, targetReg, op1Reg, op2Reg, byteIndex, opt);
                }
            }
            break;

            case NI_AdvSimd_Insert:
                assert(isRMW);

                GetEmitter()->emitIns_Mov(INS_mov, emitTypeSize(node), targetReg, op1Reg, /* canSkip */ true);

                if (intrin.op3->isContainedFltOrDblImmed())
                {
                    assert(intrin.op2->isContainedIntOrIImmed());
                    assert(intrin.op2->AsIntCon()->gtIconVal == 0);

                    const double dataValue = intrin.op3->AsDblCon()->DconValue();
                    GetEmitter()->emitIns_R_F(INS_fmov, emitSize, targetReg, dataValue, opt);
                }
                else
                {
                    assert(targetReg != op3Reg);

                    HWIntrinsicImmOpHelper helper(this, intrin.op2, node);

                    if (varTypeIsFloating(intrin.baseType))
                    {
                        for (helper.EmitBegin(); !helper.Done(); helper.EmitCaseEnd())
                        {
                            const int elementIndex = helper.ImmValue();

                            GetEmitter()->emitIns_R_R_I_I(ins, emitSize, targetReg, op3Reg, elementIndex, 0, opt);
                        }
                    }
                    else
                    {
                        for (helper.EmitBegin(); !helper.Done(); helper.EmitCaseEnd())
                        {
                            const int elementIndex = helper.ImmValue();

                            GetEmitter()->emitIns_R_R_I(ins, emitSize, targetReg, op3Reg, elementIndex, opt);
                        }
                    }
                }
                break;

            case NI_AdvSimd_InsertScalar:
            {
                assert(isRMW);
                if (targetReg != op1Reg)
                {
                    assert(targetReg != op3Reg);

                    GetEmitter()->emitIns_Mov(INS_mov, emitTypeSize(node), targetReg, op1Reg, /* canSkip */ true);
                }

                HWIntrinsicImmOpHelper helper(this, intrin.op2, node);

                for (helper.EmitBegin(); !helper.Done(); helper.EmitCaseEnd())
                {
                    const int elementIndex = helper.ImmValue();

                    GetEmitter()->emitIns_R_R_I_I(ins, emitSize, targetReg, op3Reg, elementIndex, 0, opt);
                }
            }
            break;

            case NI_AdvSimd_Arm64_InsertSelectedScalar:
            {
                assert(isRMW);
                if (targetReg != op1Reg)
                {
                    assert(targetReg != op3Reg);

                    GetEmitter()->emitIns_Mov(INS_mov, emitTypeSize(node), targetReg, op1Reg, /* canSkip */ true);
                }

                const int resultIndex = (int)intrin.op2->AsIntCon()->gtIconVal;
                const int valueIndex  = (int)intrin.op4->AsIntCon()->gtIconVal;
                GetEmitter()->emitIns_R_R_I_I(ins, emitSize, targetReg, op3Reg, resultIndex, valueIndex, opt);
            }
            break;

            case NI_AdvSimd_LoadAndInsertScalar:
            {
                assert(isRMW);
                if (targetReg != op1Reg)
                {
                    assert(targetReg != op3Reg);

                    GetEmitter()->emitIns_Mov(INS_mov, emitTypeSize(node), targetReg, op1Reg, /* canSkip */ true);
                }

                HWIntrinsicImmOpHelper helper(this, intrin.op2, node);

                for (helper.EmitBegin(); !helper.Done(); helper.EmitCaseEnd())
                {
                    const int elementIndex = helper.ImmValue();

                    GetEmitter()->emitIns_R_R_I(ins, emitSize, targetReg, op3Reg, elementIndex);
                }
            }
            break;

            case NI_AdvSimd_LoadAndInsertScalarVector64x2:
            case NI_AdvSimd_LoadAndInsertScalarVector64x3:
            case NI_AdvSimd_LoadAndInsertScalarVector64x4:
            case NI_AdvSimd_Arm64_LoadAndInsertScalarVector128x2:
            case NI_AdvSimd_Arm64_LoadAndInsertScalarVector128x3:
            case NI_AdvSimd_Arm64_LoadAndInsertScalarVector128x4:
            {
                assert(isRMW);
                unsigned fieldIdx = 0;
                op2Reg            = intrin.op2->GetRegNum();
                op3Reg            = intrin.op3->GetRegNum();
                assert(intrin.op1->OperIsFieldList());

                GenTreeFieldList* fieldList  = intrin.op1->AsFieldList();
                GenTree*          firstField = fieldList->Uses().GetHead()->GetNode();
                op1Reg                       = firstField->GetRegNum();

                regNumber targetFieldReg = REG_NA;
                regNumber op1FieldReg    = REG_NA;

                for (GenTreeFieldList::Use& use : fieldList->Uses())
                {
                    GenTree* fieldNode = use.GetNode();

                    targetFieldReg = node->GetRegByIndex(fieldIdx);
                    op1FieldReg    = fieldNode->GetRegNum();

                    if (targetFieldReg != op1FieldReg)
                    {
                        GetEmitter()->emitIns_Mov(INS_mov, emitTypeSize(fieldNode), targetFieldReg, op1FieldReg,
                                                  /* canSkip */ true);
                    }
                    fieldIdx++;
                }

                HWIntrinsicImmOpHelper helper(this, intrin.op2, node);

                for (helper.EmitBegin(); !helper.Done(); helper.EmitCaseEnd())
                {
                    const int elementIndex = helper.ImmValue();

                    GetEmitter()->emitIns_R_R_I(ins, emitSize, targetReg, op3Reg, elementIndex);
                }

                break;
            }
            case NI_AdvSimd_Arm64_LoadPairVector128:
            case NI_AdvSimd_Arm64_LoadPairVector128NonTemporal:
            case NI_AdvSimd_Arm64_LoadPairVector64:
            case NI_AdvSimd_Arm64_LoadPairVector64NonTemporal:
                GetEmitter()->emitIns_R_R_R(ins, emitSize, targetReg, node->GetRegByIndex(1), op1Reg);
                break;

            case NI_AdvSimd_Arm64_LoadPairScalarVector64:
            case NI_AdvSimd_Arm64_LoadPairScalarVector64NonTemporal:
                GetEmitter()->emitIns_R_R_R(ins, emitTypeSize(intrin.baseType), targetReg, node->GetRegByIndex(1),
                                            op1Reg);
                break;

            case NI_AdvSimd_Arm64_StorePair:
            case NI_AdvSimd_Arm64_StorePairNonTemporal:
                GetEmitter()->emitIns_R_R_R(ins, emitSize, op2Reg, op3Reg, op1Reg);
                break;

            case NI_AdvSimd_Arm64_StorePairScalar:
            case NI_AdvSimd_Arm64_StorePairScalarNonTemporal:
                GetEmitter()->emitIns_R_R_R(ins, emitTypeSize(intrin.baseType), op2Reg, op3Reg, op1Reg);
                break;

            case NI_AdvSimd_StoreSelectedScalarVector64x2:
            case NI_AdvSimd_StoreSelectedScalarVector64x3:
            case NI_AdvSimd_StoreSelectedScalarVector64x4:
            case NI_AdvSimd_Arm64_StoreSelectedScalarVector128x2:
            case NI_AdvSimd_Arm64_StoreSelectedScalarVector128x3:
            case NI_AdvSimd_Arm64_StoreSelectedScalarVector128x4:
            {
                assert(intrin.op2->OperIsFieldList());
                GenTreeFieldList* fieldList  = intrin.op2->AsFieldList();
                GenTree*          firstField = fieldList->Uses().GetHead()->GetNode();
                op2Reg                       = firstField->GetRegNum();

#ifdef DEBUG
                unsigned  regCount = 0;
                regNumber argReg   = op2Reg;
                for (GenTreeFieldList::Use& use : fieldList->Uses())
                {
                    regCount++;

                    GenTree* argNode = use.GetNode();
                    assert(argReg == argNode->GetRegNum());
                    argReg = getNextSIMDRegWithWraparound(argReg);
                }
                assert((ins == INS_st2 && regCount == 2) || (ins == INS_st3 && regCount == 3) ||
                       (ins == INS_st4 && regCount == 4));
#endif
                FALLTHROUGH;
            }
            case NI_AdvSimd_StoreSelectedScalar:
            case NI_AdvSimd_Arm64_StoreSelectedScalar:
            {
                HWIntrinsicImmOpHelper helper(this, intrin.op3, node);

                for (helper.EmitBegin(); !helper.Done(); helper.EmitCaseEnd())
                {
                    const int elementIndex = helper.ImmValue();

                    GetEmitter()->emitIns_R_R_I(ins, emitSize, op2Reg, op1Reg, elementIndex, opt);
                }
                break;
            }

            case NI_AdvSimd_StoreVector64x2AndZip:
            case NI_AdvSimd_StoreVector64x3AndZip:
            case NI_AdvSimd_StoreVector64x4AndZip:
            case NI_AdvSimd_Arm64_StoreVector128x2AndZip:
            case NI_AdvSimd_Arm64_StoreVector128x3AndZip:
            case NI_AdvSimd_Arm64_StoreVector128x4AndZip:
            case NI_AdvSimd_StoreVector64x2:
            case NI_AdvSimd_StoreVector64x3:
            case NI_AdvSimd_StoreVector64x4:
            case NI_AdvSimd_Arm64_StoreVector128x2:
            case NI_AdvSimd_Arm64_StoreVector128x3:
            case NI_AdvSimd_Arm64_StoreVector128x4:
            {
                unsigned regCount = 0;

                assert(intrin.op2->OperIsFieldList());

                GenTreeFieldList* fieldList  = intrin.op2->AsFieldList();
                GenTree*          firstField = fieldList->Uses().GetHead()->GetNode();
                op2Reg                       = firstField->GetRegNum();

#ifdef DEBUG
                regNumber argReg = op2Reg;
                for (GenTreeFieldList::Use& use : fieldList->Uses())
                {
                    regCount++;

                    GenTree* argNode = use.GetNode();
                    assert(argReg == argNode->GetRegNum());
                    argReg = getNextSIMDRegWithWraparound(argReg);
                }
                assert((ins == INS_st1_2regs && regCount == 2) || (ins == INS_st2 && regCount == 2) ||
                       (ins == INS_st1_3regs && regCount == 3) || (ins == INS_st3 && regCount == 3) ||
                       (ins == INS_st1_4regs && regCount == 4) || (ins == INS_st4 && regCount == 4));
#endif

                GetEmitter()->emitIns_R_R(ins, emitSize, op2Reg, op1Reg, opt);
                break;
            }

            case NI_Vector64_CreateScalarUnsafe:
            case NI_Vector128_CreateScalarUnsafe:
                if (intrin.op1->isContainedFltOrDblImmed())
                {
                    // fmov reg, #imm8
                    const double dataValue = intrin.op1->AsDblCon()->DconValue();
                    GetEmitter()->emitIns_R_F(ins, emitTypeSize(intrin.baseType), targetReg, dataValue, INS_OPTS_NONE);
                }
                else if (varTypeIsFloating(intrin.baseType))
                {
                    // fmov reg1, reg2
                    assert(GetEmitter()->IsMovInstruction(ins));
                    assert(intrin.baseType == intrin.op1->gtType);
                    GetEmitter()->emitIns_Mov(ins, emitTypeSize(intrin.baseType), targetReg, op1Reg,
                                              /* canSkip */ true, INS_OPTS_NONE);
                }
                else
                {
                    if (intrin.op1->isContainedIntOrIImmed())
                    {
                        // movi/movni reg, #imm8
                        const ssize_t dataValue = intrin.op1->AsIntCon()->gtIconVal;
                        GetEmitter()->emitIns_R_I(INS_movi, emitSize, targetReg, dataValue, opt);
                    }
                    else
                    {
                        // ins reg1[0], reg2
                        GetEmitter()->emitIns_R_R_I(ins, emitTypeSize(intrin.baseType), targetReg, op1Reg, 0,
                                                    INS_OPTS_NONE);
                    }
                }
                break;

            case NI_AdvSimd_AddWideningLower:
            case NI_AdvSimd_AddWideningUpper:
            case NI_AdvSimd_SubtractWideningLower:
            case NI_AdvSimd_SubtractWideningUpper:
                GetEmitter()->emitIns_R_R_R(ins, emitSize, targetReg, op1Reg, op2Reg, opt);
                break;

            case NI_AdvSimd_Arm64_AddSaturateScalar:
                if (varTypeIsUnsigned(node->GetAuxiliaryType()) != varTypeIsUnsigned(intrin.baseType))
                {
                    ins = varTypeIsUnsigned(intrin.baseType) ? INS_usqadd : INS_suqadd;

                    GetEmitter()->emitIns_Mov(INS_mov, emitTypeSize(node), targetReg, op1Reg, /* canSkip */ true);
                    GetEmitter()->emitIns_R_R(ins, emitSize, targetReg, op2Reg, opt);
                }
                else
                {
                    GetEmitter()->emitIns_R_R_R(ins, emitSize, targetReg, op1Reg, op2Reg, opt);
                }
                break;

            case NI_ArmBase_Yield:
            {
                GetEmitter()->emitIns(ins);
                break;
            }

            case NI_AdvSimd_DuplicateToVector64:
            case NI_AdvSimd_DuplicateToVector128:
            case NI_AdvSimd_Arm64_DuplicateToVector64:
            case NI_AdvSimd_Arm64_DuplicateToVector128:
            {
                if (varTypeIsFloating(intrin.baseType))
                {
                    if (intrin.op1->isContainedFltOrDblImmed())
                    {
                        const double dataValue = intrin.op1->AsDblCon()->DconValue();
                        GetEmitter()->emitIns_R_F(INS_fmov, emitSize, targetReg, dataValue, opt);
                    }
                    else if (intrin.id == NI_AdvSimd_Arm64_DuplicateToVector64)
                    {
                        assert(intrin.baseType == TYP_DOUBLE);
                        assert(GetEmitter()->IsMovInstruction(ins));
                        assert(intrin.baseType == intrin.op1->gtType);
                        GetEmitter()->emitIns_Mov(ins, emitSize, targetReg, op1Reg, /* canSkip */ true, opt);
                    }
                    else
                    {
                        GetEmitter()->emitIns_R_R_I(ins, emitSize, targetReg, op1Reg, 0, opt);
                    }
                }
                else if (intrin.op1->isContainedIntOrIImmed())
                {
                    const ssize_t dataValue = intrin.op1->AsIntCon()->gtIconVal;
                    GetEmitter()->emitIns_R_I(INS_movi, emitSize, targetReg, dataValue, opt);
                }
                else if (GetEmitter()->IsMovInstruction(ins))
                {
                    GetEmitter()->emitIns_Mov(ins, emitSize, targetReg, op1Reg, /* canSkip */ false, opt);
                }
                else
                {
                    GetEmitter()->emitIns_R_R(ins, emitSize, targetReg, op1Reg, opt);
                }
            }
            break;

            case NI_Sve_Load2xVectorAndUnzip:
            case NI_Sve_Load3xVectorAndUnzip:
            case NI_Sve_Load4xVectorAndUnzip:
            {
#ifdef DEBUG
                // Validates that consecutive registers were used properly.

                assert(node->GetMultiRegCount(compiler) == (unsigned int)GetEmitter()->insGetSveReg1ListSize(ins));

                regNumber argReg = targetReg;
                for (unsigned int i = 0; i < node->GetMultiRegCount(compiler); i++)
                {
                    assert(argReg == node->GetRegNumByIdx(i));
                    argReg = getNextSIMDRegWithWraparound(argReg);
                }
#endif // DEBUG
                GetEmitter()->emitIns_R_R_R_I(ins, emitSize, targetReg, op1Reg, op2Reg, 0, opt);
                break;
            }

            case NI_Sve_StoreAndZipx2:
            case NI_Sve_StoreAndZipx3:
            case NI_Sve_StoreAndZipx4:
            {
                assert(intrin.op3->OperIsFieldList());
                GenTreeFieldList* fieldList  = intrin.op3->AsFieldList();
                GenTree*          firstField = fieldList->Uses().GetHead()->GetNode();
                op3Reg                       = firstField->GetRegNum();

#ifdef DEBUG
                unsigned  regCount = 0;
                regNumber argReg   = op3Reg;
                for (GenTreeFieldList::Use& use : fieldList->Uses())
                {
                    regCount++;

                    GenTree* argNode = use.GetNode();
                    assert(argReg == argNode->GetRegNum());
                    argReg = getNextSIMDRegWithWraparound(argReg);
                }

                switch (ins)
                {
                    case INS_sve_st2b:
                    case INS_sve_st2d:
                    case INS_sve_st2h:
                    case INS_sve_st2w:
                    case INS_sve_st2q:
                        assert(regCount == 2);
                        break;

                    case INS_sve_st3b:
                    case INS_sve_st3d:
                    case INS_sve_st3h:
                    case INS_sve_st3w:
                    case INS_sve_st3q:
                        assert(regCount == 3);
                        break;

                    case INS_sve_st4b:
                    case INS_sve_st4d:
                    case INS_sve_st4h:
                    case INS_sve_st4w:
                    case INS_sve_st4q:
                        assert(regCount == 4);
                        break;

                    default:
                        unreached();
                }
#endif
                GetEmitter()->emitIns_R_R_R_I(ins, emitSize, op3Reg, op1Reg, op2Reg, 0, opt);
                break;
            }

            case NI_Sve_StoreAndZip:
            case NI_Sve_StoreNonTemporal:
            {
                GetEmitter()->emitIns_R_R_R_I(ins, emitSize, op3Reg, op1Reg, op2Reg, 0, opt);
                break;
            }

            case NI_Vector64_ToVector128:
                GetEmitter()->emitIns_Mov(ins, emitSize, targetReg, op1Reg, /* canSkip */ false);
                break;

            case NI_Vector64_ToVector128Unsafe:
            case NI_Vector128_GetLower:
                GetEmitter()->emitIns_Mov(ins, emitSize, targetReg, op1Reg, /* canSkip */ true);
                break;

            case NI_Vector64_GetElement:
            case NI_Vector128_GetElement:
            {
                assert(intrin.numOperands == 2);

                var_types simdType = Compiler::getSIMDTypeForSize(node->GetSimdSize());

                if (simdType == TYP_SIMD12)
                {
                    // op1 of TYP_SIMD12 should be considered as TYP_SIMD16
                    simdType = TYP_SIMD16;
                }

                if (!intrin.op2->OperIsConst())
                {
                    assert(!intrin.op2->isContained());

                    emitAttr baseTypeSize  = emitTypeSize(intrin.baseType);
                    unsigned baseTypeScale = genLog2(EA_SIZE_IN_BYTES(baseTypeSize));

                    regNumber baseReg;
                    regNumber indexReg = op2Reg;

                    // Optimize the case of op1 is in memory and trying to access i'th element.
                    if (!intrin.op1->isUsedFromReg())
                    {
                        assert(intrin.op1->isContained());

                        if (intrin.op1->OperIsLocal())
                        {
                            unsigned varNum = intrin.op1->AsLclVarCommon()->GetLclNum();
                            baseReg         = internalRegisters.Extract(node);

                            // Load the address of varNum
                            GetEmitter()->emitIns_R_S(INS_lea, EA_PTRSIZE, baseReg, varNum, 0);
                        }
                        else
                        {
                            // Require GT_IND addr to be not contained.
                            assert(intrin.op1->OperIs(GT_IND));

                            GenTree* addr = intrin.op1->AsIndir()->Addr();
                            assert(!addr->isContained());
                            baseReg = addr->GetRegNum();
                        }
                    }
                    else
                    {
                        unsigned simdInitTempVarNum = compiler->lvaSIMDInitTempVarNum;
                        noway_assert(simdInitTempVarNum != BAD_VAR_NUM);

                        baseReg = internalRegisters.Extract(node);

                        // Load the address of simdInitTempVarNum
                        GetEmitter()->emitIns_R_S(INS_lea, EA_PTRSIZE, baseReg, simdInitTempVarNum, 0);

                        // Store the vector to simdInitTempVarNum
                        GetEmitter()->emitIns_R_R(INS_str, emitTypeSize(simdType), op1Reg, baseReg);
                    }

                    assert(genIsValidIntReg(indexReg));
                    assert(genIsValidIntReg(baseReg));
                    assert(baseReg != indexReg);

                    // Load item at baseReg[index]
                    GetEmitter()->emitIns_R_R_R_Ext(ins_Load(intrin.baseType), baseTypeSize, targetReg, baseReg,
                                                    indexReg, INS_OPTS_LSL, baseTypeScale);
                }
                else if (!GetEmitter()->isValidVectorIndex(emitTypeSize(simdType), emitTypeSize(intrin.baseType),
                                                           intrin.op2->AsIntCon()->IconValue()))
                {
                    // We only need to generate code for the get if the index is valid
                    // If the index is invalid, previously generated for the range check will throw
                }
                else if (!intrin.op1->isUsedFromReg())
                {
                    assert(intrin.op1->isContained());
                    assert(intrin.op2->IsCnsIntOrI());

                    int         offset = (int)intrin.op2->AsIntCon()->IconValue() * genTypeSize(intrin.baseType);
                    instruction ins    = ins_Load(intrin.baseType);

                    assert(!intrin.op1->isUsedFromReg());

                    if (intrin.op1->OperIsLocal())
                    {
                        unsigned varNum = intrin.op1->AsLclVarCommon()->GetLclNum();
                        GetEmitter()->emitIns_R_S(ins, emitActualTypeSize(intrin.baseType), targetReg, varNum, offset);
                    }
                    else
                    {
                        assert(intrin.op1->OperIs(GT_IND));

                        GenTree* addr = intrin.op1->AsIndir()->Addr();
                        assert(!addr->isContained());
                        regNumber baseReg = addr->GetRegNum();

                        // ldr targetReg, [baseReg, #offset]
                        GetEmitter()->emitIns_R_R_I(ins, emitActualTypeSize(intrin.baseType), targetReg, baseReg,
                                                    offset);
                    }
                }
                else
                {
                    assert(intrin.op2->IsCnsIntOrI());
                    ssize_t indexValue = intrin.op2->AsIntCon()->IconValue();

                    // no-op if vector is float/double, targetReg == op1Reg and fetching for 0th index.
                    if ((varTypeIsFloating(intrin.baseType) && (targetReg == op1Reg) && (indexValue == 0)))
                    {
                        break;
                    }

                    GetEmitter()->emitIns_R_R_I(ins, emitTypeSize(intrin.baseType), targetReg, op1Reg, indexValue,
                                                INS_OPTS_NONE);
                }
                break;
            }

            case NI_Vector128_GetUpper:
            {
                const int byteIndex = 8;
                GetEmitter()->emitIns_R_R_R_I(ins, emitSize, targetReg, op1Reg, op1Reg, byteIndex, INS_OPTS_16B);
                break;
            }

            case NI_Vector128_AsVector3:
            {
                // AsVector3 can be a no-op when it's already in the right register, otherwise
                // we just need to move the value over. Vector3 operations will themselves mask
                // out the upper element when it's relevant, so it's not worth us spending extra
                // cycles doing so here.

                GetEmitter()->emitIns_Mov(ins, emitSize, targetReg, op1Reg, /* canSkip */ true);
                break;
            }

            case NI_Vector64_ToScalar:
            case NI_Vector128_ToScalar:
            {
                if ((varTypeIsFloating(intrin.baseType) && (targetReg == op1Reg)))
                {
                    // no-op if vector is float/double and targetReg == op1Reg
                    break;
                }

                GetEmitter()->emitIns_R_R_I(ins, emitTypeSize(intrin.baseType), targetReg, op1Reg, /* imm */ 0,
                                            INS_OPTS_NONE);
            }
            break;

            case NI_AdvSimd_ReverseElement16:
                GetEmitter()->emitIns_R_R(ins, emitSize, targetReg, op1Reg,
                                          (emitSize == EA_8BYTE) ? INS_OPTS_4H : INS_OPTS_8H);
                break;

            case NI_AdvSimd_ReverseElement32:
                GetEmitter()->emitIns_R_R(ins, emitSize, targetReg, op1Reg,
                                          (emitSize == EA_8BYTE) ? INS_OPTS_2S : INS_OPTS_4S);
                break;

            case NI_AdvSimd_ReverseElement8:
                GetEmitter()->emitIns_R_R(ins, emitSize, targetReg, op1Reg,
                                          (emitSize == EA_8BYTE) ? INS_OPTS_8B : INS_OPTS_16B);
                break;

            case NI_AdvSimd_VectorTableLookup:
            case NI_AdvSimd_Arm64_VectorTableLookup:
            {
                unsigned regCount = 0;
                if (intrin.op1->OperIsFieldList())
                {
                    GenTreeFieldList* fieldList  = intrin.op1->AsFieldList();
                    GenTree*          firstField = fieldList->Uses().GetHead()->GetNode();
                    op1Reg                       = firstField->GetRegNum();
                    INDEBUG(regNumber argReg = op1Reg);
                    for (GenTreeFieldList::Use& use : fieldList->Uses())
                    {
                        regCount++;
#ifdef DEBUG

                        GenTree* argNode = use.GetNode();
                        assert(argReg == argNode->GetRegNum());
                        argReg = getNextSIMDRegWithWraparound(argReg);
#endif
                    }
                }
                else
                {
                    regCount = 1;
                    op1Reg   = intrin.op1->GetRegNum();
                }

                switch (regCount)
                {
                    case 2:
                        ins = INS_tbl_2regs;
                        break;
                    case 3:
                        ins = INS_tbl_3regs;
                        break;
                    case 4:
                        ins = INS_tbl_4regs;
                        break;
                    default:
                        assert(regCount == 1);
                        assert(ins == INS_tbl);
                        break;
                }

                GetEmitter()->emitIns_R_R_R(ins, emitSize, targetReg, op1Reg, op2Reg, opt);
                break;
            }

            case NI_AdvSimd_VectorTableLookupExtension:
            case NI_AdvSimd_Arm64_VectorTableLookupExtension:
            {
                assert(isRMW);
                unsigned regCount = 0;
                op1Reg            = intrin.op1->GetRegNum();
                op3Reg            = intrin.op3->GetRegNum();
                if (intrin.op2->OperIsFieldList())
                {
                    GenTreeFieldList* fieldList  = intrin.op2->AsFieldList();
                    GenTree*          firstField = fieldList->Uses().GetHead()->GetNode();
                    op2Reg                       = firstField->GetRegNum();
                    INDEBUG(regNumber argReg = op2Reg);
                    for (GenTreeFieldList::Use& use : fieldList->Uses())
                    {
                        regCount++;
#ifdef DEBUG

                        GenTree* argNode = use.GetNode();

                        // registers should be consecutive
                        assert(argReg == argNode->GetRegNum());
                        // and they should not interfere with targetReg
                        assert(targetReg != argReg);
                        argReg = getNextSIMDRegWithWraparound(argReg);
#endif
                    }
                }
                else
                {
                    regCount = 1;
                    op2Reg   = intrin.op2->GetRegNum();
                }

                switch (regCount)
                {
                    case 2:
                        ins = INS_tbx_2regs;
                        break;
                    case 3:
                        ins = INS_tbx_3regs;
                        break;
                    case 4:
                        ins = INS_tbx_4regs;
                        break;
                    default:
                        assert(regCount == 1);
                        assert(ins == INS_tbx);
                        break;
                }

                if (targetReg != op1Reg)
                {
                    assert(targetReg != op3Reg);
                    GetEmitter()->emitIns_Mov(INS_mov, emitTypeSize(node), targetReg, op1Reg, /* canSkip */ true);
                }
                GetEmitter()->emitIns_R_R_R(ins, emitSize, targetReg, op2Reg, op3Reg, opt);
                break;
            }

            case NI_ArmBase_Arm64_MultiplyLongAdd:
            case NI_ArmBase_Arm64_MultiplyLongSub:
                assert(opt == INS_OPTS_NONE);
                GetEmitter()->emitIns_R_R_R_R(ins, emitSize, targetReg, op1Reg, op2Reg, op3Reg);
                break;

            case NI_Sve_ConvertMaskToVector:
                // PMOV would be ideal here, but it is in SVE2.1.
                // Instead, use a predicated move: MOV <Zd>.<T>, <Pg>/Z, #1
                GetEmitter()->emitIns_R_R_I(ins, emitSize, targetReg, op1Reg, 1, opt);
                break;

            case NI_Sve_ConvertVectorToMask:
                // PMOV would be ideal here, but it is in SVE2.1.
                // Instead, use a compare: CMPNE <Pd>.<T>, <Pg>/Z, <Zn>.<T>, #0
                GetEmitter()->emitIns_R_R_R_I(ins, emitSize, targetReg, op1Reg, op2Reg, 0, opt);
                break;

            case NI_Sve_Count16BitElements:
            case NI_Sve_Count32BitElements:
            case NI_Sve_Count64BitElements:
            case NI_Sve_Count8BitElements:
            {
                // Instruction has an additional immediate to multiply the result by. Use 1.
                assert(hasImmediateOperand);
                HWIntrinsicImmOpHelper helper(this, intrin.op1, node);
                for (helper.EmitBegin(); !helper.Done(); helper.EmitCaseEnd())
                {
                    const insSvePattern pattern = (insSvePattern)helper.ImmValue();
                    GetEmitter()->emitIns_R_PATTERN_I(ins, emitSize, targetReg, pattern, 1, opt);
                }
                break;
            }

            case NI_Sve_CreateTrueMaskAll:
                // Must use the pattern variant, as the non-pattern varient is SVE2.1.
                GetEmitter()->emitIns_R_PATTERN(ins, emitSize, targetReg, opt, SVE_PATTERN_ALL);
                break;

            case NI_Sve_CreateWhileLessThanMask8Bit:
            case NI_Sve_CreateWhileLessThanMask16Bit:
            case NI_Sve_CreateWhileLessThanMask32Bit:
            case NI_Sve_CreateWhileLessThanMask64Bit:
            {
                // Emit size and instruction is based on the scalar operands.
                var_types auxType = node->GetAuxiliaryType();
                emitSize          = emitActualTypeSize(auxType);
                if (varTypeIsUnsigned(auxType))
                {
                    ins = INS_sve_whilelo;
                }

                GetEmitter()->emitIns_R_R_R(ins, emitSize, targetReg, op1Reg, op2Reg, opt);
                break;
            }

            case NI_Sve_CreateWhileLessThanOrEqualMask8Bit:
            case NI_Sve_CreateWhileLessThanOrEqualMask16Bit:
            case NI_Sve_CreateWhileLessThanOrEqualMask32Bit:
            case NI_Sve_CreateWhileLessThanOrEqualMask64Bit:
            {
                // Emit size and instruction is based on the scalar operands.
                var_types auxType = node->GetAuxiliaryType();
                emitSize          = emitActualTypeSize(auxType);
                if (varTypeIsUnsigned(auxType))
                {
                    ins = INS_sve_whilels;
                }

                GetEmitter()->emitIns_R_R_R(ins, emitSize, targetReg, op1Reg, op2Reg, opt);
                break;
            }

            case NI_Sve_ReverseElement:
                // Use non-predicated version explicitly
                GetEmitter()->emitIns_R_R(ins, emitSize, targetReg, op1Reg, opt, INS_SCALABLE_OPTS_UNPREDICATED);
                break;

            case NI_Sve_StoreNarrowing:
                opt = emitter::optGetSveInsOpt(emitTypeSize(intrin.baseType));
                GetEmitter()->emitIns_R_R_R_I(ins, emitSize, op3Reg, op1Reg, op2Reg, 0, opt);
                break;

            case NI_Sve_TransposeEven:
            case NI_Sve_TransposeOdd:
            case NI_Sve_UnzipEven:
            case NI_Sve_UnzipOdd:
            case NI_Sve_ZipHigh:
            case NI_Sve_ZipLow:
                // Use non-predicated version explicitly
                GetEmitter()->emitIns_R_R_R(ins, emitSize, targetReg, op1Reg, op2Reg, opt,
                                            INS_SCALABLE_OPTS_UNPREDICATED);
                break;

            case NI_Sve_SaturatingDecrementBy16BitElementCountScalar:
            case NI_Sve_SaturatingDecrementBy32BitElementCountScalar:
            case NI_Sve_SaturatingDecrementBy64BitElementCountScalar:
            case NI_Sve_SaturatingIncrementBy16BitElementCountScalar:
            case NI_Sve_SaturatingIncrementBy32BitElementCountScalar:
            case NI_Sve_SaturatingIncrementBy64BitElementCountScalar:
                // Use scalar sizes.
                emitSize = emitActualTypeSize(node->gtType);
                opt      = INS_OPTS_NONE;
                FALLTHROUGH;

            case NI_Sve_SaturatingDecrementBy16BitElementCount:
            case NI_Sve_SaturatingDecrementBy32BitElementCount:
            case NI_Sve_SaturatingDecrementBy64BitElementCount:
            case NI_Sve_SaturatingDecrementBy8BitElementCount:
            case NI_Sve_SaturatingIncrementBy16BitElementCount:
            case NI_Sve_SaturatingIncrementBy32BitElementCount:
            case NI_Sve_SaturatingIncrementBy64BitElementCount:
            case NI_Sve_SaturatingIncrementBy8BitElementCount:
            {
                assert(isRMW);
                if (targetReg != op1Reg)
                {
                    assert(targetReg != op2Reg);
                    assert(targetReg != op3Reg);
                    GetEmitter()->emitIns_Mov(INS_mov, emitTypeSize(node), targetReg, op1Reg, /* canSkip */ true);
                }

                if (intrin.op2->IsCnsIntOrI() && intrin.op3->IsCnsIntOrI())
                {
                    // Both immediates are constant, emit the intruction.

                    assert(intrin.op2->isContainedIntOrIImmed() && intrin.op3->isContainedIntOrIImmed());
                    int           scale   = (int)intrin.op2->AsIntCon()->gtIconVal;
                    insSvePattern pattern = (insSvePattern)intrin.op3->AsIntCon()->gtIconVal;
                    GetEmitter()->emitIns_R_PATTERN_I(ins, emitSize, targetReg, pattern, scale, opt);
                }
                else
                {
                    // Use the helper to generate a table. The table can only use a single lookup value, therefore
                    // the two immediates scale (1 to 16, in op2Reg) and pattern (0 to 31, in op3reg) must be
                    // combined to a single value (0 to 511)

                    assert(!intrin.op2->isContainedIntOrIImmed() && !intrin.op3->isContainedIntOrIImmed());

                    emitAttr scalarSize = emitActualTypeSize(node->GetSimdBaseType());

                    // Combine the two immediates into op2Reg.
                    // Reduce scale to have a lower bound of 0.
                    GetEmitter()->emitIns_R_R_I(INS_sub, scalarSize, op2Reg, op2Reg, 1);
                    // Shift pattern left to be out of range of scale.
                    GetEmitter()->emitIns_R_R_I(INS_lsl, scalarSize, op3Reg, op3Reg, 4);
                    // Combine the two values by ORing.
                    GetEmitter()->emitIns_R_R_R(INS_orr, scalarSize, op2Reg, op2Reg, op3Reg);

                    // Generate the table using the combined immediate.
                    HWIntrinsicImmOpHelper helper(this, op2Reg, 0, 511, node);
                    for (helper.EmitBegin(); !helper.Done(); helper.EmitCaseEnd())
                    {
                        // Extract scale and pattern from the immediate
                        const int           value   = helper.ImmValue();
                        const int           scale   = (value & 0xF) + 1;
                        const insSvePattern pattern = (insSvePattern)(value >> 4);
                        GetEmitter()->emitIns_R_PATTERN_I(ins, emitSize, targetReg, pattern, scale, opt);
                    }

                    // Restore the original values in op2Reg and op3Reg.
                    GetEmitter()->emitIns_R_R_I(INS_and, scalarSize, op2Reg, op2Reg, 0xF);
                    GetEmitter()->emitIns_R_R_I(INS_lsr, scalarSize, op3Reg, op3Reg, 4);
                    GetEmitter()->emitIns_R_R_I(INS_add, scalarSize, op2Reg, op2Reg, 1);
                }
                break;
            }
            case NI_Sve_Compute8BitAddresses:
            case NI_Sve_Compute16BitAddresses:
            case NI_Sve_Compute32BitAddresses:
            case NI_Sve_Compute64BitAddresses:
            {
                static_assert_no_msg(AreContiguous(NI_Sve_Compute8BitAddresses, NI_Sve_Compute16BitAddresses,
                                                   NI_Sve_Compute32BitAddresses, NI_Sve_Compute64BitAddresses));

<<<<<<< HEAD
                GetEmitter()->emitInsSve_R_R_R_I(ins, EA_SCALABLE, targetReg, op1Reg, op2Reg,
                                                 (intrin.id - NI_Sve_Compute8BitAddresses), opt,
                                                 INS_SCALABLE_OPTS_LSL_N);
                break;
            }
=======
            case NI_Sve_SaturatingDecrementByActiveElementCount:
            case NI_Sve_SaturatingIncrementByActiveElementCount:
            {
                // RMW semantics
                if (targetReg != op1Reg)
                {
                    assert(targetReg != op2Reg);
                    GetEmitter()->emitIns_Mov(INS_mov, emitTypeSize(node), targetReg, op1Reg, /* canSkip */ true);
                }

                // Switch instruction if arg1 is unsigned.
                if (varTypeIsUnsigned(node->GetAuxiliaryType()))
                {
                    ins =
                        (intrin.id == NI_Sve_SaturatingDecrementByActiveElementCount) ? INS_sve_uqdecp : INS_sve_uqincp;
                }

                // If this is the scalar variant, get the correct size.
                if (!varTypeIsSIMD(node->gtType))
                {
                    emitSize = emitActualTypeSize(intrin.op1);
                }

                GetEmitter()->emitIns_R_R(ins, emitSize, targetReg, op2Reg, opt);
                break;
            }

>>>>>>> 8f2ca60f
            default:
                unreached();
        }
    }

    genProduceReg(node);
}

#endif // FEATURE_HW_INTRINSICS<|MERGE_RESOLUTION|>--- conflicted
+++ resolved
@@ -1939,6 +1939,33 @@
                 }
                 break;
             }
+
+            case NI_Sve_SaturatingDecrementByActiveElementCount:
+            case NI_Sve_SaturatingIncrementByActiveElementCount:
+            {
+                // RMW semantics
+                if (targetReg != op1Reg)
+                {
+                    assert(targetReg != op2Reg);
+                    GetEmitter()->emitIns_Mov(INS_mov, emitTypeSize(node), targetReg, op1Reg, /* canSkip */ true);
+                }
+
+                // Switch instruction if arg1 is unsigned.
+                if (varTypeIsUnsigned(node->GetAuxiliaryType()))
+                {
+                    ins =
+                        (intrin.id == NI_Sve_SaturatingDecrementByActiveElementCount) ? INS_sve_uqdecp : INS_sve_uqincp;
+                }
+
+                // If this is the scalar variant, get the correct size.
+                if (!varTypeIsSIMD(node->gtType))
+                {
+                    emitSize = emitActualTypeSize(intrin.op1);
+                }
+
+                GetEmitter()->emitIns_R_R(ins, emitSize, targetReg, op2Reg, opt);
+                break;
+            }
             case NI_Sve_Compute8BitAddresses:
             case NI_Sve_Compute16BitAddresses:
             case NI_Sve_Compute32BitAddresses:
@@ -1947,41 +1974,11 @@
                 static_assert_no_msg(AreContiguous(NI_Sve_Compute8BitAddresses, NI_Sve_Compute16BitAddresses,
                                                    NI_Sve_Compute32BitAddresses, NI_Sve_Compute64BitAddresses));
 
-<<<<<<< HEAD
                 GetEmitter()->emitInsSve_R_R_R_I(ins, EA_SCALABLE, targetReg, op1Reg, op2Reg,
                                                  (intrin.id - NI_Sve_Compute8BitAddresses), opt,
                                                  INS_SCALABLE_OPTS_LSL_N);
                 break;
             }
-=======
-            case NI_Sve_SaturatingDecrementByActiveElementCount:
-            case NI_Sve_SaturatingIncrementByActiveElementCount:
-            {
-                // RMW semantics
-                if (targetReg != op1Reg)
-                {
-                    assert(targetReg != op2Reg);
-                    GetEmitter()->emitIns_Mov(INS_mov, emitTypeSize(node), targetReg, op1Reg, /* canSkip */ true);
-                }
-
-                // Switch instruction if arg1 is unsigned.
-                if (varTypeIsUnsigned(node->GetAuxiliaryType()))
-                {
-                    ins =
-                        (intrin.id == NI_Sve_SaturatingDecrementByActiveElementCount) ? INS_sve_uqdecp : INS_sve_uqincp;
-                }
-
-                // If this is the scalar variant, get the correct size.
-                if (!varTypeIsSIMD(node->gtType))
-                {
-                    emitSize = emitActualTypeSize(intrin.op1);
-                }
-
-                GetEmitter()->emitIns_R_R(ins, emitSize, targetReg, op2Reg, opt);
-                break;
-            }
-
->>>>>>> 8f2ca60f
             default:
                 unreached();
         }
