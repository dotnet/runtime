--- conflicted
+++ resolved
@@ -2253,7 +2253,6 @@
                 break;
             }
 
-<<<<<<< HEAD
             case NI_Sve_LoadVectorFirstFaulting:
             {
                 insScalableOpts sopt = INS_SCALABLE_OPTS_LSL_N;
@@ -2269,7 +2268,9 @@
             {
                 assert(targetReg == REG_NA);
                 GetEmitter()->emitIns_R(ins, emitSize, op1Reg, opt);
-=======
+                break;
+            }
+
             case NI_Sve_ConditionalExtractAfterLastActiveElementScalar:
             case NI_Sve_ConditionalExtractLastActiveElementScalar:
             {
@@ -2312,7 +2313,6 @@
                 }
                 GetEmitter()->emitInsSve_R_R_R(ins, EA_SCALABLE, targetReg, op1Reg, op3Reg, opt,
                                                INS_SCALABLE_OPTS_WITH_SIMD_SCALAR);
->>>>>>> 8181785b
                 break;
             }
 
