--- conflicted
+++ resolved
@@ -2238,7 +2238,6 @@
                 break;
             }
 
-<<<<<<< HEAD
             case NI_Sve_CreateBreakAfterMask: 
             case NI_Sve_CreateBreakBeforeMask:
             {
@@ -2250,7 +2249,9 @@
             case NI_Sve_CreateBreakBeforePropagateMask:
             {
                 GetEmitter()->emitInsSve_R_R_R_R(ins, emitSize, targetReg, op1Reg, op2Reg, op3Reg, INS_OPTS_SCALABLE_B);
-=======
+                break;
+            }
+            
             case NI_Sve_CreateMaskForFirstActiveElement:
             {
                 assert(isRMW);
@@ -2263,7 +2264,6 @@
                 }
 
                 GetEmitter()->emitIns_R_R(ins, emitSize, targetReg, op1Reg, INS_OPTS_SCALABLE_B);
->>>>>>> 53a8a01f
                 break;
             }
 
