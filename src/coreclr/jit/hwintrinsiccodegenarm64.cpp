// Licensed to the .NET Foundation under one or more agreements.
// The .NET Foundation licenses this file to you under the MIT license.

#include "jitpch.h"
#ifdef _MSC_VER
#pragma hdrstop
#endif

#ifdef FEATURE_HW_INTRINSICS

#include "codegen.h"

// HWIntrinsicImmOpHelper: constructs the helper class instance.
//       This also determines what type of "switch" table is being used (if an immediate operand is not constant) and do
//       some preparation work:
//
//       a) If an immediate operand can be either 0 or 1, this creates <nonZeroLabel>.
//
//       b) If an immediate operand can take any value in [0, upperBound), this extract a internal register from an
//       intrinsic node. The register will be later used to store computed branch target address.
//
// Arguments:
//    codeGen   -- an instance of CodeGen class.
//    immOp     -- an immediate operand of the intrinsic.
//    intrin    -- a hardware intrinsic tree node.
//
// Note: This class is designed to be used in the following way
//       HWIntrinsicImmOpHelper helper(this, immOp, intrin);
//
//       for (helper.EmitBegin(); !helper.Done(); helper.EmitCaseEnd())
//       {
//         -- emit an instruction for a given value of helper.ImmValue()
//       }
//
//       This allows to combine logic for cases when immOp->isContainedIntOrIImmed() is either true or false in a form
//       of a for-loop.
//
CodeGen::HWIntrinsicImmOpHelper::HWIntrinsicImmOpHelper(CodeGen* codeGen, GenTree* immOp, GenTreeHWIntrinsic* intrin)
    : codeGen(codeGen)
    , endLabel(nullptr)
    , nonZeroLabel(nullptr)
    , branchTargetReg(REG_NA)
{
    assert(codeGen != nullptr);
    assert(varTypeIsIntegral(immOp));

    if (immOp->isContainedIntOrIImmed())
    {
        nonConstImmReg = REG_NA;

        immValue      = (int)immOp->AsIntCon()->IconValue();
        immLowerBound = immValue;
        immUpperBound = immValue;
    }
    else
    {
        const HWIntrinsicCategory category = HWIntrinsicInfo::lookupCategory(intrin->GetHWIntrinsicId());

        if (category == HW_Category_SIMDByIndexedElement)
        {
            const HWIntrinsic intrinInfo(intrin);
            var_types         indexedElementOpType;

            if (intrinInfo.numOperands == 2)
            {
                indexedElementOpType = intrinInfo.op1->TypeGet();
            }
            else if (intrinInfo.numOperands == 3)
            {
                indexedElementOpType = intrinInfo.op2->TypeGet();
            }
            else
            {
                assert(intrinInfo.numOperands == 4);
                indexedElementOpType = intrinInfo.op3->TypeGet();
            }

            assert(varTypeIsSIMD(indexedElementOpType));

            const unsigned int indexedElementSimdSize = genTypeSize(indexedElementOpType);
            HWIntrinsicInfo::lookupImmBounds(intrin->GetHWIntrinsicId(), indexedElementSimdSize,
                                             intrin->GetSimdBaseType(), 1, &immLowerBound, &immUpperBound);
        }
        else
        {
            HWIntrinsicInfo::lookupImmBounds(intrin->GetHWIntrinsicId(), intrin->GetSimdSize(),
                                             intrin->GetSimdBaseType(), 1, &immLowerBound, &immUpperBound);
        }

        nonConstImmReg = immOp->GetRegNum();
        immValue       = immLowerBound;

        if (TestImmOpZeroOrOne())
        {
            nonZeroLabel = codeGen->genCreateTempLabel();
        }
        else
        {
            // At the moment, this helper supports only intrinsics that correspond to one machine instruction.
            // If we ever encounter an intrinsic that is either lowered into multiple instructions or
            // the number of instructions that correspond to each case is unknown apriori - we can extend support to
            // these by
            // using the same approach as in hwintrinsicxarch.cpp - adding an additional indirection level in form of a
            // branch table.
            branchTargetReg = codeGen->internalRegisters.GetSingle(intrin);
        }

        endLabel = codeGen->genCreateTempLabel();
    }
}

// HWIntrinsicImmOpHelper: Variant constructor of the helper class instance.
//       This is used when the immediate does not exist in a GenTree. For example, the immediate has been created
//       during codegen from other immediate values.
//
// Arguments:
//    codeGen       -- an instance of CodeGen class.
//    immReg        -- the register containing the immediate.
//    immLowerBound -- the lower bound of the register.
//    immUpperBound -- the lower bound of the register.
//    intrin        -- a hardware intrinsic tree node.
//
// Note: This instance is designed to be used via the same for loop as the standard constructor.
//
CodeGen::HWIntrinsicImmOpHelper::HWIntrinsicImmOpHelper(
    CodeGen* codeGen, regNumber immReg, int immLowerBound, int immUpperBound, GenTreeHWIntrinsic* intrin)
    : codeGen(codeGen)
    , endLabel(nullptr)
    , nonZeroLabel(nullptr)
    , immValue(immLowerBound)
    , immLowerBound(immLowerBound)
    , immUpperBound(immUpperBound)
    , nonConstImmReg(immReg)
    , branchTargetReg(REG_NA)
{
    assert(codeGen != nullptr);

    if (TestImmOpZeroOrOne())
    {
        nonZeroLabel = codeGen->genCreateTempLabel();
    }
    else
    {
        // At the moment, this helper supports only intrinsics that correspond to one machine instruction.
        // If we ever encounter an intrinsic that is either lowered into multiple instructions or
        // the number of instructions that correspond to each case is unknown apriori - we can extend support to
        // these by
        // using the same approach as in hwintrinsicxarch.cpp - adding an additional indirection level in form of a
        // branch table.
        branchTargetReg = codeGen->internalRegisters.GetSingle(intrin);
    }

    endLabel = codeGen->genCreateTempLabel();
}

//------------------------------------------------------------------------
// EmitBegin: emits the beginning of a "switch" table, no-op if an immediate operand is constant.
//
// Note: The function is called at the beginning of code generation and emits
//    a) If an immediate operand can be either 0 or 1
//
//       cbnz <nonZeroLabel>, nonConstImmReg
//
//    b) If an immediate operand can take any value in [0, upperBound) range
//
//       adr branchTargetReg, <beginLabel>
//       add branchTargetReg, branchTargetReg, nonConstImmReg, lsl #3
//       br  branchTargetReg
//
//       When an immediate operand is non constant this also defines <beginLabel> right after the emitted code.
//
void CodeGen::HWIntrinsicImmOpHelper::EmitBegin()
{
    if (NonConstImmOp())
    {
        BasicBlock* beginLabel = codeGen->genCreateTempLabel();

        if (TestImmOpZeroOrOne())
        {
            GetEmitter()->emitIns_J_R(INS_cbnz, EA_4BYTE, nonZeroLabel, nonConstImmReg);
        }
        else
        {
            // Here we assume that each case consists of one arm64 instruction followed by "b endLabel".
            // Since an arm64 instruction is 4 bytes, we branch to AddressOf(beginLabel) + (nonConstImmReg << 3).
            GetEmitter()->emitIns_R_L(INS_adr, EA_8BYTE, beginLabel, branchTargetReg);
            GetEmitter()->emitIns_R_R_R_I(INS_add, EA_8BYTE, branchTargetReg, branchTargetReg, nonConstImmReg, 3,
                                          INS_OPTS_LSL);

            // If the lower bound is non zero we need to adjust the branch target value by subtracting
            // (immLowerBound << 3).
            if (immLowerBound != 0)
            {
                GetEmitter()->emitIns_R_R_I(INS_sub, EA_8BYTE, branchTargetReg, branchTargetReg,
                                            ((ssize_t)immLowerBound << 3));
            }

            GetEmitter()->emitIns_R(INS_br, EA_8BYTE, branchTargetReg);
        }

        codeGen->genDefineInlineTempLabel(beginLabel);
    }
}

//------------------------------------------------------------------------
// EmitCaseEnd: emits the end of a "case", no-op if an immediate operand is constant.
//
// Note: The function is called at the end of each "case" (i.e. after an instruction has been emitted for a given
// immediate value ImmValue())
//       and emits
//
//       b <endLabel>
//
//       After the last "case" this defines <endLabel>.
//
//       If an immediate operand is either 0 or 1 it also defines <nonZeroLabel> after the first "case".
//
void CodeGen::HWIntrinsicImmOpHelper::EmitCaseEnd()
{
    assert(!Done());

    if (NonConstImmOp())
    {
        const bool isLastCase = (immValue == immUpperBound);

        if (isLastCase)
        {
            codeGen->genDefineInlineTempLabel(endLabel);
        }
        else
        {
            GetEmitter()->emitIns_J(INS_b, endLabel);

            if (TestImmOpZeroOrOne())
            {
                codeGen->genDefineInlineTempLabel(nonZeroLabel);
            }
            else
            {
                BasicBlock* tempLabel = codeGen->genCreateTempLabel();
                codeGen->genDefineInlineTempLabel(tempLabel);
            }
        }
    }

    immValue++;
}

//------------------------------------------------------------------------
// genHWIntrinsic: Generates the code for a given hardware intrinsic node.
//
// Arguments:
//    node - The hardware intrinsic node
//
void CodeGen::genHWIntrinsic(GenTreeHWIntrinsic* node)
{
    const HWIntrinsic intrin(node);

    // We need to validate that other phases of the compiler haven't introduced unsupported intrinsics
    assert(compiler->compIsaSupportedDebugOnly(HWIntrinsicInfo::lookupIsa(intrin.id)));

    regNumber targetReg = node->GetRegNum();

    regNumber op1Reg = REG_NA;
    regNumber op2Reg = REG_NA;
    regNumber op3Reg = REG_NA;
    regNumber op4Reg = REG_NA;
    regNumber op5Reg = REG_NA;

    switch (intrin.numOperands)
    {
        case 5:
            assert(intrin.op5 != nullptr);
            op5Reg = intrin.op5->GetRegNum();
            FALLTHROUGH;

        case 4:
            assert(intrin.op4 != nullptr);
            op4Reg = intrin.op4->GetRegNum();
            FALLTHROUGH;

        case 3:
            assert(intrin.op3 != nullptr);
            op3Reg = intrin.op3->GetRegNum();
            FALLTHROUGH;

        case 2:
            assert(intrin.op2 != nullptr);
            op2Reg = intrin.op2->GetRegNum();
            FALLTHROUGH;

        case 1:
            assert(intrin.op1 != nullptr);
            op1Reg = intrin.op1->GetRegNum();
            break;

        case 0:
            break;

        default:
            unreached();
    }

    emitAttr emitSize;
    insOpts  opt;
    bool     unspilledFfr = false;

    if (HWIntrinsicInfo::SIMDScalar(intrin.id))
    {
        emitSize = emitTypeSize(intrin.baseType);
        opt      = INS_OPTS_NONE;
    }
    else if (intrin.category == HW_Category_Scalar)
    {
        emitSize = emitActualTypeSize(intrin.baseType);
        opt      = INS_OPTS_NONE;
    }
    else if (HWIntrinsicInfo::IsScalable(intrin.id))
    {
        emitSize = EA_SCALABLE;
        opt      = emitter::optGetSveInsOpt(emitTypeSize(intrin.baseType));

        switch (intrin.id)
        {
            case NI_Sve_GetFfrByte:
            case NI_Sve_GetFfrInt16:
            case NI_Sve_GetFfrInt32:
            case NI_Sve_GetFfrInt64:
            case NI_Sve_GetFfrSByte:
            case NI_Sve_GetFfrUInt16:
            case NI_Sve_GetFfrUInt32:
            case NI_Sve_GetFfrUInt64:
            {
                if ((intrin.op1 != nullptr) && ((intrin.op1->gtFlags & GTF_SPILLED) != 0))
                {
                    // If there was a op1 for this intrinsic, it means FFR is consumed here
                    // and we need to unspill.
                    unspilledFfr = true;
                }
                break;
            }
            case NI_Sve_LoadVectorFirstFaulting:
            {
                if ((intrin.op3 != nullptr) && ((intrin.op3->gtFlags & GTF_SPILLED) != 0))
                {
                    // If there was a op3 for this intrinsic, it means FFR is consumed here
                    // and we need to unspill.
                    unspilledFfr = true;
                }
                break;
            }
            default:
                break;
        }
    }
    else if (intrin.category == HW_Category_Special)
    {
        assert(intrin.id == NI_ArmBase_Yield);

        emitSize = EA_UNKNOWN;
        opt      = INS_OPTS_NONE;
    }
    else
    {
        emitSize = emitActualTypeSize(Compiler::getSIMDTypeForSize(node->GetSimdSize()));
        opt      = genGetSimdInsOpt(emitSize, intrin.baseType);
    }

    const bool isRMW               = node->isRMWHWIntrinsic(compiler);
    const bool hasImmediateOperand = HWIntrinsicInfo::HasImmediateOperand(intrin.id);

    genConsumeMultiOpOperands(node);

    if (intrin.codeGenIsTableDriven())
    {
        const instruction ins = HWIntrinsicInfo::lookupIns(intrin.id, intrin.baseType);
        assert(ins != INS_invalid);

        if (intrin.category == HW_Category_SIMDByIndexedElement)
        {
            if (hasImmediateOperand)
            {
                if (isRMW)
                {
                    if (targetReg != op1Reg)
                    {
                        assert(targetReg != op2Reg);
                        assert(targetReg != op3Reg);

                        GetEmitter()->emitIns_Mov(INS_mov, emitTypeSize(node), targetReg, op1Reg, /* canSkip */ true);
                    }

                    HWIntrinsicImmOpHelper helper(this, intrin.op4, node);

                    for (helper.EmitBegin(); !helper.Done(); helper.EmitCaseEnd())
                    {
                        const int elementIndex = helper.ImmValue();

                        GetEmitter()->emitIns_R_R_R_I(ins, emitSize, targetReg, op2Reg, op3Reg, elementIndex, opt);
                    }
                }
                else
                {
                    if (intrin.numOperands == 2)
                    {
                        HWIntrinsicImmOpHelper helper(this, intrin.op2, node);

                        for (helper.EmitBegin(); !helper.Done(); helper.EmitCaseEnd())
                        {
                            const int elementIndex = helper.ImmValue();

                            GetEmitter()->emitIns_R_R_I(ins, emitSize, targetReg, op1Reg, elementIndex, opt);
                        }
                    }
                    else
                    {
                        assert(intrin.numOperands == 3);
                        HWIntrinsicImmOpHelper helper(this, intrin.op3, node);

                        for (helper.EmitBegin(); !helper.Done(); helper.EmitCaseEnd())
                        {
                            const int elementIndex = helper.ImmValue();

                            GetEmitter()->emitIns_R_R_R_I(ins, emitSize, targetReg, op1Reg, op2Reg, elementIndex, opt);
                        }
                    }
                }
            }
            else
            {
                if (isRMW)
                {
                    if (targetReg != op1Reg)
                    {
                        assert(targetReg != op2Reg);
                        assert(targetReg != op3Reg);

                        GetEmitter()->emitIns_Mov(INS_mov, emitTypeSize(node), targetReg, op1Reg, /* canSkip */ true);
                    }

                    GetEmitter()->emitIns_R_R_R_I(ins, emitSize, targetReg, op2Reg, op3Reg, 0, opt);
                }
                else
                {
                    GetEmitter()->emitIns_R_R_R_I(ins, emitSize, targetReg, op1Reg, op2Reg, 0, opt);
                }
            }
        }
        else if ((intrin.category == HW_Category_ShiftLeftByImmediate) ||
                 (intrin.category == HW_Category_ShiftRightByImmediate))
        {
            assert(hasImmediateOperand);

            auto emitShift = [&](GenTree* op, regNumber reg) {
                HWIntrinsicImmOpHelper helper(this, op, node);

                for (helper.EmitBegin(); !helper.Done(); helper.EmitCaseEnd())
                {
                    const int shiftAmount = helper.ImmValue();

                    if (shiftAmount == 0)
                    {
                        // TODO: Use emitIns_Mov instead.
                        //       We do not use it currently because it will still elide the 'mov'
                        //       even if 'canSkip' is false. We cannot elide the 'mov' here.
                        GetEmitter()->emitIns_R_R_R(INS_mov, emitTypeSize(node), targetReg, reg, reg);
                    }
                    else
                    {
                        GetEmitter()->emitIns_R_R_I(ins, emitSize, targetReg, reg, shiftAmount, opt);
                    }
                }
            };

            if (isRMW)
            {
                GetEmitter()->emitIns_Mov(INS_mov, emitTypeSize(node), targetReg, op1Reg, /* canSkip */ true);
                emitShift(intrin.op3, op2Reg);
            }
            else
            {
                emitShift(intrin.op2, op1Reg);
            }
        }
        else if (HWIntrinsicInfo::HasEnumOperand(intrin.id))
        {
            assert(hasImmediateOperand);

            switch (intrin.numOperands)
            {
                case 1:
                {
                    HWIntrinsicImmOpHelper helper(this, intrin.op1, node);
                    for (helper.EmitBegin(); !helper.Done(); helper.EmitCaseEnd())
                    {
                        const insSvePattern pattern = (insSvePattern)helper.ImmValue();
                        GetEmitter()->emitIns_R_PATTERN(ins, emitSize, targetReg, opt, pattern);
                    }
                };
                break;

                default:
                    unreached();
            }
        }
        else if (intrin.numOperands >= 2 && intrin.op2->IsEmbMaskOp())
        {
            // Handle case where op2 is operation that needs embedded mask
            GenTree* op2 = intrin.op2;
            assert(intrin.id == NI_Sve_ConditionalSelect);
            assert(op2->OperIsHWIntrinsic());
            assert(op2->isContained());

            // Get the registers and intrinsics that needs embedded mask
            const HWIntrinsic intrinEmbMask(op2->AsHWIntrinsic());
            instruction       insEmbMask = HWIntrinsicInfo::lookupIns(intrinEmbMask.id, intrinEmbMask.baseType);
            const bool        instrIsRMW = op2->isRMWHWIntrinsic(compiler);

            regNumber maskReg       = op1Reg;
            regNumber embMaskOp1Reg = REG_NA;
            regNumber embMaskOp2Reg = REG_NA;
            regNumber embMaskOp3Reg = REG_NA;
            regNumber embMaskOp4Reg = REG_NA;
            regNumber falseReg      = op3Reg;

            switch (intrinEmbMask.numOperands)
            {
                case 4:
                    assert(intrinEmbMask.op4 != nullptr);
                    embMaskOp4Reg = intrinEmbMask.op4->GetRegNum();
                    FALLTHROUGH;

                case 3:
                    assert(intrinEmbMask.op3 != nullptr);
                    embMaskOp3Reg = intrinEmbMask.op3->GetRegNum();
                    FALLTHROUGH;

                case 2:
                    assert(intrinEmbMask.op2 != nullptr);
                    embMaskOp2Reg = intrinEmbMask.op2->GetRegNum();
                    FALLTHROUGH;

                case 1:
                    assert(intrinEmbMask.op1 != nullptr);
                    embMaskOp1Reg = intrinEmbMask.op1->GetRegNum();
                    break;

                default:
                    unreached();
            }

            // Shared code for setting up embedded mask arg for intrinsics with 3+ operands
            auto emitEmbeddedMaskSetup = [&] {
                if (intrin.op3->IsVectorZero())
                {
                    // If `falseReg` is zero, then move the first operand of `intrinEmbMask` in the
                    // destination using /Z.

                    assert(targetReg != embMaskOp2Reg);
                    assert(intrin.op3->isContained() || !intrin.op1->IsMaskAllBitsSet());
                    GetEmitter()->emitInsSve_R_R_R(INS_sve_movprfx, emitSize, targetReg, maskReg, embMaskOp1Reg, opt);
                }
                else
                {
                    // Below are the considerations we need to handle:
                    //
                    // targetReg == falseReg && targetReg == embMaskOp1Reg
                    //      fmla    Zd, P/m, Zn, Zm
                    //
                    // targetReg == falseReg && targetReg != embMaskOp1Reg
                    //      movprfx target, P/m, embMaskOp1Reg
                    //      fmla    target, P/m, embMaskOp2Reg, embMaskOp3Reg
                    //
                    // targetReg != falseReg && targetReg == embMaskOp1Reg
                    //      sel     target, P/m, embMaskOp1Reg, falseReg
                    //      fmla    target, P/m, embMaskOp2Reg, embMaskOp3Reg
                    //
                    // targetReg != falseReg && targetReg != embMaskOp1Reg
                    //      sel     target, P/m, embMaskOp1Reg, falseReg
                    //      fmla    target, P/m, embMaskOp2Reg, embMaskOp3Reg
                    //
                    // Note that, we just check if the targetReg/falseReg or targetReg/embMaskOp1Reg
                    // coincides or not.

                    if (targetReg != falseReg)
                    {
                        if (falseReg == embMaskOp1Reg)
                        {
                            // If falseReg value and embMaskOp1Reg value are same, then just mov the value
                            // to the target.

                            GetEmitter()->emitIns_Mov(INS_mov, emitTypeSize(node), targetReg, embMaskOp1Reg,
                                                      /* canSkip */ true);
                        }
                        else
                        {
                            // If falseReg value is not present in targetReg yet, move the inactive lanes
                            // into the targetReg using `sel`. Since this is RMW, the active lanes should
                            // have the value from embMaskOp1Reg

                            GetEmitter()->emitInsSve_R_R_R_R(INS_sve_sel, emitSize, targetReg, maskReg, embMaskOp1Reg,
                                                             falseReg, opt);
                        }
                    }
                    else if (targetReg != embMaskOp1Reg)
                    {
                        // If target already contains the values of `falseReg`, just merge the lanes from
                        // `embMaskOp1Reg`, again because this is RMW semantics.

                        GetEmitter()->emitInsSve_R_R_R(INS_sve_movprfx, emitSize, targetReg, maskReg, embMaskOp1Reg,
                                                       opt, INS_SCALABLE_OPTS_PREDICATE_MERGE);
                    }
                }
            };

            switch (intrinEmbMask.numOperands)
            {
                case 1:
                {
                    assert(!instrIsRMW);

                    // Special handling for ConvertTo* APIs
                    // Just need to change the opt here.
                    insOpts embOpt = opt;
                    switch (intrinEmbMask.id)
                    {
                        case NI_Sve_ConvertToInt32:
                        case NI_Sve_ConvertToUInt32:
                        case NI_Sve_ConvertToSingle:
                        {
                            embOpt = emitTypeSize(intrinEmbMask.baseType) == EA_8BYTE ? INS_OPTS_D_TO_S
                                                                                      : INS_OPTS_SCALABLE_S;
                            break;
                        }

                        case NI_Sve_ConvertToInt64:
                        case NI_Sve_ConvertToUInt64:
                        case NI_Sve_ConvertToDouble:
                        {
                            embOpt = emitTypeSize(intrinEmbMask.baseType) == EA_4BYTE ? INS_OPTS_S_TO_D
                                                                                      : INS_OPTS_SCALABLE_D;
                            break;
                        }
                        default:
                            break;
                    }

                    if (targetReg != falseReg)
                    {
                        // If targetReg is not the same as `falseReg` then need to move
                        // the `falseReg` to `targetReg`.

                        if (intrin.op3->isContained())
                        {
                            assert(intrin.op3->IsVectorZero());
                            if (intrin.op1->isContained() || intrin.op1->IsMaskAllBitsSet())
                            {
                                // We already skip importing ConditionalSelect if op1 == trueAll, however
                                // if we still see it here, it is because we wrapped the predicated instruction
                                // inside ConditionalSelect.
                                // As such, no need to move the `falseReg` to `targetReg`
                                // because the predicated instruction will eventually set it.
                            }
                            else
                            {
                                // If falseValue is zero, just zero out those lanes of targetReg using `movprfx`
                                // and /Z
                                GetEmitter()->emitIns_R_R_R(INS_sve_movprfx, emitSize, targetReg, maskReg, targetReg,
                                                            opt);
                            }
                        }
                        else if (emitter::isVectorRegister(embMaskOp1Reg) && (targetReg == embMaskOp1Reg))
                        {
                            // target != falseValue, but we do not want to overwrite target with `embMaskOp1Reg`.
                            // We will first do the predicate operation and then do conditionalSelect inactive
                            // elements from falseValue

                            // We cannot use use `movprfx` here to move falseReg to targetReg because that will
                            // overwrite the value of embMaskOp1Reg which is present in targetReg.
                            GetEmitter()->emitIns_R_R_R(insEmbMask, emitSize, targetReg, maskReg, embMaskOp1Reg,
                                                        embOpt);

                            GetEmitter()->emitIns_R_R_R_R(INS_sve_sel, emitSize, targetReg, maskReg, targetReg,
                                                          falseReg, opt);
                            break;
                        }
                        else
                        {
                            // At this point, target != embMaskOp1Reg != falseReg, so just go ahead
                            // and move the falseReg unpredicated into targetReg.
                            GetEmitter()->emitIns_R_R(INS_sve_movprfx, EA_SCALABLE, targetReg, falseReg);
                        }
                    }

                    GetEmitter()->emitIns_R_R_R(insEmbMask, emitSize, targetReg, maskReg, embMaskOp1Reg, embOpt);
                    break;
                }

                case 2:
                {
                    if (!instrIsRMW)
                    {
                        // Perform the actual "predicated" operation so that `embMaskOp1Reg` is the first operand
                        // and `embMaskOp2Reg` is the second operand.
                        GetEmitter()->emitIns_R_R_R_R(insEmbMask, emitSize, targetReg, maskReg, embMaskOp1Reg,
                                                      embMaskOp2Reg, opt);
                        break;
                    }

                    insScalableOpts sopt     = INS_SCALABLE_OPTS_NONE;
                    bool            hasShift = false;

                    insOpts embOpt = opt;
                    switch (intrinEmbMask.id)
                    {
                        case NI_Sve_ShiftLeftLogical:
                        case NI_Sve_ShiftRightArithmetic:
                        case NI_Sve_ShiftRightLogical:
                        {
                            const emitAttr op2Size = emitTypeSize(op2->AsHWIntrinsic()->GetAuxiliaryType());
                            if (op2Size != emitTypeSize(intrinEmbMask.baseType))
                            {
                                assert(emitter::optGetSveInsOpt(op2Size) == INS_OPTS_SCALABLE_D);
                                sopt = INS_SCALABLE_OPTS_WIDE;
                            }
                            break;
                        }

                        case NI_Sve_ShiftRightArithmeticForDivide:
                            hasShift = true;
                            break;

                        case NI_Sve_CreateBreakPropagateMask:
                            embOpt = INS_OPTS_SCALABLE_B;
                            break;

                        default:
                            break;
                    }

                    auto emitInsHelper = [&](regNumber reg1, regNumber reg2, regNumber reg3) {
                        if (hasShift)
                        {
                            HWIntrinsicImmOpHelper helper(this, intrinEmbMask.op2, op2->AsHWIntrinsic());
                            for (helper.EmitBegin(); !helper.Done(); helper.EmitCaseEnd())
                            {
                                GetEmitter()->emitInsSve_R_R_I(insEmbMask, emitSize, reg1, reg2, helper.ImmValue(),
                                                               embOpt, sopt);
                            }
                        }
                        else
                        {
                            GetEmitter()->emitIns_R_R_R(insEmbMask, emitSize, reg1, reg2, reg3, embOpt, sopt);
                        }
                    };

                    if (intrin.op3->IsVectorZero())
                    {
                        // If `falseReg` is zero, then move the first operand of `intrinEmbMask` in the
                        // destination using /Z.

                        switch (intrinEmbMask.id)
                        {
                            case NI_Sve_CreateBreakPropagateMask:
                                assert(targetReg != embMaskOp1Reg);
                                GetEmitter()->emitIns_Mov(INS_sve_mov, emitSize, targetReg, embMaskOp2Reg,
                                                          /* canSkip */ true);
                                emitInsHelper(targetReg, maskReg, embMaskOp1Reg);
                                break;

                            default:
                                assert(targetReg != embMaskOp2Reg);
                                GetEmitter()->emitIns_R_R_R(INS_sve_movprfx, emitSize, targetReg, maskReg,
                                                            embMaskOp1Reg, opt);

                                // Finally, perform the actual "predicated" operation so that `targetReg` is the first
                                // operand and `embMaskOp2Reg` is the second operand.
                                emitInsHelper(targetReg, maskReg, embMaskOp2Reg);
                                break;
                        }
                    }
                    else if (targetReg != falseReg)
                    {
                        // If `targetReg` and `falseReg` are not same, then we need to move it to `targetReg` first
                        // so the `insEmbMask` operation can be merged on top of it.

                        if (falseReg != embMaskOp1Reg)
                        {
                            // At the point, targetReg != embMaskOp1Reg != falseReg
                            if (HWIntrinsicInfo::IsOptionalEmbeddedMaskedOperation(intrinEmbMask.id))
                            {
                                // If the embedded instruction supports optional mask operation, use the "unpredicated"
                                // version of the instruction, followed by "sel" to select the active lanes.
                                emitInsHelper(targetReg, embMaskOp1Reg, embMaskOp2Reg);
                            }
                            else
                            {
                                // If the instruction just has "predicated" version, then move the "embMaskOp1Reg"
                                // into targetReg. Next, do the predicated operation on the targetReg and last,
                                // use "sel" to select the active lanes based on mask, and set inactive lanes
                                // to falseReg.

                                assert(targetReg != embMaskOp2Reg);
                                assert(HWIntrinsicInfo::IsEmbeddedMaskedOperation(intrinEmbMask.id));

                                GetEmitter()->emitIns_R_R(INS_sve_movprfx, EA_SCALABLE, targetReg, embMaskOp1Reg);

                                emitInsHelper(targetReg, maskReg, embMaskOp2Reg);
                            }

                            GetEmitter()->emitIns_R_R_R_R(INS_sve_sel, emitSize, targetReg, maskReg, targetReg,
                                                          falseReg, opt);
                            break;
                        }
                        else if (targetReg != embMaskOp1Reg)
                        {
                            // embMaskOp1Reg is same as `falseReg`, but not same as `targetReg`. Move the
                            // `embMaskOp1Reg` i.e. `falseReg` in `targetReg`, using "unpredicated movprfx", so the
                            // subsequent `insEmbMask` operation can be merged on top of it.
                            GetEmitter()->emitIns_R_R(INS_sve_movprfx, EA_SCALABLE, targetReg, falseReg);
                        }

                        // Finally, perform the actual "predicated" operation so that `targetReg` is the first operand
                        // and `embMaskOp2Reg` is the second operand.
                        emitInsHelper(targetReg, maskReg, embMaskOp2Reg);
                    }
                    else
                    {
                        // Just perform the actual "predicated" operation so that `targetReg` is the first operand
                        // and `embMaskOp2Reg` is the second operand.
                        emitInsHelper(targetReg, maskReg, embMaskOp2Reg);
                    }

                    break;
                }

                case 3:
                {
                    assert(instrIsRMW);

                    if (HWIntrinsicInfo::IsFmaIntrinsic(intrinEmbMask.id))
                    {
                        assert(falseReg != embMaskOp3Reg);
                        // For FMA, the operation we are trying to perform is:
                        //      result = op1 + (op2 * op3)
                        //
                        // There are two instructions that can be used depending on which operand's register,
                        // optionally, will store the final result.
                        //
                        // 1. If the result is stored in the operand that was used as an "addend" in the operation,
                        // then we use `FMLA` format:
                        //      reg1 = reg1 + (reg2 * reg3)
                        //
                        // 2. If the result is stored in the operand that was used as a "multiplicand" in the operation,
                        // then we use `FMAD` format:
                        //      reg1 = (reg1 * reg2) + reg3
                        //
                        // Check if the result's register is same as that of one of the operand's register and
                        // accordingly pick the appropriate format. Suppose `targetReg` holds the result, then we have
                        // following cases:
                        //
                        // Case# 1: Result is stored in the operand that held the "addend"
                        //      targetReg == reg1
                        //
                        // We generate the FMLA instruction format and no further changes are needed.
                        //
                        // Case# 2: Result is stored in the operand `op2` that held the "multiplicand"
                        //      targetReg == reg2
                        //
                        // So we basically have an operation:
                        //      reg2 = reg1 + (reg2 * reg3)
                        //
                        // Since, the result will be stored in the "multiplicand", we pick format `FMAD`.
                        // Then, we rearrange the operands to ensure that the operation is done correctly.
                        //      reg2 = reg1 + (reg2 * reg3)  // to start with
                        //      reg2 = reg3 + (reg2 * reg1)  // swap reg1 <--> reg3
                        //      reg1 = reg3 + (reg1 * reg2)  // swap reg1 <--> reg2
                        //      reg1 = (reg1 * reg2) + reg3  // rearrange to get FMAD format
                        //
                        // Case# 3: Result is stored in the operand `op3` that held the "multiplier"
                        //      targetReg == reg3
                        //
                        // So we basically have an operation:
                        //      reg3 = reg1 + (reg2 * reg3)
                        // Since, the result will be stored in the "multiplier", we again pick format `FMAD`.
                        // Then, we rearrange the operands to ensure that the operation is done correctly.
                        //      reg3 = reg1 + (reg2 * reg3)  // to start with
                        //      reg1 = reg3 + (reg2 * reg1)  // swap reg1 <--> reg3
                        //      reg1 = (reg1 * reg2) + reg3  // rearrange to get FMAD format

                        bool useAddend = true;
                        if (targetReg == embMaskOp2Reg)
                        {
                            // Case# 2
                            useAddend = false;
                            std::swap(embMaskOp1Reg, embMaskOp3Reg);
                            std::swap(embMaskOp1Reg, embMaskOp2Reg);
                        }
                        else if (targetReg == embMaskOp3Reg)
                        {
                            // Case# 3
                            useAddend = false;
                            std::swap(embMaskOp1Reg, embMaskOp3Reg);
                        }
                        else
                        {
                            // Case# 1
                        }

                        switch (intrinEmbMask.id)
                        {
                            case NI_Sve_FusedMultiplyAdd:
                                insEmbMask = useAddend ? INS_sve_fmla : INS_sve_fmad;
                                break;

                            case NI_Sve_FusedMultiplyAddNegated:
                                insEmbMask = useAddend ? INS_sve_fnmla : INS_sve_fnmad;
                                break;

                            case NI_Sve_FusedMultiplySubtract:
                                insEmbMask = useAddend ? INS_sve_fmls : INS_sve_fmsb;
                                break;

                            case NI_Sve_FusedMultiplySubtractNegated:
                                insEmbMask = useAddend ? INS_sve_fnmls : INS_sve_fnmsb;
                                break;

                            case NI_Sve_MultiplyAdd:
                                insEmbMask = useAddend ? INS_sve_mla : INS_sve_mad;
                                break;

                            case NI_Sve_MultiplySubtract:
                                insEmbMask = useAddend ? INS_sve_mls : INS_sve_msb;
                                break;

                            default:
                                unreached();
                        }
                    }

                    emitEmbeddedMaskSetup();

                    // Finally, perform the desired operation.
                    if (HWIntrinsicInfo::HasImmediateOperand(intrinEmbMask.id))
                    {
                        HWIntrinsicImmOpHelper helper(this, intrinEmbMask.op3, op2->AsHWIntrinsic());
                        for (helper.EmitBegin(); !helper.Done(); helper.EmitCaseEnd())
                        {
                            GetEmitter()->emitInsSve_R_R_R_I(insEmbMask, emitSize, targetReg, maskReg, embMaskOp2Reg,
                                                             helper.ImmValue(), opt);
                        }
                    }
                    else
                    {
                        assert(HWIntrinsicInfo::IsFmaIntrinsic(intrinEmbMask.id));
                        GetEmitter()->emitInsSve_R_R_R_R(insEmbMask, emitSize, targetReg, maskReg, embMaskOp2Reg,
                                                         embMaskOp3Reg, opt);
                    }

                    break;
                }

                case 4:
                {
                    assert(instrIsRMW);
                    assert(intrinEmbMask.op4->isContained() == (embMaskOp4Reg == REG_NA));
                    assert(HWIntrinsicInfo::HasImmediateOperand(intrinEmbMask.id));

                    emitEmbeddedMaskSetup();

                    HWIntrinsicImmOpHelper helper(this, intrinEmbMask.op4, op2->AsHWIntrinsic());
                    for (helper.EmitBegin(); !helper.Done(); helper.EmitCaseEnd())
                    {
                        GetEmitter()->emitInsSve_R_R_R_R_I(insEmbMask, emitSize, targetReg, maskReg, embMaskOp2Reg,
                                                           embMaskOp3Reg, helper.ImmValue(), opt);
                    }

                    break;
                }

                default:
                    unreached();
            }
        }
        else
        {
            assert(!hasImmediateOperand);

            switch (intrin.numOperands)
            {
                case 0:
                    GetEmitter()->emitIns_R(ins, emitSize, targetReg, opt);
                    break;
                case 1:
                    GetEmitter()->emitIns_R_R(ins, emitSize, targetReg, op1Reg, opt);
                    break;

                case 2:
                    // This handles optimizations for instructions that have
                    // an implicit 'zero' vector of what would be the second operand.
                    if (HWIntrinsicInfo::SupportsContainment(intrin.id) && intrin.op2->isContained() &&
                        intrin.op2->IsVectorZero())
                    {
                        GetEmitter()->emitIns_R_R(ins, emitSize, targetReg, op1Reg, opt);
                    }
                    else if (HWIntrinsicInfo::IsScalable(intrin.id))
                    {
                        assert(!node->IsEmbMaskOp());
                        if (HWIntrinsicInfo::IsExplicitMaskedOperation(intrin.id))
                        {
                            if (isRMW)
                            {
                                if (targetReg != op2Reg)
                                {
                                    assert(targetReg != op1Reg);

                                    GetEmitter()->emitIns_Mov(ins_Move_Extend(intrin.op2->TypeGet(), false),
                                                              emitTypeSize(node), targetReg, op2Reg,
                                                              /* canSkip */ true);
                                }

                                GetEmitter()->emitIns_R_R(ins, emitSize, targetReg, op1Reg, opt);
                            }
                            else
                            {
                                GetEmitter()->emitIns_R_R_R(ins, emitSize, targetReg, op1Reg, op2Reg, opt);
                            }
                        }
                        else
                        {
                            // This generates an unpredicated version
                            // Implicitly predicated should be taken care above `intrin.op2->IsEmbMaskOp()`
                            GetEmitter()->emitIns_R_R_R(ins, emitSize, targetReg, op1Reg, op2Reg, opt);
                        }
                    }
                    else if (isRMW)
                    {
                        if (targetReg != op1Reg)
                        {
                            assert(targetReg != op2Reg);

                            GetEmitter()->emitIns_Mov(INS_mov, emitTypeSize(node), targetReg, op1Reg,
                                                      /* canSkip */ true);
                        }
                        GetEmitter()->emitIns_R_R(ins, emitSize, targetReg, op2Reg, opt);
                    }
                    else
                    {
                        GetEmitter()->emitIns_R_R_R(ins, emitSize, targetReg, op1Reg, op2Reg, opt);
                    }
                    break;

                case 3:
                    if (isRMW)
                    {
                        if (HWIntrinsicInfo::IsExplicitMaskedOperation(intrin.id))
                        {
                            if (targetReg != op2Reg)
                            {
                                assert(targetReg != op1Reg);
                                assert(targetReg != op3Reg);

                                GetEmitter()->emitIns_Mov(INS_mov, emitTypeSize(node), targetReg, op2Reg,
                                                          /* canSkip */ true);
                            }

                            GetEmitter()->emitIns_R_R_R(ins, emitSize, targetReg, op1Reg, op3Reg, opt);
                        }
                        else
                        {
                            if (targetReg != op1Reg)
                            {
                                assert(targetReg != op2Reg);
                                assert(targetReg != op3Reg);

                                GetEmitter()->emitIns_Mov(INS_mov, emitTypeSize(node), targetReg, op1Reg,
                                                          /* canSkip */ true);
                            }
                            GetEmitter()->emitIns_R_R_R(ins, emitSize, targetReg, op2Reg, op3Reg, opt);
                        }
                    }
                    else
                    {
                        GetEmitter()->emitIns_R_R_R_R(ins, emitSize, targetReg, op1Reg, op2Reg, op3Reg, opt);
                    }
                    break;

                default:
                    unreached();
            }
        }
    }
    else
    {
        instruction ins = INS_invalid;
        switch (intrin.id)
        {
            case NI_AdvSimd_AddWideningLower:
                assert(varTypeIsIntegral(intrin.baseType));
                if (intrin.op1->TypeGet() == TYP_SIMD8)
                {
                    ins = varTypeIsUnsigned(intrin.baseType) ? INS_uaddl : INS_saddl;
                }
                else
                {
                    assert(intrin.op1->TypeGet() == TYP_SIMD16);
                    ins = varTypeIsUnsigned(intrin.baseType) ? INS_uaddw : INS_saddw;
                }
                break;

            case NI_AdvSimd_SubtractWideningLower:
                assert(varTypeIsIntegral(intrin.baseType));
                if (intrin.op1->TypeGet() == TYP_SIMD8)
                {
                    ins = varTypeIsUnsigned(intrin.baseType) ? INS_usubl : INS_ssubl;
                }
                else
                {
                    assert(intrin.op1->TypeGet() == TYP_SIMD16);
                    ins = varTypeIsUnsigned(intrin.baseType) ? INS_usubw : INS_ssubw;
                }
                break;

            case NI_AdvSimd_AddWideningUpper:
                assert(varTypeIsIntegral(intrin.baseType));
                if (node->GetAuxiliaryType() == intrin.baseType)
                {
                    ins = varTypeIsUnsigned(intrin.baseType) ? INS_uaddl2 : INS_saddl2;
                }
                else
                {
                    ins = varTypeIsUnsigned(intrin.baseType) ? INS_uaddw2 : INS_saddw2;
                }
                break;

            case NI_AdvSimd_SubtractWideningUpper:
                assert(varTypeIsIntegral(intrin.baseType));
                if (node->GetAuxiliaryType() == intrin.baseType)
                {
                    ins = varTypeIsUnsigned(intrin.baseType) ? INS_usubl2 : INS_ssubl2;
                }
                else
                {
                    ins = varTypeIsUnsigned(intrin.baseType) ? INS_usubw2 : INS_ssubw2;
                }
                break;

            case NI_ArmBase_Yield:
            {
                ins = INS_yield;
                break;
            }

            case NI_ArmBase_Arm64_MultiplyLongAdd:
                ins = varTypeIsUnsigned(intrin.baseType) ? INS_umaddl : INS_smaddl;
                break;

            case NI_ArmBase_Arm64_MultiplyLongSub:
                ins = varTypeIsUnsigned(intrin.baseType) ? INS_umsubl : INS_smsubl;
                break;

            case NI_Sve_StoreNarrowing:
                ins = HWIntrinsicInfo::lookupIns(intrin.id, node->GetAuxiliaryType());
                break;

            default:
                ins = HWIntrinsicInfo::lookupIns(intrin.id, intrin.baseType);
                break;
        }

        assert(ins != INS_invalid);

        switch (intrin.id)
        {
            case NI_AdvSimd_BitwiseSelect:
                // Even though BitwiseSelect is an RMW intrinsic per se, we don't want to mark it as such
                // since we can handle all possible allocation decisions for targetReg.
                assert(!isRMW);

                if (targetReg == op1Reg)
                {
                    GetEmitter()->emitIns_R_R_R(INS_bsl, emitSize, targetReg, op2Reg, op3Reg, opt);
                }
                else if (targetReg == op2Reg)
                {
                    GetEmitter()->emitIns_R_R_R(INS_bif, emitSize, targetReg, op3Reg, op1Reg, opt);
                }
                else if (targetReg == op3Reg)
                {
                    GetEmitter()->emitIns_R_R_R(INS_bit, emitSize, targetReg, op2Reg, op1Reg, opt);
                }
                else
                {
                    GetEmitter()->emitIns_Mov(INS_mov, emitSize, targetReg, op1Reg, /* canSkip */ false);
                    GetEmitter()->emitIns_R_R_R(INS_bsl, emitSize, targetReg, op2Reg, op3Reg, opt);
                }
                break;

            case NI_Crc32_ComputeCrc32:
            case NI_Crc32_ComputeCrc32C:
            case NI_Crc32_Arm64_ComputeCrc32:
            case NI_Crc32_Arm64_ComputeCrc32C:
                GetEmitter()->emitIns_R_R_R(ins, emitSize, targetReg, op1Reg, op2Reg, opt);
                break;

            case NI_AdvSimd_AbsoluteCompareLessThan:
            case NI_AdvSimd_AbsoluteCompareLessThanOrEqual:
            case NI_AdvSimd_CompareLessThan:
            case NI_AdvSimd_CompareLessThanOrEqual:
            case NI_AdvSimd_Arm64_AbsoluteCompareLessThan:
            case NI_AdvSimd_Arm64_AbsoluteCompareLessThanScalar:
            case NI_AdvSimd_Arm64_AbsoluteCompareLessThanOrEqual:
            case NI_AdvSimd_Arm64_AbsoluteCompareLessThanOrEqualScalar:
            case NI_AdvSimd_Arm64_CompareLessThan:
            case NI_AdvSimd_Arm64_CompareLessThanScalar:
            case NI_AdvSimd_Arm64_CompareLessThanOrEqual:
            case NI_AdvSimd_Arm64_CompareLessThanOrEqualScalar:
                GetEmitter()->emitIns_R_R_R(ins, emitSize, targetReg, op2Reg, op1Reg, opt);
                break;

            case NI_AdvSimd_FusedMultiplyAddScalar:
            case NI_AdvSimd_FusedMultiplyAddNegatedScalar:
            case NI_AdvSimd_FusedMultiplySubtractNegatedScalar:
            case NI_AdvSimd_FusedMultiplySubtractScalar:
                assert(opt == INS_OPTS_NONE);
                GetEmitter()->emitIns_R_R_R_R(ins, emitSize, targetReg, op2Reg, op3Reg, op1Reg);
                break;

            case NI_AdvSimd_DuplicateSelectedScalarToVector64:
            case NI_AdvSimd_DuplicateSelectedScalarToVector128:
            case NI_AdvSimd_Arm64_DuplicateSelectedScalarToVector128:
            {
                HWIntrinsicImmOpHelper helper(this, intrin.op2, node);

                // Prior to codegen, the emitSize is based on node->GetSimdSize() which
                // tracks the size of the first operand and is used to tell if the index
                // is in range. However, when actually emitting it needs to be the size
                // of the return and the size of the operand is interpreted based on the
                // index value.

                assert(
                    GetEmitter()->isValidVectorIndex(emitSize, GetEmitter()->optGetElemsize(opt), helper.ImmValue()));

                emitSize = emitActualTypeSize(node->gtType);
                opt      = genGetSimdInsOpt(emitSize, intrin.baseType);

                for (helper.EmitBegin(); !helper.Done(); helper.EmitCaseEnd())
                {
                    const int elementIndex = helper.ImmValue();

                    assert(opt != INS_OPTS_NONE);
                    GetEmitter()->emitIns_R_R_I(ins, emitSize, targetReg, op1Reg, elementIndex, opt);
                }

                break;
            }

            case NI_AdvSimd_Extract:
            {
                HWIntrinsicImmOpHelper helper(this, intrin.op2, node);

                for (helper.EmitBegin(); !helper.Done(); helper.EmitCaseEnd())
                {
                    const int elementIndex = helper.ImmValue();

                    GetEmitter()->emitIns_R_R_I(ins, emitTypeSize(intrin.baseType), targetReg, op1Reg, elementIndex,
                                                INS_OPTS_NONE);
                }
            }
            break;

            case NI_AdvSimd_ExtractVector64:
            case NI_AdvSimd_ExtractVector128:
            {
                opt = (intrin.id == NI_AdvSimd_ExtractVector64) ? INS_OPTS_8B : INS_OPTS_16B;

                HWIntrinsicImmOpHelper helper(this, intrin.op3, node);

                for (helper.EmitBegin(); !helper.Done(); helper.EmitCaseEnd())
                {
                    const int elementIndex = helper.ImmValue();
                    const int byteIndex    = genTypeSize(intrin.baseType) * elementIndex;

                    GetEmitter()->emitIns_R_R_R_I(ins, emitSize, targetReg, op1Reg, op2Reg, byteIndex, opt);
                }
            }
            break;

            case NI_AdvSimd_Insert:
                assert(isRMW);

                GetEmitter()->emitIns_Mov(INS_mov, emitTypeSize(node), targetReg, op1Reg, /* canSkip */ true);

                if (intrin.op3->isContainedFltOrDblImmed())
                {
                    assert(intrin.op2->isContainedIntOrIImmed());
                    assert(intrin.op2->AsIntCon()->gtIconVal == 0);

                    const double dataValue = intrin.op3->AsDblCon()->DconValue();
                    GetEmitter()->emitIns_R_F(INS_fmov, emitSize, targetReg, dataValue, opt);
                }
                else
                {
                    assert(targetReg != op3Reg);

                    HWIntrinsicImmOpHelper helper(this, intrin.op2, node);

                    if (varTypeIsFloating(intrin.baseType))
                    {
                        for (helper.EmitBegin(); !helper.Done(); helper.EmitCaseEnd())
                        {
                            const int elementIndex = helper.ImmValue();

                            GetEmitter()->emitIns_R_R_I_I(ins, emitSize, targetReg, op3Reg, elementIndex, 0, opt);
                        }
                    }
                    else
                    {
                        for (helper.EmitBegin(); !helper.Done(); helper.EmitCaseEnd())
                        {
                            const int elementIndex = helper.ImmValue();

                            GetEmitter()->emitIns_R_R_I(ins, emitSize, targetReg, op3Reg, elementIndex, opt);
                        }
                    }
                }
                break;

            case NI_AdvSimd_InsertScalar:
            {
                assert(isRMW);
                if (targetReg != op1Reg)
                {
                    assert(targetReg != op3Reg);

                    GetEmitter()->emitIns_Mov(INS_mov, emitTypeSize(node), targetReg, op1Reg, /* canSkip */ true);
                }

                HWIntrinsicImmOpHelper helper(this, intrin.op2, node);

                for (helper.EmitBegin(); !helper.Done(); helper.EmitCaseEnd())
                {
                    const int elementIndex = helper.ImmValue();

                    GetEmitter()->emitIns_R_R_I_I(ins, emitSize, targetReg, op3Reg, elementIndex, 0, opt);
                }
            }
            break;

            case NI_AdvSimd_Arm64_InsertSelectedScalar:
            {
                assert(isRMW);
                if (targetReg != op1Reg)
                {
                    assert(targetReg != op3Reg);

                    GetEmitter()->emitIns_Mov(INS_mov, emitTypeSize(node), targetReg, op1Reg, /* canSkip */ true);
                }

                const int resultIndex = (int)intrin.op2->AsIntCon()->gtIconVal;
                const int valueIndex  = (int)intrin.op4->AsIntCon()->gtIconVal;
                GetEmitter()->emitIns_R_R_I_I(ins, emitSize, targetReg, op3Reg, resultIndex, valueIndex, opt);
            }
            break;

            case NI_AdvSimd_LoadAndInsertScalar:
            {
                assert(isRMW);
                if (targetReg != op1Reg)
                {
                    assert(targetReg != op3Reg);

                    GetEmitter()->emitIns_Mov(INS_mov, emitTypeSize(node), targetReg, op1Reg, /* canSkip */ true);
                }

                HWIntrinsicImmOpHelper helper(this, intrin.op2, node);

                for (helper.EmitBegin(); !helper.Done(); helper.EmitCaseEnd())
                {
                    const int elementIndex = helper.ImmValue();

                    GetEmitter()->emitIns_R_R_I(ins, emitSize, targetReg, op3Reg, elementIndex);
                }
            }
            break;

            case NI_AdvSimd_LoadAndInsertScalarVector64x2:
            case NI_AdvSimd_LoadAndInsertScalarVector64x3:
            case NI_AdvSimd_LoadAndInsertScalarVector64x4:
            case NI_AdvSimd_Arm64_LoadAndInsertScalarVector128x2:
            case NI_AdvSimd_Arm64_LoadAndInsertScalarVector128x3:
            case NI_AdvSimd_Arm64_LoadAndInsertScalarVector128x4:
            {
                assert(isRMW);
                unsigned fieldIdx = 0;
                op2Reg            = intrin.op2->GetRegNum();
                op3Reg            = intrin.op3->GetRegNum();
                assert(intrin.op1->OperIsFieldList());

                GenTreeFieldList* fieldList  = intrin.op1->AsFieldList();
                GenTree*          firstField = fieldList->Uses().GetHead()->GetNode();
                op1Reg                       = firstField->GetRegNum();

                regNumber targetFieldReg = REG_NA;
                regNumber op1FieldReg    = REG_NA;

                for (GenTreeFieldList::Use& use : fieldList->Uses())
                {
                    GenTree* fieldNode = use.GetNode();

                    targetFieldReg = node->GetRegByIndex(fieldIdx);
                    op1FieldReg    = fieldNode->GetRegNum();

                    if (targetFieldReg != op1FieldReg)
                    {
                        GetEmitter()->emitIns_Mov(INS_mov, emitTypeSize(fieldNode), targetFieldReg, op1FieldReg,
                                                  /* canSkip */ true);
                    }
                    fieldIdx++;
                }

                HWIntrinsicImmOpHelper helper(this, intrin.op2, node);

                for (helper.EmitBegin(); !helper.Done(); helper.EmitCaseEnd())
                {
                    const int elementIndex = helper.ImmValue();

                    GetEmitter()->emitIns_R_R_I(ins, emitSize, targetReg, op3Reg, elementIndex);
                }

                break;
            }
            case NI_AdvSimd_Arm64_LoadPairVector128:
            case NI_AdvSimd_Arm64_LoadPairVector128NonTemporal:
            case NI_AdvSimd_Arm64_LoadPairVector64:
            case NI_AdvSimd_Arm64_LoadPairVector64NonTemporal:
                GetEmitter()->emitIns_R_R_R(ins, emitSize, targetReg, node->GetRegByIndex(1), op1Reg);
                break;

            case NI_AdvSimd_Arm64_LoadPairScalarVector64:
            case NI_AdvSimd_Arm64_LoadPairScalarVector64NonTemporal:
                GetEmitter()->emitIns_R_R_R(ins, emitTypeSize(intrin.baseType), targetReg, node->GetRegByIndex(1),
                                            op1Reg);
                break;

            case NI_AdvSimd_Arm64_StorePair:
            case NI_AdvSimd_Arm64_StorePairNonTemporal:
                GetEmitter()->emitIns_R_R_R(ins, emitSize, op2Reg, op3Reg, op1Reg);
                break;

            case NI_AdvSimd_Arm64_StorePairScalar:
            case NI_AdvSimd_Arm64_StorePairScalarNonTemporal:
                GetEmitter()->emitIns_R_R_R(ins, emitTypeSize(intrin.baseType), op2Reg, op3Reg, op1Reg);
                break;

            case NI_AdvSimd_StoreSelectedScalar:
            case NI_AdvSimd_Arm64_StoreSelectedScalar:
            {
                unsigned regCount = 0;
                if (intrin.op2->OperIsFieldList())
                {
                    GenTreeFieldList* fieldList  = intrin.op2->AsFieldList();
                    GenTree*          firstField = fieldList->Uses().GetHead()->GetNode();
                    op2Reg                       = firstField->GetRegNum();

                    regNumber argReg = op2Reg;
                    for (GenTreeFieldList::Use& use : fieldList->Uses())
                    {
                        regCount++;
#ifdef DEBUG
                        GenTree* argNode = use.GetNode();
                        assert(argReg == argNode->GetRegNum());
                        argReg = getNextSIMDRegWithWraparound(argReg);
#endif
                    }
                }
                else
                {
                    regCount = 1;
                }

                switch (regCount)
                {
                    case 2:
                        ins = INS_st2;
                        break;

                    case 3:
                        ins = INS_st3;
                        break;

                    case 4:
                        ins = INS_st4;
                        break;

                    default:
                        assert(regCount == 1);
                        ins = INS_st1;
                        break;
                }

                HWIntrinsicImmOpHelper helper(this, intrin.op3, node);

                for (helper.EmitBegin(); !helper.Done(); helper.EmitCaseEnd())
                {
                    const int elementIndex = helper.ImmValue();

                    GetEmitter()->emitIns_R_R_I(ins, emitSize, op2Reg, op1Reg, elementIndex, opt);
                }
                break;
            }

            case NI_AdvSimd_Store:
            case NI_AdvSimd_Arm64_Store:
            case NI_AdvSimd_StoreVectorAndZip:
            case NI_AdvSimd_Arm64_StoreVectorAndZip:
            {
                unsigned regCount = 0;

                assert(intrin.op2->OperIsFieldList());

                GenTreeFieldList* fieldList  = intrin.op2->AsFieldList();
                GenTree*          firstField = fieldList->Uses().GetHead()->GetNode();
                op2Reg                       = firstField->GetRegNum();

                regNumber argReg = op2Reg;
                for (GenTreeFieldList::Use& use : fieldList->Uses())
                {
                    regCount++;
#ifdef DEBUG
                    GenTree* argNode = use.GetNode();
                    assert(argReg == argNode->GetRegNum());
                    argReg = getNextSIMDRegWithWraparound(argReg);
#endif
                }

                bool isSequentialStore = (intrin.id == NI_AdvSimd_Arm64_Store || intrin.id == NI_AdvSimd_Store);
                switch (regCount)
                {
                    case 2:
                        ins = isSequentialStore ? INS_st1_2regs : INS_st2;
                        break;

                    case 3:
                        ins = isSequentialStore ? INS_st1_3regs : INS_st3;
                        break;

                    case 4:
                        ins = isSequentialStore ? INS_st1_4regs : INS_st4;
                        break;

                    default:
                        unreached();
                }
                GetEmitter()->emitIns_R_R(ins, emitSize, op2Reg, op1Reg, opt);
                break;
            }

            case NI_Vector64_CreateScalarUnsafe:
            case NI_Vector128_CreateScalarUnsafe:
                if (intrin.op1->isContainedFltOrDblImmed())
                {
                    // fmov reg, #imm8
                    const double dataValue = intrin.op1->AsDblCon()->DconValue();
                    GetEmitter()->emitIns_R_F(ins, emitTypeSize(intrin.baseType), targetReg, dataValue, INS_OPTS_NONE);
                }
                else if (varTypeIsFloating(intrin.baseType))
                {
                    // fmov reg1, reg2
                    assert(GetEmitter()->IsMovInstruction(ins));
                    assert(intrin.baseType == intrin.op1->gtType);
                    GetEmitter()->emitIns_Mov(ins, emitTypeSize(intrin.baseType), targetReg, op1Reg,
                                              /* canSkip */ true, INS_OPTS_NONE);
                }
                else
                {
                    if (intrin.op1->isContainedIntOrIImmed())
                    {
                        // movi/movni reg, #imm8
                        const ssize_t dataValue = intrin.op1->AsIntCon()->gtIconVal;
                        GetEmitter()->emitIns_R_I(INS_movi, emitSize, targetReg, dataValue, opt);
                    }
                    else
                    {
                        // ins reg1[0], reg2
                        GetEmitter()->emitIns_R_R_I(ins, emitTypeSize(intrin.baseType), targetReg, op1Reg, 0,
                                                    INS_OPTS_NONE);
                    }
                }
                break;

            case NI_AdvSimd_AddWideningLower:
            case NI_AdvSimd_AddWideningUpper:
            case NI_AdvSimd_SubtractWideningLower:
            case NI_AdvSimd_SubtractWideningUpper:
                GetEmitter()->emitIns_R_R_R(ins, emitSize, targetReg, op1Reg, op2Reg, opt);
                break;

            case NI_AdvSimd_Arm64_AddSaturateScalar:
                if (varTypeIsUnsigned(node->GetAuxiliaryType()) != varTypeIsUnsigned(intrin.baseType))
                {
                    ins = varTypeIsUnsigned(intrin.baseType) ? INS_usqadd : INS_suqadd;

                    GetEmitter()->emitIns_Mov(INS_mov, emitTypeSize(node), targetReg, op1Reg, /* canSkip */ true);
                    GetEmitter()->emitIns_R_R(ins, emitSize, targetReg, op2Reg, opt);
                }
                else
                {
                    GetEmitter()->emitIns_R_R_R(ins, emitSize, targetReg, op1Reg, op2Reg, opt);
                }
                break;

            case NI_ArmBase_Yield:
            {
                GetEmitter()->emitIns(ins);
                break;
            }

            case NI_AdvSimd_DuplicateToVector64:
            case NI_AdvSimd_DuplicateToVector128:
            case NI_AdvSimd_Arm64_DuplicateToVector64:
            case NI_AdvSimd_Arm64_DuplicateToVector128:
            {
                if (varTypeIsFloating(intrin.baseType))
                {
                    if (intrin.op1->isContainedFltOrDblImmed())
                    {
                        const double dataValue = intrin.op1->AsDblCon()->DconValue();
                        GetEmitter()->emitIns_R_F(INS_fmov, emitSize, targetReg, dataValue, opt);
                    }
                    else if (intrin.id == NI_AdvSimd_Arm64_DuplicateToVector64)
                    {
                        assert(intrin.baseType == TYP_DOUBLE);
                        assert(GetEmitter()->IsMovInstruction(ins));
                        assert(intrin.baseType == intrin.op1->gtType);
                        GetEmitter()->emitIns_Mov(ins, emitSize, targetReg, op1Reg, /* canSkip */ true, opt);
                    }
                    else
                    {
                        GetEmitter()->emitIns_R_R_I(ins, emitSize, targetReg, op1Reg, 0, opt);
                    }
                }
                else if (intrin.op1->isContainedIntOrIImmed())
                {
                    const ssize_t dataValue = intrin.op1->AsIntCon()->gtIconVal;
                    GetEmitter()->emitIns_R_I(INS_movi, emitSize, targetReg, dataValue, opt);
                }
                else if (GetEmitter()->IsMovInstruction(ins))
                {
                    GetEmitter()->emitIns_Mov(ins, emitSize, targetReg, op1Reg, /* canSkip */ false, opt);
                }
                else
                {
                    GetEmitter()->emitIns_R_R(ins, emitSize, targetReg, op1Reg, opt);
                }
            }
            break;

            case NI_Sve_Load2xVectorAndUnzip:
            case NI_Sve_Load3xVectorAndUnzip:
            case NI_Sve_Load4xVectorAndUnzip:
            {
#ifdef DEBUG
                // Validates that consecutive registers were used properly.

                assert(node->GetMultiRegCount(compiler) == (unsigned int)GetEmitter()->insGetSveReg1ListSize(ins));

                regNumber argReg = targetReg;
                for (unsigned int i = 0; i < node->GetMultiRegCount(compiler); i++)
                {
                    assert(argReg == node->GetRegNumByIdx(i));
                    argReg = getNextSIMDRegWithWraparound(argReg);
                }
#endif // DEBUG
                GetEmitter()->emitIns_R_R_R_I(ins, emitSize, targetReg, op1Reg, op2Reg, 0, opt);
                break;
            }

            case NI_Sve_StoreAndZipx2:
            case NI_Sve_StoreAndZipx3:
            case NI_Sve_StoreAndZipx4:
            {
                assert(intrin.op3->OperIsFieldList());
                GenTreeFieldList* fieldList  = intrin.op3->AsFieldList();
                GenTree*          firstField = fieldList->Uses().GetHead()->GetNode();
                op3Reg                       = firstField->GetRegNum();

#ifdef DEBUG
                unsigned  regCount = 0;
                regNumber argReg   = op3Reg;
                for (GenTreeFieldList::Use& use : fieldList->Uses())
                {
                    regCount++;

                    GenTree* argNode = use.GetNode();
                    assert(argReg == argNode->GetRegNum());
                    argReg = getNextSIMDRegWithWraparound(argReg);
                }

                switch (ins)
                {
                    case INS_sve_st2b:
                    case INS_sve_st2d:
                    case INS_sve_st2h:
                    case INS_sve_st2w:
                    case INS_sve_st2q:
                        assert(regCount == 2);
                        break;

                    case INS_sve_st3b:
                    case INS_sve_st3d:
                    case INS_sve_st3h:
                    case INS_sve_st3w:
                    case INS_sve_st3q:
                        assert(regCount == 3);
                        break;

                    case INS_sve_st4b:
                    case INS_sve_st4d:
                    case INS_sve_st4h:
                    case INS_sve_st4w:
                    case INS_sve_st4q:
                        assert(regCount == 4);
                        break;

                    default:
                        unreached();
                }
#endif
                GetEmitter()->emitIns_R_R_R_I(ins, emitSize, op3Reg, op1Reg, op2Reg, 0, opt);
                break;
            }

            case NI_Sve_StoreAndZip:
            case NI_Sve_StoreNonTemporal:
            {
                GetEmitter()->emitIns_R_R_R_I(ins, emitSize, op3Reg, op1Reg, op2Reg, 0, opt);
                break;
            }

            case NI_Sve_PrefetchBytes:
            case NI_Sve_PrefetchInt16:
            case NI_Sve_PrefetchInt32:
            case NI_Sve_PrefetchInt64:
            {
                assert(hasImmediateOperand);
                assert(HWIntrinsicInfo::HasEnumOperand(intrin.id));
                HWIntrinsicImmOpHelper helper(this, intrin.op3, node);
                for (helper.EmitBegin(); !helper.Done(); helper.EmitCaseEnd())
                {
                    const insSvePrfop prfop = (insSvePrfop)helper.ImmValue();
                    GetEmitter()->emitIns_PRFOP_R_R_I(ins, emitSize, prfop, op1Reg, op2Reg, 0);
                }
                break;
            }

            case NI_Vector64_ToVector128:
                GetEmitter()->emitIns_Mov(ins, emitSize, targetReg, op1Reg, /* canSkip */ false);
                break;

            case NI_Vector64_ToVector128Unsafe:
            case NI_Vector128_AsVector128Unsafe:
            case NI_Vector128_GetLower:
                GetEmitter()->emitIns_Mov(ins, emitSize, targetReg, op1Reg, /* canSkip */ true);
                break;

            case NI_Vector64_GetElement:
            case NI_Vector128_GetElement:
            {
                assert(intrin.numOperands == 2);
                assert(!intrin.op1->isContained());

                assert(intrin.op2->OperIsConst());
                assert(intrin.op2->isContained());

                var_types simdType = Compiler::getSIMDTypeForSize(node->GetSimdSize());

                if (simdType == TYP_SIMD12)
                {
                    // op1 of TYP_SIMD12 should be considered as TYP_SIMD16
                    simdType = TYP_SIMD16;
                }

                ssize_t ival = intrin.op2->AsIntCon()->IconValue();

                if (!GetEmitter()->isValidVectorIndex(emitTypeSize(simdType), emitTypeSize(intrin.baseType), ival))
                {
                    // We only need to generate code for the get if the index is valid
                    // If the index is invalid, previously generated for the range check will throw
                    break;
                }

                if ((varTypeIsFloating(intrin.baseType) && (targetReg == op1Reg) && (ival == 0)))
                {
                    // no-op if vector is float/double, targetReg == op1Reg and fetching for 0th index.
                    break;
                }

                GetEmitter()->emitIns_R_R_I(ins, emitTypeSize(intrin.baseType), targetReg, op1Reg, ival, INS_OPTS_NONE);
                break;
            }

            case NI_Vector128_GetUpper:
            {
                const int byteIndex = 8;
                GetEmitter()->emitIns_R_R_R_I(ins, emitSize, targetReg, op1Reg, op1Reg, byteIndex, INS_OPTS_16B);
                break;
            }

            case NI_Vector128_AsVector3:
            {
                // AsVector3 can be a no-op when it's already in the right register, otherwise
                // we just need to move the value over. Vector3 operations will themselves mask
                // out the upper element when it's relevant, so it's not worth us spending extra
                // cycles doing so here.

                GetEmitter()->emitIns_Mov(ins, emitSize, targetReg, op1Reg, /* canSkip */ true);
                break;
            }

            case NI_Vector64_ToScalar:
            case NI_Vector128_ToScalar:
            {
                if ((varTypeIsFloating(intrin.baseType) && (targetReg == op1Reg)))
                {
                    // no-op if vector is float/double and targetReg == op1Reg
                    break;
                }

                GetEmitter()->emitIns_R_R_I(ins, emitTypeSize(intrin.baseType), targetReg, op1Reg, /* imm */ 0,
                                            INS_OPTS_NONE);
            }
            break;

            case NI_AdvSimd_ReverseElement16:
                GetEmitter()->emitIns_R_R(ins, emitSize, targetReg, op1Reg,
                                          (emitSize == EA_8BYTE) ? INS_OPTS_4H : INS_OPTS_8H);
                break;

            case NI_AdvSimd_ReverseElement32:
                GetEmitter()->emitIns_R_R(ins, emitSize, targetReg, op1Reg,
                                          (emitSize == EA_8BYTE) ? INS_OPTS_2S : INS_OPTS_4S);
                break;

            case NI_AdvSimd_ReverseElement8:
                GetEmitter()->emitIns_R_R(ins, emitSize, targetReg, op1Reg,
                                          (emitSize == EA_8BYTE) ? INS_OPTS_8B : INS_OPTS_16B);
                break;

            case NI_AdvSimd_VectorTableLookup:
            case NI_AdvSimd_Arm64_VectorTableLookup:
            {
                unsigned regCount = 0;
                if (intrin.op1->OperIsFieldList())
                {
                    GenTreeFieldList* fieldList  = intrin.op1->AsFieldList();
                    GenTree*          firstField = fieldList->Uses().GetHead()->GetNode();
                    op1Reg                       = firstField->GetRegNum();
                    INDEBUG(regNumber argReg = op1Reg);
                    for (GenTreeFieldList::Use& use : fieldList->Uses())
                    {
                        regCount++;
#ifdef DEBUG

                        GenTree* argNode = use.GetNode();
                        assert(argReg == argNode->GetRegNum());
                        argReg = getNextSIMDRegWithWraparound(argReg);
#endif
                    }
                }
                else
                {
                    regCount = 1;
                    op1Reg   = intrin.op1->GetRegNum();
                }

                switch (regCount)
                {
                    case 2:
                        ins = INS_tbl_2regs;
                        break;
                    case 3:
                        ins = INS_tbl_3regs;
                        break;
                    case 4:
                        ins = INS_tbl_4regs;
                        break;
                    default:
                        assert(regCount == 1);
                        assert(ins == INS_tbl);
                        break;
                }

                GetEmitter()->emitIns_R_R_R(ins, emitSize, targetReg, op1Reg, op2Reg, opt);
                break;
            }

            case NI_AdvSimd_VectorTableLookupExtension:
            case NI_AdvSimd_Arm64_VectorTableLookupExtension:
            {
                assert(isRMW);
                unsigned regCount = 0;
                op1Reg            = intrin.op1->GetRegNum();
                op3Reg            = intrin.op3->GetRegNum();
                if (intrin.op2->OperIsFieldList())
                {
                    GenTreeFieldList* fieldList  = intrin.op2->AsFieldList();
                    GenTree*          firstField = fieldList->Uses().GetHead()->GetNode();
                    op2Reg                       = firstField->GetRegNum();
                    INDEBUG(regNumber argReg = op2Reg);
                    for (GenTreeFieldList::Use& use : fieldList->Uses())
                    {
                        regCount++;
#ifdef DEBUG

                        GenTree* argNode = use.GetNode();

                        // registers should be consecutive
                        assert(argReg == argNode->GetRegNum());
                        // and they should not interfere with targetReg
                        assert(targetReg != argReg);
                        argReg = getNextSIMDRegWithWraparound(argReg);
#endif
                    }
                }
                else
                {
                    regCount = 1;
                    op2Reg   = intrin.op2->GetRegNum();
                }

                switch (regCount)
                {
                    case 2:
                        ins = INS_tbx_2regs;
                        break;
                    case 3:
                        ins = INS_tbx_3regs;
                        break;
                    case 4:
                        ins = INS_tbx_4regs;
                        break;
                    default:
                        assert(regCount == 1);
                        assert(ins == INS_tbx);
                        break;
                }

                if (targetReg != op1Reg)
                {
                    assert(targetReg != op3Reg);
                    GetEmitter()->emitIns_Mov(INS_mov, emitTypeSize(node), targetReg, op1Reg, /* canSkip */ true);
                }
                GetEmitter()->emitIns_R_R_R(ins, emitSize, targetReg, op2Reg, op3Reg, opt);
                break;
            }

            case NI_ArmBase_Arm64_MultiplyLongAdd:
            case NI_ArmBase_Arm64_MultiplyLongSub:
                assert(opt == INS_OPTS_NONE);
                GetEmitter()->emitIns_R_R_R_R(ins, emitSize, targetReg, op1Reg, op2Reg, op3Reg);
                break;

            case NI_Sve_ConvertMaskToVector:
                // PMOV would be ideal here, but it is in SVE2.1.
                // Instead, use a predicated move: MOV <Zd>.<T>, <Pg>/Z, #1
                GetEmitter()->emitIns_R_R_I(ins, emitSize, targetReg, op1Reg, 1, opt);
                break;

            case NI_Sve_ConvertVectorToMask:
                // PMOV would be ideal here, but it is in SVE2.1.
                // Instead, use a compare: CMPNE <Pd>.<T>, <Pg>/Z, <Zn>.<T>, #0
                GetEmitter()->emitIns_R_R_R_I(ins, emitSize, targetReg, op1Reg, op2Reg, 0, opt);
                break;

            case NI_Sve_Count16BitElements:
            case NI_Sve_Count32BitElements:
            case NI_Sve_Count64BitElements:
            case NI_Sve_Count8BitElements:
            {
                // Instruction has an additional immediate to multiply the result by. Use 1.
                assert(hasImmediateOperand);
                HWIntrinsicImmOpHelper helper(this, intrin.op1, node);
                for (helper.EmitBegin(); !helper.Done(); helper.EmitCaseEnd())
                {
                    const insSvePattern pattern = (insSvePattern)helper.ImmValue();
                    GetEmitter()->emitIns_R_PATTERN_I(ins, emitSize, targetReg, pattern, 1, opt);
                }
                break;
            }

            case NI_Sve_CreateTrueMaskAll:
                // Must use the pattern variant, as the non-pattern varient is SVE2.1.
                GetEmitter()->emitIns_R_PATTERN(ins, emitSize, targetReg, opt, SVE_PATTERN_ALL);
                break;

            case NI_Sve_CreateWhileLessThanMask8Bit:
            case NI_Sve_CreateWhileLessThanMask16Bit:
            case NI_Sve_CreateWhileLessThanMask32Bit:
            case NI_Sve_CreateWhileLessThanMask64Bit:
            {
                // Emit size and instruction is based on the scalar operands.
                var_types auxType = node->GetAuxiliaryType();
                emitSize          = emitActualTypeSize(auxType);
                if (varTypeIsUnsigned(auxType))
                {
                    ins = INS_sve_whilelo;
                }

                GetEmitter()->emitIns_R_R_R(ins, emitSize, targetReg, op1Reg, op2Reg, opt);
                break;
            }

            case NI_Sve_CreateWhileLessThanOrEqualMask8Bit:
            case NI_Sve_CreateWhileLessThanOrEqualMask16Bit:
            case NI_Sve_CreateWhileLessThanOrEqualMask32Bit:
            case NI_Sve_CreateWhileLessThanOrEqualMask64Bit:
            {
                // Emit size and instruction is based on the scalar operands.
                var_types auxType = node->GetAuxiliaryType();
                emitSize          = emitActualTypeSize(auxType);
                if (varTypeIsUnsigned(auxType))
                {
                    ins = INS_sve_whilels;
                }

                GetEmitter()->emitIns_R_R_R(ins, emitSize, targetReg, op1Reg, op2Reg, opt);
                break;
            }

            case NI_Sve_GatherPrefetch8Bit:
            case NI_Sve_GatherPrefetch16Bit:
            case NI_Sve_GatherPrefetch32Bit:
            case NI_Sve_GatherPrefetch64Bit:
            {
                assert(hasImmediateOperand);

                if (!varTypeIsSIMD(intrin.op2->gtType))
                {
                    // GatherPrefetch...(Vector<T> mask, T* address, Vector<T2> indices, SvePrefetchType prefetchType)

                    assert(intrin.numOperands == 4);
                    emitAttr        baseSize = emitActualTypeSize(intrin.baseType);
                    insScalableOpts sopt     = INS_SCALABLE_OPTS_NONE;

                    if (baseSize == EA_8BYTE)
                    {
                        // Index is multiplied.
                        sopt = (ins == INS_sve_prfb) ? INS_SCALABLE_OPTS_NONE : INS_SCALABLE_OPTS_LSL_N;
                    }
                    else
                    {
                        // Index is sign or zero extended to 64bits, then multiplied.
                        assert(baseSize == EA_4BYTE);
                        opt = varTypeIsUnsigned(node->GetAuxiliaryType()) ? INS_OPTS_SCALABLE_S_UXTW
                                                                          : INS_OPTS_SCALABLE_S_SXTW;

                        sopt = (ins == INS_sve_prfb) ? INS_SCALABLE_OPTS_NONE : INS_SCALABLE_OPTS_MOD_N;
                    }

                    HWIntrinsicImmOpHelper helper(this, intrin.op4, node);
                    for (helper.EmitBegin(); !helper.Done(); helper.EmitCaseEnd())
                    {
                        const insSvePrfop prfop = (insSvePrfop)helper.ImmValue();
                        GetEmitter()->emitIns_PRFOP_R_R_R(ins, emitSize, prfop, op1Reg, op2Reg, op3Reg, opt, sopt);
                    }
                }
                else
                {
                    // GatherPrefetch...(Vector<T> mask, Vector<T2> addresses, SvePrefetchType prefetchType)

                    opt = emitter::optGetSveInsOpt(emitTypeSize(node->GetAuxiliaryType()));

                    assert(intrin.numOperands == 3);
                    HWIntrinsicImmOpHelper helper(this, intrin.op3, node);
                    for (helper.EmitBegin(); !helper.Done(); helper.EmitCaseEnd())
                    {
                        const insSvePrfop prfop = (insSvePrfop)helper.ImmValue();
                        GetEmitter()->emitIns_PRFOP_R_R_I(ins, emitSize, prfop, op1Reg, op2Reg, 0, opt);
                    }
                }

                break;
            }

            case NI_Sve_GatherVector:
            case NI_Sve_GatherVectorByteZeroExtend:
            case NI_Sve_GatherVectorFirstFaulting:
            case NI_Sve_GatherVectorInt16SignExtend:
            case NI_Sve_GatherVectorInt16WithByteOffsetsSignExtend:
            case NI_Sve_GatherVectorInt32SignExtend:
            case NI_Sve_GatherVectorInt32WithByteOffsetsSignExtend:
            case NI_Sve_GatherVectorSByteSignExtend:
            case NI_Sve_GatherVectorUInt16WithByteOffsetsZeroExtend:
            case NI_Sve_GatherVectorUInt16ZeroExtend:
            case NI_Sve_GatherVectorUInt32WithByteOffsetsZeroExtend:
            case NI_Sve_GatherVectorUInt32ZeroExtend:
            {
                if (!varTypeIsSIMD(intrin.op2->gtType))
                {
                    // GatherVector...(Vector<T> mask, T* address, Vector<T2> indices)

                    assert(intrin.numOperands == 3);
                    emitAttr        baseSize = emitActualTypeSize(intrin.baseType);
                    insScalableOpts sopt     = INS_SCALABLE_OPTS_NONE;

                    if (baseSize == EA_8BYTE)
                    {
                        // Index is multiplied.
                        sopt = (ins == INS_sve_ld1b || ins == INS_sve_ld1sb) ? INS_SCALABLE_OPTS_NONE
                                                                             : INS_SCALABLE_OPTS_LSL_N;
                    }
                    else
                    {
                        // Index is sign or zero extended to 64bits, then multiplied.
                        assert(baseSize == EA_4BYTE);
                        opt = varTypeIsUnsigned(node->GetAuxiliaryType()) ? INS_OPTS_SCALABLE_S_UXTW
                                                                          : INS_OPTS_SCALABLE_S_SXTW;

                        sopt = (ins == INS_sve_ld1b || ins == INS_sve_ld1sb) ? INS_SCALABLE_OPTS_NONE
                                                                             : INS_SCALABLE_OPTS_MOD_N;
                    }

                    GetEmitter()->emitIns_R_R_R_R(ins, emitSize, targetReg, op1Reg, op2Reg, op3Reg, opt, sopt);
                }
                else
                {
                    // GatherVector...(Vector<T> mask, Vector<T2> addresses)

                    assert(intrin.numOperands == 2);
                    GetEmitter()->emitIns_R_R_R_I(ins, emitSize, targetReg, op1Reg, op2Reg, 0, opt);
                }

                break;
            }

            case NI_Sve_GatherVectorWithByteOffsets:
            {
                assert(!varTypeIsSIMD(intrin.op2->gtType));
                assert(intrin.numOperands == 3);
                emitAttr baseSize = emitActualTypeSize(intrin.baseType);

                if (baseSize == EA_4BYTE)
                {
                    // Index is sign or zero extended to 64bits.
                    opt = varTypeIsUnsigned(node->GetAuxiliaryType()) ? INS_OPTS_SCALABLE_S_UXTW
                                                                      : INS_OPTS_SCALABLE_S_SXTW;
                }
                else
                {
                    assert(baseSize == EA_8BYTE);
                }

                GetEmitter()->emitIns_R_R_R_R(ins, emitSize, targetReg, op1Reg, op2Reg, op3Reg, opt);
                break;
            }

            case NI_Sve_ReverseElement:
                // Use non-predicated version explicitly
                GetEmitter()->emitIns_R_R(ins, emitSize, targetReg, op1Reg, opt);
                break;

            case NI_Sve_Scatter:
            case NI_Sve_Scatter16BitNarrowing:
            case NI_Sve_Scatter16BitWithByteOffsetsNarrowing:
            case NI_Sve_Scatter32BitNarrowing:
            case NI_Sve_Scatter32BitWithByteOffsetsNarrowing:
            case NI_Sve_Scatter8BitNarrowing:
            case NI_Sve_Scatter8BitWithByteOffsetsNarrowing:
            {
                if (!varTypeIsSIMD(intrin.op2->gtType))
                {
                    // Scatter(Vector<T1> mask, T1* address, Vector<T2> indicies, Vector<T> data)
                    assert(intrin.numOperands == 4);
                    emitAttr        baseSize = emitActualTypeSize(intrin.baseType);
                    insScalableOpts sopt;

                    if (baseSize == EA_8BYTE)
                    {
                        // Index is multiplied by 8
                        sopt = (ins == INS_sve_st1b) ? INS_SCALABLE_OPTS_NONE : INS_SCALABLE_OPTS_LSL_N;
                        GetEmitter()->emitIns_R_R_R_R(ins, emitSize, op4Reg, op1Reg, op2Reg, op3Reg, opt, sopt);
                    }
                    else
                    {
                        // Index is sign or zero extended to 64bits, then multiplied by 4
                        assert(baseSize == EA_4BYTE);
                        opt  = varTypeIsUnsigned(node->GetAuxiliaryType()) ? INS_OPTS_SCALABLE_S_UXTW
                                                                           : INS_OPTS_SCALABLE_S_SXTW;
                        sopt = (ins == INS_sve_st1b) ? INS_SCALABLE_OPTS_NONE : INS_SCALABLE_OPTS_MOD_N;

                        GetEmitter()->emitIns_R_R_R_R(ins, emitSize, op4Reg, op1Reg, op2Reg, op3Reg, opt, sopt);
                    }
                }
                else
                {
                    // Scatter(Vector<T> mask, Vector<T> addresses, Vector<T> data)
                    assert(intrin.numOperands == 3);
                    GetEmitter()->emitIns_R_R_R_I(ins, emitSize, op3Reg, op1Reg, op2Reg, 0, opt);
                }
                break;
            }

            case NI_Sve_StoreNarrowing:
                opt = emitter::optGetSveInsOpt(emitTypeSize(intrin.baseType));
                GetEmitter()->emitIns_R_R_R_I(ins, emitSize, op3Reg, op1Reg, op2Reg, 0, opt);
                break;

            case NI_Sve_TransposeEven:
            case NI_Sve_TransposeOdd:
            case NI_Sve_UnzipEven:
            case NI_Sve_UnzipOdd:
            case NI_Sve_ZipHigh:
            case NI_Sve_ZipLow:
                // Use non-predicated version explicitly
                GetEmitter()->emitIns_R_R_R(ins, emitSize, targetReg, op1Reg, op2Reg, opt);
                break;

            case NI_Sve_SaturatingDecrementBy16BitElementCountScalar:
            case NI_Sve_SaturatingDecrementBy32BitElementCountScalar:
            case NI_Sve_SaturatingDecrementBy64BitElementCountScalar:
            case NI_Sve_SaturatingIncrementBy16BitElementCountScalar:
            case NI_Sve_SaturatingIncrementBy32BitElementCountScalar:
            case NI_Sve_SaturatingIncrementBy64BitElementCountScalar:
                // Use scalar sizes.
                emitSize = emitActualTypeSize(node->gtType);
                opt      = INS_OPTS_NONE;
                FALLTHROUGH;

            case NI_Sve_SaturatingDecrementBy16BitElementCount:
            case NI_Sve_SaturatingDecrementBy32BitElementCount:
            case NI_Sve_SaturatingDecrementBy64BitElementCount:
            case NI_Sve_SaturatingDecrementBy8BitElementCount:
            case NI_Sve_SaturatingIncrementBy16BitElementCount:
            case NI_Sve_SaturatingIncrementBy32BitElementCount:
            case NI_Sve_SaturatingIncrementBy64BitElementCount:
            case NI_Sve_SaturatingIncrementBy8BitElementCount:
            {
                assert(isRMW);
                if (targetReg != op1Reg)
                {
                    assert(targetReg != op2Reg);
                    assert(targetReg != op3Reg);
                    GetEmitter()->emitIns_Mov(INS_mov, emitTypeSize(node), targetReg, op1Reg, /* canSkip */ true);
                }

                if (intrin.op2->IsCnsIntOrI() && intrin.op3->IsCnsIntOrI())
                {
                    // Both immediates are constant, emit the intruction.

                    assert(intrin.op2->isContainedIntOrIImmed() && intrin.op3->isContainedIntOrIImmed());
                    int           scale   = (int)intrin.op2->AsIntCon()->gtIconVal;
                    insSvePattern pattern = (insSvePattern)intrin.op3->AsIntCon()->gtIconVal;
                    GetEmitter()->emitIns_R_PATTERN_I(ins, emitSize, targetReg, pattern, scale, opt);
                }
                else
                {
                    // Use the helper to generate a table. The table can only use a single lookup value, therefore
                    // the two immediates scale (1 to 16, in op2Reg) and pattern (0 to 31, in op3reg) must be
                    // combined to a single value (0 to 511)

                    assert(!intrin.op2->isContainedIntOrIImmed() && !intrin.op3->isContainedIntOrIImmed());

                    emitAttr scalarSize = emitActualTypeSize(node->GetSimdBaseType());

                    // Combine the two immediates into op2Reg.
                    // Reduce scale to have a lower bound of 0.
                    GetEmitter()->emitIns_R_R_I(INS_sub, scalarSize, op2Reg, op2Reg, 1);
                    // Shift pattern left to be out of range of scale.
                    GetEmitter()->emitIns_R_R_I(INS_lsl, scalarSize, op3Reg, op3Reg, 4);
                    // Combine the two values by ORing.
                    GetEmitter()->emitIns_R_R_R(INS_orr, scalarSize, op2Reg, op2Reg, op3Reg);

                    // Generate the table using the combined immediate.
                    HWIntrinsicImmOpHelper helper(this, op2Reg, 0, 511, node);
                    for (helper.EmitBegin(); !helper.Done(); helper.EmitCaseEnd())
                    {
                        // Extract scale and pattern from the immediate
                        const int           value   = helper.ImmValue();
                        const int           scale   = (value & 0xF) + 1;
                        const insSvePattern pattern = (insSvePattern)(value >> 4);
                        GetEmitter()->emitIns_R_PATTERN_I(ins, emitSize, targetReg, pattern, scale, opt);
                    }

                    // Restore the original values in op2Reg and op3Reg.
                    GetEmitter()->emitIns_R_R_I(INS_and, scalarSize, op2Reg, op2Reg, 0xF);
                    GetEmitter()->emitIns_R_R_I(INS_lsr, scalarSize, op3Reg, op3Reg, 4);
                    GetEmitter()->emitIns_R_R_I(INS_add, scalarSize, op2Reg, op2Reg, 1);
                }
                break;
            }

            case NI_Sve_SaturatingDecrementByActiveElementCount:
            case NI_Sve_SaturatingIncrementByActiveElementCount:
            {
                // RMW semantics
                if (targetReg != op1Reg)
                {
                    assert(targetReg != op2Reg);
                    GetEmitter()->emitIns_Mov(INS_mov, emitTypeSize(node), targetReg, op1Reg, /* canSkip */ true);
                }

                // Switch instruction if arg1 is unsigned.
                if (varTypeIsUnsigned(node->GetAuxiliaryType()))
                {
                    ins =
                        (intrin.id == NI_Sve_SaturatingDecrementByActiveElementCount) ? INS_sve_uqdecp : INS_sve_uqincp;
                }

                // If this is the scalar variant, get the correct size.
                if (!varTypeIsSIMD(node->gtType))
                {
                    emitSize = emitActualTypeSize(intrin.op1);
                }

                GetEmitter()->emitIns_R_R(ins, emitSize, targetReg, op2Reg, opt);
                break;
            }

            case NI_Sve_Compute8BitAddresses:
            case NI_Sve_Compute16BitAddresses:
            case NI_Sve_Compute32BitAddresses:
            case NI_Sve_Compute64BitAddresses:
            {
                GetEmitter()->emitInsSve_R_R_R_I(ins, EA_SCALABLE, targetReg, op1Reg, op2Reg,
                                                 HWIntrinsicInfo::lookupIval(intrin.id), opt, INS_SCALABLE_OPTS_LSL_N);
                break;
            }

            case NI_Sve_TestAnyTrue:
            case NI_Sve_TestFirstTrue:
            case NI_Sve_TestLastTrue:
                assert(targetReg == REG_NA);
                GetEmitter()->emitIns_R_R(ins, EA_SCALABLE, op1Reg, op2Reg, INS_OPTS_SCALABLE_B);
                break;

            case NI_Sve_ExtractVector:
            {
                assert(isRMW);

                if (targetReg != op1Reg)
                {
                    assert(targetReg != op2Reg);

                    GetEmitter()->emitIns_R_R(INS_sve_movprfx, EA_SCALABLE, targetReg, op1Reg);
                }

                HWIntrinsicImmOpHelper helper(this, intrin.op3, node);

                for (helper.EmitBegin(); !helper.Done(); helper.EmitCaseEnd())
                {
                    const int elementIndex = helper.ImmValue();
                    const int byteIndex    = genTypeSize(intrin.baseType) * elementIndex;

                    GetEmitter()->emitIns_R_R_I(ins, emitSize, targetReg, op2Reg, byteIndex, INS_OPTS_SCALABLE_B);
                }
                break;
            }

            case NI_Sve_InsertIntoShiftedVector:
            {
                assert(isRMW);
                assert(emitter::isFloatReg(op2Reg) == varTypeIsFloating(intrin.baseType));
                if (targetReg != op1Reg)
                {
                    assert(targetReg != op2Reg);
                    GetEmitter()->emitIns_Mov(INS_mov, emitTypeSize(node), targetReg, op1Reg,
                                              /* canSkip */ true);
                }

                GetEmitter()->emitInsSve_R_R(ins, emitSize, targetReg, op2Reg, opt);
                break;
            }

            case NI_Sve_CreateBreakAfterMask:
            case NI_Sve_CreateBreakBeforeMask:
            {
                GetEmitter()->emitInsSve_R_R_R(ins, emitSize, targetReg, op1Reg, op2Reg, INS_OPTS_SCALABLE_B);
                break;
            }

            case NI_Sve_CreateBreakAfterPropagateMask:
            case NI_Sve_CreateBreakBeforePropagateMask:
            {
                GetEmitter()->emitInsSve_R_R_R_R(ins, emitSize, targetReg, op1Reg, op2Reg, op3Reg, INS_OPTS_SCALABLE_B);
                break;
            }

            case NI_Sve_CreateMaskForFirstActiveElement:
            {
                assert(isRMW);
                assert(HWIntrinsicInfo::IsExplicitMaskedOperation(intrin.id));

                if (targetReg != op2Reg)
                {
                    assert(targetReg != op1Reg);
                    GetEmitter()->emitIns_Mov(INS_sve_mov, emitTypeSize(node), targetReg, op2Reg, /* canSkip */ true);
                }

                GetEmitter()->emitIns_R_R(ins, emitSize, targetReg, op1Reg, INS_OPTS_SCALABLE_B);
                break;
            }

            case NI_Sve_LoadVectorFirstFaulting:
            {
<<<<<<< HEAD
                assert(op3Reg == REG_NA);
=======
                if (unspilledFfr)
                {
                    // We have unspilled the FFR in op1Reg. Restore it back in FFR register.
                    GetEmitter()->emitIns_R(INS_sve_wrffr, emitSize, op1Reg, opt);
                }

>>>>>>> 0c8b6886
                insScalableOpts sopt = (opt == INS_OPTS_SCALABLE_B) ? INS_SCALABLE_OPTS_NONE : INS_SCALABLE_OPTS_LSL_N;
                GetEmitter()->emitIns_R_R_R_R(ins, emitSize, targetReg, op1Reg, op2Reg, REG_ZR, opt, sopt);
                break;
            }

<<<<<<< HEAD
=======
            case NI_Sve_GetFfrByte:
            case NI_Sve_GetFfrInt16:
            case NI_Sve_GetFfrInt32:
            case NI_Sve_GetFfrInt64:
            case NI_Sve_GetFfrSByte:
            case NI_Sve_GetFfrUInt16:
            case NI_Sve_GetFfrUInt32:
            case NI_Sve_GetFfrUInt64:
            {
                if (unspilledFfr)
                {
                    // We have unspilled the FFR in op1Reg. Restore it back in FFR register.
                    GetEmitter()->emitIns_R(INS_sve_wrffr, emitSize, op1Reg, opt);
                }

                GetEmitter()->emitIns_R(ins, emitSize, targetReg, INS_OPTS_SCALABLE_B);
                break;
            }
>>>>>>> 0c8b6886
            case NI_Sve_SetFfr:
            {
                assert(targetReg == REG_NA);
                GetEmitter()->emitIns_R(ins, emitSize, op1Reg, opt);
                break;
            }
<<<<<<< HEAD

=======
>>>>>>> 0c8b6886
            case NI_Sve_ConditionalExtractAfterLastActiveElementScalar:
            case NI_Sve_ConditionalExtractLastActiveElementScalar:
            {
                opt = emitter::optGetSveInsOpt(emitTypeSize(node->GetSimdBaseType()));

                if (emitter::isGeneralRegisterOrZR(targetReg))
                {
                    assert(varTypeIsIntegralOrI(intrin.baseType));

                    emitSize = emitTypeSize(node);

                    if (targetReg != op2Reg)
                    {
                        assert(targetReg != op1Reg);
                        assert(targetReg != op3Reg);
                        GetEmitter()->emitIns_Mov(INS_mov, emitSize, targetReg, op2Reg,
                                                  /* canSkip */ true);
                    }

                    GetEmitter()->emitInsSve_R_R_R(ins, emitSize, targetReg, op1Reg, op3Reg, opt,
                                                   INS_SCALABLE_OPTS_NONE);
                    break;
                }

                // FP scalars are processed by the INS_SCALABLE_OPTS_WITH_SIMD_SCALAR variant of the instructions
                FALLTHROUGH;
            }
            case NI_Sve_ConditionalExtractAfterLastActiveElement:
            case NI_Sve_ConditionalExtractLastActiveElement:
            {
                assert(emitter::isFloatReg(targetReg));
                assert(varTypeIsFloating(node->gtType) || varTypeIsSIMD(node->gtType));

                if (targetReg != op2Reg)
                {
                    assert(targetReg != op1Reg);
                    assert(targetReg != op3Reg);
                    GetEmitter()->emitIns_Mov(INS_mov, emitTypeSize(node), targetReg, op2Reg,
                                              /* canSkip */ true);
                }
                GetEmitter()->emitInsSve_R_R_R(ins, EA_SCALABLE, targetReg, op1Reg, op3Reg, opt,
                                               INS_SCALABLE_OPTS_WITH_SIMD_SCALAR);
                break;
            }

            case NI_Sve_TrigonometricMultiplyAddCoefficient:
            {
                assert(isRMW);

                if (targetReg != op1Reg)
                {
                    assert(targetReg != op2Reg);

                    GetEmitter()->emitInsSve_R_R(INS_sve_movprfx, EA_SCALABLE, targetReg, op1Reg);
                }

                HWIntrinsicImmOpHelper helper(this, intrin.op3, node);

                for (helper.EmitBegin(); !helper.Done(); helper.EmitCaseEnd())
                {
                    GetEmitter()->emitInsSve_R_R_I(ins, emitSize, targetReg, op2Reg, helper.ImmValue(), opt);
                }
                break;
            }

            case NI_Sve_MultiplyAddRotateComplexBySelectedScalar:
            {
                assert(isRMW);
                assert(hasImmediateOperand);

                if (targetReg != op1Reg)
                {
                    assert(targetReg != op2Reg);
                    assert(targetReg != op3Reg);
                    GetEmitter()->emitInsSve_R_R(INS_sve_movprfx, EA_SCALABLE, targetReg, op1Reg);
                }

                // If both immediates are constant, we don't need a jump table
                if (intrin.op4->IsCnsIntOrI() && intrin.op5->IsCnsIntOrI())
                {
                    assert(intrin.op4->isContainedIntOrIImmed() && intrin.op5->isContainedIntOrIImmed());
                    GetEmitter()->emitInsSve_R_R_R_I_I(ins, emitSize, targetReg, op2Reg, op3Reg,
                                                       intrin.op4->AsIntCon()->gtIconVal,
                                                       intrin.op5->AsIntCon()->gtIconVal, opt);
                }
                else
                {
                    // Use the helper to generate a table. The table can only use a single lookup value, therefore
                    // the two immediates index (0 to 1, in op4Reg) and rotation (0 to 3, in op5Reg) must be
                    // combined to a single value (0 to 7)
                    assert(!intrin.op4->isContainedIntOrIImmed() && !intrin.op5->isContainedIntOrIImmed());
                    emitAttr scalarSize = emitActualTypeSize(node->GetSimdBaseType());

                    // Combine the two immediates into op4Reg
                    // Shift rotation left to be out of range of index
                    GetEmitter()->emitIns_R_R_I(INS_lsl, scalarSize, op5Reg, op5Reg, 1);
                    // Combine the two values by ORing
                    GetEmitter()->emitIns_R_R_R(INS_orr, scalarSize, op4Reg, op4Reg, op5Reg);

                    // Generate the table using the combined immediate
                    HWIntrinsicImmOpHelper helper(this, op4Reg, 0, 7, node);
                    for (helper.EmitBegin(); !helper.Done(); helper.EmitCaseEnd())
                    {
                        // Extract index and rotation from the immediate
                        const int     value    = helper.ImmValue();
                        const ssize_t index    = value & 1;
                        const ssize_t rotation = value >> 1;
                        GetEmitter()->emitInsSve_R_R_R_I_I(ins, emitSize, targetReg, op2Reg, op3Reg, index, rotation,
                                                           opt);
                    }

                    // Restore the original values in op4Reg and op5Reg
                    GetEmitter()->emitIns_R_R_I(INS_and, scalarSize, op4Reg, op4Reg, 1);
                    GetEmitter()->emitIns_R_R_I(INS_lsr, scalarSize, op5Reg, op5Reg, 1);
                }

                break;
            }

            default:
                unreached();
        }
    }

    genProduceReg(node);
}

#endif // FEATURE_HW_INTRINSICS<|MERGE_RESOLUTION|>--- conflicted
+++ resolved
@@ -2403,23 +2403,18 @@
 
             case NI_Sve_LoadVectorFirstFaulting:
             {
-<<<<<<< HEAD
                 assert(op3Reg == REG_NA);
-=======
                 if (unspilledFfr)
                 {
                     // We have unspilled the FFR in op1Reg. Restore it back in FFR register.
                     GetEmitter()->emitIns_R(INS_sve_wrffr, emitSize, op1Reg, opt);
                 }
 
->>>>>>> 0c8b6886
                 insScalableOpts sopt = (opt == INS_OPTS_SCALABLE_B) ? INS_SCALABLE_OPTS_NONE : INS_SCALABLE_OPTS_LSL_N;
                 GetEmitter()->emitIns_R_R_R_R(ins, emitSize, targetReg, op1Reg, op2Reg, REG_ZR, opt, sopt);
                 break;
             }
 
-<<<<<<< HEAD
-=======
             case NI_Sve_GetFfrByte:
             case NI_Sve_GetFfrInt16:
             case NI_Sve_GetFfrInt32:
@@ -2438,17 +2433,13 @@
                 GetEmitter()->emitIns_R(ins, emitSize, targetReg, INS_OPTS_SCALABLE_B);
                 break;
             }
->>>>>>> 0c8b6886
             case NI_Sve_SetFfr:
             {
                 assert(targetReg == REG_NA);
                 GetEmitter()->emitIns_R(ins, emitSize, op1Reg, opt);
                 break;
             }
-<<<<<<< HEAD
-
-=======
->>>>>>> 0c8b6886
+
             case NI_Sve_ConditionalExtractAfterLastActiveElementScalar:
             case NI_Sve_ConditionalExtractLastActiveElementScalar:
             {
