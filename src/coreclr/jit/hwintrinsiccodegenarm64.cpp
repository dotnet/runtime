// Licensed to the .NET Foundation under one or more agreements.
// The .NET Foundation licenses this file to you under the MIT license.

#include "jitpch.h"
#ifdef _MSC_VER
#pragma hdrstop
#endif

#ifdef FEATURE_HW_INTRINSICS

#include "codegen.h"

// HWIntrinsicImmOpHelper: constructs the helper class instance.
//       This also determines what type of "switch" table is being used (if an immediate operand is not constant) and do
//       some preparation work:
//
//       a) If an immediate operand can be either 0 or 1, this creates <nonZeroLabel>.
//
//       b) If an immediate operand can take any value in [0, upperBound), this extract a internal register from an
//       intrinsic node. The register will be later used to store computed branch target address.
//
// Arguments:
//    codeGen   -- an instance of CodeGen class.
//    immOp     -- an immediate operand of the intrinsic.
//    intrin    -- a hardware intrinsic tree node.
//
// Note: This class is designed to be used in the following way
//       HWIntrinsicImmOpHelper helper(this, immOp, intrin);
//
//       for (helper.EmitBegin(); !helper.Done(); helper.EmitCaseEnd())
//       {
//         -- emit an instruction for a given value of helper.ImmValue()
//       }
//
//       This allows to combine logic for cases when immOp->isContainedIntOrIImmed() is either true or false in a form
//       of a for-loop.
//
CodeGen::HWIntrinsicImmOpHelper::HWIntrinsicImmOpHelper(CodeGen* codeGen, GenTree* immOp, GenTreeHWIntrinsic* intrin)
    : codeGen(codeGen)
    , endLabel(nullptr)
    , nonZeroLabel(nullptr)
    , branchTargetReg(REG_NA)
{
    assert(codeGen != nullptr);
    assert(varTypeIsIntegral(immOp));

    if (immOp->isContainedIntOrIImmed())
    {
        nonConstImmReg = REG_NA;

        immValue      = (int)immOp->AsIntCon()->IconValue();
        immLowerBound = immValue;
        immUpperBound = immValue;
    }
    else
    {
        const HWIntrinsicCategory category = HWIntrinsicInfo::lookupCategory(intrin->GetHWIntrinsicId());

        if (category == HW_Category_SIMDByIndexedElement)
        {
            const HWIntrinsic intrinInfo(intrin);
            var_types         indexedElementOpType;

            if (intrinInfo.numOperands == 2)
            {
                indexedElementOpType = intrinInfo.op1->TypeGet();
            }
            else if (intrinInfo.numOperands == 3)
            {
                indexedElementOpType = intrinInfo.op2->TypeGet();
            }
            else
            {
                assert(intrinInfo.numOperands == 4);
                indexedElementOpType = intrinInfo.op3->TypeGet();
            }

            assert(varTypeIsSIMD(indexedElementOpType));

            const unsigned int indexedElementSimdSize = genTypeSize(indexedElementOpType);
            HWIntrinsicInfo::lookupImmBounds(intrin->GetHWIntrinsicId(), indexedElementSimdSize,
                                             intrin->GetSimdBaseType(), 1, &immLowerBound, &immUpperBound);
        }
        else
        {
            HWIntrinsicInfo::lookupImmBounds(intrin->GetHWIntrinsicId(), intrin->GetSimdSize(),
                                             intrin->GetSimdBaseType(), 1, &immLowerBound, &immUpperBound);
        }

        nonConstImmReg = immOp->GetRegNum();
        immValue       = immLowerBound;

        if (TestImmOpZeroOrOne())
        {
            nonZeroLabel = codeGen->genCreateTempLabel();
        }
        else
        {
            // At the moment, this helper supports only intrinsics that correspond to one machine instruction.
            // If we ever encounter an intrinsic that is either lowered into multiple instructions or
            // the number of instructions that correspond to each case is unknown apriori - we can extend support to
            // these by
            // using the same approach as in hwintrinsicxarch.cpp - adding an additional indirection level in form of a
            // branch table.
            branchTargetReg = codeGen->internalRegisters.GetSingle(intrin);
        }

        endLabel = codeGen->genCreateTempLabel();
    }
}

// HWIntrinsicImmOpHelper: Variant constructor of the helper class instance.
//       This is used when the immediate does not exist in a GenTree. For example, the immediate has been created
//       during codegen from other immediate values.
//
// Arguments:
//    codeGen       -- an instance of CodeGen class.
//    immReg        -- the register containing the immediate.
//    immLowerBound -- the lower bound of the register.
//    immUpperBound -- the lower bound of the register.
//    intrin        -- a hardware intrinsic tree node.
//
// Note: This instance is designed to be used via the same for loop as the standard constructor.
//
CodeGen::HWIntrinsicImmOpHelper::HWIntrinsicImmOpHelper(
    CodeGen* codeGen, regNumber immReg, int immLowerBound, int immUpperBound, GenTreeHWIntrinsic* intrin)
    : codeGen(codeGen)
    , endLabel(nullptr)
    , nonZeroLabel(nullptr)
    , immValue(immLowerBound)
    , immLowerBound(immLowerBound)
    , immUpperBound(immUpperBound)
    , nonConstImmReg(immReg)
    , branchTargetReg(REG_NA)
{
    assert(codeGen != nullptr);

    if (TestImmOpZeroOrOne())
    {
        nonZeroLabel = codeGen->genCreateTempLabel();
    }
    else
    {
        // At the moment, this helper supports only intrinsics that correspond to one machine instruction.
        // If we ever encounter an intrinsic that is either lowered into multiple instructions or
        // the number of instructions that correspond to each case is unknown apriori - we can extend support to
        // these by
        // using the same approach as in hwintrinsicxarch.cpp - adding an additional indirection level in form of a
        // branch table.
        branchTargetReg = codeGen->internalRegisters.GetSingle(intrin);
    }

    endLabel = codeGen->genCreateTempLabel();
}

//------------------------------------------------------------------------
// EmitBegin: emits the beginning of a "switch" table, no-op if an immediate operand is constant.
//
// Note: The function is called at the beginning of code generation and emits
//    a) If an immediate operand can be either 0 or 1
//
//       cbnz <nonZeroLabel>, nonConstImmReg
//
//    b) If an immediate operand can take any value in [0, upperBound) range
//
//       adr branchTargetReg, <beginLabel>
//       add branchTargetReg, branchTargetReg, nonConstImmReg, lsl #3
//       br  branchTargetReg
//
//       When an immediate operand is non constant this also defines <beginLabel> right after the emitted code.
//
void CodeGen::HWIntrinsicImmOpHelper::EmitBegin()
{
    if (NonConstImmOp())
    {
        BasicBlock* beginLabel = codeGen->genCreateTempLabel();

        if (TestImmOpZeroOrOne())
        {
            GetEmitter()->emitIns_J_R(INS_cbnz, EA_4BYTE, nonZeroLabel, nonConstImmReg);
        }
        else
        {
            // Here we assume that each case consists of one arm64 instruction followed by "b endLabel".
            // Since an arm64 instruction is 4 bytes, we branch to AddressOf(beginLabel) + (nonConstImmReg << 3).
            GetEmitter()->emitIns_R_L(INS_adr, EA_8BYTE, beginLabel, branchTargetReg);
            GetEmitter()->emitIns_R_R_R_I(INS_add, EA_8BYTE, branchTargetReg, branchTargetReg, nonConstImmReg, 3,
                                          INS_OPTS_LSL);

            // If the lower bound is non zero we need to adjust the branch target value by subtracting
            // (immLowerBound << 3).
            if (immLowerBound != 0)
            {
                GetEmitter()->emitIns_R_R_I(INS_sub, EA_8BYTE, branchTargetReg, branchTargetReg,
                                            ((ssize_t)immLowerBound << 3));
            }

            GetEmitter()->emitIns_R(INS_br, EA_8BYTE, branchTargetReg);
        }

        codeGen->genDefineInlineTempLabel(beginLabel);
    }
}

//------------------------------------------------------------------------
// EmitCaseEnd: emits the end of a "case", no-op if an immediate operand is constant.
//
// Note: The function is called at the end of each "case" (i.e. after an instruction has been emitted for a given
// immediate value ImmValue())
//       and emits
//
//       b <endLabel>
//
//       After the last "case" this defines <endLabel>.
//
//       If an immediate operand is either 0 or 1 it also defines <nonZeroLabel> after the first "case".
//
void CodeGen::HWIntrinsicImmOpHelper::EmitCaseEnd()
{
    assert(!Done());

    if (NonConstImmOp())
    {
        const bool isLastCase = (immValue == immUpperBound);

        if (isLastCase)
        {
            codeGen->genDefineInlineTempLabel(endLabel);
        }
        else
        {
            GetEmitter()->emitIns_J(INS_b, endLabel);

            if (TestImmOpZeroOrOne())
            {
                codeGen->genDefineInlineTempLabel(nonZeroLabel);
            }
            else
            {
                BasicBlock* tempLabel = codeGen->genCreateTempLabel();
                codeGen->genDefineInlineTempLabel(tempLabel);
            }
        }
    }

    immValue++;
}

//------------------------------------------------------------------------
// genHWIntrinsic: Generates the code for a given hardware intrinsic node.
//
// Arguments:
//    node - The hardware intrinsic node
//
void CodeGen::genHWIntrinsic(GenTreeHWIntrinsic* node)
{
    const HWIntrinsic intrin(node);

    // We need to validate that other phases of the compiler haven't introduced unsupported intrinsics
    assert(compiler->compIsaSupportedDebugOnly(HWIntrinsicInfo::lookupIsa(intrin.id)));

    regNumber targetReg = node->GetRegNum();

    regNumber op1Reg = REG_NA;
    regNumber op2Reg = REG_NA;
    regNumber op3Reg = REG_NA;
    regNumber op4Reg = REG_NA;
    regNumber op5Reg = REG_NA;

    switch (intrin.numOperands)
    {
        case 5:
            assert(intrin.op5 != nullptr);
            op5Reg = intrin.op5->GetRegNum();
            FALLTHROUGH;

        case 4:
            assert(intrin.op4 != nullptr);
            op4Reg = intrin.op4->GetRegNum();
            FALLTHROUGH;

        case 3:
            assert(intrin.op3 != nullptr);
            op3Reg = intrin.op3->GetRegNum();
            FALLTHROUGH;

        case 2:
            assert(intrin.op2 != nullptr);
            op2Reg = intrin.op2->GetRegNum();
            FALLTHROUGH;

        case 1:
            assert(intrin.op1 != nullptr);
            op1Reg = intrin.op1->GetRegNum();
            break;

        case 0:
            break;

        default:
            unreached();
    }

    emitAttr emitSize;
    insOpts  opt;
    bool     unspilledFfr = false;

    if (HWIntrinsicInfo::SIMDScalar(intrin.id))
    {
        emitSize = emitTypeSize(intrin.baseType);
        opt      = INS_OPTS_NONE;
    }
    else if (intrin.category == HW_Category_Scalar)
    {
        emitSize = emitActualTypeSize(intrin.baseType);
        opt      = INS_OPTS_NONE;
    }
    else if (HWIntrinsicInfo::IsScalable(intrin.id))
    {
        emitSize = EA_SCALABLE;
        opt      = emitter::optGetSveInsOpt(emitTypeSize(intrin.baseType));

        switch (intrin.id)
        {
            case NI_Sve_GetFfrByte:
            case NI_Sve_GetFfrInt16:
            case NI_Sve_GetFfrInt32:
            case NI_Sve_GetFfrInt64:
            case NI_Sve_GetFfrSByte:
            case NI_Sve_GetFfrUInt16:
            case NI_Sve_GetFfrUInt32:
            case NI_Sve_GetFfrUInt64:
            {
                if ((intrin.op1 != nullptr) && ((intrin.op1->gtFlags & GTF_SPILLED) != 0))
                {
                    // If there was a op1 for this intrinsic, it means FFR is consumed here
                    // and we need to unspill.
                    unspilledFfr = true;
                }
                break;
            }
            case NI_Sve_LoadVectorFirstFaulting:
            {
                if ((intrin.op3 != nullptr) && ((intrin.op3->gtFlags & GTF_SPILLED) != 0))
                {
                    // If there was a op3 for this intrinsic, it means FFR is consumed here
                    // and we need to unspill.
                    unspilledFfr = true;
                }
                break;
            }
            default:
                break;
        }
    }
    else if (intrin.category == HW_Category_Special)
    {
        assert(intrin.id == NI_ArmBase_Yield);

        emitSize = EA_UNKNOWN;
        opt      = INS_OPTS_NONE;
    }
    else
    {
        emitSize = emitActualTypeSize(Compiler::getSIMDTypeForSize(node->GetSimdSize()));
        opt      = genGetSimdInsOpt(emitSize, intrin.baseType);
    }

    const bool isRMW               = node->isRMWHWIntrinsic(compiler);
    const bool hasImmediateOperand = HWIntrinsicInfo::HasImmediateOperand(intrin.id);

    genConsumeMultiOpOperands(node);

    if (intrin.codeGenIsTableDriven())
    {
        const instruction ins = HWIntrinsicInfo::lookupIns(intrin.id, intrin.baseType);
        assert(ins != INS_invalid);

        if (intrin.category == HW_Category_SIMDByIndexedElement)
        {
            if (hasImmediateOperand)
            {
                if (isRMW)
                {
                    if (targetReg != op1Reg)
                    {
                        assert(targetReg != op2Reg);
                        assert(targetReg != op3Reg);

                        GetEmitter()->emitIns_Mov(INS_mov, emitTypeSize(node), targetReg, op1Reg, /* canSkip */ true);
                    }

                    HWIntrinsicImmOpHelper helper(this, intrin.op4, node);

                    for (helper.EmitBegin(); !helper.Done(); helper.EmitCaseEnd())
                    {
                        const int elementIndex = helper.ImmValue();

                        GetEmitter()->emitIns_R_R_R_I(ins, emitSize, targetReg, op2Reg, op3Reg, elementIndex, opt);
                    }
                }
                else
                {
                    if (intrin.numOperands == 2)
                    {
                        HWIntrinsicImmOpHelper helper(this, intrin.op2, node);

                        for (helper.EmitBegin(); !helper.Done(); helper.EmitCaseEnd())
                        {
                            const int elementIndex = helper.ImmValue();

                            GetEmitter()->emitIns_R_R_I(ins, emitSize, targetReg, op1Reg, elementIndex, opt);
                        }
                    }
                    else
                    {
                        assert(intrin.numOperands == 3);
                        HWIntrinsicImmOpHelper helper(this, intrin.op3, node);

                        for (helper.EmitBegin(); !helper.Done(); helper.EmitCaseEnd())
                        {
                            const int elementIndex = helper.ImmValue();

                            GetEmitter()->emitIns_R_R_R_I(ins, emitSize, targetReg, op1Reg, op2Reg, elementIndex, opt);
                        }
                    }
                }
            }
            else
            {
                if (isRMW)
                {
                    if (targetReg != op1Reg)
                    {
                        assert(targetReg != op2Reg);
                        assert(targetReg != op3Reg);

                        GetEmitter()->emitIns_Mov(INS_mov, emitTypeSize(node), targetReg, op1Reg, /* canSkip */ true);
                    }

                    GetEmitter()->emitIns_R_R_R_I(ins, emitSize, targetReg, op2Reg, op3Reg, 0, opt);
                }
                else
                {
                    GetEmitter()->emitIns_R_R_R_I(ins, emitSize, targetReg, op1Reg, op2Reg, 0, opt);
                }
            }
        }
        else if ((intrin.category == HW_Category_ShiftLeftByImmediate) ||
                 (intrin.category == HW_Category_ShiftRightByImmediate))
        {
            assert(hasImmediateOperand);

            auto emitShift = [&](GenTree* op, regNumber reg) {
                HWIntrinsicImmOpHelper helper(this, op, node);

                for (helper.EmitBegin(); !helper.Done(); helper.EmitCaseEnd())
                {
                    const int shiftAmount = helper.ImmValue();

                    if (shiftAmount == 0)
                    {
                        // TODO: Use emitIns_Mov instead.
                        //       We do not use it currently because it will still elide the 'mov'
                        //       even if 'canSkip' is false. We cannot elide the 'mov' here.
                        GetEmitter()->emitIns_R_R_R(INS_mov, emitTypeSize(node), targetReg, reg, reg);
                    }
                    else
                    {
                        GetEmitter()->emitIns_R_R_I(ins, emitSize, targetReg, reg, shiftAmount, opt);
                    }
                }
            };

            if (isRMW)
            {
                GetEmitter()->emitIns_Mov(INS_mov, emitTypeSize(node), targetReg, op1Reg, /* canSkip */ true);
                emitShift(intrin.op3, op2Reg);
            }
            else
            {
                emitShift(intrin.op2, op1Reg);
            }
        }
        else if (HWIntrinsicInfo::HasEnumOperand(intrin.id))
        {
            assert(hasImmediateOperand);

            switch (intrin.numOperands)
            {
                case 1:
                {
                    HWIntrinsicImmOpHelper helper(this, intrin.op1, node);
                    for (helper.EmitBegin(); !helper.Done(); helper.EmitCaseEnd())
                    {
                        const insSvePattern pattern = (insSvePattern)helper.ImmValue();
                        GetEmitter()->emitIns_R_PATTERN(ins, emitSize, targetReg, opt, pattern);
                    }
                };
                break;

                default:
                    unreached();
            }
        }
        else if (intrin.numOperands >= 2 && intrin.op2->IsEmbMaskOp())
        {
            // Handle case where op2 is operation that needs embedded mask
            GenTree* op2 = intrin.op2;
            assert(intrin.id == NI_Sve_ConditionalSelect);
            assert(op2->OperIsHWIntrinsic());
            assert(op2->isContained());

            // Get the registers and intrinsics that needs embedded mask
            const HWIntrinsic intrinEmbMask(op2->AsHWIntrinsic());
            instruction       insEmbMask = HWIntrinsicInfo::lookupIns(intrinEmbMask.id, intrinEmbMask.baseType);
            const bool        instrIsRMW = op2->isRMWHWIntrinsic(compiler);

            regNumber maskReg       = op1Reg;
            regNumber embMaskOp1Reg = REG_NA;
            regNumber embMaskOp2Reg = REG_NA;
            regNumber embMaskOp3Reg = REG_NA;
            regNumber embMaskOp4Reg = REG_NA;
            regNumber falseReg      = op3Reg;

            switch (intrinEmbMask.numOperands)
            {
                case 4:
                    assert(intrinEmbMask.op4 != nullptr);
                    embMaskOp4Reg = intrinEmbMask.op4->GetRegNum();
                    FALLTHROUGH;

                case 3:
                    assert(intrinEmbMask.op3 != nullptr);
                    embMaskOp3Reg = intrinEmbMask.op3->GetRegNum();
                    FALLTHROUGH;

                case 2:
                    assert(intrinEmbMask.op2 != nullptr);
                    embMaskOp2Reg = intrinEmbMask.op2->GetRegNum();
                    FALLTHROUGH;

                case 1:
                    assert(intrinEmbMask.op1 != nullptr);
                    embMaskOp1Reg = intrinEmbMask.op1->GetRegNum();
                    break;

                default:
                    unreached();
            }

            // Shared code for setting up embedded mask arg for intrinsics with 3+ operands
            auto emitEmbeddedMaskSetup = [&] {
                if (intrin.op3->IsVectorZero())
                {
                    // If `falseReg` is zero, then move the first operand of `intrinEmbMask` in the
                    // destination using /Z.

                    assert(targetReg != embMaskOp2Reg);
                    assert(intrin.op3->isContained() || !intrin.op1->IsMaskAllBitsSet());
                    GetEmitter()->emitInsSve_R_R_R(INS_sve_movprfx, emitSize, targetReg, maskReg, embMaskOp1Reg, opt);
                }
                else
                {
                    // Below are the considerations we need to handle:
                    //
                    // targetReg == falseReg && targetReg == embMaskOp1Reg
                    //      fmla    Zd, P/m, Zn, Zm
                    //
                    // targetReg == falseReg && targetReg != embMaskOp1Reg
                    //      movprfx target, P/m, embMaskOp1Reg
                    //      fmla    target, P/m, embMaskOp2Reg, embMaskOp3Reg
                    //
                    // targetReg != falseReg && targetReg == embMaskOp1Reg
                    //      sel     target, P/m, embMaskOp1Reg, falseReg
                    //      fmla    target, P/m, embMaskOp2Reg, embMaskOp3Reg
                    //
                    // targetReg != falseReg && targetReg != embMaskOp1Reg
                    //      sel     target, P/m, embMaskOp1Reg, falseReg
                    //      fmla    target, P/m, embMaskOp2Reg, embMaskOp3Reg
                    //
                    // Note that, we just check if the targetReg/falseReg or targetReg/embMaskOp1Reg
                    // coincides or not.

                    if (targetReg != falseReg)
                    {
                        if (falseReg == embMaskOp1Reg)
                        {
                            // If falseReg value and embMaskOp1Reg value are same, then just mov the value
                            // to the target.

                            GetEmitter()->emitIns_Mov(INS_mov, emitTypeSize(node), targetReg, embMaskOp1Reg,
                                                      /* canSkip */ true);
                        }
                        else
                        {
                            // If falseReg value is not present in targetReg yet, move the inactive lanes
                            // into the targetReg using `sel`. Since this is RMW, the active lanes should
                            // have the value from embMaskOp1Reg

                            GetEmitter()->emitInsSve_R_R_R_R(INS_sve_sel, emitSize, targetReg, maskReg, embMaskOp1Reg,
                                                             falseReg, opt);
                        }
                    }
                    else if (targetReg != embMaskOp1Reg)
                    {
                        // If target already contains the values of `falseReg`, just merge the lanes from
                        // `embMaskOp1Reg`, again because this is RMW semantics.

                        GetEmitter()->emitInsSve_R_R_R(INS_sve_movprfx, emitSize, targetReg, maskReg, embMaskOp1Reg,
                                                       opt, INS_SCALABLE_OPTS_PREDICATE_MERGE);
                    }
                }
            };

            switch (intrinEmbMask.numOperands)
            {
                case 1:
                {
                    assert(!instrIsRMW);

                    // Special handling for ConvertTo* APIs
                    // Just need to change the opt here.
                    insOpts embOpt = opt;
                    switch (intrinEmbMask.id)
                    {
                        case NI_Sve_ConvertToInt32:
                        case NI_Sve_ConvertToUInt32:
                        case NI_Sve_ConvertToSingle:
                        {
                            embOpt = emitTypeSize(intrinEmbMask.baseType) == EA_8BYTE ? INS_OPTS_D_TO_S
                                                                                      : INS_OPTS_SCALABLE_S;
                            break;
                        }

                        case NI_Sve_ConvertToInt64:
                        case NI_Sve_ConvertToUInt64:
                        case NI_Sve_ConvertToDouble:
                        {
                            embOpt = emitTypeSize(intrinEmbMask.baseType) == EA_4BYTE ? INS_OPTS_S_TO_D
                                                                                      : INS_OPTS_SCALABLE_D;
                            break;
                        }
                        default:
                            break;
                    }

                    if (targetReg != falseReg)
                    {
                        // If targetReg is not the same as `falseReg` then need to move
                        // the `falseReg` to `targetReg`.

                        if (intrin.op3->isContained())
                        {
                            assert(intrin.op3->IsVectorZero());
                            if (intrin.op1->isContained() || intrin.op1->IsMaskAllBitsSet())
                            {
                                // We already skip importing ConditionalSelect if op1 == trueAll, however
                                // if we still see it here, it is because we wrapped the predicated instruction
                                // inside ConditionalSelect.
                                // As such, no need to move the `falseReg` to `targetReg`
                                // because the predicated instruction will eventually set it.
                            }
                            else
                            {
                                // If falseValue is zero, just zero out those lanes of targetReg using `movprfx`
                                // and /Z
                                GetEmitter()->emitIns_R_R_R(INS_sve_movprfx, emitSize, targetReg, maskReg, targetReg,
                                                            opt);
                            }
                        }
                        else if (emitter::isVectorRegister(embMaskOp1Reg) && (targetReg == embMaskOp1Reg))
                        {
                            // target != falseValue, but we do not want to overwrite target with `embMaskOp1Reg`.
                            // We will first do the predicate operation and then do conditionalSelect inactive
                            // elements from falseValue

                            // We cannot use use `movprfx` here to move falseReg to targetReg because that will
                            // overwrite the value of embMaskOp1Reg which is present in targetReg.
                            GetEmitter()->emitIns_R_R_R(insEmbMask, emitSize, targetReg, maskReg, embMaskOp1Reg,
                                                        embOpt);

                            GetEmitter()->emitIns_R_R_R_R(INS_sve_sel, emitSize, targetReg, maskReg, targetReg,
                                                          falseReg, opt);
                            break;
                        }
                        else
                        {
                            // At this point, target != embMaskOp1Reg != falseReg, so just go ahead
                            // and move the falseReg unpredicated into targetReg.
                            GetEmitter()->emitIns_R_R(INS_sve_movprfx, EA_SCALABLE, targetReg, falseReg);
                        }
                    }

                    GetEmitter()->emitIns_R_R_R(insEmbMask, emitSize, targetReg, maskReg, embMaskOp1Reg, embOpt);
                    break;
                }

                case 2:
                {
                    if (!instrIsRMW)
                    {
                        // Perform the actual "predicated" operation so that `embMaskOp1Reg` is the first operand
                        // and `embMaskOp2Reg` is the second operand.
                        GetEmitter()->emitIns_R_R_R_R(insEmbMask, emitSize, targetReg, maskReg, embMaskOp1Reg,
                                                      embMaskOp2Reg, opt);
                        break;
                    }

                    insScalableOpts sopt     = INS_SCALABLE_OPTS_NONE;
                    bool            hasShift = false;

                    insOpts embOpt = opt;
                    switch (intrinEmbMask.id)
                    {
                        case NI_Sve_ShiftLeftLogical:
                        case NI_Sve_ShiftRightArithmetic:
                        case NI_Sve_ShiftRightLogical:
                        {
                            const emitAttr op2Size = emitTypeSize(op2->AsHWIntrinsic()->GetAuxiliaryType());
                            if (op2Size != emitTypeSize(intrinEmbMask.baseType))
                            {
                                assert(emitter::optGetSveInsOpt(op2Size) == INS_OPTS_SCALABLE_D);
                                sopt = INS_SCALABLE_OPTS_WIDE;
                            }
                            break;
                        }

                        case NI_Sve_ShiftRightArithmeticForDivide:
                            hasShift = true;
                            break;

                        case NI_Sve_CreateBreakPropagateMask:
                            embOpt = INS_OPTS_SCALABLE_B;
                            break;

                        default:
                            break;
                    }

                    auto emitInsHelper = [&](regNumber reg1, regNumber reg2, regNumber reg3) {
                        if (hasShift)
                        {
                            HWIntrinsicImmOpHelper helper(this, intrinEmbMask.op2, op2->AsHWIntrinsic());
                            for (helper.EmitBegin(); !helper.Done(); helper.EmitCaseEnd())
                            {
                                GetEmitter()->emitInsSve_R_R_I(insEmbMask, emitSize, reg1, reg2, helper.ImmValue(),
                                                               embOpt, sopt);
                            }
                        }
                        else
                        {
                            GetEmitter()->emitIns_R_R_R(insEmbMask, emitSize, reg1, reg2, reg3, embOpt, sopt);
                        }
                    };

                    if (intrin.op3->IsVectorZero())
                    {
                        // If `falseReg` is zero, then move the first operand of `intrinEmbMask` in the
                        // destination using /Z.

                        switch (intrinEmbMask.id)
                        {
                            case NI_Sve_CreateBreakPropagateMask:
                                assert(targetReg != embMaskOp1Reg);
                                GetEmitter()->emitIns_Mov(INS_sve_mov, emitSize, targetReg, embMaskOp2Reg,
                                                          /* canSkip */ true);
                                emitInsHelper(targetReg, maskReg, embMaskOp1Reg);
                                break;

                            default:
                                assert(targetReg != embMaskOp2Reg);
                                GetEmitter()->emitIns_R_R_R(INS_sve_movprfx, emitSize, targetReg, maskReg,
                                                            embMaskOp1Reg, opt);

                                // Finally, perform the actual "predicated" operation so that `targetReg` is the first
                                // operand and `embMaskOp2Reg` is the second operand.
                                emitInsHelper(targetReg, maskReg, embMaskOp2Reg);
                                break;
                        }
                    }
                    else if (targetReg != falseReg)
                    {
                        // If `targetReg` and `falseReg` are not same, then we need to move it to `targetReg` first
                        // so the `insEmbMask` operation can be merged on top of it.

                        if (falseReg != embMaskOp1Reg)
                        {
                            // At the point, targetReg != embMaskOp1Reg != falseReg
                            if (HWIntrinsicInfo::IsOptionalEmbeddedMaskedOperation(intrinEmbMask.id))
                            {
                                // If the embedded instruction supports optional mask operation, use the "unpredicated"
                                // version of the instruction, followed by "sel" to select the active lanes.
                                emitInsHelper(targetReg, embMaskOp1Reg, embMaskOp2Reg);
                            }
                            else
                            {
                                // If the instruction just has "predicated" version, then move the "embMaskOp1Reg"
                                // into targetReg. Next, do the predicated operation on the targetReg and last,
                                // use "sel" to select the active lanes based on mask, and set inactive lanes
                                // to falseReg.

                                assert(targetReg != embMaskOp2Reg);
                                assert(HWIntrinsicInfo::IsEmbeddedMaskedOperation(intrinEmbMask.id));

                                GetEmitter()->emitIns_R_R(INS_sve_movprfx, EA_SCALABLE, targetReg, embMaskOp1Reg);

                                emitInsHelper(targetReg, maskReg, embMaskOp2Reg);
                            }

                            GetEmitter()->emitIns_R_R_R_R(INS_sve_sel, emitSize, targetReg, maskReg, targetReg,
                                                          falseReg, opt);
                            break;
                        }
                        else if (targetReg != embMaskOp1Reg)
                        {
                            // embMaskOp1Reg is same as `falseReg`, but not same as `targetReg`. Move the
                            // `embMaskOp1Reg` i.e. `falseReg` in `targetReg`, using "unpredicated movprfx", so the
                            // subsequent `insEmbMask` operation can be merged on top of it.
                            GetEmitter()->emitIns_R_R(INS_sve_movprfx, EA_SCALABLE, targetReg, falseReg);
                        }

                        // Finally, perform the actual "predicated" operation so that `targetReg` is the first operand
                        // and `embMaskOp2Reg` is the second operand.
                        emitInsHelper(targetReg, maskReg, embMaskOp2Reg);
                    }
                    else
                    {
                        // Just perform the actual "predicated" operation so that `targetReg` is the first operand
                        // and `embMaskOp2Reg` is the second operand.
                        emitInsHelper(targetReg, maskReg, embMaskOp2Reg);
                    }

                    break;
                }

                case 3:
                {
                    assert(instrIsRMW);

                    if (HWIntrinsicInfo::IsFmaIntrinsic(intrinEmbMask.id))
                    {
                        assert(falseReg != embMaskOp3Reg);
                        // For FMA, the operation we are trying to perform is:
                        //      result = op1 + (op2 * op3)
                        //
                        // There are two instructions that can be used depending on which operand's register,
                        // optionally, will store the final result.
                        //
                        // 1. If the result is stored in the operand that was used as an "addend" in the operation,
                        // then we use `FMLA` format:
                        //      reg1 = reg1 + (reg2 * reg3)
                        //
                        // 2. If the result is stored in the operand that was used as a "multiplicand" in the operation,
                        // then we use `FMAD` format:
                        //      reg1 = (reg1 * reg2) + reg3
                        //
                        // Check if the result's register is same as that of one of the operand's register and
                        // accordingly pick the appropriate format. Suppose `targetReg` holds the result, then we have
                        // following cases:
                        //
                        // Case# 1: Result is stored in the operand that held the "addend"
                        //      targetReg == reg1
                        //
                        // We generate the FMLA instruction format and no further changes are needed.
                        //
                        // Case# 2: Result is stored in the operand `op2` that held the "multiplicand"
                        //      targetReg == reg2
                        //
                        // So we basically have an operation:
                        //      reg2 = reg1 + (reg2 * reg3)
                        //
                        // Since, the result will be stored in the "multiplicand", we pick format `FMAD`.
                        // Then, we rearrange the operands to ensure that the operation is done correctly.
                        //      reg2 = reg1 + (reg2 * reg3)  // to start with
                        //      reg2 = reg3 + (reg2 * reg1)  // swap reg1 <--> reg3
                        //      reg1 = reg3 + (reg1 * reg2)  // swap reg1 <--> reg2
                        //      reg1 = (reg1 * reg2) + reg3  // rearrange to get FMAD format
                        //
                        // Case# 3: Result is stored in the operand `op3` that held the "multiplier"
                        //      targetReg == reg3
                        //
                        // So we basically have an operation:
                        //      reg3 = reg1 + (reg2 * reg3)
                        // Since, the result will be stored in the "multiplier", we again pick format `FMAD`.
                        // Then, we rearrange the operands to ensure that the operation is done correctly.
                        //      reg3 = reg1 + (reg2 * reg3)  // to start with
                        //      reg1 = reg3 + (reg2 * reg1)  // swap reg1 <--> reg3
                        //      reg1 = (reg1 * reg2) + reg3  // rearrange to get FMAD format

                        bool useAddend = true;
                        if (targetReg == embMaskOp2Reg)
                        {
                            // Case# 2
                            useAddend = false;
                            std::swap(embMaskOp1Reg, embMaskOp3Reg);
                            std::swap(embMaskOp1Reg, embMaskOp2Reg);
                        }
                        else if (targetReg == embMaskOp3Reg)
                        {
                            // Case# 3
                            useAddend = false;
                            std::swap(embMaskOp1Reg, embMaskOp3Reg);
                        }
                        else
                        {
                            // Case# 1
                        }

                        switch (intrinEmbMask.id)
                        {
                            case NI_Sve_FusedMultiplyAdd:
                                insEmbMask = useAddend ? INS_sve_fmla : INS_sve_fmad;
                                break;

                            case NI_Sve_FusedMultiplyAddNegated:
                                insEmbMask = useAddend ? INS_sve_fnmla : INS_sve_fnmad;
                                break;

                            case NI_Sve_FusedMultiplySubtract:
                                insEmbMask = useAddend ? INS_sve_fmls : INS_sve_fmsb;
                                break;

                            case NI_Sve_FusedMultiplySubtractNegated:
                                insEmbMask = useAddend ? INS_sve_fnmls : INS_sve_fnmsb;
                                break;

                            case NI_Sve_MultiplyAdd:
                                insEmbMask = useAddend ? INS_sve_mla : INS_sve_mad;
                                break;

                            case NI_Sve_MultiplySubtract:
                                insEmbMask = useAddend ? INS_sve_mls : INS_sve_msb;
                                break;

                            default:
                                unreached();
                        }
                    }

                    emitEmbeddedMaskSetup();

                    // Finally, perform the desired operation.
                    if (HWIntrinsicInfo::HasImmediateOperand(intrinEmbMask.id))
                    {
                        HWIntrinsicImmOpHelper helper(this, intrinEmbMask.op3, op2->AsHWIntrinsic());
                        for (helper.EmitBegin(); !helper.Done(); helper.EmitCaseEnd())
                        {
                            GetEmitter()->emitInsSve_R_R_R_I(insEmbMask, emitSize, targetReg, maskReg, embMaskOp2Reg,
                                                             helper.ImmValue(), opt);
                        }
                    }
                    else
                    {
                        assert(HWIntrinsicInfo::IsFmaIntrinsic(intrinEmbMask.id));
                        GetEmitter()->emitInsSve_R_R_R_R(insEmbMask, emitSize, targetReg, maskReg, embMaskOp2Reg,
                                                         embMaskOp3Reg, opt);
                    }

                    break;
                }

                case 4:
                {
                    assert(instrIsRMW);
                    assert(intrinEmbMask.op4->isContained() == (embMaskOp4Reg == REG_NA));
                    assert(HWIntrinsicInfo::HasImmediateOperand(intrinEmbMask.id));

                    emitEmbeddedMaskSetup();

                    HWIntrinsicImmOpHelper helper(this, intrinEmbMask.op4, op2->AsHWIntrinsic());
                    for (helper.EmitBegin(); !helper.Done(); helper.EmitCaseEnd())
                    {
                        GetEmitter()->emitInsSve_R_R_R_R_I(insEmbMask, emitSize, targetReg, maskReg, embMaskOp2Reg,
                                                           embMaskOp3Reg, helper.ImmValue(), opt);
                    }

                    break;
                }

                default:
                    unreached();
            }
        }
        else
        {
            assert(!hasImmediateOperand);

            switch (intrin.numOperands)
            {
                case 0:
                    GetEmitter()->emitIns_R(ins, emitSize, targetReg, opt);
                    break;
                case 1:
                    GetEmitter()->emitIns_R_R(ins, emitSize, targetReg, op1Reg, opt);
                    break;

                case 2:
                    // This handles optimizations for instructions that have
                    // an implicit 'zero' vector of what would be the second operand.
                    if (HWIntrinsicInfo::SupportsContainment(intrin.id) && intrin.op2->isContained() &&
                        intrin.op2->IsVectorZero())
                    {
                        GetEmitter()->emitIns_R_R(ins, emitSize, targetReg, op1Reg, opt);
                    }
                    else if (HWIntrinsicInfo::IsScalable(intrin.id))
                    {
                        assert(!node->IsEmbMaskOp());
                        if (HWIntrinsicInfo::IsExplicitMaskedOperation(intrin.id))
                        {
                            if (isRMW)
                            {
                                if (targetReg != op2Reg)
                                {
                                    assert(targetReg != op1Reg);

                                    GetEmitter()->emitIns_Mov(ins_Move_Extend(intrin.op2->TypeGet(), false),
                                                              emitTypeSize(node), targetReg, op2Reg,
                                                              /* canSkip */ true);
                                }

                                GetEmitter()->emitIns_R_R(ins, emitSize, targetReg, op1Reg, opt);
                            }
                            else
                            {
                                GetEmitter()->emitIns_R_R_R(ins, emitSize, targetReg, op1Reg, op2Reg, opt);
                            }
                        }
                        else
                        {
                            // This generates an unpredicated version
                            // Implicitly predicated should be taken care above `intrin.op2->IsEmbMaskOp()`
                            GetEmitter()->emitIns_R_R_R(ins, emitSize, targetReg, op1Reg, op2Reg, opt);
                        }
                    }
                    else if (isRMW)
                    {
                        if (targetReg != op1Reg)
                        {
                            assert(targetReg != op2Reg);

                            GetEmitter()->emitIns_Mov(INS_mov, emitTypeSize(node), targetReg, op1Reg,
                                                      /* canSkip */ true);
                        }
                        GetEmitter()->emitIns_R_R(ins, emitSize, targetReg, op2Reg, opt);
                    }
                    else
                    {
                        GetEmitter()->emitIns_R_R_R(ins, emitSize, targetReg, op1Reg, op2Reg, opt);
                    }
                    break;

                case 3:
                    if (isRMW)
                    {
                        if (HWIntrinsicInfo::IsExplicitMaskedOperation(intrin.id))
                        {
                            if (targetReg != op2Reg)
                            {
                                assert(targetReg != op1Reg);
                                assert(targetReg != op3Reg);

                                GetEmitter()->emitIns_Mov(INS_mov, emitTypeSize(node), targetReg, op2Reg,
                                                          /* canSkip */ true);
                            }

                            GetEmitter()->emitIns_R_R_R(ins, emitSize, targetReg, op1Reg, op3Reg, opt);
                        }
                        else
                        {
                            if (targetReg != op1Reg)
                            {
                                assert(targetReg != op2Reg);
                                assert(targetReg != op3Reg);

                                GetEmitter()->emitIns_Mov(INS_mov, emitTypeSize(node), targetReg, op1Reg,
                                                          /* canSkip */ true);
                            }
                            GetEmitter()->emitIns_R_R_R(ins, emitSize, targetReg, op2Reg, op3Reg, opt);
                        }
                    }
                    else
                    {
                        GetEmitter()->emitIns_R_R_R_R(ins, emitSize, targetReg, op1Reg, op2Reg, op3Reg, opt);
                    }
                    break;

                default:
                    unreached();
            }
        }
    }
    else
    {
        instruction ins = INS_invalid;
        switch (intrin.id)
        {
            case NI_AdvSimd_AddWideningLower:
                assert(varTypeIsIntegral(intrin.baseType));
                if (intrin.op1->TypeGet() == TYP_SIMD8)
                {
                    ins = varTypeIsUnsigned(intrin.baseType) ? INS_uaddl : INS_saddl;
                }
                else
                {
                    assert(intrin.op1->TypeGet() == TYP_SIMD16);
                    ins = varTypeIsUnsigned(intrin.baseType) ? INS_uaddw : INS_saddw;
                }
                break;

            case NI_AdvSimd_SubtractWideningLower:
                assert(varTypeIsIntegral(intrin.baseType));
                if (intrin.op1->TypeGet() == TYP_SIMD8)
                {
                    ins = varTypeIsUnsigned(intrin.baseType) ? INS_usubl : INS_ssubl;
                }
                else
                {
                    assert(intrin.op1->TypeGet() == TYP_SIMD16);
                    ins = varTypeIsUnsigned(intrin.baseType) ? INS_usubw : INS_ssubw;
                }
                break;

            case NI_AdvSimd_AddWideningUpper:
                assert(varTypeIsIntegral(intrin.baseType));
                if (node->GetAuxiliaryType() == intrin.baseType)
                {
                    ins = varTypeIsUnsigned(intrin.baseType) ? INS_uaddl2 : INS_saddl2;
                }
                else
                {
                    ins = varTypeIsUnsigned(intrin.baseType) ? INS_uaddw2 : INS_saddw2;
                }
                break;

            case NI_AdvSimd_SubtractWideningUpper:
                assert(varTypeIsIntegral(intrin.baseType));
                if (node->GetAuxiliaryType() == intrin.baseType)
                {
                    ins = varTypeIsUnsigned(intrin.baseType) ? INS_usubl2 : INS_ssubl2;
                }
                else
                {
                    ins = varTypeIsUnsigned(intrin.baseType) ? INS_usubw2 : INS_ssubw2;
                }
                break;

            case NI_ArmBase_Yield:
            {
                ins = INS_yield;
                break;
            }

            case NI_ArmBase_Arm64_MultiplyLongAdd:
                ins = varTypeIsUnsigned(intrin.baseType) ? INS_umaddl : INS_smaddl;
                break;

            case NI_ArmBase_Arm64_MultiplyLongSub:
                ins = varTypeIsUnsigned(intrin.baseType) ? INS_umsubl : INS_smsubl;
                break;

            case NI_Sve_StoreNarrowing:
                ins = HWIntrinsicInfo::lookupIns(intrin.id, node->GetAuxiliaryType());
                break;

            default:
                ins = HWIntrinsicInfo::lookupIns(intrin.id, intrin.baseType);
                break;
        }

        assert(ins != INS_invalid);

        switch (intrin.id)
        {
            case NI_AdvSimd_BitwiseSelect:
                // Even though BitwiseSelect is an RMW intrinsic per se, we don't want to mark it as such
                // since we can handle all possible allocation decisions for targetReg.
                assert(!isRMW);

                if (targetReg == op1Reg)
                {
                    GetEmitter()->emitIns_R_R_R(INS_bsl, emitSize, targetReg, op2Reg, op3Reg, opt);
                }
                else if (targetReg == op2Reg)
                {
                    GetEmitter()->emitIns_R_R_R(INS_bif, emitSize, targetReg, op3Reg, op1Reg, opt);
                }
                else if (targetReg == op3Reg)
                {
                    GetEmitter()->emitIns_R_R_R(INS_bit, emitSize, targetReg, op2Reg, op1Reg, opt);
                }
                else
                {
                    GetEmitter()->emitIns_Mov(INS_mov, emitSize, targetReg, op1Reg, /* canSkip */ false);
                    GetEmitter()->emitIns_R_R_R(INS_bsl, emitSize, targetReg, op2Reg, op3Reg, opt);
                }
                break;

            case NI_Crc32_ComputeCrc32:
            case NI_Crc32_ComputeCrc32C:
            case NI_Crc32_Arm64_ComputeCrc32:
            case NI_Crc32_Arm64_ComputeCrc32C:
                GetEmitter()->emitIns_R_R_R(ins, emitSize, targetReg, op1Reg, op2Reg, opt);
                break;

            case NI_AdvSimd_AbsoluteCompareLessThan:
            case NI_AdvSimd_AbsoluteCompareLessThanOrEqual:
            case NI_AdvSimd_CompareLessThan:
            case NI_AdvSimd_CompareLessThanOrEqual:
            case NI_AdvSimd_Arm64_AbsoluteCompareLessThan:
            case NI_AdvSimd_Arm64_AbsoluteCompareLessThanScalar:
            case NI_AdvSimd_Arm64_AbsoluteCompareLessThanOrEqual:
            case NI_AdvSimd_Arm64_AbsoluteCompareLessThanOrEqualScalar:
            case NI_AdvSimd_Arm64_CompareLessThan:
            case NI_AdvSimd_Arm64_CompareLessThanScalar:
            case NI_AdvSimd_Arm64_CompareLessThanOrEqual:
            case NI_AdvSimd_Arm64_CompareLessThanOrEqualScalar:
                GetEmitter()->emitIns_R_R_R(ins, emitSize, targetReg, op2Reg, op1Reg, opt);
                break;

            case NI_AdvSimd_FusedMultiplyAddScalar:
            case NI_AdvSimd_FusedMultiplyAddNegatedScalar:
            case NI_AdvSimd_FusedMultiplySubtractNegatedScalar:
            case NI_AdvSimd_FusedMultiplySubtractScalar:
                assert(opt == INS_OPTS_NONE);
                GetEmitter()->emitIns_R_R_R_R(ins, emitSize, targetReg, op2Reg, op3Reg, op1Reg);
                break;

            case NI_AdvSimd_DuplicateSelectedScalarToVector64:
            case NI_AdvSimd_DuplicateSelectedScalarToVector128:
            case NI_AdvSimd_Arm64_DuplicateSelectedScalarToVector128:
            {
                HWIntrinsicImmOpHelper helper(this, intrin.op2, node);

                // Prior to codegen, the emitSize is based on node->GetSimdSize() which
                // tracks the size of the first operand and is used to tell if the index
                // is in range. However, when actually emitting it needs to be the size
                // of the return and the size of the operand is interpreted based on the
                // index value.

                assert(
                    GetEmitter()->isValidVectorIndex(emitSize, GetEmitter()->optGetElemsize(opt), helper.ImmValue()));

                emitSize = emitActualTypeSize(node->gtType);
                opt      = genGetSimdInsOpt(emitSize, intrin.baseType);

                for (helper.EmitBegin(); !helper.Done(); helper.EmitCaseEnd())
                {
                    const int elementIndex = helper.ImmValue();

                    assert(opt != INS_OPTS_NONE);
                    GetEmitter()->emitIns_R_R_I(ins, emitSize, targetReg, op1Reg, elementIndex, opt);
                }

                break;
            }

            case NI_AdvSimd_Extract:
            {
                HWIntrinsicImmOpHelper helper(this, intrin.op2, node);

                for (helper.EmitBegin(); !helper.Done(); helper.EmitCaseEnd())
                {
                    const int elementIndex = helper.ImmValue();

                    GetEmitter()->emitIns_R_R_I(ins, emitTypeSize(intrin.baseType), targetReg, op1Reg, elementIndex,
                                                INS_OPTS_NONE);
                }
            }
            break;

            case NI_AdvSimd_ExtractVector64:
            case NI_AdvSimd_ExtractVector128:
            {
                opt = (intrin.id == NI_AdvSimd_ExtractVector64) ? INS_OPTS_8B : INS_OPTS_16B;

                HWIntrinsicImmOpHelper helper(this, intrin.op3, node);

                for (helper.EmitBegin(); !helper.Done(); helper.EmitCaseEnd())
                {
                    const int elementIndex = helper.ImmValue();
                    const int byteIndex    = genTypeSize(intrin.baseType) * elementIndex;

                    GetEmitter()->emitIns_R_R_R_I(ins, emitSize, targetReg, op1Reg, op2Reg, byteIndex, opt);
                }
            }
            break;

            case NI_AdvSimd_Insert:
                assert(isRMW);

                GetEmitter()->emitIns_Mov(INS_mov, emitTypeSize(node), targetReg, op1Reg, /* canSkip */ true);

                if (intrin.op3->isContainedFltOrDblImmed())
                {
                    assert(intrin.op2->isContainedIntOrIImmed());
                    assert(intrin.op2->AsIntCon()->gtIconVal == 0);

                    const double dataValue = intrin.op3->AsDblCon()->DconValue();
                    GetEmitter()->emitIns_R_F(INS_fmov, emitSize, targetReg, dataValue, opt);
                }
                else
                {
                    assert(targetReg != op3Reg);

                    HWIntrinsicImmOpHelper helper(this, intrin.op2, node);

                    if (varTypeIsFloating(intrin.baseType))
                    {
                        for (helper.EmitBegin(); !helper.Done(); helper.EmitCaseEnd())
                        {
                            const int elementIndex = helper.ImmValue();

                            GetEmitter()->emitIns_R_R_I_I(ins, emitSize, targetReg, op3Reg, elementIndex, 0, opt);
                        }
                    }
                    else
                    {
                        for (helper.EmitBegin(); !helper.Done(); helper.EmitCaseEnd())
                        {
                            const int elementIndex = helper.ImmValue();

                            GetEmitter()->emitIns_R_R_I(ins, emitSize, targetReg, op3Reg, elementIndex, opt);
                        }
                    }
                }
                break;

            case NI_AdvSimd_InsertScalar:
            {
                assert(isRMW);
                if (targetReg != op1Reg)
                {
                    assert(targetReg != op3Reg);

                    GetEmitter()->emitIns_Mov(INS_mov, emitTypeSize(node), targetReg, op1Reg, /* canSkip */ true);
                }

                HWIntrinsicImmOpHelper helper(this, intrin.op2, node);

                for (helper.EmitBegin(); !helper.Done(); helper.EmitCaseEnd())
                {
                    const int elementIndex = helper.ImmValue();

                    GetEmitter()->emitIns_R_R_I_I(ins, emitSize, targetReg, op3Reg, elementIndex, 0, opt);
                }
            }
            break;

            case NI_AdvSimd_Arm64_InsertSelectedScalar:
            {
                assert(isRMW);
                if (targetReg != op1Reg)
                {
                    assert(targetReg != op3Reg);

                    GetEmitter()->emitIns_Mov(INS_mov, emitTypeSize(node), targetReg, op1Reg, /* canSkip */ true);
                }

                const int resultIndex = (int)intrin.op2->AsIntCon()->gtIconVal;
                const int valueIndex  = (int)intrin.op4->AsIntCon()->gtIconVal;
                GetEmitter()->emitIns_R_R_I_I(ins, emitSize, targetReg, op3Reg, resultIndex, valueIndex, opt);
            }
            break;

            case NI_AdvSimd_LoadAndInsertScalar:
            {
                assert(isRMW);
                if (targetReg != op1Reg)
                {
                    assert(targetReg != op3Reg);

                    GetEmitter()->emitIns_Mov(INS_mov, emitTypeSize(node), targetReg, op1Reg, /* canSkip */ true);
                }

                HWIntrinsicImmOpHelper helper(this, intrin.op2, node);

                for (helper.EmitBegin(); !helper.Done(); helper.EmitCaseEnd())
                {
                    const int elementIndex = helper.ImmValue();

                    GetEmitter()->emitIns_R_R_I(ins, emitSize, targetReg, op3Reg, elementIndex);
                }
            }
            break;

            case NI_AdvSimd_LoadAndInsertScalarVector64x2:
            case NI_AdvSimd_LoadAndInsertScalarVector64x3:
            case NI_AdvSimd_LoadAndInsertScalarVector64x4:
            case NI_AdvSimd_Arm64_LoadAndInsertScalarVector128x2:
            case NI_AdvSimd_Arm64_LoadAndInsertScalarVector128x3:
            case NI_AdvSimd_Arm64_LoadAndInsertScalarVector128x4:
            {
                assert(isRMW);
                unsigned fieldIdx = 0;
                op2Reg            = intrin.op2->GetRegNum();
                op3Reg            = intrin.op3->GetRegNum();
                assert(intrin.op1->OperIsFieldList());

                GenTreeFieldList* fieldList  = intrin.op1->AsFieldList();
                GenTree*          firstField = fieldList->Uses().GetHead()->GetNode();
                op1Reg                       = firstField->GetRegNum();

                regNumber targetFieldReg = REG_NA;
                regNumber op1FieldReg    = REG_NA;

                for (GenTreeFieldList::Use& use : fieldList->Uses())
                {
                    GenTree* fieldNode = use.GetNode();

                    targetFieldReg = node->GetRegByIndex(fieldIdx);
                    op1FieldReg    = fieldNode->GetRegNum();

                    if (targetFieldReg != op1FieldReg)
                    {
                        GetEmitter()->emitIns_Mov(INS_mov, emitTypeSize(fieldNode), targetFieldReg, op1FieldReg,
                                                  /* canSkip */ true);
                    }
                    fieldIdx++;
                }

                HWIntrinsicImmOpHelper helper(this, intrin.op2, node);

                for (helper.EmitBegin(); !helper.Done(); helper.EmitCaseEnd())
                {
                    const int elementIndex = helper.ImmValue();

                    GetEmitter()->emitIns_R_R_I(ins, emitSize, targetReg, op3Reg, elementIndex);
                }

                break;
            }
            case NI_AdvSimd_Arm64_LoadPairVector128:
            case NI_AdvSimd_Arm64_LoadPairVector128NonTemporal:
            case NI_AdvSimd_Arm64_LoadPairVector64:
            case NI_AdvSimd_Arm64_LoadPairVector64NonTemporal:
                GetEmitter()->emitIns_R_R_R(ins, emitSize, targetReg, node->GetRegByIndex(1), op1Reg);
                break;

            case NI_AdvSimd_Arm64_LoadPairScalarVector64:
            case NI_AdvSimd_Arm64_LoadPairScalarVector64NonTemporal:
                GetEmitter()->emitIns_R_R_R(ins, emitTypeSize(intrin.baseType), targetReg, node->GetRegByIndex(1),
                                            op1Reg);
                break;

            case NI_AdvSimd_Arm64_StorePair:
            case NI_AdvSimd_Arm64_StorePairNonTemporal:
                GetEmitter()->emitIns_R_R_R(ins, emitSize, op2Reg, op3Reg, op1Reg);
                break;

            case NI_AdvSimd_Arm64_StorePairScalar:
            case NI_AdvSimd_Arm64_StorePairScalarNonTemporal:
                GetEmitter()->emitIns_R_R_R(ins, emitTypeSize(intrin.baseType), op2Reg, op3Reg, op1Reg);
                break;

            case NI_AdvSimd_StoreSelectedScalar:
            case NI_AdvSimd_Arm64_StoreSelectedScalar:
            {
                unsigned regCount = 0;
                if (intrin.op2->OperIsFieldList())
                {
                    GenTreeFieldList* fieldList  = intrin.op2->AsFieldList();
                    GenTree*          firstField = fieldList->Uses().GetHead()->GetNode();
                    op2Reg                       = firstField->GetRegNum();

                    regNumber argReg = op2Reg;
                    for (GenTreeFieldList::Use& use : fieldList->Uses())
                    {
                        regCount++;
#ifdef DEBUG
                        GenTree* argNode = use.GetNode();
                        assert(argReg == argNode->GetRegNum());
                        argReg = getNextSIMDRegWithWraparound(argReg);
#endif
                    }
                }
                else
                {
                    regCount = 1;
                }

                switch (regCount)
                {
                    case 2:
                        ins = INS_st2;
                        break;

                    case 3:
                        ins = INS_st3;
                        break;

                    case 4:
                        ins = INS_st4;
                        break;

                    default:
                        assert(regCount == 1);
                        ins = INS_st1;
                        break;
                }

                HWIntrinsicImmOpHelper helper(this, intrin.op3, node);

                for (helper.EmitBegin(); !helper.Done(); helper.EmitCaseEnd())
                {
                    const int elementIndex = helper.ImmValue();

                    GetEmitter()->emitIns_R_R_I(ins, emitSize, op2Reg, op1Reg, elementIndex, opt);
                }
                break;
            }

            case NI_AdvSimd_Store:
            case NI_AdvSimd_Arm64_Store:
            case NI_AdvSimd_StoreVectorAndZip:
            case NI_AdvSimd_Arm64_StoreVectorAndZip:
            {
                unsigned regCount = 0;

                assert(intrin.op2->OperIsFieldList());

                GenTreeFieldList* fieldList  = intrin.op2->AsFieldList();
                GenTree*          firstField = fieldList->Uses().GetHead()->GetNode();
                op2Reg                       = firstField->GetRegNum();

                regNumber argReg = op2Reg;
                for (GenTreeFieldList::Use& use : fieldList->Uses())
                {
                    regCount++;
#ifdef DEBUG
                    GenTree* argNode = use.GetNode();
                    assert(argReg == argNode->GetRegNum());
                    argReg = getNextSIMDRegWithWraparound(argReg);
#endif
                }

                bool isSequentialStore = (intrin.id == NI_AdvSimd_Arm64_Store || intrin.id == NI_AdvSimd_Store);
                switch (regCount)
                {
                    case 2:
                        ins = isSequentialStore ? INS_st1_2regs : INS_st2;
                        break;

                    case 3:
                        ins = isSequentialStore ? INS_st1_3regs : INS_st3;
                        break;

                    case 4:
                        ins = isSequentialStore ? INS_st1_4regs : INS_st4;
                        break;

                    default:
                        unreached();
                }
                GetEmitter()->emitIns_R_R(ins, emitSize, op2Reg, op1Reg, opt);
                break;
            }

            case NI_Vector64_CreateScalarUnsafe:
            case NI_Vector128_CreateScalarUnsafe:
                if (intrin.op1->isContainedFltOrDblImmed())
                {
                    // fmov reg, #imm8
                    const double dataValue = intrin.op1->AsDblCon()->DconValue();
                    GetEmitter()->emitIns_R_F(ins, emitTypeSize(intrin.baseType), targetReg, dataValue, INS_OPTS_NONE);
                }
                else if (varTypeIsFloating(intrin.baseType))
                {
                    // fmov reg1, reg2
                    assert(GetEmitter()->IsMovInstruction(ins));
                    assert(intrin.baseType == intrin.op1->gtType);
                    GetEmitter()->emitIns_Mov(ins, emitTypeSize(intrin.baseType), targetReg, op1Reg,
                                              /* canSkip */ true, INS_OPTS_NONE);
                }
                else
                {
                    if (intrin.op1->isContainedIntOrIImmed())
                    {
                        // movi/movni reg, #imm8
                        const ssize_t dataValue = intrin.op1->AsIntCon()->gtIconVal;
                        GetEmitter()->emitIns_R_I(INS_movi, emitSize, targetReg, dataValue, opt);
                    }
                    else
                    {
                        // ins reg1[0], reg2
                        GetEmitter()->emitIns_R_R_I(ins, emitTypeSize(intrin.baseType), targetReg, op1Reg, 0,
                                                    INS_OPTS_NONE);
                    }
                }
                break;

            case NI_AdvSimd_AddWideningLower:
            case NI_AdvSimd_AddWideningUpper:
            case NI_AdvSimd_SubtractWideningLower:
            case NI_AdvSimd_SubtractWideningUpper:
                GetEmitter()->emitIns_R_R_R(ins, emitSize, targetReg, op1Reg, op2Reg, opt);
                break;

            case NI_AdvSimd_Arm64_AddSaturateScalar:
                if (varTypeIsUnsigned(node->GetAuxiliaryType()) != varTypeIsUnsigned(intrin.baseType))
                {
                    ins = varTypeIsUnsigned(intrin.baseType) ? INS_usqadd : INS_suqadd;

                    GetEmitter()->emitIns_Mov(INS_mov, emitTypeSize(node), targetReg, op1Reg, /* canSkip */ true);
                    GetEmitter()->emitIns_R_R(ins, emitSize, targetReg, op2Reg, opt);
                }
                else
                {
                    GetEmitter()->emitIns_R_R_R(ins, emitSize, targetReg, op1Reg, op2Reg, opt);
                }
                break;

            case NI_ArmBase_Yield:
            {
                GetEmitter()->emitIns(ins);
                break;
            }

            case NI_AdvSimd_DuplicateToVector64:
            case NI_AdvSimd_DuplicateToVector128:
            case NI_AdvSimd_Arm64_DuplicateToVector64:
            case NI_AdvSimd_Arm64_DuplicateToVector128:
            {
                if (varTypeIsFloating(intrin.baseType))
                {
                    if (intrin.op1->isContainedFltOrDblImmed())
                    {
                        const double dataValue = intrin.op1->AsDblCon()->DconValue();
                        GetEmitter()->emitIns_R_F(INS_fmov, emitSize, targetReg, dataValue, opt);
                    }
                    else if (intrin.id == NI_AdvSimd_Arm64_DuplicateToVector64)
                    {
                        assert(intrin.baseType == TYP_DOUBLE);
                        assert(GetEmitter()->IsMovInstruction(ins));
                        assert(intrin.baseType == intrin.op1->gtType);
                        GetEmitter()->emitIns_Mov(ins, emitSize, targetReg, op1Reg, /* canSkip */ true, opt);
                    }
                    else
                    {
                        GetEmitter()->emitIns_R_R_I(ins, emitSize, targetReg, op1Reg, 0, opt);
                    }
                }
                else if (intrin.op1->isContainedIntOrIImmed())
                {
                    const ssize_t dataValue = intrin.op1->AsIntCon()->gtIconVal;
                    GetEmitter()->emitIns_R_I(INS_movi, emitSize, targetReg, dataValue, opt);
                }
                else if (GetEmitter()->IsMovInstruction(ins))
                {
                    GetEmitter()->emitIns_Mov(ins, emitSize, targetReg, op1Reg, /* canSkip */ false, opt);
                }
                else
                {
                    GetEmitter()->emitIns_R_R(ins, emitSize, targetReg, op1Reg, opt);
                }
            }
            break;

            case NI_Sve_Load2xVectorAndUnzip:
            case NI_Sve_Load3xVectorAndUnzip:
            case NI_Sve_Load4xVectorAndUnzip:
            {
#ifdef DEBUG
                // Validates that consecutive registers were used properly.

                assert(node->GetMultiRegCount(compiler) == (unsigned int)GetEmitter()->insGetSveReg1ListSize(ins));

                regNumber argReg = targetReg;
                for (unsigned int i = 0; i < node->GetMultiRegCount(compiler); i++)
                {
                    assert(argReg == node->GetRegNumByIdx(i));
                    argReg = getNextSIMDRegWithWraparound(argReg);
                }
#endif // DEBUG
                GetEmitter()->emitIns_R_R_R_I(ins, emitSize, targetReg, op1Reg, op2Reg, 0, opt);
                break;
            }

            case NI_Sve_StoreAndZipx2:
            case NI_Sve_StoreAndZipx3:
            case NI_Sve_StoreAndZipx4:
            {
                assert(intrin.op3->OperIsFieldList());
                GenTreeFieldList* fieldList  = intrin.op3->AsFieldList();
                GenTree*          firstField = fieldList->Uses().GetHead()->GetNode();
                op3Reg                       = firstField->GetRegNum();

#ifdef DEBUG
                unsigned  regCount = 0;
                regNumber argReg   = op3Reg;
                for (GenTreeFieldList::Use& use : fieldList->Uses())
                {
                    regCount++;

                    GenTree* argNode = use.GetNode();
                    assert(argReg == argNode->GetRegNum());
                    argReg = getNextSIMDRegWithWraparound(argReg);
                }

                switch (ins)
                {
                    case INS_sve_st2b:
                    case INS_sve_st2d:
                    case INS_sve_st2h:
                    case INS_sve_st2w:
                    case INS_sve_st2q:
                        assert(regCount == 2);
                        break;

                    case INS_sve_st3b:
                    case INS_sve_st3d:
                    case INS_sve_st3h:
                    case INS_sve_st3w:
                    case INS_sve_st3q:
                        assert(regCount == 3);
                        break;

                    case INS_sve_st4b:
                    case INS_sve_st4d:
                    case INS_sve_st4h:
                    case INS_sve_st4w:
                    case INS_sve_st4q:
                        assert(regCount == 4);
                        break;

                    default:
                        unreached();
                }
#endif
                GetEmitter()->emitIns_R_R_R_I(ins, emitSize, op3Reg, op1Reg, op2Reg, 0, opt);
                break;
            }

            case NI_Sve_StoreAndZip:
            case NI_Sve_StoreNonTemporal:
            {
                GetEmitter()->emitIns_R_R_R_I(ins, emitSize, op3Reg, op1Reg, op2Reg, 0, opt);
                break;
            }

            case NI_Sve_PrefetchBytes:
            case NI_Sve_PrefetchInt16:
            case NI_Sve_PrefetchInt32:
            case NI_Sve_PrefetchInt64:
            {
                assert(hasImmediateOperand);
                assert(HWIntrinsicInfo::HasEnumOperand(intrin.id));
                HWIntrinsicImmOpHelper helper(this, intrin.op3, node);
                for (helper.EmitBegin(); !helper.Done(); helper.EmitCaseEnd())
                {
                    const insSvePrfop prfop = (insSvePrfop)helper.ImmValue();
                    GetEmitter()->emitIns_PRFOP_R_R_I(ins, emitSize, prfop, op1Reg, op2Reg, 0);
                }
                break;
            }

            case NI_Vector64_ToVector128:
                GetEmitter()->emitIns_Mov(ins, emitSize, targetReg, op1Reg, /* canSkip */ false);
                break;

            case NI_Vector64_ToVector128Unsafe:
            case NI_Vector128_AsVector128Unsafe:
            case NI_Vector128_GetLower:
                GetEmitter()->emitIns_Mov(ins, emitSize, targetReg, op1Reg, /* canSkip */ true);
                break;

            case NI_Vector64_GetElement:
            case NI_Vector128_GetElement:
            {
                assert(intrin.numOperands == 2);
                assert(!intrin.op1->isContained());

                assert(intrin.op2->OperIsConst());
                assert(intrin.op2->isContained());

                var_types simdType = Compiler::getSIMDTypeForSize(node->GetSimdSize());

                if (simdType == TYP_SIMD12)
                {
                    // op1 of TYP_SIMD12 should be considered as TYP_SIMD16
                    simdType = TYP_SIMD16;
                }

                ssize_t ival = intrin.op2->AsIntCon()->IconValue();

                if (!GetEmitter()->isValidVectorIndex(emitTypeSize(simdType), emitTypeSize(intrin.baseType), ival))
                {
                    // We only need to generate code for the get if the index is valid
                    // If the index is invalid, previously generated for the range check will throw
                    break;
                }

                if ((varTypeIsFloating(intrin.baseType) && (targetReg == op1Reg) && (ival == 0)))
                {
                    // no-op if vector is float/double, targetReg == op1Reg and fetching for 0th index.
                    break;
                }

                GetEmitter()->emitIns_R_R_I(ins, emitTypeSize(intrin.baseType), targetReg, op1Reg, ival, INS_OPTS_NONE);
                break;
            }

            case NI_Vector128_GetUpper:
            {
                const int byteIndex = 8;
                GetEmitter()->emitIns_R_R_R_I(ins, emitSize, targetReg, op1Reg, op1Reg, byteIndex, INS_OPTS_16B);
                break;
            }

            case NI_Vector128_AsVector3:
            {
                // AsVector3 can be a no-op when it's already in the right register, otherwise
                // we just need to move the value over. Vector3 operations will themselves mask
                // out the upper element when it's relevant, so it's not worth us spending extra
                // cycles doing so here.

                GetEmitter()->emitIns_Mov(ins, emitSize, targetReg, op1Reg, /* canSkip */ true);
                break;
            }

            case NI_Vector64_ToScalar:
            case NI_Vector128_ToScalar:
            {
                if ((varTypeIsFloating(intrin.baseType) && (targetReg == op1Reg)))
                {
                    // no-op if vector is float/double and targetReg == op1Reg
                    break;
                }

                GetEmitter()->emitIns_R_R_I(ins, emitTypeSize(intrin.baseType), targetReg, op1Reg, /* imm */ 0,
                                            INS_OPTS_NONE);
            }
            break;

            case NI_AdvSimd_ReverseElement16:
                GetEmitter()->emitIns_R_R(ins, emitSize, targetReg, op1Reg,
                                          (emitSize == EA_8BYTE) ? INS_OPTS_4H : INS_OPTS_8H);
                break;

            case NI_AdvSimd_ReverseElement32:
                GetEmitter()->emitIns_R_R(ins, emitSize, targetReg, op1Reg,
                                          (emitSize == EA_8BYTE) ? INS_OPTS_2S : INS_OPTS_4S);
                break;

            case NI_AdvSimd_ReverseElement8:
                GetEmitter()->emitIns_R_R(ins, emitSize, targetReg, op1Reg,
                                          (emitSize == EA_8BYTE) ? INS_OPTS_8B : INS_OPTS_16B);
                break;

            case NI_AdvSimd_VectorTableLookup:
            case NI_AdvSimd_Arm64_VectorTableLookup:
            {
                unsigned regCount = 0;
                if (intrin.op1->OperIsFieldList())
                {
                    GenTreeFieldList* fieldList  = intrin.op1->AsFieldList();
                    GenTree*          firstField = fieldList->Uses().GetHead()->GetNode();
                    op1Reg                       = firstField->GetRegNum();
                    INDEBUG(regNumber argReg = op1Reg);
                    for (GenTreeFieldList::Use& use : fieldList->Uses())
                    {
                        regCount++;
#ifdef DEBUG

                        GenTree* argNode = use.GetNode();
                        assert(argReg == argNode->GetRegNum());
                        argReg = getNextSIMDRegWithWraparound(argReg);
#endif
                    }
                }
                else
                {
                    regCount = 1;
                    op1Reg   = intrin.op1->GetRegNum();
                }

                switch (regCount)
                {
                    case 2:
                        ins = INS_tbl_2regs;
                        break;
                    case 3:
                        ins = INS_tbl_3regs;
                        break;
                    case 4:
                        ins = INS_tbl_4regs;
                        break;
                    default:
                        assert(regCount == 1);
                        assert(ins == INS_tbl);
                        break;
                }

                GetEmitter()->emitIns_R_R_R(ins, emitSize, targetReg, op1Reg, op2Reg, opt);
                break;
            }

            case NI_AdvSimd_VectorTableLookupExtension:
            case NI_AdvSimd_Arm64_VectorTableLookupExtension:
            {
                assert(isRMW);
                unsigned regCount = 0;
                op1Reg            = intrin.op1->GetRegNum();
                op3Reg            = intrin.op3->GetRegNum();
                if (intrin.op2->OperIsFieldList())
                {
                    GenTreeFieldList* fieldList  = intrin.op2->AsFieldList();
                    GenTree*          firstField = fieldList->Uses().GetHead()->GetNode();
                    op2Reg                       = firstField->GetRegNum();
                    INDEBUG(regNumber argReg = op2Reg);
                    for (GenTreeFieldList::Use& use : fieldList->Uses())
                    {
                        regCount++;
#ifdef DEBUG

                        GenTree* argNode = use.GetNode();

                        // registers should be consecutive
                        assert(argReg == argNode->GetRegNum());
                        // and they should not interfere with targetReg
                        assert(targetReg != argReg);
                        argReg = getNextSIMDRegWithWraparound(argReg);
#endif
                    }
                }
                else
                {
                    regCount = 1;
                    op2Reg   = intrin.op2->GetRegNum();
                }

                switch (regCount)
                {
                    case 2:
                        ins = INS_tbx_2regs;
                        break;
                    case 3:
                        ins = INS_tbx_3regs;
                        break;
                    case 4:
                        ins = INS_tbx_4regs;
                        break;
                    default:
                        assert(regCount == 1);
                        assert(ins == INS_tbx);
                        break;
                }

                if (targetReg != op1Reg)
                {
                    assert(targetReg != op3Reg);
                    GetEmitter()->emitIns_Mov(INS_mov, emitTypeSize(node), targetReg, op1Reg, /* canSkip */ true);
                }
                GetEmitter()->emitIns_R_R_R(ins, emitSize, targetReg, op2Reg, op3Reg, opt);
                break;
            }

            case NI_ArmBase_Arm64_MultiplyLongAdd:
            case NI_ArmBase_Arm64_MultiplyLongSub:
                assert(opt == INS_OPTS_NONE);
                GetEmitter()->emitIns_R_R_R_R(ins, emitSize, targetReg, op1Reg, op2Reg, op3Reg);
                break;

            case NI_Sve_ConvertMaskToVector:
                // PMOV would be ideal here, but it is in SVE2.1.
                // Instead, use a predicated move: MOV <Zd>.<T>, <Pg>/Z, #1
                GetEmitter()->emitIns_R_R_I(ins, emitSize, targetReg, op1Reg, 1, opt);
                break;

            case NI_Sve_ConvertVectorToMask:
                // PMOV would be ideal here, but it is in SVE2.1.
                // Instead, use a compare: CMPNE <Pd>.<T>, <Pg>/Z, <Zn>.<T>, #0
                GetEmitter()->emitIns_R_R_R_I(ins, emitSize, targetReg, op1Reg, op2Reg, 0, opt);
                break;

            case NI_Sve_Count16BitElements:
            case NI_Sve_Count32BitElements:
            case NI_Sve_Count64BitElements:
            case NI_Sve_Count8BitElements:
            {
                // Instruction has an additional immediate to multiply the result by. Use 1.
                assert(hasImmediateOperand);
                HWIntrinsicImmOpHelper helper(this, intrin.op1, node);
                for (helper.EmitBegin(); !helper.Done(); helper.EmitCaseEnd())
                {
                    const insSvePattern pattern = (insSvePattern)helper.ImmValue();
                    GetEmitter()->emitIns_R_PATTERN_I(ins, emitSize, targetReg, pattern, 1, opt);
                }
                break;
            }

            case NI_Sve_CreateTrueMaskAll:
                // Must use the pattern variant, as the non-pattern varient is SVE2.1.
                GetEmitter()->emitIns_R_PATTERN(ins, emitSize, targetReg, opt, SVE_PATTERN_ALL);
                break;

            case NI_Sve_CreateWhileLessThanMask8Bit:
            case NI_Sve_CreateWhileLessThanMask16Bit:
            case NI_Sve_CreateWhileLessThanMask32Bit:
            case NI_Sve_CreateWhileLessThanMask64Bit:
            {
                // Emit size and instruction is based on the scalar operands.
                var_types auxType = node->GetAuxiliaryType();
                emitSize          = emitActualTypeSize(auxType);
                if (varTypeIsUnsigned(auxType))
                {
                    ins = INS_sve_whilelo;
                }

                GetEmitter()->emitIns_R_R_R(ins, emitSize, targetReg, op1Reg, op2Reg, opt);
                break;
            }

            case NI_Sve_CreateWhileLessThanOrEqualMask8Bit:
            case NI_Sve_CreateWhileLessThanOrEqualMask16Bit:
            case NI_Sve_CreateWhileLessThanOrEqualMask32Bit:
            case NI_Sve_CreateWhileLessThanOrEqualMask64Bit:
            {
                // Emit size and instruction is based on the scalar operands.
                var_types auxType = node->GetAuxiliaryType();
                emitSize          = emitActualTypeSize(auxType);
                if (varTypeIsUnsigned(auxType))
                {
                    ins = INS_sve_whilels;
                }

                GetEmitter()->emitIns_R_R_R(ins, emitSize, targetReg, op1Reg, op2Reg, opt);
                break;
            }

            case NI_Sve_GatherPrefetch8Bit:
            case NI_Sve_GatherPrefetch16Bit:
            case NI_Sve_GatherPrefetch32Bit:
            case NI_Sve_GatherPrefetch64Bit:
            {
                assert(hasImmediateOperand);

                if (!varTypeIsSIMD(intrin.op2->gtType))
                {
                    // GatherPrefetch...(Vector<T> mask, T* address, Vector<T2> indices, SvePrefetchType prefetchType)

                    assert(intrin.numOperands == 4);
                    emitAttr        baseSize = emitActualTypeSize(intrin.baseType);
                    insScalableOpts sopt     = INS_SCALABLE_OPTS_NONE;

                    if (baseSize == EA_8BYTE)
                    {
                        // Index is multiplied.
                        sopt = (ins == INS_sve_prfb) ? INS_SCALABLE_OPTS_NONE : INS_SCALABLE_OPTS_LSL_N;
                    }
                    else
                    {
                        // Index is sign or zero extended to 64bits, then multiplied.
                        assert(baseSize == EA_4BYTE);
                        opt = varTypeIsUnsigned(node->GetAuxiliaryType()) ? INS_OPTS_SCALABLE_S_UXTW
                                                                          : INS_OPTS_SCALABLE_S_SXTW;

                        sopt = (ins == INS_sve_prfb) ? INS_SCALABLE_OPTS_NONE : INS_SCALABLE_OPTS_MOD_N;
                    }

                    HWIntrinsicImmOpHelper helper(this, intrin.op4, node);
                    for (helper.EmitBegin(); !helper.Done(); helper.EmitCaseEnd())
                    {
                        const insSvePrfop prfop = (insSvePrfop)helper.ImmValue();
                        GetEmitter()->emitIns_PRFOP_R_R_R(ins, emitSize, prfop, op1Reg, op2Reg, op3Reg, opt, sopt);
                    }
                }
                else
                {
                    // GatherPrefetch...(Vector<T> mask, Vector<T2> addresses, SvePrefetchType prefetchType)

                    opt = emitter::optGetSveInsOpt(emitTypeSize(node->GetAuxiliaryType()));

                    assert(intrin.numOperands == 3);
                    HWIntrinsicImmOpHelper helper(this, intrin.op3, node);
                    for (helper.EmitBegin(); !helper.Done(); helper.EmitCaseEnd())
                    {
                        const insSvePrfop prfop = (insSvePrfop)helper.ImmValue();
                        GetEmitter()->emitIns_PRFOP_R_R_I(ins, emitSize, prfop, op1Reg, op2Reg, 0, opt);
                    }
                }

                break;
            }

            case NI_Sve_GatherVector:
            case NI_Sve_GatherVectorByteZeroExtend:
            case NI_Sve_GatherVectorFirstFaulting:
            case NI_Sve_GatherVectorInt16SignExtend:
            case NI_Sve_GatherVectorInt16WithByteOffsetsSignExtend:
            case NI_Sve_GatherVectorInt32SignExtend:
            case NI_Sve_GatherVectorInt32WithByteOffsetsSignExtend:
            case NI_Sve_GatherVectorSByteSignExtend:
            case NI_Sve_GatherVectorUInt16WithByteOffsetsZeroExtend:
            case NI_Sve_GatherVectorUInt16ZeroExtend:
            case NI_Sve_GatherVectorUInt32WithByteOffsetsZeroExtend:
            case NI_Sve_GatherVectorUInt32ZeroExtend:
            {
                if (!varTypeIsSIMD(intrin.op2->gtType))
                {
                    // GatherVector...(Vector<T> mask, T* address, Vector<T2> indices)

                    assert(intrin.numOperands == 3);
                    emitAttr        baseSize = emitActualTypeSize(intrin.baseType);
                    insScalableOpts sopt     = INS_SCALABLE_OPTS_NONE;

                    if (baseSize == EA_8BYTE)
                    {
                        // Index is multiplied.
                        sopt = (ins == INS_sve_ld1b || ins == INS_sve_ld1sb) ? INS_SCALABLE_OPTS_NONE
                                                                             : INS_SCALABLE_OPTS_LSL_N;
                    }
                    else
                    {
                        // Index is sign or zero extended to 64bits, then multiplied.
                        assert(baseSize == EA_4BYTE);
                        opt = varTypeIsUnsigned(node->GetAuxiliaryType()) ? INS_OPTS_SCALABLE_S_UXTW
                                                                          : INS_OPTS_SCALABLE_S_SXTW;

                        sopt = (ins == INS_sve_ld1b || ins == INS_sve_ld1sb) ? INS_SCALABLE_OPTS_NONE
                                                                             : INS_SCALABLE_OPTS_MOD_N;
                    }

                    GetEmitter()->emitIns_R_R_R_R(ins, emitSize, targetReg, op1Reg, op2Reg, op3Reg, opt, sopt);
                }
                else
                {
                    // GatherVector...(Vector<T> mask, Vector<T2> addresses)

                    assert(intrin.numOperands == 2);
                    GetEmitter()->emitIns_R_R_R_I(ins, emitSize, targetReg, op1Reg, op2Reg, 0, opt);
                }

                break;
            }

            case NI_Sve_GatherVectorWithByteOffsets:
            {
                assert(!varTypeIsSIMD(intrin.op2->gtType));
                assert(intrin.numOperands == 3);
                emitAttr baseSize = emitActualTypeSize(intrin.baseType);

                if (baseSize == EA_4BYTE)
                {
                    // Index is sign or zero extended to 64bits.
                    opt = varTypeIsUnsigned(node->GetAuxiliaryType()) ? INS_OPTS_SCALABLE_S_UXTW
                                                                      : INS_OPTS_SCALABLE_S_SXTW;
                }
                else
                {
                    assert(baseSize == EA_8BYTE);
                }

                GetEmitter()->emitIns_R_R_R_R(ins, emitSize, targetReg, op1Reg, op2Reg, op3Reg, opt);
                break;
            }

            case NI_Sve_ReverseElement:
                // Use non-predicated version explicitly
                GetEmitter()->emitIns_R_R(ins, emitSize, targetReg, op1Reg, opt);
                break;

            case NI_Sve_Scatter:
            case NI_Sve_Scatter16BitNarrowing:
            case NI_Sve_Scatter16BitWithByteOffsetsNarrowing:
            case NI_Sve_Scatter32BitNarrowing:
            case NI_Sve_Scatter32BitWithByteOffsetsNarrowing:
            case NI_Sve_Scatter8BitNarrowing:
            case NI_Sve_Scatter8BitWithByteOffsetsNarrowing:
            {
                if (!varTypeIsSIMD(intrin.op2->gtType))
                {
                    // Scatter(Vector<T1> mask, T1* address, Vector<T2> indicies, Vector<T> data)
                    assert(intrin.numOperands == 4);
                    emitAttr        baseSize = emitActualTypeSize(intrin.baseType);
                    insScalableOpts sopt;

                    if (baseSize == EA_8BYTE)
                    {
                        // Index is multiplied by 8
                        sopt = (ins == INS_sve_st1b) ? INS_SCALABLE_OPTS_NONE : INS_SCALABLE_OPTS_LSL_N;
                        GetEmitter()->emitIns_R_R_R_R(ins, emitSize, op4Reg, op1Reg, op2Reg, op3Reg, opt, sopt);
                    }
                    else
                    {
                        // Index is sign or zero extended to 64bits, then multiplied by 4
                        assert(baseSize == EA_4BYTE);
                        opt  = varTypeIsUnsigned(node->GetAuxiliaryType()) ? INS_OPTS_SCALABLE_S_UXTW
                                                                           : INS_OPTS_SCALABLE_S_SXTW;
                        sopt = (ins == INS_sve_st1b) ? INS_SCALABLE_OPTS_NONE : INS_SCALABLE_OPTS_MOD_N;

                        GetEmitter()->emitIns_R_R_R_R(ins, emitSize, op4Reg, op1Reg, op2Reg, op3Reg, opt, sopt);
                    }
                }
                else
                {
                    // Scatter(Vector<T> mask, Vector<T> addresses, Vector<T> data)
                    assert(intrin.numOperands == 3);
                    GetEmitter()->emitIns_R_R_R_I(ins, emitSize, op3Reg, op1Reg, op2Reg, 0, opt);
                }
                break;
            }

            case NI_Sve_StoreNarrowing:
                opt = emitter::optGetSveInsOpt(emitTypeSize(intrin.baseType));
                GetEmitter()->emitIns_R_R_R_I(ins, emitSize, op3Reg, op1Reg, op2Reg, 0, opt);
                break;

            case NI_Sve_TransposeEven:
            case NI_Sve_TransposeOdd:
            case NI_Sve_UnzipEven:
            case NI_Sve_UnzipOdd:
            case NI_Sve_ZipHigh:
            case NI_Sve_ZipLow:
                // Use non-predicated version explicitly
                GetEmitter()->emitIns_R_R_R(ins, emitSize, targetReg, op1Reg, op2Reg, opt);
                break;

            case NI_Sve_SaturatingDecrementBy16BitElementCountScalar:
            case NI_Sve_SaturatingDecrementBy32BitElementCountScalar:
            case NI_Sve_SaturatingDecrementBy64BitElementCountScalar:
            case NI_Sve_SaturatingIncrementBy16BitElementCountScalar:
            case NI_Sve_SaturatingIncrementBy32BitElementCountScalar:
            case NI_Sve_SaturatingIncrementBy64BitElementCountScalar:
                // Use scalar sizes.
                emitSize = emitActualTypeSize(node->gtType);
                opt      = INS_OPTS_NONE;
                FALLTHROUGH;

            case NI_Sve_SaturatingDecrementBy16BitElementCount:
            case NI_Sve_SaturatingDecrementBy32BitElementCount:
            case NI_Sve_SaturatingDecrementBy64BitElementCount:
            case NI_Sve_SaturatingDecrementBy8BitElementCount:
            case NI_Sve_SaturatingIncrementBy16BitElementCount:
            case NI_Sve_SaturatingIncrementBy32BitElementCount:
            case NI_Sve_SaturatingIncrementBy64BitElementCount:
            case NI_Sve_SaturatingIncrementBy8BitElementCount:
            {
                assert(isRMW);
                if (targetReg != op1Reg)
                {
                    assert(targetReg != op2Reg);
                    assert(targetReg != op3Reg);
                    GetEmitter()->emitIns_Mov(INS_mov, emitTypeSize(node), targetReg, op1Reg, /* canSkip */ true);
                }

                if (intrin.op2->IsCnsIntOrI() && intrin.op3->IsCnsIntOrI())
                {
                    // Both immediates are constant, emit the intruction.

                    assert(intrin.op2->isContainedIntOrIImmed() && intrin.op3->isContainedIntOrIImmed());
                    int           scale   = (int)intrin.op2->AsIntCon()->gtIconVal;
                    insSvePattern pattern = (insSvePattern)intrin.op3->AsIntCon()->gtIconVal;
                    GetEmitter()->emitIns_R_PATTERN_I(ins, emitSize, targetReg, pattern, scale, opt);
                }
                else
                {
                    // Use the helper to generate a table. The table can only use a single lookup value, therefore
                    // the two immediates scale (1 to 16, in op2Reg) and pattern (0 to 31, in op3reg) must be
                    // combined to a single value (0 to 511)

                    assert(!intrin.op2->isContainedIntOrIImmed() && !intrin.op3->isContainedIntOrIImmed());

                    emitAttr scalarSize = emitActualTypeSize(node->GetSimdBaseType());

                    // Combine the two immediates into op2Reg.
                    // Reduce scale to have a lower bound of 0.
                    GetEmitter()->emitIns_R_R_I(INS_sub, scalarSize, op2Reg, op2Reg, 1);
                    // Shift pattern left to be out of range of scale.
                    GetEmitter()->emitIns_R_R_I(INS_lsl, scalarSize, op3Reg, op3Reg, 4);
                    // Combine the two values by ORing.
                    GetEmitter()->emitIns_R_R_R(INS_orr, scalarSize, op2Reg, op2Reg, op3Reg);

                    // Generate the table using the combined immediate.
                    HWIntrinsicImmOpHelper helper(this, op2Reg, 0, 511, node);
                    for (helper.EmitBegin(); !helper.Done(); helper.EmitCaseEnd())
                    {
                        // Extract scale and pattern from the immediate
                        const int           value   = helper.ImmValue();
                        const int           scale   = (value & 0xF) + 1;
                        const insSvePattern pattern = (insSvePattern)(value >> 4);
                        GetEmitter()->emitIns_R_PATTERN_I(ins, emitSize, targetReg, pattern, scale, opt);
                    }

                    // Restore the original values in op2Reg and op3Reg.
                    GetEmitter()->emitIns_R_R_I(INS_and, scalarSize, op2Reg, op2Reg, 0xF);
                    GetEmitter()->emitIns_R_R_I(INS_lsr, scalarSize, op3Reg, op3Reg, 4);
                    GetEmitter()->emitIns_R_R_I(INS_add, scalarSize, op2Reg, op2Reg, 1);
                }
                break;
            }

            case NI_Sve_SaturatingDecrementByActiveElementCount:
            case NI_Sve_SaturatingIncrementByActiveElementCount:
            {
                // RMW semantics
                if (targetReg != op1Reg)
                {
                    assert(targetReg != op2Reg);
                    GetEmitter()->emitIns_Mov(INS_mov, emitTypeSize(node), targetReg, op1Reg, /* canSkip */ true);
                }

                // Switch instruction if arg1 is unsigned.
                if (varTypeIsUnsigned(node->GetAuxiliaryType()))
                {
                    ins =
                        (intrin.id == NI_Sve_SaturatingDecrementByActiveElementCount) ? INS_sve_uqdecp : INS_sve_uqincp;
                }

                // If this is the scalar variant, get the correct size.
                if (!varTypeIsSIMD(node->gtType))
                {
                    emitSize = emitActualTypeSize(intrin.op1);
                }

                GetEmitter()->emitIns_R_R(ins, emitSize, targetReg, op2Reg, opt);
                break;
            }

            case NI_Sve_Compute8BitAddresses:
            case NI_Sve_Compute16BitAddresses:
            case NI_Sve_Compute32BitAddresses:
            case NI_Sve_Compute64BitAddresses:
            {
                GetEmitter()->emitInsSve_R_R_R_I(ins, EA_SCALABLE, targetReg, op1Reg, op2Reg,
                                                 HWIntrinsicInfo::lookupIval(intrin.id), opt, INS_SCALABLE_OPTS_LSL_N);
                break;
            }

            case NI_Sve_TestAnyTrue:
            case NI_Sve_TestFirstTrue:
            case NI_Sve_TestLastTrue:
                assert(targetReg == REG_NA);
                GetEmitter()->emitIns_R_R(ins, EA_SCALABLE, op1Reg, op2Reg, INS_OPTS_SCALABLE_B);
                break;

            case NI_Sve_ExtractVector:
            {
                assert(isRMW);

                if (targetReg != op1Reg)
                {
                    assert(targetReg != op2Reg);

                    GetEmitter()->emitIns_R_R(INS_sve_movprfx, EA_SCALABLE, targetReg, op1Reg);
                }

                HWIntrinsicImmOpHelper helper(this, intrin.op3, node);

                for (helper.EmitBegin(); !helper.Done(); helper.EmitCaseEnd())
                {
                    const int elementIndex = helper.ImmValue();
                    const int byteIndex    = genTypeSize(intrin.baseType) * elementIndex;

                    GetEmitter()->emitIns_R_R_I(ins, emitSize, targetReg, op2Reg, byteIndex, INS_OPTS_SCALABLE_B);
                }
                break;
            }

            case NI_Sve_InsertIntoShiftedVector:
            {
                assert(isRMW);
                assert(emitter::isFloatReg(op2Reg) == varTypeIsFloating(intrin.baseType));
                if (targetReg != op1Reg)
                {
                    assert(targetReg != op2Reg);
                    GetEmitter()->emitIns_Mov(INS_mov, emitTypeSize(node), targetReg, op1Reg,
                                              /* canSkip */ true);
                }

                GetEmitter()->emitInsSve_R_R(ins, emitSize, targetReg, op2Reg, opt);
                break;
            }

            case NI_Sve_CreateBreakAfterMask:
            case NI_Sve_CreateBreakBeforeMask:
            {
                GetEmitter()->emitInsSve_R_R_R(ins, emitSize, targetReg, op1Reg, op2Reg, INS_OPTS_SCALABLE_B);
                break;
            }

            case NI_Sve_CreateBreakAfterPropagateMask:
            case NI_Sve_CreateBreakBeforePropagateMask:
            {
                GetEmitter()->emitInsSve_R_R_R_R(ins, emitSize, targetReg, op1Reg, op2Reg, op3Reg, INS_OPTS_SCALABLE_B);
                break;
            }

            case NI_Sve_CreateMaskForFirstActiveElement:
            {
                assert(isRMW);
                assert(HWIntrinsicInfo::IsExplicitMaskedOperation(intrin.id));

                if (targetReg != op2Reg)
                {
                    assert(targetReg != op1Reg);
                    GetEmitter()->emitIns_Mov(INS_sve_mov, emitTypeSize(node), targetReg, op2Reg, /* canSkip */ true);
                }

                GetEmitter()->emitIns_R_R(ins, emitSize, targetReg, op1Reg, INS_OPTS_SCALABLE_B);
                break;
            }

            case NI_Sve_LoadVectorFirstFaulting:
            case NI_Sve_LoadVectorInt16SignExtendFirstFaulting:
            case NI_Sve_LoadVectorInt32SignExtendFirstFaulting:
            case NI_Sve_LoadVectorUInt16ZeroExtendFirstFaulting:
            case NI_Sve_LoadVectorUInt32ZeroExtendFirstFaulting:
            {
                assert(op3Reg == REG_NA);
                if (unspilledFfr)
                {
                    // We have unspilled the FFR in op1Reg. Restore it back in FFR register.
                    GetEmitter()->emitIns_R(INS_sve_wrffr, emitSize, op1Reg, opt);
                }

                insScalableOpts sopt = (opt == INS_OPTS_SCALABLE_B) ? INS_SCALABLE_OPTS_NONE : INS_SCALABLE_OPTS_LSL_N;
                GetEmitter()->emitIns_R_R_R_R(ins, emitSize, targetReg, op1Reg, op2Reg, REG_ZR, opt, sopt);
                break;
            }

<<<<<<< HEAD
            case NI_Sve_LoadVectorByteZeroExtendFirstFaulting:
            case NI_Sve_LoadVectorSByteSignExtendFirstFaulting:
            {
                GetEmitter()->emitIns_R_R_R_R(ins, emitSize, targetReg, op1Reg, op2Reg, REG_ZR, opt);
                break;
            }

=======
            case NI_Sve_GetFfrByte:
            case NI_Sve_GetFfrInt16:
            case NI_Sve_GetFfrInt32:
            case NI_Sve_GetFfrInt64:
            case NI_Sve_GetFfrSByte:
            case NI_Sve_GetFfrUInt16:
            case NI_Sve_GetFfrUInt32:
            case NI_Sve_GetFfrUInt64:
            {
                if (unspilledFfr)
                {
                    // We have unspilled the FFR in op1Reg. Restore it back in FFR register.
                    GetEmitter()->emitIns_R(INS_sve_wrffr, emitSize, op1Reg, opt);
                }

                GetEmitter()->emitIns_R(ins, emitSize, targetReg, INS_OPTS_SCALABLE_B);
                break;
            }
>>>>>>> 3184b77f
            case NI_Sve_SetFfr:
            {
                assert(targetReg == REG_NA);
                GetEmitter()->emitIns_R(ins, emitSize, op1Reg, opt);
                break;
            }

            case NI_Sve_ConditionalExtractAfterLastActiveElementScalar:
            case NI_Sve_ConditionalExtractLastActiveElementScalar:
            {
                opt = emitter::optGetSveInsOpt(emitTypeSize(node->GetSimdBaseType()));

                if (emitter::isGeneralRegisterOrZR(targetReg))
                {
                    assert(varTypeIsIntegralOrI(intrin.baseType));

                    emitSize = emitTypeSize(node);

                    if (targetReg != op2Reg)
                    {
                        assert(targetReg != op1Reg);
                        assert(targetReg != op3Reg);
                        GetEmitter()->emitIns_Mov(INS_mov, emitSize, targetReg, op2Reg,
                                                  /* canSkip */ true);
                    }

                    GetEmitter()->emitInsSve_R_R_R(ins, emitSize, targetReg, op1Reg, op3Reg, opt,
                                                   INS_SCALABLE_OPTS_NONE);
                    break;
                }

                // FP scalars are processed by the INS_SCALABLE_OPTS_WITH_SIMD_SCALAR variant of the instructions
                FALLTHROUGH;
            }
            case NI_Sve_ConditionalExtractAfterLastActiveElement:
            case NI_Sve_ConditionalExtractLastActiveElement:
            {
                assert(emitter::isFloatReg(targetReg));
                assert(varTypeIsFloating(node->gtType) || varTypeIsSIMD(node->gtType));

                if (targetReg != op2Reg)
                {
                    assert(targetReg != op1Reg);
                    assert(targetReg != op3Reg);
                    GetEmitter()->emitIns_Mov(INS_mov, emitTypeSize(node), targetReg, op2Reg,
                                              /* canSkip */ true);
                }
                GetEmitter()->emitInsSve_R_R_R(ins, EA_SCALABLE, targetReg, op1Reg, op3Reg, opt,
                                               INS_SCALABLE_OPTS_WITH_SIMD_SCALAR);
                break;
            }

            case NI_Sve_TrigonometricMultiplyAddCoefficient:
            {
                assert(isRMW);

                if (targetReg != op1Reg)
                {
                    assert(targetReg != op2Reg);

                    GetEmitter()->emitInsSve_R_R(INS_sve_movprfx, EA_SCALABLE, targetReg, op1Reg);
                }

                HWIntrinsicImmOpHelper helper(this, intrin.op3, node);

                for (helper.EmitBegin(); !helper.Done(); helper.EmitCaseEnd())
                {
                    GetEmitter()->emitInsSve_R_R_I(ins, emitSize, targetReg, op2Reg, helper.ImmValue(), opt);
                }
                break;
            }

            case NI_Sve_MultiplyAddRotateComplexBySelectedScalar:
            {
                assert(isRMW);
                assert(hasImmediateOperand);

                if (targetReg != op1Reg)
                {
                    assert(targetReg != op2Reg);
                    assert(targetReg != op3Reg);
                    GetEmitter()->emitInsSve_R_R(INS_sve_movprfx, EA_SCALABLE, targetReg, op1Reg);
                }

                // If both immediates are constant, we don't need a jump table
                if (intrin.op4->IsCnsIntOrI() && intrin.op5->IsCnsIntOrI())
                {
                    assert(intrin.op4->isContainedIntOrIImmed() && intrin.op5->isContainedIntOrIImmed());
                    GetEmitter()->emitInsSve_R_R_R_I_I(ins, emitSize, targetReg, op2Reg, op3Reg,
                                                       intrin.op4->AsIntCon()->gtIconVal,
                                                       intrin.op5->AsIntCon()->gtIconVal, opt);
                }
                else
                {
                    // Use the helper to generate a table. The table can only use a single lookup value, therefore
                    // the two immediates index (0 to 1, in op4Reg) and rotation (0 to 3, in op5Reg) must be
                    // combined to a single value (0 to 7)
                    assert(!intrin.op4->isContainedIntOrIImmed() && !intrin.op5->isContainedIntOrIImmed());
                    emitAttr scalarSize = emitActualTypeSize(node->GetSimdBaseType());

                    // Combine the two immediates into op4Reg
                    // Shift rotation left to be out of range of index
                    GetEmitter()->emitIns_R_R_I(INS_lsl, scalarSize, op5Reg, op5Reg, 1);
                    // Combine the two values by ORing
                    GetEmitter()->emitIns_R_R_R(INS_orr, scalarSize, op4Reg, op4Reg, op5Reg);

                    // Generate the table using the combined immediate
                    HWIntrinsicImmOpHelper helper(this, op4Reg, 0, 7, node);
                    for (helper.EmitBegin(); !helper.Done(); helper.EmitCaseEnd())
                    {
                        // Extract index and rotation from the immediate
                        const int     value    = helper.ImmValue();
                        const ssize_t index    = value & 1;
                        const ssize_t rotation = value >> 1;
                        GetEmitter()->emitInsSve_R_R_R_I_I(ins, emitSize, targetReg, op2Reg, op3Reg, index, rotation,
                                                           opt);
                    }

                    // Restore the original values in op4Reg and op5Reg
                    GetEmitter()->emitIns_R_R_I(INS_and, scalarSize, op4Reg, op4Reg, 1);
                    GetEmitter()->emitIns_R_R_I(INS_lsr, scalarSize, op5Reg, op5Reg, 1);
                }

                break;
            }

            default:
                unreached();
        }
    }

    genProduceReg(node);
}

#endif // FEATURE_HW_INTRINSICS<|MERGE_RESOLUTION|>--- conflicted
+++ resolved
@@ -2419,7 +2419,6 @@
                 break;
             }
 
-<<<<<<< HEAD
             case NI_Sve_LoadVectorByteZeroExtendFirstFaulting:
             case NI_Sve_LoadVectorSByteSignExtendFirstFaulting:
             {
@@ -2427,7 +2426,6 @@
                 break;
             }
 
-=======
             case NI_Sve_GetFfrByte:
             case NI_Sve_GetFfrInt16:
             case NI_Sve_GetFfrInt32:
@@ -2446,7 +2444,6 @@
                 GetEmitter()->emitIns_R(ins, emitSize, targetReg, INS_OPTS_SCALABLE_B);
                 break;
             }
->>>>>>> 3184b77f
             case NI_Sve_SetFfr:
             {
                 assert(targetReg == REG_NA);
