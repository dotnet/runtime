// Licensed to the .NET Foundation under one or more agreements.
// The .NET Foundation licenses this file to you under the MIT license.

#include "jitpch.h"
#ifdef _MSC_VER
#pragma hdrstop
#endif

#ifdef FEATURE_HW_INTRINSICS

#include "codegen.h"

// HWIntrinsicImmOpHelper: constructs the helper class instance.
//       This also determines what type of "switch" table is being used (if an immediate operand is not constant) and do
//       some preparation work:
//
//       a) If an immediate operand can be either 0 or 1, this creates <nonZeroLabel>.
//
//       b) If an immediate operand can take any value in [0, upperBound), this extract a internal register from an
//       intrinsic node. The register will be later used to store computed branch target address.
//
// Arguments:
//    codeGen   -- an instance of CodeGen class.
//    immOp     -- an immediate operand of the intrinsic.
//    intrin    -- a hardware intrinsic tree node.
//
// Note: This class is designed to be used in the following way
//       HWIntrinsicImmOpHelper helper(this, immOp, intrin);
//
//       for (helper.EmitBegin(); !helper.Done(); helper.EmitCaseEnd())
//       {
//         -- emit an instruction for a given value of helper.ImmValue()
//       }
//
//       This allows to combine logic for cases when immOp->isContainedIntOrIImmed() is either true or false in a form
//       of a for-loop.
//
CodeGen::HWIntrinsicImmOpHelper::HWIntrinsicImmOpHelper(CodeGen* codeGen, GenTree* immOp, GenTreeHWIntrinsic* intrin)
    : codeGen(codeGen)
    , endLabel(nullptr)
    , nonZeroLabel(nullptr)
    , branchTargetReg(REG_NA)
{
    assert(codeGen != nullptr);
    assert(varTypeIsIntegral(immOp));

    if (immOp->isContainedIntOrIImmed())
    {
        nonConstImmReg = REG_NA;

        immValue      = (int)immOp->AsIntCon()->IconValue();
        immLowerBound = immValue;
        immUpperBound = immValue;
    }
    else
    {
        const HWIntrinsicCategory category = HWIntrinsicInfo::lookupCategory(intrin->GetHWIntrinsicId());

        if (category == HW_Category_SIMDByIndexedElement)
        {
            const HWIntrinsic intrinInfo(intrin);
            var_types         indexedElementOpType;

            if (intrinInfo.numOperands == 3)
            {
                indexedElementOpType = intrinInfo.op2->TypeGet();
            }
            else
            {
                assert(intrinInfo.numOperands == 4);
                indexedElementOpType = intrinInfo.op3->TypeGet();
            }

            assert(varTypeIsSIMD(indexedElementOpType));

            const unsigned int indexedElementSimdSize = genTypeSize(indexedElementOpType);
            HWIntrinsicInfo::lookupImmBounds(intrin->GetHWIntrinsicId(), indexedElementSimdSize,
                                             intrin->GetSimdBaseType(), 1, &immLowerBound, &immUpperBound);
        }
        else
        {
            HWIntrinsicInfo::lookupImmBounds(intrin->GetHWIntrinsicId(), intrin->GetSimdSize(),
                                             intrin->GetSimdBaseType(), 1, &immLowerBound, &immUpperBound);
        }

        nonConstImmReg = immOp->GetRegNum();
        immValue       = immLowerBound;

        if (TestImmOpZeroOrOne())
        {
            nonZeroLabel = codeGen->genCreateTempLabel();
        }
        else
        {
            // At the moment, this helper supports only intrinsics that correspond to one machine instruction.
            // If we ever encounter an intrinsic that is either lowered into multiple instructions or
            // the number of instructions that correspond to each case is unknown apriori - we can extend support to
            // these by
            // using the same approach as in hwintrinsicxarch.cpp - adding an additional indirection level in form of a
            // branch table.
            branchTargetReg = codeGen->internalRegisters.GetSingle(intrin);
        }

        endLabel = codeGen->genCreateTempLabel();
    }
}

// HWIntrinsicImmOpHelper: Variant constructor of the helper class instance.
//       This is used when the immediate does not exist in a GenTree. For example, the immediate has been created
//       during codegen from other immediate values.
//
// Arguments:
//    codeGen       -- an instance of CodeGen class.
//    immReg        -- the register containing the immediate.
//    immLowerBound -- the lower bound of the register.
//    immUpperBound -- the lower bound of the register.
//    intrin        -- a hardware intrinsic tree node.
//
// Note: This instance is designed to be used via the same for loop as the standard constructor.
//
CodeGen::HWIntrinsicImmOpHelper::HWIntrinsicImmOpHelper(
    CodeGen* codeGen, regNumber immReg, int immLowerBound, int immUpperBound, GenTreeHWIntrinsic* intrin)
    : codeGen(codeGen)
    , endLabel(nullptr)
    , nonZeroLabel(nullptr)
    , immValue(immLowerBound)
    , immLowerBound(immLowerBound)
    , immUpperBound(immUpperBound)
    , nonConstImmReg(immReg)
    , branchTargetReg(REG_NA)
{
    assert(codeGen != nullptr);

    if (TestImmOpZeroOrOne())
    {
        nonZeroLabel = codeGen->genCreateTempLabel();
    }
    else
    {
        // At the moment, this helper supports only intrinsics that correspond to one machine instruction.
        // If we ever encounter an intrinsic that is either lowered into multiple instructions or
        // the number of instructions that correspond to each case is unknown apriori - we can extend support to
        // these by
        // using the same approach as in hwintrinsicxarch.cpp - adding an additional indirection level in form of a
        // branch table.
        branchTargetReg = codeGen->internalRegisters.GetSingle(intrin);
    }

    endLabel = codeGen->genCreateTempLabel();
}

//------------------------------------------------------------------------
// EmitBegin: emits the beginning of a "switch" table, no-op if an immediate operand is constant.
//
// Note: The function is called at the beginning of code generation and emits
//    a) If an immediate operand can be either 0 or 1
//
//       cbnz <nonZeroLabel>, nonConstImmReg
//
//    b) If an immediate operand can take any value in [0, upperBound) range
//
//       adr branchTargetReg, <beginLabel>
//       add branchTargetReg, branchTargetReg, nonConstImmReg, lsl #3
//       br  branchTargetReg
//
//       When an immediate operand is non constant this also defines <beginLabel> right after the emitted code.
//
void CodeGen::HWIntrinsicImmOpHelper::EmitBegin()
{
    if (NonConstImmOp())
    {
        BasicBlock* beginLabel = codeGen->genCreateTempLabel();

        if (TestImmOpZeroOrOne())
        {
            GetEmitter()->emitIns_J_R(INS_cbnz, EA_4BYTE, nonZeroLabel, nonConstImmReg);
        }
        else
        {
            // Here we assume that each case consists of one arm64 instruction followed by "b endLabel".
            // Since an arm64 instruction is 4 bytes, we branch to AddressOf(beginLabel) + (nonConstImmReg << 3).
            GetEmitter()->emitIns_R_L(INS_adr, EA_8BYTE, beginLabel, branchTargetReg);
            GetEmitter()->emitIns_R_R_R_I(INS_add, EA_8BYTE, branchTargetReg, branchTargetReg, nonConstImmReg, 3,
                                          INS_OPTS_LSL);

            // If the lower bound is non zero we need to adjust the branch target value by subtracting
            // (immLowerBound << 3).
            if (immLowerBound != 0)
            {
                GetEmitter()->emitIns_R_R_I(INS_sub, EA_8BYTE, branchTargetReg, branchTargetReg,
                                            ((ssize_t)immLowerBound << 3));
            }

            GetEmitter()->emitIns_R(INS_br, EA_8BYTE, branchTargetReg);
        }

        codeGen->genDefineInlineTempLabel(beginLabel);
    }
}

//------------------------------------------------------------------------
// EmitCaseEnd: emits the end of a "case", no-op if an immediate operand is constant.
//
// Note: The function is called at the end of each "case" (i.e. after an instruction has been emitted for a given
// immediate value ImmValue())
//       and emits
//
//       b <endLabel>
//
//       After the last "case" this defines <endLabel>.
//
//       If an immediate operand is either 0 or 1 it also defines <nonZeroLabel> after the first "case".
//
void CodeGen::HWIntrinsicImmOpHelper::EmitCaseEnd()
{
    assert(!Done());

    if (NonConstImmOp())
    {
        const bool isLastCase = (immValue == immUpperBound);

        if (isLastCase)
        {
            codeGen->genDefineInlineTempLabel(endLabel);
        }
        else
        {
            GetEmitter()->emitIns_J(INS_b, endLabel);

            if (TestImmOpZeroOrOne())
            {
                codeGen->genDefineInlineTempLabel(nonZeroLabel);
            }
            else
            {
                BasicBlock* tempLabel = codeGen->genCreateTempLabel();
                codeGen->genDefineInlineTempLabel(tempLabel);
            }
        }
    }

    immValue++;
}

//------------------------------------------------------------------------
// genHWIntrinsic: Generates the code for a given hardware intrinsic node.
//
// Arguments:
//    node - The hardware intrinsic node
//
void CodeGen::genHWIntrinsic(GenTreeHWIntrinsic* node)
{
    const HWIntrinsic intrin(node);

    // We need to validate that other phases of the compiler haven't introduced unsupported intrinsics
    assert(compiler->compIsaSupportedDebugOnly(HWIntrinsicInfo::lookupIsa(intrin.id)));

    regNumber targetReg = node->GetRegNum();

    regNumber op1Reg = REG_NA;
    regNumber op2Reg = REG_NA;
    regNumber op3Reg = REG_NA;
    regNumber op4Reg = REG_NA;

    switch (intrin.numOperands)
    {
        case 4:
            assert(intrin.op4 != nullptr);
            op4Reg = intrin.op4->GetRegNum();
            FALLTHROUGH;

        case 3:
            assert(intrin.op3 != nullptr);
            op3Reg = intrin.op3->GetRegNum();
            FALLTHROUGH;

        case 2:
            assert(intrin.op2 != nullptr);
            op2Reg = intrin.op2->GetRegNum();
            FALLTHROUGH;

        case 1:
            assert(intrin.op1 != nullptr);
            op1Reg = intrin.op1->GetRegNum();
            break;

        case 0:
            break;

        default:
            unreached();
    }

    emitAttr emitSize;
    insOpts  opt;

    if (HWIntrinsicInfo::SIMDScalar(intrin.id))
    {
        emitSize = emitTypeSize(intrin.baseType);
        opt      = INS_OPTS_NONE;
    }
    else if (intrin.category == HW_Category_Scalar)
    {
        emitSize = emitActualTypeSize(intrin.baseType);
        opt      = INS_OPTS_NONE;
    }
    else if (intrin.category == HW_Category_Special)
    {
        assert(intrin.id == NI_ArmBase_Yield);

        emitSize = EA_UNKNOWN;
        opt      = INS_OPTS_NONE;
    }
    else if (HWIntrinsicInfo::IsScalable(intrin.id))
    {
        emitSize = EA_SCALABLE;
        opt      = emitter::optGetSveInsOpt(emitTypeSize(intrin.baseType));
    }
    else
    {
        emitSize = emitActualTypeSize(Compiler::getSIMDTypeForSize(node->GetSimdSize()));
        opt      = genGetSimdInsOpt(emitSize, intrin.baseType);
    }

    const bool isRMW               = node->isRMWHWIntrinsic(compiler);
    const bool hasImmediateOperand = HWIntrinsicInfo::HasImmediateOperand(intrin.id);

    genConsumeMultiOpOperands(node);

    if (intrin.codeGenIsTableDriven())
    {
        const instruction ins = HWIntrinsicInfo::lookupIns(intrin.id, intrin.baseType);
        assert(ins != INS_invalid);

        if (intrin.category == HW_Category_SIMDByIndexedElement)
        {
            if (hasImmediateOperand)
            {
                if (isRMW)
                {
                    if (targetReg != op1Reg)
                    {
                        assert(targetReg != op2Reg);
                        assert(targetReg != op3Reg);

                        GetEmitter()->emitIns_Mov(INS_mov, emitTypeSize(node), targetReg, op1Reg, /* canSkip */ true);
                    }

                    HWIntrinsicImmOpHelper helper(this, intrin.op4, node);

                    for (helper.EmitBegin(); !helper.Done(); helper.EmitCaseEnd())
                    {
                        const int elementIndex = helper.ImmValue();

                        GetEmitter()->emitIns_R_R_R_I(ins, emitSize, targetReg, op2Reg, op3Reg, elementIndex, opt);
                    }
                }
                else
                {
                    HWIntrinsicImmOpHelper helper(this, intrin.op3, node);

                    for (helper.EmitBegin(); !helper.Done(); helper.EmitCaseEnd())
                    {
                        const int elementIndex = helper.ImmValue();

                        GetEmitter()->emitIns_R_R_R_I(ins, emitSize, targetReg, op1Reg, op2Reg, elementIndex, opt);
                    }
                }
            }
            else
            {
                if (isRMW)
                {
                    if (targetReg != op1Reg)
                    {
                        assert(targetReg != op2Reg);
                        assert(targetReg != op3Reg);

                        GetEmitter()->emitIns_Mov(INS_mov, emitTypeSize(node), targetReg, op1Reg, /* canSkip */ true);
                    }

                    GetEmitter()->emitIns_R_R_R_I(ins, emitSize, targetReg, op2Reg, op3Reg, 0, opt);
                }
                else
                {
                    GetEmitter()->emitIns_R_R_R_I(ins, emitSize, targetReg, op1Reg, op2Reg, 0, opt);
                }
            }
        }
        else if ((intrin.category == HW_Category_ShiftLeftByImmediate) ||
                 (intrin.category == HW_Category_ShiftRightByImmediate))
        {
            assert(hasImmediateOperand);

            auto emitShift = [&](GenTree* op, regNumber reg) {
                HWIntrinsicImmOpHelper helper(this, op, node);

                for (helper.EmitBegin(); !helper.Done(); helper.EmitCaseEnd())
                {
                    const int shiftAmount = helper.ImmValue();

                    if (shiftAmount == 0)
                    {
                        // TODO: Use emitIns_Mov instead.
                        //       We do not use it currently because it will still elide the 'mov'
                        //       even if 'canSkip' is false. We cannot elide the 'mov' here.
                        GetEmitter()->emitIns_R_R_R(INS_mov, emitTypeSize(node), targetReg, reg, reg);
                    }
                    else
                    {
                        GetEmitter()->emitIns_R_R_I(ins, emitSize, targetReg, reg, shiftAmount, opt);
                    }
                }
            };

            if (isRMW)
            {
                GetEmitter()->emitIns_Mov(INS_mov, emitTypeSize(node), targetReg, op1Reg, /* canSkip */ true);
                emitShift(intrin.op3, op2Reg);
            }
            else
            {
                emitShift(intrin.op2, op1Reg);
            }
        }
        else if (HWIntrinsicInfo::HasEnumOperand(intrin.id))
        {
            assert(hasImmediateOperand);

            switch (intrin.numOperands)
            {
                case 1:
                {
                    HWIntrinsicImmOpHelper helper(this, intrin.op1, node);
                    for (helper.EmitBegin(); !helper.Done(); helper.EmitCaseEnd())
                    {
                        const insSvePattern pattern = (insSvePattern)helper.ImmValue();
                        GetEmitter()->emitIns_R_PATTERN(ins, emitSize, targetReg, opt, pattern);
                    }
                };
                break;

                default:
                    unreached();
            }
        }
        else if (intrin.numOperands >= 2 && intrin.op2->IsEmbMaskOp())
        {
            // Handle case where op2 is operation that needs embedded mask
            GenTree* op2 = intrin.op2;
            assert(intrin.id == NI_Sve_ConditionalSelect);
            assert(op2->OperIsHWIntrinsic());
            assert(op2->isContained());

            // Get the registers and intrinsics that needs embedded mask
            const HWIntrinsic intrinEmbMask(op2->AsHWIntrinsic());
            instruction       insEmbMask = HWIntrinsicInfo::lookupIns(intrinEmbMask.id, intrinEmbMask.baseType);
            const bool        instrIsRMW = op2->isRMWHWIntrinsic(compiler);

            regNumber maskReg       = op1Reg;
            regNumber embMaskOp1Reg = REG_NA;
            regNumber embMaskOp2Reg = REG_NA;
            regNumber embMaskOp3Reg = REG_NA;
            regNumber falseReg      = op3Reg;

            switch (intrinEmbMask.numOperands)
            {
                case 3:
                    assert(intrinEmbMask.op3 != nullptr);
                    embMaskOp3Reg = intrinEmbMask.op3->GetRegNum();
                    FALLTHROUGH;

                case 2:
                    assert(intrinEmbMask.op2 != nullptr);
                    embMaskOp2Reg = intrinEmbMask.op2->GetRegNum();
                    FALLTHROUGH;

                case 1:
                    assert(intrinEmbMask.op1 != nullptr);
                    embMaskOp1Reg = intrinEmbMask.op1->GetRegNum();
                    break;

                default:
                    unreached();
            }

            switch (intrinEmbMask.numOperands)
            {
                case 1:
                {
                    assert(!instrIsRMW);

                    insScalableOpts soptEmb = INS_SCALABLE_OPTS_NONE;
                    switch (intrinEmbMask.id)
                    {
                        case NI_Sve_ExtractAfterLastVector:
                        case NI_Sve_ExtractLastVector:
                        {
                            soptEmb = INS_SCALABLE_OPTS_WITH_SIMD_SCALAR;
                            break;
                        }

                        // Special handling for ConvertTo* APIs
                        // Just need to change the opt here.
                        case NI_Sve_ConvertToInt32:
                        case NI_Sve_ConvertToUInt32:
                        {
                            opt = intrinEmbMask.baseType == TYP_DOUBLE ? INS_OPTS_D_TO_S : INS_OPTS_SCALABLE_S;
                            break;
                        }

                        default:
                            break;
                    }

                    if (targetReg != falseReg)
                    {
                        // If targetReg is not the same as `falseReg` then need to move
                        // the `falseReg` to `targetReg`.

                        if (intrin.op3->isContained())
                        {
                            assert(intrin.op3->IsVectorZero());
                            if (intrin.op1->isContained() || intrin.op1->IsMaskAllBitsSet())
                            {
                                // We already skip importing ConditionalSelect if op1 == trueAll, however
                                // if we still see it here, it is because we wrapped the predicated instruction
                                // inside ConditionalSelect.
                                // As such, no need to move the `falseReg` to `targetReg`
                                // because the predicated instruction will eventually set it.
                            }
                            else
                            {
                                // If falseValue is zero, just zero out those lanes of targetReg using `movprfx`
                                // and /Z
                                GetEmitter()->emitIns_R_R_R(INS_sve_movprfx, emitSize, targetReg, maskReg, targetReg,
                                                            opt, soptEmb);
                            }
                        }
                        else if (emitter::isVectorRegister(embMaskOp1Reg) && (targetReg == embMaskOp1Reg))
                        {
                            // target != falseValue, but we do not want to overwrite target with `embMaskOp1Reg`.
                            // We will first do the predicate operation and then do conditionalSelect inactive
                            // elements from falseValue

                            // We cannot use use `movprfx` here to move falseReg to targetReg because that will
                            // overwrite the value of embMaskOp1Reg which is present in targetReg.
                            GetEmitter()->emitIns_R_R_R(insEmbMask, emitSize, targetReg, maskReg, embMaskOp1Reg, opt,
                                                        soptEmb);

                            GetEmitter()->emitIns_R_R_R_R(INS_sve_sel, emitSize, targetReg, maskReg, targetReg,
                                                          falseReg, opt);
                            break;
                        }
                        else
                        {
                            // At this point, target != embMaskOp1Reg != falseReg, so just go ahead
                            // and move the falseReg unpredicated into targetReg.
                            GetEmitter()->emitIns_R_R(INS_sve_movprfx, EA_SCALABLE, targetReg, falseReg);
                        }
                    }

                    GetEmitter()->emitIns_R_R_R(insEmbMask, emitSize, targetReg, maskReg, embMaskOp1Reg, opt, soptEmb);
                    break;
                }

                case 2:
                {
                    assert(instrIsRMW);

                    if (intrin.op3->IsVectorZero())
                    {
                        // If `falseReg` is zero, then move the first operand of `intrinEmbMask` in the
                        // destination using /Z.

                        assert(targetReg != embMaskOp2Reg);
                        GetEmitter()->emitIns_R_R_R(INS_sve_movprfx, emitSize, targetReg, maskReg, embMaskOp1Reg, opt);

                        // Finally, perform the actual "predicated" operation so that `targetReg` is the first operand
                        // and `embMaskOp2Reg` is the second operand.
                        GetEmitter()->emitIns_R_R_R(insEmbMask, emitSize, targetReg, maskReg, embMaskOp2Reg, opt);
                    }
                    else if (targetReg != falseReg)
                    {
                        // If `targetReg` and `falseReg` are not same, then we need to move it to `targetReg` first
                        // so the `insEmbMask` operation can be merged on top of it.

                        if (falseReg != embMaskOp1Reg)
                        {
                            // At the point, targetReg != embMaskOp1Reg != falseReg
                            if (HWIntrinsicInfo::IsOptionalEmbeddedMaskedOperation(intrinEmbMask.id))
                            {
                                // If the embedded instruction supports optional mask operation, use the "unpredicated"
                                // version of the instruction, followed by "sel" to select the active lanes.
                                GetEmitter()->emitIns_R_R_R(insEmbMask, emitSize, targetReg, embMaskOp1Reg,
                                                            embMaskOp2Reg, opt);
                            }
                            else
                            {
                                // If the instruction just has "predicated" version, then move the "embMaskOp1Reg"
                                // into targetReg. Next, do the predicated operation on the targetReg and last,
                                // use "sel" to select the active lanes based on mask, and set inactive lanes
                                // to falseReg.

                                assert(targetReg != embMaskOp2Reg);
                                assert(HWIntrinsicInfo::IsEmbeddedMaskedOperation(intrinEmbMask.id));

                                GetEmitter()->emitIns_R_R(INS_sve_movprfx, EA_SCALABLE, targetReg, embMaskOp1Reg);

                                GetEmitter()->emitIns_R_R_R(insEmbMask, emitSize, targetReg, maskReg, embMaskOp2Reg,
                                                            opt);
                            }

                            GetEmitter()->emitIns_R_R_R_R(INS_sve_sel, emitSize, targetReg, maskReg, targetReg,
                                                          falseReg, opt);
                            break;
                        }
                        else if (targetReg != embMaskOp1Reg)
                        {
                            // embMaskOp1Reg is same as `falseReg`, but not same as `targetReg`. Move the
                            // `embMaskOp1Reg` i.e. `falseReg` in `targetReg`, using "unpredicated movprfx", so the
                            // subsequent `insEmbMask` operation can be merged on top of it.
                            GetEmitter()->emitIns_R_R(INS_sve_movprfx, EA_SCALABLE, targetReg, falseReg);
                        }

                        // Finally, perform the actual "predicated" operation so that `targetReg` is the first operand
                        // and `embMaskOp2Reg` is the second operand.
                        GetEmitter()->emitIns_R_R_R(insEmbMask, emitSize, targetReg, maskReg, embMaskOp2Reg, opt);
                    }
                    else
                    {
                        // Just perform the actual "predicated" operation so that `targetReg` is the first operand
                        // and `embMaskOp2Reg` is the second operand.
                        GetEmitter()->emitIns_R_R_R(insEmbMask, emitSize, targetReg, maskReg, embMaskOp2Reg, opt);
                    }

                    break;
                }
                case 3:
                {
                    assert(instrIsRMW);
                    assert(HWIntrinsicInfo::IsFmaIntrinsic(intrinEmbMask.id));
                    assert(falseReg != embMaskOp3Reg);

                    // For FMA, the operation we are trying to perform is:
                    //      result = op1 + (op2 * op3)
                    //
                    // There are two instructions that can be used depending on which operand's register,
                    // optionally, will store the final result.
                    //
                    // 1. If the result is stored in the operand that was used as an "addend" in the operation,
                    // then we use `FMLA` format:
                    //      reg1 = reg1 + (reg2 * reg3)
                    //
                    // 2. If the result is stored in the operand that was used as a "multiplicand" in the operation,
                    // then we use `FMAD` format:
                    //      reg1 = (reg1 * reg2) + reg3
                    //
                    // Check if the result's register is same as that of one of the operand's register and accordingly
                    // pick the appropriate format. Suppose `targetReg` holds the result, then we have following cases:
                    //
                    // Case# 1: Result is stored in the operand that held the "addend"
                    //      targetReg == reg1
                    //
                    // We generate the FMLA instruction format and no further changes are needed.
                    //
                    // Case# 2: Result is stored in the operand `op2` that held the "multiplicand"
                    //      targetReg == reg2
                    //
                    // So we basically have an operation:
                    //      reg2 = reg1 + (reg2 * reg3)
                    //
                    // Since, the result will be stored in the "multiplicand", we pick format `FMAD`.
                    // Then, we rearrange the operands to ensure that the operation is done correctly.
                    //      reg2 = reg1 + (reg2 * reg3)  // to start with
                    //      reg2 = reg3 + (reg2 * reg1)  // swap reg1 <--> reg3
                    //      reg1 = reg3 + (reg1 * reg2)  // swap reg1 <--> reg2
                    //      reg1 = (reg1 * reg2) + reg3  // rearrange to get FMAD format
                    //
                    // Case# 3: Result is stored in the operand `op3` that held the "multiplier"
                    //      targetReg == reg3
                    //
                    // So we basically have an operation:
                    //      reg3 = reg1 + (reg2 * reg3)
                    // Since, the result will be stored in the "multiplier", we again pick format `FMAD`.
                    // Then, we rearrange the operands to ensure that the operation is done correctly.
                    //      reg3 = reg1 + (reg2 * reg3)  // to start with
                    //      reg1 = reg3 + (reg2 * reg1)  // swap reg1 <--> reg3
                    //      reg1 = (reg1 * reg2) + reg3  // rearrange to get FMAD format

                    bool useAddend = true;
                    if (targetReg == embMaskOp2Reg)
                    {
                        // Case# 2
                        useAddend = false;
                        std::swap(embMaskOp1Reg, embMaskOp3Reg);
                        std::swap(embMaskOp1Reg, embMaskOp2Reg);
                    }
                    else if (targetReg == embMaskOp3Reg)
                    {
                        // Case# 3
                        useAddend = false;
                        std::swap(embMaskOp1Reg, embMaskOp3Reg);
                    }
                    else
                    {
                        // Case# 1
                    }

                    switch (intrinEmbMask.id)
                    {
                        case NI_Sve_FusedMultiplyAdd:
                            insEmbMask = useAddend ? INS_sve_fmla : INS_sve_fmad;
                            break;

                        case NI_Sve_FusedMultiplyAddNegated:
                            insEmbMask = useAddend ? INS_sve_fnmla : INS_sve_fnmad;
                            break;

                        case NI_Sve_FusedMultiplySubtract:
                            insEmbMask = useAddend ? INS_sve_fmls : INS_sve_fmsb;
                            break;

                        case NI_Sve_FusedMultiplySubtractNegated:
                            insEmbMask = useAddend ? INS_sve_fnmls : INS_sve_fnmsb;
                            break;

                        case NI_Sve_MultiplyAdd:
                            insEmbMask = useAddend ? INS_sve_mla : INS_sve_mad;
                            break;

                        case NI_Sve_MultiplySubtract:
                            insEmbMask = useAddend ? INS_sve_mls : INS_sve_msb;
                            break;

                        default:
                            unreached();
                    }

                    if (intrin.op3->IsVectorZero())
                    {
                        // If `falseReg` is zero, then move the first operand of `intrinEmbMask` in the
                        // destination using /Z.

                        assert(targetReg != embMaskOp2Reg);
                        assert(intrin.op3->isContained() || !intrin.op1->IsMaskAllBitsSet());
                        GetEmitter()->emitIns_R_R_R(INS_sve_movprfx, emitSize, targetReg, maskReg, embMaskOp1Reg, opt);
                    }
                    else
                    {
                        // Below are the considerations we need to handle:
                        //
                        // targetReg == falseReg && targetReg == embMaskOp1Reg
                        //      fmla    Zd, P/m, Zn, Zm
                        //
                        // targetReg == falseReg && targetReg != embMaskOp1Reg
                        //      movprfx target, P/m, embMaskOp1Reg
                        //      fmla    target, P/m, embMaskOp2Reg, embMaskOp3Reg
                        //
                        // targetReg != falseReg && targetReg == embMaskOp1Reg
                        //      sel     target, P/m, embMaskOp1Reg, falseReg
                        //      fmla    target, P/m, embMaskOp2Reg, embMaskOp3Reg
                        //
                        // targetReg != falseReg && targetReg != embMaskOp1Reg
                        //      sel     target, P/m, embMaskOp1Reg, falseReg
                        //      fmla    target, P/m, embMaskOp2Reg, embMaskOp3Reg
                        //
                        // Note that, we just check if the targetReg/falseReg or targetReg/embMaskOp1Reg
                        // coincides or not.

                        if (targetReg != falseReg)
                        {
                            if (falseReg == embMaskOp1Reg)
                            {
                                // If falseReg value and embMaskOp1Reg value are same, then just mov the value
                                // to the target.

                                GetEmitter()->emitIns_Mov(INS_mov, emitTypeSize(node), targetReg, embMaskOp1Reg,
                                                          /* canSkip */ true);
                            }
                            else
                            {
                                // If falseReg value is not present in targetReg yet, move the inactive lanes
                                // into the targetReg using `sel`. Since this is RMW, the active lanes should
                                // have the value from embMaskOp1Reg

                                GetEmitter()->emitIns_R_R_R_R(INS_sve_sel, emitSize, targetReg, maskReg, embMaskOp1Reg,
                                                              falseReg, opt);
                            }
                        }
                        else if (targetReg != embMaskOp1Reg)
                        {
                            // If target already contains the values of `falseReg`, just merge the lanes from
                            // `embMaskOp1Reg`, again because this is RMW semantics.

                            GetEmitter()->emitIns_R_R_R(INS_sve_movprfx, emitSize, targetReg, maskReg, embMaskOp1Reg,
                                                        opt, INS_SCALABLE_OPTS_PREDICATE_MERGE);
                        }
                    }

                    // Finally, perform the desired operation.
                    GetEmitter()->emitIns_R_R_R_R(insEmbMask, emitSize, targetReg, maskReg, embMaskOp2Reg,
                                                  embMaskOp3Reg, opt);

                    break;
                }
                default:
                    unreached();
            }
        }
        else
        {
            assert(!hasImmediateOperand);

            switch (intrin.numOperands)
            {
                case 0:
                    GetEmitter()->emitIns_R(ins, emitSize, targetReg, opt);
                    break;
                case 1:
                    GetEmitter()->emitIns_R_R(ins, emitSize, targetReg, op1Reg, opt);
                    break;

                case 2:
                    // This handles optimizations for instructions that have
                    // an implicit 'zero' vector of what would be the second operand.
                    if (HWIntrinsicInfo::SupportsContainment(intrin.id) && intrin.op2->isContained() &&
                        intrin.op2->IsVectorZero())
                    {
                        GetEmitter()->emitIns_R_R(ins, emitSize, targetReg, op1Reg, opt);
                    }
                    else if (HWIntrinsicInfo::IsScalable(intrin.id))
                    {
                        assert(!node->IsEmbMaskOp());
                        if (HWIntrinsicInfo::IsExplicitMaskedOperation(intrin.id))
                        {
                            GetEmitter()->emitIns_R_R_R(ins, emitSize, targetReg, op1Reg, op2Reg, opt);
                        }
                        else
                        {
                            // This generates an unpredicated version
                            // Implicitly predicated should be taken care above `intrin.op2->IsEmbMaskOp()`
                            GetEmitter()->emitIns_R_R_R(ins, emitSize, targetReg, op1Reg, op2Reg, opt);
                        }
                    }
                    else if (isRMW)
                    {
                        if (targetReg != op1Reg)
                        {
                            assert(targetReg != op2Reg);

                            GetEmitter()->emitIns_Mov(INS_mov, emitTypeSize(node), targetReg, op1Reg,
                                                      /* canSkip */ true);
                        }
                        GetEmitter()->emitIns_R_R(ins, emitSize, targetReg, op2Reg, opt);
                    }
                    else
                    {
                        GetEmitter()->emitIns_R_R_R(ins, emitSize, targetReg, op1Reg, op2Reg, opt);
                    }
                    break;

                case 3:
                    if (isRMW)
                    {
                        if (HWIntrinsicInfo::IsExplicitMaskedOperation(intrin.id))
                        {
                            if (targetReg != op2Reg)
                            {
                                assert(targetReg != op1Reg);
                                assert(targetReg != op3Reg);

                                GetEmitter()->emitIns_Mov(INS_mov, emitTypeSize(node), targetReg, op2Reg,
                                                          /* canSkip */ true);
                            }

                            GetEmitter()->emitIns_R_R_R(ins, emitSize, targetReg, op1Reg, op3Reg, opt);
                        }
                        else
                        {
                            if (targetReg != op1Reg)
                            {
                                assert(targetReg != op2Reg);
                                assert(targetReg != op3Reg);

                                GetEmitter()->emitIns_Mov(INS_mov, emitTypeSize(node), targetReg, op1Reg,
                                                          /* canSkip */ true);
                            }
                            GetEmitter()->emitIns_R_R_R(ins, emitSize, targetReg, op2Reg, op3Reg, opt);
                        }
                    }
                    else
                    {
                        GetEmitter()->emitIns_R_R_R_R(ins, emitSize, targetReg, op1Reg, op2Reg, op3Reg, opt);
                    }
                    break;

                default:
                    unreached();
            }
        }
    }
    else
    {
        instruction ins = INS_invalid;
        switch (intrin.id)
        {
            case NI_AdvSimd_AddWideningLower:
                assert(varTypeIsIntegral(intrin.baseType));
                if (intrin.op1->TypeGet() == TYP_SIMD8)
                {
                    ins = varTypeIsUnsigned(intrin.baseType) ? INS_uaddl : INS_saddl;
                }
                else
                {
                    assert(intrin.op1->TypeGet() == TYP_SIMD16);
                    ins = varTypeIsUnsigned(intrin.baseType) ? INS_uaddw : INS_saddw;
                }
                break;

            case NI_AdvSimd_SubtractWideningLower:
                assert(varTypeIsIntegral(intrin.baseType));
                if (intrin.op1->TypeGet() == TYP_SIMD8)
                {
                    ins = varTypeIsUnsigned(intrin.baseType) ? INS_usubl : INS_ssubl;
                }
                else
                {
                    assert(intrin.op1->TypeGet() == TYP_SIMD16);
                    ins = varTypeIsUnsigned(intrin.baseType) ? INS_usubw : INS_ssubw;
                }
                break;

            case NI_AdvSimd_AddWideningUpper:
                assert(varTypeIsIntegral(intrin.baseType));
                if (node->GetAuxiliaryType() == intrin.baseType)
                {
                    ins = varTypeIsUnsigned(intrin.baseType) ? INS_uaddl2 : INS_saddl2;
                }
                else
                {
                    ins = varTypeIsUnsigned(intrin.baseType) ? INS_uaddw2 : INS_saddw2;
                }
                break;

            case NI_AdvSimd_SubtractWideningUpper:
                assert(varTypeIsIntegral(intrin.baseType));
                if (node->GetAuxiliaryType() == intrin.baseType)
                {
                    ins = varTypeIsUnsigned(intrin.baseType) ? INS_usubl2 : INS_ssubl2;
                }
                else
                {
                    ins = varTypeIsUnsigned(intrin.baseType) ? INS_usubw2 : INS_ssubw2;
                }
                break;

            case NI_ArmBase_Yield:
            {
                ins = INS_yield;
                break;
            }

            case NI_ArmBase_Arm64_MultiplyLongAdd:
                ins = varTypeIsUnsigned(intrin.baseType) ? INS_umaddl : INS_smaddl;
                break;

            case NI_ArmBase_Arm64_MultiplyLongSub:
                ins = varTypeIsUnsigned(intrin.baseType) ? INS_umsubl : INS_smsubl;
                break;

            case NI_Sve_StoreNarrowing:
                ins = HWIntrinsicInfo::lookupIns(intrin.id, node->GetAuxiliaryType());
                break;

            default:
                ins = HWIntrinsicInfo::lookupIns(intrin.id, intrin.baseType);
                break;
        }

        assert(ins != INS_invalid);

        switch (intrin.id)
        {
            case NI_AdvSimd_BitwiseSelect:
                // Even though BitwiseSelect is an RMW intrinsic per se, we don't want to mark it as such
                // since we can handle all possible allocation decisions for targetReg.
                assert(!isRMW);

                if (targetReg == op1Reg)
                {
                    GetEmitter()->emitIns_R_R_R(INS_bsl, emitSize, targetReg, op2Reg, op3Reg, opt);
                }
                else if (targetReg == op2Reg)
                {
                    GetEmitter()->emitIns_R_R_R(INS_bif, emitSize, targetReg, op3Reg, op1Reg, opt);
                }
                else if (targetReg == op3Reg)
                {
                    GetEmitter()->emitIns_R_R_R(INS_bit, emitSize, targetReg, op2Reg, op1Reg, opt);
                }
                else
                {
                    GetEmitter()->emitIns_Mov(INS_mov, emitSize, targetReg, op1Reg, /* canSkip */ false);
                    GetEmitter()->emitIns_R_R_R(INS_bsl, emitSize, targetReg, op2Reg, op3Reg, opt);
                }
                break;

            case NI_Crc32_ComputeCrc32:
            case NI_Crc32_ComputeCrc32C:
            case NI_Crc32_Arm64_ComputeCrc32:
            case NI_Crc32_Arm64_ComputeCrc32C:
                GetEmitter()->emitIns_R_R_R(ins, emitSize, targetReg, op1Reg, op2Reg, opt);
                break;

            case NI_AdvSimd_AbsoluteCompareLessThan:
            case NI_AdvSimd_AbsoluteCompareLessThanOrEqual:
            case NI_AdvSimd_CompareLessThan:
            case NI_AdvSimd_CompareLessThanOrEqual:
            case NI_AdvSimd_Arm64_AbsoluteCompareLessThan:
            case NI_AdvSimd_Arm64_AbsoluteCompareLessThanScalar:
            case NI_AdvSimd_Arm64_AbsoluteCompareLessThanOrEqual:
            case NI_AdvSimd_Arm64_AbsoluteCompareLessThanOrEqualScalar:
            case NI_AdvSimd_Arm64_CompareLessThan:
            case NI_AdvSimd_Arm64_CompareLessThanScalar:
            case NI_AdvSimd_Arm64_CompareLessThanOrEqual:
            case NI_AdvSimd_Arm64_CompareLessThanOrEqualScalar:
                GetEmitter()->emitIns_R_R_R(ins, emitSize, targetReg, op2Reg, op1Reg, opt);
                break;

            case NI_AdvSimd_FusedMultiplyAddScalar:
            case NI_AdvSimd_FusedMultiplyAddNegatedScalar:
            case NI_AdvSimd_FusedMultiplySubtractNegatedScalar:
            case NI_AdvSimd_FusedMultiplySubtractScalar:
                assert(opt == INS_OPTS_NONE);
                GetEmitter()->emitIns_R_R_R_R(ins, emitSize, targetReg, op2Reg, op3Reg, op1Reg);
                break;

            case NI_AdvSimd_DuplicateSelectedScalarToVector64:
            case NI_AdvSimd_DuplicateSelectedScalarToVector128:
            case NI_AdvSimd_Arm64_DuplicateSelectedScalarToVector128:
            {
                HWIntrinsicImmOpHelper helper(this, intrin.op2, node);

                // Prior to codegen, the emitSize is based on node->GetSimdSize() which
                // tracks the size of the first operand and is used to tell if the index
                // is in range. However, when actually emitting it needs to be the size
                // of the return and the size of the operand is interpreted based on the
                // index value.

                assert(
                    GetEmitter()->isValidVectorIndex(emitSize, GetEmitter()->optGetElemsize(opt), helper.ImmValue()));

                emitSize = emitActualTypeSize(node->gtType);
                opt      = genGetSimdInsOpt(emitSize, intrin.baseType);

                for (helper.EmitBegin(); !helper.Done(); helper.EmitCaseEnd())
                {
                    const int elementIndex = helper.ImmValue();

                    assert(opt != INS_OPTS_NONE);
                    GetEmitter()->emitIns_R_R_I(ins, emitSize, targetReg, op1Reg, elementIndex, opt);
                }

                break;
            }

            case NI_AdvSimd_Extract:
            {
                HWIntrinsicImmOpHelper helper(this, intrin.op2, node);

                for (helper.EmitBegin(); !helper.Done(); helper.EmitCaseEnd())
                {
                    const int elementIndex = helper.ImmValue();

                    GetEmitter()->emitIns_R_R_I(ins, emitTypeSize(intrin.baseType), targetReg, op1Reg, elementIndex,
                                                INS_OPTS_NONE);
                }
            }
            break;

            case NI_AdvSimd_ExtractVector64:
            case NI_AdvSimd_ExtractVector128:
            {
                opt = (intrin.id == NI_AdvSimd_ExtractVector64) ? INS_OPTS_8B : INS_OPTS_16B;

                HWIntrinsicImmOpHelper helper(this, intrin.op3, node);

                for (helper.EmitBegin(); !helper.Done(); helper.EmitCaseEnd())
                {
                    const int elementIndex = helper.ImmValue();
                    const int byteIndex    = genTypeSize(intrin.baseType) * elementIndex;

                    GetEmitter()->emitIns_R_R_R_I(ins, emitSize, targetReg, op1Reg, op2Reg, byteIndex, opt);
                }
            }
            break;

            case NI_AdvSimd_Insert:
                assert(isRMW);

                GetEmitter()->emitIns_Mov(INS_mov, emitTypeSize(node), targetReg, op1Reg, /* canSkip */ true);

                if (intrin.op3->isContainedFltOrDblImmed())
                {
                    assert(intrin.op2->isContainedIntOrIImmed());
                    assert(intrin.op2->AsIntCon()->gtIconVal == 0);

                    const double dataValue = intrin.op3->AsDblCon()->DconValue();
                    GetEmitter()->emitIns_R_F(INS_fmov, emitSize, targetReg, dataValue, opt);
                }
                else
                {
                    assert(targetReg != op3Reg);

                    HWIntrinsicImmOpHelper helper(this, intrin.op2, node);

                    if (varTypeIsFloating(intrin.baseType))
                    {
                        for (helper.EmitBegin(); !helper.Done(); helper.EmitCaseEnd())
                        {
                            const int elementIndex = helper.ImmValue();

                            GetEmitter()->emitIns_R_R_I_I(ins, emitSize, targetReg, op3Reg, elementIndex, 0, opt);
                        }
                    }
                    else
                    {
                        for (helper.EmitBegin(); !helper.Done(); helper.EmitCaseEnd())
                        {
                            const int elementIndex = helper.ImmValue();

                            GetEmitter()->emitIns_R_R_I(ins, emitSize, targetReg, op3Reg, elementIndex, opt);
                        }
                    }
                }
                break;

            case NI_AdvSimd_InsertScalar:
            {
                assert(isRMW);
                if (targetReg != op1Reg)
                {
                    assert(targetReg != op3Reg);

                    GetEmitter()->emitIns_Mov(INS_mov, emitTypeSize(node), targetReg, op1Reg, /* canSkip */ true);
                }

                HWIntrinsicImmOpHelper helper(this, intrin.op2, node);

                for (helper.EmitBegin(); !helper.Done(); helper.EmitCaseEnd())
                {
                    const int elementIndex = helper.ImmValue();

                    GetEmitter()->emitIns_R_R_I_I(ins, emitSize, targetReg, op3Reg, elementIndex, 0, opt);
                }
            }
            break;

            case NI_AdvSimd_Arm64_InsertSelectedScalar:
            {
                assert(isRMW);
                if (targetReg != op1Reg)
                {
                    assert(targetReg != op3Reg);

                    GetEmitter()->emitIns_Mov(INS_mov, emitTypeSize(node), targetReg, op1Reg, /* canSkip */ true);
                }

                const int resultIndex = (int)intrin.op2->AsIntCon()->gtIconVal;
                const int valueIndex  = (int)intrin.op4->AsIntCon()->gtIconVal;
                GetEmitter()->emitIns_R_R_I_I(ins, emitSize, targetReg, op3Reg, resultIndex, valueIndex, opt);
            }
            break;

            case NI_AdvSimd_LoadAndInsertScalar:
            {
                assert(isRMW);
                if (targetReg != op1Reg)
                {
                    assert(targetReg != op3Reg);

                    GetEmitter()->emitIns_Mov(INS_mov, emitTypeSize(node), targetReg, op1Reg, /* canSkip */ true);
                }

                HWIntrinsicImmOpHelper helper(this, intrin.op2, node);

                for (helper.EmitBegin(); !helper.Done(); helper.EmitCaseEnd())
                {
                    const int elementIndex = helper.ImmValue();

                    GetEmitter()->emitIns_R_R_I(ins, emitSize, targetReg, op3Reg, elementIndex);
                }
            }
            break;

            case NI_AdvSimd_LoadAndInsertScalarVector64x2:
            case NI_AdvSimd_LoadAndInsertScalarVector64x3:
            case NI_AdvSimd_LoadAndInsertScalarVector64x4:
            case NI_AdvSimd_Arm64_LoadAndInsertScalarVector128x2:
            case NI_AdvSimd_Arm64_LoadAndInsertScalarVector128x3:
            case NI_AdvSimd_Arm64_LoadAndInsertScalarVector128x4:
            {
                assert(isRMW);
                unsigned fieldIdx = 0;
                op2Reg            = intrin.op2->GetRegNum();
                op3Reg            = intrin.op3->GetRegNum();
                assert(intrin.op1->OperIsFieldList());

                GenTreeFieldList* fieldList  = intrin.op1->AsFieldList();
                GenTree*          firstField = fieldList->Uses().GetHead()->GetNode();
                op1Reg                       = firstField->GetRegNum();

                regNumber targetFieldReg = REG_NA;
                regNumber op1FieldReg    = REG_NA;

                for (GenTreeFieldList::Use& use : fieldList->Uses())
                {
                    GenTree* fieldNode = use.GetNode();

                    targetFieldReg = node->GetRegByIndex(fieldIdx);
                    op1FieldReg    = fieldNode->GetRegNum();

                    if (targetFieldReg != op1FieldReg)
                    {
                        GetEmitter()->emitIns_Mov(INS_mov, emitTypeSize(fieldNode), targetFieldReg, op1FieldReg,
                                                  /* canSkip */ true);
                    }
                    fieldIdx++;
                }

                HWIntrinsicImmOpHelper helper(this, intrin.op2, node);

                for (helper.EmitBegin(); !helper.Done(); helper.EmitCaseEnd())
                {
                    const int elementIndex = helper.ImmValue();

                    GetEmitter()->emitIns_R_R_I(ins, emitSize, targetReg, op3Reg, elementIndex);
                }

                break;
            }
            case NI_AdvSimd_Arm64_LoadPairVector128:
            case NI_AdvSimd_Arm64_LoadPairVector128NonTemporal:
            case NI_AdvSimd_Arm64_LoadPairVector64:
            case NI_AdvSimd_Arm64_LoadPairVector64NonTemporal:
                GetEmitter()->emitIns_R_R_R(ins, emitSize, targetReg, node->GetRegByIndex(1), op1Reg);
                break;

            case NI_AdvSimd_Arm64_LoadPairScalarVector64:
            case NI_AdvSimd_Arm64_LoadPairScalarVector64NonTemporal:
                GetEmitter()->emitIns_R_R_R(ins, emitTypeSize(intrin.baseType), targetReg, node->GetRegByIndex(1),
                                            op1Reg);
                break;

            case NI_AdvSimd_Arm64_StorePair:
            case NI_AdvSimd_Arm64_StorePairNonTemporal:
                GetEmitter()->emitIns_R_R_R(ins, emitSize, op2Reg, op3Reg, op1Reg);
                break;

            case NI_AdvSimd_Arm64_StorePairScalar:
            case NI_AdvSimd_Arm64_StorePairScalarNonTemporal:
                GetEmitter()->emitIns_R_R_R(ins, emitTypeSize(intrin.baseType), op2Reg, op3Reg, op1Reg);
                break;

            case NI_AdvSimd_StoreSelectedScalar:
            case NI_AdvSimd_Arm64_StoreSelectedScalar:
            {
                unsigned regCount = 0;
                if (intrin.op2->OperIsFieldList())
                {
                    GenTreeFieldList* fieldList  = intrin.op2->AsFieldList();
                    GenTree*          firstField = fieldList->Uses().GetHead()->GetNode();
                    op2Reg                       = firstField->GetRegNum();

                    regNumber argReg = op2Reg;
                    for (GenTreeFieldList::Use& use : fieldList->Uses())
                    {
                        regCount++;
#ifdef DEBUG
                        GenTree* argNode = use.GetNode();
                        assert(argReg == argNode->GetRegNum());
                        argReg = getNextSIMDRegWithWraparound(argReg);
#endif
                    }
                }
                else
                {
                    regCount = 1;
                }

                switch (regCount)
                {
                    case 2:
                        ins = INS_st2;
                        break;

                    case 3:
                        ins = INS_st3;
                        break;

                    case 4:
                        ins = INS_st4;
                        break;

                    default:
                        assert(regCount == 1);
                        ins = INS_st1;
                        break;
                }

                HWIntrinsicImmOpHelper helper(this, intrin.op3, node);

                for (helper.EmitBegin(); !helper.Done(); helper.EmitCaseEnd())
                {
                    const int elementIndex = helper.ImmValue();

                    GetEmitter()->emitIns_R_R_I(ins, emitSize, op2Reg, op1Reg, elementIndex, opt);
                }
                break;
            }

            case NI_AdvSimd_Store:
            case NI_AdvSimd_Arm64_Store:
            case NI_AdvSimd_StoreVectorAndZip:
            case NI_AdvSimd_Arm64_StoreVectorAndZip:
            {
                unsigned regCount = 0;

                assert(intrin.op2->OperIsFieldList());

                GenTreeFieldList* fieldList  = intrin.op2->AsFieldList();
                GenTree*          firstField = fieldList->Uses().GetHead()->GetNode();
                op2Reg                       = firstField->GetRegNum();

                regNumber argReg = op2Reg;
                for (GenTreeFieldList::Use& use : fieldList->Uses())
                {
                    regCount++;
#ifdef DEBUG
                    GenTree* argNode = use.GetNode();
                    assert(argReg == argNode->GetRegNum());
                    argReg = getNextSIMDRegWithWraparound(argReg);
#endif
                }

                bool isSequentialStore = (intrin.id == NI_AdvSimd_Arm64_Store || intrin.id == NI_AdvSimd_Store);
                switch (regCount)
                {
                    case 2:
                        ins = isSequentialStore ? INS_st1_2regs : INS_st2;
                        break;

                    case 3:
                        ins = isSequentialStore ? INS_st1_3regs : INS_st3;
                        break;

                    case 4:
                        ins = isSequentialStore ? INS_st1_4regs : INS_st4;
                        break;

                    default:
                        unreached();
                }
                GetEmitter()->emitIns_R_R(ins, emitSize, op2Reg, op1Reg, opt);
                break;
            }

            case NI_Vector64_CreateScalarUnsafe:
            case NI_Vector128_CreateScalarUnsafe:
                if (intrin.op1->isContainedFltOrDblImmed())
                {
                    // fmov reg, #imm8
                    const double dataValue = intrin.op1->AsDblCon()->DconValue();
                    GetEmitter()->emitIns_R_F(ins, emitTypeSize(intrin.baseType), targetReg, dataValue, INS_OPTS_NONE);
                }
                else if (varTypeIsFloating(intrin.baseType))
                {
                    // fmov reg1, reg2
                    assert(GetEmitter()->IsMovInstruction(ins));
                    assert(intrin.baseType == intrin.op1->gtType);
                    GetEmitter()->emitIns_Mov(ins, emitTypeSize(intrin.baseType), targetReg, op1Reg,
                                              /* canSkip */ true, INS_OPTS_NONE);
                }
                else
                {
                    if (intrin.op1->isContainedIntOrIImmed())
                    {
                        // movi/movni reg, #imm8
                        const ssize_t dataValue = intrin.op1->AsIntCon()->gtIconVal;
                        GetEmitter()->emitIns_R_I(INS_movi, emitSize, targetReg, dataValue, opt);
                    }
                    else
                    {
                        // ins reg1[0], reg2
                        GetEmitter()->emitIns_R_R_I(ins, emitTypeSize(intrin.baseType), targetReg, op1Reg, 0,
                                                    INS_OPTS_NONE);
                    }
                }
                break;

            case NI_AdvSimd_AddWideningLower:
            case NI_AdvSimd_AddWideningUpper:
            case NI_AdvSimd_SubtractWideningLower:
            case NI_AdvSimd_SubtractWideningUpper:
                GetEmitter()->emitIns_R_R_R(ins, emitSize, targetReg, op1Reg, op2Reg, opt);
                break;

            case NI_AdvSimd_Arm64_AddSaturateScalar:
                if (varTypeIsUnsigned(node->GetAuxiliaryType()) != varTypeIsUnsigned(intrin.baseType))
                {
                    ins = varTypeIsUnsigned(intrin.baseType) ? INS_usqadd : INS_suqadd;

                    GetEmitter()->emitIns_Mov(INS_mov, emitTypeSize(node), targetReg, op1Reg, /* canSkip */ true);
                    GetEmitter()->emitIns_R_R(ins, emitSize, targetReg, op2Reg, opt);
                }
                else
                {
                    GetEmitter()->emitIns_R_R_R(ins, emitSize, targetReg, op1Reg, op2Reg, opt);
                }
                break;

            case NI_ArmBase_Yield:
            {
                GetEmitter()->emitIns(ins);
                break;
            }

            case NI_AdvSimd_DuplicateToVector64:
            case NI_AdvSimd_DuplicateToVector128:
            case NI_AdvSimd_Arm64_DuplicateToVector64:
            case NI_AdvSimd_Arm64_DuplicateToVector128:
            {
                if (varTypeIsFloating(intrin.baseType))
                {
                    if (intrin.op1->isContainedFltOrDblImmed())
                    {
                        const double dataValue = intrin.op1->AsDblCon()->DconValue();
                        GetEmitter()->emitIns_R_F(INS_fmov, emitSize, targetReg, dataValue, opt);
                    }
                    else if (intrin.id == NI_AdvSimd_Arm64_DuplicateToVector64)
                    {
                        assert(intrin.baseType == TYP_DOUBLE);
                        assert(GetEmitter()->IsMovInstruction(ins));
                        assert(intrin.baseType == intrin.op1->gtType);
                        GetEmitter()->emitIns_Mov(ins, emitSize, targetReg, op1Reg, /* canSkip */ true, opt);
                    }
                    else
                    {
                        GetEmitter()->emitIns_R_R_I(ins, emitSize, targetReg, op1Reg, 0, opt);
                    }
                }
                else if (intrin.op1->isContainedIntOrIImmed())
                {
                    const ssize_t dataValue = intrin.op1->AsIntCon()->gtIconVal;
                    GetEmitter()->emitIns_R_I(INS_movi, emitSize, targetReg, dataValue, opt);
                }
                else if (GetEmitter()->IsMovInstruction(ins))
                {
                    GetEmitter()->emitIns_Mov(ins, emitSize, targetReg, op1Reg, /* canSkip */ false, opt);
                }
                else
                {
                    GetEmitter()->emitIns_R_R(ins, emitSize, targetReg, op1Reg, opt);
                }
            }
            break;

            case NI_Sve_Load2xVectorAndUnzip:
            case NI_Sve_Load3xVectorAndUnzip:
            case NI_Sve_Load4xVectorAndUnzip:
            {
#ifdef DEBUG
                // Validates that consecutive registers were used properly.

                assert(node->GetMultiRegCount(compiler) == (unsigned int)GetEmitter()->insGetSveReg1ListSize(ins));

                regNumber argReg = targetReg;
                for (unsigned int i = 0; i < node->GetMultiRegCount(compiler); i++)
                {
                    assert(argReg == node->GetRegNumByIdx(i));
                    argReg = getNextSIMDRegWithWraparound(argReg);
                }
#endif // DEBUG
                GetEmitter()->emitIns_R_R_R_I(ins, emitSize, targetReg, op1Reg, op2Reg, 0, opt);
                break;
            }

            case NI_Sve_StoreAndZipx2:
            case NI_Sve_StoreAndZipx3:
            case NI_Sve_StoreAndZipx4:
            {
                assert(intrin.op3->OperIsFieldList());
                GenTreeFieldList* fieldList  = intrin.op3->AsFieldList();
                GenTree*          firstField = fieldList->Uses().GetHead()->GetNode();
                op3Reg                       = firstField->GetRegNum();

#ifdef DEBUG
                unsigned  regCount = 0;
                regNumber argReg   = op3Reg;
                for (GenTreeFieldList::Use& use : fieldList->Uses())
                {
                    regCount++;

                    GenTree* argNode = use.GetNode();
                    assert(argReg == argNode->GetRegNum());
                    argReg = getNextSIMDRegWithWraparound(argReg);
                }

                switch (ins)
                {
                    case INS_sve_st2b:
                    case INS_sve_st2d:
                    case INS_sve_st2h:
                    case INS_sve_st2w:
                    case INS_sve_st2q:
                        assert(regCount == 2);
                        break;

                    case INS_sve_st3b:
                    case INS_sve_st3d:
                    case INS_sve_st3h:
                    case INS_sve_st3w:
                    case INS_sve_st3q:
                        assert(regCount == 3);
                        break;

                    case INS_sve_st4b:
                    case INS_sve_st4d:
                    case INS_sve_st4h:
                    case INS_sve_st4w:
                    case INS_sve_st4q:
                        assert(regCount == 4);
                        break;

                    default:
                        unreached();
                }
#endif
                GetEmitter()->emitIns_R_R_R_I(ins, emitSize, op3Reg, op1Reg, op2Reg, 0, opt);
                break;
            }

            case NI_Sve_StoreAndZip:
            case NI_Sve_StoreNonTemporal:
            {
                GetEmitter()->emitIns_R_R_R_I(ins, emitSize, op3Reg, op1Reg, op2Reg, 0, opt);
                break;
            }

            case NI_Sve_PrefetchBytes:
            case NI_Sve_PrefetchInt16:
            case NI_Sve_PrefetchInt32:
            case NI_Sve_PrefetchInt64:
            {
                assert(hasImmediateOperand);
                assert(HWIntrinsicInfo::HasEnumOperand(intrin.id));
                if (intrin.op3->IsCnsIntOrI())
                {
                    GetEmitter()->emitIns_PRFOP_R_R_I(ins, emitSize,
                                                      (insSvePrfop)intrin.op3->AsIntConCommon()->IconValue(), op1Reg,
                                                      op2Reg, 0);
                }
                else
                {
                    assert(!intrin.op3->isContainedIntOrIImmed());

                    HWIntrinsicImmOpHelper helper(this, intrin.op3, node);
                    for (helper.EmitBegin(); !helper.Done(); helper.EmitCaseEnd())
                    {
                        const insSvePrfop prfop = (insSvePrfop)helper.ImmValue();
                        GetEmitter()->emitIns_PRFOP_R_R_I(ins, emitSize, prfop, op1Reg, op2Reg, 0);
                    }
                }
                break;
            }

            case NI_Vector64_ToVector128:
                GetEmitter()->emitIns_Mov(ins, emitSize, targetReg, op1Reg, /* canSkip */ false);
                break;

            case NI_Vector64_ToVector128Unsafe:
            case NI_Vector128_AsVector128Unsafe:
            case NI_Vector128_GetLower:
                GetEmitter()->emitIns_Mov(ins, emitSize, targetReg, op1Reg, /* canSkip */ true);
                break;

            case NI_Vector64_GetElement:
            case NI_Vector128_GetElement:
            {
                assert(intrin.numOperands == 2);

                var_types simdType = Compiler::getSIMDTypeForSize(node->GetSimdSize());

                if (simdType == TYP_SIMD12)
                {
                    // op1 of TYP_SIMD12 should be considered as TYP_SIMD16
                    simdType = TYP_SIMD16;
                }

                if (!intrin.op2->OperIsConst())
                {
                    assert(!intrin.op2->isContained());

                    emitAttr baseTypeSize  = emitTypeSize(intrin.baseType);
                    unsigned baseTypeScale = genLog2(EA_SIZE_IN_BYTES(baseTypeSize));

                    regNumber baseReg;
                    regNumber indexReg = op2Reg;

                    // Optimize the case of op1 is in memory and trying to access i'th element.
                    if (!intrin.op1->isUsedFromReg())
                    {
                        assert(intrin.op1->isContained());

                        if (intrin.op1->OperIsLocal())
                        {
                            unsigned varNum = intrin.op1->AsLclVarCommon()->GetLclNum();
                            baseReg         = internalRegisters.Extract(node);

                            // Load the address of varNum
                            GetEmitter()->emitIns_R_S(INS_lea, EA_PTRSIZE, baseReg, varNum, 0);
                        }
                        else
                        {
                            // Require GT_IND addr to be not contained.
                            assert(intrin.op1->OperIs(GT_IND));

                            GenTree* addr = intrin.op1->AsIndir()->Addr();
                            assert(!addr->isContained());
                            baseReg = addr->GetRegNum();
                        }
                    }
                    else
                    {
                        unsigned simdInitTempVarNum = compiler->lvaSIMDInitTempVarNum;
                        noway_assert(simdInitTempVarNum != BAD_VAR_NUM);

                        baseReg = internalRegisters.Extract(node);

                        // Load the address of simdInitTempVarNum
                        GetEmitter()->emitIns_R_S(INS_lea, EA_PTRSIZE, baseReg, simdInitTempVarNum, 0);

                        // Store the vector to simdInitTempVarNum
                        GetEmitter()->emitIns_R_R(INS_str, emitTypeSize(simdType), op1Reg, baseReg);
                    }

                    assert(genIsValidIntReg(indexReg));
                    assert(genIsValidIntReg(baseReg));
                    assert(baseReg != indexReg);

                    // Load item at baseReg[index]
                    GetEmitter()->emitIns_R_R_R_Ext(ins_Load(intrin.baseType), baseTypeSize, targetReg, baseReg,
                                                    indexReg, INS_OPTS_LSL, baseTypeScale);
                }
                else if (!GetEmitter()->isValidVectorIndex(emitTypeSize(simdType), emitTypeSize(intrin.baseType),
                                                           intrin.op2->AsIntCon()->IconValue()))
                {
                    // We only need to generate code for the get if the index is valid
                    // If the index is invalid, previously generated for the range check will throw
                }
                else if (!intrin.op1->isUsedFromReg())
                {
                    assert(intrin.op1->isContained());
                    assert(intrin.op2->IsCnsIntOrI());

                    int         offset = (int)intrin.op2->AsIntCon()->IconValue() * genTypeSize(intrin.baseType);
                    instruction ins    = ins_Load(intrin.baseType);

                    assert(!intrin.op1->isUsedFromReg());

                    if (intrin.op1->OperIsLocal())
                    {
                        unsigned varNum = intrin.op1->AsLclVarCommon()->GetLclNum();
                        GetEmitter()->emitIns_R_S(ins, emitActualTypeSize(intrin.baseType), targetReg, varNum, offset);
                    }
                    else
                    {
                        assert(intrin.op1->OperIs(GT_IND));

                        GenTree* addr = intrin.op1->AsIndir()->Addr();
                        assert(!addr->isContained());
                        regNumber baseReg = addr->GetRegNum();

                        // ldr targetReg, [baseReg, #offset]
                        GetEmitter()->emitIns_R_R_I(ins, emitActualTypeSize(intrin.baseType), targetReg, baseReg,
                                                    offset);
                    }
                }
                else
                {
                    assert(intrin.op2->IsCnsIntOrI());
                    ssize_t indexValue = intrin.op2->AsIntCon()->IconValue();

                    // no-op if vector is float/double, targetReg == op1Reg and fetching for 0th index.
                    if ((varTypeIsFloating(intrin.baseType) && (targetReg == op1Reg) && (indexValue == 0)))
                    {
                        break;
                    }

                    GetEmitter()->emitIns_R_R_I(ins, emitTypeSize(intrin.baseType), targetReg, op1Reg, indexValue,
                                                INS_OPTS_NONE);
                }
                break;
            }

            case NI_Vector128_GetUpper:
            {
                const int byteIndex = 8;
                GetEmitter()->emitIns_R_R_R_I(ins, emitSize, targetReg, op1Reg, op1Reg, byteIndex, INS_OPTS_16B);
                break;
            }

            case NI_Vector128_AsVector3:
            {
                // AsVector3 can be a no-op when it's already in the right register, otherwise
                // we just need to move the value over. Vector3 operations will themselves mask
                // out the upper element when it's relevant, so it's not worth us spending extra
                // cycles doing so here.

                GetEmitter()->emitIns_Mov(ins, emitSize, targetReg, op1Reg, /* canSkip */ true);
                break;
            }

            case NI_Vector64_ToScalar:
            case NI_Vector128_ToScalar:
            {
                if ((varTypeIsFloating(intrin.baseType) && (targetReg == op1Reg)))
                {
                    // no-op if vector is float/double and targetReg == op1Reg
                    break;
                }

                GetEmitter()->emitIns_R_R_I(ins, emitTypeSize(intrin.baseType), targetReg, op1Reg, /* imm */ 0,
                                            INS_OPTS_NONE);
            }
            break;

            case NI_AdvSimd_ReverseElement16:
                GetEmitter()->emitIns_R_R(ins, emitSize, targetReg, op1Reg,
                                          (emitSize == EA_8BYTE) ? INS_OPTS_4H : INS_OPTS_8H);
                break;

            case NI_AdvSimd_ReverseElement32:
                GetEmitter()->emitIns_R_R(ins, emitSize, targetReg, op1Reg,
                                          (emitSize == EA_8BYTE) ? INS_OPTS_2S : INS_OPTS_4S);
                break;

            case NI_AdvSimd_ReverseElement8:
                GetEmitter()->emitIns_R_R(ins, emitSize, targetReg, op1Reg,
                                          (emitSize == EA_8BYTE) ? INS_OPTS_8B : INS_OPTS_16B);
                break;

            case NI_AdvSimd_VectorTableLookup:
            case NI_AdvSimd_Arm64_VectorTableLookup:
            {
                unsigned regCount = 0;
                if (intrin.op1->OperIsFieldList())
                {
                    GenTreeFieldList* fieldList  = intrin.op1->AsFieldList();
                    GenTree*          firstField = fieldList->Uses().GetHead()->GetNode();
                    op1Reg                       = firstField->GetRegNum();
                    INDEBUG(regNumber argReg = op1Reg);
                    for (GenTreeFieldList::Use& use : fieldList->Uses())
                    {
                        regCount++;
#ifdef DEBUG

                        GenTree* argNode = use.GetNode();
                        assert(argReg == argNode->GetRegNum());
                        argReg = getNextSIMDRegWithWraparound(argReg);
#endif
                    }
                }
                else
                {
                    regCount = 1;
                    op1Reg   = intrin.op1->GetRegNum();
                }

                switch (regCount)
                {
                    case 2:
                        ins = INS_tbl_2regs;
                        break;
                    case 3:
                        ins = INS_tbl_3regs;
                        break;
                    case 4:
                        ins = INS_tbl_4regs;
                        break;
                    default:
                        assert(regCount == 1);
                        assert(ins == INS_tbl);
                        break;
                }

                GetEmitter()->emitIns_R_R_R(ins, emitSize, targetReg, op1Reg, op2Reg, opt);
                break;
            }

            case NI_AdvSimd_VectorTableLookupExtension:
            case NI_AdvSimd_Arm64_VectorTableLookupExtension:
            {
                assert(isRMW);
                unsigned regCount = 0;
                op1Reg            = intrin.op1->GetRegNum();
                op3Reg            = intrin.op3->GetRegNum();
                if (intrin.op2->OperIsFieldList())
                {
                    GenTreeFieldList* fieldList  = intrin.op2->AsFieldList();
                    GenTree*          firstField = fieldList->Uses().GetHead()->GetNode();
                    op2Reg                       = firstField->GetRegNum();
                    INDEBUG(regNumber argReg = op2Reg);
                    for (GenTreeFieldList::Use& use : fieldList->Uses())
                    {
                        regCount++;
#ifdef DEBUG

                        GenTree* argNode = use.GetNode();

                        // registers should be consecutive
                        assert(argReg == argNode->GetRegNum());
                        // and they should not interfere with targetReg
                        assert(targetReg != argReg);
                        argReg = getNextSIMDRegWithWraparound(argReg);
#endif
                    }
                }
                else
                {
                    regCount = 1;
                    op2Reg   = intrin.op2->GetRegNum();
                }

                switch (regCount)
                {
                    case 2:
                        ins = INS_tbx_2regs;
                        break;
                    case 3:
                        ins = INS_tbx_3regs;
                        break;
                    case 4:
                        ins = INS_tbx_4regs;
                        break;
                    default:
                        assert(regCount == 1);
                        assert(ins == INS_tbx);
                        break;
                }

                if (targetReg != op1Reg)
                {
                    assert(targetReg != op3Reg);
                    GetEmitter()->emitIns_Mov(INS_mov, emitTypeSize(node), targetReg, op1Reg, /* canSkip */ true);
                }
                GetEmitter()->emitIns_R_R_R(ins, emitSize, targetReg, op2Reg, op3Reg, opt);
                break;
            }

            case NI_ArmBase_Arm64_MultiplyLongAdd:
            case NI_ArmBase_Arm64_MultiplyLongSub:
                assert(opt == INS_OPTS_NONE);
                GetEmitter()->emitIns_R_R_R_R(ins, emitSize, targetReg, op1Reg, op2Reg, op3Reg);
                break;

            case NI_Sve_ConvertMaskToVector:
                // PMOV would be ideal here, but it is in SVE2.1.
                // Instead, use a predicated move: MOV <Zd>.<T>, <Pg>/Z, #1
                GetEmitter()->emitIns_R_R_I(ins, emitSize, targetReg, op1Reg, 1, opt);
                break;

            case NI_Sve_ConvertVectorToMask:
                // PMOV would be ideal here, but it is in SVE2.1.
                // Instead, use a compare: CMPNE <Pd>.<T>, <Pg>/Z, <Zn>.<T>, #0
                GetEmitter()->emitIns_R_R_R_I(ins, emitSize, targetReg, op1Reg, op2Reg, 0, opt);
                break;

            case NI_Sve_Count16BitElements:
            case NI_Sve_Count32BitElements:
            case NI_Sve_Count64BitElements:
            case NI_Sve_Count8BitElements:
            {
                // Instruction has an additional immediate to multiply the result by. Use 1.
                assert(hasImmediateOperand);
                HWIntrinsicImmOpHelper helper(this, intrin.op1, node);
                for (helper.EmitBegin(); !helper.Done(); helper.EmitCaseEnd())
                {
                    const insSvePattern pattern = (insSvePattern)helper.ImmValue();
                    GetEmitter()->emitIns_R_PATTERN_I(ins, emitSize, targetReg, pattern, 1, opt);
                }
                break;
            }

            case NI_Sve_CreateTrueMaskAll:
                // Must use the pattern variant, as the non-pattern varient is SVE2.1.
                GetEmitter()->emitIns_R_PATTERN(ins, emitSize, targetReg, opt, SVE_PATTERN_ALL);
                break;

            case NI_Sve_CreateWhileLessThanMask8Bit:
            case NI_Sve_CreateWhileLessThanMask16Bit:
            case NI_Sve_CreateWhileLessThanMask32Bit:
            case NI_Sve_CreateWhileLessThanMask64Bit:
            {
                // Emit size and instruction is based on the scalar operands.
                var_types auxType = node->GetAuxiliaryType();
                emitSize          = emitActualTypeSize(auxType);
                if (varTypeIsUnsigned(auxType))
                {
                    ins = INS_sve_whilelo;
                }

                GetEmitter()->emitIns_R_R_R(ins, emitSize, targetReg, op1Reg, op2Reg, opt);
                break;
            }

            case NI_Sve_CreateWhileLessThanOrEqualMask8Bit:
            case NI_Sve_CreateWhileLessThanOrEqualMask16Bit:
            case NI_Sve_CreateWhileLessThanOrEqualMask32Bit:
            case NI_Sve_CreateWhileLessThanOrEqualMask64Bit:
            {
                // Emit size and instruction is based on the scalar operands.
                var_types auxType = node->GetAuxiliaryType();
                emitSize          = emitActualTypeSize(auxType);
                if (varTypeIsUnsigned(auxType))
                {
                    ins = INS_sve_whilels;
                }

                GetEmitter()->emitIns_R_R_R(ins, emitSize, targetReg, op1Reg, op2Reg, opt);
                break;
            }

            case NI_Sve_GatherVector:
            case NI_Sve_GatherVectorByteZeroExtend:
            case NI_Sve_GatherVectorInt16SignExtend:
            case NI_Sve_GatherVectorInt16WithByteOffsetsSignExtend:
            case NI_Sve_GatherVectorInt32SignExtend:
            case NI_Sve_GatherVectorInt32WithByteOffsetsSignExtend:
            case NI_Sve_GatherVectorSByteSignExtend:
            case NI_Sve_GatherVectorUInt16WithByteOffsetsZeroExtend:
            case NI_Sve_GatherVectorUInt16ZeroExtend:
            case NI_Sve_GatherVectorUInt32WithByteOffsetsZeroExtend:
            case NI_Sve_GatherVectorUInt32ZeroExtend:
            {
                if (!varTypeIsSIMD(intrin.op2->gtType))
                {
                    // GatherVector...(Vector<T> mask, T* address, Vector<T2> indices)

                    assert(intrin.numOperands == 3);
                    emitAttr baseSize = emitActualTypeSize(intrin.baseType);

                    if (baseSize == EA_8BYTE)
                    {
                        // Index is multiplied.
                        insScalableOpts sopt = (ins == INS_sve_ld1b || ins == INS_sve_ld1sb) ? INS_SCALABLE_OPTS_NONE
                                                                                             : INS_SCALABLE_OPTS_LSL_N;
                        GetEmitter()->emitIns_R_R_R_R(ins, emitSize, targetReg, op1Reg, op2Reg, op3Reg, opt, sopt);
                    }
                    else
                    {
                        // Index is sign or zero extended to 64bits, then multiplied.
                        assert(baseSize == EA_4BYTE);
                        opt = varTypeIsUnsigned(node->GetAuxiliaryType()) ? INS_OPTS_SCALABLE_S_UXTW
                                                                          : INS_OPTS_SCALABLE_S_SXTW;

                        insScalableOpts sopt = (ins == INS_sve_ld1b || ins == INS_sve_ld1sb) ? INS_SCALABLE_OPTS_NONE
                                                                                             : INS_SCALABLE_OPTS_MOD_N;
                        GetEmitter()->emitIns_R_R_R_R(ins, emitSize, targetReg, op1Reg, op2Reg, op3Reg, opt, sopt);
                    }
                }
                else
                {
                    // GatherVector...(Vector<T> mask, Vector<T2> addresses)

                    assert(intrin.numOperands == 2);
                    GetEmitter()->emitIns_R_R_R_I(ins, emitSize, targetReg, op1Reg, op2Reg, 0, opt);
                }

                break;
            }

            case NI_Sve_GatherVectorWithByteOffsets:
            {
                assert(!varTypeIsSIMD(intrin.op2->gtType));
                assert(intrin.numOperands == 3);
                emitAttr baseSize = emitActualTypeSize(intrin.baseType);

                if (baseSize == EA_4BYTE)
                {
                    // Index is sign or zero extended to 64bits.
                    opt = varTypeIsUnsigned(node->GetAuxiliaryType()) ? INS_OPTS_SCALABLE_S_UXTW
                                                                      : INS_OPTS_SCALABLE_S_SXTW;
                }
                else
                {
                    assert(baseSize == EA_8BYTE);
                }

                GetEmitter()->emitIns_R_R_R_R(ins, emitSize, targetReg, op1Reg, op2Reg, op3Reg, opt);
                break;
            }

            case NI_Sve_ReverseElement:
                // Use non-predicated version explicitly
                GetEmitter()->emitIns_R_R(ins, emitSize, targetReg, op1Reg, opt);
                break;

            case NI_Sve_StoreNarrowing:
                opt = emitter::optGetSveInsOpt(emitTypeSize(intrin.baseType));
                GetEmitter()->emitIns_R_R_R_I(ins, emitSize, op3Reg, op1Reg, op2Reg, 0, opt);
                break;

            case NI_Sve_TransposeEven:
            case NI_Sve_TransposeOdd:
            case NI_Sve_UnzipEven:
            case NI_Sve_UnzipOdd:
            case NI_Sve_ZipHigh:
            case NI_Sve_ZipLow:
                // Use non-predicated version explicitly
                GetEmitter()->emitIns_R_R_R(ins, emitSize, targetReg, op1Reg, op2Reg, opt);
                break;

            case NI_Sve_SaturatingDecrementBy16BitElementCountScalar:
            case NI_Sve_SaturatingDecrementBy32BitElementCountScalar:
            case NI_Sve_SaturatingDecrementBy64BitElementCountScalar:
            case NI_Sve_SaturatingIncrementBy16BitElementCountScalar:
            case NI_Sve_SaturatingIncrementBy32BitElementCountScalar:
            case NI_Sve_SaturatingIncrementBy64BitElementCountScalar:
                // Use scalar sizes.
                emitSize = emitActualTypeSize(node->gtType);
                opt      = INS_OPTS_NONE;
                FALLTHROUGH;

            case NI_Sve_SaturatingDecrementBy16BitElementCount:
            case NI_Sve_SaturatingDecrementBy32BitElementCount:
            case NI_Sve_SaturatingDecrementBy64BitElementCount:
            case NI_Sve_SaturatingDecrementBy8BitElementCount:
            case NI_Sve_SaturatingIncrementBy16BitElementCount:
            case NI_Sve_SaturatingIncrementBy32BitElementCount:
            case NI_Sve_SaturatingIncrementBy64BitElementCount:
            case NI_Sve_SaturatingIncrementBy8BitElementCount:
            {
                assert(isRMW);
                if (targetReg != op1Reg)
                {
                    assert(targetReg != op2Reg);
                    assert(targetReg != op3Reg);
                    GetEmitter()->emitIns_Mov(INS_mov, emitTypeSize(node), targetReg, op1Reg, /* canSkip */ true);
                }

                if (intrin.op2->IsCnsIntOrI() && intrin.op3->IsCnsIntOrI())
                {
                    // Both immediates are constant, emit the intruction.

                    assert(intrin.op2->isContainedIntOrIImmed() && intrin.op3->isContainedIntOrIImmed());
                    int           scale   = (int)intrin.op2->AsIntCon()->gtIconVal;
                    insSvePattern pattern = (insSvePattern)intrin.op3->AsIntCon()->gtIconVal;
                    GetEmitter()->emitIns_R_PATTERN_I(ins, emitSize, targetReg, pattern, scale, opt);
                }
                else
                {
                    // Use the helper to generate a table. The table can only use a single lookup value, therefore
                    // the two immediates scale (1 to 16, in op2Reg) and pattern (0 to 31, in op3reg) must be
                    // combined to a single value (0 to 511)

                    assert(!intrin.op2->isContainedIntOrIImmed() && !intrin.op3->isContainedIntOrIImmed());

                    emitAttr scalarSize = emitActualTypeSize(node->GetSimdBaseType());

                    // Combine the two immediates into op2Reg.
                    // Reduce scale to have a lower bound of 0.
                    GetEmitter()->emitIns_R_R_I(INS_sub, scalarSize, op2Reg, op2Reg, 1);
                    // Shift pattern left to be out of range of scale.
                    GetEmitter()->emitIns_R_R_I(INS_lsl, scalarSize, op3Reg, op3Reg, 4);
                    // Combine the two values by ORing.
                    GetEmitter()->emitIns_R_R_R(INS_orr, scalarSize, op2Reg, op2Reg, op3Reg);

                    // Generate the table using the combined immediate.
                    HWIntrinsicImmOpHelper helper(this, op2Reg, 0, 511, node);
                    for (helper.EmitBegin(); !helper.Done(); helper.EmitCaseEnd())
                    {
                        // Extract scale and pattern from the immediate
                        const int           value   = helper.ImmValue();
                        const int           scale   = (value & 0xF) + 1;
                        const insSvePattern pattern = (insSvePattern)(value >> 4);
                        GetEmitter()->emitIns_R_PATTERN_I(ins, emitSize, targetReg, pattern, scale, opt);
                    }

                    // Restore the original values in op2Reg and op3Reg.
                    GetEmitter()->emitIns_R_R_I(INS_and, scalarSize, op2Reg, op2Reg, 0xF);
                    GetEmitter()->emitIns_R_R_I(INS_lsr, scalarSize, op3Reg, op3Reg, 4);
                    GetEmitter()->emitIns_R_R_I(INS_add, scalarSize, op2Reg, op2Reg, 1);
                }
                break;
            }

            case NI_Sve_SaturatingDecrementByActiveElementCount:
            case NI_Sve_SaturatingIncrementByActiveElementCount:
            {
                // RMW semantics
                if (targetReg != op1Reg)
                {
                    assert(targetReg != op2Reg);
                    GetEmitter()->emitIns_Mov(INS_mov, emitTypeSize(node), targetReg, op1Reg, /* canSkip */ true);
                }

                // Switch instruction if arg1 is unsigned.
                if (varTypeIsUnsigned(node->GetAuxiliaryType()))
                {
                    ins =
                        (intrin.id == NI_Sve_SaturatingDecrementByActiveElementCount) ? INS_sve_uqdecp : INS_sve_uqincp;
                }

                // If this is the scalar variant, get the correct size.
                if (!varTypeIsSIMD(node->gtType))
                {
                    emitSize = emitActualTypeSize(intrin.op1);
                }

                GetEmitter()->emitIns_R_R(ins, emitSize, targetReg, op2Reg, opt);
                break;
            }

            case NI_Sve_Compute8BitAddresses:
            case NI_Sve_Compute16BitAddresses:
            case NI_Sve_Compute32BitAddresses:
            case NI_Sve_Compute64BitAddresses:
            {
                static_assert_no_msg(AreContiguous(NI_Sve_Compute16BitAddresses, NI_Sve_Compute32BitAddresses,
                                                   NI_Sve_Compute64BitAddresses, NI_Sve_Compute8BitAddresses));

                GetEmitter()->emitInsSve_R_R_R_I(ins, EA_SCALABLE, targetReg, op1Reg, op2Reg,
                                                 (intrin.id - NI_Sve_Compute16BitAddresses), opt,
                                                 INS_SCALABLE_OPTS_LSL_N);
                break;
            }

<<<<<<< HEAD
            case NI_Sve_ExtractAfterLastScalar:
            case NI_Sve_ExtractLastScalar:
                assert(HWIntrinsicInfo::IsEmbeddedMaskForScalarResultOperation(intrin.id));
                assert(op1Reg != REG_NA); // this is the embedded mask
                assert(op2Reg != REG_NA);

                if (varTypeIsFloating(node))
                {
                    GetEmitter()->emitIns_R_R_R(ins, EA_SCALABLE, targetReg, /* mask */ op1Reg, op2Reg, opt,
                                                INS_SCALABLE_OPTS_WITH_SIMD_SCALAR);
                }
                else
                {
                    GetEmitter()->emitIns_R_R_R(ins, emitTypeSize(node), targetReg, /* mask */ op1Reg, op2Reg, opt);
                }
                break;
=======
            case NI_Sve_TestAnyTrue:
            case NI_Sve_TestFirstTrue:
            case NI_Sve_TestLastTrue:
                assert(targetReg == REG_NA);
                GetEmitter()->emitIns_R_R(ins, EA_SCALABLE, op1Reg, op2Reg, INS_OPTS_SCALABLE_B);
                break;

            case NI_Sve_ExtractVector:
            {
                assert(isRMW);

                if (targetReg != op1Reg)
                {
                    assert(targetReg != op2Reg);

                    GetEmitter()->emitIns_R_R(INS_sve_movprfx, EA_SCALABLE, targetReg, op1Reg);
                }

                HWIntrinsicImmOpHelper helper(this, intrin.op3, node);

                for (helper.EmitBegin(); !helper.Done(); helper.EmitCaseEnd())
                {
                    const int elementIndex = helper.ImmValue();
                    const int byteIndex    = genTypeSize(intrin.baseType) * elementIndex;

                    GetEmitter()->emitIns_R_R_I(ins, emitSize, targetReg, op2Reg, byteIndex, INS_OPTS_SCALABLE_B);
                }
                break;
            }
>>>>>>> c5e8f83d

            case NI_Sve_InsertIntoShiftedVector:
            {
                assert(isRMW);
                assert(emitter::isFloatReg(op2Reg) == varTypeIsFloating(intrin.baseType));
                if (targetReg != op1Reg)
                {
                    assert(targetReg != op2Reg);
                    GetEmitter()->emitIns_Mov(INS_mov, emitTypeSize(node), targetReg, op1Reg,
                                              /* canSkip */ true);
                }

                GetEmitter()->emitIns_R_R(ins, emitSize, targetReg, op2Reg, opt);
                break;
            }

            default:
                unreached();
        }
    }

    genProduceReg(node);
}

#endif // FEATURE_HW_INTRINSICS<|MERGE_RESOLUTION|>--- conflicted
+++ resolved
@@ -2137,7 +2137,6 @@
                 break;
             }
 
-<<<<<<< HEAD
             case NI_Sve_ExtractAfterLastScalar:
             case NI_Sve_ExtractLastScalar:
                 assert(HWIntrinsicInfo::IsEmbeddedMaskForScalarResultOperation(intrin.id));
@@ -2154,7 +2153,7 @@
                     GetEmitter()->emitIns_R_R_R(ins, emitTypeSize(node), targetReg, /* mask */ op1Reg, op2Reg, opt);
                 }
                 break;
-=======
+
             case NI_Sve_TestAnyTrue:
             case NI_Sve_TestFirstTrue:
             case NI_Sve_TestLastTrue:
@@ -2184,7 +2183,6 @@
                 }
                 break;
             }
->>>>>>> c5e8f83d
 
             case NI_Sve_InsertIntoShiftedVector:
             {
