--- conflicted
+++ resolved
@@ -1409,7 +1409,40 @@
                 GetEmitter()->emitIns_R_PATTERN(ins, emitSize, targetReg, opt, SVE_PATTERN_ALL);
                 break;
 
-<<<<<<< HEAD
+            case NI_Sve_CreateWhileLessThanMask8Bit:
+            case NI_Sve_CreateWhileLessThanMask16Bit:
+            case NI_Sve_CreateWhileLessThanMask32Bit:
+            case NI_Sve_CreateWhileLessThanMask64Bit:
+            {
+                // Emit size and instruction is based on the scalar operands.
+                var_types auxType = node->GetAuxiliaryType();
+                emitSize          = emitActualTypeSize(auxType);
+                if (varTypeIsUnsigned(auxType))
+                {
+                    ins = INS_sve_whilelo;
+                }
+
+                GetEmitter()->emitIns_R_R_R(ins, emitSize, targetReg, op1Reg, op2Reg, opt);
+                break;
+            }
+
+            case NI_Sve_CreateWhileLessThanOrEqualMask8Bit:
+            case NI_Sve_CreateWhileLessThanOrEqualMask16Bit:
+            case NI_Sve_CreateWhileLessThanOrEqualMask32Bit:
+            case NI_Sve_CreateWhileLessThanOrEqualMask64Bit:
+            {
+                // Emit size and instruction is based on the scalar operands.
+                var_types auxType = node->GetAuxiliaryType();
+                emitSize          = emitActualTypeSize(auxType);
+                if (varTypeIsUnsigned(auxType))
+                {
+                    ins = INS_sve_whilels;
+                }
+
+                GetEmitter()->emitIns_R_R_R(ins, emitSize, targetReg, op1Reg, op2Reg, opt);
+                break;
+            }
+
             case NI_Sve_UnzipEven:
             case NI_Sve_UnzipOdd:
             case NI_Sve_ZipHigh:
@@ -1418,41 +1451,6 @@
                 GetEmitter()->emitIns_R_R_R(ins, emitSize, targetReg, op1Reg, op2Reg, opt,
                                             INS_SCALABLE_OPTS_UNPREDICATED);
                 break;
-=======
-            case NI_Sve_CreateWhileLessThanMask8Bit:
-            case NI_Sve_CreateWhileLessThanMask16Bit:
-            case NI_Sve_CreateWhileLessThanMask32Bit:
-            case NI_Sve_CreateWhileLessThanMask64Bit:
-            {
-                // Emit size and instruction is based on the scalar operands.
-                var_types auxType = node->GetAuxiliaryType();
-                emitSize          = emitActualTypeSize(auxType);
-                if (varTypeIsUnsigned(auxType))
-                {
-                    ins = INS_sve_whilelo;
-                }
-
-                GetEmitter()->emitIns_R_R_R(ins, emitSize, targetReg, op1Reg, op2Reg, opt);
-                break;
-            }
-
-            case NI_Sve_CreateWhileLessThanOrEqualMask8Bit:
-            case NI_Sve_CreateWhileLessThanOrEqualMask16Bit:
-            case NI_Sve_CreateWhileLessThanOrEqualMask32Bit:
-            case NI_Sve_CreateWhileLessThanOrEqualMask64Bit:
-            {
-                // Emit size and instruction is based on the scalar operands.
-                var_types auxType = node->GetAuxiliaryType();
-                emitSize          = emitActualTypeSize(auxType);
-                if (varTypeIsUnsigned(auxType))
-                {
-                    ins = INS_sve_whilels;
-                }
-
-                GetEmitter()->emitIns_R_R_R(ins, emitSize, targetReg, op1Reg, op2Reg, opt);
-                break;
-            }
->>>>>>> a8e74e34
 
             default:
                 unreached();
