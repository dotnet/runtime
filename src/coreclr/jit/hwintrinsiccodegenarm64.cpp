--- conflicted
+++ resolved
@@ -2403,19 +2403,11 @@
 
             case NI_Sve_LoadVectorFirstFaulting:
             {
-<<<<<<< HEAD
-                assert(op3Reg == REG_NA);
-                if (unspilledFfr)
-                {
-                    // We have unspilled the FFR in op1Reg. Restore it back in FFR register.
-                    GetEmitter()->emitIns_R(INS_sve_wrffr, emitSize, op1Reg, opt);
-=======
                 if (intrin.numOperands == 3)
                 {
                     // We have extra argument which means there is a "use" of FFR here. Restore it back in FFR register.
                     assert(op3Reg != REG_NA);
                     GetEmitter()->emitIns_R(INS_sve_wrffr, emitSize, op3Reg, opt);
->>>>>>> 7d64842f
                 }
 
                 insScalableOpts sopt = (opt == INS_OPTS_SCALABLE_B) ? INS_SCALABLE_OPTS_NONE : INS_SCALABLE_OPTS_LSL_N;
@@ -2423,37 +2415,12 @@
                 break;
             }
 
-<<<<<<< HEAD
-            case NI_Sve_GetFfrByte:
-            case NI_Sve_GetFfrInt16:
-            case NI_Sve_GetFfrInt32:
-            case NI_Sve_GetFfrInt64:
-            case NI_Sve_GetFfrSByte:
-            case NI_Sve_GetFfrUInt16:
-            case NI_Sve_GetFfrUInt32:
-            case NI_Sve_GetFfrUInt64:
-            {
-                if (unspilledFfr)
-                {
-                    // We have unspilled the FFR in op1Reg. Restore it back in FFR register.
-                    GetEmitter()->emitIns_R(INS_sve_wrffr, emitSize, op1Reg, opt);
-                }
-
-                GetEmitter()->emitIns_R(ins, emitSize, targetReg, INS_OPTS_SCALABLE_B);
-                break;
-            }
-=======
->>>>>>> 7d64842f
             case NI_Sve_SetFfr:
             {
                 assert(targetReg == REG_NA);
                 GetEmitter()->emitIns_R(ins, emitSize, op1Reg, opt);
                 break;
             }
-<<<<<<< HEAD
-
-=======
->>>>>>> 7d64842f
             case NI_Sve_ConditionalExtractAfterLastActiveElementScalar:
             case NI_Sve_ConditionalExtractLastActiveElementScalar:
             {
