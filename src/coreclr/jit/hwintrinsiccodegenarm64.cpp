// Licensed to the .NET Foundation under one or more agreements.
// The .NET Foundation licenses this file to you under the MIT license.

#include "jitpch.h"
#ifdef _MSC_VER
#pragma hdrstop
#endif

#ifdef FEATURE_HW_INTRINSICS

#include "codegen.h"

// HWIntrinsicImmOpHelper: constructs the helper class instance.
//       This also determines what type of "switch" table is being used (if an immediate operand is not constant) and do
//       some preparation work:
//
//       a) If an immediate operand can be either 0 or 1, this creates <nonZeroLabel>.
//
//       b) If an immediate operand can take any value in [0, upperBound), this extract a internal register from an
//       intrinsic node. The register will be later used to store computed branch target address.
//
// Arguments:
//    codeGen   -- an instance of CodeGen class.
//    immOp     -- an immediate operand of the intrinsic.
//    intrin    -- a hardware intrinsic tree node.
//
// Note: This class is designed to be used in the following way
//       HWIntrinsicImmOpHelper helper(this, immOp, intrin);
//
//       for (helper.EmitBegin(); !helper.Done(); helper.EmitCaseEnd())
//       {
//         -- emit an instruction for a given value of helper.ImmValue()
//       }
//
//       This allows to combine logic for cases when immOp->isContainedIntOrIImmed() is either true or false in a form
//       of a for-loop.
//
CodeGen::HWIntrinsicImmOpHelper::HWIntrinsicImmOpHelper(CodeGen* codeGen, GenTree* immOp, GenTreeHWIntrinsic* intrin)
    : codeGen(codeGen)
    , endLabel(nullptr)
    , nonZeroLabel(nullptr)
    , branchTargetReg(REG_NA)
{
    assert(codeGen != nullptr);
    assert(varTypeIsIntegral(immOp));

    if (immOp->isContainedIntOrIImmed())
    {
        nonConstImmReg = REG_NA;

        immValue      = (int)immOp->AsIntCon()->IconValue();
        immLowerBound = immValue;
        immUpperBound = immValue;
    }
    else
    {
        const HWIntrinsicCategory category = HWIntrinsicInfo::lookupCategory(intrin->GetHWIntrinsicId());

        if (category == HW_Category_SIMDByIndexedElement)
        {
            const HWIntrinsic intrinInfo(intrin);
            var_types         indexedElementOpType;

            if (intrinInfo.numOperands == 2)
            {
                indexedElementOpType = intrinInfo.op1->TypeGet();
            }
            else if (intrinInfo.numOperands == 3)
            {
                indexedElementOpType = intrinInfo.op2->TypeGet();
            }
            else
            {
                assert(intrinInfo.numOperands == 4);
                indexedElementOpType = intrinInfo.op3->TypeGet();
            }

            assert(varTypeIsSIMD(indexedElementOpType));

            const unsigned int indexedElementSimdSize = genTypeSize(indexedElementOpType);
            HWIntrinsicInfo::lookupImmBounds(intrin->GetHWIntrinsicId(), indexedElementSimdSize,
                                             intrin->GetSimdBaseType(), 1, &immLowerBound, &immUpperBound);
        }
        else
        {
            HWIntrinsicInfo::lookupImmBounds(intrin->GetHWIntrinsicId(), intrin->GetSimdSize(),
                                             intrin->GetSimdBaseType(), 1, &immLowerBound, &immUpperBound);
        }

        nonConstImmReg = immOp->GetRegNum();
        immValue       = immLowerBound;

        if (TestImmOpZeroOrOne())
        {
            nonZeroLabel = codeGen->genCreateTempLabel();
        }
        else
        {
            // At the moment, this helper supports only intrinsics that correspond to one machine instruction.
            // If we ever encounter an intrinsic that is either lowered into multiple instructions or
            // the number of instructions that correspond to each case is unknown apriori - we can extend support to
            // these by
            // using the same approach as in hwintrinsicxarch.cpp - adding an additional indirection level in form of a
            // branch table.
            branchTargetReg = codeGen->internalRegisters.GetSingle(intrin);
        }

        endLabel = codeGen->genCreateTempLabel();
    }
}

// HWIntrinsicImmOpHelper: Variant constructor of the helper class instance.
//       This is used when the immediate does not exist in a GenTree. For example, the immediate has been created
//       during codegen from other immediate values.
//
// Arguments:
//    codeGen       -- an instance of CodeGen class.
//    immReg        -- the register containing the immediate.
//    immLowerBound -- the lower bound of the register.
//    immUpperBound -- the lower bound of the register.
//    intrin        -- a hardware intrinsic tree node.
//
// Note: This instance is designed to be used via the same for loop as the standard constructor.
//
CodeGen::HWIntrinsicImmOpHelper::HWIntrinsicImmOpHelper(
    CodeGen* codeGen, regNumber immReg, int immLowerBound, int immUpperBound, GenTreeHWIntrinsic* intrin)
    : codeGen(codeGen)
    , endLabel(nullptr)
    , nonZeroLabel(nullptr)
    , immValue(immLowerBound)
    , immLowerBound(immLowerBound)
    , immUpperBound(immUpperBound)
    , nonConstImmReg(immReg)
    , branchTargetReg(REG_NA)
{
    assert(codeGen != nullptr);

    if (TestImmOpZeroOrOne())
    {
        nonZeroLabel = codeGen->genCreateTempLabel();
    }
    else
    {
        // At the moment, this helper supports only intrinsics that correspond to one machine instruction.
        // If we ever encounter an intrinsic that is either lowered into multiple instructions or
        // the number of instructions that correspond to each case is unknown apriori - we can extend support to
        // these by
        // using the same approach as in hwintrinsicxarch.cpp - adding an additional indirection level in form of a
        // branch table.
        branchTargetReg = codeGen->internalRegisters.GetSingle(intrin);
    }

    endLabel = codeGen->genCreateTempLabel();
}

//------------------------------------------------------------------------
// EmitBegin: emits the beginning of a "switch" table, no-op if an immediate operand is constant.
//
// Note: The function is called at the beginning of code generation and emits
//    a) If an immediate operand can be either 0 or 1
//
//       cbnz <nonZeroLabel>, nonConstImmReg
//
//    b) If an immediate operand can take any value in [0, upperBound) range
//
//       adr branchTargetReg, <beginLabel>
//       add branchTargetReg, branchTargetReg, nonConstImmReg, lsl #3
//       br  branchTargetReg
//
//       When an immediate operand is non constant this also defines <beginLabel> right after the emitted code.
//
void CodeGen::HWIntrinsicImmOpHelper::EmitBegin()
{
    if (NonConstImmOp())
    {
        BasicBlock* beginLabel = codeGen->genCreateTempLabel();

        if (TestImmOpZeroOrOne())
        {
            GetEmitter()->emitIns_J_R(INS_cbnz, EA_4BYTE, nonZeroLabel, nonConstImmReg);
        }
        else
        {
            // Here we assume that each case consists of one arm64 instruction followed by "b endLabel".
            // Since an arm64 instruction is 4 bytes, we branch to AddressOf(beginLabel) + (nonConstImmReg << 3).
            GetEmitter()->emitIns_R_L(INS_adr, EA_8BYTE, beginLabel, branchTargetReg);
            GetEmitter()->emitIns_R_R_R_I(INS_add, EA_8BYTE, branchTargetReg, branchTargetReg, nonConstImmReg, 3,
                                          INS_OPTS_LSL);

            // If the lower bound is non zero we need to adjust the branch target value by subtracting
            // (immLowerBound << 3).
            if (immLowerBound != 0)
            {
                GetEmitter()->emitIns_R_R_I(INS_sub, EA_8BYTE, branchTargetReg, branchTargetReg,
                                            ((ssize_t)immLowerBound << 3));
            }

            GetEmitter()->emitIns_R(INS_br, EA_8BYTE, branchTargetReg);
        }

        codeGen->genDefineInlineTempLabel(beginLabel);
    }
}

//------------------------------------------------------------------------
// EmitCaseEnd: emits the end of a "case", no-op if an immediate operand is constant.
//
// Note: The function is called at the end of each "case" (i.e. after an instruction has been emitted for a given
// immediate value ImmValue())
//       and emits
//
//       b <endLabel>
//
//       After the last "case" this defines <endLabel>.
//
//       If an immediate operand is either 0 or 1 it also defines <nonZeroLabel> after the first "case".
//
void CodeGen::HWIntrinsicImmOpHelper::EmitCaseEnd()
{
    assert(!Done());

    if (NonConstImmOp())
    {
        const bool isLastCase = (immValue == immUpperBound);

        if (isLastCase)
        {
            codeGen->genDefineInlineTempLabel(endLabel);
        }
        else
        {
            GetEmitter()->emitIns_J(INS_b, endLabel);

            if (TestImmOpZeroOrOne())
            {
                codeGen->genDefineInlineTempLabel(nonZeroLabel);
            }
            else
            {
                BasicBlock* tempLabel = codeGen->genCreateTempLabel();
                codeGen->genDefineInlineTempLabel(tempLabel);
            }
        }
    }

    immValue++;
}

//------------------------------------------------------------------------
// genHWIntrinsic: Generates the code for a given hardware intrinsic node.
//
// Arguments:
//    node - The hardware intrinsic node
//
void CodeGen::genHWIntrinsic(GenTreeHWIntrinsic* node)
{
    const HWIntrinsic intrin(node);

    // We need to validate that other phases of the compiler haven't introduced unsupported intrinsics
    assert(compiler->compIsaSupportedDebugOnly(HWIntrinsicInfo::lookupIsa(intrin.id)));

    regNumber targetReg = node->GetRegNum();

    regNumber op1Reg = REG_NA;
    regNumber op2Reg = REG_NA;
    regNumber op3Reg = REG_NA;
    regNumber op4Reg = REG_NA;
    regNumber op5Reg = REG_NA;

    switch (intrin.numOperands)
    {
        case 5:
            assert(intrin.op5 != nullptr);
            op5Reg = intrin.op5->GetRegNum();
            FALLTHROUGH;

        case 4:
            assert(intrin.op4 != nullptr);
            op4Reg = intrin.op4->GetRegNum();
            FALLTHROUGH;

        case 3:
            assert(intrin.op3 != nullptr);
            op3Reg = intrin.op3->GetRegNum();
            FALLTHROUGH;

        case 2:
            assert(intrin.op2 != nullptr);
            op2Reg = intrin.op2->GetRegNum();
            FALLTHROUGH;

        case 1:
            assert(intrin.op1 != nullptr);
            op1Reg = intrin.op1->GetRegNum();
            break;

        case 0:
            break;

        default:
            unreached();
    }

    emitAttr emitSize;
    insOpts  opt;

    if (HWIntrinsicInfo::SIMDScalar(intrin.id))
    {
        emitSize = emitTypeSize(intrin.baseType);
        opt      = INS_OPTS_NONE;
    }
    else if (intrin.category == HW_Category_Scalar)
    {
        emitSize = emitActualTypeSize(intrin.baseType);
        opt      = INS_OPTS_NONE;
    }
    else if (HWIntrinsicInfo::IsScalable(intrin.id))
    {
        emitSize = EA_SCALABLE;
        opt      = emitter::optGetSveInsOpt(emitTypeSize(intrin.baseType));
    }
    else if (intrin.category == HW_Category_Special)
    {
        assert(intrin.id == NI_ArmBase_Yield);

        emitSize = EA_UNKNOWN;
        opt      = INS_OPTS_NONE;
    }
    else
    {
        emitSize = emitActualTypeSize(Compiler::getSIMDTypeForSize(node->GetSimdSize()));
        opt      = genGetSimdInsOpt(emitSize, intrin.baseType);
    }

    const bool isRMW               = node->isRMWHWIntrinsic(compiler);
    const bool hasImmediateOperand = HWIntrinsicInfo::HasImmediateOperand(intrin.id);

    genConsumeMultiOpOperands(node);

    if (intrin.codeGenIsTableDriven())
    {
        const instruction ins = HWIntrinsicInfo::lookupIns(intrin.id, intrin.baseType);
        assert(ins != INS_invalid);

        if (intrin.category == HW_Category_SIMDByIndexedElement)
        {
            if (hasImmediateOperand)
            {
                if (isRMW)
                {
                    if (targetReg != op1Reg)
                    {
                        assert(targetReg != op2Reg);
                        assert(targetReg != op3Reg);

                        GetEmitter()->emitIns_Mov(INS_mov, emitTypeSize(node), targetReg, op1Reg, /* canSkip */ true);
                    }

                    HWIntrinsicImmOpHelper helper(this, intrin.op4, node);

                    for (helper.EmitBegin(); !helper.Done(); helper.EmitCaseEnd())
                    {
                        const int elementIndex = helper.ImmValue();

                        GetEmitter()->emitIns_R_R_R_I(ins, emitSize, targetReg, op2Reg, op3Reg, elementIndex, opt);
                    }
                }
                else
                {
                    if (intrin.numOperands == 2)
                    {
                        HWIntrinsicImmOpHelper helper(this, intrin.op2, node);

                        for (helper.EmitBegin(); !helper.Done(); helper.EmitCaseEnd())
                        {
                            const int elementIndex = helper.ImmValue();

                            GetEmitter()->emitIns_R_R_I(ins, emitSize, targetReg, op1Reg, elementIndex, opt);
                        }
                    }
                    else
                    {
                        assert(intrin.numOperands == 3);
                        HWIntrinsicImmOpHelper helper(this, intrin.op3, node);

                        for (helper.EmitBegin(); !helper.Done(); helper.EmitCaseEnd())
                        {
                            const int elementIndex = helper.ImmValue();

                            GetEmitter()->emitIns_R_R_R_I(ins, emitSize, targetReg, op1Reg, op2Reg, elementIndex, opt);
                        }
                    }
                }
            }
            else
            {
                if (isRMW)
                {
                    if (targetReg != op1Reg)
                    {
                        assert(targetReg != op2Reg);
                        assert(targetReg != op3Reg);

                        GetEmitter()->emitIns_Mov(INS_mov, emitTypeSize(node), targetReg, op1Reg, /* canSkip */ true);
                    }

                    GetEmitter()->emitIns_R_R_R_I(ins, emitSize, targetReg, op2Reg, op3Reg, 0, opt);
                }
                else
                {
                    GetEmitter()->emitIns_R_R_R_I(ins, emitSize, targetReg, op1Reg, op2Reg, 0, opt);
                }
            }
        }
        else if ((intrin.category == HW_Category_ShiftLeftByImmediate) ||
                 (intrin.category == HW_Category_ShiftRightByImmediate))
        {
            assert(hasImmediateOperand);

            auto emitShift = [&](GenTree* op, regNumber reg) {
                HWIntrinsicImmOpHelper helper(this, op, node);

                for (helper.EmitBegin(); !helper.Done(); helper.EmitCaseEnd())
                {
                    const int shiftAmount = helper.ImmValue();

                    if (shiftAmount == 0)
                    {
                        // TODO: Use emitIns_Mov instead.
                        //       We do not use it currently because it will still elide the 'mov'
                        //       even if 'canSkip' is false. We cannot elide the 'mov' here.
                        GetEmitter()->emitIns_R_R_R(INS_mov, emitTypeSize(node), targetReg, reg, reg);
                    }
                    else
                    {
                        GetEmitter()->emitIns_R_R_I(ins, emitSize, targetReg, reg, shiftAmount, opt);
                    }
                }
            };

            if (isRMW)
            {
                GetEmitter()->emitIns_Mov(INS_mov, emitTypeSize(node), targetReg, op1Reg, /* canSkip */ true);
                emitShift(intrin.op3, op2Reg);
            }
            else
            {
                emitShift(intrin.op2, op1Reg);
            }
        }
        else if (HWIntrinsicInfo::HasEnumOperand(intrin.id))
        {
            assert(hasImmediateOperand);

            switch (intrin.numOperands)
            {
                case 1:
                {
                    HWIntrinsicImmOpHelper helper(this, intrin.op1, node);
                    for (helper.EmitBegin(); !helper.Done(); helper.EmitCaseEnd())
                    {
                        const insSvePattern pattern = (insSvePattern)helper.ImmValue();
                        GetEmitter()->emitIns_R_PATTERN(ins, emitSize, targetReg, opt, pattern);
                    }
                };
                break;

                default:
                    unreached();
            }
        }
        else if (intrin.numOperands >= 2 && intrin.op2->IsEmbMaskOp())
        {
            // Handle case where op2 is operation that needs embedded mask
            GenTree* op2 = intrin.op2;
            assert(intrin.id == NI_Sve_ConditionalSelect);
            assert(op2->OperIsHWIntrinsic());
            assert(op2->isContained());

            // Get the registers and intrinsics that needs embedded mask
            const HWIntrinsic intrinEmbMask(op2->AsHWIntrinsic());
            instruction       insEmbMask = HWIntrinsicInfo::lookupIns(intrinEmbMask.id, intrinEmbMask.baseType);
            const bool        instrIsRMW = op2->isRMWHWIntrinsic(compiler);

            regNumber maskReg       = op1Reg;
            regNumber embMaskOp1Reg = REG_NA;
            regNumber embMaskOp2Reg = REG_NA;
            regNumber embMaskOp3Reg = REG_NA;
            regNumber embMaskOp4Reg = REG_NA;
            regNumber falseReg      = op3Reg;

            switch (intrinEmbMask.numOperands)
            {
                case 4:
                    assert(intrinEmbMask.op4 != nullptr);
                    embMaskOp4Reg = intrinEmbMask.op4->GetRegNum();
                    FALLTHROUGH;

                case 3:
                    assert(intrinEmbMask.op3 != nullptr);
                    embMaskOp3Reg = intrinEmbMask.op3->GetRegNum();
                    FALLTHROUGH;

                case 2:
                    assert(intrinEmbMask.op2 != nullptr);
                    embMaskOp2Reg = intrinEmbMask.op2->GetRegNum();
                    FALLTHROUGH;

                case 1:
                    assert(intrinEmbMask.op1 != nullptr);
                    embMaskOp1Reg = intrinEmbMask.op1->GetRegNum();
                    break;

                default:
                    unreached();
            }

            // Shared code for setting up embedded mask arg for intrinsics with 3+ operands
            auto emitEmbeddedMaskSetup = [&] {
                if (intrin.op3->IsVectorZero())
                {
                    // If `falseReg` is zero, then move the first operand of `intrinEmbMask` in the
                    // destination using /Z.

                    assert(targetReg != embMaskOp2Reg);
                    assert(intrin.op3->isContained() || !intrin.op1->IsMaskAllBitsSet());
                    GetEmitter()->emitInsSve_R_R_R(INS_sve_movprfx, emitSize, targetReg, maskReg, embMaskOp1Reg, opt);
                }
                else
                {
                    // Below are the considerations we need to handle:
                    //
                    // targetReg == falseReg && targetReg == embMaskOp1Reg
                    //      fmla    Zd, P/m, Zn, Zm
                    //
                    // targetReg == falseReg && targetReg != embMaskOp1Reg
                    //      movprfx target, P/m, embMaskOp1Reg
                    //      fmla    target, P/m, embMaskOp2Reg, embMaskOp3Reg
                    //
                    // targetReg != falseReg && targetReg == embMaskOp1Reg
                    //      sel     target, P/m, embMaskOp1Reg, falseReg
                    //      fmla    target, P/m, embMaskOp2Reg, embMaskOp3Reg
                    //
                    // targetReg != falseReg && targetReg != embMaskOp1Reg
                    //      sel     target, P/m, embMaskOp1Reg, falseReg
                    //      fmla    target, P/m, embMaskOp2Reg, embMaskOp3Reg
                    //
                    // Note that, we just check if the targetReg/falseReg or targetReg/embMaskOp1Reg
                    // coincides or not.

                    if (targetReg != falseReg)
                    {
                        if (falseReg == embMaskOp1Reg)
                        {
                            // If falseReg value and embMaskOp1Reg value are same, then just mov the value
                            // to the target.

                            GetEmitter()->emitIns_Mov(INS_mov, emitTypeSize(node), targetReg, embMaskOp1Reg,
                                                      /* canSkip */ true);
                        }
                        else
                        {
                            // If falseReg value is not present in targetReg yet, move the inactive lanes
                            // into the targetReg using `sel`. Since this is RMW, the active lanes should
                            // have the value from embMaskOp1Reg

                            GetEmitter()->emitInsSve_R_R_R_R(INS_sve_sel, emitSize, targetReg, maskReg, embMaskOp1Reg,
                                                             falseReg, opt);
                        }
                    }
                    else if (targetReg != embMaskOp1Reg)
                    {
                        // If target already contains the values of `falseReg`, just merge the lanes from
                        // `embMaskOp1Reg`, again because this is RMW semantics.

                        GetEmitter()->emitInsSve_R_R_R(INS_sve_movprfx, emitSize, targetReg, maskReg, embMaskOp1Reg,
                                                       opt, INS_SCALABLE_OPTS_PREDICATE_MERGE);
                    }
                }
            };

            switch (intrinEmbMask.numOperands)
            {
                case 1:
                {
                    assert(!instrIsRMW);

                    // Special handling for ConvertTo* APIs
                    // Just need to change the opt here.
                    insOpts embOpt = opt;
                    switch (intrinEmbMask.id)
                    {
                        case NI_Sve_ConvertToInt32:
                        case NI_Sve_ConvertToUInt32:
                        case NI_Sve_ConvertToSingle:
                        {
                            embOpt = emitTypeSize(intrinEmbMask.baseType) == EA_8BYTE ? INS_OPTS_D_TO_S
                                                                                      : INS_OPTS_SCALABLE_S;
                            break;
                        }

                        case NI_Sve_ConvertToInt64:
                        case NI_Sve_ConvertToUInt64:
                        case NI_Sve_ConvertToDouble:
                        {
                            embOpt = emitTypeSize(intrinEmbMask.baseType) == EA_4BYTE ? INS_OPTS_S_TO_D
                                                                                      : INS_OPTS_SCALABLE_D;
                            break;
                        }
                        default:
                            break;
                    }

                    if (targetReg != falseReg)
                    {
                        // If targetReg is not the same as `falseReg` then need to move
                        // the `falseReg` to `targetReg`.

                        if (intrin.op3->isContained())
                        {
                            assert(intrin.op3->IsVectorZero());
                            if (intrin.op1->isContained() || intrin.op1->IsMaskAllBitsSet())
                            {
                                // We already skip importing ConditionalSelect if op1 == trueAll, however
                                // if we still see it here, it is because we wrapped the predicated instruction
                                // inside ConditionalSelect.
                                // As such, no need to move the `falseReg` to `targetReg`
                                // because the predicated instruction will eventually set it.
                            }
                            else
                            {
                                // If falseValue is zero, just zero out those lanes of targetReg using `movprfx`
                                // and /Z
                                GetEmitter()->emitIns_R_R_R(INS_sve_movprfx, emitSize, targetReg, maskReg, targetReg,
                                                            opt);
                            }
                        }
                        else if (emitter::isVectorRegister(embMaskOp1Reg) && (targetReg == embMaskOp1Reg))
                        {
                            // target != falseValue, but we do not want to overwrite target with `embMaskOp1Reg`.
                            // We will first do the predicate operation and then do conditionalSelect inactive
                            // elements from falseValue

                            // We cannot use use `movprfx` here to move falseReg to targetReg because that will
                            // overwrite the value of embMaskOp1Reg which is present in targetReg.
                            GetEmitter()->emitIns_R_R_R(insEmbMask, emitSize, targetReg, maskReg, embMaskOp1Reg,
                                                        embOpt);

                            GetEmitter()->emitIns_R_R_R_R(INS_sve_sel, emitSize, targetReg, maskReg, targetReg,
                                                          falseReg, opt);
                            break;
                        }
                        else
                        {
                            // At this point, target != embMaskOp1Reg != falseReg, so just go ahead
                            // and move the falseReg unpredicated into targetReg.
                            GetEmitter()->emitIns_R_R(INS_sve_movprfx, EA_SCALABLE, targetReg, falseReg);
                        }
                    }

                    GetEmitter()->emitIns_R_R_R(insEmbMask, emitSize, targetReg, maskReg, embMaskOp1Reg, embOpt);
                    break;
                }

                case 2:
                {
                    if (!instrIsRMW)
                    {
                        // Perform the actual "predicated" operation so that `embMaskOp1Reg` is the first operand
                        // and `embMaskOp2Reg` is the second operand.
                        GetEmitter()->emitIns_R_R_R_R(insEmbMask, emitSize, targetReg, maskReg, embMaskOp1Reg,
                                                      embMaskOp2Reg, opt);
                        break;
                    }

                    insScalableOpts sopt     = INS_SCALABLE_OPTS_NONE;
                    bool            hasShift = false;

                    insOpts embOpt = opt;
                    switch (intrinEmbMask.id)
                    {
                        case NI_Sve_ShiftLeftLogical:
                        case NI_Sve_ShiftRightArithmetic:
                        case NI_Sve_ShiftRightLogical:
                        {
                            const emitAttr op2Size = emitTypeSize(op2->AsHWIntrinsic()->GetAuxiliaryType());
                            if (op2Size != emitTypeSize(intrinEmbMask.baseType))
                            {
                                assert(emitter::optGetSveInsOpt(op2Size) == INS_OPTS_SCALABLE_D);
                                sopt = INS_SCALABLE_OPTS_WIDE;
                            }
                            break;
                        }

                        case NI_Sve_ShiftRightArithmeticForDivide:
                            hasShift = true;
                            break;

                        case NI_Sve_CreateBreakPropagateMask:
                            embOpt = INS_OPTS_SCALABLE_B;
                            break;

                        default:
                            break;
                    }

                    auto emitInsHelper = [&](regNumber reg1, regNumber reg2, regNumber reg3) {
                        if (hasShift)
                        {
                            HWIntrinsicImmOpHelper helper(this, intrinEmbMask.op2, op2->AsHWIntrinsic());
                            for (helper.EmitBegin(); !helper.Done(); helper.EmitCaseEnd())
                            {
                                GetEmitter()->emitInsSve_R_R_I(insEmbMask, emitSize, reg1, reg2, helper.ImmValue(),
                                                               embOpt, sopt);
                            }
                        }
                        else
                        {
                            GetEmitter()->emitIns_R_R_R(insEmbMask, emitSize, reg1, reg2, reg3, embOpt, sopt);
                        }
                    };

                    if (intrin.op3->IsVectorZero())
                    {
                        // If `falseReg` is zero, then move the first operand of `intrinEmbMask` in the
                        // destination using /Z.

                        switch (intrinEmbMask.id)
                        {
                            case NI_Sve_CreateBreakPropagateMask:
                                assert(targetReg != embMaskOp1Reg);
                                GetEmitter()->emitIns_Mov(INS_sve_mov, emitSize, targetReg, embMaskOp2Reg,
                                                          /* canSkip */ true);
                                emitInsHelper(targetReg, maskReg, embMaskOp1Reg);
                                break;

                            default:
                                assert(targetReg != embMaskOp2Reg);
                                GetEmitter()->emitIns_R_R_R(INS_sve_movprfx, emitSize, targetReg, maskReg,
                                                            embMaskOp1Reg, opt);

                                // Finally, perform the actual "predicated" operation so that `targetReg` is the first
                                // operand and `embMaskOp2Reg` is the second operand.
                                emitInsHelper(targetReg, maskReg, embMaskOp2Reg);
                                break;
                        }
                    }
                    else if (targetReg != falseReg)
                    {
                        // If `targetReg` and `falseReg` are not same, then we need to move it to `targetReg` first
                        // so the `insEmbMask` operation can be merged on top of it.

                        if (falseReg != embMaskOp1Reg)
                        {
                            // At the point, targetReg != embMaskOp1Reg != falseReg
                            if (HWIntrinsicInfo::IsOptionalEmbeddedMaskedOperation(intrinEmbMask.id))
                            {
                                // If the embedded instruction supports optional mask operation, use the "unpredicated"
                                // version of the instruction, followed by "sel" to select the active lanes.
                                emitInsHelper(targetReg, embMaskOp1Reg, embMaskOp2Reg);
                            }
                            else
                            {
                                // If the instruction just has "predicated" version, then move the "embMaskOp1Reg"
                                // into targetReg. Next, do the predicated operation on the targetReg and last,
                                // use "sel" to select the active lanes based on mask, and set inactive lanes
                                // to falseReg.

                                assert(targetReg != embMaskOp2Reg);
                                assert(HWIntrinsicInfo::IsEmbeddedMaskedOperation(intrinEmbMask.id));

                                GetEmitter()->emitIns_R_R(INS_sve_movprfx, EA_SCALABLE, targetReg, embMaskOp1Reg);

                                emitInsHelper(targetReg, maskReg, embMaskOp2Reg);
                            }

                            GetEmitter()->emitIns_R_R_R_R(INS_sve_sel, emitSize, targetReg, maskReg, targetReg,
                                                          falseReg, opt);
                            break;
                        }
                        else if (targetReg != embMaskOp1Reg)
                        {
                            // embMaskOp1Reg is same as `falseReg`, but not same as `targetReg`. Move the
                            // `embMaskOp1Reg` i.e. `falseReg` in `targetReg`, using "unpredicated movprfx", so the
                            // subsequent `insEmbMask` operation can be merged on top of it.
                            GetEmitter()->emitIns_R_R(INS_sve_movprfx, EA_SCALABLE, targetReg, falseReg);
                        }

                        // Finally, perform the actual "predicated" operation so that `targetReg` is the first operand
                        // and `embMaskOp2Reg` is the second operand.
                        emitInsHelper(targetReg, maskReg, embMaskOp2Reg);
                    }
                    else
                    {
                        // Just perform the actual "predicated" operation so that `targetReg` is the first operand
                        // and `embMaskOp2Reg` is the second operand.
                        emitInsHelper(targetReg, maskReg, embMaskOp2Reg);
                    }

                    break;
                }

                case 3:
                {
                    assert(instrIsRMW);

                    if (HWIntrinsicInfo::IsFmaIntrinsic(intrinEmbMask.id))
                    {
                        assert(falseReg != embMaskOp3Reg);
                        // For FMA, the operation we are trying to perform is:
                        //      result = op1 + (op2 * op3)
                        //
                        // There are two instructions that can be used depending on which operand's register,
                        // optionally, will store the final result.
                        //
                        // 1. If the result is stored in the operand that was used as an "addend" in the operation,
                        // then we use `FMLA` format:
                        //      reg1 = reg1 + (reg2 * reg3)
                        //
                        // 2. If the result is stored in the operand that was used as a "multiplicand" in the operation,
                        // then we use `FMAD` format:
                        //      reg1 = (reg1 * reg2) + reg3
                        //
                        // Check if the result's register is same as that of one of the operand's register and
                        // accordingly pick the appropriate format. Suppose `targetReg` holds the result, then we have
                        // following cases:
                        //
                        // Case# 1: Result is stored in the operand that held the "addend"
                        //      targetReg == reg1
                        //
                        // We generate the FMLA instruction format and no further changes are needed.
                        //
                        // Case# 2: Result is stored in the operand `op2` that held the "multiplicand"
                        //      targetReg == reg2
                        //
                        // So we basically have an operation:
                        //      reg2 = reg1 + (reg2 * reg3)
                        //
                        // Since, the result will be stored in the "multiplicand", we pick format `FMAD`.
                        // Then, we rearrange the operands to ensure that the operation is done correctly.
                        //      reg2 = reg1 + (reg2 * reg3)  // to start with
                        //      reg2 = reg3 + (reg2 * reg1)  // swap reg1 <--> reg3
                        //      reg1 = reg3 + (reg1 * reg2)  // swap reg1 <--> reg2
                        //      reg1 = (reg1 * reg2) + reg3  // rearrange to get FMAD format
                        //
                        // Case# 3: Result is stored in the operand `op3` that held the "multiplier"
                        //      targetReg == reg3
                        //
                        // So we basically have an operation:
                        //      reg3 = reg1 + (reg2 * reg3)
                        // Since, the result will be stored in the "multiplier", we again pick format `FMAD`.
                        // Then, we rearrange the operands to ensure that the operation is done correctly.
                        //      reg3 = reg1 + (reg2 * reg3)  // to start with
                        //      reg1 = reg3 + (reg2 * reg1)  // swap reg1 <--> reg3
                        //      reg1 = (reg1 * reg2) + reg3  // rearrange to get FMAD format

                        bool useAddend = true;
                        if (targetReg == embMaskOp2Reg)
                        {
                            // Case# 2
                            useAddend = false;
                            std::swap(embMaskOp1Reg, embMaskOp3Reg);
                            std::swap(embMaskOp1Reg, embMaskOp2Reg);
                        }
                        else if (targetReg == embMaskOp3Reg)
                        {
                            // Case# 3
                            useAddend = false;
                            std::swap(embMaskOp1Reg, embMaskOp3Reg);
                        }
                        else
                        {
                            // Case# 1
                        }

                        switch (intrinEmbMask.id)
                        {
                            case NI_Sve_FusedMultiplyAdd:
                                insEmbMask = useAddend ? INS_sve_fmla : INS_sve_fmad;
                                break;

                            case NI_Sve_FusedMultiplyAddNegated:
                                insEmbMask = useAddend ? INS_sve_fnmla : INS_sve_fnmad;
                                break;

                            case NI_Sve_FusedMultiplySubtract:
                                insEmbMask = useAddend ? INS_sve_fmls : INS_sve_fmsb;
                                break;

                            case NI_Sve_FusedMultiplySubtractNegated:
                                insEmbMask = useAddend ? INS_sve_fnmls : INS_sve_fnmsb;
                                break;

                            case NI_Sve_MultiplyAdd:
                                insEmbMask = useAddend ? INS_sve_mla : INS_sve_mad;
                                break;

                            case NI_Sve_MultiplySubtract:
                                insEmbMask = useAddend ? INS_sve_mls : INS_sve_msb;
                                break;

                            default:
                                unreached();
                        }
                    }

                    emitEmbeddedMaskSetup();

                    // Finally, perform the desired operation.
                    if (HWIntrinsicInfo::HasImmediateOperand(intrinEmbMask.id))
                    {
                        HWIntrinsicImmOpHelper helper(this, intrinEmbMask.op3, op2->AsHWIntrinsic());
                        for (helper.EmitBegin(); !helper.Done(); helper.EmitCaseEnd())
                        {
                            GetEmitter()->emitInsSve_R_R_R_I(insEmbMask, emitSize, targetReg, maskReg, embMaskOp2Reg,
                                                             helper.ImmValue(), opt);
                        }
                    }
                    else
                    {
                        assert(HWIntrinsicInfo::IsFmaIntrinsic(intrinEmbMask.id));
                        GetEmitter()->emitInsSve_R_R_R_R(insEmbMask, emitSize, targetReg, maskReg, embMaskOp2Reg,
                                                         embMaskOp3Reg, opt);
                    }

                    break;
                }

                case 4:
                {
                    assert(instrIsRMW);
                    assert(intrinEmbMask.op4->isContained() == (embMaskOp4Reg == REG_NA));
                    assert(HWIntrinsicInfo::HasImmediateOperand(intrinEmbMask.id));

                    emitEmbeddedMaskSetup();

                    HWIntrinsicImmOpHelper helper(this, intrinEmbMask.op4, op2->AsHWIntrinsic());
                    for (helper.EmitBegin(); !helper.Done(); helper.EmitCaseEnd())
                    {
                        GetEmitter()->emitInsSve_R_R_R_R_I(insEmbMask, emitSize, targetReg, maskReg, embMaskOp2Reg,
                                                           embMaskOp3Reg, helper.ImmValue(), opt);
                    }

                    break;
                }

                default:
                    unreached();
            }
        }
        else
        {
            assert(!hasImmediateOperand);

            switch (intrin.numOperands)
            {
                case 0:
                    GetEmitter()->emitIns_R(ins, emitSize, targetReg, opt);
                    break;
                case 1:
                    GetEmitter()->emitIns_R_R(ins, emitSize, targetReg, op1Reg, opt);
                    break;

                case 2:
                    // This handles optimizations for instructions that have
                    // an implicit 'zero' vector of what would be the second operand.
                    if (HWIntrinsicInfo::SupportsContainment(intrin.id) && intrin.op2->isContained() &&
                        intrin.op2->IsVectorZero())
                    {
                        GetEmitter()->emitIns_R_R(ins, emitSize, targetReg, op1Reg, opt);
                    }
                    else if (HWIntrinsicInfo::IsScalable(intrin.id))
                    {
                        assert(!node->IsEmbMaskOp());
                        if (HWIntrinsicInfo::IsExplicitMaskedOperation(intrin.id))
                        {
                            if (isRMW)
                            {
                                if (targetReg != op2Reg)
                                {
                                    assert(targetReg != op1Reg);

                                    GetEmitter()->emitIns_Mov(ins_Move_Extend(intrin.op2->TypeGet(), false),
                                                              emitTypeSize(node), targetReg, op2Reg,
                                                              /* canSkip */ true);
                                }

                                GetEmitter()->emitIns_R_R(ins, emitSize, targetReg, op1Reg, opt);
                            }
                            else
                            {
                                GetEmitter()->emitIns_R_R_R(ins, emitSize, targetReg, op1Reg, op2Reg, opt);
                            }
                        }
                        else
                        {
                            // This generates an unpredicated version
                            // Implicitly predicated should be taken care above `intrin.op2->IsEmbMaskOp()`
                            GetEmitter()->emitIns_R_R_R(ins, emitSize, targetReg, op1Reg, op2Reg, opt);
                        }
                    }
                    else if (isRMW)
                    {
                        if (targetReg != op1Reg)
                        {
                            assert(targetReg != op2Reg);

                            GetEmitter()->emitIns_Mov(INS_mov, emitTypeSize(node), targetReg, op1Reg,
                                                      /* canSkip */ true);
                        }
                        GetEmitter()->emitIns_R_R(ins, emitSize, targetReg, op2Reg, opt);
                    }
                    else
                    {
                        GetEmitter()->emitIns_R_R_R(ins, emitSize, targetReg, op1Reg, op2Reg, opt);
                    }
                    break;

                case 3:
                    if (isRMW)
                    {
                        if (HWIntrinsicInfo::IsExplicitMaskedOperation(intrin.id))
                        {
                            if (targetReg != op2Reg)
                            {
                                assert(targetReg != op1Reg);
                                assert(targetReg != op3Reg);

                                GetEmitter()->emitIns_Mov(INS_mov, emitTypeSize(node), targetReg, op2Reg,
                                                          /* canSkip */ true);
                            }

                            GetEmitter()->emitIns_R_R_R(ins, emitSize, targetReg, op1Reg, op3Reg, opt);
                        }
                        else
                        {
                            if (targetReg != op1Reg)
                            {
                                assert(targetReg != op2Reg);
                                assert(targetReg != op3Reg);

                                GetEmitter()->emitIns_Mov(INS_mov, emitTypeSize(node), targetReg, op1Reg,
                                                          /* canSkip */ true);
                            }
                            GetEmitter()->emitIns_R_R_R(ins, emitSize, targetReg, op2Reg, op3Reg, opt);
                        }
                    }
                    else
                    {
                        GetEmitter()->emitIns_R_R_R_R(ins, emitSize, targetReg, op1Reg, op2Reg, op3Reg, opt);
                    }
                    break;

                default:
                    unreached();
            }
        }
    }
    else
    {
        instruction ins = INS_invalid;
        switch (intrin.id)
        {
            case NI_AdvSimd_AddWideningLower:
                assert(varTypeIsIntegral(intrin.baseType));
                if (intrin.op1->TypeGet() == TYP_SIMD8)
                {
                    ins = varTypeIsUnsigned(intrin.baseType) ? INS_uaddl : INS_saddl;
                }
                else
                {
                    assert(intrin.op1->TypeGet() == TYP_SIMD16);
                    ins = varTypeIsUnsigned(intrin.baseType) ? INS_uaddw : INS_saddw;
                }
                break;

            case NI_AdvSimd_SubtractWideningLower:
                assert(varTypeIsIntegral(intrin.baseType));
                if (intrin.op1->TypeGet() == TYP_SIMD8)
                {
                    ins = varTypeIsUnsigned(intrin.baseType) ? INS_usubl : INS_ssubl;
                }
                else
                {
                    assert(intrin.op1->TypeGet() == TYP_SIMD16);
                    ins = varTypeIsUnsigned(intrin.baseType) ? INS_usubw : INS_ssubw;
                }
                break;

            case NI_AdvSimd_AddWideningUpper:
                assert(varTypeIsIntegral(intrin.baseType));
                if (node->GetAuxiliaryType() == intrin.baseType)
                {
                    ins = varTypeIsUnsigned(intrin.baseType) ? INS_uaddl2 : INS_saddl2;
                }
                else
                {
                    ins = varTypeIsUnsigned(intrin.baseType) ? INS_uaddw2 : INS_saddw2;
                }
                break;

            case NI_AdvSimd_SubtractWideningUpper:
                assert(varTypeIsIntegral(intrin.baseType));
                if (node->GetAuxiliaryType() == intrin.baseType)
                {
                    ins = varTypeIsUnsigned(intrin.baseType) ? INS_usubl2 : INS_ssubl2;
                }
                else
                {
                    ins = varTypeIsUnsigned(intrin.baseType) ? INS_usubw2 : INS_ssubw2;
                }
                break;

            case NI_ArmBase_Yield:
            {
                ins = INS_yield;
                break;
            }

            case NI_ArmBase_Arm64_MultiplyLongAdd:
                ins = varTypeIsUnsigned(intrin.baseType) ? INS_umaddl : INS_smaddl;
                break;

            case NI_ArmBase_Arm64_MultiplyLongSub:
                ins = varTypeIsUnsigned(intrin.baseType) ? INS_umsubl : INS_smsubl;
                break;

            case NI_Sve_StoreNarrowing:
                ins = HWIntrinsicInfo::lookupIns(intrin.id, node->GetAuxiliaryType());
                break;

            default:
                ins = HWIntrinsicInfo::lookupIns(intrin.id, intrin.baseType);
                break;
        }

        assert(ins != INS_invalid);

        switch (intrin.id)
        {
            case NI_AdvSimd_BitwiseSelect:
                // Even though BitwiseSelect is an RMW intrinsic per se, we don't want to mark it as such
                // since we can handle all possible allocation decisions for targetReg.
                assert(!isRMW);

                if (targetReg == op1Reg)
                {
                    GetEmitter()->emitIns_R_R_R(INS_bsl, emitSize, targetReg, op2Reg, op3Reg, opt);
                }
                else if (targetReg == op2Reg)
                {
                    GetEmitter()->emitIns_R_R_R(INS_bif, emitSize, targetReg, op3Reg, op1Reg, opt);
                }
                else if (targetReg == op3Reg)
                {
                    GetEmitter()->emitIns_R_R_R(INS_bit, emitSize, targetReg, op2Reg, op1Reg, opt);
                }
                else
                {
                    GetEmitter()->emitIns_Mov(INS_mov, emitSize, targetReg, op1Reg, /* canSkip */ false);
                    GetEmitter()->emitIns_R_R_R(INS_bsl, emitSize, targetReg, op2Reg, op3Reg, opt);
                }
                break;

            case NI_Crc32_ComputeCrc32:
            case NI_Crc32_ComputeCrc32C:
            case NI_Crc32_Arm64_ComputeCrc32:
            case NI_Crc32_Arm64_ComputeCrc32C:
                GetEmitter()->emitIns_R_R_R(ins, emitSize, targetReg, op1Reg, op2Reg, opt);
                break;

            case NI_AdvSimd_AbsoluteCompareLessThan:
            case NI_AdvSimd_AbsoluteCompareLessThanOrEqual:
            case NI_AdvSimd_CompareLessThan:
            case NI_AdvSimd_CompareLessThanOrEqual:
            case NI_AdvSimd_Arm64_AbsoluteCompareLessThan:
            case NI_AdvSimd_Arm64_AbsoluteCompareLessThanScalar:
            case NI_AdvSimd_Arm64_AbsoluteCompareLessThanOrEqual:
            case NI_AdvSimd_Arm64_AbsoluteCompareLessThanOrEqualScalar:
            case NI_AdvSimd_Arm64_CompareLessThan:
            case NI_AdvSimd_Arm64_CompareLessThanScalar:
            case NI_AdvSimd_Arm64_CompareLessThanOrEqual:
            case NI_AdvSimd_Arm64_CompareLessThanOrEqualScalar:
                GetEmitter()->emitIns_R_R_R(ins, emitSize, targetReg, op2Reg, op1Reg, opt);
                break;

            case NI_AdvSimd_FusedMultiplyAddScalar:
            case NI_AdvSimd_FusedMultiplyAddNegatedScalar:
            case NI_AdvSimd_FusedMultiplySubtractNegatedScalar:
            case NI_AdvSimd_FusedMultiplySubtractScalar:
                assert(opt == INS_OPTS_NONE);
                GetEmitter()->emitIns_R_R_R_R(ins, emitSize, targetReg, op2Reg, op3Reg, op1Reg);
                break;

            case NI_AdvSimd_DuplicateSelectedScalarToVector64:
            case NI_AdvSimd_DuplicateSelectedScalarToVector128:
            case NI_AdvSimd_Arm64_DuplicateSelectedScalarToVector128:
            {
                HWIntrinsicImmOpHelper helper(this, intrin.op2, node);

                // Prior to codegen, the emitSize is based on node->GetSimdSize() which
                // tracks the size of the first operand and is used to tell if the index
                // is in range. However, when actually emitting it needs to be the size
                // of the return and the size of the operand is interpreted based on the
                // index value.

                assert(
                    GetEmitter()->isValidVectorIndex(emitSize, GetEmitter()->optGetElemsize(opt), helper.ImmValue()));

                emitSize = emitActualTypeSize(node->gtType);
                opt      = genGetSimdInsOpt(emitSize, intrin.baseType);

                for (helper.EmitBegin(); !helper.Done(); helper.EmitCaseEnd())
                {
                    const int elementIndex = helper.ImmValue();

                    assert(opt != INS_OPTS_NONE);
                    GetEmitter()->emitIns_R_R_I(ins, emitSize, targetReg, op1Reg, elementIndex, opt);
                }

                break;
            }

            case NI_AdvSimd_Extract:
            {
                HWIntrinsicImmOpHelper helper(this, intrin.op2, node);

                for (helper.EmitBegin(); !helper.Done(); helper.EmitCaseEnd())
                {
                    const int elementIndex = helper.ImmValue();

                    GetEmitter()->emitIns_R_R_I(ins, emitTypeSize(intrin.baseType), targetReg, op1Reg, elementIndex,
                                                INS_OPTS_NONE);
                }
            }
            break;

            case NI_AdvSimd_ExtractVector64:
            case NI_AdvSimd_ExtractVector128:
            {
                opt = (intrin.id == NI_AdvSimd_ExtractVector64) ? INS_OPTS_8B : INS_OPTS_16B;

                HWIntrinsicImmOpHelper helper(this, intrin.op3, node);

                for (helper.EmitBegin(); !helper.Done(); helper.EmitCaseEnd())
                {
                    const int elementIndex = helper.ImmValue();
                    const int byteIndex    = genTypeSize(intrin.baseType) * elementIndex;

                    GetEmitter()->emitIns_R_R_R_I(ins, emitSize, targetReg, op1Reg, op2Reg, byteIndex, opt);
                }
            }
            break;

            case NI_AdvSimd_Insert:
                assert(isRMW);

                GetEmitter()->emitIns_Mov(INS_mov, emitTypeSize(node), targetReg, op1Reg, /* canSkip */ true);

                if (intrin.op3->isContainedFltOrDblImmed())
                {
                    assert(intrin.op2->isContainedIntOrIImmed());
                    assert(intrin.op2->AsIntCon()->gtIconVal == 0);

                    const double dataValue = intrin.op3->AsDblCon()->DconValue();
                    GetEmitter()->emitIns_R_F(INS_fmov, emitSize, targetReg, dataValue, opt);
                }
                else
                {
                    assert(targetReg != op3Reg);

                    HWIntrinsicImmOpHelper helper(this, intrin.op2, node);

                    if (varTypeIsFloating(intrin.baseType))
                    {
                        for (helper.EmitBegin(); !helper.Done(); helper.EmitCaseEnd())
                        {
                            const int elementIndex = helper.ImmValue();

                            GetEmitter()->emitIns_R_R_I_I(ins, emitSize, targetReg, op3Reg, elementIndex, 0, opt);
                        }
                    }
                    else
                    {
                        for (helper.EmitBegin(); !helper.Done(); helper.EmitCaseEnd())
                        {
                            const int elementIndex = helper.ImmValue();

                            GetEmitter()->emitIns_R_R_I(ins, emitSize, targetReg, op3Reg, elementIndex, opt);
                        }
                    }
                }
                break;

            case NI_AdvSimd_InsertScalar:
            {
                assert(isRMW);
                if (targetReg != op1Reg)
                {
                    assert(targetReg != op3Reg);

                    GetEmitter()->emitIns_Mov(INS_mov, emitTypeSize(node), targetReg, op1Reg, /* canSkip */ true);
                }

                HWIntrinsicImmOpHelper helper(this, intrin.op2, node);

                for (helper.EmitBegin(); !helper.Done(); helper.EmitCaseEnd())
                {
                    const int elementIndex = helper.ImmValue();

                    GetEmitter()->emitIns_R_R_I_I(ins, emitSize, targetReg, op3Reg, elementIndex, 0, opt);
                }
            }
            break;

            case NI_AdvSimd_Arm64_InsertSelectedScalar:
            {
                assert(isRMW);
                if (targetReg != op1Reg)
                {
                    assert(targetReg != op3Reg);

                    GetEmitter()->emitIns_Mov(INS_mov, emitTypeSize(node), targetReg, op1Reg, /* canSkip */ true);
                }

                const int resultIndex = (int)intrin.op2->AsIntCon()->gtIconVal;
                const int valueIndex  = (int)intrin.op4->AsIntCon()->gtIconVal;
                GetEmitter()->emitIns_R_R_I_I(ins, emitSize, targetReg, op3Reg, resultIndex, valueIndex, opt);
            }
            break;

            case NI_AdvSimd_LoadAndInsertScalar:
            {
                assert(isRMW);
                if (targetReg != op1Reg)
                {
                    assert(targetReg != op3Reg);

                    GetEmitter()->emitIns_Mov(INS_mov, emitTypeSize(node), targetReg, op1Reg, /* canSkip */ true);
                }

                HWIntrinsicImmOpHelper helper(this, intrin.op2, node);

                for (helper.EmitBegin(); !helper.Done(); helper.EmitCaseEnd())
                {
                    const int elementIndex = helper.ImmValue();

                    GetEmitter()->emitIns_R_R_I(ins, emitSize, targetReg, op3Reg, elementIndex);
                }
            }
            break;

            case NI_AdvSimd_LoadAndInsertScalarVector64x2:
            case NI_AdvSimd_LoadAndInsertScalarVector64x3:
            case NI_AdvSimd_LoadAndInsertScalarVector64x4:
            case NI_AdvSimd_Arm64_LoadAndInsertScalarVector128x2:
            case NI_AdvSimd_Arm64_LoadAndInsertScalarVector128x3:
            case NI_AdvSimd_Arm64_LoadAndInsertScalarVector128x4:
            {
                assert(isRMW);
                unsigned fieldIdx = 0;
                op2Reg            = intrin.op2->GetRegNum();
                op3Reg            = intrin.op3->GetRegNum();
                assert(intrin.op1->OperIsFieldList());

                GenTreeFieldList* fieldList  = intrin.op1->AsFieldList();
                GenTree*          firstField = fieldList->Uses().GetHead()->GetNode();
                op1Reg                       = firstField->GetRegNum();

                regNumber targetFieldReg = REG_NA;
                regNumber op1FieldReg    = REG_NA;

                for (GenTreeFieldList::Use& use : fieldList->Uses())
                {
                    GenTree* fieldNode = use.GetNode();

                    targetFieldReg = node->GetRegByIndex(fieldIdx);
                    op1FieldReg    = fieldNode->GetRegNum();

                    if (targetFieldReg != op1FieldReg)
                    {
                        GetEmitter()->emitIns_Mov(INS_mov, emitTypeSize(fieldNode), targetFieldReg, op1FieldReg,
                                                  /* canSkip */ true);
                    }
                    fieldIdx++;
                }

                HWIntrinsicImmOpHelper helper(this, intrin.op2, node);

                for (helper.EmitBegin(); !helper.Done(); helper.EmitCaseEnd())
                {
                    const int elementIndex = helper.ImmValue();

                    GetEmitter()->emitIns_R_R_I(ins, emitSize, targetReg, op3Reg, elementIndex);
                }

                break;
            }
            case NI_AdvSimd_Arm64_LoadPairVector128:
            case NI_AdvSimd_Arm64_LoadPairVector128NonTemporal:
            case NI_AdvSimd_Arm64_LoadPairVector64:
            case NI_AdvSimd_Arm64_LoadPairVector64NonTemporal:
                GetEmitter()->emitIns_R_R_R(ins, emitSize, targetReg, node->GetRegByIndex(1), op1Reg);
                break;

            case NI_AdvSimd_Arm64_LoadPairScalarVector64:
            case NI_AdvSimd_Arm64_LoadPairScalarVector64NonTemporal:
                GetEmitter()->emitIns_R_R_R(ins, emitTypeSize(intrin.baseType), targetReg, node->GetRegByIndex(1),
                                            op1Reg);
                break;

            case NI_AdvSimd_Arm64_StorePair:
            case NI_AdvSimd_Arm64_StorePairNonTemporal:
                GetEmitter()->emitIns_R_R_R(ins, emitSize, op2Reg, op3Reg, op1Reg);
                break;

            case NI_AdvSimd_Arm64_StorePairScalar:
            case NI_AdvSimd_Arm64_StorePairScalarNonTemporal:
                GetEmitter()->emitIns_R_R_R(ins, emitTypeSize(intrin.baseType), op2Reg, op3Reg, op1Reg);
                break;

            case NI_AdvSimd_StoreSelectedScalar:
            case NI_AdvSimd_Arm64_StoreSelectedScalar:
            {
                unsigned regCount = 0;
                if (intrin.op2->OperIsFieldList())
                {
                    GenTreeFieldList* fieldList  = intrin.op2->AsFieldList();
                    GenTree*          firstField = fieldList->Uses().GetHead()->GetNode();
                    op2Reg                       = firstField->GetRegNum();

                    regNumber argReg = op2Reg;
                    for (GenTreeFieldList::Use& use : fieldList->Uses())
                    {
                        regCount++;
#ifdef DEBUG
                        GenTree* argNode = use.GetNode();
                        assert(argReg == argNode->GetRegNum());
                        argReg = getNextSIMDRegWithWraparound(argReg);
#endif
                    }
                }
                else
                {
                    regCount = 1;
                }

                switch (regCount)
                {
                    case 2:
                        ins = INS_st2;
                        break;

                    case 3:
                        ins = INS_st3;
                        break;

                    case 4:
                        ins = INS_st4;
                        break;

                    default:
                        assert(regCount == 1);
                        ins = INS_st1;
                        break;
                }

                HWIntrinsicImmOpHelper helper(this, intrin.op3, node);

                for (helper.EmitBegin(); !helper.Done(); helper.EmitCaseEnd())
                {
                    const int elementIndex = helper.ImmValue();

                    GetEmitter()->emitIns_R_R_I(ins, emitSize, op2Reg, op1Reg, elementIndex, opt);
                }
                break;
            }

            case NI_AdvSimd_Store:
            case NI_AdvSimd_Arm64_Store:
            case NI_AdvSimd_StoreVectorAndZip:
            case NI_AdvSimd_Arm64_StoreVectorAndZip:
            {
                unsigned regCount = 0;

                assert(intrin.op2->OperIsFieldList());

                GenTreeFieldList* fieldList  = intrin.op2->AsFieldList();
                GenTree*          firstField = fieldList->Uses().GetHead()->GetNode();
                op2Reg                       = firstField->GetRegNum();

                regNumber argReg = op2Reg;
                for (GenTreeFieldList::Use& use : fieldList->Uses())
                {
                    regCount++;
#ifdef DEBUG
                    GenTree* argNode = use.GetNode();
                    assert(argReg == argNode->GetRegNum());
                    argReg = getNextSIMDRegWithWraparound(argReg);
#endif
                }

                bool isSequentialStore = (intrin.id == NI_AdvSimd_Arm64_Store || intrin.id == NI_AdvSimd_Store);
                switch (regCount)
                {
                    case 2:
                        ins = isSequentialStore ? INS_st1_2regs : INS_st2;
                        break;

                    case 3:
                        ins = isSequentialStore ? INS_st1_3regs : INS_st3;
                        break;

                    case 4:
                        ins = isSequentialStore ? INS_st1_4regs : INS_st4;
                        break;

                    default:
                        unreached();
                }
                GetEmitter()->emitIns_R_R(ins, emitSize, op2Reg, op1Reg, opt);
                break;
            }

            case NI_Vector64_CreateScalarUnsafe:
            case NI_Vector128_CreateScalarUnsafe:
                if (intrin.op1->isContainedFltOrDblImmed())
                {
                    // fmov reg, #imm8
                    const double dataValue = intrin.op1->AsDblCon()->DconValue();
                    GetEmitter()->emitIns_R_F(ins, emitTypeSize(intrin.baseType), targetReg, dataValue, INS_OPTS_NONE);
                }
                else if (varTypeIsFloating(intrin.baseType))
                {
                    // fmov reg1, reg2
                    assert(GetEmitter()->IsMovInstruction(ins));
                    assert(intrin.baseType == intrin.op1->gtType);
                    GetEmitter()->emitIns_Mov(ins, emitTypeSize(intrin.baseType), targetReg, op1Reg,
                                              /* canSkip */ true, INS_OPTS_NONE);
                }
                else
                {
                    if (intrin.op1->isContainedIntOrIImmed())
                    {
                        // movi/movni reg, #imm8
                        const ssize_t dataValue = intrin.op1->AsIntCon()->gtIconVal;
                        GetEmitter()->emitIns_R_I(INS_movi, emitSize, targetReg, dataValue, opt);
                    }
                    else
                    {
                        // ins reg1[0], reg2
                        GetEmitter()->emitIns_R_R_I(ins, emitTypeSize(intrin.baseType), targetReg, op1Reg, 0,
                                                    INS_OPTS_NONE);
                    }
                }
                break;

            case NI_AdvSimd_AddWideningLower:
            case NI_AdvSimd_AddWideningUpper:
            case NI_AdvSimd_SubtractWideningLower:
            case NI_AdvSimd_SubtractWideningUpper:
                GetEmitter()->emitIns_R_R_R(ins, emitSize, targetReg, op1Reg, op2Reg, opt);
                break;

            case NI_AdvSimd_Arm64_AddSaturateScalar:
                if (varTypeIsUnsigned(node->GetAuxiliaryType()) != varTypeIsUnsigned(intrin.baseType))
                {
                    ins = varTypeIsUnsigned(intrin.baseType) ? INS_usqadd : INS_suqadd;

                    GetEmitter()->emitIns_Mov(INS_mov, emitTypeSize(node), targetReg, op1Reg, /* canSkip */ true);
                    GetEmitter()->emitIns_R_R(ins, emitSize, targetReg, op2Reg, opt);
                }
                else
                {
                    GetEmitter()->emitIns_R_R_R(ins, emitSize, targetReg, op1Reg, op2Reg, opt);
                }
                break;

            case NI_ArmBase_Yield:
            {
                GetEmitter()->emitIns(ins);
                break;
            }

            case NI_AdvSimd_DuplicateToVector64:
            case NI_AdvSimd_DuplicateToVector128:
            case NI_AdvSimd_Arm64_DuplicateToVector64:
            case NI_AdvSimd_Arm64_DuplicateToVector128:
            {
                if (varTypeIsFloating(intrin.baseType))
                {
                    if (intrin.op1->isContainedFltOrDblImmed())
                    {
                        const double dataValue = intrin.op1->AsDblCon()->DconValue();
                        GetEmitter()->emitIns_R_F(INS_fmov, emitSize, targetReg, dataValue, opt);
                    }
                    else if (intrin.id == NI_AdvSimd_Arm64_DuplicateToVector64)
                    {
                        assert(intrin.baseType == TYP_DOUBLE);
                        assert(GetEmitter()->IsMovInstruction(ins));
                        assert(intrin.baseType == intrin.op1->gtType);
                        GetEmitter()->emitIns_Mov(ins, emitSize, targetReg, op1Reg, /* canSkip */ true, opt);
                    }
                    else
                    {
                        GetEmitter()->emitIns_R_R_I(ins, emitSize, targetReg, op1Reg, 0, opt);
                    }
                }
                else if (intrin.op1->isContainedIntOrIImmed())
                {
                    const ssize_t dataValue = intrin.op1->AsIntCon()->gtIconVal;
                    GetEmitter()->emitIns_R_I(INS_movi, emitSize, targetReg, dataValue, opt);
                }
                else if (GetEmitter()->IsMovInstruction(ins))
                {
                    GetEmitter()->emitIns_Mov(ins, emitSize, targetReg, op1Reg, /* canSkip */ false, opt);
                }
                else
                {
                    GetEmitter()->emitIns_R_R(ins, emitSize, targetReg, op1Reg, opt);
                }
            }
            break;

            case NI_Sve_Load2xVectorAndUnzip:
            case NI_Sve_Load3xVectorAndUnzip:
            case NI_Sve_Load4xVectorAndUnzip:
            {
#ifdef DEBUG
                // Validates that consecutive registers were used properly.

                assert(node->GetMultiRegCount(compiler) == (unsigned int)GetEmitter()->insGetSveReg1ListSize(ins));

                regNumber argReg = targetReg;
                for (unsigned int i = 0; i < node->GetMultiRegCount(compiler); i++)
                {
                    assert(argReg == node->GetRegNumByIdx(i));
                    argReg = getNextSIMDRegWithWraparound(argReg);
                }
#endif // DEBUG
                GetEmitter()->emitIns_R_R_R_I(ins, emitSize, targetReg, op1Reg, op2Reg, 0, opt);
                break;
            }

            case NI_Sve_StoreAndZipx2:
            case NI_Sve_StoreAndZipx3:
            case NI_Sve_StoreAndZipx4:
            {
                assert(intrin.op3->OperIsFieldList());
                GenTreeFieldList* fieldList  = intrin.op3->AsFieldList();
                GenTree*          firstField = fieldList->Uses().GetHead()->GetNode();
                op3Reg                       = firstField->GetRegNum();

#ifdef DEBUG
                unsigned  regCount = 0;
                regNumber argReg   = op3Reg;
                for (GenTreeFieldList::Use& use : fieldList->Uses())
                {
                    regCount++;

                    GenTree* argNode = use.GetNode();
                    assert(argReg == argNode->GetRegNum());
                    argReg = getNextSIMDRegWithWraparound(argReg);
                }

                switch (ins)
                {
                    case INS_sve_st2b:
                    case INS_sve_st2d:
                    case INS_sve_st2h:
                    case INS_sve_st2w:
                    case INS_sve_st2q:
                        assert(regCount == 2);
                        break;

                    case INS_sve_st3b:
                    case INS_sve_st3d:
                    case INS_sve_st3h:
                    case INS_sve_st3w:
                    case INS_sve_st3q:
                        assert(regCount == 3);
                        break;

                    case INS_sve_st4b:
                    case INS_sve_st4d:
                    case INS_sve_st4h:
                    case INS_sve_st4w:
                    case INS_sve_st4q:
                        assert(regCount == 4);
                        break;

                    default:
                        unreached();
                }
#endif
                GetEmitter()->emitIns_R_R_R_I(ins, emitSize, op3Reg, op1Reg, op2Reg, 0, opt);
                break;
            }

            case NI_Sve_StoreAndZip:
            case NI_Sve_StoreNonTemporal:
            {
                GetEmitter()->emitIns_R_R_R_I(ins, emitSize, op3Reg, op1Reg, op2Reg, 0, opt);
                break;
            }

            case NI_Sve_PrefetchBytes:
            case NI_Sve_PrefetchInt16:
            case NI_Sve_PrefetchInt32:
            case NI_Sve_PrefetchInt64:
            {
                assert(hasImmediateOperand);
                assert(HWIntrinsicInfo::HasEnumOperand(intrin.id));
                HWIntrinsicImmOpHelper helper(this, intrin.op3, node);
                for (helper.EmitBegin(); !helper.Done(); helper.EmitCaseEnd())
                {
                    const insSvePrfop prfop = (insSvePrfop)helper.ImmValue();
                    GetEmitter()->emitIns_PRFOP_R_R_I(ins, emitSize, prfop, op1Reg, op2Reg, 0);
                }
                break;
            }

            case NI_Vector64_ToVector128:
                GetEmitter()->emitIns_Mov(ins, emitSize, targetReg, op1Reg, /* canSkip */ false);
                break;

            case NI_Vector64_ToVector128Unsafe:
            case NI_Vector128_AsVector128Unsafe:
            case NI_Vector128_GetLower:
                GetEmitter()->emitIns_Mov(ins, emitSize, targetReg, op1Reg, /* canSkip */ true);
                break;

            case NI_Vector64_GetElement:
            case NI_Vector128_GetElement:
            {
                assert(intrin.numOperands == 2);
                assert(!intrin.op1->isContained());

                assert(intrin.op2->OperIsConst());
                assert(intrin.op2->isContained());

                var_types simdType = Compiler::getSIMDTypeForSize(node->GetSimdSize());

                if (simdType == TYP_SIMD12)
                {
                    // op1 of TYP_SIMD12 should be considered as TYP_SIMD16
                    simdType = TYP_SIMD16;
                }

                ssize_t ival = intrin.op2->AsIntCon()->IconValue();

                if (!GetEmitter()->isValidVectorIndex(emitTypeSize(simdType), emitTypeSize(intrin.baseType), ival))
                {
                    // We only need to generate code for the get if the index is valid
                    // If the index is invalid, previously generated for the range check will throw
                    break;
                }

                if ((varTypeIsFloating(intrin.baseType) && (targetReg == op1Reg) && (ival == 0)))
                {
                    // no-op if vector is float/double, targetReg == op1Reg and fetching for 0th index.
                    break;
                }

                GetEmitter()->emitIns_R_R_I(ins, emitTypeSize(intrin.baseType), targetReg, op1Reg, ival, INS_OPTS_NONE);
                break;
            }

            case NI_Vector128_GetUpper:
            {
                const int byteIndex = 8;
                GetEmitter()->emitIns_R_R_R_I(ins, emitSize, targetReg, op1Reg, op1Reg, byteIndex, INS_OPTS_16B);
                break;
            }

            case NI_Vector128_AsVector3:
            {
                // AsVector3 can be a no-op when it's already in the right register, otherwise
                // we just need to move the value over. Vector3 operations will themselves mask
                // out the upper element when it's relevant, so it's not worth us spending extra
                // cycles doing so here.

                GetEmitter()->emitIns_Mov(ins, emitSize, targetReg, op1Reg, /* canSkip */ true);
                break;
            }

            case NI_Vector64_ToScalar:
            case NI_Vector128_ToScalar:
            {
                if ((varTypeIsFloating(intrin.baseType) && (targetReg == op1Reg)))
                {
                    // no-op if vector is float/double and targetReg == op1Reg
                    break;
                }

                GetEmitter()->emitIns_R_R_I(ins, emitTypeSize(intrin.baseType), targetReg, op1Reg, /* imm */ 0,
                                            INS_OPTS_NONE);
            }
            break;

            case NI_AdvSimd_ReverseElement16:
                GetEmitter()->emitIns_R_R(ins, emitSize, targetReg, op1Reg,
                                          (emitSize == EA_8BYTE) ? INS_OPTS_4H : INS_OPTS_8H);
                break;

            case NI_AdvSimd_ReverseElement32:
                GetEmitter()->emitIns_R_R(ins, emitSize, targetReg, op1Reg,
                                          (emitSize == EA_8BYTE) ? INS_OPTS_2S : INS_OPTS_4S);
                break;

            case NI_AdvSimd_ReverseElement8:
                GetEmitter()->emitIns_R_R(ins, emitSize, targetReg, op1Reg,
                                          (emitSize == EA_8BYTE) ? INS_OPTS_8B : INS_OPTS_16B);
                break;

            case NI_AdvSimd_VectorTableLookup:
            case NI_AdvSimd_Arm64_VectorTableLookup:
            {
                unsigned regCount = 0;
                if (intrin.op1->OperIsFieldList())
                {
                    GenTreeFieldList* fieldList  = intrin.op1->AsFieldList();
                    GenTree*          firstField = fieldList->Uses().GetHead()->GetNode();
                    op1Reg                       = firstField->GetRegNum();
                    INDEBUG(regNumber argReg = op1Reg);
                    for (GenTreeFieldList::Use& use : fieldList->Uses())
                    {
                        regCount++;
#ifdef DEBUG

                        GenTree* argNode = use.GetNode();
                        assert(argReg == argNode->GetRegNum());
                        argReg = getNextSIMDRegWithWraparound(argReg);
#endif
                    }
                }
                else
                {
                    regCount = 1;
                    op1Reg   = intrin.op1->GetRegNum();
                }

                switch (regCount)
                {
                    case 2:
                        ins = INS_tbl_2regs;
                        break;
                    case 3:
                        ins = INS_tbl_3regs;
                        break;
                    case 4:
                        ins = INS_tbl_4regs;
                        break;
                    default:
                        assert(regCount == 1);
                        assert(ins == INS_tbl);
                        break;
                }

                GetEmitter()->emitIns_R_R_R(ins, emitSize, targetReg, op1Reg, op2Reg, opt);
                break;
            }

            case NI_AdvSimd_VectorTableLookupExtension:
            case NI_AdvSimd_Arm64_VectorTableLookupExtension:
            {
                assert(isRMW);
                unsigned regCount = 0;
                op1Reg            = intrin.op1->GetRegNum();
                op3Reg            = intrin.op3->GetRegNum();
                if (intrin.op2->OperIsFieldList())
                {
                    GenTreeFieldList* fieldList  = intrin.op2->AsFieldList();
                    GenTree*          firstField = fieldList->Uses().GetHead()->GetNode();
                    op2Reg                       = firstField->GetRegNum();
                    INDEBUG(regNumber argReg = op2Reg);
                    for (GenTreeFieldList::Use& use : fieldList->Uses())
                    {
                        regCount++;
#ifdef DEBUG

                        GenTree* argNode = use.GetNode();

                        // registers should be consecutive
                        assert(argReg == argNode->GetRegNum());
                        // and they should not interfere with targetReg
                        assert(targetReg != argReg);
                        argReg = getNextSIMDRegWithWraparound(argReg);
#endif
                    }
                }
                else
                {
                    regCount = 1;
                    op2Reg   = intrin.op2->GetRegNum();
                }

                switch (regCount)
                {
                    case 2:
                        ins = INS_tbx_2regs;
                        break;
                    case 3:
                        ins = INS_tbx_3regs;
                        break;
                    case 4:
                        ins = INS_tbx_4regs;
                        break;
                    default:
                        assert(regCount == 1);
                        assert(ins == INS_tbx);
                        break;
                }

                if (targetReg != op1Reg)
                {
                    assert(targetReg != op3Reg);
                    GetEmitter()->emitIns_Mov(INS_mov, emitTypeSize(node), targetReg, op1Reg, /* canSkip */ true);
                }
                GetEmitter()->emitIns_R_R_R(ins, emitSize, targetReg, op2Reg, op3Reg, opt);
                break;
            }

            case NI_ArmBase_Arm64_MultiplyLongAdd:
            case NI_ArmBase_Arm64_MultiplyLongSub:
                assert(opt == INS_OPTS_NONE);
                GetEmitter()->emitIns_R_R_R_R(ins, emitSize, targetReg, op1Reg, op2Reg, op3Reg);
                break;

            case NI_Sve_ConvertMaskToVector:
                // PMOV would be ideal here, but it is in SVE2.1.
                // Instead, use a predicated move: MOV <Zd>.<T>, <Pg>/Z, #1
                GetEmitter()->emitIns_R_R_I(ins, emitSize, targetReg, op1Reg, 1, opt);
                break;

            case NI_Sve_ConvertVectorToMask:
                // PMOV would be ideal here, but it is in SVE2.1.
                // Instead, use a compare: CMPNE <Pd>.<T>, <Pg>/Z, <Zn>.<T>, #0
                GetEmitter()->emitIns_R_R_R_I(ins, emitSize, targetReg, op1Reg, op2Reg, 0, opt);
                break;

            case NI_Sve_Count16BitElements:
            case NI_Sve_Count32BitElements:
            case NI_Sve_Count64BitElements:
            case NI_Sve_Count8BitElements:
            {
                // Instruction has an additional immediate to multiply the result by. Use 1.
                assert(hasImmediateOperand);
                HWIntrinsicImmOpHelper helper(this, intrin.op1, node);
                for (helper.EmitBegin(); !helper.Done(); helper.EmitCaseEnd())
                {
                    const insSvePattern pattern = (insSvePattern)helper.ImmValue();
                    GetEmitter()->emitIns_R_PATTERN_I(ins, emitSize, targetReg, pattern, 1, opt);
                }
                break;
            }

            case NI_Sve_CreateTrueMaskAll:
                // Must use the pattern variant, as the non-pattern varient is SVE2.1.
                GetEmitter()->emitIns_R_PATTERN(ins, emitSize, targetReg, opt, SVE_PATTERN_ALL);
                break;

            case NI_Sve_CreateWhileLessThanMask8Bit:
            case NI_Sve_CreateWhileLessThanMask16Bit:
            case NI_Sve_CreateWhileLessThanMask32Bit:
            case NI_Sve_CreateWhileLessThanMask64Bit:
            {
                // Emit size and instruction is based on the scalar operands.
                var_types auxType = node->GetAuxiliaryType();
                emitSize          = emitActualTypeSize(auxType);
                if (varTypeIsUnsigned(auxType))
                {
                    ins = INS_sve_whilelo;
                }

                GetEmitter()->emitIns_R_R_R(ins, emitSize, targetReg, op1Reg, op2Reg, opt);
                break;
            }

            case NI_Sve_CreateWhileLessThanOrEqualMask8Bit:
            case NI_Sve_CreateWhileLessThanOrEqualMask16Bit:
            case NI_Sve_CreateWhileLessThanOrEqualMask32Bit:
            case NI_Sve_CreateWhileLessThanOrEqualMask64Bit:
            {
                // Emit size and instruction is based on the scalar operands.
                var_types auxType = node->GetAuxiliaryType();
                emitSize          = emitActualTypeSize(auxType);
                if (varTypeIsUnsigned(auxType))
                {
                    ins = INS_sve_whilels;
                }

                GetEmitter()->emitIns_R_R_R(ins, emitSize, targetReg, op1Reg, op2Reg, opt);
                break;
            }

            case NI_Sve_GatherPrefetch8Bit:
            case NI_Sve_GatherPrefetch16Bit:
            case NI_Sve_GatherPrefetch32Bit:
            case NI_Sve_GatherPrefetch64Bit:
            {
                assert(hasImmediateOperand);

                if (!varTypeIsSIMD(intrin.op2->gtType))
                {
                    // GatherPrefetch...(Vector<T> mask, T* address, Vector<T2> indices, SvePrefetchType prefetchType)

                    assert(intrin.numOperands == 4);
                    emitAttr        baseSize = emitActualTypeSize(intrin.baseType);
                    insScalableOpts sopt     = INS_SCALABLE_OPTS_NONE;

                    if (baseSize == EA_8BYTE)
                    {
                        // Index is multiplied.
                        sopt = (ins == INS_sve_prfb) ? INS_SCALABLE_OPTS_NONE : INS_SCALABLE_OPTS_LSL_N;
                    }
                    else
                    {
                        // Index is sign or zero extended to 64bits, then multiplied.
                        assert(baseSize == EA_4BYTE);
                        opt = varTypeIsUnsigned(node->GetAuxiliaryType()) ? INS_OPTS_SCALABLE_S_UXTW
                                                                          : INS_OPTS_SCALABLE_S_SXTW;

                        sopt = (ins == INS_sve_prfb) ? INS_SCALABLE_OPTS_NONE : INS_SCALABLE_OPTS_MOD_N;
                    }

                    HWIntrinsicImmOpHelper helper(this, intrin.op4, node);
                    for (helper.EmitBegin(); !helper.Done(); helper.EmitCaseEnd())
                    {
                        const insSvePrfop prfop = (insSvePrfop)helper.ImmValue();
                        GetEmitter()->emitIns_PRFOP_R_R_R(ins, emitSize, prfop, op1Reg, op2Reg, op3Reg, opt, sopt);
                    }
                }
                else
                {
                    // GatherPrefetch...(Vector<T> mask, Vector<T2> addresses, SvePrefetchType prefetchType)

                    opt = emitter::optGetSveInsOpt(emitTypeSize(node->GetAuxiliaryType()));

                    assert(intrin.numOperands == 3);
                    HWIntrinsicImmOpHelper helper(this, intrin.op3, node);
                    for (helper.EmitBegin(); !helper.Done(); helper.EmitCaseEnd())
                    {
                        const insSvePrfop prfop = (insSvePrfop)helper.ImmValue();
                        GetEmitter()->emitIns_PRFOP_R_R_I(ins, emitSize, prfop, op1Reg, op2Reg, 0, opt);
                    }
                }

                break;
            }

<<<<<<< HEAD
            case NI_Sve_GatherVectorByteZeroExtendFirstFaulting:
            case NI_Sve_GatherVectorFirstFaulting:
            case NI_Sve_GatherVectorInt16SignExtendFirstFaulting:
            case NI_Sve_GatherVectorInt16WithByteOffsetsSignExtendFirstFaulting:
            case NI_Sve_GatherVectorInt32SignExtendFirstFaulting:
            case NI_Sve_GatherVectorInt32WithByteOffsetsSignExtendFirstFaulting:
            case NI_Sve_GatherVectorSByteSignExtendFirstFaulting:
            case NI_Sve_GatherVectorUInt16WithByteOffsetsZeroExtendFirstFaulting:
            case NI_Sve_GatherVectorUInt16ZeroExtendFirstFaulting:
            case NI_Sve_GatherVectorUInt32WithByteOffsetsZeroExtendFirstFaulting:
            case NI_Sve_GatherVectorUInt32ZeroExtendFirstFaulting:
=======
            case NI_Sve_GatherVectorFirstFaulting:
>>>>>>> 44b6b2ae
            {
                if (node->GetAuxiliaryType() == TYP_UNKNOWN)
                {
                    if (intrin.numOperands == 3)
                    {
                        // We have extra argument which means there is a "use" of FFR here. Restore it back in FFR
                        // register.
                        assert(op3Reg != REG_NA);
                        GetEmitter()->emitIns_R(INS_sve_wrffr, emitSize, op3Reg, opt);
                    }
                }
                else
                {
                    // AuxilaryType is added only for numOperands == 3. If there is an extra argument, we need to
                    // "use" FFR here. Restore it back in FFR register.

                    if (intrin.numOperands == 4)
                    {
                        // We have extra argument which means there is a "use" of FFR here. Restore it back in FFR
                        // register.
                        assert(op4Reg != REG_NA);
                        GetEmitter()->emitIns_R(INS_sve_wrffr, emitSize, op4Reg, opt);
                    }
                }
<<<<<<< HEAD

=======
>>>>>>> 44b6b2ae
                FALLTHROUGH;
            }
            case NI_Sve_GatherVector:
            case NI_Sve_GatherVectorByteZeroExtend:
            case NI_Sve_GatherVectorInt16SignExtend:
            case NI_Sve_GatherVectorInt16WithByteOffsetsSignExtend:
            case NI_Sve_GatherVectorInt32SignExtend:
            case NI_Sve_GatherVectorInt32WithByteOffsetsSignExtend:
            case NI_Sve_GatherVectorSByteSignExtend:
            case NI_Sve_GatherVectorUInt16WithByteOffsetsZeroExtend:
            case NI_Sve_GatherVectorUInt16ZeroExtend:
            case NI_Sve_GatherVectorUInt32WithByteOffsetsZeroExtend:
            case NI_Sve_GatherVectorUInt32ZeroExtend:
            {
                if (!varTypeIsSIMD(intrin.op2->gtType))
                {
                    // GatherVector...(Vector<T> mask, T* address, Vector<T2> indices)

                    emitAttr baseSize   = emitActualTypeSize(intrin.baseType);
                    bool isLoadingBytes = ((ins == INS_sve_ld1b) || (ins == INS_sve_ld1sb) || (ins == INS_sve_ldff1b) ||
                                           (ins == INS_sve_ldff1sb));
                    insScalableOpts sopt = INS_SCALABLE_OPTS_NONE;

                    if (baseSize == EA_4BYTE)
                    {
                        // Index is sign or zero extended to 64bits, then multiplied.
                        opt = varTypeIsUnsigned(node->GetAuxiliaryType()) ? INS_OPTS_SCALABLE_S_UXTW
                                                                          : INS_OPTS_SCALABLE_S_SXTW;

                        sopt = isLoadingBytes ? INS_SCALABLE_OPTS_NONE : INS_SCALABLE_OPTS_MOD_N;
                    }
                    else
                    {
                        // Index is multiplied.
                        assert(baseSize == EA_8BYTE);
                        sopt = isLoadingBytes ? INS_SCALABLE_OPTS_NONE : INS_SCALABLE_OPTS_LSL_N;
                    }

                    GetEmitter()->emitIns_R_R_R_R(ins, emitSize, targetReg, op1Reg, op2Reg, op3Reg, opt, sopt);
                }
                else
                {
                    // GatherVector...(Vector<T> mask, Vector<T2> addresses)

                    GetEmitter()->emitIns_R_R_R_I(ins, emitSize, targetReg, op1Reg, op2Reg, 0, opt);
                }

                break;
            }

            case NI_Sve_GatherVectorWithByteOffsets:
            {
                assert(!varTypeIsSIMD(intrin.op2->gtType));
                assert(intrin.numOperands == 3);
                emitAttr baseSize = emitActualTypeSize(intrin.baseType);

                if (baseSize == EA_4BYTE)
                {
                    // Index is sign or zero extended to 64bits.
                    opt = varTypeIsUnsigned(node->GetAuxiliaryType()) ? INS_OPTS_SCALABLE_S_UXTW
                                                                      : INS_OPTS_SCALABLE_S_SXTW;
                }
                else
                {
                    assert(baseSize == EA_8BYTE);
                }

                GetEmitter()->emitIns_R_R_R_R(ins, emitSize, targetReg, op1Reg, op2Reg, op3Reg, opt);
                break;
            }

            case NI_Sve_ReverseElement:
                // Use non-predicated version explicitly
                GetEmitter()->emitIns_R_R(ins, emitSize, targetReg, op1Reg, opt);
                break;

            case NI_Sve_Scatter:
            case NI_Sve_Scatter16BitNarrowing:
            case NI_Sve_Scatter16BitWithByteOffsetsNarrowing:
            case NI_Sve_Scatter32BitNarrowing:
            case NI_Sve_Scatter32BitWithByteOffsetsNarrowing:
            case NI_Sve_Scatter8BitNarrowing:
            case NI_Sve_Scatter8BitWithByteOffsetsNarrowing:
            {
                if (!varTypeIsSIMD(intrin.op2->gtType))
                {
                    // Scatter(Vector<T1> mask, T1* address, Vector<T2> indicies, Vector<T> data)
                    assert(intrin.numOperands == 4);
                    emitAttr        baseSize = emitActualTypeSize(intrin.baseType);
                    insScalableOpts sopt;

                    if (baseSize == EA_8BYTE)
                    {
                        // Index is multiplied by 8
                        sopt = (ins == INS_sve_st1b) ? INS_SCALABLE_OPTS_NONE : INS_SCALABLE_OPTS_LSL_N;
                        GetEmitter()->emitIns_R_R_R_R(ins, emitSize, op4Reg, op1Reg, op2Reg, op3Reg, opt, sopt);
                    }
                    else
                    {
                        // Index is sign or zero extended to 64bits, then multiplied by 4
                        assert(baseSize == EA_4BYTE);
                        opt  = varTypeIsUnsigned(node->GetAuxiliaryType()) ? INS_OPTS_SCALABLE_S_UXTW
                                                                           : INS_OPTS_SCALABLE_S_SXTW;
                        sopt = (ins == INS_sve_st1b) ? INS_SCALABLE_OPTS_NONE : INS_SCALABLE_OPTS_MOD_N;

                        GetEmitter()->emitIns_R_R_R_R(ins, emitSize, op4Reg, op1Reg, op2Reg, op3Reg, opt, sopt);
                    }
                }
                else
                {
                    // Scatter(Vector<T> mask, Vector<T> addresses, Vector<T> data)
                    assert(intrin.numOperands == 3);
                    GetEmitter()->emitIns_R_R_R_I(ins, emitSize, op3Reg, op1Reg, op2Reg, 0, opt);
                }
                break;
            }

            case NI_Sve_StoreNarrowing:
                opt = emitter::optGetSveInsOpt(emitTypeSize(intrin.baseType));
                GetEmitter()->emitIns_R_R_R_I(ins, emitSize, op3Reg, op1Reg, op2Reg, 0, opt);
                break;

            case NI_Sve_TransposeEven:
            case NI_Sve_TransposeOdd:
            case NI_Sve_UnzipEven:
            case NI_Sve_UnzipOdd:
            case NI_Sve_ZipHigh:
            case NI_Sve_ZipLow:
                // Use non-predicated version explicitly
                GetEmitter()->emitIns_R_R_R(ins, emitSize, targetReg, op1Reg, op2Reg, opt);
                break;

            case NI_Sve_SaturatingDecrementBy16BitElementCountScalar:
            case NI_Sve_SaturatingDecrementBy32BitElementCountScalar:
            case NI_Sve_SaturatingDecrementBy64BitElementCountScalar:
            case NI_Sve_SaturatingIncrementBy16BitElementCountScalar:
            case NI_Sve_SaturatingIncrementBy32BitElementCountScalar:
            case NI_Sve_SaturatingIncrementBy64BitElementCountScalar:
                // Use scalar sizes.
                emitSize = emitActualTypeSize(node->gtType);
                opt      = INS_OPTS_NONE;
                FALLTHROUGH;

            case NI_Sve_SaturatingDecrementBy16BitElementCount:
            case NI_Sve_SaturatingDecrementBy32BitElementCount:
            case NI_Sve_SaturatingDecrementBy64BitElementCount:
            case NI_Sve_SaturatingDecrementBy8BitElementCount:
            case NI_Sve_SaturatingIncrementBy16BitElementCount:
            case NI_Sve_SaturatingIncrementBy32BitElementCount:
            case NI_Sve_SaturatingIncrementBy64BitElementCount:
            case NI_Sve_SaturatingIncrementBy8BitElementCount:
            {
                assert(isRMW);
                if (targetReg != op1Reg)
                {
                    assert(targetReg != op2Reg);
                    assert(targetReg != op3Reg);
                    GetEmitter()->emitIns_Mov(INS_mov, emitTypeSize(node), targetReg, op1Reg, /* canSkip */ true);
                }

                if (intrin.op2->IsCnsIntOrI() && intrin.op3->IsCnsIntOrI())
                {
                    // Both immediates are constant, emit the intruction.

                    assert(intrin.op2->isContainedIntOrIImmed() && intrin.op3->isContainedIntOrIImmed());
                    int           scale   = (int)intrin.op2->AsIntCon()->gtIconVal;
                    insSvePattern pattern = (insSvePattern)intrin.op3->AsIntCon()->gtIconVal;
                    GetEmitter()->emitIns_R_PATTERN_I(ins, emitSize, targetReg, pattern, scale, opt);
                }
                else
                {
                    // Use the helper to generate a table. The table can only use a single lookup value, therefore
                    // the two immediates scale (1 to 16, in op2Reg) and pattern (0 to 31, in op3reg) must be
                    // combined to a single value (0 to 511)

                    assert(!intrin.op2->isContainedIntOrIImmed() && !intrin.op3->isContainedIntOrIImmed());

                    emitAttr scalarSize = emitActualTypeSize(node->GetSimdBaseType());

                    // Combine the two immediates into op2Reg.
                    // Reduce scale to have a lower bound of 0.
                    GetEmitter()->emitIns_R_R_I(INS_sub, scalarSize, op2Reg, op2Reg, 1);
                    // Shift pattern left to be out of range of scale.
                    GetEmitter()->emitIns_R_R_I(INS_lsl, scalarSize, op3Reg, op3Reg, 4);
                    // Combine the two values by ORing.
                    GetEmitter()->emitIns_R_R_R(INS_orr, scalarSize, op2Reg, op2Reg, op3Reg);

                    // Generate the table using the combined immediate.
                    HWIntrinsicImmOpHelper helper(this, op2Reg, 0, 511, node);
                    for (helper.EmitBegin(); !helper.Done(); helper.EmitCaseEnd())
                    {
                        // Extract scale and pattern from the immediate
                        const int           value   = helper.ImmValue();
                        const int           scale   = (value & 0xF) + 1;
                        const insSvePattern pattern = (insSvePattern)(value >> 4);
                        GetEmitter()->emitIns_R_PATTERN_I(ins, emitSize, targetReg, pattern, scale, opt);
                    }

                    // Restore the original values in op2Reg and op3Reg.
                    GetEmitter()->emitIns_R_R_I(INS_and, scalarSize, op2Reg, op2Reg, 0xF);
                    GetEmitter()->emitIns_R_R_I(INS_lsr, scalarSize, op3Reg, op3Reg, 4);
                    GetEmitter()->emitIns_R_R_I(INS_add, scalarSize, op2Reg, op2Reg, 1);
                }
                break;
            }

            case NI_Sve_SaturatingDecrementByActiveElementCount:
            case NI_Sve_SaturatingIncrementByActiveElementCount:
            {
                // RMW semantics
                if (targetReg != op1Reg)
                {
                    assert(targetReg != op2Reg);
                    GetEmitter()->emitIns_Mov(INS_mov, emitTypeSize(node), targetReg, op1Reg, /* canSkip */ true);
                }

                // Switch instruction if arg1 is unsigned.
                if (varTypeIsUnsigned(node->GetAuxiliaryType()))
                {
                    ins =
                        (intrin.id == NI_Sve_SaturatingDecrementByActiveElementCount) ? INS_sve_uqdecp : INS_sve_uqincp;
                }

                // If this is the scalar variant, get the correct size.
                if (!varTypeIsSIMD(node->gtType))
                {
                    emitSize = emitActualTypeSize(intrin.op1);
                }

                GetEmitter()->emitIns_R_R(ins, emitSize, targetReg, op2Reg, opt);
                break;
            }

            case NI_Sve_Compute8BitAddresses:
            case NI_Sve_Compute16BitAddresses:
            case NI_Sve_Compute32BitAddresses:
            case NI_Sve_Compute64BitAddresses:
            {
                GetEmitter()->emitInsSve_R_R_R_I(ins, EA_SCALABLE, targetReg, op1Reg, op2Reg,
                                                 HWIntrinsicInfo::lookupIval(intrin.id), opt, INS_SCALABLE_OPTS_LSL_N);
                break;
            }

            case NI_Sve_TestAnyTrue:
            case NI_Sve_TestFirstTrue:
            case NI_Sve_TestLastTrue:
                assert(targetReg == REG_NA);
                GetEmitter()->emitIns_R_R(ins, EA_SCALABLE, op1Reg, op2Reg, INS_OPTS_SCALABLE_B);
                break;

            case NI_Sve_ExtractVector:
            {
                assert(isRMW);

                if (targetReg != op1Reg)
                {
                    assert(targetReg != op2Reg);

                    GetEmitter()->emitIns_R_R(INS_sve_movprfx, EA_SCALABLE, targetReg, op1Reg);
                }

                HWIntrinsicImmOpHelper helper(this, intrin.op3, node);

                for (helper.EmitBegin(); !helper.Done(); helper.EmitCaseEnd())
                {
                    const int elementIndex = helper.ImmValue();
                    const int byteIndex    = genTypeSize(intrin.baseType) * elementIndex;

                    GetEmitter()->emitIns_R_R_I(ins, emitSize, targetReg, op2Reg, byteIndex, INS_OPTS_SCALABLE_B);
                }
                break;
            }

            case NI_Sve_InsertIntoShiftedVector:
            {
                assert(isRMW);
                assert(emitter::isFloatReg(op2Reg) == varTypeIsFloating(intrin.baseType));
                if (targetReg != op1Reg)
                {
                    assert(targetReg != op2Reg);
                    GetEmitter()->emitIns_Mov(INS_mov, emitTypeSize(node), targetReg, op1Reg,
                                              /* canSkip */ true);
                }

                GetEmitter()->emitInsSve_R_R(ins, emitSize, targetReg, op2Reg, opt);
                break;
            }

            case NI_Sve_CreateBreakAfterMask:
            case NI_Sve_CreateBreakBeforeMask:
            {
                GetEmitter()->emitInsSve_R_R_R(ins, emitSize, targetReg, op1Reg, op2Reg, INS_OPTS_SCALABLE_B);
                break;
            }

            case NI_Sve_CreateBreakAfterPropagateMask:
            case NI_Sve_CreateBreakBeforePropagateMask:
            {
                GetEmitter()->emitInsSve_R_R_R_R(ins, emitSize, targetReg, op1Reg, op2Reg, op3Reg, INS_OPTS_SCALABLE_B);
                break;
            }

            case NI_Sve_CreateMaskForFirstActiveElement:
            {
                assert(isRMW);
                assert(HWIntrinsicInfo::IsExplicitMaskedOperation(intrin.id));

                if (targetReg != op2Reg)
                {
                    assert(targetReg != op1Reg);
                    GetEmitter()->emitIns_Mov(INS_sve_mov, emitTypeSize(node), targetReg, op2Reg, /* canSkip */ true);
                }

                GetEmitter()->emitIns_R_R(ins, emitSize, targetReg, op1Reg, INS_OPTS_SCALABLE_B);
                break;
            }

            case NI_Sve_LoadVectorFirstFaulting:
            case NI_Sve_LoadVectorInt16SignExtendFirstFaulting:
            case NI_Sve_LoadVectorInt32SignExtendFirstFaulting:
            case NI_Sve_LoadVectorUInt16ZeroExtendFirstFaulting:
            case NI_Sve_LoadVectorUInt32ZeroExtendFirstFaulting:
            {
                if (intrin.numOperands == 3)
                {
                    // We have extra argument which means there is a "use" of FFR here. Restore it back in FFR register.
                    assert(op3Reg != REG_NA);
                    GetEmitter()->emitIns_R(INS_sve_wrffr, emitSize, op3Reg, opt);
                }

                insScalableOpts sopt = (opt == INS_OPTS_SCALABLE_B) ? INS_SCALABLE_OPTS_NONE : INS_SCALABLE_OPTS_LSL_N;
                GetEmitter()->emitIns_R_R_R_R(ins, emitSize, targetReg, op1Reg, op2Reg, REG_ZR, opt, sopt);
                break;
            }

            case NI_Sve_LoadVectorByteZeroExtendFirstFaulting:
            case NI_Sve_LoadVectorSByteSignExtendFirstFaulting:
            {
                if (intrin.numOperands == 3)
                {
                    // We have extra argument which means there is a "use" of FFR here. Restore it back in FFR register.
                    assert(op3Reg != REG_NA);
                    GetEmitter()->emitIns_R(INS_sve_wrffr, emitSize, op3Reg, opt);
                }

                GetEmitter()->emitIns_R_R_R_R(ins, emitSize, targetReg, op1Reg, op2Reg, REG_ZR, opt);
                break;
            }

            case NI_Sve_SetFfr:
            {
                assert(targetReg == REG_NA);
                GetEmitter()->emitIns_R(ins, emitSize, op1Reg, opt);
                break;
            }
            case NI_Sve_ConditionalExtractAfterLastActiveElementScalar:
            case NI_Sve_ConditionalExtractLastActiveElementScalar:
            {
                opt = emitter::optGetSveInsOpt(emitTypeSize(node->GetSimdBaseType()));

                if (emitter::isGeneralRegisterOrZR(targetReg))
                {
                    assert(varTypeIsIntegralOrI(intrin.baseType));

                    emitSize = emitTypeSize(node);

                    if (targetReg != op2Reg)
                    {
                        assert(targetReg != op1Reg);
                        assert(targetReg != op3Reg);
                        GetEmitter()->emitIns_Mov(INS_mov, emitSize, targetReg, op2Reg,
                                                  /* canSkip */ true);
                    }

                    GetEmitter()->emitInsSve_R_R_R(ins, emitSize, targetReg, op1Reg, op3Reg, opt,
                                                   INS_SCALABLE_OPTS_NONE);
                    break;
                }

                // FP scalars are processed by the INS_SCALABLE_OPTS_WITH_SIMD_SCALAR variant of the instructions
                FALLTHROUGH;
            }
            case NI_Sve_ConditionalExtractAfterLastActiveElement:
            case NI_Sve_ConditionalExtractLastActiveElement:
            {
                assert(emitter::isFloatReg(targetReg));
                assert(varTypeIsFloating(node->gtType) || varTypeIsSIMD(node->gtType));

                if (targetReg != op2Reg)
                {
                    assert(targetReg != op1Reg);
                    assert(targetReg != op3Reg);
                    GetEmitter()->emitIns_Mov(INS_mov, emitTypeSize(node), targetReg, op2Reg,
                                              /* canSkip */ true);
                }
                GetEmitter()->emitInsSve_R_R_R(ins, EA_SCALABLE, targetReg, op1Reg, op3Reg, opt,
                                               INS_SCALABLE_OPTS_WITH_SIMD_SCALAR);
                break;
            }

            case NI_Sve_TrigonometricMultiplyAddCoefficient:
            {
                assert(isRMW);

                if (targetReg != op1Reg)
                {
                    assert(targetReg != op2Reg);

                    GetEmitter()->emitInsSve_R_R(INS_sve_movprfx, EA_SCALABLE, targetReg, op1Reg);
                }

                HWIntrinsicImmOpHelper helper(this, intrin.op3, node);

                for (helper.EmitBegin(); !helper.Done(); helper.EmitCaseEnd())
                {
                    GetEmitter()->emitInsSve_R_R_I(ins, emitSize, targetReg, op2Reg, helper.ImmValue(), opt);
                }
                break;
            }

            case NI_Sve_MultiplyAddRotateComplexBySelectedScalar:
            {
                assert(isRMW);
                assert(hasImmediateOperand);

                if (targetReg != op1Reg)
                {
                    assert(targetReg != op2Reg);
                    assert(targetReg != op3Reg);
                    GetEmitter()->emitInsSve_R_R(INS_sve_movprfx, EA_SCALABLE, targetReg, op1Reg);
                }

                // If both immediates are constant, we don't need a jump table
                if (intrin.op4->IsCnsIntOrI() && intrin.op5->IsCnsIntOrI())
                {
                    assert(intrin.op4->isContainedIntOrIImmed() && intrin.op5->isContainedIntOrIImmed());
                    GetEmitter()->emitInsSve_R_R_R_I_I(ins, emitSize, targetReg, op2Reg, op3Reg,
                                                       intrin.op4->AsIntCon()->gtIconVal,
                                                       intrin.op5->AsIntCon()->gtIconVal, opt);
                }
                else
                {
                    // Use the helper to generate a table. The table can only use a single lookup value, therefore
                    // the two immediates index (0 to 1, in op4Reg) and rotation (0 to 3, in op5Reg) must be
                    // combined to a single value (0 to 7)
                    assert(!intrin.op4->isContainedIntOrIImmed() && !intrin.op5->isContainedIntOrIImmed());
                    emitAttr scalarSize = emitActualTypeSize(node->GetSimdBaseType());

                    // Combine the two immediates into op4Reg
                    // Shift rotation left to be out of range of index
                    GetEmitter()->emitIns_R_R_I(INS_lsl, scalarSize, op5Reg, op5Reg, 1);
                    // Combine the two values by ORing
                    GetEmitter()->emitIns_R_R_R(INS_orr, scalarSize, op4Reg, op4Reg, op5Reg);

                    // Generate the table using the combined immediate
                    HWIntrinsicImmOpHelper helper(this, op4Reg, 0, 7, node);
                    for (helper.EmitBegin(); !helper.Done(); helper.EmitCaseEnd())
                    {
                        // Extract index and rotation from the immediate
                        const int     value    = helper.ImmValue();
                        const ssize_t index    = value & 1;
                        const ssize_t rotation = value >> 1;
                        GetEmitter()->emitInsSve_R_R_R_I_I(ins, emitSize, targetReg, op2Reg, op3Reg, index, rotation,
                                                           opt);
                    }

                    // Restore the original values in op4Reg and op5Reg
                    GetEmitter()->emitIns_R_R_I(INS_and, scalarSize, op4Reg, op4Reg, 1);
                    GetEmitter()->emitIns_R_R_I(INS_lsr, scalarSize, op5Reg, op5Reg, 1);
                }

                break;
            }

            default:
                unreached();
        }
    }

    genProduceReg(node);
}

#endif // FEATURE_HW_INTRINSICS<|MERGE_RESOLUTION|>--- conflicted
+++ resolved
@@ -2049,7 +2049,6 @@
                 break;
             }
 
-<<<<<<< HEAD
             case NI_Sve_GatherVectorByteZeroExtendFirstFaulting:
             case NI_Sve_GatherVectorFirstFaulting:
             case NI_Sve_GatherVectorInt16SignExtendFirstFaulting:
@@ -2061,9 +2060,6 @@
             case NI_Sve_GatherVectorUInt16ZeroExtendFirstFaulting:
             case NI_Sve_GatherVectorUInt32WithByteOffsetsZeroExtendFirstFaulting:
             case NI_Sve_GatherVectorUInt32ZeroExtendFirstFaulting:
-=======
-            case NI_Sve_GatherVectorFirstFaulting:
->>>>>>> 44b6b2ae
             {
                 if (node->GetAuxiliaryType() == TYP_UNKNOWN)
                 {
@@ -2088,10 +2084,7 @@
                         GetEmitter()->emitIns_R(INS_sve_wrffr, emitSize, op4Reg, opt);
                     }
                 }
-<<<<<<< HEAD
-
-=======
->>>>>>> 44b6b2ae
+
                 FALLTHROUGH;
             }
             case NI_Sve_GatherVector:
