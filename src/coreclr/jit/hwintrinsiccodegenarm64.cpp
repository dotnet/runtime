--- conflicted
+++ resolved
@@ -783,16 +783,11 @@
                                 emitInsHelper(targetReg, maskReg, embMaskOp2Reg);
                                 break;
 
-<<<<<<< HEAD
-                            case NI_Sve2_MaxNumberPairwise:
-                            case NI_Sve2_MinNumberPairwise:
-=======
                             case NI_Sve2_AddPairwise:
                             case NI_Sve2_MaxNumberPairwise:
                             case NI_Sve2_MaxPairwise:
                             case NI_Sve2_MinNumberPairwise:
                             case NI_Sve2_MinPairwise:
->>>>>>> 3149da88
                                 // These instructions have unpredictable behaviour when using predicated movprfx,
                                 // so the unpredicated variant must be used here.
                                 assert(!intrin.op3->isContained() && falseReg != REG_NA);
