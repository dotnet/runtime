--- conflicted
+++ resolved
@@ -2110,7 +2110,6 @@
                 break;
             }
 
-<<<<<<< HEAD
             case NI_Sve_ExtractAfterLastScalar:
             case NI_Sve_ExtractLastScalar:
                 assert(op1Reg != REG_NA); // this is the embedded mask
@@ -2125,7 +2124,7 @@
                     GetEmitter()->emitIns_R_R_R(ins, emitTypeSize(node), targetReg, /* mask */ op1Reg, op2Reg, opt);
                 }
                 break;
-=======
+
             case NI_Sve_InsertIntoShiftedVector:
             {
                 assert(isRMW);
@@ -2140,7 +2139,6 @@
                 GetEmitter()->emitIns_R_R(ins, emitSize, targetReg, op2Reg, opt);
                 break;
             }
->>>>>>> 0262a63b
 
             default:
                 unreached();
