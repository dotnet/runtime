set(CMAKE_INCLUDE_CURRENT_DIR ON)

include_directories("./jitstd")
include_directories("../inc")

# gcc 10 and lower versions are too sensitive to bit fields width and warn from core compiler.
# Since there is no better / specific suppression available for these core warnings, we disable
# warn-as-error (-Werror) for JIT in this case. This issue has been fixed in gcc 11.
# See https://github.com/dotnet/runtime/issues/33541
if (CMAKE_CXX_COMPILER_ID STREQUAL "GNU" AND CMAKE_CXX_COMPILER_VERSION VERSION_LESS 11.0)
  add_compile_options(-Wno-error)
endif()

if (MSVC)
  add_compile_options($<$<COMPILE_LANGUAGE:C,CXX>:/permissive->)
endif()

function(create_standalone_jit)

  set(oneValueArgs TARGET OS ARCH)
  set(multiValueArgs DESTINATIONS)
  cmake_parse_arguments(TARGETDETAILS "" "${oneValueArgs}" "${multiValueArgs}" ${ARGN})

  if(TARGETDETAILS_OS STREQUAL "unix_osx" OR TARGETDETAILS_OS STREQUAL "unix_anyos")
    set(JIT_ARCH_LINK_LIBRARIES gcinfo_unix_${TARGETDETAILS_ARCH})
  else()
    set(JIT_ARCH_LINK_LIBRARIES gcinfo_${TARGETDETAILS_OS}_${TARGETDETAILS_ARCH})
  endif()

  if(TARGETDETAILS_ARCH STREQUAL "x64")
    set(JIT_ARCH_SOURCES ${JIT_AMD64_SOURCES})
    set(JIT_ARCH_HEADERS ${JIT_AMD64_HEADERS})
  elseif((TARGETDETAILS_ARCH STREQUAL "arm") OR (TARGETDETAILS_ARCH STREQUAL "armel"))
    set(JIT_ARCH_SOURCES ${JIT_ARM_SOURCES})
    set(JIT_ARCH_HEADERS ${JIT_ARM_HEADERS})
  elseif((TARGETDETAILS_ARCH STREQUAL "armv6") OR (TARGETDETAILS_ARCH STREQUAL "armv6l"))
    set(JIT_ARCH_SOURCES ${JIT_ARMV6_SOURCES})
    set(JIT_ARCH_HEADERS ${JIT_ARMV6_HEADERS})
  elseif(TARGETDETAILS_ARCH STREQUAL "x86")
    set(JIT_ARCH_SOURCES ${JIT_I386_SOURCES})
    set(JIT_ARCH_HEADERS ${JIT_I386_HEADERS})
  elseif(TARGETDETAILS_ARCH STREQUAL "arm64")
    set(JIT_ARCH_SOURCES ${JIT_ARM64_SOURCES})
    set(JIT_ARCH_HEADERS ${JIT_ARM64_HEADERS})
  elseif(TARGETDETAILS_ARCH STREQUAL "s390x")
    set(JIT_ARCH_SOURCES ${JIT_S390X_SOURCES})
    set(JIT_ARCH_HEADERS ${JIT_S390X_HEADERS})
  elseif(TARGETDETAILS_ARCH STREQUAL "ppc64le")
    set(JIT_ARCH_SOURCES ${JIT_POWERPC64_SOURCES})
    set(JIT_ARCH_HEADERS ${JIT_POWERPC64_HEADERS})
  elseif(TARGETDETAILS_ARCH STREQUAL "loongarch64")
    set(JIT_ARCH_SOURCES ${JIT_LOONGARCH64_SOURCES})
    set(JIT_ARCH_HEADERS ${JIT_LOONGARCH64_HEADERS})
  elseif(TARGETDETAILS_ARCH STREQUAL "riscv64")
    set(JIT_ARCH_SOURCES ${JIT_RISCV64_SOURCES})
    set(JIT_ARCH_HEADERS ${JIT_RISCV64_HEADERS})
  else()
    clr_unknown_arch()
  endif()

  if (TARGETDETAILS_DESTINATIONS STREQUAL "")
    add_jit(${TARGETDETAILS_TARGET})
  else()
    add_jit(${TARGETDETAILS_TARGET} DESTINATIONS "${TARGETDETAILS_DESTINATIONS}")
  endif()

  set_target_definitions_to_custom_os_and_arch(${ARGN})
  set_target_properties(${TARGETDETAILS_TARGET} PROPERTIES IGNORE_FEATURE_MERGE_JIT_AND_ENGINE TRUE)

  target_compile_definitions(${TARGETDETAILS_TARGET} PRIVATE FEATURE_NO_HOST)
  target_compile_definitions(${TARGETDETAILS_TARGET} PRIVATE SELF_NO_HOST)

  if ((TARGETDETAILS_ARCH STREQUAL "x64") OR (TARGETDETAILS_ARCH STREQUAL "arm64") OR ((TARGETDETAILS_ARCH STREQUAL "x86") AND NOT (TARGETDETAILS_OS STREQUAL "unix")))
    target_compile_definitions(${TARGETDETAILS_TARGET} PRIVATE FEATURE_SIMD)
    target_compile_definitions(${TARGETDETAILS_TARGET} PRIVATE FEATURE_HW_INTRINSICS)
  endif ()
endfunction()

if (CLR_CMAKE_TARGET_ARCH_AMD64 OR CLR_CMAKE_TARGET_ARCH_ARM64 OR (CLR_CMAKE_TARGET_ARCH_I386 AND NOT CLR_CMAKE_HOST_UNIX))
  add_compile_definitions($<$<NOT:$<BOOL:$<TARGET_PROPERTY:IGNORE_DEFAULT_TARGET_ARCH>>>:FEATURE_SIMD>)
  add_compile_definitions($<$<NOT:$<BOOL:$<TARGET_PROPERTY:IGNORE_DEFAULT_TARGET_ARCH>>>:FEATURE_HW_INTRINSICS>)
endif ()

# JIT_BUILD disables certain PAL_TRY debugging features
add_definitions(-DJIT_BUILD)

if(CLR_CMAKE_TARGET_WIN32)
  set(JIT_RESOURCES Native.rc)
endif(CLR_CMAKE_TARGET_WIN32)

set( JIT_SOURCES
  alloc.cpp
  assertionprop.cpp
  bitset.cpp
  block.cpp
  buildstring.cpp
  codegencommon.cpp
  codegenlinear.cpp
  compiler.cpp
  copyprop.cpp
  debuginfo.cpp
  disasm.cpp
  earlyprop.cpp
  ee_il_dll.cpp
  eeinterface.cpp
  emit.cpp
  error.cpp
  fgbasic.cpp
  fgdiagnostic.cpp
  fgehopt.cpp
  fgflow.cpp
  fginline.cpp
  fgopt.cpp
  fgprofile.cpp
  fgprofilesynthesis.cpp
  fgstmt.cpp
  flowgraph.cpp
  forwardsub.cpp
  gcdecode.cpp
  gcencode.cpp
  gcinfo.cpp
  gentree.cpp
  gschecks.cpp
  hashbv.cpp
  helperexpansion.cpp
  hostallocator.cpp
  hwintrinsic.cpp
  ifconversion.cpp
  importer.cpp
  importercalls.cpp
  importervectorization.cpp
  indirectcalltransformer.cpp
  inductionvariableopts.cpp
  inline.cpp
  inlinepolicy.cpp
  instr.cpp
  jitconfig.cpp
  jiteh.cpp
  jithashtable.cpp
<<<<<<< HEAD
  layout.cpp
=======
  jitmetadata.cpp
>>>>>>> 439acdad
  lclmorph.cpp
  lclvars.cpp
  likelyclass.cpp
  lir.cpp
  liveness.cpp
  loopcloning.cpp
  lower.cpp
  lsra.cpp
  lsrabuild.cpp
  morph.cpp
  morphblock.cpp
  objectalloc.cpp
  optcse.cpp
  optimizebools.cpp
  optimizer.cpp
  patchpoint.cpp
  phase.cpp
  promotion.cpp
  promotiondecomposition.cpp
  promotionliveness.cpp
  rangecheck.cpp
  rationalize.cpp
  redundantbranchopts.cpp
  regalloc.cpp
  registerargconvention.cpp
  regset.cpp
  scopeinfo.cpp
  sideeffects.cpp
  sm.cpp
  smdata.cpp
  smweights.cpp
  ssabuilder.cpp
  ssarenamestate.cpp
  stacklevelsetter.cpp
  switchrecognition.cpp
  treelifeupdater.cpp
  unwind.cpp
  utils.cpp
  valuenum.cpp
)

if (CLR_CMAKE_TARGET_WIN32)
  # Append clrjit.natvis file
  list (APPEND JIT_SOURCES
    clrjit.natvis)
endif(CLR_CMAKE_TARGET_WIN32)

# Define all the architecture-specific source files

set( JIT_AMD64_SOURCES
  codegenxarch.cpp
  emitxarch.cpp
  lowerxarch.cpp
  lsraxarch.cpp
  simd.cpp
  simdashwintrinsic.cpp
  simdcodegenxarch.cpp
  targetamd64.cpp
  unwindamd64.cpp
  hwintrinsicxarch.cpp
  hwintrinsiccodegenxarch.cpp
)

set( JIT_ARM_SOURCES
  codegenarmarch.cpp
  codegenarm.cpp
  decomposelongs.cpp
  emitarm.cpp
  lowerarmarch.cpp
  lsraarmarch.cpp
  lsraarm.cpp
  targetarm.cpp
  unwindarmarch.cpp
)

set( JIT_I386_SOURCES
  codegenxarch.cpp
  decomposelongs.cpp
  emitxarch.cpp
  lowerxarch.cpp
  lsraxarch.cpp
  simd.cpp
  simdashwintrinsic.cpp
  simdcodegenxarch.cpp
  targetx86.cpp
  unwindx86.cpp
  hwintrinsicxarch.cpp
  hwintrinsiccodegenxarch.cpp
)

set( JIT_ARM64_SOURCES
  codegenarmarch.cpp
  codegenarm64.cpp
  codegenarm64test.cpp
  emitarm64.cpp
  lowerarmarch.cpp
  lsraarmarch.cpp
  lsraarm64.cpp
  simd.cpp
  simdashwintrinsic.cpp
  targetarm64.cpp
  unwindarmarch.cpp
  unwindarm64.cpp
  hwintrinsicarm64.cpp
  hwintrinsiccodegenarm64.cpp
)

set( JIT_ARMV6_SOURCES
  # Not supported as JIT target
)

set( JIT_S390X_SOURCES
  # Not supported as JIT target
)

set( JIT_POWERPC64_SOURCES
  # Not supported as JIT target
)

set( JIT_LOONGARCH64_SOURCES
  codegenloongarch64.cpp
  emitloongarch64.cpp
  lowerloongarch64.cpp
  lsraloongarch64.cpp
  targetloongarch64.cpp
  unwindloongarch64.cpp
)

set( JIT_RISCV64_SOURCES
  codegenriscv64.cpp
  emitriscv64.cpp
  lowerriscv64.cpp
  lsrariscv64.cpp
  targetriscv64.cpp
  unwindriscv64.cpp
)

# We include the headers here for better experience in IDEs.
set( JIT_HEADERS
  ../inc/corinfo.h
  ../inc/corjit.h
  ../inc/corjitflags.h
  ../inc/corjithost.h
  _typeinfo.h
  alloc.h
  arraystack.h
  bitset.h
  layout.h
  bitsetasshortlong.h
  bitsetasuint64.h
  bitsetasuint64inclass.h
  bitsetops.h
  bitvec.h
  block.h
  blockset.h
  codegen.h
  codegeninterface.h
  compiler.h
  compiler.hpp
  compilerbitsettraits.h
  compilerbitsettraits.hpp
  compmemkind.h
  compphases.h
  dataflow.h
  debuginfo.h
  decomposelongs.h
  disasm.h
  emit.h
  emitdef.h
  emitfmts.h
  emitinl.h
  emitjmps.h
  emitpub.h
  error.h
  fgprofilesynthesis.h
  gentree.h
  gentreeopsdef.h
  gtlist.h
  gtstructs.h
  hashbv.h
  host.h
  hostallocator.h
  hwintrinsic.h
  ICorJitInfo_names_generated.h
  ICorJitInfo_wrapper_generated.hpp
  inline.h
  inlinepolicy.h
  instr.h
  instrs.h
  jit.h
  jitconfig.h
  jitconfigvalues.h
  jitee.h
  jiteh.h
  jitexpandarray.h
  jitgcinfo.h
  jithashtable.h
  jitmetadata.h
  jitmetadatalist.h
  jitpch.h
  jitstd.h
  lir.h
  loopcloning.h
  loopcloningopts.h
  lower.h
  lsra_reftypes.h
  lsra_stats.h
  lsra_score.h
  lsra.h
  namedintrinsiclist.h
  objectalloc.h
  opcode.h
  optcse.h
  phase.h
  promotion.h
  rangecheck.h
  rationalize.h
  regalloc.h
  registerargconvention.h
  register.h
  regset.h
  sideeffects.h
  simd.h
  simdashwintrinsic.h
  sm.h
  smallhash.h
  smcommon.h
  smopenum.h
  ssabuilder.h
  ssaconfig.h
  ssarenamestate.h
  stacklevelsetter.h
  target.h
  targetx86.h
  targetamd64.h
  targetarm.h
  targetarm64.h
  tinyarray.h
  treelifeupdater.h
  typelist.h
  unwind.h
  utils.h
  valuenum.h
  valuenumfuncs.h
  valuenumtype.h
  varset.h
  vartype.h
  vartypesdef.h
)

# Arch specific headers
set( JIT_AMD64_HEADERS
  emitfmtsxarch.h
  emitxarch.h
  hwintrinsiclistxarch.h
  hwintrinsic.h
  instrsxarch.h
  simdashwintrinsiclistxarch.h
)

set( JIT_I386_HEADERS ${JIT_AMD64_HEADERS} )

set( JIT_ARM64_HEADERS
    emitarm64.h
    emitfmtsarm64.h
    emitfmtsarm64sve.h
    hwintrinsiclistarm64.h
    hwintrinsiclistarm64sve.h
    instrsarm64.h
    instrsarm64sve.h
    registerarm64.h
    simdashwintrinsiclistarm64.h
)

set( JIT_ARM_HEADERS
  emitarm.h
  emitfmtsarm.h
  instrsarm.h
  registerarm.h
)

set ( JIT_ARMV6_HEADERS
  # Not supported as JIT target
)

set ( JIT_S390X_HEADERS
  # Not supported as JIT target
)

set ( JIT_POWERPC64_HEADERS
  # Not supported as JIT target
)

set( JIT_LOONGARCH64_HEADERS
    emitloongarch64.h
    emitfmtsloongarch64.h
    instrsloongarch64.h
    registerloongarch64.h
)

set( JIT_RISCV64_HEADERS
    emitriscv64.h
    emitfmtsriscv64.h
    instrsriscv64.h
    registerriscv64.h
)

convert_to_absolute_path(JIT_SOURCES ${JIT_SOURCES})
convert_to_absolute_path(JIT_HEADERS ${JIT_HEADERS})
convert_to_absolute_path(JIT_RESOURCES ${JIT_RESOURCES})

# Also convert the per-architecture sources to absolute paths, if the subdirs want to use them.

convert_to_absolute_path(JIT_AMD64_SOURCES ${JIT_AMD64_SOURCES})
convert_to_absolute_path(JIT_AMD64_HEADERS ${JIT_AMD64_HEADERS})
convert_to_absolute_path(JIT_ARM_SOURCES ${JIT_ARM_SOURCES})
convert_to_absolute_path(JIT_ARM_HEADERS ${JIT_ARM_HEADERS})
convert_to_absolute_path(JIT_I386_SOURCES ${JIT_I386_SOURCES})
convert_to_absolute_path(JIT_I386_HEADERS ${JIT_I386_HEADERS})
convert_to_absolute_path(JIT_ARM64_SOURCES ${JIT_ARM64_SOURCES})
convert_to_absolute_path(JIT_ARM64_HEADERS ${JIT_ARM64_HEADERS})
convert_to_absolute_path(JIT_ARMV6_SOURCES ${JIT_ARMV6_SOURCES})
convert_to_absolute_path(JIT_ARMV6_HEADERS ${JIT_ARMV6_HEADERS})
convert_to_absolute_path(JIT_S390X_SOURCES ${JIT_S390X_SOURCES})
convert_to_absolute_path(JIT_S390X_HEADERS ${JIT_S390X_HEADERS})
convert_to_absolute_path(JIT_LOONGARCH64_SOURCES ${JIT_LOONGARCH64_SOURCES})
convert_to_absolute_path(JIT_LOONGARCH64_HEADERS ${JIT_LOONGARCH64_HEADERS})
convert_to_absolute_path(JIT_RISCV64_SOURCES ${JIT_RISCV64_SOURCES})
convert_to_absolute_path(JIT_RISCV64_HEADERS ${JIT_RISCV64_HEADERS})

if(CLR_CMAKE_TARGET_ARCH_AMD64)
  set(JIT_ARCH_SOURCES ${JIT_AMD64_SOURCES})
  set(JIT_ARCH_HEADERS ${JIT_AMD64_HEADERS})
elseif(CLR_CMAKE_TARGET_ARCH_ARM)
  set(JIT_ARCH_SOURCES ${JIT_ARM_SOURCES})
  set(JIT_ARCH_HEADERS ${JIT_ARM_HEADERS})
elseif(CLR_CMAKE_TARGET_ARCH_ARMV6)
  set(JIT_ARCH_SOURCES ${JIT_ARMV6_SOURCES})
  set(JIT_ARCH_HEADERS ${JIT_ARMV6_HEADERS})
elseif(CLR_CMAKE_TARGET_ARCH_I386)
  set(JIT_ARCH_SOURCES ${JIT_I386_SOURCES})
  set(JIT_ARCH_HEADERS ${JIT_I386_HEADERS})
elseif(CLR_CMAKE_TARGET_ARCH_ARM64)
  set(JIT_ARCH_SOURCES ${JIT_ARM64_SOURCES})
  set(JIT_ARCH_HEADERS ${JIT_ARM64_HEADERS})
elseif(CLR_CMAKE_TARGET_ARCH_S390X)
  set(JIT_ARCH_SOURCES ${JIT_S390X_SOURCES})
  set(JIT_ARCH_HEADERS ${JIT_S390X_HEADERS})
elseif(CLR_CMAKE_TARGET_ARCH_POWERPC64)
  set(JIT_ARCH_SOURCES ${JIT_POWERPC64_SOURCES})
  set(JIT_ARCH_HEADERS ${JIT_POWERPC64_HEADERS})
elseif(CLR_CMAKE_TARGET_ARCH_LOONGARCH64)
  set(JIT_ARCH_SOURCES ${JIT_LOONGARCH64_SOURCES})
  set(JIT_ARCH_HEADERS ${JIT_LOONGARCH64_HEADERS})
elseif(CLR_CMAKE_TARGET_ARCH_RISCV64)
  set(JIT_ARCH_SOURCES ${JIT_RISCV64_SOURCES})
  set(JIT_ARCH_HEADERS ${JIT_RISCV64_HEADERS})
else()
  clr_unknown_arch()
endif()


set(JIT_DLL_MAIN_FILE ${CMAKE_CURRENT_LIST_DIR}/dllmain.cpp)

if(CLR_CMAKE_TARGET_WIN32)
  set(CLRJIT_EXPORTS ${CMAKE_CURRENT_LIST_DIR}/ClrJit.exports)
  set(JIT_EXPORTS_FILE ${CMAKE_CURRENT_BINARY_DIR}/ClrJit.exports.def)
  preprocess_file (${CLRJIT_EXPORTS} ${JIT_EXPORTS_FILE})

  set(JIT_DEF_FILE ${JIT_EXPORTS_FILE})
else()
  set(CLRJIT_EXPORTS ${CMAKE_CURRENT_LIST_DIR}/ClrJit.PAL.exports)

  set(JIT_EXPORTS_FILE ${CMAKE_CURRENT_BINARY_DIR}/clrjit.exports)
  generate_exports_file(${CLRJIT_EXPORTS} ${JIT_EXPORTS_FILE})

  if(CLR_CMAKE_TARGET_LINUX OR CLR_CMAKE_TARGET_FREEBSD OR CLR_CMAKE_TARGET_NETBSD OR CLR_CMAKE_TARGET_SUNOS)
    # This is required to force using our own PAL, not one that we are loaded with.
    set(CMAKE_SHARED_LINKER_FLAGS "${CMAKE_SHARED_LINKER_FLAGS} -Xlinker -Bsymbolic")
  endif()

  set_exports_linker_option(${JIT_EXPORTS_FILE})
  set(JIT_EXPORTS_LINKER_OPTION ${EXPORTS_LINKER_OPTION})
endif()

add_custom_target(jit_exports DEPENDS ${JIT_EXPORTS_FILE})

set(JIT_LINK_LIBRARIES
   utilcodestaticnohost
)

set(JIT_ARCH_LINK_LIBRARIES
   gcinfo
)

if(CLR_CMAKE_HOST_UNIX)
    list(APPEND JIT_LINK_LIBRARIES
       mscorrc
       coreclrpal
       coreclrminipal
    )
else()
    list(APPEND JIT_LINK_LIBRARIES
       ${STATIC_MT_CRT_LIB}
       ${STATIC_MT_VCRT_LIB}
       kernel32.lib
       advapi32.lib
       ole32.lib
       oleaut32.lib
       uuid.lib
       user32.lib
       version.lib
       shlwapi.lib
       bcrypt.lib
       crypt32.lib
       RuntimeObject.lib
       coreclrminipal
    )
endif(CLR_CMAKE_HOST_UNIX)

# Shared function for generating JIT
# optional arguments: DESTINATIONS path
function(add_jit jitName)

    set_source_files_properties(${JIT_EXPORTS_FILE} PROPERTIES GENERATED TRUE)

    if (CLR_CMAKE_TARGET_WIN32)
      # If generating for Visual Studio then include headers for a better
      # IDE experience.
      add_library_clr(${jitName}
          SHARED
          ${JIT_SOURCES}
          ${JIT_ARCH_SOURCES}
          ${JIT_HEADERS}
          ${JIT_ARCH_HEADERS}
          ${JIT_RESOURCES}
          ${JIT_DEF_FILE}
          ${JIT_DLL_MAIN_FILE}
      )
    else()
      add_library_clr(${jitName}
          SHARED
          ${JIT_SOURCES}
          ${JIT_ARCH_SOURCES}
          ${JIT_RESOURCES}
          ${JIT_DEF_FILE}
          ${JIT_DLL_MAIN_FILE}
      )
    endif(CLR_CMAKE_TARGET_WIN32)

    if(CLR_CMAKE_TARGET_WIN32)
        target_compile_definitions(${jitName} PRIVATE FX_VER_INTERNALNAME_STR=${jitName}.dll)
    endif(CLR_CMAKE_TARGET_WIN32)

    target_include_directories(${jitName} PRIVATE ${JIT_SOURCE_DIR})
    target_precompile_headers(${jitName} PRIVATE "$<$<COMPILE_LANGUAGE:CXX>:jitpch.h>")

    add_dependencies(${jitName} jit_exports)

    set_property(TARGET ${jitName} APPEND_STRING PROPERTY LINK_FLAGS ${JIT_EXPORTS_LINKER_OPTION})
    set_property(TARGET ${jitName} APPEND_STRING PROPERTY LINK_DEPENDS ${JIT_EXPORTS_FILE})

    target_link_libraries(${jitName}
        PRIVATE
        ${JIT_LINK_LIBRARIES}
        ${JIT_ARCH_LINK_LIBRARIES}
    )

    if (CLR_CMAKE_HOST_WIN32)
        link_natvis_sources_for_target(${jitName} PRIVATE clrjit.natvis)
    endif()

    # add the install targets
    install_clr(TARGETS ${jitName} ${ARGN} COMPONENT alljits)
endfunction()

set(JIT_SOURCE_DIR ${CMAKE_CURRENT_SOURCE_DIR})

# Creates a static library "clrjit_static" to link into the VM.
add_subdirectory(static)

if (CLR_CMAKE_TARGET_OSX)
  set(TARGET_OS_NAME unix_osx)
elseif (CLR_CMAKE_TARGET_UNIX)
  set(TARGET_OS_NAME unix)
else()
  set(TARGET_OS_NAME win)
endif()

create_standalone_jit(TARGET clrjit OS ${TARGET_OS_NAME} ARCH ${ARCH_TARGET_NAME} DESTINATIONS . sharedFramework)
install_clr(TARGETS clrjit DESTINATIONS . sharedFramework COMPONENT jit)

# Enable profile guided optimization
add_pgo(clrjit)

if (CLR_CMAKE_TARGET_ARCH_ARM64 OR CLR_CMAKE_TARGET_ARCH_AMD64)
  create_standalone_jit(TARGET clrjit_universal_arm64_${ARCH_HOST_NAME} OS universal ARCH arm64 DESTINATIONS .)
  create_standalone_jit(TARGET clrjit_unix_x64_${ARCH_HOST_NAME} OS unix_anyos ARCH x64 DESTINATIONS .)
  create_standalone_jit(TARGET clrjit_win_x64_${ARCH_HOST_NAME} OS win ARCH x64 DESTINATIONS .)
endif (CLR_CMAKE_TARGET_ARCH_ARM64 OR CLR_CMAKE_TARGET_ARCH_AMD64)

if (CLR_CMAKE_TARGET_ARCH_LOONGARCH64)
  create_standalone_jit(TARGET clrjit_unix_loongarch64_${ARCH_HOST_NAME} OS unix ARCH loongarch64 DESTINATIONS .)
endif (CLR_CMAKE_TARGET_ARCH_LOONGARCH64)

if (CLR_CMAKE_TARGET_ARCH_RISCV64)
  create_standalone_jit(TARGET clrjit_unix_riscv64_${ARCH_HOST_NAME} OS unix ARCH riscv64 DESTINATIONS .)
else()
  create_standalone_jit(TARGET clrjit_universal_arm_${ARCH_HOST_NAME} OS universal ARCH arm DESTINATIONS .)
  target_compile_definitions(clrjit_universal_arm_${ARCH_HOST_NAME} PRIVATE ARM_SOFTFP CONFIGURABLE_ARM_ABI)
  create_standalone_jit(TARGET clrjit_win_x86_${ARCH_HOST_NAME} OS win ARCH x86 DESTINATIONS .)
endif (CLR_CMAKE_TARGET_ARCH_RISCV64)

if (CLR_CMAKE_TARGET_ARCH_I386 AND CLR_CMAKE_TARGET_UNIX)
  create_standalone_jit(TARGET clrjit_unix_x86_${ARCH_HOST_NAME} OS unix ARCH x86 DESTINATIONS .)
endif (CLR_CMAKE_TARGET_ARCH_I386 AND CLR_CMAKE_TARGET_UNIX)

if (CLR_CMAKE_TARGET_UNIX)
    if (NOT ARCH_TARGET_NAME STREQUAL s390x AND NOT ARCH_TARGET_NAME STREQUAL armv6 AND NOT ARCH_TARGET_NAME STREQUAL ppc64le AND NOT ARCH_TARGET_NAME STREQUAL riscv64)
      if(CLR_CMAKE_TARGET_ARCH_ARM OR CLR_CMAKE_TARGET_ARCH_ARM64)
        install_clr(TARGETS clrjit_universal_${ARCH_TARGET_NAME}_${ARCH_HOST_NAME} DESTINATIONS . COMPONENT jit)
      else()
        install_clr(TARGETS clrjit_unix_${ARCH_TARGET_NAME}_${ARCH_HOST_NAME} DESTINATIONS . COMPONENT jit)
      endif()
    endif(NOT ARCH_TARGET_NAME STREQUAL s390x AND NOT ARCH_TARGET_NAME STREQUAL armv6 AND NOT ARCH_TARGET_NAME STREQUAL ppc64le AND NOT ARCH_TARGET_NAME STREQUAL riscv64)
endif()

if (CLR_CMAKE_TARGET_WIN32 AND CLR_CMAKE_PGO_INSTRUMENT)
  # Copy PGO dependency to target dir
  set(PGORT_DLL "pgort140.dll")
  if(CLR_CMAKE_TARGET_ARCH_ARM64)
    cmake_path(SET PGORT_DIR "$ENV{VCToolsInstallDir}bin/arm64")
  elseif(CLR_CMAKE_TARGET_ARCH_I386)
    cmake_path(SET PGORT_DIR "$ENV{VCToolsInstallDir}bin/Hostx86/x86")
  else()
    cmake_path(SET PGORT_DIR "$ENV{VCToolsInstallDir}bin/Hostx64/x64")
  endif()
  install(FILES "${PGORT_DIR}/${PGORT_DLL}" DESTINATION ${CMAKE_INSTALL_PREFIX})
  install(FILES "${PGORT_DIR}/${PGORT_DLL}" DESTINATION ${CMAKE_INSTALL_PREFIX}/sharedFramework)
endif ()<|MERGE_RESOLUTION|>--- conflicted
+++ resolved
@@ -137,11 +137,8 @@
   jitconfig.cpp
   jiteh.cpp
   jithashtable.cpp
-<<<<<<< HEAD
+  jitmetadata.cpp
   layout.cpp
-=======
-  jitmetadata.cpp
->>>>>>> 439acdad
   lclmorph.cpp
   lclvars.cpp
   likelyclass.cpp
