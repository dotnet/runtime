--- conflicted
+++ resolved
@@ -48,15 +48,12 @@
   elseif(TARGETDETAILS_ARCH STREQUAL "s390x")
     set(JIT_ARCH_SOURCES ${JIT_S390X_SOURCES})
     set(JIT_ARCH_HEADERS ${JIT_S390X_HEADERS})
-<<<<<<< HEAD
   elseif(TARGETDETAILS_ARCH STREQUAL "ppc64le")
     set(JIT_ARCH_SOURCES ${JIT_POWERPC64_SOURCES})
     set(JIT_ARCH_HEADERS ${JIT_POWERPC64_HEADERS})
-=======
   elseif(TARGETDETAILS_ARCH STREQUAL "loongarch64")
     set(JIT_ARCH_SOURCES ${JIT_LOONGARCH64_SOURCES})
     set(JIT_ARCH_HEADERS ${JIT_LOONGARCH64_HEADERS})
->>>>>>> 8823eefe
   else()
     clr_unknown_arch()
   endif()
@@ -406,16 +403,14 @@
   # Not supported as JIT target
 )
 
-<<<<<<< HEAD
 set ( JIT_POWERPC64_HEADERS
   # Not supported as JIT target
-=======
+)
 set( JIT_LOONGARCH64_HEADERS
     emitloongarch64.h
     emitfmtsloongarch64.h
     instrsloongarch64.h
     registerloongarch64.h
->>>>>>> 8823eefe
 )
 
 convert_to_absolute_path(JIT_SOURCES ${JIT_SOURCES})
@@ -457,15 +452,12 @@
 elseif(CLR_CMAKE_TARGET_ARCH_S390X)
   set(JIT_ARCH_SOURCES ${JIT_S390X_SOURCES})
   set(JIT_ARCH_HEADERS ${JIT_S390X_HEADERS})
-<<<<<<< HEAD
 elseif(CLR_CMAKE_TARGET_ARCH_POWERPC64)
   set(JIT_ARCH_SOURCES ${JIT_POWERPC64_SOURCES})
   set(JIT_ARCH_HEADERS ${JIT_POWERPC64_HEADERS})
-=======
 elseif(CLR_CMAKE_TARGET_ARCH_LOONGARCH64)
   set(JIT_ARCH_SOURCES ${JIT_LOONGARCH64_SOURCES})
   set(JIT_ARCH_HEADERS ${JIT_LOONGARCH64_HEADERS})
->>>>>>> 8823eefe
 else()
   clr_unknown_arch()
 endif()
