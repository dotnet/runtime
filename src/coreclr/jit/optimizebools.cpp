// Licensed to the .NET Foundation under one or more agreements.
// The .NET Foundation licenses this file to you under the MIT license.

/*XXXXXXXXXXXXXXXXXXXXXXXXXXXXXXXXXXXXXXXXXXXXXXXXXXXXXXXXXXXXXXXXXXXXXXXXXXXXX
XXXXXXXXXXXXXXXXXXXXXXXXXXXXXXXXXXXXXXXXXXXXXXXXXXXXXXXXXXXXXXXXXXXXXXXXXXXXXXX
XX                                                                           XX
XX                              Optimizer                                    XX
XX                                                                           XX
XXXXXXXXXXXXXXXXXXXXXXXXXXXXXXXXXXXXXXXXXXXXXXXXXXXXXXXXXXXXXXXXXXXXXXXXXXXXXXX
XXXXXXXXXXXXXXXXXXXXXXXXXXXXXXXXXXXXXXXXXXXXXXXXXXXXXXXXXXXXXXXXXXXXXXXXXXXXXXX
*/

#include "jitpch.h"
#ifdef _MSC_VER
#pragma hdrstop
#endif

/*****************************************************************************/

//-----------------------------------------------------------------------------
// OptTestInfo:     Member of OptBoolsDsc struct used to test if a GT_JTRUE or GT_RETURN node
//                  is a boolean comparison
//
struct OptTestInfo
{
    Statement* testStmt; // Last statement of the basic block
    GenTree*   testTree; // The root node of the testStmt (GT_JTRUE or GT_RETURN).
    GenTree*   compTree; // The compare node (i.e. GT_EQ or GT_NE node) of the testTree
    bool       isBool;   // If the compTree is boolean expression
};

//-----------------------------------------------------------------------------
// OptBoolsDsc:     Descriptor used for Boolean Optimization
//
class OptBoolsDsc
{
public:
    OptBoolsDsc(BasicBlock* b1, BasicBlock* b2, Compiler* comp)
    {
        m_b1   = b1;
        m_b2   = b2;
        m_b3   = nullptr;
        m_comp = comp;
    }

private:
    BasicBlock* m_b1; // The first basic block with the BBJ_COND conditional jump type
    BasicBlock* m_b2; // The next basic block of m_b1. Either BBJ_COND or BBJ_RETURN type
    BasicBlock* m_b3; // m_b1->bbJumpDest. Null if m_b2 is not a return block.

    Compiler* m_comp; // The pointer to the Compiler instance

    OptTestInfo m_testInfo1; // The first test info
    OptTestInfo m_testInfo2; // The second test info
    GenTree*    m_t3;        // The root node of the first statement of m_b3

    GenTree* m_c1; // The first operand of m_testInfo1.compTree
    GenTree* m_c2; // The first operand of m_testInfo2.compTree

    bool m_sameTarget; // if m_b1 and m_b2 jumps to the same destination

    genTreeOps m_foldOp;   // The fold operator (e.g., GT_AND or GT_OR)
    var_types  m_foldType; // The type of the folded tree
    genTreeOps m_cmpOp;    // The comparison operator (e.g., GT_EQ or GT_NE)

public:
    bool optOptimizeBoolsCondBlock();
    bool optOptimizeCompareChainCondBlock();
    bool optOptimizeRangeTests();
    bool optOptimizeBoolsReturnBlock(BasicBlock* b3);
#ifdef DEBUG
    void optOptimizeBoolsGcStress();
#endif

private:
    Statement* optOptimizeBoolsChkBlkCond();
    GenTree* optIsBoolComp(OptTestInfo* pOptTest);
    bool optOptimizeBoolsChkTypeCostCond();
    void optOptimizeBoolsUpdateTrees();
    bool FindCompareChain(GenTree* condition, bool* isTestCondition);
};

//-----------------------------------------------------------------------------
//  optOptimizeBoolsCondBlock:  Optimize boolean when bbJumpKind of both m_b1 and m_b2 are BBJ_COND
//
//  Returns:
//      true if boolean optimization is done and m_b1 and m_b2 are folded into m_b1, else false.
//
//  Notes:
//      m_b1 and m_b2 are set on entry.
//
//      Case 1: if b1.bbJumpDest == b2.bbJumpDest, it transforms
//          B1 : brtrue(t1, Bx)
//          B2 : brtrue(t2, Bx)
//          B3 :
//      to
//          B1 : brtrue(t1|t2, BX)
//          B3 :
//
//          For example, (x == 0 && y == 0 && z == 0) generates
//              B1: GT_JTRUE (BBJ_COND), jump to B4
//              B2: GT_JTRUE (BBJ_COND), jump to B4
//              B3: GT_RETURN (BBJ_RETURN)
//              B4: GT_RETURN (BBJ_RETURN)
//          and B1 and B2 are folded into B1:
//              B1: GT_JTRUE (BBJ_COND), jump to B4
//              B3: GT_RETURN (BBJ_RETURN)
//              B4: GT_RETURN (BBJ_RETURN)
//
//      Case 2: if B2->NextIs(B1.bbJumpDest), it transforms
//          B1 : brtrue(t1, B3)
//          B2 : brtrue(t2, Bx)
//          B3 :
//      to
//          B1 : brtrue((!t1) && t2, Bx)
//          B3 :
//
bool OptBoolsDsc::optOptimizeBoolsCondBlock()
{
    assert(m_b1 != nullptr && m_b2 != nullptr && m_b3 == nullptr);

    // Check if m_b1 and m_b2 jump to the same target and get back pointers to m_testInfo1 and t2 tree nodes

    m_t3 = nullptr;

    // Check if m_b1 and m_b2 have the same bbJumpDest

    if (m_b1->HasJumpTo(m_b2->GetJumpDest()))
    {
        // Given the following sequence of blocks :
        //        B1: brtrue(t1, BX)
        //        B2: brtrue(t2, BX)
        //        B3:
        // we will try to fold it to :
        //        B1: brtrue(t1|t2, BX)
        //        B3:

        m_sameTarget = true;
    }
    else if (m_b2->NextIs(m_b1->GetJumpDest()))
    {
        // Given the following sequence of blocks :
        //        B1: brtrue(t1, B3)
        //        B2: brtrue(t2, BX)
        //        B3:
        // we will try to fold it to :
        //        B1: brtrue((!t1)&&t2, BX)
        //        B3:

        m_sameTarget = false;
    }
    else
    {
        return false;
    }

    Statement* const s1 = optOptimizeBoolsChkBlkCond();
    if (s1 == nullptr)
    {
        return false;
    }

    // Find the branch conditions of m_b1 and m_b2

    m_c1 = optIsBoolComp(&m_testInfo1);
    if (m_c1 == nullptr)
    {
        return false;
    }

    m_c2 = optIsBoolComp(&m_testInfo2);
    if (m_c2 == nullptr)
    {
        return false;
    }

    // Find the type and cost conditions of m_testInfo1 and m_testInfo2

    if (!optOptimizeBoolsChkTypeCostCond())
    {
        return false;
    }

    // Get the fold operator and the comparison operator

    genTreeOps foldOp;
    genTreeOps cmpOp;
    var_types  foldType = m_c1->TypeGet();
    if (varTypeIsGC(foldType))
    {
        foldType = TYP_I_IMPL;
    }

    assert(m_testInfo1.compTree->OperIs(GT_EQ, GT_NE, GT_LT, GT_GT, GT_GE, GT_LE));

    if (m_sameTarget)
    {
        if (m_c1->gtOper == GT_LCL_VAR && m_c2->gtOper == GT_LCL_VAR &&
            m_c1->AsLclVarCommon()->GetLclNum() == m_c2->AsLclVarCommon()->GetLclNum())
        {
            if ((m_testInfo1.compTree->gtOper == GT_LT && m_testInfo2.compTree->gtOper == GT_EQ) ||
                (m_testInfo1.compTree->gtOper == GT_EQ && m_testInfo2.compTree->gtOper == GT_LT))
            {
                // Case: t1:c1<0 t2:c1==0
                // So we will branch to BX if c1<=0
                //
                // Case: t1:c1==0 t2:c1<0
                // So we will branch to BX if c1<=0
                cmpOp = GT_LE;
            }
            else if ((m_testInfo1.compTree->gtOper == GT_GT && m_testInfo2.compTree->gtOper == GT_EQ) ||
                     (m_testInfo1.compTree->gtOper == GT_EQ && m_testInfo2.compTree->gtOper == GT_GT))
            {
                // Case: t1:c1>0 t2:c1==0
                // So we will branch to BX if c1>=0
                //
                // Case: t1:c1==0 t2:c1>0
                // So we will branch to BX if c1>=0
                cmpOp = GT_GE;
            }
            else
            {
                return false;
            }

            foldOp = GT_NONE;
        }
        else if (m_testInfo1.compTree->gtOper == GT_EQ && m_testInfo2.compTree->gtOper == GT_EQ)
        {
            // t1:c1==0 t2:c2==0 ==> Branch to BX if either value is 0
            // So we will branch to BX if (c1&c2)==0

            foldOp = GT_AND;
            cmpOp  = GT_EQ;
        }
        else if (m_testInfo1.compTree->gtOper == GT_LT && m_testInfo2.compTree->gtOper == GT_LT &&
                 (!m_testInfo1.testTree->AsOp()->gtOp1->IsUnsigned() &&
                  !m_testInfo2.testTree->AsOp()->gtOp1->IsUnsigned()))
        {
            // t1:c1<0 t2:c2<0 ==> Branch to BX if either value < 0
            // So we will branch to BX if (c1|c2)<0

            foldOp = GT_OR;
            cmpOp  = GT_LT;
        }
        else if (m_testInfo1.compTree->gtOper == GT_NE && m_testInfo2.compTree->gtOper == GT_NE)
        {
            // t1:c1!=0 t2:c2!=0 ==> Branch to BX if either value is non-0
            // So we will branch to BX if (c1|c2)!=0

            foldOp = GT_OR;
            cmpOp  = GT_NE;
        }
        else
        {
            return false;
        }
    }
    else
    {
        if (m_c1->gtOper == GT_LCL_VAR && m_c2->gtOper == GT_LCL_VAR &&
            m_c1->AsLclVarCommon()->GetLclNum() == m_c2->AsLclVarCommon()->GetLclNum())
        {
            if ((m_testInfo1.compTree->gtOper == GT_LT && m_testInfo2.compTree->gtOper == GT_NE) ||
                (m_testInfo1.compTree->gtOper == GT_EQ && m_testInfo2.compTree->gtOper == GT_GE))
            {
                // Case: t1:c1<0 t2:c1!=0
                // So we will branch to BX if c1>0
                //
                // Case: t1:c1==0 t2:c1>=0
                // So we will branch to BX if c1>0
                cmpOp = GT_GT;
            }
            else if ((m_testInfo1.compTree->gtOper == GT_GT && m_testInfo2.compTree->gtOper == GT_NE) ||
                     (m_testInfo1.compTree->gtOper == GT_EQ && m_testInfo2.compTree->gtOper == GT_LE))
            {
                // Case: t1:c1>0 t2:c1!=0
                // So we will branch to BX if c1<0
                //
                // Case: t1:c1==0 t2:c1<=0
                // So we will branch to BX if c1<0
                cmpOp = GT_LT;
            }
            else
            {
                return false;
            }

            foldOp = GT_NONE;
        }
        else if (m_testInfo1.compTree->gtOper == GT_EQ && m_testInfo2.compTree->gtOper == GT_NE)
        {
            // t1:c1==0 t2:c2!=0 ==> Branch to BX if both values are non-0
            // So we will branch to BX if (c1&c2)!=0

            foldOp = GT_AND;
            cmpOp  = GT_NE;
        }
        else if (m_testInfo1.compTree->gtOper == GT_LT && m_testInfo2.compTree->gtOper == GT_GE &&
                 (!m_testInfo1.testTree->AsOp()->gtOp1->IsUnsigned() &&
                  !m_testInfo2.testTree->AsOp()->gtOp1->IsUnsigned()))
        {
            // t1:c1<0 t2:c2>=0 ==> Branch to BX if both values >= 0
            // So we will branch to BX if (c1|c2)>=0

            foldOp = GT_OR;
            cmpOp  = GT_GE;
        }
        else if (m_testInfo1.compTree->gtOper == GT_NE && m_testInfo2.compTree->gtOper == GT_EQ)
        {
            // t1:c1!=0 t2:c2==0 ==> Branch to BX if both values are 0
            // So we will branch to BX if (c1|c2)==0

            foldOp = GT_OR;
            cmpOp  = GT_EQ;
        }
        else
        {
            return false;
        }
    }

    // Anding requires both values to be 0 or 1

    if ((foldOp == GT_AND) && (!m_testInfo1.isBool || !m_testInfo2.isBool))
    {
        return false;
    }

    //
    // Now update the trees
    //

    m_foldOp   = foldOp;
    m_foldType = foldType;
    m_cmpOp    = cmpOp;

    optOptimizeBoolsUpdateTrees();

#ifdef DEBUG
    if (m_comp->verbose)
    {
        printf("Folded %sboolean conditions of " FMT_BB " and " FMT_BB " to :\n", m_c2->OperIsLeaf() ? "" : "non-leaf ",
               m_b1->bbNum, m_b2->bbNum);
        m_comp->gtDispStmt(s1);
        printf("\n");
    }
#endif

    // Return true to continue the bool optimization for the rest of the BB chain
    return true;
}

//-----------------------------------------------------------------------------
//  FindCompareChain:  Check if the given condition is a compare chain.
//
// Arguments:
//      condition:        Condition to check.
//      isTestCondition:  Returns true if condition is but is not a compare chain.
//
//  Returns:
//      true if chain optimization is a compare chain.
//
//  Assumptions:
//      m_b1 and m_b2 are set on entry.
//

bool OptBoolsDsc::FindCompareChain(GenTree* condition, bool* isTestCondition)
{
    GenTree* condOp1 = condition->gtGetOp1();
    GenTree* condOp2 = condition->gtGetOp2();

    *isTestCondition = false;

    if (condition->OperIs(GT_EQ, GT_NE) && condOp2->IsIntegralConst())
    {
        ssize_t condOp2Value = condOp2->AsIntCon()->IconValue();

        if (condOp2Value == 0)
        {
            // Found a EQ/NE(...,0). Does it contain a compare chain (ie - conditions that have
            // previously been combined by optOptimizeCompareChainCondBlock) or is it a test condition
            // that will be optimised to cbz/cbnz during lowering?

            if (condOp1->OperIs(GT_AND, GT_OR))
            {
                // Check that the second operand of AND/OR ends with a compare operation, as this will be
                // the condition the new link in the chain will connect with.
                if (condOp1->gtGetOp2()->OperIsCmpCompare() && varTypeIsIntegralOrI(condOp1->gtGetOp2()->gtGetOp1()))
                {
                    return true;
                }
            }

            *isTestCondition = true;
        }
        else if (condOp1->OperIs(GT_AND) && isPow2(static_cast<target_size_t>(condOp2Value)) &&
                 condOp1->gtGetOp2()->IsIntegralConst(condOp2Value))
        {
            // Found a EQ/NE(AND(...,n),n) which will be optimized to tbz/tbnz during lowering.
            *isTestCondition = true;
        }
    }

    return false;
}

//------------------------------------------------------------------------------
// GetIntersection: Given two ranges, return true if they intersect and form a closed range.
//    Examples:
//      >10 and <=20 -> [11,20]
//      >10 and >100 -> false
//      <10 and >10  -> false
//
// Arguments:
//    type        - The type of the compare nodes.
//    cmp1        - The first compare node.
//    cmp2        - The second compare node.
//    cns1        - The constant value of the first compare node (always RHS).
//    cns2        - The constant value of the second compare node (always RHS).
//    pRangeStart - [OUT] The start of the intersection range (inclusive).
//    pRangeEnd   - [OUT] The end of the intersection range (inclusive).
//
// Returns:
//    true if the ranges intersect and form a closed range.
//
static bool GetIntersection(var_types  type,
                            genTreeOps cmp1,
                            genTreeOps cmp2,
                            ssize_t    cns1,
                            ssize_t    cns2,
                            ssize_t*   pRangeStart,
                            ssize_t*   pRangeEnd)
{
    if ((cns1 < 0) || (cns2 < 0))
    {
        // We don't yet support negative ranges.
        return false;
    }

    // Convert to a canonical form with GT_GE or GT_LE (inclusive).
    auto normalize = [](genTreeOps* cmp, ssize_t* cns) {
        if (*cmp == GT_GT)
        {
            // "X > cns" -> "X >= cns + 1"
            *cns = *cns + 1;
            *cmp = GT_GE;
        }
        if (*cmp == GT_LT)
        {
            // "X < cns" -> "X <= cns - 1"
            *cns = *cns - 1;
            *cmp = GT_LE;
        }
        // whether these overflow or not is checked below.
    };
    normalize(&cmp1, &cns1);
    normalize(&cmp2, &cns2);

    if (cmp1 == cmp2)
    {
        // Ranges have the same direction (we don't yet support that yet).
        return false;
    }

    if (cmp1 == GT_GE)
    {
        *pRangeStart = cns1;
        *pRangeEnd   = cns2;
    }
    else
    {
        assert(cmp1 == GT_LE);
        *pRangeStart = cns2;
        *pRangeEnd   = cns1;
    }

    if ((*pRangeStart >= *pRangeEnd) || (*pRangeStart < 0) || (*pRangeEnd < 0) || !FitsIn(type, *pRangeStart) ||
        !FitsIn(type, *pRangeEnd))
    {
        // TODO: If ranges don't intersect we might be able to fold the condition to true/false.
        // Also, check again if any of the ranges are negative (in case of overflow after normalization)
        // and fits into the given type.
        return false;
    }

    return true;
}

//------------------------------------------------------------------------------
// IsConstantRangeTest: Does the given compare node represent a constant range test? E.g.
//    "X relop CNS" or "CNS relop X" where relop is [<, <=, >, >=]
//
// Arguments:
//    tree - compare node
//    varNode - [OUT] this will be set to the variable part of the constant range test
//    cnsNode - [OUT] this will be set to the constant part of the constant range test
//    cmp     - [OUT] this will be set to a normalized compare operator so that the constant
//                    is always on the right hand side of the compare.
//
// Returns:
//    true if the compare node represents a constant range test.
//
bool IsConstantRangeTest(GenTreeOp* tree, GenTree** varNode, GenTreeIntCon** cnsNode, genTreeOps* cmp)
{
    if (tree->OperIs(GT_LE, GT_LT, GT_GE, GT_GT) && !tree->IsUnsigned())
    {
        GenTree* op1 = tree->gtGetOp1();
        GenTree* op2 = tree->gtGetOp2();
        if (varTypeIsIntegral(op1) && varTypeIsIntegral(op2) && op1->TypeIs(op2->TypeGet()))
        {
            if (op2->IsCnsIntOrI())
            {
                // X relop CNS
                *varNode = op1;
                *cnsNode = op2->AsIntCon();
                *cmp     = tree->OperGet();
                return true;
            }
            if (op1->IsCnsIntOrI())
            {
                // CNS relop X
                *varNode = op2;
                *cnsNode = op1->AsIntCon();

                // Normalize to "X relop CNS"
                *cmp = GenTree::SwapRelop(tree->OperGet());
                return true;
            }
        }
    }
    return false;
}

//------------------------------------------------------------------------------
// FoldRangeTests: Given two compare nodes (cmp1 && cmp2) where cmp1 is X >= 0
//    and cmp2 is X < NN (NeverNegative), try to fold the range test into a single
//    X u< NN (unsigned) compare node.
//
// Arguments:
//    compiler       - compiler instance
//    cmp1           - first compare node
//    cmp1IsReversed - true if cmp1 is in fact reversed
//    cmp2           - second compare node
//    cmp2IsReversed - true if cmp2 is in fact reversed
//
// Returns:
//    true if cmp1 now represents the folded range check and cmp2 can be removed.
//
bool FoldNeverNegativeRangeTest(
    Compiler* comp, GenTreeOp* cmp1, bool cmp1IsReversed, GenTreeOp* cmp2, bool cmp2IsReversed)
{
    GenTree*       var1Node;
    GenTreeIntCon* cns1Node;
    genTreeOps     cmp1Op;

    // First cmp has to be "X >= 0" (or "0 <= X")
    // TODO: handle "X < NN && X >= 0" (where the 2nd comparison is the lower bound)
    // It seems to be a rare case, so we don't handle it for now.
    if (!IsConstantRangeTest(cmp1, &var1Node, &cns1Node, &cmp1Op))
    {
        return false;
    }

    // Now, reverse the comparison if necessary depending on cmp1IsReversed and cmp2IsReversed
    // so we'll get a canonical form of "X >= 0 && X </<= NN"
    cmp1Op            = cmp1IsReversed ? GenTree::ReverseRelop(cmp1Op) : cmp1Op;
    genTreeOps cmp2Op = cmp2IsReversed ? GenTree::ReverseRelop(cmp2->OperGet()) : cmp2->OperGet();

    if ((cmp1Op != GT_GE) || (!cns1Node->IsIntegralConst(0)))
    {
        // Lower bound check has to be "X >= 0".
        // We already re-ordered the comparison so that the constant is always on the right side.
        return false;
    }

    // Upper bound check has to be "X relop NN" or "NN relop X" (NN = NeverNegative)
    // We allow var1Node to be a GT_COMMA node, so we need to call gtEffectiveVal() to get the actual variable
    // since it's guaranteed to be evaluated first.
    GenTree* upperBound;
    if (cmp2->gtGetOp1()->OperIs(GT_LCL_VAR, GT_LCL_FLD) &&
        GenTree::Compare(var1Node->gtEffectiveVal(), cmp2->gtGetOp1()))
    {
        // "X relop NN"
        upperBound = cmp2->gtGetOp2();
    }
    else if (cmp2->gtGetOp2()->OperIs(GT_LCL_VAR, GT_LCL_FLD) &&
             GenTree::Compare(var1Node->gtEffectiveVal(), cmp2->gtGetOp2()))
    {
        // "NN relop X"
        upperBound = cmp2->gtGetOp1();
        // Normalize to "X relop NN"
        cmp2Op = GenTree::SwapRelop(cmp2Op);
    }
    else
    {
        return false;
    }

    // Check that our upper bound is known to be never negative (e.g. GT_ARR_LENGTH or Span.Length, etc.)
    if (!upperBound->IsNeverNegative(comp) || !upperBound->TypeIs(var1Node->TypeGet()))
    {
        return false;
    }

    if ((upperBound->gtFlags & GTF_SIDE_EFFECT) != 0)
    {
        // We can't fold "X >= 0 && X < NN" to "X u< NN" if NN has side effects.
        return false;
    }

    if ((cmp2Op != GT_LT) && (cmp2Op != GT_LE))
    {
        // Upper bound check has to be "X < NN" or "X <= NN" (normalized form).
        return false;
    }

    cmp1->gtOp1 = var1Node;
    cmp1->gtOp2 = upperBound;
    cmp1->SetOper(cmp2IsReversed ? GenTree::ReverseRelop(cmp2Op) : cmp2Op);
    cmp1->SetUnsigned();
    return true;
}

//------------------------------------------------------------------------------
// FoldRangeTests: Given two compare nodes (cmp1 && cmp2) that represent a range check,
//    fold them into a single compare node if possible, e.g.:
//      1) "X >= 10 && X <= 100" -> "(X - 10) u<= 90"
//      2) "X >= 0 && X <= 100"  -> "X u<= 100"
//    where 'u' stands for unsigned comparison. cmp1 is used as the target node for folding.
//    It's also guaranteed to be first in the execution order (so can allow some side effects).
//
// Arguments:
//    compiler       - compiler instance
//    cmp1           - first compare node
//    cmp1IsReversed - true if cmp1 is in fact reversed
//    cmp2           - second compare node
//    cmp2IsReversed - true if cmp2 is in fact reversed
//
// Returns:
//    true if cmp1 now represents the folded range check and cmp2 can be removed.
//
bool FoldRangeTests(Compiler* comp, GenTreeOp* cmp1, bool cmp1IsReversed, GenTreeOp* cmp2, bool cmp2IsReversed)
{
    GenTree*       var1Node;
    GenTree*       var2Node;
    GenTreeIntCon* cns1Node;
    GenTreeIntCon* cns2Node;
    genTreeOps     cmp1Op;
    genTreeOps     cmp2Op;

    // Make sure both conditions are constant range checks, e.g. "X > CNS"
    if (!IsConstantRangeTest(cmp1, &var1Node, &cns1Node, &cmp1Op) ||
        !IsConstantRangeTest(cmp2, &var2Node, &cns2Node, &cmp2Op))
    {
        // Give FoldNeverNegativeRangeTest a try if both conditions are not constant range checks.
        return FoldNeverNegativeRangeTest(comp, cmp1, cmp1IsReversed, cmp2, cmp2IsReversed);
    }

    // Reverse the comparisons if necessary so we'll get a canonical form "cond1 == true && cond2 == true" -> InRange.
    cmp1Op = cmp1IsReversed ? GenTree::ReverseRelop(cmp1Op) : cmp1Op;
    cmp2Op = cmp2IsReversed ? GenTree::ReverseRelop(cmp2Op) : cmp2Op;

    // Make sure variables are the same:
    if (!var2Node->OperIs(GT_LCL_VAR) || !GenTree::Compare(var1Node->gtEffectiveVal(), var2Node))
    {
        // Variables don't match in two conditions
        // We use gtEffectiveVal() for the first block's variable to ignore COMMAs, e.g.
        //
        // m_b1:
        //   *  JTRUE     void
        //   \--*  LT        int
        //      +--*  COMMA     int
        //      |  +--*  STORE_LCL_VAR int    V03 cse0
        //      |  |  \--*  CAST      int <- ushort <- int
        //      |  |     \--*  LCL_VAR   int    V01 arg1
        //      |  \--*  LCL_VAR   int    V03 cse0
        //      \--*  CNS_INT   int    97
        //
        // m_b2:
        //   *  JTRUE     void
        //   \--*  GT        int
        //      +--*  LCL_VAR   int    V03 cse0
        //      \--*  CNS_INT   int    122
        //
        // For the m_b2 we require the variable to be just a local with no side-effects (hence, no statements)
        return false;
    }

    ssize_t rangeStart;
    ssize_t rangeEnd;
    if (!GetIntersection(var1Node->TypeGet(), cmp1Op, cmp2Op, cns1Node->IconValue(), cns2Node->IconValue(), &rangeStart,
                         &rangeEnd))
    {
        // The range we test via two conditions is not a closed range
        // TODO: We should support overlapped ranges here, e.g. "X > 10 && x > 100" -> "X > 100"
        return false;
    }
    assert(rangeStart < rangeEnd);

    if (rangeStart == 0)
    {
        // We don't need to subtract anything, it's already 0-based
        cmp1->gtOp1 = var1Node;
    }
    else
    {
        // We need to subtract the rangeStartIncl from the variable to make the range start from 0
        cmp1->gtOp1 = comp->gtNewOperNode(GT_SUB, var1Node->TypeGet(), var1Node,
                                          comp->gtNewIconNode(rangeStart, var1Node->TypeGet()));
    }
    cmp1->gtOp2->BashToConst(rangeEnd - rangeStart, var1Node->TypeGet());
    cmp1->SetOper(cmp2IsReversed ? GT_GT : GT_LE);
    cmp1->SetUnsigned();
    return true;
}

//------------------------------------------------------------------------------
// optOptimizeRangeTests : Optimize two conditional blocks representing a constant range test.
//    E.g. "X >= 10 && X <= 100" is optimized to "(X - 10) <= 90".
//
// Return Value:
//    True if m_b1 and m_b2 are merged.
//
bool OptBoolsDsc::optOptimizeRangeTests()
{
    // At this point we have two consecutive conditional blocks (BBJ_COND): m_b1 and m_b2
    assert((m_b1 != nullptr) && (m_b2 != nullptr) && (m_b3 == nullptr));
    assert(m_b1->KindIs(BBJ_COND) && m_b2->KindIs(BBJ_COND) && m_b1->NextIs(m_b2));

    if (m_b2->isRunRarely())
    {
        // We don't want to make the first comparison to be slightly slower
        // if the 2nd one is rarely executed.
        return false;
    }

    if (!BasicBlock::sameEHRegion(m_b1, m_b2) || m_b2->HasFlag(BBF_DONT_REMOVE))
    {
        // Conditions aren't in the same EH region or m_b2 can't be removed
        return false;
    }

    if (m_b1->HasJumpTo(m_b1) || m_b1->HasJumpTo(m_b2) || m_b2->HasJumpTo(m_b2) || m_b2->HasJumpTo(m_b1))
    {
        // Ignoring weird cases like a condition jumping to itself or when JumpDest == Next
        return false;
    }

    // We're interested in just two shapes for e.g. "X > 10 && X < 100" range test:
    //
    BasicBlock* notInRangeBb = m_b1->GetJumpDest();
    BasicBlock* inRangeBb;
    if (notInRangeBb == m_b2->GetJumpDest())
    {
        // Shape 1: both conditions jump to NotInRange
        //
        // if (X <= 10)
        //     goto NotInRange;
        //
        // if (X >= 100)
        //     goto NotInRange
        //
        // InRange:
        // ...
        inRangeBb = m_b2->Next();
    }
    else if (notInRangeBb == m_b2->Next())
    {
        // Shape 2: 2nd block jumps to InRange
        //
        // if (X <= 10)
        //     goto NotInRange;
        //
        // if (X > 100)
        //     goto InRange
        //
        // NotInRange:
        // ...
        inRangeBb = m_b2->GetJumpDest();
    }
    else
    {
        // Unknown shape
        return false;
    }

    if (!m_b2->hasSingleStmt() || (m_b2->GetUniquePred(m_comp) != m_b1))
    {
        // The 2nd block has to be single-statement to avoid side-effects between the two conditions.
        // Also, make sure m_b2 has no other predecessors.
        return false;
    }

    // m_b1 and m_b2 are both BBJ_COND blocks with GT_JTRUE(cmp) root nodes
    GenTreeOp* cmp1 = m_b1->lastStmt()->GetRootNode()->gtGetOp1()->AsOp();
    GenTreeOp* cmp2 = m_b2->lastStmt()->GetRootNode()->gtGetOp1()->AsOp();

    // cmp1 is always reversed (see shape1 and shape2 above)
    const bool cmp1IsReversed = true;

    // cmp2 can be either reversed or not
    const bool cmp2IsReversed = m_b2->HasJumpTo(notInRangeBb);

    if (!FoldRangeTests(m_comp, cmp1, cmp1IsReversed, cmp2, cmp2IsReversed))
    {
        return false;
    }

    m_comp->fgAddRefPred(inRangeBb, m_b1);
    if (!cmp2IsReversed)
    {
        // Re-direct firstBlock to jump to inRangeBb
        m_b1->SetJumpDest(inRangeBb);
    }

    // Remove the 2nd condition block as we no longer need it
    m_comp->fgRemoveRefPred(m_b2, m_b1);
    m_comp->fgRemoveBlock(m_b2, true);

    Statement* stmt = m_b1->lastStmt();
    m_comp->gtSetStmtInfo(stmt);
    m_comp->fgSetStmtSeq(stmt);
    m_comp->gtUpdateStmtSideEffects(stmt);
    return true;
}

//-----------------------------------------------------------------------------
//  optOptimizeCompareChainCondBlock:  Create a chain when both m_b1 and m_b2 are BBJ_COND.
//
//  Returns:
//      true if chain optimization is done and m_b1 and m_b2 are folded into m_b1, else false.
//
//  Assumptions:
//      m_b1 and m_b2 are set on entry.
//
//  Notes:
//
//      This aims to reduced the number of conditional jumps by joining cases when multiple
//      conditions gate the execution of a block.
//
//      Example 1:
//          If ( a > b || c == d) { x = y; }
//
//      Will be represented in IR as:
//
//      ------------ BB01 -> BB03 (cond), succs={BB02,BB03}
//      *  JTRUE (GT a,b)
//
//      ------------ BB02 -> BB04 (cond), preds={BB01} succs={BB03,BB04}
//      *  JTRUE (NE c,d)
//
//      ------------ BB03, preds={BB01, BB02} succs={BB04}
//      *  STORE_LCL_VAR<x>(y)
//
//      These operands will be combined into a single AND in the first block (with the first
//      condition inverted), wrapped by the test condition (NE(...,0)). Giving:
//
//      ------------ BB01 -> BB03 (cond), succs={BB03,BB04}
//      *  JTRUE (NE (AND (LE a,b), (NE c,d)), 0)
//
//      ------------ BB03, preds={BB01} succs={BB04}
//      *  STORE_LCL_VAR<x>(y)
//
//
//      Example 2:
//          If ( a > b && c == d) { x = y; } else { x = z; }
//
//      Here the && conditions are connected via an OR. After the pass:
//
//      ------------ BB01 -> BB03 (cond), succs={BB03,BB04}
//      *  JTRUE (NE (OR (LE a,b), (NE c,d)), 0)
//
//      ------------ BB03, preds={BB01} succs={BB05}
//      *  STORE_LCL_VAR<x>(y)
//
//      ------------ BB04, preds={BB01} succs={BB05}
//      *  STORE_LCL_VAR<x>(z)
//
//
//      Example 3:
//          If ( a > b || c == d || e < f ) { x = y; }
//      The first pass of the optimization will combine two of the conditions. The
//      second pass will then combine remaining condition the earlier chain.
//
//      ------------ BB01 -> BB03 (cond), succs={BB03,BB04}
//      *  JTRUE (NE (OR ((NE (OR (NE c,d), (GE e,f)), 0), (LE a,b))), 0)
//
//      ------------ BB03, preds={BB01} succs={BB04}
//      *  STORE_LCL_VAR<x>(y)
//
//
//     This optimization means that every condition within the IF statement is always evaluated,
//     as opposed to stopping at the first positive match.
//     Theoretically there is no maximum limit on the size of the generated chain. Therefore cost
//     checking is used to limit the maximum number of conditions that can be chained together.
//
bool OptBoolsDsc::optOptimizeCompareChainCondBlock()
{
    assert((m_b1 != nullptr) && (m_b2 != nullptr) && (m_b3 == nullptr));
    m_t3 = nullptr;

    bool foundEndOfOrConditions = false;
    if (m_b1->NextIs(m_b2) && m_b2->NextIs(m_b1->GetJumpDest()))
    {
        // Found the end of two (or more) conditions being ORed together.
        // The final condition has been inverted.
        foundEndOfOrConditions = true;
    }
    else if (m_b1->NextIs(m_b2) && m_b1->HasJumpTo(m_b2->GetJumpDest()))
    {
        // Found two conditions connected together.
    }
    else
    {
        return false;
    }

    Statement* const s1 = optOptimizeBoolsChkBlkCond();
    if (s1 == nullptr)
    {
        return false;
    }
    Statement* s2 = m_b2->firstStmt();

    assert(m_testInfo1.testTree->OperIs(GT_JTRUE));
    GenTree* cond1 = m_testInfo1.testTree->gtGetOp1();
    assert(m_testInfo2.testTree->OperIs(GT_JTRUE));
    GenTree* cond2 = m_testInfo2.testTree->gtGetOp1();

    // Ensure both conditions are suitable.
    if (!cond1->OperIsCompare() || !cond2->OperIsCompare())
    {
        return false;
    }

    // Ensure there are no additional side effects.
    if ((cond1->gtFlags & (GTF_SIDE_EFFECT | GTF_ORDER_SIDEEFF)) != 0 ||
        (cond2->gtFlags & (GTF_SIDE_EFFECT | GTF_ORDER_SIDEEFF)) != 0)
    {
        return false;
    }

    // Integer compares only for now (until support for Arm64 fccmp instruction is added)
    if (varTypeIsFloating(cond1->gtGetOp1()) || varTypeIsFloating(cond2->gtGetOp1()))
    {
        return false;
    }

    // Check for previously optimized compare chains.
    bool op1IsTestCond;
    bool op2IsTestCond;
    bool op1IsCondChain = FindCompareChain(cond1, &op1IsTestCond);
    bool op2IsCondChain = FindCompareChain(cond2, &op2IsTestCond);

    // Avoid cases where optimizations in lowering will produce better code than optimizing here.
    if (op1IsTestCond || op2IsTestCond)
    {
        return false;
    }

    // Combining conditions means that all conditions are always fully evaluated.
    // Put a limit on the max size that can be combined.
    if (!m_comp->compStressCompile(Compiler::STRESS_OPT_BOOLS_COMPARE_CHAIN_COST, 25))
    {
        int op1Cost = cond1->GetCostEx();
        int op2Cost = cond2->GetCostEx();
        // The cost of combing three simple conditions is 32.
        int maxOp1Cost = op1IsCondChain ? 31 : 7;
        int maxOp2Cost = op2IsCondChain ? 31 : 7;

        // Cost to allow for chain size of three.
        if (op1Cost > maxOp1Cost || op2Cost > maxOp2Cost)
        {
            JITDUMP("Skipping CompareChainCond that will evaluate conditions unconditionally at costs %d,%d\n", op1Cost,
                    op2Cost);
            return false;
        }
    }

    // Remove the first JTRUE statement.
    constexpr bool isUnlink = true;
    m_comp->fgRemoveStmt(m_b1, s1 DEBUGARG(isUnlink));

    // Invert the condition.
    if (foundEndOfOrConditions)
    {
        GenTree* revCond = m_comp->gtReverseCond(cond1);
        assert(cond1 == revCond); // Ensure `gtReverseCond` did not create a new node.
    }

    // Join the two conditions together
    genTreeOps chainedOper       = foundEndOfOrConditions ? GT_AND : GT_OR;
    GenTree*   chainedConditions = m_comp->gtNewOperNode(chainedOper, TYP_INT, cond1, cond2);
    cond1->gtFlags &= ~GTF_RELOP_JMP_USED;
    cond2->gtFlags &= ~GTF_RELOP_JMP_USED;
    chainedConditions->gtFlags |= (GTF_RELOP_JMP_USED | GTF_DONT_CSE);

    // Add a test condition onto the front of the chain
    GenTree* testcondition =
        m_comp->gtNewOperNode(GT_NE, TYP_INT, chainedConditions, m_comp->gtNewZeroConNode(TYP_INT));

    // Wire the chain into the second block
    m_testInfo2.testTree->AsOp()->gtOp1 = testcondition;
    m_testInfo2.testTree->AsOp()->gtFlags |= (testcondition->gtFlags & GTF_ALL_EFFECT);
    m_comp->gtSetEvalOrder(m_testInfo2.testTree);
    m_comp->fgSetStmtSeq(s2);

    // Update the flow.
    m_comp->fgRemoveRefPred(m_b1->GetJumpDest(), m_b1);
    m_b1->SetJumpKindAndTarget(BBJ_NONE DEBUG_ARG(m_comp));

    // Fixup flags.
    m_b2->SetFlag(m_b1->bbFlags & BBF_COPY_PROPAGATE);

    // Join the two blocks. This is done now to ensure that additional conditions can be chained.
    if (m_comp->fgCanCompactBlocks(m_b1, m_b2))
    {
        m_comp->fgCompactBlocks(m_b1, m_b2);
    }

#ifdef DEBUG
    if (m_comp->verbose)
    {
        JITDUMP("\nCombined conditions " FMT_BB " and " FMT_BB " into %s chain :\n", m_b1->bbNum, m_b2->bbNum,
                GenTree::OpName(chainedOper));
        m_comp->fgDumpBlock(m_b1);
        JITDUMP("\n");
    }
#endif

    return true;
}

//-----------------------------------------------------------------------------
// optOptimizeBoolsChkBlkCond: Checks block conditions if it can be boolean optimized
//
// Return:
//      If all conditions pass, returns the last statement of m_b1, else return nullptr.
//
// Notes:
//      This method checks if the second (and third block for cond/return/return case) contains only one statement,
//      and checks if tree operators are of the right type, e.g, GT_JTRUE, GT_RETURN.
//
//      On entry, m_b1, m_b2 are set and m_b3 is set for cond/return/return case.
//      If it passes all the conditions, m_testInfo1.testTree, m_testInfo2.testTree and m_t3 are set
//      to the root nodes of m_b1, m_b2 and m_b3 each.
//      SameTarget is also updated to true if m_b1 and m_b2 jump to the same destination.
//
Statement* OptBoolsDsc::optOptimizeBoolsChkBlkCond()
{
    assert(m_b1 != nullptr && m_b2 != nullptr);

    bool optReturnBlock = false;
    if (m_b3 != nullptr)
    {
        optReturnBlock = true;
    }

    // Find the block conditions of m_b1 and m_b2

    if (m_b2->countOfInEdges() > 1 || (optReturnBlock && m_b3->countOfInEdges() > 1))
    {
        return nullptr;
    }

    // Find the condition for the first block

    Statement* s1 = m_b1->lastStmt();

    GenTree* testTree1 = s1->GetRootNode();
    assert(testTree1->gtOper == GT_JTRUE);

    // The second and the third block must contain a single statement

    Statement* s2 = m_b2->firstStmt();
    if (s2->GetPrevStmt() != s2)
    {
        return nullptr;
    }

    GenTree* testTree2 = s2->GetRootNode();

    if (!optReturnBlock)
    {
        assert(testTree2->gtOper == GT_JTRUE);
    }
    else
    {
        if (testTree2->gtOper != GT_RETURN)
        {
            return nullptr;
        }

        Statement* s3 = m_b3->firstStmt();
        if (s3->GetPrevStmt() != s3)
        {
            return nullptr;
        }

        GenTree* testTree3 = s3->GetRootNode();
        if (testTree3->gtOper != GT_RETURN)
        {
            return nullptr;
        }

        if (!varTypeIsIntegral(testTree2->TypeGet()) || !varTypeIsIntegral(testTree3->TypeGet()))
        {
            return nullptr;
        }

        // The third block is Return with "CNS_INT int 0/1"
        if (testTree3->AsOp()->gtOp1->gtOper != GT_CNS_INT)
        {
            return nullptr;
        }

        if (testTree3->AsOp()->gtOp1->gtType != TYP_INT)
        {
            return nullptr;
        }

        m_t3 = testTree3;
    }

    m_testInfo1.testStmt = s1;
    m_testInfo1.testTree = testTree1;
    m_testInfo2.testStmt = s2;
    m_testInfo2.testTree = testTree2;

    return s1;
}

//-----------------------------------------------------------------------------
// optOptimizeBoolsChkTypeCostCond: Checks if type conditions meet the folding condition, and
//                                  if cost to fold is not too expensive
//
// Return:
//      True if it meets type conditions and cost conditions.	Else false.
//
bool OptBoolsDsc::optOptimizeBoolsChkTypeCostCond()
{
    assert(m_testInfo1.compTree->OperIs(GT_EQ, GT_NE, GT_LT, GT_GT, GT_GE, GT_LE) &&
           m_testInfo1.compTree->AsOp()->gtOp1 == m_c1);
    assert(m_testInfo2.compTree->OperIs(GT_EQ, GT_NE, GT_LT, GT_GT, GT_GE, GT_LE) &&
           m_testInfo2.compTree->AsOp()->gtOp1 == m_c2);

    //
    // Leave out floats where the bit-representation is more complicated
    // - there are two representations for 0.
    //
    if (varTypeIsFloating(m_c1->TypeGet()) || varTypeIsFloating(m_c2->TypeGet()))
    {
        return false;
    }

    // Make sure the types involved are of the same sizes
    if (genTypeSize(m_c1->TypeGet()) != genTypeSize(m_c2->TypeGet()))
    {
        return false;
    }
    if (genTypeSize(m_testInfo1.compTree->TypeGet()) != genTypeSize(m_testInfo2.compTree->TypeGet()))
    {
        return false;
    }
#ifdef TARGET_ARMARCH
    // Skip the small operand which we cannot encode.
    if (varTypeIsSmall(m_c1->TypeGet()))
        return false;
#endif
    // The second condition must not contain side effects
    //
    if (m_c2->gtFlags & GTF_GLOB_EFFECT)
    {
        return false;
    }

    // The second condition must not be too expensive
    //
    if (m_c2->GetCostEx() > 12)
    {
        return false;
    }

    return true;
}

//-----------------------------------------------------------------------------
// optOptimizeBoolsUpdateTrees: Fold the trees based on fold type and comparison type,
//                              update the edges, unlink removed blocks and update loop table
//
void OptBoolsDsc::optOptimizeBoolsUpdateTrees()
{
    assert(m_b1 != nullptr && m_b2 != nullptr);

    bool optReturnBlock = false;
    if (m_b3 != nullptr)
    {
        optReturnBlock = true;
    }

    assert(m_cmpOp != NULL && m_c1 != nullptr && m_c2 != nullptr);

    GenTree* cmpOp1 = m_foldOp == GT_NONE ? m_c1 : m_comp->gtNewOperNode(m_foldOp, m_foldType, m_c1, m_c2);
    if (m_testInfo1.isBool && m_testInfo2.isBool)
    {
        // When we 'OR'/'AND' two booleans, the result is boolean as well
        cmpOp1->gtFlags |= GTF_BOOLEAN;
    }

    GenTree* t1Comp = m_testInfo1.compTree;
    t1Comp->SetOper(m_cmpOp);
    t1Comp->AsOp()->gtOp1         = cmpOp1;
    t1Comp->AsOp()->gtOp2->gtType = m_foldType; // Could have been varTypeIsGC()
    if (optReturnBlock)
    {
        // Update tree when m_b1 is BBJ_COND and m_b2 and m_b3 are GT_RETURN (BBJ_RETURN)
        t1Comp->AsOp()->gtOp2->AsIntCon()->gtIconVal = 0;
        m_testInfo1.testTree->gtOper                 = GT_RETURN;
        m_testInfo1.testTree->gtType                 = m_testInfo2.testTree->gtType;

        // Update the return count of flow graph
        assert(m_comp->fgReturnCount >= 2);
        --m_comp->fgReturnCount;
    }

#if FEATURE_SET_FLAGS
    // For comparisons against zero we will have the GTF_SET_FLAGS set
    // and this can cause an assert to fire in fgMoveOpsLeft(GenTree* tree)
    // during the CSE phase.
    //
    // So make sure to clear any GTF_SET_FLAGS bit on these operations
    // as they are no longer feeding directly into a comparisons against zero

    // Make sure that the GTF_SET_FLAGS bit is cleared.
    // Fix 388436 ARM JitStress WP7
    m_c1->gtFlags &= ~GTF_SET_FLAGS;
    m_c2->gtFlags &= ~GTF_SET_FLAGS;

    // The new top level node that we just created does feed directly into
    // a comparison against zero, so set the GTF_SET_FLAGS bit so that
    // we generate an instruction that sets the flags, which allows us
    // to omit the cmp with zero instruction.

    // Request that the codegen for cmpOp1 sets the condition flags
    // when it generates the code for cmpOp1.
    //
    cmpOp1->gtRequestSetFlags();
#endif

    // Recost/rethread the tree if necessary
    //
    if (m_comp->fgNodeThreading != NodeThreading::None)
    {
        m_comp->gtSetStmtInfo(m_testInfo1.testStmt);
        m_comp->fgSetStmtSeq(m_testInfo1.testStmt);
    }

    if (!optReturnBlock)
    {
        // Update edges if m_b1: BBJ_COND and m_b2: BBJ_COND

        FlowEdge* edge1 = m_comp->fgGetPredForBlock(m_b1->GetJumpDest(), m_b1);
        FlowEdge* edge2;

        if (m_sameTarget)
        {
            edge2 = m_comp->fgGetPredForBlock(m_b2->GetJumpDest(), m_b2);
        }
        else
        {
            edge2 = m_comp->fgGetPredForBlock(m_b2->Next(), m_b2);

            m_comp->fgRemoveRefPred(m_b1->GetJumpDest(), m_b1);

            m_b1->SetJumpDest(m_b2->GetJumpDest());

            m_comp->fgAddRefPred(m_b2->GetJumpDest(), m_b1);
        }

        assert(edge1 != nullptr);
        assert(edge2 != nullptr);

        weight_t edgeSumMin = edge1->edgeWeightMin() + edge2->edgeWeightMin();
        weight_t edgeSumMax = edge1->edgeWeightMax() + edge2->edgeWeightMax();
        if ((edgeSumMax >= edge1->edgeWeightMax()) && (edgeSumMax >= edge2->edgeWeightMax()))
        {
            edge1->setEdgeWeights(edgeSumMin, edgeSumMax, m_b1->GetJumpDest());
        }
        else
        {
            edge1->setEdgeWeights(BB_ZERO_WEIGHT, BB_MAX_WEIGHT, m_b1->GetJumpDest());
        }
    }

    /* Modify the target of the conditional jump and update bbRefs and bbPreds */

    if (optReturnBlock)
    {
        m_b1->SetJumpKindAndTarget(BBJ_RETURN DEBUG_ARG(m_comp));
        assert(m_b2->KindIs(BBJ_RETURN));
        assert(m_b1->NextIs(m_b2));
        assert(m_b3 != nullptr);
    }
    else
    {
        assert(m_b1->KindIs(BBJ_COND));
        assert(m_b2->KindIs(BBJ_COND));
        assert(m_b1->HasJumpTo(m_b2->GetJumpDest()));
        assert(m_b1->NextIs(m_b2));
        assert(!m_b2->IsLast());
    }

    if (!optReturnBlock)
    {
        // Update bbRefs and bbPreds
        //
        // Replace pred 'm_b2' for 'm_b2->bbNext' with 'm_b1'
        // Remove  pred 'm_b2' for 'm_b2->bbJumpDest'
        m_comp->fgReplacePred(m_b2->Next(), m_b2, m_b1);
        m_comp->fgRemoveRefPred(m_b2->GetJumpDest(), m_b2);
    }

    // Get rid of the second block

<<<<<<< HEAD
    m_comp->fgUnlinkBlock(m_b2);
    m_b2->SetFlag(BBF_REMOVED);
=======
    m_comp->fgUnlinkBlockForRemoval(m_b2);
    m_b2->bbFlags |= BBF_REMOVED;
>>>>>>> 5382edd6
    // If m_b2 was the last block of a try or handler, update the EH table.
    m_comp->ehUpdateForDeletedBlock(m_b2);

    if (optReturnBlock)
    {
        // Get rid of the third block
<<<<<<< HEAD
        m_comp->fgUnlinkBlock(m_b3);
        m_b3->SetFlag(BBF_REMOVED);
=======
        m_comp->fgUnlinkBlockForRemoval(m_b3);
        m_b3->bbFlags |= BBF_REMOVED;
>>>>>>> 5382edd6
        // If m_b3 was the last block of a try or handler, update the EH table.
        m_comp->ehUpdateForDeletedBlock(m_b3);
    }

    // Update loop table
    m_comp->fgUpdateLoopsAfterCompacting(m_b1, m_b2);
    if (optReturnBlock)
    {
        m_comp->fgUpdateLoopsAfterCompacting(m_b1, m_b3);
    }

    // Update IL range of first block
    m_b1->bbCodeOffsEnd = optReturnBlock ? m_b3->bbCodeOffsEnd : m_b2->bbCodeOffsEnd;
}

//-----------------------------------------------------------------------------
//  optOptimizeBoolsReturnBlock: Optimize boolean when m_b1 is BBJ_COND and m_b2 and m_b3 are BBJ_RETURN
//
// Arguments:
//      b3:    Pointer to basic block b3
//
//  Returns:
//      true if boolean optimization is done and m_b1, m_b2 and m_b3 are folded into m_b1, else false.
//
//  Notes:
//      m_b1, m_b2 and m_b3 of OptBoolsDsc are set on entry.
//
//      if B1.bbJumpDest == b3, it transforms
//          B1 : brtrue(t1, B3)
//          B2 : ret(t2)
//          B3 : ret(0)
//      to
//          B1 : ret((!t1) && t2)
//
//          For example, (x==0 && y==0) generates:
//              B1: GT_JTRUE (BBJ_COND), jumps to B3
//              B2: GT_RETURN (BBJ_RETURN)
//              B3: GT_RETURN (BBJ_RETURN),
//          and it is folded into
//              B1: GT_RETURN (BBJ_RETURN)
//
bool OptBoolsDsc::optOptimizeBoolsReturnBlock(BasicBlock* b3)
{
    assert(m_b1 != nullptr && m_b2 != nullptr);

    // m_b3 is set for cond/return/return case
    m_b3 = b3;

    m_sameTarget        = false;
    Statement* const s1 = optOptimizeBoolsChkBlkCond();
    if (s1 == nullptr)
    {
        return false;
    }

    // Find the branch conditions of m_b1 and m_b2

    m_c1 = optIsBoolComp(&m_testInfo1);
    if (m_c1 == nullptr)
    {
        return false;
    }

    m_c2 = optIsBoolComp(&m_testInfo2);
    if (m_c2 == nullptr)
    {
        return false;
    }

    // Find the type and cost conditions of m_testInfo1 and m_testInfo2

    if (!optOptimizeBoolsChkTypeCostCond())
    {
        return false;
    }

    // Get the fold operator (m_foldOp, e.g., GT_OR/GT_AND) and
    // the comparison operator (m_cmpOp, e.g., GT_EQ/GT_NE/GT_GE/GT_LT)

    var_types foldType = m_c1->TypeGet();
    if (varTypeIsGC(foldType))
    {
        foldType = TYP_I_IMPL;
    }
    m_foldType = foldType;

    m_foldOp = GT_NONE;
    m_cmpOp  = GT_NONE;

    genTreeOps foldOp;
    genTreeOps cmpOp;

    ssize_t it1val = m_testInfo1.compTree->AsOp()->gtOp2->AsIntCon()->gtIconVal;
    ssize_t it2val = m_testInfo2.compTree->AsOp()->gtOp2->AsIntCon()->gtIconVal;
    ssize_t it3val = m_t3->AsOp()->gtOp1->AsIntCon()->gtIconVal;

    if (m_c1->gtOper == GT_LCL_VAR && m_c2->gtOper == GT_LCL_VAR &&
        m_c1->AsLclVarCommon()->GetLclNum() == m_c2->AsLclVarCommon()->GetLclNum())
    {
        if (((m_testInfo1.compTree->gtOper == GT_LT && m_testInfo2.compTree->gtOper == GT_EQ) ||
             (m_testInfo1.compTree->gtOper == GT_EQ && m_testInfo2.compTree->gtOper == GT_LT)) &&
            it3val == 1)
        {
            // Case: x < 0 || x == 0
            //      t1:c1<0 t2:c2==0 t3:c3==1
            //      ==> true if c1<=0
            //
            // Case: x == 0 || x < 0
            //      t1:c1==0 t2:c2<0 t3:c3==1
            //      ==> true if c1 <= 0
            cmpOp = GT_LE;
        }
        else if (((m_testInfo1.compTree->gtOper == GT_GT && m_testInfo2.compTree->gtOper == GT_EQ) ||
                  (m_testInfo1.compTree->gtOper == GT_EQ && m_testInfo2.compTree->gtOper == GT_GT)) &&
                 it3val == 1)
        {
            // Case: x > 0 || x == 0
            //      t1:c1<0 t2:c2==0 t3:c3==1
            //      ==> true if c1>=0
            //
            // Case: x == 0 || x > 0
            //      t1:c1==0 t2:c2>0 t3:c3==1
            //      ==> true if c1 >= 0
            cmpOp = GT_GE;
        }
        else if (((m_testInfo1.compTree->gtOper == GT_LT && m_testInfo2.compTree->gtOper == GT_NE) ||
                  (m_testInfo1.compTree->gtOper == GT_EQ && m_testInfo2.compTree->gtOper == GT_GE)) &&
                 it3val == 0)
        {
            // Case: x >= 0 && x != 0
            //      t1:c1<0 t2:c2==0 t3:c3==0
            //      ==> true if c1>0
            //
            // Case: x != 0 && x >= 0
            //      t1:c1==0 t2:c2>=0 t3:c3==0
            //      ==> true if c1>0
            cmpOp = GT_GT;
        }
        else if (((m_testInfo1.compTree->gtOper == GT_GT && m_testInfo2.compTree->gtOper == GT_NE) ||
                  (m_testInfo1.compTree->gtOper == GT_EQ && m_testInfo2.compTree->gtOper == GT_LE)) &&
                 it3val == 0)
        {
            // Case: x <= 0 && x != 0
            //      t1:c1<0 t2:c2==0 t3:c3==0
            //      ==> true if c1<0
            //
            // Case: x != 0 && x <= 0
            //      t1:c1==0 t2:c2<=0 t3:c3==0
            //      ==> true if c1<0
            cmpOp = GT_LT;
        }
        else
        {
            return false;
        }

        foldOp = GT_NONE;
    }
    else if ((m_testInfo1.compTree->gtOper == GT_NE && m_testInfo2.compTree->gtOper == GT_EQ) &&
             (it1val == 0 && it2val == 0 && it3val == 0))
    {
        // Case: x == 0 && y == 0
        //      t1:c1!=0 t2:c2==0 t3:c3==0
        //      ==> true if (c1|c2)==0
        foldOp = GT_OR;
        cmpOp  = GT_EQ;
    }
    else if ((m_testInfo1.compTree->gtOper == GT_EQ && m_testInfo2.compTree->gtOper == GT_NE) &&
             (it1val == 0 && it2val == 0 && it3val == 0))
    {
        // Case: x == 1 && y ==1
        //      t1:c1!=1 t2:c2==1 t3:c3==0 is reversed from optIsBoolComp() to: t1:c1==0 t2:c2!=0 t3:c3==0
        //      ==> true if (c1&c2)!=0
        foldOp = GT_AND;
        cmpOp  = GT_NE;
    }
    else if ((m_testInfo1.compTree->gtOper == GT_LT && m_testInfo2.compTree->gtOper == GT_GE) &&
             (it1val == 0 && it2val == 0 && it3val == 0) &&
             (!m_testInfo1.testTree->AsOp()->gtOp1->IsUnsigned() && !m_testInfo2.testTree->AsOp()->gtOp1->IsUnsigned()))
    {
        // Case: x >= 0 && y >= 0
        //      t1:c1<0 t2:c2>=0 t3:c3==0
        //      ==> true if (c1|c2)>=0

        foldOp = GT_OR;
        cmpOp  = GT_GE;
    }
    else if ((m_testInfo1.compTree->gtOper == GT_EQ && m_testInfo2.compTree->gtOper == GT_EQ) &&
             (it1val == 0 && it2val == 0 && it3val == 1))
    {
        // Case: x == 0 || y == 0
        //      t1:c1==0 t2:c2==0 t3:c3==1
        //      ==> true if (c1&c2)==0
        foldOp = GT_AND;
        cmpOp  = GT_EQ;
    }
    else if ((m_testInfo1.compTree->gtOper == GT_NE && m_testInfo2.compTree->gtOper == GT_NE) &&
             (it1val == 0 && it2val == 0 && it3val == 1))
    {
        // Case: x == 1 || y == 1
        //      t1:c1==1 t2:c2==1 t3:c3==1 is reversed from optIsBoolComp() to: t1:c1!=0 t2:c2!=0 t3:c3==1
        //      ==> true if (c1|c2)!=0
        foldOp = GT_OR;
        cmpOp  = GT_NE;
    }
    else if ((m_testInfo1.compTree->gtOper == GT_LT && m_testInfo2.compTree->gtOper == GT_LT) &&
             (it1val == 0 && it2val == 0 && it3val == 1) &&
             (!m_testInfo1.testTree->AsOp()->gtOp1->IsUnsigned() && !m_testInfo2.testTree->AsOp()->gtOp1->IsUnsigned()))
    {
        // Case: x < 0 || y < 0
        //      t1:c1<0 t2:c2<0 t3:c3==1
        //      ==> true if (c1|c2)<0

        foldOp = GT_OR;
        cmpOp  = GT_LT;
    }
    else
    {
        // Require NOT operation for operand(s). Do Not fold.
        return false;
    }

    if ((foldOp == GT_AND || (cmpOp == GT_NE && foldOp != GT_OR)) && (!m_testInfo1.isBool || !m_testInfo2.isBool))
    {
        // x == 1 && y == 1: Skip cases where x or y is greater than 1, e.g., x=3, y=1
        // x == 0 || y == 0: Skip cases where x and y have opposite bits set, e.g., x=2, y=1
        // x == 1 || y == 1: Skip cases where either x or y is greater than 1, e.g., x=2, y=0
        return false;
    }

    m_foldOp = foldOp;
    m_cmpOp  = cmpOp;

    // Now update the trees

    optOptimizeBoolsUpdateTrees();

#ifdef DEBUG
    if (m_comp->verbose)
    {
        printf("Folded %sboolean conditions of " FMT_BB ", " FMT_BB " and " FMT_BB " to :\n",
               m_c2->OperIsLeaf() ? "" : "non-leaf ", m_b1->bbNum, m_b2->bbNum, m_b3->bbNum);
        m_comp->gtDispStmt(s1);
        printf("\n");
    }
#endif

    // Return true to continue the bool optimization for the rest of the BB chain
    return true;
}

//-----------------------------------------------------------------------------
//  optOptimizeBoolsGcStress: Replace x==null with (x|x)==0 if x is a GC-type.
//                            This will stress code-gen and the emitter to make sure they support such trees.
//
#ifdef DEBUG

void OptBoolsDsc::optOptimizeBoolsGcStress()
{
    if (!m_comp->compStressCompile(m_comp->STRESS_OPT_BOOLS_GC, 20))
    {
        return;
    }

    assert(m_b1->KindIs(BBJ_COND));
    Statement* const stmt = m_b1->lastStmt();
    GenTree* const   cond = stmt->GetRootNode();

    assert(cond->gtOper == GT_JTRUE);

    OptTestInfo test;
    test.testStmt = stmt;
    test.testTree = cond;

    GenTree* comparand = optIsBoolComp(&test);

    if (comparand == nullptr || !varTypeIsGC(comparand->TypeGet()))
    {
        return;
    }
    GenTree* relop  = test.compTree;
    bool     isBool = test.isBool;

    if (comparand->gtFlags & (GTF_ASG | GTF_CALL | GTF_ORDER_SIDEEFF))
    {
        return;
    }

    GenTree* comparandClone = m_comp->gtCloneExpr(comparand);

    noway_assert(relop->AsOp()->gtOp1 == comparand);
    genTreeOps oper      = m_comp->compStressCompile(m_comp->STRESS_OPT_BOOLS_GC, 50) ? GT_OR : GT_AND;
    relop->AsOp()->gtOp1 = m_comp->gtNewOperNode(oper, TYP_I_IMPL, comparand, comparandClone);

    // Comparand type is already checked, and we have const int, there is no harm
    // morphing it into a TYP_I_IMPL.
    noway_assert(relop->AsOp()->gtOp2->gtOper == GT_CNS_INT);
    relop->AsOp()->gtOp2->gtType = TYP_I_IMPL;

    // Recost/rethread the tree if necessary
    //
    if (m_comp->fgNodeThreading != NodeThreading::None)
    {
        m_comp->gtSetStmtInfo(test.testStmt);
        m_comp->fgSetStmtSeq(test.testStmt);
    }
}

#endif

//-----------------------------------------------------------------------------
// optIsBoolComp:   Function used by folding of boolean conditionals
//
// Arguments:
//      pOptTest    The test info for the test tree
//
// Return:
//      On success, return the first operand (gtOp1) of compTree, else return nullptr.
//
// Notes:
//      On entry, testTree is set.
//      On success, compTree is set to the compare node (i.e. GT_EQ or GT_NE or GT_LT or GT_GE) of the testTree.
//      isBool is set to true if the comparand (i.e., operand 1 of compTree is boolean. Otherwise, false.
//
//      Given a GT_JTRUE or GT_RETURN node, this method checks if it is a boolean comparison
//      of the form "if (boolVal ==/!=/>=/<  0/1)".This is translated into
//      a GT_EQ/GT_NE/GT_GE/GT_LT node with "opr1" being a boolean lclVar and "opr2" the const 0/1.
//
//      When isBool == true, if the comparison was against a 1 (i.e true)
//      then we morph the tree by reversing the GT_EQ/GT_NE/GT_GE/GT_LT and change the 1 to 0.
//
GenTree* OptBoolsDsc::optIsBoolComp(OptTestInfo* pOptTest)
{
    pOptTest->isBool = false;

    assert(pOptTest->testTree->gtOper == GT_JTRUE || pOptTest->testTree->gtOper == GT_RETURN);
    GenTree* cond = pOptTest->testTree->AsOp()->gtOp1;

    // The condition must be "!= 0" or "== 0" or >=0 or <= 0 or > 0 or < 0
    if (!cond->OperIs(GT_EQ, GT_NE, GT_LT, GT_GT, GT_GE, GT_LE))
    {
        return nullptr;
    }

    // Return the compare node to the caller

    pOptTest->compTree = cond;

    // Get hold of the comparands

    GenTree* opr1 = cond->AsOp()->gtOp1;
    GenTree* opr2 = cond->AsOp()->gtOp2;

    if (opr2->gtOper != GT_CNS_INT)
    {
        return nullptr;
    }

    if (!opr2->IsIntegralConst(0) && !opr2->IsIntegralConst(1))
    {
        return nullptr;
    }

    ssize_t ival2 = opr2->AsIntCon()->gtIconVal;

    // Is the value a boolean?
    // We can either have a boolean expression (marked GTF_BOOLEAN) or a constant 0/1.

    if (opr1->gtFlags & GTF_BOOLEAN)
    {
        pOptTest->isBool = true;
    }
    else if ((opr1->gtOper == GT_CNS_INT) && (opr1->IsIntegralConst(0) || opr1->IsIntegralConst(1)))
    {
        pOptTest->isBool = true;
    }

    // Was our comparison against the constant 1 (i.e. true)
    if (ival2 == 1)
    {
        // If this is a boolean expression tree we can reverse the relop
        // and change the true to false.
        if (pOptTest->isBool)
        {
            m_comp->gtReverseCond(cond);
            opr2->AsIntCon()->gtIconVal = 0;
        }
        else
        {
            return nullptr;
        }
    }

    return opr1;
}

//-----------------------------------------------------------------------------
// optOptimizeBools:    Folds boolean conditionals for GT_JTRUE/GT_RETURN nodes
//
// Returns:
//    suitable phase status
//
// Notes:
//      If the operand of GT_JTRUE/GT_RETURN node is GT_EQ/GT_NE/GT_GE/GT_LE/GT_GT/GT_LT of the form
//      "if (boolVal ==/!=/>=/<  0/1)", the GT_EQ/GT_NE/GT_GE/GT_LE/GT_GT/GT_LT nodes are translated into a
//      GT_EQ/GT_NE/GT_GE/GT_LE/GT_GT/GT_LT node with
//          "op1" being a boolean GT_OR/GT_AND lclVar and
//          "op2" the const 0/1.
//      For example, the folded tree for the below boolean optimization is shown below:
//      Case 1:     (x == 0 && y ==0) => (x | y) == 0
//          *  RETURN   int
//          \--*  EQ        int
//             +--*  OR         int
//             |  +--*  LCL_VAR     int     V00 arg0
//             |  \--*  LCL_VAR     int     V01 arg1
//             \--*  CNS_INT    int     0
//
//      Case 2:     (x == null && y == null) ==> (x | y) == 0
//          *  RETURN    int
//          \-- * EQ        int
//              + -- * OR        long
//              |    +-- * LCL_VAR   ref    V00 arg0
//              |    \-- * LCL_VAR   ref    V01 arg1
//              \-- * CNS_INT   long   0
//
//      Case 3:     (x == 0 && y == 0 && z == 0) ==> ((x | y) | z) == 0
//          *  RETURN    int
//          \-- * EQ        int
//              + -- * OR        int
//              |    +-- * OR        int
//              |    |   +-- * LCL_VAR   int    V00 arg0
//              |    |   \-- * LCL_VAR   int    V01 arg1
//              |    \-- * LCL_VAR   int    V02 arg2
//              \-- * CNS_INT   int    0
//
//      Case 4:     (x == 0 && y == 0 && z == 0 && w == 0) ==> (((x | y) | z) | w) == 0
//          *  RETURN    int
//          \-- *  EQ        int
//              +  *  OR        int
//              |  +--*  OR        int
//              |  |  +--*  OR        int
//              |  |  |  +--*  LCL_VAR   int    V00 arg0
//              |  |  |  \--*  LCL_VAR   int    V01 arg1
//              |  |  \--*  LCL_VAR   int    V02 arg2
//              |  \--*  LCL_VAR   int    V03 arg3
//              \--*  CNS_INT   int    0
//
//      Case 5:     (x != 0 && y != 0) => (x | y) != 0
//          *  RETURN   int
//          \--*  NE        int
//             +--*  OR         int
//             |  +--*  LCL_VAR     int     V00 arg0
//             |  \--*  LCL_VAR     int     V01 arg1
//             \--*  CNS_INT    int     0
//
//      Case 6:     (x >= 0 && y >= 0) => (x | y) >= 0
//          *  RETURN   int
//          \--*  GE        int
//             +--*  OR         int
//             |  +--*  LCL_VAR     int     V00 arg0
//             |  \--*  LCL_VAR     int     V01 arg1
//             \--*  CNS_INT    int     0
//
//      Case 7:     (x < 0 || y < 0) => (x & y) < 0
//          *  RETURN   int
//          \--*  LT        int
//             +--*  AND         int
//             |  +--*  LCL_VAR     int     V00 arg0
//             |  \--*  LCL_VAR     int     V01 arg1
//             \--*  CNS_INT    int     0
//
//      Case 8:     (x < 0 || x == 0) => x <= 0
//          *  RETURN   int
//          \--*  LE        int
//             +--*  LCL_VAR    int     V00 arg0
//             \--*  CNS_INT    int     0
//
//      Case 9:     (x == 0 || x < 0) => x <= 0
//          *  RETURN   int
//          \--*  LE        int
//             +--*  LCL_VAR    int     V00 arg0
//             \--*  CNS_INT    int     0
//
//      Case 10:     (x > 0 || x == 0) => x >= 0
//          *  RETURN   int
//          \--*  GE        int
//             +--*  LCL_VAR    int     V00 arg0
//             \--*  CNS_INT    int     0
//
//      Case 11:     (x == 0 || x > 0) => x >= 0
//          *  RETURN   int
//          \--*  GE        int
//             +--*  LCL_VAR    int     V00 arg0
//             \--*  CNS_INT    int     0
//
//      Case 12:     (x >= 0 && x != 0) => x > 0
//          *  RETURN   int
//          \--*  GT        int
//             +--*  LCL_VAR    int     V00 arg0
//             \--*  CNS_INT    int     0
//
//      Case 13:     (x != 0 && x >= 0) => x > 0
//          *  RETURN   int
//          \--*  GT        int
//             +--*  LCL_VAR    int     V00 arg0
//             \--*  CNS_INT    int     0
//
//      Case 14:     (x <= 0 && x != 0) => x < 0
//          *  RETURN   int
//          \--*  LT        int
//             +--*  LCL_VAR    int     V00 arg0
//             \--*  CNS_INT    int     0
//
//      Case 15:     (x != 0 && x <= 0) => x < 0
//          *  RETURN   int
//          \--*  LT        int
//             +--*  LCL_VAR    int     V00 arg0
//             \--*  CNS_INT    int     0
//
//      Patterns that are not optimized include (x == 1 && y == 1), (x == 1 || y == 1),
//      (x == 0 || y == 0) because currently their comptree is not marked as boolean expression.
//      When m_foldOp == GT_AND or m_cmpOp == GT_NE, both compTrees must be boolean expression
//      in order to skip below cases when compTree is not boolean expression:
//          - x == 1 && y == 1 ==> (x&y)!=0: Skip cases where x or y is greater than 1, e.g., x=3, y=1
//          - x == 1 || y == 1 ==> (x|y)!=0: Skip cases where either x or y is greater than 1, e.g., x=2, y=0
//          - x == 0 || y == 0 ==> (x&y)==0: Skip cases where x and y have opposite bits set, e.g., x=2, y=1
//
PhaseStatus Compiler::optOptimizeBools()
{
#ifdef DEBUG
    if (verbose)
    {
        printf("*************** In optOptimizeBools()\n");
    }
#endif
    bool     change    = false;
    bool     retry     = false;
    unsigned numCond   = 0;
    unsigned numReturn = 0;
    unsigned numPasses = 0;
    unsigned stress    = false;

    do
    {
        numPasses++;
        change = false;

        for (BasicBlock* b1 = fgFirstBB; b1 != nullptr; b1 = retry ? b1 : b1->Next())
        {
            retry = false;

            // We're only interested in conditional jumps here

            if (!b1->KindIs(BBJ_COND))
            {
                continue;
            }

            // If there is no next block, we're done

            BasicBlock* b2 = b1->Next();
            if (b2 == nullptr)
            {
                break;
            }

            // The next block must not be marked as BBF_DONT_REMOVE
            if (b2->HasFlag(BBF_DONT_REMOVE))
            {
                continue;
            }

            OptBoolsDsc optBoolsDsc(b1, b2, this);

            // The next block needs to be a condition or return block.

            if (b2->KindIs(BBJ_COND))
            {
                if (!b1->HasJumpTo(b2->GetJumpDest()) && !b2->NextIs(b1->GetJumpDest()))
                {
                    continue;
                }

                // When it is conditional jumps

                if (optBoolsDsc.optOptimizeBoolsCondBlock())
                {
                    change = true;
                    numCond++;
                }
                else if (optBoolsDsc.optOptimizeRangeTests())
                {
                    change = true;
                    retry  = true;
                    numCond++;
                }
#ifdef TARGET_ARM64
                else if (optBoolsDsc.optOptimizeCompareChainCondBlock())
                {
                    // The optimization will have merged b1 and b2. Retry the loop so that
                    // b1 and b2->bbNext can be tested.
                    change = true;
                    retry  = true;
                    numCond++;
                }
#endif
            }
            else if (b2->KindIs(BBJ_RETURN))
            {
                // Set b3 to b1 jump destination
                BasicBlock* b3 = b1->GetJumpDest();

                // b3 must not be marked as BBF_DONT_REMOVE

                if (b3->HasFlag(BBF_DONT_REMOVE))
                {
                    continue;
                }

                // b3 must be RETURN type

                if (!b3->KindIs(BBJ_RETURN))
                {
                    continue;
                }

                if (optBoolsDsc.optOptimizeBoolsReturnBlock(b3))
                {
                    change = true;
                    numReturn++;
                }
            }
            else
            {
#ifdef DEBUG
                optBoolsDsc.optOptimizeBoolsGcStress();
                stress = true;
#endif
            }
        }
    } while (change);

    JITDUMP("\noptimized %u BBJ_COND cases, %u BBJ_RETURN cases in %u passes\n", numCond, numReturn, numPasses);

    const bool modified = stress || ((numCond + numReturn) > 0);
    return modified ? PhaseStatus::MODIFIED_EVERYTHING : PhaseStatus::MODIFIED_NOTHING;
}<|MERGE_RESOLUTION|>--- conflicted
+++ resolved
@@ -1323,26 +1323,16 @@
 
     // Get rid of the second block
 
-<<<<<<< HEAD
-    m_comp->fgUnlinkBlock(m_b2);
+    m_comp->fgUnlinkBlockForRemoval(m_b2);
     m_b2->SetFlag(BBF_REMOVED);
-=======
-    m_comp->fgUnlinkBlockForRemoval(m_b2);
-    m_b2->bbFlags |= BBF_REMOVED;
->>>>>>> 5382edd6
     // If m_b2 was the last block of a try or handler, update the EH table.
     m_comp->ehUpdateForDeletedBlock(m_b2);
 
     if (optReturnBlock)
     {
         // Get rid of the third block
-<<<<<<< HEAD
-        m_comp->fgUnlinkBlock(m_b3);
+        m_comp->fgUnlinkBlockForRemoval(m_b3);
         m_b3->SetFlag(BBF_REMOVED);
-=======
-        m_comp->fgUnlinkBlockForRemoval(m_b3);
-        m_b3->bbFlags |= BBF_REMOVED;
->>>>>>> 5382edd6
         // If m_b3 was the last block of a try or handler, update the EH table.
         m_comp->ehUpdateForDeletedBlock(m_b3);
     }
