--- conflicted
+++ resolved
@@ -797,15 +797,10 @@
     if (unrolled != nullptr)
     {
         // We succeeded, fill the placeholders:
-<<<<<<< HEAD
         // TODO-Bug?: verify if flags matter here
         GenTreeFlags indirFlags = GTF_EMPTY;
-        impAssignTempGen(spanObjRef, impGetNodeAddr(spanObj, CHECK_SPILL_NONE, &indirFlags));
-        impAssignTempGen(spanDataTmp, spanData);
-=======
-        impAssignTempGen(spanObjRef, impGetStructAddr(spanObj, CHECK_SPILL_NONE, true), CHECK_SPILL_NONE);
+        impAssignTempGen(spanObjRef, impGetNodeAddr(spanObj, CHECK_SPILL_NONE, &indirFlags), CHECK_SPILL_NONE);
         impAssignTempGen(spanDataTmp, spanData, CHECK_SPILL_NONE);
->>>>>>> 7f356580
         if (unrolled->OperIs(GT_QMARK))
         {
             // QMARK can't be a root node, spill it to a temp
