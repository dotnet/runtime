--- conflicted
+++ resolved
@@ -842,19 +842,11 @@
 
     if (unrolled != nullptr)
     {
-<<<<<<< HEAD
-        // We succeeded, fill the placeholders:
-        // TODO-Bug?: verify if flags matter here
-        GenTreeFlags indirFlags = GTF_EMPTY;
-        impAssignTempGen(spanObjRef, impGetNodeAddr(spanObj, CHECK_SPILL_NONE, &indirFlags), CHECK_SPILL_NONE);
-        impAssignTempGen(spanDataTmp, spanData, CHECK_SPILL_NONE);
-=======
         if (!spanObj->OperIs(GT_LCL_VAR))
         {
             impAssignTempGen(spanLclNum, spanObj, CHECK_SPILL_NONE);
         }
 
->>>>>>> 3b9b78ca
         if (unrolled->OperIs(GT_QMARK))
         {
             // QMARK can't be a root node, spill it to a temp
