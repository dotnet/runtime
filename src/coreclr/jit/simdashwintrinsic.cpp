--- conflicted
+++ resolved
@@ -219,8 +219,7 @@
                 }
 #endif // TARGET_XARCH
 
-<<<<<<< HEAD
-                if (sizeOfVectorT == 16)
+                if (vectorTByteLength == 16)
                 {
                     return SimdAsHWIntrinsicClassId::VectorT128;
                 }
@@ -228,10 +227,6 @@
                 {
                     return SimdAsHWIntrinsicClassId::Unknown;
                 }
-=======
-                assert(vectorTByteLength == 16);
-                return SimdAsHWIntrinsicClassId::VectorT128;
->>>>>>> b8f82594
             }
             break;
         }
