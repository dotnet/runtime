--- conflicted
+++ resolved
@@ -698,26 +698,10 @@
             break;
         }
 
-<<<<<<< HEAD
-        case NI_VectorT128_ToScalar:
-        case NI_VectorT256_ToScalar:
-        {
-#if defined(TARGET_X86)
-            if (varTypeIsLong(simdBaseType))
-            {
-                // TODO-XARCH-CQ: It may be beneficial to decompose this operation
-                return nullptr;
-            }
-#endif // TARGET_X86
-            break;
-        }
-
         case NI_Quaternion_WithElement:
         case NI_Vector2_WithElement:
         case NI_Vector3_WithElement:
         case NI_Vector4_WithElement:
-=======
->>>>>>> e5c3811c
         case NI_VectorT128_WithElement:
         case NI_VectorT256_WithElement:
         {
