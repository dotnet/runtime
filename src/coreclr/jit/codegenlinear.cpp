--- conflicted
+++ resolved
@@ -1826,32 +1826,6 @@
     }
 }
 
-<<<<<<< HEAD
-=======
-#if FEATURE_ARG_SPLIT
-//------------------------------------------------------------------------
-// genConsumeArgRegSplit: Consume register(s) in Call node to set split struct argument.
-//
-// Arguments:
-//    putArgNode - the PUTARG_STK tree.
-//
-// Return Value:
-//    None.
-//
-void CodeGen::genConsumeArgSplitStruct(GenTreePutArgSplit* putArgNode)
-{
-    assert(putArgNode->OperIs(GT_PUTARG_SPLIT));
-    assert(putArgNode->gtHasReg(compiler));
-
-    genUnspillRegIfNeeded(putArgNode);
-
-    gcInfo.gcMarkRegSetNpt(putArgNode->gtGetRegMask());
-
-    genCheckConsumeNode(putArgNode);
-}
-#endif // FEATURE_ARG_SPLIT
-
->>>>>>> bf80e0e9
 //------------------------------------------------------------------------
 // genPutArgStkFieldList: Generate code for a putArgStk whose source is a GT_FIELD_LIST
 //
