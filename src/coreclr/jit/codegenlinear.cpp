// Licensed to the .NET Foundation under one or more agreements.
// The .NET Foundation licenses this file to you under the MIT license.

/*XXXXXXXXXXXXXXXXXXXXXXXXXXXXXXXXXXXXXXXXXXXXXXXXXXXXXXXXXXXXXXXXXXXXXXXXXXXXX
XXXXXXXXXXXXXXXXXXXXXXXXXXXXXXXXXXXXXXXXXXXXXXXXXXXXXXXXXXXXXXXXXXXXXXXXXXXXXXX
XX                                                                           XX
XX            Code Generation Support Methods for Linear Codegen             XX
XX                                                                           XX
XXXXXXXXXXXXXXXXXXXXXXXXXXXXXXXXXXXXXXXXXXXXXXXXXXXXXXXXXXXXXXXXXXXXXXXXXXXXXXX
XXXXXXXXXXXXXXXXXXXXXXXXXXXXXXXXXXXXXXXXXXXXXXXXXXXXXXXXXXXXXXXXXXXXXXXXXXXXXXX
*/
#include "jitpch.h"
#ifdef _MSC_VER
#pragma hdrstop
#endif

#include "emit.h"
#include "codegen.h"

//------------------------------------------------------------------------
// genInitializeRegisterState: Initialize the register state contained in 'regSet'.
//
// Assumptions:
//    On exit the "rsModifiedRegsMask" (in "regSet") holds all the registers' masks hosting an argument on the function
//    and elements of "rsSpillDesc" (in "regSet") are setted to nullptr.
//
// Notes:
//    This method is intended to be called only from initializeStructuresBeforeBlockCodeGeneration.
void CodeGen::genInitializeRegisterState()
{
    // Initialize the spill tracking logic

    regSet.rsSpillBeg();

    // If any arguments live in registers, mark those regs as such

    unsigned   varNum;
    LclVarDsc* varDsc;

    for (varNum = 0, varDsc = compiler->lvaTable; varNum < compiler->lvaCount; varNum++, varDsc++)
    {
        // Is this variable a parameter assigned to a register?
        if (!varDsc->lvIsParam || !varDsc->lvRegister)
        {
            continue;
        }

        // Is the argument live on entry to the method?
        if (!VarSetOps::IsMember(compiler, compiler->fgFirstBB->bbLiveIn, varDsc->lvVarIndex))
        {
            continue;
        }

        if (varDsc->IsAddressExposed())
        {
            continue;
        }

        // Mark the register as holding the variable
        regNumber reg = varDsc->GetRegNum();
        if (genIsValidIntReg(reg))
        {
            regSet.verifyRegUsed(reg);
        }
    }
}

//------------------------------------------------------------------------
// genInitialize: Initialize Scopes, registers, gcInfo and current liveness variables structures
// used in the generation of blocks' code before.
//
// Assumptions:
//    -The pointer logic in "gcInfo" for pointers on registers and variable is cleaned.
//    -"compiler->compCurLife" becomes an empty set
//    -"compiler->compCurLife" are set to be a clean set
//    -If there is local var info siScopes scope logic in codegen is initialized in "siInit()"
//
// Notes:
//    This method is intended to be called when code generation for blocks happens, and before the list of blocks is
//    iterated.
void CodeGen::genInitialize()
{
    // Initialize the line# tracking logic
    if (compiler->opts.compScopeInfo)
    {
        siInit();
    }

    initializeVariableLiveKeeper();

    genPendingCallLabel = nullptr;

    // Initialize the pointer tracking code

    gcInfo.gcRegPtrSetInit();
    gcInfo.gcVarPtrSetInit();

    // Initialize the register set logic

    genInitializeRegisterState();

    // Make sure a set is allocated for compiler->compCurLife (in the long case), so we can set it to empty without
    // allocation at the start of each basic block.
    VarSetOps::AssignNoCopy(compiler, compiler->compCurLife, VarSetOps::MakeEmpty(compiler));

    // We initialize the stack level before first "BasicBlock" code is generated in case we need to report stack
    // variable needs home and so its stack offset.
    SetStackLevel(0);
}

//------------------------------------------------------------------------
// genCodeForBBlist: Generate code for all the blocks in a method
//
// Arguments:
//    None
//
// Notes:
//    This is the main method for linear codegen. It calls genCodeForTreeNode
//    to generate the code for each node in each BasicBlock, and handles BasicBlock
//    boundaries and branches.
//
void CodeGen::genCodeForBBlist()
{
    unsigned savedStkLvl;

#ifdef DEBUG
    genInterruptibleUsed = true;

    // You have to be careful if you create basic blocks from now on
    compiler->fgSafeBasicBlockCreation = false;
#endif // DEBUG

#if defined(DEBUG) && defined(TARGET_X86)

    // Check stack pointer on call stress mode is not compatible with fully interruptible GC. REVIEW: why?
    //
    if (GetInterruptible() && compiler->opts.compStackCheckOnCall)
    {
        compiler->opts.compStackCheckOnCall = false;
    }

#endif // defined(DEBUG) && defined(TARGET_X86)

#if defined(DEBUG) && defined(TARGET_XARCH)

    // Check stack pointer on return stress mode is not compatible with fully interruptible GC. REVIEW: why?
    // It is also not compatible with any function that makes a tailcall: we aren't smart enough to only
    // insert the SP check in the non-tailcall returns.
    //
    if ((GetInterruptible() || compiler->compTailCallUsed) && compiler->opts.compStackCheckOnRet)
    {
        compiler->opts.compStackCheckOnRet = false;
    }

#endif // defined(DEBUG) && defined(TARGET_XARCH)

    genMarkLabelsForCodegen();

    assert(!compiler->fgFirstBBScratch ||
           compiler->fgFirstBB == compiler->fgFirstBBScratch); // compiler->fgFirstBBScratch has to be first.

    /* Initialize structures used in the block list iteration */
    genInitialize();

    /*-------------------------------------------------------------------------
     *
     *  Walk the basic blocks and generate code for each one
     *
     */

    BasicBlock* block;

    for (block = compiler->fgFirstBB; block != nullptr; block = block->bbNext)
    {

#ifdef DEBUG
        if (compiler->verbose)
        {
            printf("\n=============== Generating ");
            block->dspBlockHeader(compiler, true, true);
            compiler->fgDispBBLiveness(block);
        }
#endif // DEBUG

        assert(LIR::AsRange(block).CheckLIR(compiler));

        // Figure out which registers hold variables on entry to this block

        regSet.ClearMaskVars();
        gcInfo.gcRegGCrefSetCur = RBM_NONE;
        gcInfo.gcRegByrefSetCur = RBM_NONE;

        compiler->m_pLinearScan->recordVarLocationsAtStartOfBB(block);

        // Updating variable liveness after last instruction of previous block was emitted
        // and before first of the current block is emitted
        genUpdateLife(block->bbLiveIn);

        // Even if liveness didn't change, we need to update the registers containing GC references.
        // genUpdateLife will update the registers live due to liveness changes. But what about registers that didn't
        // change? We cleared them out above. Maybe we should just not clear them out, but update the ones that change
        // here. That would require handling the changes in recordVarLocationsAtStartOfBB().

        regMaskTP newLiveRegSet  = RBM_NONE;
        regMaskTP newRegGCrefSet = RBM_NONE;
        regMaskTP newRegByrefSet = RBM_NONE;
#ifdef DEBUG
        VARSET_TP removedGCVars(VarSetOps::MakeEmpty(compiler));
        VARSET_TP addedGCVars(VarSetOps::MakeEmpty(compiler));
#endif
        VarSetOps::Iter iter(compiler, block->bbLiveIn);
        unsigned        varIndex = 0;
        while (iter.NextElem(&varIndex))
        {
            LclVarDsc* varDsc = compiler->lvaGetDescByTrackedIndex(varIndex);

            if (varDsc->lvIsInReg())
            {
                newLiveRegSet |= varDsc->lvRegMask();
                if (varDsc->lvType == TYP_REF)
                {
                    newRegGCrefSet |= varDsc->lvRegMask();
                }
                else if (varDsc->lvType == TYP_BYREF)
                {
                    newRegByrefSet |= varDsc->lvRegMask();
                }
                if (!varDsc->IsAlwaysAliveInMemory())
                {
#ifdef DEBUG
                    if (verbose && VarSetOps::IsMember(compiler, gcInfo.gcVarPtrSetCur, varIndex))
                    {
                        VarSetOps::AddElemD(compiler, removedGCVars, varIndex);
                    }
#endif // DEBUG
                    VarSetOps::RemoveElemD(compiler, gcInfo.gcVarPtrSetCur, varIndex);
                }
            }
            if ((!varDsc->lvIsInReg() || varDsc->IsAlwaysAliveInMemory()) && compiler->lvaIsGCTracked(varDsc))
            {
#ifdef DEBUG
                if (verbose && !VarSetOps::IsMember(compiler, gcInfo.gcVarPtrSetCur, varIndex))
                {
                    VarSetOps::AddElemD(compiler, addedGCVars, varIndex);
                }
#endif // DEBUG
                VarSetOps::AddElemD(compiler, gcInfo.gcVarPtrSetCur, varIndex);
            }
        }

        regSet.SetMaskVars(newLiveRegSet);

#ifdef DEBUG
        if (compiler->verbose)
        {
            if (!VarSetOps::IsEmpty(compiler, addedGCVars))
            {
                printf("\t\t\t\t\t\t\tAdded GCVars: ");
                dumpConvertedVarSet(compiler, addedGCVars);
                printf("\n");
            }
            if (!VarSetOps::IsEmpty(compiler, removedGCVars))
            {
                printf("\t\t\t\t\t\t\tRemoved GCVars: ");
                dumpConvertedVarSet(compiler, removedGCVars);
                printf("\n");
            }
        }
#endif // DEBUG

        gcInfo.gcMarkRegSetGCref(newRegGCrefSet DEBUGARG(true));
        gcInfo.gcMarkRegSetByref(newRegByrefSet DEBUGARG(true));

        /* Blocks with handlerGetsXcptnObj()==true use GT_CATCH_ARG to
           represent the exception object (TYP_REF).
           We mark REG_EXCEPTION_OBJECT as holding a GC object on entry
           to the block,  it will be the first thing evaluated
           (thanks to GTF_ORDER_SIDEEFF).
         */

        if (handlerGetsXcptnObj(block->bbCatchTyp))
        {
            for (GenTree* node : LIR::AsRange(block))
            {
                if (node->OperGet() == GT_CATCH_ARG)
                {
                    gcInfo.gcMarkRegSetGCref(RBM_EXCEPTION_OBJECT);
                    break;
                }
            }
        }

#if defined(TARGET_ARM)
        genInsertNopForUnwinder(block);
#endif

        /* Start a new code output block */

        genUpdateCurrentFunclet(block);

        genLogLabel(block);

        // Tell everyone which basic block we're working on

        compiler->compCurBB = block;

        block->bbEmitCookie = nullptr;

        // If this block is a jump target or it requires a label then set 'needLabel' to true,
        //
        bool needLabel = (block->bbFlags & BBF_HAS_LABEL) != 0;

        if (block == compiler->fgFirstColdBlock)
        {
#ifdef DEBUG
            if (compiler->verbose)
            {
                printf("\nThis is the start of the cold region of the method\n");
            }
#endif
            // We should never have a block that falls through into the Cold section
            noway_assert(!block->bbPrev->bbFallsThrough());

            needLabel = true;
        }

        // We also want to start a new Instruction group by calling emitAddLabel below,
        // when we need accurate bbWeights for this block in the emitter.  We force this
        // whenever our previous block was a BBJ_COND and it has a different weight than us.
        //
        // Note: We need to have set compCurBB before calling emitAddLabel
        //
        if ((block->bbPrev != nullptr) && (block->bbPrev->bbJumpKind == BBJ_COND) &&
            (block->bbWeight != block->bbPrev->bbWeight))
        {
            JITDUMP("Adding label due to BB weight difference: BBJ_COND " FMT_BB " with weight " FMT_WT
                    " different from " FMT_BB " with weight " FMT_WT "\n",
                    block->bbPrev->bbNum, block->bbPrev->bbWeight, block->bbNum, block->bbWeight);
            needLabel = true;
        }

#if FEATURE_LOOP_ALIGN
        if (GetEmitter()->emitEndsWithAlignInstr())
        {
            // Force new label if current IG ends with an align instruction.
            needLabel = true;
        }
#endif

        if (needLabel)
        {
            // Mark a label and update the current set of live GC refs

            block->bbEmitCookie = GetEmitter()->emitAddLabel(gcInfo.gcVarPtrSetCur, gcInfo.gcRegGCrefSetCur,
                                                             gcInfo.gcRegByrefSetCur, false DEBUG_ARG(block));
        }

        if (block == compiler->fgFirstColdBlock)
        {
            // We require the block that starts the Cold section to have a label
            noway_assert(block->bbEmitCookie);
            GetEmitter()->emitSetFirstColdIGCookie(block->bbEmitCookie);
        }

        // Both stacks are always empty on entry to a basic block.
        assert(genStackLevel == 0);
        genAdjustStackLevel(block);
        savedStkLvl = genStackLevel;

        // Needed when jitting debug code
        siBeginBlock(block);

        // BBF_INTERNAL blocks don't correspond to any single IL instruction.
        if (compiler->opts.compDbgInfo && (block->bbFlags & BBF_INTERNAL) &&
            !compiler->fgBBisScratch(block)) // If the block is the distinguished first scratch block, then no need to
                                             // emit a NO_MAPPING entry, immediately after the prolog.
        {
            genIPmappingAdd(IPmappingDscKind::NoMapping, DebugInfo(), true);
        }

        bool firstMapping = true;

#if defined(FEATURE_EH_FUNCLETS)
        if (block->bbFlags & BBF_FUNCLET_BEG)
        {
            genReserveFuncletProlog(block);
        }
#endif // FEATURE_EH_FUNCLETS

        // Clear compCurStmt and compCurLifeTree.
        compiler->compCurStmt     = nullptr;
        compiler->compCurLifeTree = nullptr;

        // Emit poisoning into scratch BB that comes right after prolog.
        // We cannot emit this code in the prolog as it might make the prolog too large.
        if (compiler->compShouldPoisonFrame() && compiler->fgBBisScratch(block))
        {
            genPoisonFrame(newLiveRegSet);
        }

        // Traverse the block in linear order, generating code for each node as we
        // as we encounter it.
        CLANG_FORMAT_COMMENT_ANCHOR;

#ifdef DEBUG
        // Set the use-order numbers for each node.
        {
            int useNum = 0;
            for (GenTree* node : LIR::AsRange(block))
            {
                assert((node->gtDebugFlags & GTF_DEBUG_NODE_CG_CONSUMED) == 0);

                node->gtUseNum = -1;
                if (node->isContained() || node->IsCopyOrReload())
                {
                    continue;
                }

                for (GenTree* operand : node->Operands())
                {
                    genNumberOperandUse(operand, useNum);
                }
            }
        }
#endif // DEBUG

        bool addRichMappings = JitConfig.RichDebugInfo() != 0;

        INDEBUG(addRichMappings |= JitConfig.JitDisasmWithDebugInfo() != 0);
        INDEBUG(addRichMappings |= JitConfig.WriteRichDebugInfoFile() != nullptr);

        DebugInfo currentDI;
        for (GenTree* node : LIR::AsRange(block))
        {
            // Do we have a new IL offset?
            if (node->OperGet() == GT_IL_OFFSET)
            {
                GenTreeILOffset* ilOffset = node->AsILOffset();
                DebugInfo        rootDI   = ilOffset->gtStmtDI.GetRoot();
                if (rootDI.IsValid())
                {
                    genEnsureCodeEmitted(currentDI);
                    currentDI = rootDI;
                    genIPmappingAdd(IPmappingDscKind::Normal, currentDI, firstMapping);
                    firstMapping = false;
                }

                if (addRichMappings && ilOffset->gtStmtDI.IsValid())
                {
                    genAddRichIPMappingHere(ilOffset->gtStmtDI);
                }

#ifdef DEBUG
                assert(ilOffset->gtStmtLastILoffs <= compiler->info.compILCodeSize ||
                       ilOffset->gtStmtLastILoffs == BAD_IL_OFFSET);

                if (compiler->opts.dspCode && compiler->opts.dspInstrs && ilOffset->gtStmtLastILoffs != BAD_IL_OFFSET)
                {
                    while (genCurDispOffset <= ilOffset->gtStmtLastILoffs)
                    {
                        genCurDispOffset += dumpSingleInstr(compiler->info.compCode, genCurDispOffset, ">    ");
                    }
                }

#endif // DEBUG
            }

            genCodeForTreeNode(node);
            if (node->gtHasReg(compiler) && node->IsUnusedValue())
            {
                genConsumeReg(node);
            }
        } // end for each node in block

#ifdef DEBUG
        // The following set of register spill checks and GC pointer tracking checks used to be
        // performed at statement boundaries. Now, with LIR, there are no statements, so they are
        // performed at the end of each block.
        // TODO: could these checks be performed more frequently? E.g., at each location where
        // the register allocator says there are no live non-variable registers. Perhaps this could
        // be done by using the map maintained by LSRA (operandToLocationInfoMap) to mark a node
        // somehow when, after the execution of that node, there will be no live non-variable registers.

        regSet.rsSpillChk();

        /* Make sure we didn't bungle pointer register tracking */

        regMaskTP ptrRegs       = gcInfo.gcRegGCrefSetCur | gcInfo.gcRegByrefSetCur;
        regMaskTP nonVarPtrRegs = ptrRegs & ~regSet.GetMaskVars();

        // If return is a GC-type, clear it.  Note that if a common
        // epilog is generated (genReturnBB) it has a void return
        // even though we might return a ref.  We can't use the compRetType
        // as the determiner because something we are tracking as a byref
        // might be used as a return value of a int function (which is legal)
        GenTree* blockLastNode = block->lastNode();
        if ((blockLastNode != nullptr) && (blockLastNode->gtOper == GT_RETURN) &&
            (varTypeIsGC(compiler->info.compRetType) ||
             (blockLastNode->AsOp()->gtOp1 != nullptr && varTypeIsGC(blockLastNode->AsOp()->gtOp1->TypeGet()))))
        {
            nonVarPtrRegs &= ~RBM_INTRET;
        }

        if (nonVarPtrRegs)
        {
            printf("Regset after " FMT_BB " gcr=", block->bbNum);
            printRegMaskInt(gcInfo.gcRegGCrefSetCur & ~regSet.GetMaskVars());
            compiler->GetEmitter()->emitDispRegSet(gcInfo.gcRegGCrefSetCur & ~regSet.GetMaskVars());
            printf(", byr=");
            printRegMaskInt(gcInfo.gcRegByrefSetCur & ~regSet.GetMaskVars());
            compiler->GetEmitter()->emitDispRegSet(gcInfo.gcRegByrefSetCur & ~regSet.GetMaskVars());
            printf(", regVars=");
            printRegMaskInt(regSet.GetMaskVars());
            compiler->GetEmitter()->emitDispRegSet(regSet.GetMaskVars());
            printf("\n");
        }

        noway_assert(nonVarPtrRegs == RBM_NONE);
#endif // DEBUG

#if defined(DEBUG)
        if (block->bbNext == nullptr)
        {
// Unit testing of the emitter: generate a bunch of instructions into the last block
// (it's as good as any, but better than the prologue, which can only be a single instruction
// group) then use DOTNET_JitLateDisasm=* to see if the late disassembler
// thinks the instructions are the same as we do.
#if defined(TARGET_AMD64) && defined(LATE_DISASM)
            genAmd64EmitterUnitTests();
#elif defined(TARGET_ARM64)
            genArm64EmitterUnitTests();
#endif // TARGET_ARM64
        }
#endif // defined(DEBUG)

        // It is possible to reach the end of the block without generating code for the current IL offset.
        // For example, if the following IR ends the current block, no code will have been generated for
        // offset 21:
        //
        //          (  0,  0) [000040] ------------                il_offset void   IL offset: 21
        //
        //     N001 (  0,  0) [000039] ------------                nop       void
        //
        // This can lead to problems when debugging the generated code. To prevent these issues, make sure
        // we've generated code for the last IL offset we saw in the block.
        genEnsureCodeEmitted(currentDI);

        /* Is this the last block, and are there any open scopes left ? */

        bool isLastBlockProcessed = (block->bbNext == nullptr);
        if (block->isBBCallAlwaysPair())
        {
            isLastBlockProcessed = (block->bbNext->bbNext == nullptr);
        }

        if (compiler->opts.compDbgInfo && isLastBlockProcessed)
        {
            varLiveKeeper->siEndAllVariableLiveRange(compiler->compCurLife);
        }

        if (compiler->opts.compScopeInfo && (compiler->info.compVarScopesCount > 0))
        {
            siEndBlock(block);
        }

        SubtractStackLevel(savedStkLvl);

#ifdef DEBUG
        // compCurLife should be equal to the liveOut set, except that we don't keep
        // it up to date for vars that are not register candidates
        // (it would be nice to have a xor set function)

        VARSET_TP mismatchLiveVars(VarSetOps::Diff(compiler, block->bbLiveOut, compiler->compCurLife));
        VarSetOps::UnionD(compiler, mismatchLiveVars,
                          VarSetOps::Diff(compiler, compiler->compCurLife, block->bbLiveOut));
        VarSetOps::Iter mismatchLiveVarIter(compiler, mismatchLiveVars);
        unsigned        mismatchLiveVarIndex  = 0;
        bool            foundMismatchedRegVar = false;
        while (mismatchLiveVarIter.NextElem(&mismatchLiveVarIndex))
        {
            LclVarDsc* varDsc = compiler->lvaGetDescByTrackedIndex(mismatchLiveVarIndex);
            if (varDsc->lvIsRegCandidate())
            {
                if (!foundMismatchedRegVar)
                {
                    JITDUMP("Mismatched live reg vars after " FMT_BB ":", block->bbNum);
                    foundMismatchedRegVar = true;
                }
                JITDUMP(" V%02u", compiler->lvaTrackedIndexToLclNum(mismatchLiveVarIndex));
            }
        }
        if (foundMismatchedRegVar)
        {
            JITDUMP("\n");
            assert(!"Found mismatched live reg var(s) after block");
        }
#endif

        /* Both stacks should always be empty on exit from a basic block */
        noway_assert(genStackLevel == 0);

#ifdef TARGET_AMD64
        // On AMD64, we need to generate a NOP after a call that is the last instruction of the block, in several
        // situations, to support proper exception handling semantics. This is mostly to ensure that when the stack
        // walker computes an instruction pointer for a frame, that instruction pointer is in the correct EH region.
        // The document "X64 and ARM ABIs.docx" has more details. The situations:
        // 1. If the call instruction is in a different EH region as the instruction that follows it.
        // 2. If the call immediately precedes an OS epilog. (Note that what the JIT or VM consider an epilog might
        //    be slightly different from what the OS considers an epilog, and it is the OS-reported epilog that matters
        //    here.)
        // We handle case #1 here, and case #2 in the emitter.
        if (GetEmitter()->emitIsLastInsCall())
        {
            // Ok, the last instruction generated is a call instruction. Do any of the other conditions hold?
            // Note: we may be generating a few too many NOPs for the case of call preceding an epilog. Technically,
            // if the next block is a BBJ_RETURN, an epilog will be generated, but there may be some instructions
            // generated before the OS epilog starts, such as a GS cookie check.
            if ((block->bbNext == nullptr) || !BasicBlock::sameEHRegion(block, block->bbNext))
            {
                // We only need the NOP if we're not going to generate any more code as part of the block end.

                switch (block->bbJumpKind)
                {
                    case BBJ_ALWAYS:
                    case BBJ_THROW:
                    case BBJ_CALLFINALLY:
                    case BBJ_EHCATCHRET:
                    // We're going to generate more code below anyway, so no need for the NOP.

                    case BBJ_RETURN:
                    case BBJ_EHFINALLYRET:
                    case BBJ_EHFILTERRET:
                        // These are the "epilog follows" case, handled in the emitter.

                        break;

                    case BBJ_NONE:
                        if (block->bbNext == nullptr)
                        {
                            // Call immediately before the end of the code; we should never get here    .
                            instGen(INS_BREAKPOINT); // This should never get executed
                        }
                        else
                        {
                            // We need the NOP
                            instGen(INS_nop);
                        }
                        break;

                    case BBJ_COND:
                    case BBJ_SWITCH:
                    // These can't have a call as the last instruction!

                    default:
                        noway_assert(!"Unexpected bbJumpKind");
                        break;
                }
            }
        }
#endif // TARGET_AMD64

        /* Do we need to generate a jump or return? */

        switch (block->bbJumpKind)
        {
            case BBJ_RETURN:
                genExitCode(block);
                break;

            case BBJ_THROW:
                // If we have a throw at the end of a function or funclet, we need to emit another instruction
                // afterwards to help the OS unwinder determine the correct context during unwind.
                // We insert an unexecuted breakpoint instruction in several situations
                // following a throw instruction:
                // 1. If the throw is the last instruction of the function or funclet. This helps
                //    the OS unwinder determine the correct context during an unwind from the
                //    thrown exception.
                // 2. If this is this is the last block of the hot section.
                // 3. If the subsequent block is a special throw block.
                // 4. On AMD64, if the next block is in a different EH region.
                if ((block->bbNext == nullptr) || (block->bbNext->bbFlags & BBF_FUNCLET_BEG) ||
                    !BasicBlock::sameEHRegion(block, block->bbNext) ||
                    (!isFramePointerUsed() && compiler->fgIsThrowHlpBlk(block->bbNext)) ||
                    block->bbNext == compiler->fgFirstColdBlock)
                {
                    instGen(INS_BREAKPOINT); // This should never get executed
                }
                // Do likewise for blocks that end in DOES_NOT_RETURN calls
                // that were not caught by the above rules. This ensures that
                // gc register liveness doesn't change across call instructions
                // in fully-interruptible mode.
                else
                {
                    GenTree* call = block->lastNode();

                    if ((call != nullptr) && (call->gtOper == GT_CALL))
                    {
                        if ((call->AsCall()->gtCallMoreFlags & GTF_CALL_M_DOES_NOT_RETURN) != 0)
                        {
                            instGen(INS_BREAKPOINT); // This should never get executed
                        }
                    }
                }

                break;

            case BBJ_CALLFINALLY:
                block = genCallFinally(block);
                break;

#if defined(FEATURE_EH_FUNCLETS)

            case BBJ_EHCATCHRET:
                genEHCatchRet(block);
                FALLTHROUGH;

            case BBJ_EHFINALLYRET:
            case BBJ_EHFILTERRET:
                genReserveFuncletEpilog(block);
                break;

#else // !FEATURE_EH_FUNCLETS

            case BBJ_EHCATCHRET:
                noway_assert(!"Unexpected BBJ_EHCATCHRET"); // not used on x86
                break;

            case BBJ_EHFINALLYRET:
            case BBJ_EHFILTERRET:
                genEHFinallyOrFilterRet(block);
                break;

#endif // !FEATURE_EH_FUNCLETS

            case BBJ_NONE:
            case BBJ_SWITCH:
                break;

            case BBJ_ALWAYS:
#ifdef TARGET_XARCH
            {
                // If a block was selected to place an alignment instruction because it ended
                // with a jump, do not remove jumps from such blocks.
                // Do not remove a jump between hot and cold regions.
                bool isRemovableJmpCandidate =
                    !block->hasAlign() && !compiler->fgInDifferentRegions(block, block->bbJumpDest);

#ifdef TARGET_AMD64
                // AMD64 requires an instruction after a call instruction for unwinding
                // inside an EH region so if the last instruction generated was a call instruction
                // do not allow this jump to be marked for possible later removal.
                isRemovableJmpCandidate = isRemovableJmpCandidate && !GetEmitter()->emitIsLastInsCall();
#endif // TARGET_AMD64

                inst_JMP(EJ_jmp, block->bbJumpDest, isRemovableJmpCandidate);
            }
#else
                inst_JMP(EJ_jmp, block->bbJumpDest);
#endif // TARGET_XARCH

                FALLTHROUGH;

            case BBJ_COND:

#if FEATURE_LOOP_ALIGN
                // This is the last place where we operate on blocks and after this, we operate
                // on IG. Hence, if we know that the destination of "block" is the first block
                // of a loop and needs alignment (it has BBF_LOOP_ALIGN), then "block" represents
                // end of the loop. Propagate that information on the IG through "igLoopBackEdge".
                //
                // During emitter, this information will be used to calculate the loop size.
                // Depending on the loop size, decision of whether to align a loop or not will be taken.
                //
                // In the emitter, we need to calculate the loop size from `block->bbJumpDest` through
                // `block` (inclusive). Thus, we need to ensure there is a label on the lexical fall-through
                // block, even if one is not otherwise needed, to be able to calculate the size of this
                // loop (loop size is calculated by walking the instruction groups; see emitter::getLoopSize()).

                if (block->bbJumpDest->isLoopAlign())
                {
                    GetEmitter()->emitSetLoopBackEdge(block->bbJumpDest);

                    if (block->bbNext != nullptr)
                    {
                        JITDUMP("Mark " FMT_BB " as label: alignment end-of-loop\n", block->bbNext->bbNum);
                        block->bbNext->bbFlags |= BBF_HAS_LABEL;
                    }
                }
#endif // FEATURE_LOOP_ALIGN

                break;

            default:
                noway_assert(!"Unexpected bbJumpKind");
                break;
        }

#if FEATURE_LOOP_ALIGN
        if (block->hasAlign())
        {
            // If this block has 'align' instruction in the end (identified by BBF_HAS_ALIGN),
            // then need to add align instruction in the current "block".
            //
            // For non-adaptive alignment, add alignment instruction of size depending on the
            // compJitAlignLoopBoundary.
            // For adaptive alignment, alignment instruction will always be of 15 bytes for xarch
            // and 16 bytes for arm64.

            assert(ShouldAlignLoops());
            assert(!block->isBBCallAlwaysPairTail());
#if FEATURE_EH_CALLFINALLY_THUNKS
            assert(block->bbJumpKind != BBJ_CALLFINALLY);
#endif // FEATURE_EH_CALLFINALLY_THUNKS

            GetEmitter()->emitLoopAlignment(DEBUG_ARG1(block->bbJumpKind == BBJ_ALWAYS));
        }

        if ((block->bbNext != nullptr) && (block->bbNext->isLoopAlign()))
        {
            if (compiler->opts.compJitHideAlignBehindJmp)
            {
                // The current IG is the one that is just before the IG having loop start.
                // Establish a connection of recent align instruction emitted to the loop
                // it actually is aligning using 'idaLoopHeadPredIG'.
                GetEmitter()->emitConnectAlignInstrWithCurIG();
            }
        }
#endif

#ifdef DEBUG
        if (compiler->verbose)
        {
            varLiveKeeper->dumpBlockVariableLiveRanges(block);
        }
        compiler->compCurBB = nullptr;
#endif // DEBUG
    }  //------------------ END-FOR each block of the method -------------------

    // There could be variables alive at this point. For example see lvaKeepAliveAndReportThis.
    // This call is for cleaning the GC refs
    genUpdateLife(VarSetOps::MakeEmpty(compiler));

    /* Finalize the spill  tracking logic */

    regSet.rsSpillEnd();

    /* Finalize the temp   tracking logic */

    regSet.tmpEnd();

#ifdef DEBUG
    if (compiler->verbose)
    {
        printf("\n# ");
        printf("compCycleEstimate = %6d, compSizeEstimate = %5d ", compiler->compCycleEstimate,
               compiler->compSizeEstimate);
        printf("%s\n", compiler->info.compFullName);
    }
#endif
}

/*
XXXXXXXXXXXXXXXXXXXXXXXXXXXXXXXXXXXXXXXXXXXXXXXXXXXXXXXXXXXXXXXXXXXXXXXXXXXXXXX
XXXXXXXXXXXXXXXXXXXXXXXXXXXXXXXXXXXXXXXXXXXXXXXXXXXXXXXXXXXXXXXXXXXXXXXXXXXXXXX
XX                                                                           XX
XX                         Register Management                               XX
XX                                                                           XX
XXXXXXXXXXXXXXXXXXXXXXXXXXXXXXXXXXXXXXXXXXXXXXXXXXXXXXXXXXXXXXXXXXXXXXXXXXXXXXX
XXXXXXXXXXXXXXXXXXXXXXXXXXXXXXXXXXXXXXXXXXXXXXXXXXXXXXXXXXXXXXXXXXXXXXXXXXXXXXX
*/

//------------------------------------------------------------------------
// genSpillVar: Spill a local variable
//
// Arguments:
//    tree      - the lclVar node for the variable being spilled
//
// Return Value:
//    None.
//
// Assumptions:
//    The lclVar must be a register candidate (lvRegCandidate)

void CodeGen::genSpillVar(GenTree* tree)
{
    unsigned   varNum = tree->AsLclVarCommon()->GetLclNum();
    LclVarDsc* varDsc = compiler->lvaGetDesc(varNum);

    assert(varDsc->lvIsRegCandidate());

    // We don't actually need to spill if it is already living in memory
    bool needsSpill = ((tree->gtFlags & GTF_VAR_DEF) == 0 && varDsc->lvIsInReg());
    if (needsSpill)
    {
        // In order for a lclVar to have been allocated to a register, it must not have been aliasable, and can
        // therefore be store-normalized (rather than load-normalized). In fact, not performing store normalization
        // can lead to problems on architectures where a lclVar may be allocated to a register that is not
        // addressable at the granularity of the lclVar's defined type (e.g. x86).
        var_types lclType = varDsc->GetStackSlotHomeType();
        emitAttr  size    = emitTypeSize(lclType);

        // If this is a write-thru or a single-def variable, we don't actually spill at a use,
        // but we will kill the var in the reg (below).
        if (!varDsc->IsAlwaysAliveInMemory())
        {
            instruction storeIns = ins_Store(lclType, compiler->isSIMDTypeLocalAligned(varNum));
            assert(varDsc->GetRegNum() == tree->GetRegNum());
            inst_TT_RV(storeIns, size, tree, tree->GetRegNum());
        }

        // We should only have both GTF_SPILL (i.e. the flag causing this method to be called) and
        // GTF_SPILLED on a write-thru/single-def def, for which we should not be calling this method.
        assert((tree->gtFlags & GTF_SPILLED) == 0);

        // Remove the live var from the register.
        genUpdateRegLife(varDsc, /*isBorn*/ false, /*isDying*/ true DEBUGARG(tree));
        gcInfo.gcMarkRegSetNpt(varDsc->lvRegMask());

        if (VarSetOps::IsMember(compiler, gcInfo.gcTrkStkPtrLcls, varDsc->lvVarIndex))
        {
#ifdef DEBUG
            if (!VarSetOps::IsMember(compiler, gcInfo.gcVarPtrSetCur, varDsc->lvVarIndex))
            {
                JITDUMP("\t\t\t\t\t\t\tVar V%02u becoming live\n", varNum);
            }
            else
            {
                JITDUMP("\t\t\t\t\t\t\tVar V%02u continuing live\n", varNum);
            }
#endif
            VarSetOps::AddElemD(compiler, gcInfo.gcVarPtrSetCur, varDsc->lvVarIndex);
        }
    }

    tree->gtFlags &= ~GTF_SPILL;
    // If this is NOT a write-thru, reset the var location.
    if ((tree->gtFlags & GTF_SPILLED) == 0)
    {
        varDsc->SetRegNum(REG_STK);
        if (varTypeIsMultiReg(tree))
        {
            varDsc->SetOtherReg(REG_STK);
        }
    }
    else
    {
        // We only have 'GTF_SPILL' and 'GTF_SPILLED' on a def of a write-thru lclVar
        // or a single-def var that is to be spilled at its definition.
        assert((varDsc->IsAlwaysAliveInMemory()) && ((tree->gtFlags & GTF_VAR_DEF) != 0));
    }

    if (needsSpill)
    {
        // We need this after "lvRegNum" has change because now we are sure that varDsc->lvIsInReg() is false.
        // "SiVarLoc" constructor uses the "LclVarDsc" of the variable.
        varLiveKeeper->siUpdateVariableLiveRange(varDsc, varNum);
    }
}

//------------------------------------------------------------------------
// genUpdateVarReg: Update the current register location for a multi-reg lclVar
//
// Arguments:
//    varDsc   - the LclVarDsc for the lclVar
//    tree     - the lclVar node
//    regIndex - the index of the register in the node
//
// inline
void CodeGenInterface::genUpdateVarReg(LclVarDsc* varDsc, GenTree* tree, int regIndex)
{
    // This should only be called for multireg lclVars.
    assert(compiler->lvaEnregMultiRegVars);
    assert(tree->IsMultiRegLclVar() || (tree->gtOper == GT_COPY));
    varDsc->SetRegNum(tree->GetRegByIndex(regIndex));
}

//------------------------------------------------------------------------
// genUpdateVarReg: Update the current register location for a lclVar
//
// Arguments:
//    varDsc - the LclVarDsc for the lclVar
//    tree   - the lclVar node
//
// inline
void CodeGenInterface::genUpdateVarReg(LclVarDsc* varDsc, GenTree* tree)
{
    // This should not be called for multireg lclVars.
    assert((tree->OperIsScalarLocal() && !tree->IsMultiRegLclVar()) || (tree->gtOper == GT_COPY));
    varDsc->SetRegNum(tree->GetRegNum());
}

//------------------------------------------------------------------------
// sameRegAsDst: Return the child that has the same reg as the dst (if any)
//
// Arguments:
//    tree  - the node of interest
//    other - an out parameter to return the other child
//
// Notes:
//    If 'tree' has a child with the same assigned register as its target reg,
//    that child will be returned, and 'other' will contain the non-matching child.
//    Otherwise, both other and the return value will be nullptr.
//
GenTree* sameRegAsDst(GenTree* tree, GenTree*& other /*out*/)
{
    if (tree->GetRegNum() == REG_NA)
    {
        other = nullptr;
        return nullptr;
    }

    GenTree* op1 = tree->AsOp()->gtOp1;
    GenTree* op2 = tree->AsOp()->gtOp2;
    if (op1->GetRegNum() == tree->GetRegNum())
    {
        other = op2;
        return op1;
    }
    if (op2->GetRegNum() == tree->GetRegNum())
    {
        other = op1;
        return op2;
    }
    else
    {
        other = nullptr;
        return nullptr;
    }
}

//------------------------------------------------------------------------
// genUnspillLocal: Reload a register candidate local into a register, if needed.
//
// Arguments:
//     varNum    - The variable number of the local to be reloaded (unspilled).
//                 It may be a local field.
//     type      - The type of the local.
//     lclNode   - The node being unspilled. Note that for a multi-reg local,
//                 the gtLclNum will be that of the parent struct.
//     regNum    - The register that 'varNum' should be loaded to.
//     reSpill   - True if it will be immediately spilled after use.
//     isLastUse - True if this is a last use of 'varNum'.
//
// Notes:
//     The caller must have determined that this local needs to be unspilled.
void CodeGen::genUnspillLocal(
    unsigned varNum, var_types type, GenTreeLclVar* lclNode, regNumber regNum, bool reSpill, bool isLastUse)
{
    LclVarDsc* varDsc = compiler->lvaGetDesc(varNum);
    inst_set_SV_var(lclNode);
    instruction ins = ins_Load(type, compiler->isSIMDTypeLocalAligned(varNum));
    GetEmitter()->emitIns_R_S(ins, emitTypeSize(type), regNum, varNum, 0);

    // TODO-Review: We would like to call:
    //      genUpdateRegLife(varDsc, /*isBorn*/ true, /*isDying*/ false DEBUGARG(tree));
    // instead of the following code, but this ends up hitting this assert:
    //      assert((regSet.GetMaskVars() & regMask) == 0);
    // due to issues with LSRA resolution moves.
    // So, just force it for now. This probably indicates a condition that creates a GC hole!
    //
    // Extra note: I think we really want to call something like gcInfo.gcUpdateForRegVarMove,
    // because the variable is not really going live or dead, but that method is somewhat poorly
    // factored because it, in turn, updates rsMaskVars which is part of RegSet not GCInfo.
    // TODO-Cleanup: This code exists in other CodeGen*.cpp files, and should be moved to CodeGenCommon.cpp.

    // Don't update the variable's location if we are just re-spilling it again.

    if (!reSpill)
    {
        varDsc->SetRegNum(regNum);

        // We want "VariableLiveRange" inclusive on the beginning and exclusive on the ending.
        // For that we shouldn't report an update of the variable location if is becoming dead
        // on the same native offset.
        if (!isLastUse)
        {
            // Report the home change for this variable
            varLiveKeeper->siUpdateVariableLiveRange(varDsc, varNum);
        }

        if (!varDsc->IsAlwaysAliveInMemory())
        {
#ifdef DEBUG
            if (VarSetOps::IsMember(compiler, gcInfo.gcVarPtrSetCur, varDsc->lvVarIndex))
            {
                JITDUMP("\t\t\t\t\t\t\tRemoving V%02u from gcVarPtrSetCur\n", varNum);
            }
#endif // DEBUG
            VarSetOps::RemoveElemD(compiler, gcInfo.gcVarPtrSetCur, varDsc->lvVarIndex);
        }

#ifdef DEBUG
        if (compiler->verbose)
        {
            printf("\t\t\t\t\t\t\tV%02u in reg ", varNum);
            varDsc->PrintVarReg();
            printf(" is becoming live  ");
            compiler->printTreeID(lclNode);
            printf("\n");
        }
#endif // DEBUG

        regSet.AddMaskVars(genGetRegMask(varDsc));
    }

    gcInfo.gcMarkRegPtrVal(regNum, type);
}

//------------------------------------------------------------------------
// genUnspillRegIfNeeded: Reload a MultiReg source value into a register, if needed
//
// Arguments:
//    tree          - the MultiReg node of interest.
//    multiRegIndex - the index of the value to reload, if needed.
//
// Notes:
//    It must *not* be a GT_LCL_VAR (those are handled separately).
//    In the normal case, the value will be reloaded into the register it
//    was originally computed into. However, if that register is not available,
//    the register allocator will have allocated a different register, and
//    inserted a GT_RELOAD to indicate the register into which it should be
//    reloaded.
//
void CodeGen::genUnspillRegIfNeeded(GenTree* tree, unsigned multiRegIndex)
{
    GenTree* unspillTree = tree;
    assert(unspillTree->IsMultiRegNode());

    if (tree->gtOper == GT_RELOAD)
    {
        unspillTree = tree->AsOp()->gtOp1;
    }

    // In case of multi-reg node, GTF_SPILLED flag on it indicates that
    // one or more of its result regs are spilled.  Individual spill flags need to be
    // queried to determine which specific result regs need to be unspilled.
    if ((unspillTree->gtFlags & GTF_SPILLED) == 0)
    {
        return;
    }
    GenTreeFlags spillFlags = unspillTree->GetRegSpillFlagByIdx(multiRegIndex);
    if ((spillFlags & GTF_SPILLED) == 0)
    {
        return;
    }

    regNumber dstReg = tree->GetRegByIndex(multiRegIndex);
    if (dstReg == REG_NA)
    {
        assert(tree->IsCopyOrReload());
        dstReg = unspillTree->GetRegByIndex(multiRegIndex);
    }
    if (tree->IsMultiRegLclVar())
    {
        GenTreeLclVar* lclNode     = tree->AsLclVar();
        unsigned       fieldVarNum = compiler->lvaGetDesc(lclNode)->lvFieldLclStart + multiRegIndex;
        bool           reSpill     = ((spillFlags & GTF_SPILL) != 0);
        bool           isLastUse   = lclNode->IsLastUse(multiRegIndex);
        genUnspillLocal(fieldVarNum, compiler->lvaGetDesc(fieldVarNum)->TypeGet(), lclNode, dstReg, reSpill, isLastUse);
    }
    else
    {
        var_types dstType        = unspillTree->GetRegTypeByIndex(multiRegIndex);
        regNumber unspillTreeReg = unspillTree->GetRegByIndex(multiRegIndex);
        TempDsc*  t              = regSet.rsUnspillInPlace(unspillTree, unspillTreeReg, multiRegIndex);
        emitAttr  emitType       = emitActualTypeSize(dstType);
        GetEmitter()->emitIns_R_S(ins_Load(dstType), emitType, dstReg, t->tdTempNum(), 0);
        regSet.tmpRlsTemp(t);
        gcInfo.gcMarkRegPtrVal(dstReg, dstType);
    }
}

//------------------------------------------------------------------------
// genUnspillRegIfNeeded: Reload the value into a register, if needed
//
// Arguments:
//    tree - the node of interest.
//
// Notes:
//    In the normal case, the value will be reloaded into the register it
//    was originally computed into. However, if that register is not available,
//    the register allocator will have allocated a different register, and
//    inserted a GT_RELOAD to indicate the register into which it should be
//    reloaded.
//
//    A GT_RELOAD never has a reg candidate lclVar or multi-reg lclVar as its child.
//    This is because register candidates locals always have distinct tree nodes
//    for uses and definitions. (This is unlike non-register candidate locals which
//    may be "defined" by a GT_LCL_VAR node that loads it into a register. It may
//    then have a GT_RELOAD inserted if it needs a different register, though this
//    is unlikely to happen except in stress modes.)
//
void CodeGen::genUnspillRegIfNeeded(GenTree* tree)
{
    GenTree* unspillTree = tree;
    if (tree->gtOper == GT_RELOAD)
    {
        unspillTree = tree->AsOp()->gtOp1;
    }

    if ((unspillTree->gtFlags & GTF_SPILLED) != 0)
    {
        if (genIsRegCandidateLocal(unspillTree))
        {
            // We never have a GT_RELOAD for this case.
            assert(tree == unspillTree);

            // Reset spilled flag, since we are going to load a local variable from its home location.
            unspillTree->gtFlags &= ~GTF_SPILLED;

            GenTreeLclVar* lcl       = unspillTree->AsLclVar();
            LclVarDsc*     varDsc    = compiler->lvaGetDesc(lcl);
            var_types      spillType = varDsc->GetRegisterType(lcl);
            assert(spillType != TYP_UNDEF);

// TODO-Cleanup: The following code could probably be further merged and cleaned up.
#if defined(TARGET_XARCH) || defined(TARGET_ARM64) || defined(TARGET_LOONGARCH64)
            // Load local variable from its home location.
            // Never allow truncating the locals here, otherwise a subsequent
            // use of the local with a wider type would see the truncated
            // value. We do allow wider loads as those can be efficient even
            // when unaligned and might be smaller encoding wise (on xarch).
            var_types lclLoadType = varDsc->lvNormalizeOnLoad() ? varDsc->TypeGet() : varDsc->GetStackSlotHomeType();
            assert(lclLoadType != TYP_UNDEF);
            if (genTypeSize(spillType) < genTypeSize(lclLoadType))
            {
                spillType = lclLoadType;
            }

#if defined(TARGET_LOONGARCH64)
            if (varTypeIsFloating(spillType) && emitter::isGeneralRegister(tree->GetRegNum()))
            {
                spillType = spillType == TYP_FLOAT ? TYP_INT : TYP_LONG;
            }
#endif
#elif defined(TARGET_ARM)
// No normalizing for ARM
#else
            NYI("Unspilling not implemented for this target architecture.");
#endif
            bool reSpill   = ((unspillTree->gtFlags & GTF_SPILL) != 0);
            bool isLastUse = lcl->IsLastUse(0);
            genUnspillLocal(lcl->GetLclNum(), spillType, lcl->AsLclVar(), tree->GetRegNum(), reSpill, isLastUse);
        }
        else if (unspillTree->IsMultiRegLclVar())
        {
            // We never have a GT_RELOAD for this case.
            assert(tree == unspillTree);

            GenTreeLclVar* lclNode  = unspillTree->AsLclVar();
            LclVarDsc*     varDsc   = compiler->lvaGetDesc(lclNode);
            unsigned       regCount = varDsc->lvFieldCnt;

            for (unsigned i = 0; i < regCount; ++i)
            {
                GenTreeFlags spillFlags = lclNode->GetRegSpillFlagByIdx(i);
                if ((spillFlags & GTF_SPILLED) != 0)
                {
                    regNumber reg         = lclNode->GetRegNumByIdx(i);
                    unsigned  fieldVarNum = varDsc->lvFieldLclStart + i;
                    bool      reSpill     = ((spillFlags & GTF_SPILL) != 0);
                    bool      isLastUse   = lclNode->IsLastUse(i);
                    genUnspillLocal(fieldVarNum, compiler->lvaGetDesc(fieldVarNum)->TypeGet(), lclNode, reg, reSpill,
                                    isLastUse);
                }
            }
        }
        else if (unspillTree->IsMultiRegNode())
        {
            // Here we may have a GT_RELOAD, and we will need to use that node ('tree') to
            // do the unspilling if needed. However, that tree doesn't have the register
            // count, so we use 'unspillTree' for that.
            unsigned regCount = unspillTree->GetMultiRegCount(compiler);
            for (unsigned i = 0; i < regCount; ++i)
            {
                genUnspillRegIfNeeded(tree, i);
            }
            unspillTree->gtFlags &= ~GTF_SPILLED;
        }
        else
        {
            // Here we may have a GT_RELOAD.
            // The spill temp allocated for it is associated with the original tree that defined the
            // register that it was spilled from.
            // So we use 'unspillTree' to recover that spill temp.
            TempDsc* t        = regSet.rsUnspillInPlace(unspillTree, unspillTree->GetRegNum());
            emitAttr emitType = emitActualTypeSize(unspillTree->TypeGet());
            // Reload into the register specified by 'tree' which may be a GT_RELOAD.
            regNumber dstReg = tree->GetRegNum();
            GetEmitter()->emitIns_R_S(ins_Load(unspillTree->gtType), emitType, dstReg, t->tdTempNum(), 0);
            regSet.tmpRlsTemp(t);

            unspillTree->gtFlags &= ~GTF_SPILLED;
            gcInfo.gcMarkRegPtrVal(dstReg, unspillTree->TypeGet());
        }
    }
}

//------------------------------------------------------------------------
// genCopyRegIfNeeded: Copy the given node into the specified register
//
// Arguments:
//    node - The node that has been evaluated (consumed).
//    needReg - The register in which its value is needed.
//
// Notes:
//    This must be a node that has a register.
//
void CodeGen::genCopyRegIfNeeded(GenTree* node, regNumber needReg)
{
    assert((node->GetRegNum() != REG_NA) && (needReg != REG_NA));
    assert(!node->isUsedFromSpillTemp());
    inst_Mov(node->TypeGet(), needReg, node->GetRegNum(), /* canSkip */ true);
}

// Do Liveness update for a subnodes that is being consumed by codegen
// including the logic for reload in case is needed and also takes care
// of locating the value on the desired register.
void CodeGen::genConsumeRegAndCopy(GenTree* node, regNumber needReg)
{
    if (needReg == REG_NA)
    {
        return;
    }
    genConsumeReg(node);
    genCopyRegIfNeeded(node, needReg);
}

// Check that registers are consumed in the right order for the current node being generated.
#ifdef DEBUG
void CodeGen::genNumberOperandUse(GenTree* const operand, int& useNum) const
{
    assert(operand != nullptr);
    assert(operand->gtUseNum == -1);

    if (!operand->isContained() && !operand->IsCopyOrReload())
    {
        operand->gtUseNum = useNum;
        useNum++;
    }
    else
    {
        for (GenTree* op : operand->Operands())
        {
            genNumberOperandUse(op, useNum);
        }
    }
}

void CodeGen::genCheckConsumeNode(GenTree* const node)
{
    assert(node != nullptr);

    if (verbose)
    {
        if (node->gtUseNum == -1)
        {
            // nothing wrong if the node was not consumed
        }
        else if ((node->gtDebugFlags & GTF_DEBUG_NODE_CG_CONSUMED) != 0)
        {
            printf("Node was consumed twice:\n");
            compiler->gtDispTree(node, nullptr, nullptr, true);
        }
        else if ((lastConsumedNode != nullptr) && (node->gtUseNum < lastConsumedNode->gtUseNum))
        {
            printf("Nodes were consumed out-of-order:\n");
            compiler->gtDispTree(lastConsumedNode, nullptr, nullptr, true);
            compiler->gtDispTree(node, nullptr, nullptr, true);
        }
    }

    assert((node->OperGet() == GT_CATCH_ARG) || ((node->gtDebugFlags & GTF_DEBUG_NODE_CG_CONSUMED) == 0));
    assert((lastConsumedNode == nullptr) || (node->gtUseNum == -1) || (node->gtUseNum > lastConsumedNode->gtUseNum));

    node->gtDebugFlags |= GTF_DEBUG_NODE_CG_CONSUMED;
    lastConsumedNode = node;
}
#endif // DEBUG

//--------------------------------------------------------------------
// genConsumeReg: Do liveness update for a single register of a multireg child node
//                that is being consumed by codegen.
//
// Arguments:
//    tree          - GenTree node
//    multiRegIndex - The index of the register to be consumed
//
// Return Value:
//    Returns the reg number for the given multiRegIndex.
//
regNumber CodeGen::genConsumeReg(GenTree* tree, unsigned multiRegIndex)
{
    regNumber reg = tree->GetRegByIndex(multiRegIndex);
    if (tree->OperIs(GT_COPY))
    {
        reg = genRegCopy(tree, multiRegIndex);
    }
    else if (reg == REG_NA)
    {
        assert(tree->OperIs(GT_RELOAD));
        reg = tree->gtGetOp1()->GetRegByIndex(multiRegIndex);
        assert(reg != REG_NA);
    }
    genUnspillRegIfNeeded(tree, multiRegIndex);

    // UpdateLifeFieldVar() will return true if local var should be spilled.
    if (tree->IsMultiRegLclVar() && treeLifeUpdater->UpdateLifeFieldVar(tree->AsLclVar(), multiRegIndex))
    {
        GenTreeLclVar* lcl = tree->AsLclVar();
        genSpillLocal(lcl->GetLclNum(), lcl->GetFieldTypeByIndex(compiler, multiRegIndex), lcl,
                      lcl->GetRegByIndex(multiRegIndex));
    }

    if (tree->gtSkipReloadOrCopy()->OperIs(GT_LCL_VAR))
    {
        assert(compiler->lvaEnregMultiRegVars);

        GenTreeLclVar* lcl = tree->gtSkipReloadOrCopy()->AsLclVar();
        assert(lcl->IsMultiReg());

        LclVarDsc* varDsc = compiler->lvaGetDesc(lcl);
        assert(varDsc->lvPromoted);
        assert(multiRegIndex < varDsc->lvFieldCnt);
        unsigned   fieldVarNum = varDsc->lvFieldLclStart + multiRegIndex;
        LclVarDsc* fldVarDsc   = compiler->lvaGetDesc(fieldVarNum);
        assert(fldVarDsc->lvLRACandidate);

        if (fldVarDsc->GetRegNum() == REG_STK)
        {
            // We have loaded this into a register only temporarily
            gcInfo.gcMarkRegSetNpt(genRegMask(reg));
        }
        else if (lcl->IsLastUse(multiRegIndex))
        {
            gcInfo.gcMarkRegSetNpt(genRegMask(fldVarDsc->GetRegNum()));
        }
    }
    else
    {
        gcInfo.gcMarkRegSetNpt(tree->gtGetRegMask());
    }
    return reg;
}

//--------------------------------------------------------------------
// genConsumeReg: Do liveness update for a subnode that is being
// consumed by codegen.
//
// Arguments:
//    tree - GenTree node
//
// Return Value:
//    Returns the reg number of tree.
//    In case of multi-reg call node returns the first reg number
//    of the multi-reg return.
//
regNumber CodeGen::genConsumeReg(GenTree* tree)
{
    if (tree->OperGet() == GT_COPY)
    {
        genRegCopy(tree);
    }

    // Handle the case where we have a lclVar that needs to be copied before use (i.e. because it
    // interferes with one of the other sources (or the target, if it's a "delayed use" register)).
    // TODO-Cleanup: This is a special copyReg case in LSRA - consider eliminating these and
    // always using GT_COPY to make the lclVar location explicit.
    // Note that we have to do this before calling genUpdateLife because otherwise if we spill it
    // the lvRegNum will be set to REG_STK and we will lose track of what register currently holds
    // the lclVar (normally when a lclVar is spilled it is then used from its former register
    // location, which matches the GetRegNum() on the node).
    // (Note that it doesn't matter if we call this before or after genUnspillRegIfNeeded
    // because if it's on the stack it will always get reloaded into tree->GetRegNum()).
    if (genIsRegCandidateLocal(tree))
    {
        GenTreeLclVarCommon* lcl    = tree->AsLclVarCommon();
        LclVarDsc*           varDsc = compiler->lvaGetDesc(lcl);
        if (varDsc->GetRegNum() != REG_STK)
        {
            var_types regType = varDsc->GetRegisterType(lcl);
            inst_Mov(regType, tree->GetRegNum(), varDsc->GetRegNum(), /* canSkip */ true);
        }
    }

    genUnspillRegIfNeeded(tree);

    // genUpdateLife() will also spill local var if marked as GTF_SPILL by calling CodeGen::genSpillVar
    genUpdateLife(tree);

    // there are three cases where consuming a reg means clearing the bit in the live mask
    // 1. it was not produced by a local
    // 2. it was produced by a local that is going dead
    // 3. it was produced by a local that does not live in that reg (like one allocated on the stack)

    if (genIsRegCandidateLocal(tree))
    {
        assert(tree->gtHasReg(compiler));

        GenTreeLclVarCommon* lcl    = tree->AsLclVar();
        LclVarDsc*           varDsc = compiler->lvaGetDesc(lcl);
        assert(varDsc->lvLRACandidate);

        if (varDsc->GetRegNum() == REG_STK)
        {
            // We have loaded this into a register only temporarily
            gcInfo.gcMarkRegSetNpt(genRegMask(tree->GetRegNum()));
        }
        else if ((tree->gtFlags & GTF_VAR_DEATH) != 0)
        {
            gcInfo.gcMarkRegSetNpt(genRegMask(varDsc->GetRegNum()));
        }
    }
    else if (tree->gtSkipReloadOrCopy()->IsMultiRegLclVar())
    {
        assert(compiler->lvaEnregMultiRegVars);
        GenTreeLclVar* lcl              = tree->gtSkipReloadOrCopy()->AsLclVar();
        LclVarDsc*     varDsc           = compiler->lvaGetDesc(lcl);
        unsigned       firstFieldVarNum = varDsc->lvFieldLclStart;
        for (unsigned i = 0; i < varDsc->lvFieldCnt; ++i)
        {
            LclVarDsc* fldVarDsc = compiler->lvaGetDesc(firstFieldVarNum + i);
            assert(fldVarDsc->lvLRACandidate);
            regNumber reg;
            if (tree->OperIs(GT_COPY, GT_RELOAD) && (tree->AsCopyOrReload()->GetRegByIndex(i) != REG_NA))
            {
                reg = tree->AsCopyOrReload()->GetRegByIndex(i);
            }
            else
            {
                reg = lcl->AsLclVar()->GetRegNumByIdx(i);
            }

            if (fldVarDsc->GetRegNum() == REG_STK)
            {
                // We have loaded this into a register only temporarily
                gcInfo.gcMarkRegSetNpt(genRegMask(reg));
            }
            else if (lcl->IsLastUse(i))
            {
                gcInfo.gcMarkRegSetNpt(genRegMask(fldVarDsc->GetRegNum()));
            }
        }
    }
    else
    {
        gcInfo.gcMarkRegSetNpt(tree->gtGetRegMask());
    }

    genCheckConsumeNode(tree);
    return tree->GetRegNum();
}

// Do liveness update for an address tree: one of GT_LEA, GT_LCL_VAR, or GT_CNS_INT (for call indirect).
void CodeGen::genConsumeAddress(GenTree* addr)
{
    if (!addr->isContained())
    {
        genConsumeReg(addr);
    }
    else if (addr->OperGet() == GT_LEA)
    {
        genConsumeAddrMode(addr->AsAddrMode());
    }
}

// do liveness update for a subnode that is being consumed by codegen
void CodeGen::genConsumeAddrMode(GenTreeAddrMode* addr)
{
    genConsumeOperands(addr);
}

void CodeGen::genConsumeRegs(GenTree* tree)
{
#if !defined(TARGET_64BIT)
    if (tree->OperGet() == GT_LONG)
    {
        genConsumeRegs(tree->gtGetOp1());
        genConsumeRegs(tree->gtGetOp2());
        return;
    }
#endif // !defined(TARGET_64BIT)

    if (tree->isUsedFromSpillTemp())
    {
        // spill temps are un-tracked and hence no need to update life
    }
    else if (tree->isContained())
    {
        if (tree->OperIsIndir())
        {
            genConsumeAddress(tree->AsIndir()->Addr());
        }
        else if (tree->OperIs(GT_LEA))
        {
            genConsumeAddress(tree);
        }
#if defined(TARGET_XARCH) || defined(TARGET_ARM64)
        else if (tree->OperIsCompare())
        {
            // Compares can be contained by SELECT/compare chains.
            genConsumeRegs(tree->gtGetOp1());
            genConsumeRegs(tree->gtGetOp2());
        }
#endif
#ifdef TARGET_ARM64
        else if (tree->OperIs(GT_BFIZ))
        {
            // Can be contained as part of LEA on ARM64
            GenTreeCast* cast = tree->gtGetOp1()->AsCast();
            assert(cast->isContained());
            genConsumeAddress(cast->CastOp());
        }
        else if (tree->OperIs(GT_CAST))
        {
            // Can be contained as part of LEA on ARM64
            GenTreeCast* cast = tree->AsCast();
            assert(cast->isContained());
            genConsumeAddress(cast->CastOp());
        }
        else if (tree->OperIs(GT_AND))
        {
<<<<<<< HEAD
            // Compares can be contained by a SELECT.
            // Compares and ANDs may be contained in a chain.
=======
            // ANDs may be contained in a chain.
>>>>>>> 51d797e5
            genConsumeRegs(tree->gtGetOp1());
            genConsumeRegs(tree->gtGetOp2());
        }
        else if (tree->OperIsConditionalCompare())
        {
            assert(false);
            // Conditional compares may be contained.
            genConsumeRegs(tree->AsConditional()->gtCond);
            genConsumeRegs(tree->AsConditional()->gtOp1);
            genConsumeRegs(tree->AsConditional()->gtOp2);
        }
#endif
        else if (tree->OperIsLocalRead())
        {
            // A contained lcl var must be living on stack and marked as reg optional, or not be a
            // register candidate.
            unsigned   varNum = tree->AsLclVarCommon()->GetLclNum();
            LclVarDsc* varDsc = compiler->lvaGetDesc(varNum);

            noway_assert(varDsc->GetRegNum() == REG_STK);
            noway_assert(tree->IsRegOptional() || !varDsc->lvLRACandidate);

            // Update the life of the lcl var.
            genUpdateLife(tree);
        }
#ifdef TARGET_XARCH
#ifdef FEATURE_HW_INTRINSICS
        else if (tree->OperIs(GT_HWINTRINSIC))
        {
            GenTreeHWIntrinsic* hwintrinsic = tree->AsHWIntrinsic();
            genConsumeMultiOpOperands(hwintrinsic);
        }
#endif // FEATURE_HW_INTRINSICS
#endif // TARGET_XARCH
        else if (tree->OperIs(GT_BITCAST, GT_NEG, GT_CAST, GT_LSH, GT_RSH, GT_RSZ, GT_BSWAP, GT_BSWAP16))
        {
            genConsumeRegs(tree->gtGetOp1());
        }
        else if (tree->OperIs(GT_MUL))
        {
            genConsumeRegs(tree->gtGetOp1());
            genConsumeRegs(tree->gtGetOp2());
        }
        else
        {
#ifdef FEATURE_SIMD
            // (In)Equality operation that produces bool result, when compared
            // against Vector zero, marks its Vector Zero operand as contained.
            assert(tree->OperIsLeaf() || tree->IsVectorZero());
#else
            assert(tree->OperIsLeaf());
#endif
        }
    }
    else
    {
        genConsumeReg(tree);
    }
}

//------------------------------------------------------------------------
// genConsumeOperands: Do liveness update for the operands of a unary or binary tree
//
// Arguments:
//    tree - the GenTreeOp whose operands will have their liveness updated.
//
// Return Value:
//    None.
//
void CodeGen::genConsumeOperands(GenTreeOp* tree)
{
    GenTree* firstOp  = tree->gtOp1;
    GenTree* secondOp = tree->gtOp2;

    if (firstOp != nullptr)
    {
        genConsumeRegs(firstOp);
    }
    if (secondOp != nullptr)
    {
        genConsumeRegs(secondOp);
    }
}

#if defined(FEATURE_SIMD) || defined(FEATURE_HW_INTRINSICS)
//------------------------------------------------------------------------
// genConsumeOperands: Do liveness update for the operands of a multi-operand node,
//                     currently GT_HWINTRINSIC
//
// Arguments:
//    tree - the GenTreeMultiOp whose operands will have their liveness updated.
//
// Return Value:
//    None.
//
void CodeGen::genConsumeMultiOpOperands(GenTreeMultiOp* tree)
{
    for (GenTree* operand : tree->Operands())
    {
        genConsumeRegs(operand);
    }
}
#endif // defined(FEATURE_SIMD) || defined(FEATURE_HW_INTRINSICS)

#if FEATURE_PUT_STRUCT_ARG_STK
//------------------------------------------------------------------------
// genConsumePutStructArgStk: Do liveness update for the operands of a PutArgStk node.
//                      Also loads in the right register the addresses of the
//                      src/dst for rep mov operation.
//
// Arguments:
//    putArgNode - the PUTARG_STK tree.
//    dstReg     - the dstReg for the rep move operation.
//    srcReg     - the srcReg for the rep move operation.
//    sizeReg    - the sizeReg for the rep move operation.
//
// Return Value:
//    None.
//
// Notes:
//    sizeReg can be REG_NA when this function is used to consume the dstReg and srcReg
//    for copying on the stack a struct with references.
//    The source address/offset is determined from the address on the GT_OBJ node, while
//    the destination address is the address contained in 'm_stkArgVarNum' plus the offset
//    provided in the 'putArgNode'.
//    m_stkArgVarNum must be set to  the varnum for the local used for placing the "by-value" args on the stack.

void CodeGen::genConsumePutStructArgStk(GenTreePutArgStk* putArgNode,
                                        regNumber         dstReg,
                                        regNumber         srcReg,
                                        regNumber         sizeReg)
{
    // The putArgNode children are always contained. We should not consume any registers.
    assert(putArgNode->Data()->isContained());

    // Get the source.
    GenTree*  src        = putArgNode->Data();
    regNumber srcAddrReg = REG_NA;
    assert(varTypeIsStruct(src));
    assert(src->OperIs(GT_OBJ) || src->OperIsLocalRead() || (src->OperIs(GT_IND) && varTypeIsSIMD(src)));

    assert(dstReg != REG_NA);
    assert(srcReg != REG_NA);

    // Consume the register for the source address if needed.
    if (src->OperIsIndir())
    {
        srcAddrReg = genConsumeReg(src->AsIndir()->Addr());
    }

    // If the op1 is already in the dstReg - nothing to do.
    // Otherwise load the op1 (the address) into the dstReg to copy the struct on the stack by value.
    CLANG_FORMAT_COMMENT_ANCHOR;

#ifdef TARGET_X86
    assert(dstReg != REG_SPBASE);
    inst_Mov(TYP_I_IMPL, dstReg, REG_SPBASE, /* canSkip */ false);
#else  // !TARGET_X86
    GenTree* dstAddr = putArgNode;
    if (dstAddr->GetRegNum() != dstReg)
    {
        // Generate LEA instruction to load the stack of the outgoing var + SlotNum offset (or the incoming arg area
        // for tail calls) in RDI.
        // Destination is always local (on the stack) - use EA_PTRSIZE.
        assert(m_stkArgVarNum != BAD_VAR_NUM);
        GetEmitter()->emitIns_R_S(INS_lea, EA_PTRSIZE, dstReg, m_stkArgVarNum, putArgNode->getArgOffset());
    }
#endif // !TARGET_X86

    if (srcAddrReg != REG_NA)
    {
        // Source is not known to be on the stack. Use EA_BYREF.
        GetEmitter()->emitIns_Mov(INS_mov, EA_BYREF, srcReg, srcAddrReg, /* canSkip */ true);
    }
    else
    {
        // Generate LEA instruction to load the LclVar address in RSI.
        // Source is known to be on the stack. Use EA_PTRSIZE.
        GetEmitter()->emitIns_R_S(INS_lea, EA_PTRSIZE, srcReg, src->AsLclVarCommon()->GetLclNum(),
                                  src->AsLclVarCommon()->GetLclOffs());
    }

    if (sizeReg != REG_NA)
    {
        unsigned size = putArgNode->GetStackByteSize();
        inst_RV_IV(INS_mov, sizeReg, size, EA_PTRSIZE);
    }
}
#endif // FEATURE_PUT_STRUCT_ARG_STK

#if FEATURE_ARG_SPLIT
//------------------------------------------------------------------------
// genConsumeArgRegSplit: Consume register(s) in Call node to set split struct argument.
//
// Arguments:
//    putArgNode - the PUTARG_STK tree.
//
// Return Value:
//    None.
//
void CodeGen::genConsumeArgSplitStruct(GenTreePutArgSplit* putArgNode)
{
    assert(putArgNode->OperGet() == GT_PUTARG_SPLIT);
    assert(putArgNode->gtHasReg(compiler));

    genUnspillRegIfNeeded(putArgNode);

    gcInfo.gcMarkRegSetNpt(putArgNode->gtGetRegMask());

    genCheckConsumeNode(putArgNode);
}
#endif // FEATURE_ARG_SPLIT

//------------------------------------------------------------------------
// genPutArgStkFieldList: Generate code for a putArgStk whose source is a GT_FIELD_LIST
//
// Arguments:
//    putArgStk    - The putArgStk node
//    outArgVarNum - The lclVar num for the argument
//
// Notes:
//    The x86 version of this is in codegenxarch.cpp, and doesn't take an
//    outArgVarNum, as it pushes its args onto the stack.
//
#ifndef TARGET_X86
void CodeGen::genPutArgStkFieldList(GenTreePutArgStk* putArgStk, unsigned outArgVarNum)
{
    assert(putArgStk->gtOp1->OperIs(GT_FIELD_LIST));

    // Evaluate each of the GT_FIELD_LIST items into their register
    // and store their register into the outgoing argument area.
    const unsigned argOffset = putArgStk->getArgOffset();
    for (GenTreeFieldList::Use& use : putArgStk->gtOp1->AsFieldList()->Uses())
    {
        GenTree* nextArgNode = use.GetNode();
        genConsumeReg(nextArgNode);

        regNumber reg             = nextArgNode->GetRegNum();
        var_types type            = use.GetType();
        unsigned  thisFieldOffset = argOffset + use.GetOffset();

// Emit store instructions to store the registers produced by the GT_FIELD_LIST into the outgoing
// argument area.

#if defined(FEATURE_SIMD) && defined(TARGET_ARM64)
        // storing of TYP_SIMD12 (i.e. Vector3) argument.
        if (compMacOsArm64Abi() && (type == TYP_SIMD12))
        {
            // Need an additional integer register to extract upper 4 bytes from data.
            regNumber tmpReg = nextArgNode->GetSingleTempReg();
            GetEmitter()->emitStoreSimd12ToLclOffset(outArgVarNum, thisFieldOffset, reg, tmpReg);
        }
        else
#endif // FEATURE_SIMD
        {
            emitAttr attr = emitTypeSize(type);
            GetEmitter()->emitIns_S_R(ins_Store(type), attr, reg, outArgVarNum, thisFieldOffset);
        }

// We can't write beyond the arg area unless this is a tail call, in which case we use
// the first stack arg as the base of the incoming arg area.
#ifdef DEBUG
        unsigned areaSize = compiler->lvaLclSize(outArgVarNum);
#if FEATURE_FASTTAILCALL
        if (putArgStk->gtCall->IsFastTailCall())
        {
            areaSize = compiler->info.compArgStackSize;
        }
#endif

        assert((thisFieldOffset + genTypeSize(type)) <= areaSize);
#endif
    }
}
#endif // !TARGET_X86

//------------------------------------------------------------------------
// genSetBlockSize: Ensure that the block size is in the given register
//
// Arguments:
//    blkNode - The block node
//    sizeReg - The register into which the block's size should go
//

void CodeGen::genSetBlockSize(GenTreeBlk* blkNode, regNumber sizeReg)
{
    if (sizeReg != REG_NA)
    {
        unsigned blockSize = blkNode->Size();
        if (!blkNode->OperIs(GT_STORE_DYN_BLK))
        {
            assert((blkNode->gtRsvdRegs & genRegMask(sizeReg)) != 0);
            // This can go via helper which takes the size as a native uint.
            instGen_Set_Reg_To_Imm(EA_PTRSIZE, sizeReg, blockSize);
        }
        else
        {
            GenTree* sizeNode = blkNode->AsStoreDynBlk()->gtDynamicSize;
            inst_Mov(sizeNode->TypeGet(), sizeReg, sizeNode->GetRegNum(), /* canSkip */ true);
        }
    }
}

//------------------------------------------------------------------------
// genConsumeBlockSrc: Consume the source address register of a block node, if any.
//
// Arguments:
//    blkNode - The block node

void CodeGen::genConsumeBlockSrc(GenTreeBlk* blkNode)
{
    GenTree* src = blkNode->Data();
    if (blkNode->OperIsCopyBlkOp())
    {
        // For a CopyBlk we need the address of the source.
        assert(src->isContained());
        if (src->OperGet() == GT_IND)
        {
            src = src->AsOp()->gtOp1;
        }
        else
        {
            // This must be a local.
            // For this case, there is no source address register, as it is a
            // stack-based address.
            assert(src->OperIsLocal());
            return;
        }
    }
    else
    {
        if (src->OperIsInitVal())
        {
            src = src->gtGetOp1();
        }
    }
    genConsumeReg(src);
}

//------------------------------------------------------------------------
// genSetBlockSrc: Ensure that the block source is in its allocated register.
//
// Arguments:
//    blkNode - The block node
//    srcReg  - The register in which to set the source (address or init val).
//
void CodeGen::genSetBlockSrc(GenTreeBlk* blkNode, regNumber srcReg)
{
    GenTree* src = blkNode->Data();
    if (blkNode->OperIsCopyBlkOp())
    {
        // For a CopyBlk we need the address of the source.
        if (src->OperGet() == GT_IND)
        {
            src = src->AsOp()->gtOp1;
        }
        else
        {
            // This must be a local struct.
            // Load its address into srcReg.
            unsigned varNum = src->AsLclVarCommon()->GetLclNum();
            unsigned offset = src->AsLclVarCommon()->GetLclOffs();
            GetEmitter()->emitIns_R_S(INS_lea, EA_BYREF, srcReg, varNum, offset);
            return;
        }
    }
    else
    {
        if (src->OperIsInitVal())
        {
            src = src->gtGetOp1();
        }
    }
    genCopyRegIfNeeded(src, srcReg);
}

//------------------------------------------------------------------------
// genConsumeBlockOp: Ensure that the block's operands are enregistered
//                    as needed.
// Arguments:
//    blkNode - The block node
//
// Notes:
//    This ensures that the operands are consumed in the proper order to
//    obey liveness modeling.

void CodeGen::genConsumeBlockOp(GenTreeBlk* blkNode, regNumber dstReg, regNumber srcReg, regNumber sizeReg)
{
    // We have to consume the registers, and perform any copies, in the actual execution order: dst, src, size.
    //
    // Note that the register allocator ensures that the registers ON THE NODES will not interfere
    // with one another if consumed (i.e. reloaded or moved to their ASSIGNED reg) in execution order.
    // Further, it ensures that they will not interfere with one another if they are then copied
    // to the REQUIRED register (if a fixed register requirement) in execution order.  This requires,
    // then, that we first consume all the operands, then do any necessary moves.

    GenTree* const dstAddr = blkNode->Addr();

    // First, consume all the sources in order, and verify that registers have been allocated appropriately,
    // based on the 'gtBlkOpKind'.

    // The destination is always in a register; 'genConsumeReg' asserts that.
    genConsumeReg(dstAddr);
    // The source may be a local or in a register; 'genConsumeBlockSrc' will check that.
    genConsumeBlockSrc(blkNode);
    // 'genSetBlockSize' (called below) will ensure that a register has been reserved as needed
    // in the case where the size is a constant (i.e. it is not GT_STORE_DYN_BLK).
    if (blkNode->OperGet() == GT_STORE_DYN_BLK)
    {
        genConsumeReg(blkNode->AsStoreDynBlk()->gtDynamicSize);
    }

    // Next, perform any necessary moves.
    genCopyRegIfNeeded(dstAddr, dstReg);
    genSetBlockSrc(blkNode, srcReg);
    genSetBlockSize(blkNode, sizeReg);
}

//-------------------------------------------------------------------------
// genSpillLocal: Generate the actual spill of a local var.
//
// Arguments:
//     varNum    - The variable number of the local to be spilled.
//                 It may be a local field.
//     type      - The type of the local.
//     lclNode   - The node being spilled. Note that for a multi-reg local,
//                 the gtLclNum will be that of the parent struct.
//     regNum    - The register that 'varNum' is currently in.
//
// Return Value:
//     None.
//
void CodeGen::genSpillLocal(unsigned varNum, var_types type, GenTreeLclVar* lclNode, regNumber regNum)
{
    const LclVarDsc* varDsc = compiler->lvaGetDesc(varNum);
    assert(!varDsc->lvNormalizeOnStore() || (type == varDsc->GetStackSlotHomeType()));

    // We have a register candidate local that is marked with GTF_SPILL.
    // This flag generally means that we need to spill this local.
    // The exception is the case of a use of an EH/spill-at-single-def var use that is being "spilled"
    // to the stack, indicated by GTF_SPILL (note that all EH lclVar defs are always
    // spilled, i.e. write-thru. Likewise, single-def vars that are spilled at its definitions).
    // An EH or single-def var use is always valid on the stack (so we don't need to actually spill it),
    // but the GTF_SPILL flag records the fact that the register value is going dead.
    if (((lclNode->gtFlags & GTF_VAR_DEF) != 0) || (!varDsc->IsAlwaysAliveInMemory()))
    {
        // Store local variable to its home location.
        // Ensure that lclVar stores are typed correctly.
        GetEmitter()->emitIns_S_R(ins_Store(type, compiler->isSIMDTypeLocalAligned(varNum)), emitTypeSize(type), regNum,
                                  varNum, 0);
    }
}

//-------------------------------------------------------------------------
// genProduceReg: do liveness update for register produced by the current
// node in codegen after code has been emitted for it.
//
// Arguments:
//     tree   -  Gentree node
//
// Return Value:
//     None.
void CodeGen::genProduceReg(GenTree* tree)
{
#ifdef DEBUG
    assert((tree->gtDebugFlags & GTF_DEBUG_NODE_CG_PRODUCED) == 0);
    tree->gtDebugFlags |= GTF_DEBUG_NODE_CG_PRODUCED;
#endif

    if (tree->gtFlags & GTF_SPILL)
    {
        // Code for GT_COPY node gets generated as part of consuming regs by its parent.
        // A GT_COPY node in turn produces reg result and it should never be marked to
        // spill.
        //
        // Similarly GT_RELOAD node gets generated as part of consuming regs by its
        // parent and should never be marked for spilling.
        noway_assert(!tree->IsCopyOrReload());

        if (genIsRegCandidateLocal(tree))
        {
            GenTreeLclVar*   lclNode   = tree->AsLclVar();
            const LclVarDsc* varDsc    = compiler->lvaGetDesc(lclNode);
            const unsigned   varNum    = lclNode->GetLclNum();
            const var_types  spillType = varDsc->GetRegisterType(lclNode);
            genSpillLocal(varNum, spillType, lclNode, tree->GetRegNum());
        }
        else if (tree->IsMultiRegLclVar())
        {
            assert(compiler->lvaEnregMultiRegVars);

            GenTreeLclVar*   lclNode  = tree->AsLclVar();
            const LclVarDsc* varDsc   = compiler->lvaGetDesc(lclNode);
            const unsigned   regCount = lclNode->GetFieldCount(compiler);

            for (unsigned i = 0; i < regCount; ++i)
            {
                GenTreeFlags flags = lclNode->GetRegSpillFlagByIdx(i);
                if ((flags & GTF_SPILL) != 0)
                {
                    const regNumber reg         = lclNode->GetRegNumByIdx(i);
                    const unsigned  fieldVarNum = varDsc->lvFieldLclStart + i;
                    const var_types spillType   = compiler->lvaGetDesc(fieldVarNum)->GetRegisterType();
                    genSpillLocal(fieldVarNum, spillType, lclNode, reg);
                }
            }
        }
        else
        {
            if (tree->IsMultiRegNode())
            {
                // In case of multi-reg node, spill flag on it indicates that one or more of its allocated regs need to
                // be spilled, and it needs to be further queried to know which of its result regs needs to be spilled.
                const unsigned regCount = tree->GetMultiRegCount(compiler);

                for (unsigned i = 0; i < regCount; ++i)
                {
                    GenTreeFlags flags = tree->GetRegSpillFlagByIdx(i);
                    if ((flags & GTF_SPILL) != 0)
                    {
                        regNumber reg = tree->GetRegByIndex(i);
                        regSet.rsSpillTree(reg, tree, i);
                        gcInfo.gcMarkRegSetNpt(genRegMask(reg));
                    }
                }
            }
            else
            {
                regSet.rsSpillTree(tree->GetRegNum(), tree);
                gcInfo.gcMarkRegSetNpt(genRegMask(tree->GetRegNum()));
            }

            tree->gtFlags |= GTF_SPILLED;
            tree->gtFlags &= ~GTF_SPILL;

            return;
        }
    }

    // Updating variable liveness after instruction was emitted
    genUpdateLife(tree);

    // If we've produced a register, mark it as a pointer, as needed.
    if (tree->gtHasReg(compiler))
    {
        // We only mark the register in the following cases:
        // 1. It is not a register candidate local. In this case, we're producing a
        //    register from a local, but the local is not a register candidate. Thus,
        //    we must be loading it as a temp register, and any "last use" flag on
        //    the register wouldn't be relevant.
        // 2. The register candidate local is going dead. There's no point to mark
        //    the register as live, with a GC pointer, if the variable is dead.
        if (!genIsRegCandidateLocal(tree) || ((tree->gtFlags & GTF_VAR_DEATH) == 0))
        {
            // Multi-reg nodes will produce more than one register result.
            // Mark all the regs produced by the node.
            if (tree->IsMultiRegCall())
            {
                const GenTreeCall*    call        = tree->AsCall();
                const ReturnTypeDesc* retTypeDesc = call->GetReturnTypeDesc();
                const unsigned        regCount    = retTypeDesc->GetReturnRegCount();

                for (unsigned i = 0; i < regCount; ++i)
                {
                    regNumber reg  = call->GetRegNumByIdx(i);
                    var_types type = retTypeDesc->GetReturnRegType(i);
                    gcInfo.gcMarkRegPtrVal(reg, type);
                }
            }
            else if (tree->IsCopyOrReloadOfMultiRegCall())
            {
                // we should never see reload of multi-reg call here
                // because GT_RELOAD gets generated in reg consuming path.
                noway_assert(tree->OperGet() == GT_COPY);

                // A multi-reg GT_COPY node produces those regs to which
                // copy has taken place.
                const GenTreeCopyOrReload* copy        = tree->AsCopyOrReload();
                const GenTreeCall*         call        = copy->gtGetOp1()->AsCall();
                const ReturnTypeDesc*      retTypeDesc = call->GetReturnTypeDesc();
                const unsigned             regCount    = retTypeDesc->GetReturnRegCount();

                for (unsigned i = 0; i < regCount; ++i)
                {
                    var_types type  = retTypeDesc->GetReturnRegType(i);
                    regNumber toReg = copy->GetRegNumByIdx(i);

                    if (toReg != REG_NA)
                    {
                        gcInfo.gcMarkRegPtrVal(toReg, type);
                    }
                }
            }
            else if (tree->IsMultiRegLclVar())
            {
                assert(compiler->lvaEnregMultiRegVars);
                GenTreeLclVar* lclNode  = tree->AsLclVar();
                LclVarDsc*     varDsc   = compiler->lvaGetDesc(lclNode);
                unsigned       regCount = varDsc->lvFieldCnt;
                for (unsigned i = 0; i < regCount; i++)
                {
                    if (!lclNode->IsLastUse(i))
                    {
                        regNumber reg = lclNode->GetRegByIndex(i);
                        if (reg != REG_NA)
                        {
                            var_types type = compiler->lvaGetDesc(varDsc->lvFieldLclStart + i)->TypeGet();
                            gcInfo.gcMarkRegPtrVal(reg, type);
                        }
                    }
                }
            }
            else
            {
                gcInfo.gcMarkRegPtrVal(tree->GetRegNum(), tree->TypeGet());
            }
        }
    }
}

// transfer gc/byref status of src reg to dst reg
void CodeGen::genTransferRegGCState(regNumber dst, regNumber src)
{
    regMaskTP srcMask = genRegMask(src);
    regMaskTP dstMask = genRegMask(dst);

    if (gcInfo.gcRegGCrefSetCur & srcMask)
    {
        gcInfo.gcMarkRegSetGCref(dstMask);
    }
    else if (gcInfo.gcRegByrefSetCur & srcMask)
    {
        gcInfo.gcMarkRegSetByref(dstMask);
    }
    else
    {
        gcInfo.gcMarkRegSetNpt(dstMask);
    }
}

// generates an ip-relative call or indirect call via reg ('call reg')
//     pass in 'addr' for a relative call or 'base' for a indirect register call
//     methHnd - optional, only used for pretty printing
//     retSize - emitter type of return for GC purposes, should be EA_BYREF, EA_GCREF, or EA_PTRSIZE(not GC)
//
// clang-format off
void CodeGen::genEmitCall(int                   callType,
                          CORINFO_METHOD_HANDLE methHnd,
                          INDEBUG_LDISASM_COMMA(CORINFO_SIG_INFO* sigInfo)
                          void*                 addr
                          X86_ARG(int argSize),
                          emitAttr              retSize
                          MULTIREG_HAS_SECOND_GC_RET_ONLY_ARG(emitAttr secondRetSize),
                          const DebugInfo& di,
                          regNumber             base,
                          bool                  isJump)
{
#if !defined(TARGET_X86)
    int argSize = 0;
#endif // !defined(TARGET_X86)

    // This should have been put in volatile registers to ensure it does not
    // get overridden by epilog sequence during tailcall.
    noway_assert(!isJump || (base == REG_NA) || ((RBM_INT_CALLEE_TRASH & genRegMask(base)) != 0));

    GetEmitter()->emitIns_Call(emitter::EmitCallType(callType),
                               methHnd,
                               INDEBUG_LDISASM_COMMA(sigInfo)
                               addr,
                               argSize,
                               retSize
                               MULTIREG_HAS_SECOND_GC_RET_ONLY_ARG(secondRetSize),
                               gcInfo.gcVarPtrSetCur,
                               gcInfo.gcRegGCrefSetCur,
                               gcInfo.gcRegByrefSetCur,
                               di, base, REG_NA, 0, 0, isJump);
}
// clang-format on

// generates an indirect call via addressing mode (call []) given an indir node
//     methHnd - optional, only used for pretty printing
//     retSize - emitter type of return for GC purposes, should be EA_BYREF, EA_GCREF, or EA_PTRSIZE(not GC)
//
// clang-format off
void CodeGen::genEmitCallIndir(int                   callType,
                               CORINFO_METHOD_HANDLE methHnd,
                               INDEBUG_LDISASM_COMMA(CORINFO_SIG_INFO* sigInfo)
                               GenTreeIndir*         indir
                               X86_ARG(int argSize),
                               emitAttr              retSize
                               MULTIREG_HAS_SECOND_GC_RET_ONLY_ARG(emitAttr secondRetSize),
                               const DebugInfo&      di,
                               bool                  isJump)
{
#if !defined(TARGET_X86)
    int argSize = 0;
#endif // !defined(TARGET_X86)

    regNumber iReg = (indir->Base()  != nullptr) ? indir->Base()->GetRegNum() : REG_NA;
    regNumber xReg = (indir->Index() != nullptr) ? indir->Index()->GetRegNum() : REG_NA;

    // These should have been put in volatile registers to ensure they do not
    // get overridden by epilog sequence during tailcall.
    noway_assert(!isJump || (iReg == REG_NA) || ((RBM_CALLEE_TRASH & genRegMask(iReg)) != 0));
    noway_assert(!isJump || (xReg == REG_NA) || ((RBM_CALLEE_TRASH & genRegMask(xReg)) != 0));

    GetEmitter()->emitIns_Call(emitter::EmitCallType(callType),
                               methHnd,
                               INDEBUG_LDISASM_COMMA(sigInfo)
                               nullptr,
                               argSize,
                               retSize
                               MULTIREG_HAS_SECOND_GC_RET_ONLY_ARG(secondRetSize),
                               gcInfo.gcVarPtrSetCur,
                               gcInfo.gcRegGCrefSetCur,
                               gcInfo.gcRegByrefSetCur,
                               di,
                               iReg,
                               xReg,
                               indir->Scale(),
                               indir->Offset(),
                               isJump);
}
// clang-format on

//------------------------------------------------------------------------
// genCodeForCast: Generates the code for GT_CAST.
//
// Arguments:
//    tree - the GT_CAST node.
//
void CodeGen::genCodeForCast(GenTreeOp* tree)
{
    assert(tree->OperIs(GT_CAST));

    var_types targetType = tree->TypeGet();

    if (varTypeIsFloating(targetType) && varTypeIsFloating(tree->gtOp1))
    {
        // Casts float/double <--> double/float
        genFloatToFloatCast(tree);
    }
    else if (varTypeIsFloating(tree->gtOp1))
    {
        // Casts float/double --> int32/int64
        genFloatToIntCast(tree);
    }
    else if (varTypeIsFloating(targetType))
    {
        // Casts int32/uint32/int64/uint64 --> float/double
        genIntToFloatCast(tree);
    }
#ifndef TARGET_64BIT
    else if (varTypeIsLong(tree->gtOp1))
    {
        genLongToIntCast(tree);
    }
#endif // !TARGET_64BIT
    else
    {
        // Casts int <--> int
        genIntToIntCast(tree->AsCast());
    }
    // The per-case functions call genProduceReg()
}

CodeGen::GenIntCastDesc::GenIntCastDesc(GenTreeCast* cast)
{
    GenTree* const  src          = cast->CastOp();
    const var_types srcType      = genActualType(src);
    const bool      srcUnsigned  = cast->IsUnsigned();
    const unsigned  srcSize      = genTypeSize(srcType);
    const var_types castType     = cast->gtCastType;
    const bool      castUnsigned = varTypeIsUnsigned(castType);
    const unsigned  castSize     = genTypeSize(castType);
    const var_types dstType      = genActualType(cast->TypeGet());
    const unsigned  dstSize      = genTypeSize(dstType);
    const bool      overflow     = cast->gtOverflow();
    const bool      castIsLoad   = !src->isUsedFromReg();

    assert(castIsLoad == src->isUsedFromMemory());
    assert((srcSize == 4) || (srcSize == genTypeSize(TYP_I_IMPL)));
    assert((dstSize == 4) || (dstSize == genTypeSize(TYP_I_IMPL)));

    assert(dstSize == genTypeSize(genActualType(castType)));

    if (castSize < 4) // Cast to small int type
    {
        if (overflow)
        {
            m_checkKind    = CHECK_SMALL_INT_RANGE;
            m_checkSrcSize = srcSize;
            // Since these are small int types we can compute the min and max
            // values of the castType without risk of integer overflow.
            const int castNumBits = (castSize * 8) - (castUnsigned ? 0 : 1);
            m_checkSmallIntMax    = (1 << castNumBits) - 1;
            m_checkSmallIntMin    = (castUnsigned || srcUnsigned) ? 0 : (-m_checkSmallIntMax - 1);

            m_extendKind    = COPY;
            m_extendSrcSize = dstSize;
        }
        else
        {
            m_checkKind = CHECK_NONE;

            // Casting to a small type really means widening from that small type to INT/LONG.
            m_extendKind    = castUnsigned ? ZERO_EXTEND_SMALL_INT : SIGN_EXTEND_SMALL_INT;
            m_extendSrcSize = castSize;
        }
    }
#ifdef TARGET_64BIT
    // castType cannot be (U)LONG on 32 bit targets, such casts should have been decomposed.
    // srcType cannot be a small int type since it's the "actual type" of the cast operand.
    // This means that widening casts do not occur on 32 bit targets.
    else if (castSize > srcSize) // (U)INT to (U)LONG widening cast
    {
        assert((srcSize == 4) && (castSize == 8));

        if (overflow && !srcUnsigned && castUnsigned)
        {
            // Widening from INT to ULONG, check if the value is positive
            m_checkKind    = CHECK_POSITIVE;
            m_checkSrcSize = 4;

            // This is the only overflow checking cast that requires changing the
            // source value (by zero extending), all others copy the value as is.
            assert((srcType == TYP_INT) && (castType == TYP_ULONG));
            m_extendKind    = ZERO_EXTEND_INT;
            m_extendSrcSize = 4;
        }
        else
        {
            m_checkKind = CHECK_NONE;

            m_extendKind    = srcUnsigned ? ZERO_EXTEND_INT : SIGN_EXTEND_INT;
            m_extendSrcSize = 4;
        }
    }
    else if (castSize < srcSize) // (U)LONG to (U)INT narrowing cast
    {
        assert((srcSize == 8) && (castSize == 4));

        if (overflow)
        {
            if (castUnsigned) // (U)LONG to UINT cast
            {
                m_checkKind = CHECK_UINT_RANGE;
            }
            else if (srcUnsigned) // ULONG to INT cast
            {
                m_checkKind = CHECK_POSITIVE_INT_RANGE;
            }
            else // LONG to INT cast
            {
                m_checkKind = CHECK_INT_RANGE;
            }

            m_checkSrcSize = 8;
        }
        else
        {
            m_checkKind = CHECK_NONE;
        }

#ifdef TARGET_LOONGARCH64
        // For LoongArch64's ISA which is same with the MIPS64 ISA, even the instructions of 32bits operation need
        // the upper 32bits be sign-extended to 64 bits.
        m_extendKind = SIGN_EXTEND_INT;
#else
        m_extendKind = COPY;
#endif
        m_extendSrcSize = 4;
    }
#endif
    else // if (castSize == srcSize) // Sign changing or same type cast
    {
        assert(castSize == srcSize);

        if (overflow && (srcUnsigned != castUnsigned))
        {
            m_checkKind    = CHECK_POSITIVE;
            m_checkSrcSize = srcSize;
        }
        else
        {
            m_checkKind = CHECK_NONE;
        }

        m_extendKind    = COPY;
        m_extendSrcSize = srcSize;
    }

    if (castIsLoad)
    {
        const var_types srcLoadType = src->TypeGet();

        switch (m_extendKind)
        {
            case ZERO_EXTEND_SMALL_INT: // small type/int/long -> ubyte/ushort
                assert(varTypeIsUnsigned(srcLoadType) || (genTypeSize(srcLoadType) >= genTypeSize(castType)));
                m_extendKind    = LOAD_ZERO_EXTEND_SMALL_INT;
                m_extendSrcSize = min(genTypeSize(srcLoadType), genTypeSize(castType));
                break;

            case SIGN_EXTEND_SMALL_INT: // small type/int/long -> byte/short
                assert(varTypeIsSigned(srcLoadType) || (genTypeSize(srcLoadType) >= genTypeSize(castType)));
                m_extendKind    = LOAD_SIGN_EXTEND_SMALL_INT;
                m_extendSrcSize = min(genTypeSize(srcLoadType), genTypeSize(castType));
                break;

#ifdef TARGET_64BIT
            case ZERO_EXTEND_INT: // ubyte/ushort/int -> long.
                assert(varTypeIsUnsigned(srcLoadType) || (srcLoadType == TYP_INT));
                m_extendKind    = varTypeIsSmall(srcLoadType) ? LOAD_ZERO_EXTEND_SMALL_INT : LOAD_ZERO_EXTEND_INT;
                m_extendSrcSize = genTypeSize(srcLoadType);
                break;

            case SIGN_EXTEND_INT: // byte/short/int -> long.
                assert(varTypeIsSigned(srcLoadType) || (srcLoadType == TYP_INT));
                m_extendKind    = varTypeIsSmall(srcLoadType) ? LOAD_SIGN_EXTEND_SMALL_INT : LOAD_SIGN_EXTEND_INT;
                m_extendSrcSize = genTypeSize(srcLoadType);
                break;
#endif // TARGET_64BIT

            case COPY: // long -> long, small type/int/long -> int.
                m_extendKind    = LOAD_SOURCE;
                m_extendSrcSize = 0;
                break;

            default:
                unreached();
        }
    }
}

#if !defined(TARGET_64BIT)
//------------------------------------------------------------------------
// genStoreLongLclVar: Generate code to store a non-enregistered long lclVar
//
// Arguments:
//    treeNode - A TYP_LONG lclVar node.
//
// Return Value:
//    None.
//
// Assumptions:
//    'treeNode' must be a TYP_LONG lclVar node for a lclVar that has NOT been promoted.
//    Its operand must be a GT_LONG node.
//
void CodeGen::genStoreLongLclVar(GenTree* treeNode)
{
    emitter* emit = GetEmitter();

    GenTreeLclVarCommon* lclNode = treeNode->AsLclVarCommon();
    unsigned             lclNum  = lclNode->GetLclNum();
    LclVarDsc*           varDsc  = compiler->lvaGetDesc(lclNum);
    assert(varDsc->TypeGet() == TYP_LONG);
    assert(!varDsc->lvPromoted);
    GenTree* op1 = treeNode->AsOp()->gtOp1;

    // A GT_LONG is always contained so it cannot have RELOAD or COPY inserted between it and its consumer.
    noway_assert(op1->OperIs(GT_LONG));
    genConsumeRegs(op1);

    GenTree* loVal = op1->gtGetOp1();
    GenTree* hiVal = op1->gtGetOp2();

    noway_assert((loVal->GetRegNum() != REG_NA) && (hiVal->GetRegNum() != REG_NA));

    emit->emitIns_S_R(ins_Store(TYP_INT), EA_4BYTE, loVal->GetRegNum(), lclNum, 0);
    emit->emitIns_S_R(ins_Store(TYP_INT), EA_4BYTE, hiVal->GetRegNum(), lclNum, genTypeSize(TYP_INT));
}
#endif // !defined(TARGET_64BIT)

#ifndef TARGET_LOONGARCH64
<<<<<<< HEAD
//------------------------------------------------------------------------
// genCodeForJumpTrue: Generate code for a GT_JTRUE node.
//
// Arguments:
//    jtrue - The node
//
void CodeGen::genCodeForJumpTrue(GenTreeOp* jtrue)
{
    assert(compiler->compCurBB->bbJumpKind == BBJ_COND);
    assert(jtrue->OperIs(GT_JTRUE));

    GenTree* relop = jtrue->gtGetOp1();

    // Operands should never be contained inside a jtrue.
    assert(!relop->isContained());

    assert(relop->OperIsCompare() || relop->OperIsConditionalCompare());
    GenCondition condition = GenCondition::FromRelop(relop);

    if (condition.PreferSwap())
    {
        condition = GenCondition::Swap(condition);
    }

#if defined(TARGET_XARCH)
    if ((condition.GetCode() == GenCondition::FNEU) &&
        (relop->gtGetOp1()->GetRegNum() == relop->gtGetOp2()->GetRegNum()) &&
        !relop->gtGetOp1()->isUsedFromSpillTemp() && !relop->gtGetOp2()->isUsedFromSpillTemp())
    {
        // For floating point, `x != x` is a common way of
        // checking for NaN. So, in the case where both
        // operands are the same, we can optimize codegen
        // to only do a single check.

        condition = GenCondition(GenCondition::P);
    }

    if (relop->MarkedForSignJumpOpt())
    {
        // If relop was previously marked for a signed jump check optimization because of SF flag
        // reuse, replace jge/jl with jns/js.

        assert(relop->OperGet() == GT_LT || relop->OperGet() == GT_GE);
        condition = (relop->OperGet() == GT_LT) ? GenCondition(GenCondition::S) : GenCondition(GenCondition::NS);
    }

#endif

    inst_JCC(condition, compiler->compCurBB->bbJumpDest);
}
=======
>>>>>>> 51d797e5

//------------------------------------------------------------------------
// genCodeForJcc: Generate code for a GT_JCC node.
//
// Arguments:
//    jcc - The node
//
void CodeGen::genCodeForJcc(GenTreeCC* jcc)
{
    assert(compiler->compCurBB->bbJumpKind == BBJ_COND);
    assert(jcc->OperIs(GT_JCC));

    inst_JCC(jcc->gtCondition, compiler->compCurBB->bbJumpDest);
}

//------------------------------------------------------------------------
// inst_JCC: Generate a conditional branch instruction sequence.
//
// Arguments:
//   condition - The branch condition
//   target    - The basic block to jump to when the condition is true
//
void CodeGen::inst_JCC(GenCondition condition, BasicBlock* target)
{
    const GenConditionDesc& desc = GenConditionDesc::Get(condition);

    if (desc.oper == GT_NONE)
    {
        inst_JMP(desc.jumpKind1, target);
    }
    else if (desc.oper == GT_OR)
    {
        inst_JMP(desc.jumpKind1, target);
        inst_JMP(desc.jumpKind2, target);
    }
    else // if (desc.oper == GT_AND)
    {
        BasicBlock* labelNext = genCreateTempLabel();
        inst_JMP(emitter::emitReverseJumpKind(desc.jumpKind1), labelNext);
        inst_JMP(desc.jumpKind2, target);
        genDefineTempLabel(labelNext);
    }
}

//------------------------------------------------------------------------
// genCodeForSetcc: Generate code for a GT_SETCC node.
//
// Arguments:
//    setcc - The node
//
void CodeGen::genCodeForSetcc(GenTreeCC* setcc)
{
    assert(setcc->OperIs(GT_SETCC));

    inst_SETCC(setcc->gtCondition, setcc->TypeGet(), setcc->GetRegNum());
    genProduceReg(setcc);
}
#endif // !TARGET_LOONGARCH64<|MERGE_RESOLUTION|>--- conflicted
+++ resolved
@@ -1620,12 +1620,7 @@
         }
         else if (tree->OperIs(GT_AND))
         {
-<<<<<<< HEAD
-            // Compares can be contained by a SELECT.
-            // Compares and ANDs may be contained in a chain.
-=======
             // ANDs may be contained in a chain.
->>>>>>> 51d797e5
             genConsumeRegs(tree->gtGetOp1());
             genConsumeRegs(tree->gtGetOp2());
         }
@@ -2601,59 +2596,6 @@
 #endif // !defined(TARGET_64BIT)
 
 #ifndef TARGET_LOONGARCH64
-<<<<<<< HEAD
-//------------------------------------------------------------------------
-// genCodeForJumpTrue: Generate code for a GT_JTRUE node.
-//
-// Arguments:
-//    jtrue - The node
-//
-void CodeGen::genCodeForJumpTrue(GenTreeOp* jtrue)
-{
-    assert(compiler->compCurBB->bbJumpKind == BBJ_COND);
-    assert(jtrue->OperIs(GT_JTRUE));
-
-    GenTree* relop = jtrue->gtGetOp1();
-
-    // Operands should never be contained inside a jtrue.
-    assert(!relop->isContained());
-
-    assert(relop->OperIsCompare() || relop->OperIsConditionalCompare());
-    GenCondition condition = GenCondition::FromRelop(relop);
-
-    if (condition.PreferSwap())
-    {
-        condition = GenCondition::Swap(condition);
-    }
-
-#if defined(TARGET_XARCH)
-    if ((condition.GetCode() == GenCondition::FNEU) &&
-        (relop->gtGetOp1()->GetRegNum() == relop->gtGetOp2()->GetRegNum()) &&
-        !relop->gtGetOp1()->isUsedFromSpillTemp() && !relop->gtGetOp2()->isUsedFromSpillTemp())
-    {
-        // For floating point, `x != x` is a common way of
-        // checking for NaN. So, in the case where both
-        // operands are the same, we can optimize codegen
-        // to only do a single check.
-
-        condition = GenCondition(GenCondition::P);
-    }
-
-    if (relop->MarkedForSignJumpOpt())
-    {
-        // If relop was previously marked for a signed jump check optimization because of SF flag
-        // reuse, replace jge/jl with jns/js.
-
-        assert(relop->OperGet() == GT_LT || relop->OperGet() == GT_GE);
-        condition = (relop->OperGet() == GT_LT) ? GenCondition(GenCondition::S) : GenCondition(GenCondition::NS);
-    }
-
-#endif
-
-    inst_JCC(condition, compiler->compCurBB->bbJumpDest);
-}
-=======
->>>>>>> 51d797e5
 
 //------------------------------------------------------------------------
 // genCodeForJcc: Generate code for a GT_JCC node.
