--- conflicted
+++ resolved
@@ -745,12 +745,7 @@
                 }
 #ifdef TARGET_XARCH
                 // Do not remove a jump between hot and cold regions.
-<<<<<<< HEAD
                 bool isRemovableJmpCandidate = !compiler->fgInDifferentRegions(block, block->GetJumpDest());
-=======
-                bool isRemovableJmpCandidate =
-                    !block->hasAlign() && !compiler->fgInDifferentRegions(block, block->GetTarget());
->>>>>>> 486142a4
 
                 inst_JMP(EJ_jmp, block->GetTarget(), isRemovableJmpCandidate);
 #else
