// Licensed to the .NET Foundation under one or more agreements.
// The .NET Foundation licenses this file to you under the MIT license.

/*XXXXXXXXXXXXXXXXXXXXXXXXXXXXXXXXXXXXXXXXXXXXXXXXXXXXXXXXXXXXXXXXXXXXXXXXXXXXX
XXXXXXXXXXXXXXXXXXXXXXXXXXXXXXXXXXXXXXXXXXXXXXXXXXXXXXXXXXXXXXXXXXXXXXXXXXXXXXX
XX                                                                           XX
XX            Code Generation Support Methods for Linear Codegen             XX
XX                                                                           XX
XXXXXXXXXXXXXXXXXXXXXXXXXXXXXXXXXXXXXXXXXXXXXXXXXXXXXXXXXXXXXXXXXXXXXXXXXXXXXXX
XXXXXXXXXXXXXXXXXXXXXXXXXXXXXXXXXXXXXXXXXXXXXXXXXXXXXXXXXXXXXXXXXXXXXXXXXXXXXXX
*/
#include "jitpch.h"
#ifdef _MSC_VER
#pragma hdrstop
#endif

#include "emit.h"
#include "codegen.h"

//------------------------------------------------------------------------
// genInitializeRegisterState: Initialize the register state contained in 'regSet'.
//
// Assumptions:
//    On exit the "rsModifiedRegsMask" (in "regSet") holds all the registers' masks hosting an argument on the function
//    and elements of "rsSpillDesc" (in "regSet") are setted to nullptr.
//
// Notes:
//    This method is intended to be called only from initializeStructuresBeforeBlockCodeGeneration.
void CodeGen::genInitializeRegisterState()
{
    // Initialize the spill tracking logic

    regSet.rsSpillBeg();

    // If any arguments live in registers, mark those regs as such

    unsigned   varNum;
    LclVarDsc* varDsc;

    for (varNum = 0, varDsc = compiler->lvaTable; varNum < compiler->lvaCount; varNum++, varDsc++)
    {
        // Is this variable a parameter assigned to a register?
        if (!varDsc->lvIsParam || !varDsc->lvRegister)
        {
            continue;
        }

        // Is the argument live on entry to the method?
        if (!VarSetOps::IsMember(compiler, compiler->fgFirstBB->bbLiveIn, varDsc->lvVarIndex))
        {
            continue;
        }

        if (varDsc->IsAddressExposed())
        {
            continue;
        }

        // Mark the register as holding the variable
        regNumber reg = varDsc->GetRegNum();
        if (genIsValidIntReg(reg))
        {
            regSet.verifyRegUsed(reg);
        }
    }
}

//------------------------------------------------------------------------
// genInitialize: Initialize Scopes, registers, gcInfo and current liveness variables structures
// used in the generation of blocks' code before.
//
// Assumptions:
//    -The pointer logic in "gcInfo" for pointers on registers and variable is cleaned.
//    -"compiler->compCurLife" becomes an empty set
//    -"compiler->compCurLife" are set to be a clean set
//    -If there is local var info siScopes scope logic in codegen is initialized in "siInit()"
//
// Notes:
//    This method is intended to be called when code generation for blocks happens, and before the list of blocks is
//    iterated.
void CodeGen::genInitialize()
{
    // Initialize the line# tracking logic
    if (compiler->opts.compScopeInfo)
    {
        siInit();
    }

#ifdef USING_VARIABLE_LIVE_RANGE
    initializeVariableLiveKeeper();
#endif //  USING_VARIABLE_LIVE_RANGE

    genPendingCallLabel = nullptr;

    // Initialize the pointer tracking code

    gcInfo.gcRegPtrSetInit();
    gcInfo.gcVarPtrSetInit();

    // Initialize the register set logic

    genInitializeRegisterState();

    // Make sure a set is allocated for compiler->compCurLife (in the long case), so we can set it to empty without
    // allocation at the start of each basic block.
    VarSetOps::AssignNoCopy(compiler, compiler->compCurLife, VarSetOps::MakeEmpty(compiler));

    // We initialize the stack level before first "BasicBlock" code is generated in case we need to report stack
    // variable needs home and so its stack offset.
    SetStackLevel(0);
}

//------------------------------------------------------------------------
// genCodeForBBlist: Generate code for all the blocks in a method
//
// Arguments:
//    None
//
// Notes:
//    This is the main method for linear codegen. It calls genCodeForTreeNode
//    to generate the code for each node in each BasicBlock, and handles BasicBlock
//    boundaries and branches.
//
void CodeGen::genCodeForBBlist()
{
    unsigned savedStkLvl;

#ifdef DEBUG
    genInterruptibleUsed = true;

    // You have to be careful if you create basic blocks from now on
    compiler->fgSafeBasicBlockCreation = false;
#endif // DEBUG

#if defined(DEBUG) && defined(TARGET_X86)

    // Check stack pointer on call stress mode is not compatible with fully interruptible GC. REVIEW: why?
    //
    if (GetInterruptible() && compiler->opts.compStackCheckOnCall)
    {
        compiler->opts.compStackCheckOnCall = false;
    }

#endif // defined(DEBUG) && defined(TARGET_X86)

#if defined(DEBUG) && defined(TARGET_XARCH)

    // Check stack pointer on return stress mode is not compatible with fully interruptible GC. REVIEW: why?
    // It is also not compatible with any function that makes a tailcall: we aren't smart enough to only
    // insert the SP check in the non-tailcall returns.
    //
    if ((GetInterruptible() || compiler->compTailCallUsed) && compiler->opts.compStackCheckOnRet)
    {
        compiler->opts.compStackCheckOnRet = false;
    }

#endif // defined(DEBUG) && defined(TARGET_XARCH)

    genMarkLabelsForCodegen();

    assert(!compiler->fgFirstBBScratch ||
           compiler->fgFirstBB == compiler->fgFirstBBScratch); // compiler->fgFirstBBScratch has to be first.

    /* Initialize structures used in the block list iteration */
    genInitialize();

    /*-------------------------------------------------------------------------
     *
     *  Walk the basic blocks and generate code for each one
     *
     */

    BasicBlock* block;

    for (block = compiler->fgFirstBB; block != nullptr; block = block->bbNext)
    {
#ifdef DEBUG
        if (compiler->verbose)
        {
            printf("\n=============== Generating ");
            block->dspBlockHeader(compiler, true, true);
            compiler->fgDispBBLiveness(block);
        }
#endif // DEBUG

        assert(LIR::AsRange(block).CheckLIR(compiler));

        // Figure out which registers hold variables on entry to this block

        regSet.ClearMaskVars();
        gcInfo.gcRegGCrefSetCur = RBM_NONE;
        gcInfo.gcRegByrefSetCur = RBM_NONE;

        compiler->m_pLinearScan->recordVarLocationsAtStartOfBB(block);

        // Updating variable liveness after last instruction of previous block was emitted
        // and before first of the current block is emitted
        genUpdateLife(block->bbLiveIn);

        // Even if liveness didn't change, we need to update the registers containing GC references.
        // genUpdateLife will update the registers live due to liveness changes. But what about registers that didn't
        // change? We cleared them out above. Maybe we should just not clear them out, but update the ones that change
        // here. That would require handling the changes in recordVarLocationsAtStartOfBB().

        regMaskTP newLiveRegSet  = RBM_NONE;
        regMaskTP newRegGCrefSet = RBM_NONE;
        regMaskTP newRegByrefSet = RBM_NONE;
#ifdef DEBUG
        VARSET_TP removedGCVars(VarSetOps::MakeEmpty(compiler));
        VARSET_TP addedGCVars(VarSetOps::MakeEmpty(compiler));
#endif
        VarSetOps::Iter iter(compiler, block->bbLiveIn);
        unsigned        varIndex = 0;
        while (iter.NextElem(&varIndex))
        {
            LclVarDsc* varDsc = compiler->lvaGetDescByTrackedIndex(varIndex);

            if (varDsc->lvIsInReg())
            {
                newLiveRegSet |= varDsc->lvRegMask();
                if (varDsc->lvType == TYP_REF)
                {
                    newRegGCrefSet |= varDsc->lvRegMask();
                }
                else if (varDsc->lvType == TYP_BYREF)
                {
                    newRegByrefSet |= varDsc->lvRegMask();
                }
                if (!varDsc->IsAlwaysAliveInMemory())
                {
#ifdef DEBUG
                    if (verbose && VarSetOps::IsMember(compiler, gcInfo.gcVarPtrSetCur, varIndex))
                    {
                        VarSetOps::AddElemD(compiler, removedGCVars, varIndex);
                    }
#endif // DEBUG
                    VarSetOps::RemoveElemD(compiler, gcInfo.gcVarPtrSetCur, varIndex);
                }
            }
            if ((!varDsc->lvIsInReg() || varDsc->IsAlwaysAliveInMemory()) && compiler->lvaIsGCTracked(varDsc))
            {
#ifdef DEBUG
                if (verbose && !VarSetOps::IsMember(compiler, gcInfo.gcVarPtrSetCur, varIndex))
                {
                    VarSetOps::AddElemD(compiler, addedGCVars, varIndex);
                }
#endif // DEBUG
                VarSetOps::AddElemD(compiler, gcInfo.gcVarPtrSetCur, varIndex);
            }
        }

        regSet.SetMaskVars(newLiveRegSet);

#ifdef DEBUG
        if (compiler->verbose)
        {
            if (!VarSetOps::IsEmpty(compiler, addedGCVars))
            {
                printf("\t\t\t\t\t\t\tAdded GCVars: ");
                dumpConvertedVarSet(compiler, addedGCVars);
                printf("\n");
            }
            if (!VarSetOps::IsEmpty(compiler, removedGCVars))
            {
                printf("\t\t\t\t\t\t\tRemoved GCVars: ");
                dumpConvertedVarSet(compiler, removedGCVars);
                printf("\n");
            }
        }
#endif // DEBUG

        gcInfo.gcMarkRegSetGCref(newRegGCrefSet DEBUGARG(true));
        gcInfo.gcMarkRegSetByref(newRegByrefSet DEBUGARG(true));

        /* Blocks with handlerGetsXcptnObj()==true use GT_CATCH_ARG to
           represent the exception object (TYP_REF).
           We mark REG_EXCEPTION_OBJECT as holding a GC object on entry
           to the block,  it will be the first thing evaluated
           (thanks to GTF_ORDER_SIDEEFF).
         */

        if (handlerGetsXcptnObj(block->bbCatchTyp))
        {
            for (GenTree* node : LIR::AsRange(block))
            {
                if (node->OperGet() == GT_CATCH_ARG)
                {
                    gcInfo.gcMarkRegSetGCref(RBM_EXCEPTION_OBJECT);
                    break;
                }
            }
        }

#if defined(FEATURE_EH_FUNCLETS) && defined(TARGET_ARM)
        genInsertNopForUnwinder(block);
#endif

        /* Start a new code output block */

        genUpdateCurrentFunclet(block);

        genLogLabel(block);

        // Tell everyone which basic block we're working on

        compiler->compCurBB = block;

        block->bbEmitCookie = nullptr;

        // If this block is a jump target or it requires a label then set 'needLabel' to true,
        //
        bool needLabel = (block->bbFlags & BBF_HAS_LABEL) != 0;

        if (block == compiler->fgFirstColdBlock)
        {
#ifdef DEBUG
            if (compiler->verbose)
            {
                printf("\nThis is the start of the cold region of the method\n");
            }
#endif
            // We should never have a block that falls through into the Cold section
            noway_assert(!block->bbPrev->bbFallsThrough());

            needLabel = true;
        }

        // We also want to start a new Instruction group by calling emitAddLabel below,
        // when we need accurate bbWeights for this block in the emitter.  We force this
        // whenever our previous block was a BBJ_COND and it has a different weight than us.
        //
        // Note: We need to have set compCurBB before calling emitAddLabel
        //
        if ((block->bbPrev != nullptr) && (block->bbPrev->bbJumpKind == BBJ_COND) &&
            (block->bbWeight != block->bbPrev->bbWeight))
        {
            JITDUMP("Adding label due to BB weight difference: BBJ_COND " FMT_BB " with weight " FMT_WT
                    " different from " FMT_BB " with weight " FMT_WT "\n",
                    block->bbPrev->bbNum, block->bbPrev->bbWeight, block->bbNum, block->bbWeight);
            needLabel = true;
        }

#if FEATURE_LOOP_ALIGN
        if (GetEmitter()->emitEndsWithAlignInstr())
        {
            // we had better be planning on starting a new IG
            assert(needLabel);
        }
#endif

        if (needLabel)
        {
            // Mark a label and update the current set of live GC refs

            block->bbEmitCookie = GetEmitter()->emitAddLabel(gcInfo.gcVarPtrSetCur, gcInfo.gcRegGCrefSetCur,
                                                             gcInfo.gcRegByrefSetCur, false DEBUG_ARG(block));
        }

        if (block == compiler->fgFirstColdBlock)
        {
            // We require the block that starts the Cold section to have a label
            noway_assert(block->bbEmitCookie);
            GetEmitter()->emitSetFirstColdIGCookie(block->bbEmitCookie);
        }

        // Both stacks are always empty on entry to a basic block.
        assert(genStackLevel == 0);
        genAdjustStackLevel(block);
        savedStkLvl = genStackLevel;

        // Needed when jitting debug code
        siBeginBlock(block);

        // BBF_INTERNAL blocks don't correspond to any single IL instruction.
        if (compiler->opts.compDbgInfo && (block->bbFlags & BBF_INTERNAL) &&
            !compiler->fgBBisScratch(block)) // If the block is the distinguished first scratch block, then no need to
                                             // emit a NO_MAPPING entry, immediately after the prolog.
        {
            genIPmappingAdd((IL_OFFSETX)ICorDebugInfo::NO_MAPPING, true);
        }

        bool firstMapping = true;

#if defined(FEATURE_EH_FUNCLETS)
        if (block->bbFlags & BBF_FUNCLET_BEG)
        {
            genReserveFuncletProlog(block);
        }
#endif // FEATURE_EH_FUNCLETS

        // Clear compCurStmt and compCurLifeTree.
        compiler->compCurStmt     = nullptr;
        compiler->compCurLifeTree = nullptr;

        // Emit poisoning into scratch BB that comes right after prolog.
        // We cannot emit this code in the prolog as it might make the prolog too large.
        if (compiler->compShouldPoisonFrame() && compiler->fgBBisScratch(block))
        {
            genPoisonFrame(newLiveRegSet);
        }

        // Traverse the block in linear order, generating code for each node as we
        // as we encounter it.
        CLANG_FORMAT_COMMENT_ANCHOR;

#ifdef DEBUG
        // Set the use-order numbers for each node.
        {
            int useNum = 0;
            for (GenTree* node : LIR::AsRange(block))
            {
                assert((node->gtDebugFlags & GTF_DEBUG_NODE_CG_CONSUMED) == 0);

                node->gtUseNum = -1;
                if (node->isContained() || node->IsCopyOrReload())
                {
                    continue;
                }

                for (GenTree* operand : node->Operands())
                {
                    genNumberOperandUse(operand, useNum);
                }
            }
        }
#endif // DEBUG

        IL_OFFSETX currentILOffset = BAD_IL_OFFSET;
        for (GenTree* node : LIR::AsRange(block))
        {
            // Do we have a new IL offset?
            if (node->OperGet() == GT_IL_OFFSET)
            {
                GenTreeILOffset* ilOffset = node->AsILOffset();
                genEnsureCodeEmitted(currentILOffset);
                currentILOffset = ilOffset->gtStmtILoffsx;
                genIPmappingAdd(currentILOffset, firstMapping);
                firstMapping = false;
#ifdef DEBUG
                assert(ilOffset->gtStmtLastILoffs <= compiler->info.compILCodeSize ||
                       ilOffset->gtStmtLastILoffs == BAD_IL_OFFSET);

                if (compiler->opts.dspCode && compiler->opts.dspInstrs && ilOffset->gtStmtLastILoffs != BAD_IL_OFFSET)
                {
                    while (genCurDispOffset <= ilOffset->gtStmtLastILoffs)
                    {
                        genCurDispOffset += dumpSingleInstr(compiler->info.compCode, genCurDispOffset, ">    ");
                    }
                }

#endif // DEBUG
            }

            genCodeForTreeNode(node);
            if (node->gtHasReg() && node->IsUnusedValue())
            {
                genConsumeReg(node);
            }
        } // end for each node in block

#ifdef DEBUG
        // The following set of register spill checks and GC pointer tracking checks used to be
        // performed at statement boundaries. Now, with LIR, there are no statements, so they are
        // performed at the end of each block.
        // TODO: could these checks be performed more frequently? E.g., at each location where
        // the register allocator says there are no live non-variable registers. Perhaps this could
        // be done by using the map maintained by LSRA (operandToLocationInfoMap) to mark a node
        // somehow when, after the execution of that node, there will be no live non-variable registers.

        regSet.rsSpillChk();

        /* Make sure we didn't bungle pointer register tracking */

        regMaskTP ptrRegs       = gcInfo.gcRegGCrefSetCur | gcInfo.gcRegByrefSetCur;
        regMaskTP nonVarPtrRegs = ptrRegs & ~regSet.GetMaskVars();

        // If return is a GC-type, clear it.  Note that if a common
        // epilog is generated (genReturnBB) it has a void return
        // even though we might return a ref.  We can't use the compRetType
        // as the determiner because something we are tracking as a byref
        // might be used as a return value of a int function (which is legal)
        GenTree* blockLastNode = block->lastNode();
        if ((blockLastNode != nullptr) && (blockLastNode->gtOper == GT_RETURN) &&
            (varTypeIsGC(compiler->info.compRetType) ||
             (blockLastNode->AsOp()->gtOp1 != nullptr && varTypeIsGC(blockLastNode->AsOp()->gtOp1->TypeGet()))))
        {
            nonVarPtrRegs &= ~RBM_INTRET;
        }

        if (nonVarPtrRegs)
        {
            printf("Regset after " FMT_BB " gcr=", block->bbNum);
            printRegMaskInt(gcInfo.gcRegGCrefSetCur & ~regSet.GetMaskVars());
            compiler->GetEmitter()->emitDispRegSet(gcInfo.gcRegGCrefSetCur & ~regSet.GetMaskVars());
            printf(", byr=");
            printRegMaskInt(gcInfo.gcRegByrefSetCur & ~regSet.GetMaskVars());
            compiler->GetEmitter()->emitDispRegSet(gcInfo.gcRegByrefSetCur & ~regSet.GetMaskVars());
            printf(", regVars=");
            printRegMaskInt(regSet.GetMaskVars());
            compiler->GetEmitter()->emitDispRegSet(regSet.GetMaskVars());
            printf("\n");
        }

        noway_assert(nonVarPtrRegs == RBM_NONE);
#endif // DEBUG

#if defined(DEBUG)
        if (block->bbNext == nullptr)
        {
// Unit testing of the emitter: generate a bunch of instructions into the last block
// (it's as good as any, but better than the prologue, which can only be a single instruction
// group) then use COMPlus_JitLateDisasm=* to see if the late disassembler
// thinks the instructions are the same as we do.
#if defined(TARGET_AMD64) && defined(LATE_DISASM)
            genAmd64EmitterUnitTests();
#elif defined(TARGET_ARM64)
            genArm64EmitterUnitTests();
#endif // TARGET_ARM64
        }
#endif // defined(DEBUG)

        // It is possible to reach the end of the block without generating code for the current IL offset.
        // For example, if the following IR ends the current block, no code will have been generated for
        // offset 21:
        //
        //          (  0,  0) [000040] ------------                il_offset void   IL offset: 21
        //
        //     N001 (  0,  0) [000039] ------------                nop       void
        //
        // This can lead to problems when debugging the generated code. To prevent these issues, make sure
        // we've generated code for the last IL offset we saw in the block.
        genEnsureCodeEmitted(currentILOffset);

        /* Is this the last block, and are there any open scopes left ? */

        bool isLastBlockProcessed = (block->bbNext == nullptr);
        if (block->isBBCallAlwaysPair())
        {
            isLastBlockProcessed = (block->bbNext->bbNext == nullptr);
        }

#ifdef USING_VARIABLE_LIVE_RANGE
        if (compiler->opts.compDbgInfo && isLastBlockProcessed)
        {
            varLiveKeeper->siEndAllVariableLiveRange(compiler->compCurLife);
        }
#endif // USING_VARIABLE_LIVE_RANGE

        if (compiler->opts.compScopeInfo && (compiler->info.compVarScopesCount > 0))
        {
            siEndBlock(block);

#ifdef USING_SCOPE_INFO
            if (isLastBlockProcessed && siOpenScopeList.scNext)
            {
                /* This assert no longer holds, because we may insert a throw
                   block to demarcate the end of a try or finally region when they
                   are at the end of the method.  It would be nice if we could fix
                   our code so that this throw block will no longer be necessary. */

                // noway_assert(block->bbCodeOffsEnd != compiler->info.compILCodeSize);

                siCloseAllOpenScopes();
            }
#endif // USING_SCOPE_INFO
        }

        SubtractStackLevel(savedStkLvl);

#ifdef DEBUG
        // compCurLife should be equal to the liveOut set, except that we don't keep
        // it up to date for vars that are not register candidates
        // (it would be nice to have a xor set function)

        VARSET_TP mismatchLiveVars(VarSetOps::Diff(compiler, block->bbLiveOut, compiler->compCurLife));
        VarSetOps::UnionD(compiler, mismatchLiveVars,
                          VarSetOps::Diff(compiler, compiler->compCurLife, block->bbLiveOut));
        VarSetOps::Iter mismatchLiveVarIter(compiler, mismatchLiveVars);
        unsigned        mismatchLiveVarIndex  = 0;
        bool            foundMismatchedRegVar = false;
        while (mismatchLiveVarIter.NextElem(&mismatchLiveVarIndex))
        {
            LclVarDsc* varDsc = compiler->lvaGetDescByTrackedIndex(mismatchLiveVarIndex);
            if (varDsc->lvIsRegCandidate())
            {
                if (!foundMismatchedRegVar)
                {
                    JITDUMP("Mismatched live reg vars after " FMT_BB ":", block->bbNum);
                    foundMismatchedRegVar = true;
                }
                JITDUMP(" V%02u", compiler->lvaTrackedIndexToLclNum(mismatchLiveVarIndex));
            }
        }
        if (foundMismatchedRegVar)
        {
            JITDUMP("\n");
            assert(!"Found mismatched live reg var(s) after block");
        }
#endif

        /* Both stacks should always be empty on exit from a basic block */
        noway_assert(genStackLevel == 0);

#ifdef TARGET_AMD64
        // On AMD64, we need to generate a NOP after a call that is the last instruction of the block, in several
        // situations, to support proper exception handling semantics. This is mostly to ensure that when the stack
        // walker computes an instruction pointer for a frame, that instruction pointer is in the correct EH region.
        // The document "X64 and ARM ABIs.docx" has more details. The situations:
        // 1. If the call instruction is in a different EH region as the instruction that follows it.
        // 2. If the call immediately precedes an OS epilog. (Note that what the JIT or VM consider an epilog might
        //    be slightly different from what the OS considers an epilog, and it is the OS-reported epilog that matters
        //    here.)
        // We handle case #1 here, and case #2 in the emitter.
        if (GetEmitter()->emitIsLastInsCall())
        {
            // Ok, the last instruction generated is a call instruction. Do any of the other conditions hold?
            // Note: we may be generating a few too many NOPs for the case of call preceding an epilog. Technically,
            // if the next block is a BBJ_RETURN, an epilog will be generated, but there may be some instructions
            // generated before the OS epilog starts, such as a GS cookie check.
            if ((block->bbNext == nullptr) || !BasicBlock::sameEHRegion(block, block->bbNext))
            {
                // We only need the NOP if we're not going to generate any more code as part of the block end.

                switch (block->bbJumpKind)
                {
                    case BBJ_ALWAYS:
                    case BBJ_THROW:
                    case BBJ_CALLFINALLY:
                    case BBJ_EHCATCHRET:
                    // We're going to generate more code below anyway, so no need for the NOP.

                    case BBJ_RETURN:
                    case BBJ_EHFINALLYRET:
                    case BBJ_EHFILTERRET:
                        // These are the "epilog follows" case, handled in the emitter.

                        break;

                    case BBJ_NONE:
                        if (block->bbNext == nullptr)
                        {
                            // Call immediately before the end of the code; we should never get here    .
                            instGen(INS_BREAKPOINT); // This should never get executed
                        }
                        else
                        {
                            // We need the NOP
                            instGen(INS_nop);
                        }
                        break;

                    case BBJ_COND:
                    case BBJ_SWITCH:
                    // These can't have a call as the last instruction!

                    default:
                        noway_assert(!"Unexpected bbJumpKind");
                        break;
                }
            }
        }
#endif // TARGET_AMD64

        /* Do we need to generate a jump or return? */

        switch (block->bbJumpKind)
        {
            case BBJ_RETURN:
                genExitCode(block);
                break;

            case BBJ_THROW:
                // If we have a throw at the end of a function or funclet, we need to emit another instruction
                // afterwards to help the OS unwinder determine the correct context during unwind.
                // We insert an unexecuted breakpoint instruction in several situations
                // following a throw instruction:
                // 1. If the throw is the last instruction of the function or funclet. This helps
                //    the OS unwinder determine the correct context during an unwind from the
                //    thrown exception.
                // 2. If this is this is the last block of the hot section.
                // 3. If the subsequent block is a special throw block.
                // 4. On AMD64, if the next block is in a different EH region.
                if ((block->bbNext == nullptr) || (block->bbNext->bbFlags & BBF_FUNCLET_BEG) ||
                    !BasicBlock::sameEHRegion(block, block->bbNext) ||
                    (!isFramePointerUsed() && compiler->fgIsThrowHlpBlk(block->bbNext)) ||
                    block->bbNext == compiler->fgFirstColdBlock)
                {
                    instGen(INS_BREAKPOINT); // This should never get executed
                }
                // Do likewise for blocks that end in DOES_NOT_RETURN calls
                // that were not caught by the above rules. This ensures that
                // gc register liveness doesn't change across call instructions
                // in fully-interruptible mode.
                else
                {
                    GenTree* call = block->lastNode();

                    if ((call != nullptr) && (call->gtOper == GT_CALL))
                    {
                        if ((call->AsCall()->gtCallMoreFlags & GTF_CALL_M_DOES_NOT_RETURN) != 0)
                        {
                            instGen(INS_BREAKPOINT); // This should never get executed
                        }
                    }
                }

                break;

            case BBJ_CALLFINALLY:
                block = genCallFinally(block);
                break;

#if defined(FEATURE_EH_FUNCLETS)

            case BBJ_EHCATCHRET:
                genEHCatchRet(block);
                FALLTHROUGH;

            case BBJ_EHFINALLYRET:
            case BBJ_EHFILTERRET:
                genReserveFuncletEpilog(block);
                break;

#else // !FEATURE_EH_FUNCLETS

            case BBJ_EHCATCHRET:
                noway_assert(!"Unexpected BBJ_EHCATCHRET"); // not used on x86
                break;

            case BBJ_EHFINALLYRET:
            case BBJ_EHFILTERRET:
                genEHFinallyOrFilterRet(block);
                break;

#endif // !FEATURE_EH_FUNCLETS

            case BBJ_NONE:
            case BBJ_SWITCH:
                break;

            case BBJ_ALWAYS:
                inst_JMP(EJ_jmp, block->bbJumpDest);
                FALLTHROUGH;

            case BBJ_COND:

#if FEATURE_LOOP_ALIGN
                // This is the last place where we operate on blocks and after this, we operate
                // on IG. Hence, if we know that the destination of "block" is the first block
                // of a loop and needs alignment (it has BBF_LOOP_ALIGN), then "block" represents
                // end of the loop. Propagate that information on the IG through "igLoopBackEdge".
                //
                // During emitter, this information will be used to calculate the loop size.
                // Depending on the loop size, decision of whether to align a loop or not will be taken.
                //
                // In the emitter, we need to calculate the loop size from `block->bbJumpDest` through
                // `block` (inclusive). Thus, we need to ensure there is a label on the lexical fall-through
                // block, even if one is not otherwise needed, to be able to calculate the size of this
                // loop (loop size is calculated by walking the instruction groups; see emitter::getLoopSize()).

                if (block->bbJumpDest->isLoopAlign())
                {
                    GetEmitter()->emitSetLoopBackEdge(block->bbJumpDest);

                    if (block->bbNext != nullptr)
                    {
                        JITDUMP("Mark " FMT_BB " as label: alignment end-of-loop\n", block->bbNext->bbNum);
                        block->bbNext->bbFlags |= BBF_HAS_LABEL;
                    }
                }
#endif // FEATURE_LOOP_ALIGN

                break;

            default:
                noway_assert(!"Unexpected bbJumpKind");
                break;
        }

#if FEATURE_LOOP_ALIGN

        // If next block is the first block of a loop (identified by BBF_LOOP_ALIGN),
        // then need to add align instruction in current "block". Also mark the
        // corresponding IG with IGF_LOOP_ALIGN to know that there will be align
        // instructions at the end of that IG.
        //
        // For non-adaptive alignment, add alignment instruction of size depending on the
        // compJitAlignLoopBoundary.
        // For adaptive alignment, alignment instruction will always be of 15 bytes.

        if ((block->bbNext != nullptr) && (block->bbNext->isLoopAlign()))
        {
            assert(ShouldAlignLoops());

            GetEmitter()->emitLoopAlignment();
        }
#endif

#if defined(DEBUG) && defined(USING_VARIABLE_LIVE_RANGE)
        if (compiler->verbose)
        {
            varLiveKeeper->dumpBlockVariableLiveRanges(block);
        }
#endif // defined(DEBUG) && defined(USING_VARIABLE_LIVE_RANGE)

        INDEBUG(compiler->compCurBB = nullptr);

    } //------------------ END-FOR each block of the method -------------------

    // There could be variables alive at this point. For example see lvaKeepAliveAndReportThis.
    // This call is for cleaning the GC refs
    genUpdateLife(VarSetOps::MakeEmpty(compiler));

    /* Finalize the spill  tracking logic */

    regSet.rsSpillEnd();

    /* Finalize the temp   tracking logic */

    regSet.tmpEnd();

#ifdef DEBUG
    if (compiler->verbose)
    {
        printf("\n# ");
        printf("compCycleEstimate = %6d, compSizeEstimate = %5d ", compiler->compCycleEstimate,
               compiler->compSizeEstimate);
        printf("%s\n", compiler->info.compFullName);
    }
#endif
}

/*
XXXXXXXXXXXXXXXXXXXXXXXXXXXXXXXXXXXXXXXXXXXXXXXXXXXXXXXXXXXXXXXXXXXXXXXXXXXXXXX
XXXXXXXXXXXXXXXXXXXXXXXXXXXXXXXXXXXXXXXXXXXXXXXXXXXXXXXXXXXXXXXXXXXXXXXXXXXXXXX
XX                                                                           XX
XX                         Register Management                               XX
XX                                                                           XX
XXXXXXXXXXXXXXXXXXXXXXXXXXXXXXXXXXXXXXXXXXXXXXXXXXXXXXXXXXXXXXXXXXXXXXXXXXXXXXX
XXXXXXXXXXXXXXXXXXXXXXXXXXXXXXXXXXXXXXXXXXXXXXXXXXXXXXXXXXXXXXXXXXXXXXXXXXXXXXX
*/

//------------------------------------------------------------------------
// genSpillVar: Spill a local variable
//
// Arguments:
//    tree      - the lclVar node for the variable being spilled
//
// Return Value:
//    None.
//
// Assumptions:
//    The lclVar must be a register candidate (lvRegCandidate)

void CodeGen::genSpillVar(GenTree* tree)
{
    unsigned   varNum = tree->AsLclVarCommon()->GetLclNum();
    LclVarDsc* varDsc = &(compiler->lvaTable[varNum]);

    assert(varDsc->lvIsRegCandidate());

    // We don't actually need to spill if it is already living in memory
    bool needsSpill = ((tree->gtFlags & GTF_VAR_DEF) == 0 && varDsc->lvIsInReg());
    if (needsSpill)
    {
        // In order for a lclVar to have been allocated to a register, it must not have been aliasable, and can
        // therefore be store-normalized (rather than load-normalized). In fact, not performing store normalization
        // can lead to problems on architectures where a lclVar may be allocated to a register that is not
        // addressable at the granularity of the lclVar's defined type (e.g. x86).
        var_types lclType = varDsc->GetActualRegisterType();
        emitAttr  size    = emitTypeSize(lclType);

        // If this is a write-thru or a single-def variable, we don't actually spill at a use,
        // but we will kill the var in the reg (below).
        if (!varDsc->IsAlwaysAliveInMemory())
        {
            instruction storeIns = ins_Store(lclType, compiler->isSIMDTypeLocalAligned(varNum));
            assert(varDsc->GetRegNum() == tree->GetRegNum());
            inst_TT_RV(storeIns, size, tree, tree->GetRegNum());
        }

        // We should only have both GTF_SPILL (i.e. the flag causing this method to be called) and
        // GTF_SPILLED on a write-thru/single-def def, for which we should not be calling this method.
        assert((tree->gtFlags & GTF_SPILLED) == 0);

        // Remove the live var from the register.
        genUpdateRegLife(varDsc, /*isBorn*/ false, /*isDying*/ true DEBUGARG(tree));
        gcInfo.gcMarkRegSetNpt(varDsc->lvRegMask());

        if (VarSetOps::IsMember(compiler, gcInfo.gcTrkStkPtrLcls, varDsc->lvVarIndex))
        {
#ifdef DEBUG
            if (!VarSetOps::IsMember(compiler, gcInfo.gcVarPtrSetCur, varDsc->lvVarIndex))
            {
                JITDUMP("\t\t\t\t\t\t\tVar V%02u becoming live\n", varNum);
            }
            else
            {
                JITDUMP("\t\t\t\t\t\t\tVar V%02u continuing live\n", varNum);
            }
#endif
            VarSetOps::AddElemD(compiler, gcInfo.gcVarPtrSetCur, varDsc->lvVarIndex);
        }
    }

    tree->gtFlags &= ~GTF_SPILL;
    // If this is NOT a write-thru, reset the var location.
    if ((tree->gtFlags & GTF_SPILLED) == 0)
    {
        varDsc->SetRegNum(REG_STK);
        if (varTypeIsMultiReg(tree))
        {
            varDsc->SetOtherReg(REG_STK);
        }
    }
    else
    {
        // We only have 'GTF_SPILL' and 'GTF_SPILLED' on a def of a write-thru lclVar
        // or a single-def var that is to be spilled at its definition.
        assert((varDsc->IsAlwaysAliveInMemory()) && ((tree->gtFlags & GTF_VAR_DEF) != 0));
    }

#ifdef USING_VARIABLE_LIVE_RANGE
    if (needsSpill)
    {
        // We need this after "lvRegNum" has change because now we are sure that varDsc->lvIsInReg() is false.
        // "SiVarLoc" constructor uses the "LclVarDsc" of the variable.
        varLiveKeeper->siUpdateVariableLiveRange(varDsc, varNum);
    }
#endif // USING_VARIABLE_LIVE_RANGE
}

//------------------------------------------------------------------------
// genUpdateVarReg: Update the current register location for a multi-reg lclVar
//
// Arguments:
//    varDsc   - the LclVarDsc for the lclVar
//    tree     - the lclVar node
//    regIndex - the index of the register in the node
//
// inline
void CodeGenInterface::genUpdateVarReg(LclVarDsc* varDsc, GenTree* tree, int regIndex)
{
    // This should only be called for multireg lclVars.
    assert(compiler->lvaEnregMultiRegVars);
    assert(tree->IsMultiRegLclVar() || (tree->gtOper == GT_COPY));
    varDsc->SetRegNum(tree->GetRegByIndex(regIndex));
}

//------------------------------------------------------------------------
// genUpdateVarReg: Update the current register location for a lclVar
//
// Arguments:
//    varDsc - the LclVarDsc for the lclVar
//    tree   - the lclVar node
//
// inline
void CodeGenInterface::genUpdateVarReg(LclVarDsc* varDsc, GenTree* tree)
{
    // This should not be called for multireg lclVars.
    assert((tree->OperIsScalarLocal() && !tree->IsMultiRegLclVar()) || (tree->gtOper == GT_COPY));
    varDsc->SetRegNum(tree->GetRegNum());
}

//------------------------------------------------------------------------
// sameRegAsDst: Return the child that has the same reg as the dst (if any)
//
// Arguments:
//    tree  - the node of interest
//    other - an out parameter to return the other child
//
// Notes:
//    If 'tree' has a child with the same assigned register as its target reg,
//    that child will be returned, and 'other' will contain the non-matching child.
//    Otherwise, both other and the return value will be nullptr.
//
GenTree* sameRegAsDst(GenTree* tree, GenTree*& other /*out*/)
{
    if (tree->GetRegNum() == REG_NA)
    {
        other = nullptr;
        return nullptr;
    }

    GenTree* op1 = tree->AsOp()->gtOp1;
    GenTree* op2 = tree->AsOp()->gtOp2;
    if (op1->GetRegNum() == tree->GetRegNum())
    {
        other = op2;
        return op1;
    }
    if (op2->GetRegNum() == tree->GetRegNum())
    {
        other = op1;
        return op2;
    }
    else
    {
        other = nullptr;
        return nullptr;
    }
}

//------------------------------------------------------------------------
// genUnspillLocal: Reload a register candidate local into a register, if needed.
//
// Arguments:
//     varNum    - The variable number of the local to be reloaded (unspilled).
//                 It may be a local field.
//     type      - The type of the local.
//     lclNode   - The node being unspilled. Note that for a multi-reg local,
//                 the gtLclNum will be that of the parent struct.
//     regNum    - The register that 'varNum' should be loaded to.
//     reSpill   - True if it will be immediately spilled after use.
//     isLastUse - True if this is a last use of 'varNum'.
//
// Notes:
//     The caller must have determined that this local needs to be unspilled.
void CodeGen::genUnspillLocal(
    unsigned varNum, var_types type, GenTreeLclVar* lclNode, regNumber regNum, bool reSpill, bool isLastUse)
{
    LclVarDsc* varDsc = compiler->lvaGetDesc(varNum);
    inst_set_SV_var(lclNode);
    instruction ins = ins_Load(type, compiler->isSIMDTypeLocalAligned(varNum));
    GetEmitter()->emitIns_R_S(ins, emitTypeSize(type), regNum, varNum, 0);

    // TODO-Review: We would like to call:
    //      genUpdateRegLife(varDsc, /*isBorn*/ true, /*isDying*/ false DEBUGARG(tree));
    // instead of the following code, but this ends up hitting this assert:
    //      assert((regSet.GetMaskVars() & regMask) == 0);
    // due to issues with LSRA resolution moves.
    // So, just force it for now. This probably indicates a condition that creates a GC hole!
    //
    // Extra note: I think we really want to call something like gcInfo.gcUpdateForRegVarMove,
    // because the variable is not really going live or dead, but that method is somewhat poorly
    // factored because it, in turn, updates rsMaskVars which is part of RegSet not GCInfo.
    // TODO-Cleanup: This code exists in other CodeGen*.cpp files, and should be moved to CodeGenCommon.cpp.

    // Don't update the variable's location if we are just re-spilling it again.

    if (!reSpill)
    {
        varDsc->SetRegNum(regNum);

#ifdef USING_VARIABLE_LIVE_RANGE
        // We want "VariableLiveRange" inclusive on the beginning and exclusive on the ending.
        // For that we shouldn't report an update of the variable location if is becoming dead
        // on the same native offset.
        if (!isLastUse)
        {
            // Report the home change for this variable
            varLiveKeeper->siUpdateVariableLiveRange(varDsc, varNum);
        }
#endif // USING_VARIABLE_LIVE_RANGE

        if (!varDsc->IsAlwaysAliveInMemory())
        {
#ifdef DEBUG
            if (VarSetOps::IsMember(compiler, gcInfo.gcVarPtrSetCur, varDsc->lvVarIndex))
            {
                JITDUMP("\t\t\t\t\t\t\tRemoving V%02u from gcVarPtrSetCur\n", varNum);
            }
#endif // DEBUG
            VarSetOps::RemoveElemD(compiler, gcInfo.gcVarPtrSetCur, varDsc->lvVarIndex);
        }

#ifdef DEBUG
        if (compiler->verbose)
        {
            printf("\t\t\t\t\t\t\tV%02u in reg ", varNum);
            varDsc->PrintVarReg();
            printf(" is becoming live  ");
            compiler->printTreeID(lclNode);
            printf("\n");
        }
#endif // DEBUG

        regSet.AddMaskVars(genGetRegMask(varDsc));
    }

    gcInfo.gcMarkRegPtrVal(regNum, type);
}

//------------------------------------------------------------------------
// genUnspillRegIfNeeded: Reload a MultiReg source value into a register, if needed
//
// Arguments:
//    tree          - the MultiReg node of interest.
//    multiRegIndex - the index of the value to reload, if needed.
//
// Notes:
//    It must *not* be a GT_LCL_VAR (those are handled separately).
//    In the normal case, the value will be reloaded into the register it
//    was originally computed into. However, if that register is not available,
//    the register allocator will have allocated a different register, and
//    inserted a GT_RELOAD to indicate the register into which it should be
//    reloaded.
//
void CodeGen::genUnspillRegIfNeeded(GenTree* tree, unsigned multiRegIndex)
{
    GenTree* unspillTree = tree;
    assert(unspillTree->IsMultiRegNode());

    if (tree->gtOper == GT_RELOAD)
    {
        unspillTree = tree->AsOp()->gtOp1;
    }

    // In case of multi-reg node, GTF_SPILLED flag on it indicates that
    // one or more of its result regs are spilled.  Individual spill flags need to be
    // queried to determine which specific result regs need to be unspilled.
    if ((unspillTree->gtFlags & GTF_SPILLED) == 0)
    {
        return;
    }
    GenTreeFlags spillFlags = unspillTree->GetRegSpillFlagByIdx(multiRegIndex);
    if ((spillFlags & GTF_SPILLED) == 0)
    {
        return;
    }

    regNumber dstReg = tree->GetRegByIndex(multiRegIndex);
    if (dstReg == REG_NA)
    {
        assert(tree->IsCopyOrReload());
        dstReg = unspillTree->GetRegByIndex(multiRegIndex);
    }
    if (tree->IsMultiRegLclVar())
    {
        GenTreeLclVar* lclNode     = tree->AsLclVar();
        unsigned       fieldVarNum = compiler->lvaGetDesc(lclNode)->lvFieldLclStart + multiRegIndex;
        bool           reSpill     = ((spillFlags & GTF_SPILL) != 0);
        bool           isLastUse   = lclNode->IsLastUse(multiRegIndex);
        genUnspillLocal(fieldVarNum, compiler->lvaGetDesc(fieldVarNum)->TypeGet(), lclNode, dstReg, reSpill, isLastUse);
    }
    else
    {
        var_types dstType        = unspillTree->GetRegTypeByIndex(multiRegIndex);
        regNumber unspillTreeReg = unspillTree->GetRegByIndex(multiRegIndex);
        TempDsc*  t              = regSet.rsUnspillInPlace(unspillTree, unspillTreeReg, multiRegIndex);
        emitAttr  emitType       = emitActualTypeSize(dstType);
        GetEmitter()->emitIns_R_S(ins_Load(dstType), emitType, dstReg, t->tdTempNum(), 0);
        regSet.tmpRlsTemp(t);
        gcInfo.gcMarkRegPtrVal(dstReg, dstType);
    }
}

//------------------------------------------------------------------------
// genUnspillRegIfNeeded: Reload the value into a register, if needed
//
// Arguments:
//    tree - the node of interest.
//
// Notes:
//    In the normal case, the value will be reloaded into the register it
//    was originally computed into. However, if that register is not available,
//    the register allocator will have allocated a different register, and
//    inserted a GT_RELOAD to indicate the register into which it should be
//    reloaded.
//
//    A GT_RELOAD never has a reg candidate lclVar or multi-reg lclVar as its child.
//    This is because register candidates locals always have distinct tree nodes
//    for uses and definitions. (This is unlike non-register candidate locals which
//    may be "defined" by a GT_LCL_VAR node that loads it into a register. It may
//    then have a GT_RELOAD inserted if it needs a different register, though this
//    is unlikely to happen except in stress modes.)
//
void CodeGen::genUnspillRegIfNeeded(GenTree* tree)
{
    GenTree* unspillTree = tree;
    if (tree->gtOper == GT_RELOAD)
    {
        unspillTree = tree->AsOp()->gtOp1;
    }

    if ((unspillTree->gtFlags & GTF_SPILLED) != 0)
    {
        if (genIsRegCandidateLocal(unspillTree))
        {
            // We never have a GT_RELOAD for this case.
            assert(tree == unspillTree);

            // Reset spilled flag, since we are going to load a local variable from its home location.
            unspillTree->gtFlags &= ~GTF_SPILLED;

            GenTreeLclVar* lcl       = unspillTree->AsLclVar();
            LclVarDsc*     varDsc    = compiler->lvaGetDesc(lcl->GetLclNum());
            var_types      spillType = varDsc->GetRegisterType(lcl);
            assert(spillType != TYP_UNDEF);

// TODO-Cleanup: The following code could probably be further merged and cleaned up.
#if defined(TARGET_XARCH) || defined(TARGET_ARM64)
            // Load local variable from its home location.
            // In most cases the tree type will indicate the correct type to use for the load.
            // However, if it is NOT a normalizeOnLoad lclVar (i.e. NOT a small int that always gets
            // widened when loaded into a register), and its size is not the same as the actual register type
            // of the lclVar, then we need to change the type of the tree node when loading.
            // This situation happens due to "optimizations" that avoid a cast and
            // simply retype the node when using long type lclVar as an int.
            // While loading the int in that case would work for this use of the lclVar, if it is
            // later used as a long, we will have incorrectly truncated the long.
            // In the normalizeOnLoad case ins_Load will return an appropriate sign- or zero-
            // extending load.
            var_types lclActualType = varDsc->GetActualRegisterType();
            assert(lclActualType != TYP_UNDEF);
            if (spillType != lclActualType && !varTypeIsGC(spillType) && !varDsc->lvNormalizeOnLoad())
            {
                assert(!varTypeIsGC(varDsc));
                spillType = lclActualType;
            }
#elif defined(TARGET_ARM)
// No normalizing for ARM
#else
            NYI("Unspilling not implemented for this target architecture.");
#endif
            bool reSpill   = ((unspillTree->gtFlags & GTF_SPILL) != 0);
            bool isLastUse = lcl->IsLastUse(0);
            genUnspillLocal(lcl->GetLclNum(), spillType, lcl->AsLclVar(), tree->GetRegNum(), reSpill, isLastUse);
        }
        else if (unspillTree->IsMultiRegLclVar())
        {
            // We never have a GT_RELOAD for this case.
            assert(tree == unspillTree);

            GenTreeLclVar* lclNode  = unspillTree->AsLclVar();
            LclVarDsc*     varDsc   = compiler->lvaGetDesc(lclNode->GetLclNum());
            unsigned       regCount = varDsc->lvFieldCnt;

            for (unsigned i = 0; i < regCount; ++i)
            {
                GenTreeFlags spillFlags = lclNode->GetRegSpillFlagByIdx(i);
                if ((spillFlags & GTF_SPILLED) != 0)
                {
                    regNumber reg         = lclNode->GetRegNumByIdx(i);
                    unsigned  fieldVarNum = varDsc->lvFieldLclStart + i;
                    bool      reSpill     = ((spillFlags & GTF_SPILL) != 0);
                    bool      isLastUse   = lclNode->IsLastUse(i);
                    genUnspillLocal(fieldVarNum, compiler->lvaGetDesc(fieldVarNum)->TypeGet(), lclNode, reg, reSpill,
                                    isLastUse);
                }
            }
        }
        else if (unspillTree->IsMultiRegNode())
        {
            // Here we may have a GT_RELOAD, and we will need to use that node ('tree') to
            // do the unspilling if needed. However, that tree doesn't have the register
            // count, so we use 'unspillTree' for that.
            unsigned regCount = unspillTree->GetMultiRegCount();
            for (unsigned i = 0; i < regCount; ++i)
            {
                genUnspillRegIfNeeded(tree, i);
            }
            unspillTree->gtFlags &= ~GTF_SPILLED;
        }
        else
        {
            // Here we may have a GT_RELOAD.
            // The spill temp allocated for it is associated with the original tree that defined the
            // register that it was spilled from.
            // So we use 'unspillTree' to recover that spill temp.
            TempDsc* t        = regSet.rsUnspillInPlace(unspillTree, unspillTree->GetRegNum());
            emitAttr emitType = emitActualTypeSize(unspillTree->TypeGet());
            // Reload into the register specified by 'tree' which may be a GT_RELOAD.
            regNumber dstReg = tree->GetRegNum();
            GetEmitter()->emitIns_R_S(ins_Load(unspillTree->gtType), emitType, dstReg, t->tdTempNum(), 0);
            regSet.tmpRlsTemp(t);

            unspillTree->gtFlags &= ~GTF_SPILLED;
            gcInfo.gcMarkRegPtrVal(dstReg, unspillTree->TypeGet());
        }
    }
}

//------------------------------------------------------------------------
// genCopyRegIfNeeded: Copy the given node into the specified register
//
// Arguments:
//    node - The node that has been evaluated (consumed).
//    needReg - The register in which its value is needed.
//
// Notes:
//    This must be a node that has a register.
//
void CodeGen::genCopyRegIfNeeded(GenTree* node, regNumber needReg)
{
    assert((node->GetRegNum() != REG_NA) && (needReg != REG_NA));
    assert(!node->isUsedFromSpillTemp());
    inst_Mov(node->TypeGet(), needReg, node->GetRegNum(), /* canSkip */ true);
}

// Do Liveness update for a subnodes that is being consumed by codegen
// including the logic for reload in case is needed and also takes care
// of locating the value on the desired register.
void CodeGen::genConsumeRegAndCopy(GenTree* node, regNumber needReg)
{
    if (needReg == REG_NA)
    {
        return;
    }
    genConsumeReg(node);
    genCopyRegIfNeeded(node, needReg);
}

// Check that registers are consumed in the right order for the current node being generated.
#ifdef DEBUG
void CodeGen::genNumberOperandUse(GenTree* const operand, int& useNum) const
{
    assert(operand != nullptr);

    // Ignore argument placeholders.
    if (operand->OperGet() == GT_ARGPLACE)
    {
        return;
    }

    assert(operand->gtUseNum == -1);

    if (!operand->isContained() && !operand->IsCopyOrReload())
    {
        operand->gtUseNum = useNum;
        useNum++;
    }
    else
    {
        for (GenTree* op : operand->Operands())
        {
            genNumberOperandUse(op, useNum);
        }
    }
}

void CodeGen::genCheckConsumeNode(GenTree* const node)
{
    assert(node != nullptr);

    if (verbose)
    {
        if (node->gtUseNum == -1)
        {
            // nothing wrong if the node was not consumed
        }
        else if ((node->gtDebugFlags & GTF_DEBUG_NODE_CG_CONSUMED) != 0)
        {
            printf("Node was consumed twice:\n");
            compiler->gtDispTree(node, nullptr, nullptr, true);
        }
        else if ((lastConsumedNode != nullptr) && (node->gtUseNum < lastConsumedNode->gtUseNum))
        {
            printf("Nodes were consumed out-of-order:\n");
            compiler->gtDispTree(lastConsumedNode, nullptr, nullptr, true);
            compiler->gtDispTree(node, nullptr, nullptr, true);
        }
    }

    assert((node->OperGet() == GT_CATCH_ARG) || ((node->gtDebugFlags & GTF_DEBUG_NODE_CG_CONSUMED) == 0));
    assert((lastConsumedNode == nullptr) || (node->gtUseNum == -1) || (node->gtUseNum > lastConsumedNode->gtUseNum));

    node->gtDebugFlags |= GTF_DEBUG_NODE_CG_CONSUMED;
    lastConsumedNode = node;
}
#endif // DEBUG

//--------------------------------------------------------------------
// genConsumeReg: Do liveness update for a single register of a multireg child node
//                that is being consumed by codegen.
//
// Arguments:
//    tree          - GenTree node
//    multiRegIndex - The index of the register to be consumed
//
// Return Value:
//    Returns the reg number for the given multiRegIndex.
//
regNumber CodeGen::genConsumeReg(GenTree* tree, unsigned multiRegIndex)
{
    regNumber reg = tree->GetRegByIndex(multiRegIndex);
    if (tree->OperIs(GT_COPY))
    {
        reg = genRegCopy(tree, multiRegIndex);
    }
    else if (reg == REG_NA)
    {
        assert(tree->OperIs(GT_RELOAD));
        reg = tree->gtGetOp1()->GetRegByIndex(multiRegIndex);
        assert(reg != REG_NA);
    }
    genUnspillRegIfNeeded(tree, multiRegIndex);

    // UpdateLifeFieldVar() will return true if local var should be spilled.
    if (tree->IsMultiRegLclVar() && treeLifeUpdater->UpdateLifeFieldVar(tree->AsLclVar(), multiRegIndex))
    {
        GenTreeLclVar* lcl = tree->AsLclVar();
        genSpillLocal(lcl->GetLclNum(), lcl->GetFieldTypeByIndex(compiler, multiRegIndex), lcl,
                      lcl->GetRegByIndex(multiRegIndex));
    }

    if (tree->gtSkipReloadOrCopy()->OperIs(GT_LCL_VAR))
    {
        GenTreeLclVar* lcl    = tree->gtSkipReloadOrCopy()->AsLclVar();
        LclVarDsc*     varDsc = compiler->lvaGetDesc(lcl);
        assert(compiler->lvaEnregMultiRegVars && lcl->IsMultiReg());
        assert(varDsc->lvPromoted && (multiRegIndex < varDsc->lvFieldCnt));
        unsigned   fieldVarNum = varDsc->lvFieldLclStart + multiRegIndex;
        LclVarDsc* fldVarDsc   = compiler->lvaGetDesc(fieldVarNum);
        assert(fldVarDsc->lvLRACandidate);
        bool isFieldDying = lcl->IsLastUse(multiRegIndex);

        if (fldVarDsc->GetRegNum() == REG_STK)
        {
            // We have loaded this into a register only temporarily
            gcInfo.gcMarkRegSetNpt(reg);
        }
        else if (isFieldDying)
        {
            gcInfo.gcMarkRegSetNpt(genRegMask(fldVarDsc->GetRegNum()));
        }
    }
    else
    {
        gcInfo.gcMarkRegSetNpt(tree->gtGetRegMask());
    }
    return reg;
}

//--------------------------------------------------------------------
// genConsumeReg: Do liveness update for a subnode that is being
// consumed by codegen.
//
// Arguments:
//    tree - GenTree node
//
// Return Value:
//    Returns the reg number of tree.
//    In case of multi-reg call node returns the first reg number
//    of the multi-reg return.
regNumber CodeGen::genConsumeReg(GenTree* tree)
{
    if (tree->OperGet() == GT_COPY)
    {
        genRegCopy(tree);
    }

    // Handle the case where we have a lclVar that needs to be copied before use (i.e. because it
    // interferes with one of the other sources (or the target, if it's a "delayed use" register)).
    // TODO-Cleanup: This is a special copyReg case in LSRA - consider eliminating these and
    // always using GT_COPY to make the lclVar location explicit.
    // Note that we have to do this before calling genUpdateLife because otherwise if we spill it
    // the lvRegNum will be set to REG_STK and we will lose track of what register currently holds
    // the lclVar (normally when a lclVar is spilled it is then used from its former register
    // location, which matches the GetRegNum() on the node).
    // (Note that it doesn't matter if we call this before or after genUnspillRegIfNeeded
    // because if it's on the stack it will always get reloaded into tree->GetRegNum()).
    if (genIsRegCandidateLocal(tree))
    {
        GenTreeLclVarCommon* lcl    = tree->AsLclVarCommon();
        LclVarDsc*           varDsc = &compiler->lvaTable[lcl->GetLclNum()];
        if (varDsc->GetRegNum() != REG_STK)
        {
            var_types regType = varDsc->GetRegisterType(lcl);
            inst_Mov(regType, tree->GetRegNum(), varDsc->GetRegNum(), /* canSkip */ true);
        }
    }

    genUnspillRegIfNeeded(tree);

    // genUpdateLife() will also spill local var if marked as GTF_SPILL by calling CodeGen::genSpillVar
    genUpdateLife(tree);

    // there are three cases where consuming a reg means clearing the bit in the live mask
    // 1. it was not produced by a local
    // 2. it was produced by a local that is going dead
    // 3. it was produced by a local that does not live in that reg (like one allocated on the stack)

    if (genIsRegCandidateLocal(tree))
    {
        assert(tree->gtHasReg());

        GenTreeLclVarCommon* lcl    = tree->AsLclVar();
        LclVarDsc*           varDsc = &compiler->lvaTable[lcl->GetLclNum()];
        assert(varDsc->lvLRACandidate);

        if (varDsc->GetRegNum() == REG_STK)
        {
            // We have loaded this into a register only temporarily
            gcInfo.gcMarkRegSetNpt(genRegMask(tree->GetRegNum()));
        }
        else if ((tree->gtFlags & GTF_VAR_DEATH) != 0)
        {
            gcInfo.gcMarkRegSetNpt(genRegMask(varDsc->GetRegNum()));
        }
    }
    else if (tree->gtSkipReloadOrCopy()->IsMultiRegLclVar())
    {
        assert(compiler->lvaEnregMultiRegVars);
        GenTreeLclVar* lcl              = tree->gtSkipReloadOrCopy()->AsLclVar();
        LclVarDsc*     varDsc           = compiler->lvaGetDesc(lcl);
        unsigned       firstFieldVarNum = varDsc->lvFieldLclStart;
        for (unsigned i = 0; i < varDsc->lvFieldCnt; ++i)
        {
            LclVarDsc* fldVarDsc = &(compiler->lvaTable[firstFieldVarNum + i]);
            assert(fldVarDsc->lvLRACandidate);
            regNumber reg;
            if (tree->OperIs(GT_COPY, GT_RELOAD) && (tree->AsCopyOrReload()->GetRegByIndex(i) != REG_NA))
            {
                reg = tree->AsCopyOrReload()->GetRegByIndex(i);
            }
            else
            {
                reg = lcl->AsLclVar()->GetRegNumByIdx(i);
            }
            bool isFieldDying = lcl->IsLastUse(i);

            if (fldVarDsc->GetRegNum() == REG_STK)
            {
                // We have loaded this into a register only temporarily
                gcInfo.gcMarkRegSetNpt(reg);
            }
            else if (isFieldDying)
            {
                gcInfo.gcMarkRegSetNpt(genRegMask(fldVarDsc->GetRegNum()));
            }
        }
    }
    else
    {
        gcInfo.gcMarkRegSetNpt(tree->gtGetRegMask());
    }

    genCheckConsumeNode(tree);
    return tree->GetRegNum();
}

// Do liveness update for an address tree: one of GT_LEA, GT_LCL_VAR, or GT_CNS_INT (for call indirect).
void CodeGen::genConsumeAddress(GenTree* addr)
{
    if (!addr->isContained())
    {
        genConsumeReg(addr);
    }
    else if (addr->OperGet() == GT_LEA)
    {
        genConsumeAddrMode(addr->AsAddrMode());
    }
}

// do liveness update for a subnode that is being consumed by codegen
void CodeGen::genConsumeAddrMode(GenTreeAddrMode* addr)
{
    genConsumeOperands(addr);
}

void CodeGen::genConsumeRegs(GenTree* tree)
{
#if !defined(TARGET_64BIT)
    if (tree->OperGet() == GT_LONG)
    {
        genConsumeRegs(tree->gtGetOp1());
        genConsumeRegs(tree->gtGetOp2());
        return;
    }
#endif // !defined(TARGET_64BIT)

    if (tree->isUsedFromSpillTemp())
    {
        // spill temps are un-tracked and hence no need to update life
    }
    else if (tree->isContained())
    {
        if (tree->OperIsIndir())
        {
            genConsumeAddress(tree->AsIndir()->Addr());
        }
        else if (tree->OperIs(GT_LEA))
        {
            genConsumeAddress(tree);
        }
        else if (tree->OperIsLocalRead())
        {
            // A contained lcl var must be living on stack and marked as reg optional, or not be a
            // register candidate.
            unsigned   varNum = tree->AsLclVarCommon()->GetLclNum();
            LclVarDsc* varDsc = compiler->lvaTable + varNum;

            noway_assert(varDsc->GetRegNum() == REG_STK);
            noway_assert(tree->IsRegOptional() || !varDsc->lvLRACandidate);

            // Update the life of the lcl var.
            genUpdateLife(tree);
        }
#ifdef TARGET_XARCH
#ifdef FEATURE_HW_INTRINSICS
        else if (tree->OperIs(GT_HWINTRINSIC))
        {
            // Only load/store HW intrinsics can be contained (and the address may also be contained).
            HWIntrinsicCategory category = HWIntrinsicInfo::lookupCategory(tree->AsHWIntrinsic()->gtHWIntrinsicId);
            assert((category == HW_Category_MemoryLoad) || (category == HW_Category_MemoryStore));
            int numArgs = HWIntrinsicInfo::lookupNumArgs(tree->AsHWIntrinsic());
            genConsumeAddress(tree->gtGetOp1());
            if (category == HW_Category_MemoryStore)
            {
                assert((numArgs == 2) && !tree->gtGetOp2()->isContained());
                genConsumeReg(tree->gtGetOp2());
            }
            else
            {
                assert(numArgs == 1);
            }
        }
#endif // FEATURE_HW_INTRINSICS
#endif // TARGET_XARCH
<<<<<<< HEAD
        else if (tree->OperIs(GT_BITCAST, GT_CAST))
=======
        else if (tree->OperIs(GT_BITCAST, GT_NEG))
>>>>>>> c87e932d
        {
            genConsumeRegs(tree->gtGetOp1());
        }
        else if (tree->OperIs(GT_MUL))
        {
            genConsumeRegs(tree->gtGetOp1());
            genConsumeRegs(tree->gtGetOp2());
        }
        else
        {
#ifdef FEATURE_SIMD
            // (In)Equality operation that produces bool result, when compared
            // against Vector zero, marks its Vector Zero operand as contained.
            assert(tree->OperIsLeaf() || tree->IsSIMDZero());
#else
            assert(tree->OperIsLeaf());
#endif
        }
    }
    else
    {
        genConsumeReg(tree);
    }
}

//------------------------------------------------------------------------
// genConsumeOperands: Do liveness update for the operands of a unary or binary tree
//
// Arguments:
//    tree - the GenTreeOp whose operands will have their liveness updated.
//
// Return Value:
//    None.
//

void CodeGen::genConsumeOperands(GenTreeOp* tree)
{
    GenTree* firstOp  = tree->gtOp1;
    GenTree* secondOp = tree->gtOp2;

    if (firstOp != nullptr)
    {
        genConsumeRegs(firstOp);
    }
    if (secondOp != nullptr)
    {
        genConsumeRegs(secondOp);
    }
}

#ifdef FEATURE_HW_INTRINSICS
//------------------------------------------------------------------------
// genConsumeHWIntrinsicOperands: Do liveness update for the operands of a GT_HWINTRINSIC node
//
// Arguments:
//    node - the GenTreeHWIntrinsic node whose operands will have their liveness updated.
//
// Return Value:
//    None.
//

void CodeGen::genConsumeHWIntrinsicOperands(GenTreeHWIntrinsic* node)
{
    int      numArgs = HWIntrinsicInfo::lookupNumArgs(node);
    GenTree* op1     = node->gtGetOp1();
    if (op1 == nullptr)
    {
        assert((numArgs == 0) && (node->gtGetOp2() == nullptr));
        return;
    }
    if (op1->OperIs(GT_LIST))
    {
        int foundArgs = 0;
        assert(node->gtGetOp2() == nullptr);
        for (GenTreeArgList* list = op1->AsArgList(); list != nullptr; list = list->Rest())
        {
            GenTree* operand = list->Current();
            genConsumeRegs(operand);
            foundArgs++;
        }
        assert(foundArgs == numArgs);
    }
    else
    {
        genConsumeRegs(op1);
        GenTree* op2 = node->gtGetOp2();
        if (op2 != nullptr)
        {
            genConsumeRegs(op2);
            assert(numArgs == 2);
        }
        else
        {
            assert(numArgs == 1);
        }
    }
}
#endif // FEATURE_HW_INTRINSICS

#if FEATURE_PUT_STRUCT_ARG_STK
//------------------------------------------------------------------------
// genConsumePutStructArgStk: Do liveness update for the operands of a PutArgStk node.
//                      Also loads in the right register the addresses of the
//                      src/dst for rep mov operation.
//
// Arguments:
//    putArgNode - the PUTARG_STK tree.
//    dstReg     - the dstReg for the rep move operation.
//    srcReg     - the srcReg for the rep move operation.
//    sizeReg    - the sizeReg for the rep move operation.
//
// Return Value:
//    None.
//
// Notes:
//    sizeReg can be REG_NA when this function is used to consume the dstReg and srcReg
//    for copying on the stack a struct with references.
//    The source address/offset is determined from the address on the GT_OBJ node, while
//    the destination address is the address contained in 'm_stkArgVarNum' plus the offset
//    provided in the 'putArgNode'.
//    m_stkArgVarNum must be set to  the varnum for the local used for placing the "by-value" args on the stack.

void CodeGen::genConsumePutStructArgStk(GenTreePutArgStk* putArgNode,
                                        regNumber         dstReg,
                                        regNumber         srcReg,
                                        regNumber         sizeReg)
{
    // The putArgNode children are always contained. We should not consume any registers.
    assert(putArgNode->gtGetOp1()->isContained());

    // Get the source address.
    GenTree* src = putArgNode->gtGetOp1();
    assert(varTypeIsStruct(src));
    assert((src->gtOper == GT_OBJ) || ((src->gtOper == GT_IND && varTypeIsSIMD(src))));
    GenTree* srcAddr = src->gtGetOp1();

    assert(dstReg != REG_NA);
    assert(srcReg != REG_NA);

    // Consume the registers only if they are not contained or set to REG_NA.
    if (srcAddr->GetRegNum() != REG_NA)
    {
        genConsumeReg(srcAddr);
    }

    // If the op1 is already in the dstReg - nothing to do.
    // Otherwise load the op1 (GT_ADDR) into the dstReg to copy the struct on the stack by value.
    CLANG_FORMAT_COMMENT_ANCHOR;

#ifdef TARGET_X86
    assert(dstReg != REG_SPBASE);
    inst_Mov(TYP_I_IMPL, dstReg, REG_SPBASE, /* canSkip */ false);
#else  // !TARGET_X86
    GenTree* dstAddr = putArgNode;
    if (dstAddr->GetRegNum() != dstReg)
    {
        // Generate LEA instruction to load the stack of the outgoing var + SlotNum offset (or the incoming arg area
        // for tail calls) in RDI.
        // Destination is always local (on the stack) - use EA_PTRSIZE.
        assert(m_stkArgVarNum != BAD_VAR_NUM);
        GetEmitter()->emitIns_R_S(INS_lea, EA_PTRSIZE, dstReg, m_stkArgVarNum, putArgNode->getArgOffset());
    }
#endif // !TARGET_X86

    if (srcAddr->OperIsLocalAddr())
    {
        // The OperLocalAddr is always contained.
        assert(srcAddr->isContained());
        const GenTreeLclVarCommon* lclNode = srcAddr->AsLclVarCommon();

        // Generate LEA instruction to load the LclVar address in RSI.
        // Source is known to be on the stack. Use EA_PTRSIZE.
        unsigned int offset = lclNode->GetLclOffs();
        GetEmitter()->emitIns_R_S(INS_lea, EA_PTRSIZE, srcReg, lclNode->GetLclNum(), offset);
    }
    else
    {
        assert(srcAddr->GetRegNum() != REG_NA);
        // Source is not known to be on the stack. Use EA_BYREF.
        GetEmitter()->emitIns_Mov(INS_mov, EA_BYREF, srcReg, srcAddr->GetRegNum(), /* canSkip */ true);
    }

    if (sizeReg != REG_NA)
    {
        unsigned size = putArgNode->GetStackByteSize();
        inst_RV_IV(INS_mov, sizeReg, size, EA_PTRSIZE);
    }
}
#endif // FEATURE_PUT_STRUCT_ARG_STK

#if FEATURE_ARG_SPLIT
//------------------------------------------------------------------------
// genConsumeArgRegSplit: Consume register(s) in Call node to set split struct argument.
//                        Liveness update for the PutArgSplit node is not needed
//
// Arguments:
//    putArgNode - the PUTARG_STK tree.
//
// Return Value:
//    None.
//
void CodeGen::genConsumeArgSplitStruct(GenTreePutArgSplit* putArgNode)
{
    assert(putArgNode->OperGet() == GT_PUTARG_SPLIT);
    assert(putArgNode->gtHasReg());

    genUnspillRegIfNeeded(putArgNode);

    // Skip updating GC info
    // GC info for all argument registers will be cleared in caller

    genCheckConsumeNode(putArgNode);
}
#endif // FEATURE_ARG_SPLIT

//------------------------------------------------------------------------
// genPutArgStkFieldList: Generate code for a putArgStk whose source is a GT_FIELD_LIST
//
// Arguments:
//    putArgStk    - The putArgStk node
//    outArgVarNum - The lclVar num for the argument
//
// Notes:
//    The x86 version of this is in codegenxarch.cpp, and doesn't take an
//    outArgVarNum, as it pushes its args onto the stack.
//
#ifndef TARGET_X86
void CodeGen::genPutArgStkFieldList(GenTreePutArgStk* putArgStk, unsigned outArgVarNum)
{
    assert(putArgStk->gtOp1->OperIs(GT_FIELD_LIST));

    // Evaluate each of the GT_FIELD_LIST items into their register
    // and store their register into the outgoing argument area.
    const unsigned argOffset = putArgStk->getArgOffset();
    for (GenTreeFieldList::Use& use : putArgStk->gtOp1->AsFieldList()->Uses())
    {
        GenTree* nextArgNode = use.GetNode();
        genConsumeReg(nextArgNode);

        regNumber reg             = nextArgNode->GetRegNum();
        var_types type            = use.GetType();
        unsigned  thisFieldOffset = argOffset + use.GetOffset();

// Emit store instructions to store the registers produced by the GT_FIELD_LIST into the outgoing
// argument area.

#if defined(FEATURE_SIMD) && defined(TARGET_ARM64)
        // storing of TYP_SIMD12 (i.e. Vector3) argument.
        if (compMacOsArm64Abi() && (type == TYP_SIMD12))
        {
            // Need an additional integer register to extract upper 4 bytes from data.
            regNumber tmpReg = nextArgNode->GetSingleTempReg();
            GetEmitter()->emitStoreSIMD12ToLclOffset(outArgVarNum, thisFieldOffset, reg, tmpReg);
        }
        else
#endif // FEATURE_SIMD
        {
            emitAttr attr = emitTypeSize(type);
            GetEmitter()->emitIns_S_R(ins_Store(type), attr, reg, outArgVarNum, thisFieldOffset);
        }

// We can't write beyond the arg area unless this is a tail call, in which case we use
// the first stack arg as the base of the incoming arg area.
#ifdef DEBUG
        unsigned areaSize = compiler->lvaLclSize(outArgVarNum);
#if FEATURE_FASTTAILCALL
        if (putArgStk->gtCall->IsFastTailCall())
        {
            areaSize = compiler->info.compArgStackSize;
        }
#endif

        assert((thisFieldOffset + genTypeSize(type)) <= areaSize);
#endif
    }
}
#endif // !TARGET_X86

//------------------------------------------------------------------------
// genSetBlockSize: Ensure that the block size is in the given register
//
// Arguments:
//    blkNode - The block node
//    sizeReg - The register into which the block's size should go
//

void CodeGen::genSetBlockSize(GenTreeBlk* blkNode, regNumber sizeReg)
{
    if (sizeReg != REG_NA)
    {
        unsigned blockSize = blkNode->Size();
        if (!blkNode->OperIs(GT_STORE_DYN_BLK))
        {
            assert((blkNode->gtRsvdRegs & genRegMask(sizeReg)) != 0);
            instGen_Set_Reg_To_Imm(EA_4BYTE, sizeReg, blockSize);
        }
        else
        {
            GenTree* sizeNode = blkNode->AsDynBlk()->gtDynamicSize;
            inst_Mov(sizeNode->TypeGet(), sizeReg, sizeNode->GetRegNum(), /* canSkip */ true);
        }
    }
}

//------------------------------------------------------------------------
// genConsumeBlockSrc: Consume the source address register of a block node, if any.
//
// Arguments:
//    blkNode - The block node

void CodeGen::genConsumeBlockSrc(GenTreeBlk* blkNode)
{
    GenTree* src = blkNode->Data();
    if (blkNode->OperIsCopyBlkOp())
    {
        // For a CopyBlk we need the address of the source.
        assert(src->isContained());
        if (src->OperGet() == GT_IND)
        {
            src = src->AsOp()->gtOp1;
        }
        else
        {
            // This must be a local.
            // For this case, there is no source address register, as it is a
            // stack-based address.
            assert(src->OperIsLocal());
            return;
        }
    }
    else
    {
        if (src->OperIsInitVal())
        {
            src = src->gtGetOp1();
        }
    }
    genConsumeReg(src);
}

//------------------------------------------------------------------------
// genSetBlockSrc: Ensure that the block source is in its allocated register.
//
// Arguments:
//    blkNode - The block node
//    srcReg  - The register in which to set the source (address or init val).
//
void CodeGen::genSetBlockSrc(GenTreeBlk* blkNode, regNumber srcReg)
{
    GenTree* src = blkNode->Data();
    if (blkNode->OperIsCopyBlkOp())
    {
        // For a CopyBlk we need the address of the source.
        if (src->OperGet() == GT_IND)
        {
            src = src->AsOp()->gtOp1;
        }
        else
        {
            // This must be a local struct.
            // Load its address into srcReg.
            inst_RV_TT(INS_lea, srcReg, src, 0, EA_BYREF);
            return;
        }
    }
    else
    {
        if (src->OperIsInitVal())
        {
            src = src->gtGetOp1();
        }
    }
    genCopyRegIfNeeded(src, srcReg);
}

//------------------------------------------------------------------------
// genConsumeBlockOp: Ensure that the block's operands are enregistered
//                    as needed.
// Arguments:
//    blkNode - The block node
//
// Notes:
//    This ensures that the operands are consumed in the proper order to
//    obey liveness modeling.

void CodeGen::genConsumeBlockOp(GenTreeBlk* blkNode, regNumber dstReg, regNumber srcReg, regNumber sizeReg)
{
    // We have to consume the registers, and perform any copies, in the actual execution order: dst, src, size.
    //
    // Note that the register allocator ensures that the registers ON THE NODES will not interfere
    // with one another if consumed (i.e. reloaded or moved to their ASSIGNED reg) in execution order.
    // Further, it ensures that they will not interfere with one another if they are then copied
    // to the REQUIRED register (if a fixed register requirement) in execution order.  This requires,
    // then, that we first consume all the operands, then do any necessary moves.

    GenTree* const dstAddr = blkNode->Addr();

    // First, consume all the sources in order, and verify that registers have been allocated appropriately,
    // based on the 'gtBlkOpKind'.

    // The destination is always in a register; 'genConsumeReg' asserts that.
    genConsumeReg(dstAddr);
    // The source may be a local or in a register; 'genConsumeBlockSrc' will check that.
    genConsumeBlockSrc(blkNode);
    // 'genSetBlockSize' (called below) will ensure that a register has been reserved as needed
    // in the case where the size is a constant (i.e. it is not GT_STORE_DYN_BLK).
    if (blkNode->OperGet() == GT_STORE_DYN_BLK)
    {
        genConsumeReg(blkNode->AsDynBlk()->gtDynamicSize);
    }

    // Next, perform any necessary moves.
    genCopyRegIfNeeded(dstAddr, dstReg);
    genSetBlockSrc(blkNode, srcReg);
    genSetBlockSize(blkNode, sizeReg);
}

//-------------------------------------------------------------------------
// genSpillLocal: Generate the actual spill of a local var.
//
// Arguments:
//     varNum    - The variable number of the local to be spilled.
//                 It may be a local field.
//     type      - The type of the local.
//     lclNode   - The node being spilled. Note that for a multi-reg local,
//                 the gtLclNum will be that of the parent struct.
//     regNum    - The register that 'varNum' is currently in.
//
// Return Value:
//     None.
//
void CodeGen::genSpillLocal(unsigned varNum, var_types type, GenTreeLclVar* lclNode, regNumber regNum)
{
    const LclVarDsc* varDsc = compiler->lvaGetDesc(varNum);
    assert(!varDsc->lvNormalizeOnStore() || (type == varDsc->GetActualRegisterType()));

    // We have a register candidate local that is marked with GTF_SPILL.
    // This flag generally means that we need to spill this local.
    // The exception is the case of a use of an EH/spill-at-single-def var use that is being "spilled"
    // to the stack, indicated by GTF_SPILL (note that all EH lclVar defs are always
    // spilled, i.e. write-thru. Likewise, single-def vars that are spilled at its definitions).
    // An EH or single-def var use is always valid on the stack (so we don't need to actually spill it),
    // but the GTF_SPILL flag records the fact that the register value is going dead.
    if (((lclNode->gtFlags & GTF_VAR_DEF) != 0) || (!varDsc->IsAlwaysAliveInMemory()))
    {
        // Store local variable to its home location.
        // Ensure that lclVar stores are typed correctly.
        GetEmitter()->emitIns_S_R(ins_Store(type, compiler->isSIMDTypeLocalAligned(varNum)), emitTypeSize(type), regNum,
                                  varNum, 0);
    }
}

//-------------------------------------------------------------------------
// genProduceReg: do liveness update for register produced by the current
// node in codegen after code has been emitted for it.
//
// Arguments:
//     tree   -  Gentree node
//
// Return Value:
//     None.
void CodeGen::genProduceReg(GenTree* tree)
{
#ifdef DEBUG
    assert((tree->gtDebugFlags & GTF_DEBUG_NODE_CG_PRODUCED) == 0);
    tree->gtDebugFlags |= GTF_DEBUG_NODE_CG_PRODUCED;
#endif

    if (tree->gtFlags & GTF_SPILL)
    {
        // Code for GT_COPY node gets generated as part of consuming regs by its parent.
        // A GT_COPY node in turn produces reg result and it should never be marked to
        // spill.
        //
        // Similarly GT_RELOAD node gets generated as part of consuming regs by its
        // parent and should never be marked for spilling.
        noway_assert(!tree->IsCopyOrReload());

        if (genIsRegCandidateLocal(tree))
        {
            GenTreeLclVar*   lclNode   = tree->AsLclVar();
            const LclVarDsc* varDsc    = compiler->lvaGetDesc(lclNode);
            const unsigned   varNum    = lclNode->GetLclNum();
            const var_types  spillType = varDsc->GetRegisterType(lclNode);
            genSpillLocal(varNum, spillType, lclNode, tree->GetRegNum());
        }
        else if (tree->IsMultiRegLclVar())
        {
            assert(compiler->lvaEnregMultiRegVars);

            GenTreeLclVar*   lclNode  = tree->AsLclVar();
            const LclVarDsc* varDsc   = compiler->lvaGetDesc(lclNode);
            const unsigned   regCount = lclNode->GetFieldCount(compiler);

            for (unsigned i = 0; i < regCount; ++i)
            {
                GenTreeFlags flags = lclNode->GetRegSpillFlagByIdx(i);
                if ((flags & GTF_SPILL) != 0)
                {
                    const regNumber reg         = lclNode->GetRegNumByIdx(i);
                    const unsigned  fieldVarNum = varDsc->lvFieldLclStart + i;
                    const var_types spillType   = compiler->lvaGetDesc(fieldVarNum)->GetRegisterType();
                    genSpillLocal(fieldVarNum, spillType, lclNode, reg);
                }
            }
        }
        else
        {
            // In case of multi-reg call node, spill flag on call node
            // indicates that one or more of its allocated regs need to
            // be spilled.  Call node needs to be further queried to
            // know which of its result regs needs to be spilled.
            if (tree->IsMultiRegCall())
            {
                GenTreeCall*          call        = tree->AsCall();
                const ReturnTypeDesc* retTypeDesc = call->GetReturnTypeDesc();
                const unsigned        regCount    = retTypeDesc->GetReturnRegCount();

                for (unsigned i = 0; i < regCount; ++i)
                {
                    GenTreeFlags flags = call->GetRegSpillFlagByIdx(i);
                    if ((flags & GTF_SPILL) != 0)
                    {
                        regNumber reg = call->GetRegNumByIdx(i);
                        regSet.rsSpillTree(reg, call, i);
                        gcInfo.gcMarkRegSetNpt(genRegMask(reg));
                    }
                }
            }
#if FEATURE_ARG_SPLIT
            else if (tree->OperIsPutArgSplit())
            {
                assert(compFeatureArgSplit());
                GenTreePutArgSplit* argSplit = tree->AsPutArgSplit();
                unsigned            regCount = argSplit->gtNumRegs;

                for (unsigned i = 0; i < regCount; ++i)
                {
                    GenTreeFlags flags = argSplit->GetRegSpillFlagByIdx(i);
                    if ((flags & GTF_SPILL) != 0)
                    {
                        regNumber reg = argSplit->GetRegNumByIdx(i);
                        regSet.rsSpillTree(reg, argSplit, i);
                        gcInfo.gcMarkRegSetNpt(genRegMask(reg));
                    }
                }
            }
#ifdef TARGET_ARM
            else if (compFeatureArgSplit() && tree->OperIsMultiRegOp())
            {
                GenTreeMultiRegOp* multiReg = tree->AsMultiRegOp();
                unsigned           regCount = multiReg->GetRegCount();

                for (unsigned i = 0; i < regCount; ++i)
                {
                    GenTreeFlags flags = multiReg->GetRegSpillFlagByIdx(i);
                    if ((flags & GTF_SPILL) != 0)
                    {
                        regNumber reg = multiReg->GetRegNumByIdx(i);
                        regSet.rsSpillTree(reg, multiReg, i);
                        gcInfo.gcMarkRegSetNpt(genRegMask(reg));
                    }
                }
            }
#endif // TARGET_ARM
#endif // FEATURE_ARG_SPLIT
            else
            {
                regSet.rsSpillTree(tree->GetRegNum(), tree);
                gcInfo.gcMarkRegSetNpt(genRegMask(tree->GetRegNum()));
            }

            tree->gtFlags |= GTF_SPILLED;
            tree->gtFlags &= ~GTF_SPILL;

            return;
        }
    }

    // Updating variable liveness after instruction was emitted
    genUpdateLife(tree);

    // If we've produced a register, mark it as a pointer, as needed.
    if (tree->gtHasReg())
    {
        // We only mark the register in the following cases:
        // 1. It is not a register candidate local. In this case, we're producing a
        //    register from a local, but the local is not a register candidate. Thus,
        //    we must be loading it as a temp register, and any "last use" flag on
        //    the register wouldn't be relevant.
        // 2. The register candidate local is going dead. There's no point to mark
        //    the register as live, with a GC pointer, if the variable is dead.
        if (!genIsRegCandidateLocal(tree) || ((tree->gtFlags & GTF_VAR_DEATH) == 0))
        {
            // Multi-reg nodes will produce more than one register result.
            // Mark all the regs produced by the node.
            if (tree->IsMultiRegCall())
            {
                const GenTreeCall*    call        = tree->AsCall();
                const ReturnTypeDesc* retTypeDesc = call->GetReturnTypeDesc();
                const unsigned        regCount    = retTypeDesc->GetReturnRegCount();

                for (unsigned i = 0; i < regCount; ++i)
                {
                    regNumber reg  = call->GetRegNumByIdx(i);
                    var_types type = retTypeDesc->GetReturnRegType(i);
                    gcInfo.gcMarkRegPtrVal(reg, type);
                }
            }
            else if (tree->IsCopyOrReloadOfMultiRegCall())
            {
                // we should never see reload of multi-reg call here
                // because GT_RELOAD gets generated in reg consuming path.
                noway_assert(tree->OperGet() == GT_COPY);

                // A multi-reg GT_COPY node produces those regs to which
                // copy has taken place.
                const GenTreeCopyOrReload* copy        = tree->AsCopyOrReload();
                const GenTreeCall*         call        = copy->gtGetOp1()->AsCall();
                const ReturnTypeDesc*      retTypeDesc = call->GetReturnTypeDesc();
                const unsigned             regCount    = retTypeDesc->GetReturnRegCount();

                for (unsigned i = 0; i < regCount; ++i)
                {
                    var_types type  = retTypeDesc->GetReturnRegType(i);
                    regNumber toReg = copy->GetRegNumByIdx(i);

                    if (toReg != REG_NA)
                    {
                        gcInfo.gcMarkRegPtrVal(toReg, type);
                    }
                }
            }
            else if (tree->IsMultiRegLclVar())
            {
                assert(compiler->lvaEnregMultiRegVars);
                GenTreeLclVar* lclNode  = tree->AsLclVar();
                LclVarDsc*     varDsc   = compiler->lvaGetDesc(lclNode->GetLclNum());
                unsigned       regCount = varDsc->lvFieldCnt;
                for (unsigned i = 0; i < regCount; i++)
                {
                    if (!lclNode->IsLastUse(i))
                    {
                        regNumber reg = lclNode->GetRegByIndex(i);
                        if (reg != REG_NA)
                        {
                            var_types type = compiler->lvaGetDesc(varDsc->lvFieldLclStart + i)->TypeGet();
                            gcInfo.gcMarkRegPtrVal(reg, type);
                        }
                    }
                }
            }
            else
            {
                gcInfo.gcMarkRegPtrVal(tree->GetRegNum(), tree->TypeGet());
            }
        }
    }
}

// transfer gc/byref status of src reg to dst reg
void CodeGen::genTransferRegGCState(regNumber dst, regNumber src)
{
    regMaskTP srcMask = genRegMask(src);
    regMaskTP dstMask = genRegMask(dst);

    if (gcInfo.gcRegGCrefSetCur & srcMask)
    {
        gcInfo.gcMarkRegSetGCref(dstMask);
    }
    else if (gcInfo.gcRegByrefSetCur & srcMask)
    {
        gcInfo.gcMarkRegSetByref(dstMask);
    }
    else
    {
        gcInfo.gcMarkRegSetNpt(dstMask);
    }
}

// generates an ip-relative call or indirect call via reg ('call reg')
//     pass in 'addr' for a relative call or 'base' for a indirect register call
//     methHnd - optional, only used for pretty printing
//     retSize - emitter type of return for GC purposes, should be EA_BYREF, EA_GCREF, or EA_PTRSIZE(not GC)
//
// clang-format off
void CodeGen::genEmitCall(int                   callType,
                          CORINFO_METHOD_HANDLE methHnd,
                          INDEBUG_LDISASM_COMMA(CORINFO_SIG_INFO* sigInfo)
                          void*                 addr
                          X86_ARG(int argSize),
                          emitAttr              retSize
                          MULTIREG_HAS_SECOND_GC_RET_ONLY_ARG(emitAttr secondRetSize),
                          IL_OFFSETX            ilOffset,
                          regNumber             base,
                          bool                  isJump)
{
#if !defined(TARGET_X86)
    int argSize = 0;
#endif // !defined(TARGET_X86)

    // This should have been put in volatile registers to ensure it does not
    // get overridden by epilog sequence during tailcall.
    noway_assert(!isJump || (base == REG_NA) || ((RBM_INT_CALLEE_TRASH & genRegMask(base)) != 0));

    GetEmitter()->emitIns_Call(emitter::EmitCallType(callType),
                               methHnd,
                               INDEBUG_LDISASM_COMMA(sigInfo)
                               addr,
                               argSize,
                               retSize
                               MULTIREG_HAS_SECOND_GC_RET_ONLY_ARG(secondRetSize),
                               gcInfo.gcVarPtrSetCur,
                               gcInfo.gcRegGCrefSetCur,
                               gcInfo.gcRegByrefSetCur,
                               ilOffset, base, REG_NA, 0, 0, isJump);
}
// clang-format on

// generates an indirect call via addressing mode (call []) given an indir node
//     methHnd - optional, only used for pretty printing
//     retSize - emitter type of return for GC purposes, should be EA_BYREF, EA_GCREF, or EA_PTRSIZE(not GC)
//
// clang-format off
void CodeGen::genEmitCallIndir(int                   callType,
                               CORINFO_METHOD_HANDLE methHnd,
                               INDEBUG_LDISASM_COMMA(CORINFO_SIG_INFO* sigInfo)
                               GenTreeIndir*         indir
                               X86_ARG(int argSize),
                               emitAttr              retSize
                               MULTIREG_HAS_SECOND_GC_RET_ONLY_ARG(emitAttr secondRetSize),
                               IL_OFFSETX            ilOffset,
                               bool                  isJump)
{
#if !defined(TARGET_X86)
    int argSize = 0;
#endif // !defined(TARGET_X86)

    regNumber iReg = (indir->Base()  != nullptr) ? indir->Base()->GetRegNum() : REG_NA;
    regNumber xReg = (indir->Index() != nullptr) ? indir->Index()->GetRegNum() : REG_NA;

    // These should have been put in volatile registers to ensure they do not
    // get overridden by epilog sequence during tailcall.
    noway_assert(!isJump || (iReg == REG_NA) || ((RBM_CALLEE_TRASH & genRegMask(iReg)) != 0));
    noway_assert(!isJump || (xReg == REG_NA) || ((RBM_CALLEE_TRASH & genRegMask(xReg)) != 0));

    GetEmitter()->emitIns_Call(emitter::EmitCallType(callType),
                               methHnd,
                               INDEBUG_LDISASM_COMMA(sigInfo)
                               nullptr,
                               argSize,
                               retSize
                               MULTIREG_HAS_SECOND_GC_RET_ONLY_ARG(secondRetSize),
                               gcInfo.gcVarPtrSetCur,
                               gcInfo.gcRegGCrefSetCur,
                               gcInfo.gcRegByrefSetCur,
                               ilOffset,
                               iReg,
                               xReg,
                               indir->Scale(),
                               indir->Offset(),
                               isJump);
}
// clang-format on

//------------------------------------------------------------------------
// genCodeForCast: Generates the code for GT_CAST.
//
// Arguments:
//    tree - the GT_CAST node.
//
void CodeGen::genCodeForCast(GenTreeOp* tree)
{
    assert(tree->OperIs(GT_CAST));

    var_types targetType = tree->TypeGet();

    if (varTypeIsFloating(targetType) && varTypeIsFloating(tree->gtOp1))
    {
        // Casts float/double <--> double/float
        genFloatToFloatCast(tree);
    }
    else if (varTypeIsFloating(tree->gtOp1))
    {
        // Casts float/double --> int32/int64
        genFloatToIntCast(tree);
    }
    else if (varTypeIsFloating(targetType))
    {
        // Casts int32/uint32/int64/uint64 --> float/double
        genIntToFloatCast(tree);
    }
#ifndef TARGET_64BIT
    else if (varTypeIsLong(tree->gtOp1))
    {
        genLongToIntCast(tree);
    }
#endif // !TARGET_64BIT
    else
    {
        // Casts int <--> int
        genIntToIntCast(tree->AsCast());
    }
    // The per-case functions call genProduceReg()
}

CodeGen::GenIntCastDesc::GenIntCastDesc(GenTreeCast* cast)
{
    const var_types srcType      = genActualType(cast->gtGetOp1()->TypeGet());
    const bool      srcUnsigned  = cast->IsUnsigned();
    const unsigned  srcSize      = genTypeSize(srcType);
    const var_types castType     = cast->gtCastType;
    const bool      castUnsigned = varTypeIsUnsigned(castType);
    const unsigned  castSize     = genTypeSize(castType);
    const var_types dstType      = genActualType(cast->TypeGet());
    const unsigned  dstSize      = genTypeSize(dstType);
    const bool      overflow     = cast->gtOverflow();

    assert((srcSize == 4) || (srcSize == genTypeSize(TYP_I_IMPL)));
    assert((dstSize == 4) || (dstSize == genTypeSize(TYP_I_IMPL)));

    assert(dstSize == genTypeSize(genActualType(castType)));

    if (castSize < 4) // Cast to small int type
    {
        if (overflow)
        {
            m_checkKind    = CHECK_SMALL_INT_RANGE;
            m_checkSrcSize = srcSize;
            // Since these are small int types we can compute the min and max
            // values of the castType without risk of integer overflow.
            const int castNumBits = (castSize * 8) - (castUnsigned ? 0 : 1);
            m_checkSmallIntMax    = (1 << castNumBits) - 1;
            m_checkSmallIntMin    = (castUnsigned | srcUnsigned) ? 0 : (-m_checkSmallIntMax - 1);

            m_extendKind    = COPY;
            m_extendSrcSize = dstSize;
        }
        else
        {
            m_checkKind = CHECK_NONE;

            // Casting to a small type really means widening from that small type to INT/LONG.
            m_extendKind    = castUnsigned ? ZERO_EXTEND_SMALL_INT : SIGN_EXTEND_SMALL_INT;
            m_extendSrcSize = castSize;
        }
    }
#ifdef TARGET_64BIT
    // castType cannot be (U)LONG on 32 bit targets, such casts should have been decomposed.
    // srcType cannot be a small int type since it's the "actual type" of the cast operand.
    // This means that widening casts do not occur on 32 bit targets.
    else if (castSize > srcSize) // (U)INT to (U)LONG widening cast
    {
        assert((srcSize == 4) && (castSize == 8));

        if (overflow && !srcUnsigned && castUnsigned)
        {
            // Widening from INT to ULONG, check if the value is positive
            m_checkKind    = CHECK_POSITIVE;
            m_checkSrcSize = 4;

            // This is the only overflow checking cast that requires changing the
            // source value (by zero extending), all others copy the value as is.
            assert((srcType == TYP_INT) && (castType == TYP_ULONG));
            m_extendKind    = ZERO_EXTEND_INT;
            m_extendSrcSize = 4;
        }
        else
        {
            m_checkKind = CHECK_NONE;

            m_extendKind    = srcUnsigned ? ZERO_EXTEND_INT : SIGN_EXTEND_INT;
            m_extendSrcSize = 4;
        }
    }
    else if (castSize < srcSize) // (U)LONG to (U)INT narrowing cast
    {
        assert((srcSize == 8) && (castSize == 4));

        if (overflow)
        {
            if (castUnsigned) // (U)LONG to UINT cast
            {
                m_checkKind = CHECK_UINT_RANGE;
            }
            else if (srcUnsigned) // ULONG to INT cast
            {
                m_checkKind = CHECK_POSITIVE_INT_RANGE;
            }
            else // LONG to INT cast
            {
                m_checkKind = CHECK_INT_RANGE;
            }

            m_checkSrcSize = 8;
        }
        else
        {
            m_checkKind = CHECK_NONE;
        }

        m_extendKind    = COPY;
        m_extendSrcSize = 4;
    }
#endif
    else // if (castSize == srcSize) // Sign changing or same type cast
    {
        assert(castSize == srcSize);

        if (overflow && (srcUnsigned != castUnsigned))
        {
            m_checkKind    = CHECK_POSITIVE;
            m_checkSrcSize = srcSize;
        }
        else
        {
            m_checkKind = CHECK_NONE;
        }

        m_extendKind    = COPY;
        m_extendSrcSize = srcSize;
    }
}

#if !defined(TARGET_64BIT)
//------------------------------------------------------------------------
// genStoreLongLclVar: Generate code to store a non-enregistered long lclVar
//
// Arguments:
//    treeNode - A TYP_LONG lclVar node.
//
// Return Value:
//    None.
//
// Assumptions:
//    'treeNode' must be a TYP_LONG lclVar node for a lclVar that has NOT been promoted.
//    Its operand must be a GT_LONG node.
//
void CodeGen::genStoreLongLclVar(GenTree* treeNode)
{
    emitter* emit = GetEmitter();

    GenTreeLclVarCommon* lclNode = treeNode->AsLclVarCommon();
    unsigned             lclNum  = lclNode->GetLclNum();
    LclVarDsc*           varDsc  = &(compiler->lvaTable[lclNum]);
    assert(varDsc->TypeGet() == TYP_LONG);
    assert(!varDsc->lvPromoted);
    GenTree* op1 = treeNode->AsOp()->gtOp1;

    // A GT_LONG is always contained, so it cannot have RELOAD or COPY inserted between it and its consumer,
    // but a MUL_LONG may.
    noway_assert(op1->OperIs(GT_LONG) || op1->gtSkipReloadOrCopy()->OperIs(GT_MUL_LONG));
    genConsumeRegs(op1);

    if (op1->OperGet() == GT_LONG)
    {
        GenTree* loVal = op1->gtGetOp1();
        GenTree* hiVal = op1->gtGetOp2();

        noway_assert((loVal->GetRegNum() != REG_NA) && (hiVal->GetRegNum() != REG_NA));

        emit->emitIns_S_R(ins_Store(TYP_INT), EA_4BYTE, loVal->GetRegNum(), lclNum, 0);
        emit->emitIns_S_R(ins_Store(TYP_INT), EA_4BYTE, hiVal->GetRegNum(), lclNum, genTypeSize(TYP_INT));
    }
    else
    {
        assert((op1->gtSkipReloadOrCopy()->gtFlags & GTF_MUL_64RSLT) != 0);
        // This is either a multi-reg MUL_LONG, or a multi-reg reload or copy.
        assert(op1->IsMultiRegNode() && (op1->GetMultiRegCount() == 2));

        // Stack store
        emit->emitIns_S_R(ins_Store(TYP_INT), emitTypeSize(TYP_INT), op1->GetRegByIndex(0), lclNum, 0);
        emit->emitIns_S_R(ins_Store(TYP_INT), emitTypeSize(TYP_INT), op1->GetRegByIndex(1), lclNum,
                          genTypeSize(TYP_INT));
    }
}
#endif // !defined(TARGET_64BIT)

//------------------------------------------------------------------------
// genCodeForJumpTrue: Generate code for a GT_JTRUE node.
//
// Arguments:
//    jtrue - The node
//
void CodeGen::genCodeForJumpTrue(GenTreeOp* jtrue)
{
    assert(compiler->compCurBB->bbJumpKind == BBJ_COND);
    assert(jtrue->OperIs(GT_JTRUE));

    GenTreeOp*   relop     = jtrue->gtGetOp1()->AsOp();
    GenCondition condition = GenCondition::FromRelop(relop);

    if (condition.PreferSwap())
    {
        condition = GenCondition::Swap(condition);
    }

#if defined(TARGET_XARCH)
    if ((condition.GetCode() == GenCondition::FNEU) &&
        (relop->gtGetOp1()->GetRegNum() == relop->gtGetOp2()->GetRegNum()) &&
        !relop->gtGetOp1()->isUsedFromSpillTemp() && !relop->gtGetOp2()->isUsedFromSpillTemp())
    {
        // For floating point, `x != x` is a common way of
        // checking for NaN. So, in the case where both
        // operands are the same, we can optimize codegen
        // to only do a single check.

        condition = GenCondition(GenCondition::P);
    }
#endif

    inst_JCC(condition, compiler->compCurBB->bbJumpDest);
}

//------------------------------------------------------------------------
// genCodeForJcc: Generate code for a GT_JCC node.
//
// Arguments:
//    jcc - The node
//
void CodeGen::genCodeForJcc(GenTreeCC* jcc)
{
    assert(compiler->compCurBB->bbJumpKind == BBJ_COND);
    assert(jcc->OperIs(GT_JCC));

    inst_JCC(jcc->gtCondition, compiler->compCurBB->bbJumpDest);
}

//------------------------------------------------------------------------
// inst_JCC: Generate a conditional branch instruction sequence.
//
// Arguments:
//   condition - The branch condition
//   target    - The basic block to jump to when the condition is true
//
void CodeGen::inst_JCC(GenCondition condition, BasicBlock* target)
{
    const GenConditionDesc& desc = GenConditionDesc::Get(condition);

    if (desc.oper == GT_NONE)
    {
        inst_JMP(desc.jumpKind1, target);
    }
    else if (desc.oper == GT_OR)
    {
        inst_JMP(desc.jumpKind1, target);
        inst_JMP(desc.jumpKind2, target);
    }
    else // if (desc.oper == GT_AND)
    {
        BasicBlock* labelNext = genCreateTempLabel();
        inst_JMP(emitter::emitReverseJumpKind(desc.jumpKind1), labelNext);
        inst_JMP(desc.jumpKind2, target);
        genDefineTempLabel(labelNext);
    }
}

//------------------------------------------------------------------------
// genCodeForSetcc: Generate code for a GT_SETCC node.
//
// Arguments:
//    setcc - The node
//
void CodeGen::genCodeForSetcc(GenTreeCC* setcc)
{
    assert(setcc->OperIs(GT_SETCC));

    inst_SETCC(setcc->gtCondition, setcc->TypeGet(), setcc->GetRegNum());
    genProduceReg(setcc);
}<|MERGE_RESOLUTION|>--- conflicted
+++ resolved
@@ -1608,11 +1608,7 @@
         }
 #endif // FEATURE_HW_INTRINSICS
 #endif // TARGET_XARCH
-<<<<<<< HEAD
-        else if (tree->OperIs(GT_BITCAST, GT_CAST))
-=======
-        else if (tree->OperIs(GT_BITCAST, GT_NEG))
->>>>>>> c87e932d
+        else if (tree->OperIs(GT_BITCAST, GT_NEG, GT_CAST))
         {
             genConsumeRegs(tree->gtGetOp1());
         }
