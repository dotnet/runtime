// Licensed to the .NET Foundation under one or more agreements.
// The .NET Foundation licenses this file to you under the MIT license.

/*XXXXXXXXXXXXXXXXXXXXXXXXXXXXXXXXXXXXXXXXXXXXXXXXXXXXXXXXXXXXXXXXXXXXXXXXXXXXX
XXXXXXXXXXXXXXXXXXXXXXXXXXXXXXXXXXXXXXXXXXXXXXXXXXXXXXXXXXXXXXXXXXXXXXXXXXXXXXX
XX                                                                           XX
XX                           Compiler                                        XX
XX                                                                           XX
XX  Represents the method data we are currently JIT-compiling.               XX
XX  An instance of this class is created for every method we JIT.            XX
XX  This contains all the info needed for the method. So allocating a        XX
XX  a new instance per method makes it thread-safe.                          XX
XX  It should be used to do all the memory management for the compiler run.  XX
XX                                                                           XX
XXXXXXXXXXXXXXXXXXXXXXXXXXXXXXXXXXXXXXXXXXXXXXXXXXXXXXXXXXXXXXXXXXXXXXXXXXXXXXX
XXXXXXXXXXXXXXXXXXXXXXXXXXXXXXXXXXXXXXXXXXXXXXXXXXXXXXXXXXXXXXXXXXXXXXXXXXXXXXX
*/

/*****************************************************************************/
#ifndef _COMPILER_H_
#define _COMPILER_H_
/*****************************************************************************/

#include "jit.h"
#include "opcode.h"
#include "varset.h"
#include "jitstd.h"
#include "jithashtable.h"
#include "gentree.h"
#include "debuginfo.h"
#include "lir.h"
#include "block.h"
#include "inline.h"
#include "jiteh.h"
#include "instr.h"
#include "regalloc.h"
#include "sm.h"
#include "cycletimer.h"
#include "blockset.h"
#include "arraystack.h"
#include "hashbv.h"
#include "jitexpandarray.h"
#include "tinyarray.h"
#include "valuenum.h"
#include "namedintrinsiclist.h"
#ifdef LATE_DISASM
#include "disasm.h"
#endif

#include "codegeninterface.h"
#include "regset.h"
#include "jitgcinfo.h"

#if DUMP_GC_TABLES && defined(JIT32_GCENCODER)
#include "gcdump.h"
#endif

#include "emit.h"

// Forward declaration
template <class T>
inline var_types genActualType(T value);

#include "hwintrinsic.h"
#include "simd.h"
#include "simdashwintrinsic.h"

/*****************************************************************************
 *                  Forward declarations
 */

struct InfoHdr;              // defined in GCInfo.h
struct escapeMapping_t;      // defined in fgdiagnostic.cpp
class emitter;               // defined in emit.h
struct ShadowParamVarInfo;   // defined in GSChecks.cpp
struct InitVarDscInfo;       // defined in registerargconvention.h
class FgStack;               // defined in fgbasic.cpp
class Instrumentor;          // defined in fgprofile.cpp
class SpanningTreeVisitor;   // defined in fgprofile.cpp
class CSE_DataFlow;          // defined in optcse.cpp
struct CSEdsc;               // defined in optcse.h
class CSE_HeuristicCommon;   // defined in optcse.h
class OptBoolsDsc;           // defined in optimizer.cpp
struct RelopImplicationInfo; // defined in redundantbranchopts.cpp
struct JumpThreadInfo;       // defined in redundantbranchopts.cpp
class ProfileSynthesis;      // defined in profilesynthesis.h
#ifdef DEBUG
struct IndentStack;
#endif

class Lowering; // defined in lower.h

// The following are defined in this file, Compiler.h

class Compiler;

/*****************************************************************************
 *                  Unwind info
 */

#include "unwind.h"

/*****************************************************************************/

//
// Declare global operator new overloads that use the compiler's arena allocator
//

void* operator new(size_t n, Compiler* context, CompMemKind cmk);
void* operator new[](size_t n, Compiler* context, CompMemKind cmk);

// Requires the definitions of "operator new" so including "LoopCloning.h" after the definitions.
#include "loopcloning.h"

/*****************************************************************************/

/* This is included here and not earlier as it needs the definition of "CSE"
 * which is defined in the section above */

/*****************************************************************************/

unsigned genLog2(unsigned value);
unsigned genLog2(unsigned __int64 value);

unsigned ReinterpretHexAsDecimal(unsigned in);

/*****************************************************************************/

const unsigned FLG_CCTOR = (CORINFO_FLG_CONSTRUCTOR | CORINFO_FLG_STATIC);

#ifdef DEBUG
const int BAD_STK_OFFS = 0xBAADF00D; // for LclVarDsc::lvStkOffs
#endif

//------------------------------------------------------------------------
// HFA info shared by LclVarDsc and CallArgABIInformation
//------------------------------------------------------------------------
inline bool IsHfa(CorInfoHFAElemType kind)
{
    return kind != CORINFO_HFA_ELEM_NONE;
}
inline var_types HfaTypeFromElemKind(CorInfoHFAElemType kind)
{
    switch (kind)
    {
        case CORINFO_HFA_ELEM_FLOAT:
            return TYP_FLOAT;
        case CORINFO_HFA_ELEM_DOUBLE:
            return TYP_DOUBLE;
#ifdef FEATURE_SIMD
        case CORINFO_HFA_ELEM_VECTOR64:
            return TYP_SIMD8;
        case CORINFO_HFA_ELEM_VECTOR128:
            return TYP_SIMD16;
#endif
        case CORINFO_HFA_ELEM_NONE:
            return TYP_UNDEF;
        default:
            assert(!"Invalid HfaElemKind");
            return TYP_UNDEF;
    }
}
inline CorInfoHFAElemType HfaElemKindFromType(var_types type)
{
    switch (type)
    {
        case TYP_FLOAT:
            return CORINFO_HFA_ELEM_FLOAT;
        case TYP_DOUBLE:
            return CORINFO_HFA_ELEM_DOUBLE;
#ifdef FEATURE_SIMD
        case TYP_SIMD8:
            return CORINFO_HFA_ELEM_VECTOR64;
        case TYP_SIMD16:
            return CORINFO_HFA_ELEM_VECTOR128;
#endif
        case TYP_UNDEF:
            return CORINFO_HFA_ELEM_NONE;
        default:
            assert(!"Invalid HFA Type");
            return CORINFO_HFA_ELEM_NONE;
    }
}

// The following holds the Local var info (scope information)
typedef const char* VarName; // Actual ASCII string
struct VarScopeDsc
{
    unsigned vsdVarNum; // (remapped) LclVarDsc number
    unsigned vsdLVnum;  // 'which' in eeGetLVinfo().
                        // Also, it is the index of this entry in the info.compVarScopes array,
                        // which is useful since the array is also accessed via the
                        // compEnterScopeList and compExitScopeList sorted arrays.

    IL_OFFSET vsdLifeBeg; // instr offset of beg of life
    IL_OFFSET vsdLifeEnd; // instr offset of end of life

#ifdef DEBUG
    VarName vsdName; // name of the var
#endif
};

// This class stores information associated with a LclVar SSA definition.
class LclSsaVarDsc
{
    // The basic block where the definition occurs. Definitions of uninitialized variables
    // are considered to occur at the start of the first basic block (fgFirstBB).
    //
    // TODO-Cleanup: In the case of uninitialized variables the block is set to nullptr by
    // SsaBuilder and changed to fgFirstBB during value numbering. It would be useful to
    // investigate and perhaps eliminate this rather unexpected behavior.
    BasicBlock* m_block = nullptr;
    // The store node that generates the definition, or nullptr for definitions
    // of uninitialized variables.
    GenTreeLclVarCommon* m_defNode = nullptr;
    // The SSA number associated with the previous definition for partial (GTF_USEASG) defs.
    unsigned m_useDefSsaNum = SsaConfig::RESERVED_SSA_NUM;
    // Number of uses of this SSA def (may be an over-estimate).
    // May not be accurate for for promoted fields.
    unsigned short m_numUses = 0;
    // True if there may be phi args uses of this def
    // May not be accurate for for promoted fields.
    // (false implies all uses are non-phi).
    bool m_hasPhiUse = false;
    // True if there may be uses of the def in a different block.
    // May not be accurate for for promoted fields.
    bool m_hasGlobalUse = false;

public:
    LclSsaVarDsc()
    {
    }

    LclSsaVarDsc(BasicBlock* block) : m_block(block)
    {
    }

    LclSsaVarDsc(BasicBlock* block, GenTreeLclVarCommon* defNode) : m_block(block)
    {
        SetDefNode(defNode);
    }

    BasicBlock* GetBlock() const
    {
        return m_block;
    }

    void SetBlock(BasicBlock* block)
    {
        m_block = block;
    }

    GenTreeLclVarCommon* GetDefNode() const
    {
        return m_defNode;
    }

    void SetDefNode(GenTreeLclVarCommon* defNode)
    {
        assert((defNode == nullptr) || defNode->OperIsLocalStore());
        m_defNode = defNode;
    }

    unsigned GetUseDefSsaNum() const
    {
        return m_useDefSsaNum;
    }

    void SetUseDefSsaNum(unsigned ssaNum)
    {
        m_useDefSsaNum = ssaNum;
    }

    unsigned GetNumUses() const
    {
        return m_numUses;
    }

    void AddUse(BasicBlock* block)
    {
        if (block != m_block)
        {
            m_hasGlobalUse = true;
        }

        if (m_numUses < USHRT_MAX)
        {
            m_numUses++;
        }
    }

    void AddPhiUse(BasicBlock* block)
    {
        m_hasPhiUse = true;
        AddUse(block);
    }

    bool HasPhiUse() const
    {
        return m_hasPhiUse;
    }

    bool HasGlobalUse() const
    {
        return m_hasGlobalUse;
    }

    ValueNumPair m_vnPair;
};

// This class stores information associated with a memory SSA definition.
class SsaMemDef
{
public:
    ValueNumPair m_vnPair;
};

//------------------------------------------------------------------------
// SsaDefArray: A resizable array of SSA definitions.
//
// Unlike an ordinary resizable array implementation, this allows only element
// addition (by calling AllocSsaNum) and has special handling for RESERVED_SSA_NUM
// (basically it's a 1-based array). The array doesn't impose any particular
// requirements on the elements it stores and AllocSsaNum forwards its arguments
// to the array element constructor, this way the array supports both LclSsaVarDsc
// and SsaMemDef elements.
//
template <typename T>
class SsaDefArray
{
    T*       m_array;
    unsigned m_arraySize;
    unsigned m_count;

    static_assert_no_msg(SsaConfig::RESERVED_SSA_NUM == 0);
    static_assert_no_msg(SsaConfig::FIRST_SSA_NUM == 1);

    // Get the minimum valid SSA number.
    unsigned GetMinSsaNum() const
    {
        return SsaConfig::FIRST_SSA_NUM;
    }

    // Increase (double) the size of the array.
    void GrowArray(CompAllocator alloc)
    {
        unsigned oldSize = m_arraySize;
        unsigned newSize = max(2, oldSize * 2);

        T* newArray = alloc.allocate<T>(newSize);

        for (unsigned i = 0; i < oldSize; i++)
        {
            newArray[i] = m_array[i];
        }

        m_array     = newArray;
        m_arraySize = newSize;
    }

public:
    // Construct an empty SsaDefArray.
    SsaDefArray() : m_array(nullptr), m_arraySize(0), m_count(0)
    {
    }

    // Reset the array (used only if the SSA form is reconstructed).
    void Reset()
    {
        m_count = 0;
    }

    // Allocate a new SSA number (starting with SsaConfig::FIRST_SSA_NUM).
    template <class... Args>
    unsigned AllocSsaNum(CompAllocator alloc, Args&&... args)
    {
        if (m_count == m_arraySize)
        {
            GrowArray(alloc);
        }

        unsigned ssaNum    = GetMinSsaNum() + m_count;
        m_array[m_count++] = T(std::forward<Args>(args)...);

        // Ensure that the first SSA number we allocate is SsaConfig::FIRST_SSA_NUM
        assert((ssaNum == SsaConfig::FIRST_SSA_NUM) || (m_count > 1));

        return ssaNum;
    }

    // Get the number of SSA definitions in the array.
    unsigned GetCount() const
    {
        return m_count;
    }

    // Get a pointer to the SSA definition at the specified index.
    T* GetSsaDefByIndex(unsigned index) const
    {
        assert(index < m_count);
        return &m_array[index];
    }

    // Check if the specified SSA number is valid.
    bool IsValidSsaNum(unsigned ssaNum) const
    {
        return (GetMinSsaNum() <= ssaNum) && (ssaNum < (GetMinSsaNum() + m_count));
    }

    // Get a pointer to the SSA definition associated with the specified SSA number.
    T* GetSsaDef(unsigned ssaNum) const
    {
        assert(ssaNum != SsaConfig::RESERVED_SSA_NUM);
        return GetSsaDefByIndex(ssaNum - GetMinSsaNum());
    }

    // Get an SSA number associated with the specified SSA def (that must be in this array).
    unsigned GetSsaNum(T* ssaDef) const
    {
        assert((m_array <= ssaDef) && (ssaDef < &m_array[m_count]));
        return GetMinSsaNum() + static_cast<unsigned>(ssaDef - &m_array[0]);
    }
};

enum RefCountState
{
    RCS_INVALID, // not valid to get/set ref counts
    RCS_EARLY,   // early counts for struct promotion and struct passing
    RCS_NORMAL,  // normal ref counts (from lvaMarkRefs onward)
};

#ifdef DEBUG
// Reasons why we can't enregister a local.
enum class DoNotEnregisterReason
{
    None,
    AddrExposed,      // the address of this local is exposed.
    DontEnregStructs, // struct enregistration is disabled.
    NotRegSizeStruct, // the struct size does not much any register size, usually the struct size is too big.
    LocalField,       // the local is accessed with LCL_FLD, note we can do it not only for struct locals.
    VMNeedsStackAddr,
    LiveInOutOfHandler, // the local is alive in and out of exception handler and not single def.
    BlockOp,            // Is read or written via a block operation.
    IsStructArg,        // Is a struct passed as an argument in a way that requires a stack location.
    DepField,           // It is a field of a dependently promoted struct
    NoRegVars,          // opts.compFlags & CLFLG_REGVAR is not set
    MinOptsGC,          // It is a GC Ref and we are compiling MinOpts
#if !defined(TARGET_64BIT)
    LongParamField, // It is a decomposed field of a long parameter.
#endif
#ifdef JIT32_GCENCODER
    PinningRef,
#endif
    LclAddrNode, // the local is accessed with LCL_ADDR_VAR/FLD.
    CastTakesAddr,
    StoreBlkSrc,          // the local is used as STORE_BLK source.
    SwizzleArg,           // the local is passed using LCL_FLD as another type.
    BlockOpRet,           // the struct is returned and it promoted or there is a cast.
    ReturnSpCheck,        // the local is used to do SP check on return from function
    CallSpCheck,          // the local is used to do SP check on every call
    SimdUserForcesDep,    // a promoted struct was used by a SIMD/HWI node; it must be dependently promoted
    HiddenBufferStructArg // the argument is a hidden return buffer passed to a method.
};

enum class AddressExposedReason
{
    NONE,
    PARENT_EXPOSED,                // This is a promoted field but the parent is exposed.
    TOO_CONSERVATIVE,              // Were marked as exposed to be conservative, fix these places.
    ESCAPE_ADDRESS,                // The address is escaping, for example, passed as call argument.
    WIDE_INDIR,                    // We access via indirection with wider type.
    OSR_EXPOSED,                   // It was exposed in the original method, osr has to repeat it.
    STRESS_LCL_FLD,                // Stress mode replaces localVar with localFld and makes them addrExposed.
    DISPATCH_RET_BUF,              // Caller return buffer dispatch.
    STRESS_POISON_IMPLICIT_BYREFS, // This is an implicit byref we want to poison.
    EXTERNALLY_VISIBLE_IMPLICITLY, // Local is visible externally without explicit escape in JIT IR.
                                   // For example because it is used by GC or is the outgoing arg area
                                   // that belongs to callees.
};

#endif // DEBUG

class LclVarDsc
{
public:
    // The constructor. Most things can just be zero'ed.
    //
    // Initialize the ArgRegs to REG_STK.
    // Morph will update if this local is passed in a register.
    LclVarDsc()
        : _lvArgReg(REG_STK)
#if FEATURE_MULTIREG_ARGS
        , _lvOtherArgReg(REG_STK)
#endif // FEATURE_MULTIREG_ARGS
        , lvClassHnd(NO_CLASS_HANDLE)
        , lvPerSsaData()
    {
    }

    // note this only packs because var_types is a typedef of unsigned char
    var_types lvType : 5; // TYP_INT/LONG/FLOAT/DOUBLE/REF

    unsigned char lvIsParam : 1;           // is this a parameter?
    unsigned char lvIsRegArg : 1;          // is this an argument that was passed by register?
    unsigned char lvFramePointerBased : 1; // 0 = off of REG_SPBASE (e.g., ESP), 1 = off of REG_FPBASE (e.g., EBP)

    unsigned char lvOnFrame : 1;  // (part of) the variable lives on the frame
    unsigned char lvRegister : 1; // assigned to live in a register? For RyuJIT backend, this is only set if the
                                  // variable is in the same register for the entire function.
    unsigned char lvTracked : 1;  // is this a tracked variable?
    bool          lvTrackedNonStruct()
    {
        return lvTracked && lvType != TYP_STRUCT;
    }
#ifdef DEBUG
    unsigned char lvTrackedWithoutIndex : 1; // Tracked but has no lvVarIndex (i.e. only valid GTF_VAR_DEATH flags, used
                                             // by physical promotion)
#endif
    unsigned char lvPinned : 1; // is this a pinned variable?

    unsigned char lvMustInit : 1; // must be initialized

private:
    bool m_addrExposed : 1; // The address of this variable is "exposed" -- passed as an argument, stored in a
                            // global location, etc.
                            // We cannot reason reliably about the value of the variable.
public:
    unsigned char lvDoNotEnregister : 1; // Do not enregister this variable.
    unsigned char lvFieldAccessed : 1;   // The var is a struct local, and a field of the variable is accessed.  Affects
                                         // struct promotion.
    unsigned char lvLiveInOutOfHndlr : 1; // The variable is live in or out of an exception handler, and therefore must
                                          // be on the stack (at least at those boundaries.)

    unsigned char lvInSsa : 1;       // The variable is in SSA form (set by SsaBuilder)
    unsigned char lvIsCSE : 1;       // Indicates if this LclVar is a CSE variable.
    unsigned char lvHasLdAddrOp : 1; // has ldloca or ldarga opcode on this local.

    unsigned char lvHasILStoreOp : 1;         // there is at least one STLOC or STARG on this local
    unsigned char lvHasMultipleILStoreOp : 1; // there is more than one STLOC on this local

    unsigned char lvIsTemp : 1; // Short-lifetime compiler temp

#if FEATURE_IMPLICIT_BYREFS
    // Set if the argument is an implicit byref.
    unsigned char lvIsImplicitByRef : 1;
    // Set if the local appears as a last use that will be passed as an implicit byref.
    unsigned char lvIsLastUseCopyOmissionCandidate : 1;
#endif // FEATURE_IMPLICIT_BYREFS

#if defined(TARGET_LOONGARCH64)
    unsigned char lvIs4Field1 : 1; // Set if the 1st field is int or float within struct for LA-ABI64.
    unsigned char lvIs4Field2 : 1; // Set if the 2nd field is int or float within struct for LA-ABI64.
    unsigned char lvIsSplit : 1;   // Set if the argument is splited.
#endif                             // defined(TARGET_LOONGARCH64)

#if defined(TARGET_RISCV64)
    unsigned char lvIs4Field1 : 1; // Set if the 1st field is int or float within struct for RISCV64.
    unsigned char lvIs4Field2 : 1; // Set if the 2nd field is int or float within struct for RISCV64.
    unsigned char lvIsSplit : 1;   // Set if the argument is splited.
#endif                             // defined(TARGET_RISCV64)

    unsigned char lvSingleDef : 1; // variable has a single def. Used to identify ref type locals that can get type
                                   // updates

    unsigned char lvSingleDefRegCandidate : 1; // variable has a single def and hence is a register candidate
                                               // Currently, this is only used to decide if an EH variable can be
                                               // a register candidate or not.

    unsigned char lvDisqualifySingleDefRegCandidate : 1; // tracks variable that are disqualified from register
                                                         // candidancy

    unsigned char lvSpillAtSingleDef : 1; // variable has a single def (as determined by LSRA interval scan)
                                          // and is spilled making it candidate to spill right after the
                                          // first (and only) definition.
                                          // Note: We cannot reuse lvSingleDefRegCandidate because it is set
                                          // in earlier phase and the information might not be appropriate
                                          // in LSRA.

    unsigned char lvVolatileHint : 1; // hint for AssertionProp

#ifndef TARGET_64BIT
    unsigned char lvStructDoubleAlign : 1; // Must we double align this struct?
#endif                                     // !TARGET_64BIT
#ifdef TARGET_64BIT
    unsigned char lvQuirkToLong : 1; // Quirk to allocate this LclVar as a 64-bit long
#endif
#ifdef DEBUG
    unsigned char lvKeepType : 1;       // Don't change the type of this variable
    unsigned char lvNoLclFldStress : 1; // Can't apply local field stress on this one
#endif
    unsigned char lvIsPtr : 1; // Might this be used in an address computation? (used by buffer overflow security
                               // checks)
    unsigned char lvIsUnsafeBuffer : 1; // Does this contain an unsafe buffer requiring buffer overflow security checks?
    unsigned char lvPromoted : 1; // True when this local is a promoted struct, a normed struct, or a "split" long on a
                                  // 32-bit target.  For implicit byref parameters, this gets hijacked between
                                  // fgRetypeImplicitByRefArgs and fgMarkDemotedImplicitByRefArgs to indicate whether
                                  // references to the arg are being rewritten as references to a promoted shadow local.
    unsigned char lvIsStructField : 1; // Is this local var a field of a promoted struct local?
    unsigned char lvContainsHoles : 1; // Is this a promoted struct whose fields do not cover the struct local?

    // True for a promoted struct that has significant padding in it.
    // Significant padding is any data in the struct that is not covered by a
    // promoted field and that the EE told us we need to preserve on block
    // copies/inits.
    unsigned char lvAnySignificantPadding : 1;

    unsigned char lvIsMultiRegArg : 1; // true if this is a multireg LclVar struct used in an argument context
    unsigned char lvIsMultiRegRet : 1; // true if this is a multireg LclVar struct assigned from a multireg call

#ifdef DEBUG
    unsigned char lvHiddenBufferStructArg : 1; // True when this struct (or its field) are passed as hidden buffer
                                               // pointer.
#endif

#ifdef FEATURE_HFA_FIELDS_PRESENT
    CorInfoHFAElemType _lvHfaElemKind : 3; // What kind of an HFA this is (CORINFO_HFA_ELEM_NONE if it is not an HFA).
#endif                                     // FEATURE_HFA_FIELDS_PRESENT

#ifdef DEBUG
    // TODO-Cleanup: See the note on lvSize() - this flag is only in use by asserts that are checking for struct
    // types, and is needed because of cases where TYP_STRUCT is bashed to an integral type.
    // Consider cleaning this up so this workaround is not required.
    unsigned char lvUnusedStruct : 1; // All references to this promoted struct are through its field locals.
                                      // I.e. there is no longer any reference to the struct directly.
                                      // In this case we can simply remove this struct local.

    unsigned char lvUndoneStructPromotion : 1; // The struct promotion was undone and hence there should be no
                                               // reference to the fields of this struct.
#endif

    unsigned char lvLRACandidate : 1; // Tracked for linear scan register allocation purposes

#ifdef FEATURE_SIMD
    unsigned char lvUsedInSIMDIntrinsic : 1; // This tells lclvar is used for simd intrinsic
#endif                                       // FEATURE_SIMD

    unsigned char lvRegStruct : 1; // This is a reg-sized non-field-addressed struct.

    unsigned char lvClassIsExact : 1; // lvClassHandle is the exact type

#ifdef DEBUG
    unsigned char lvClassInfoUpdated : 1; // true if this var has updated class handle or exactness
    unsigned char lvIsHoist : 1;          // CSE temp for a hoisted tree
    unsigned char lvIsMultiDefCSE : 1;    // CSE temp for a multi-def CSE
#endif

    unsigned char lvImplicitlyReferenced : 1; // true if there are non-IR references to this local (prolog, epilog, gc,
                                              // eh)

    unsigned char lvSuppressedZeroInit : 1; // local needs zero init if we transform tail call to loop

    unsigned char lvHasExplicitInit : 1; // The local is explicitly initialized and doesn't need zero initialization in
                                         // the prolog. If the local has gc pointers, there are no gc-safe points
                                         // between the prolog and the explicit initialization.

    unsigned char lvIsOSRLocal : 1; // Root method local in an OSR method. Any stack home will be on the Tier0 frame.
                                    // Initial value will be defined by Tier0. Requires special handing in prolog.

    unsigned char lvIsOSRExposedLocal : 1; // OSR local that was address exposed in Tier0

    unsigned char lvRedefinedInEmbeddedStatement : 1; // Local has redefinitions inside embedded statements that
                                                      // disqualify it from local copy prop.
private:
    unsigned char lvIsNeverNegative : 1; // The local is known to be never negative

    unsigned char lvIsSpan : 1; // The local is a Span<T>

public:
    union {
        unsigned lvFieldLclStart; // The index of the local var representing the first field in the promoted struct
                                  // local.  For implicit byref parameters, this gets hijacked between
                                  // fgRetypeImplicitByRefArgs and fgMarkDemotedImplicitByRefArgs to point to the
                                  // struct local created to model the parameter's struct promotion, if any.
        unsigned lvParentLcl; // The index of the local var representing the parent (i.e. the promoted struct local).
                              // Valid on promoted struct local fields.
    };

    unsigned char lvFieldCnt; //  Number of fields in the promoted VarDsc.
    unsigned char lvFldOffset;
    unsigned char lvFldOrdinal;

#ifdef DEBUG
    unsigned char lvSingleDefDisqualifyReason = 'H';
#endif

    unsigned char lvAllDefsAreNoGc : 1; // For pinned locals: true if all defs of this local are no-gc

#if FEATURE_MULTIREG_ARGS
    regNumber lvRegNumForSlot(unsigned slotNum)
    {
        if (slotNum == 0)
        {
            return (regNumber)_lvArgReg;
        }
        else if (slotNum == 1)
        {
            return GetOtherArgReg();
        }
        else
        {
            assert(false && "Invalid slotNum!");
        }

        unreached();
    }
#endif // FEATURE_MULTIREG_ARGS

    CorInfoHFAElemType GetLvHfaElemKind() const
    {
#ifdef FEATURE_HFA_FIELDS_PRESENT
        return _lvHfaElemKind;
#else
        NOWAY_MSG("GetLvHfaElemKind");
        return CORINFO_HFA_ELEM_NONE;
#endif // FEATURE_HFA_FIELDS_PRESENT
    }

    void SetLvHfaElemKind(CorInfoHFAElemType elemKind)
    {
#ifdef FEATURE_HFA_FIELDS_PRESENT
        _lvHfaElemKind = elemKind;
#else
        NOWAY_MSG("SetLvHfaElemKind");
#endif // FEATURE_HFA_FIELDS_PRESENT
    }

    bool lvIsHfa() const
    {
        if (GlobalJitOptions::compFeatureHfa)
        {
            return IsHfa(GetLvHfaElemKind());
        }
        else
        {
            return false;
        }
    }

    bool lvIsHfaRegArg() const
    {
        if (GlobalJitOptions::compFeatureHfa)
        {
            return lvIsRegArg && lvIsHfa();
        }
        else
        {
            return false;
        }
    }

    //------------------------------------------------------------------------------
    // lvHfaSlots: Get the number of slots used by an HFA local
    //
    // Return Value:
    //    On Arm64 - Returns 1-4 indicating the number of register slots used by the HFA
    //    On Arm32 - Returns the total number of single FP register slots used by the HFA, max is 8
    //
    unsigned lvHfaSlots() const
    {
        assert(lvIsHfa());
        assert(varTypeIsStruct(lvType));
        unsigned slots = 0;
#ifdef TARGET_ARM
        slots = lvExactSize() / sizeof(float);
        assert(slots <= 8);
#elif defined(TARGET_ARM64)
        switch (GetLvHfaElemKind())
        {
            case CORINFO_HFA_ELEM_NONE:
                assert(!"lvHfaSlots called for non-HFA");
                break;
            case CORINFO_HFA_ELEM_FLOAT:
                assert((lvExactSize() % 4) == 0);
                slots = lvExactSize() >> 2;
                break;
            case CORINFO_HFA_ELEM_DOUBLE:
            case CORINFO_HFA_ELEM_VECTOR64:
                assert((lvExactSize() % 8) == 0);
                slots = lvExactSize() >> 3;
                break;
            case CORINFO_HFA_ELEM_VECTOR128:
                assert((lvExactSize() % 16) == 0);
                slots = lvExactSize() >> 4;
                break;
            default:
                unreached();
        }
        assert(slots <= 4);
#endif //  TARGET_ARM64
        return slots;
    }

    // lvIsMultiRegArgOrRet()
    //     returns true if this is a multireg LclVar struct used in an argument context
    //               or if this is a multireg LclVar struct assigned from a multireg call
    bool lvIsMultiRegArgOrRet()
    {
        return lvIsMultiRegArg || lvIsMultiRegRet;
    }

#if defined(DEBUG)
private:
    DoNotEnregisterReason m_doNotEnregReason;

    AddressExposedReason m_addrExposedReason;

public:
    void SetDoNotEnregReason(DoNotEnregisterReason reason)
    {
        m_doNotEnregReason = reason;
    }

    DoNotEnregisterReason GetDoNotEnregReason() const
    {
        return m_doNotEnregReason;
    }

    AddressExposedReason GetAddrExposedReason() const
    {
        return m_addrExposedReason;
    }
#endif // DEBUG

public:
    void SetAddressExposed(bool value DEBUGARG(AddressExposedReason reason))
    {
        m_addrExposed = value;
        INDEBUG(m_addrExposedReason = reason);
    }

    void CleanAddressExposed()
    {
        m_addrExposed = false;
    }

    bool IsAddressExposed() const
    {
        return m_addrExposed;
    }

#ifdef DEBUG
    void SetHiddenBufferStructArg(char value)
    {
        lvHiddenBufferStructArg = value;
    }

    bool IsHiddenBufferStructArg() const
    {
        return lvHiddenBufferStructArg;
    }
#endif

private:
    regNumberSmall _lvRegNum; // Used to store the register this variable is in (or, the low register of a
                              // register pair). It is set during codegen any time the
                              // variable is enregistered (lvRegister is only set
                              // to non-zero if the variable gets the same register assignment for its entire
                              // lifetime).
#if !defined(TARGET_64BIT)
    regNumberSmall _lvOtherReg; // Used for "upper half" of long var.
#endif                          // !defined(TARGET_64BIT)

    regNumberSmall _lvArgReg; // The (first) register in which this argument is passed.

#if FEATURE_MULTIREG_ARGS
    regNumberSmall _lvOtherArgReg; // Used for the second part of the struct passed in a register.
                                   // Note this is defined but not used by ARM32
#endif                             // FEATURE_MULTIREG_ARGS

    regNumberSmall _lvArgInitReg; // the register into which the argument is moved at entry

public:
    // The register number is stored in a small format (8 bits), but the getters return and the setters take
    // a full-size (unsigned) format, to localize the casts here.

    /////////////////////

    regNumber GetRegNum() const
    {
        return (regNumber)_lvRegNum;
    }

    void SetRegNum(regNumber reg)
    {
        _lvRegNum = (regNumberSmall)reg;
        assert(_lvRegNum == reg);
    }

/////////////////////

#if defined(TARGET_64BIT)

    regNumber GetOtherReg() const
    {
        assert(!"shouldn't get here"); // can't use "unreached();" because it's NORETURN, which causes C4072
                                       // "unreachable code" warnings
        return REG_NA;
    }

    void SetOtherReg(regNumber reg)
    {
        assert(!"shouldn't get here"); // can't use "unreached();" because it's NORETURN, which causes C4072
                                       // "unreachable code" warnings
    }
#else  // !TARGET_64BIT

    regNumber GetOtherReg() const
    {
        return (regNumber)_lvOtherReg;
    }

    void SetOtherReg(regNumber reg)
    {
        _lvOtherReg = (regNumberSmall)reg;
        assert(_lvOtherReg == reg);
    }
#endif // !TARGET_64BIT

    /////////////////////

    regNumber GetArgReg() const
    {
        return (regNumber)_lvArgReg;
    }

    void SetArgReg(regNumber reg)
    {
        _lvArgReg = (regNumberSmall)reg;
        assert(_lvArgReg == reg);
    }

#if FEATURE_MULTIREG_ARGS

    regNumber GetOtherArgReg() const
    {
        return (regNumber)_lvOtherArgReg;
    }

    void SetOtherArgReg(regNumber reg)
    {
        _lvOtherArgReg = (regNumberSmall)reg;
        assert(_lvOtherArgReg == reg);
    }
#endif // FEATURE_MULTIREG_ARGS

#ifdef FEATURE_SIMD
    // Is this is a SIMD struct which is used for SIMD intrinsic?
    bool lvIsUsedInSIMDIntrinsic() const
    {
        return lvUsedInSIMDIntrinsic;
    }
#else
    bool lvIsUsedInSIMDIntrinsic() const
    {
        return false;
    }
#endif

    // Is this is local never negative?
    bool IsNeverNegative() const
    {
        return lvIsNeverNegative;
    }

    // Is this is local never negative?
    void SetIsNeverNegative(bool value)
    {
        lvIsNeverNegative = value;
    }

    // Is this is local a Span<T>?
    bool IsSpan() const
    {
        return lvIsSpan;
    }

    // Is this is local a Span<T>?
    void SetIsSpan(bool value)
    {
        lvIsSpan = value;
    }

    /////////////////////

    regNumber GetArgInitReg() const
    {
        return (regNumber)_lvArgInitReg;
    }

    void SetArgInitReg(regNumber reg)
    {
        _lvArgInitReg = (regNumberSmall)reg;
        assert(_lvArgInitReg == reg);
    }

    /////////////////////

    bool lvIsRegCandidate() const
    {
        return lvLRACandidate != 0;
    }

    bool lvIsInReg() const
    {
        return lvIsRegCandidate() && (GetRegNum() != REG_STK);
    }

    regMaskTP lvRegMask() const
    {
        regMaskTP regMask = RBM_NONE;
        if (GetRegNum() != REG_STK)
        {
            if (varTypeUsesIntReg(this))
            {
                regMask = genRegMask(GetRegNum());
            }
            else
            {
                assert(varTypeUsesFloatReg(this));
                regMask = genRegMaskFloat(GetRegNum() ARM_ARG(TypeGet()));
            }
        }
        return regMask;
    }

    //-----------------------------------------------------------------------------
    // AllFieldDeathFlags: Get a bitset of flags that represents all fields dying.
    //
    // Returns:
    //    A bit mask that has GTF_VAR_FIELD_DEATH0 to GTF_VAR_FIELD_DEATH3 set,
    //    depending on how many fields this promoted local has.
    //
    // Remarks:
    //    Only usable for promoted locals.
    //
    GenTreeFlags AllFieldDeathFlags() const
    {
        assert(lvPromoted && (lvFieldCnt > 0) && (lvFieldCnt <= 4));
        GenTreeFlags flags = static_cast<GenTreeFlags>(((1 << lvFieldCnt) - 1) << FIELD_LAST_USE_SHIFT);
        assert((flags & ~GTF_VAR_DEATH_MASK) == 0);
        return flags;
    }

    //-----------------------------------------------------------------------------
    // FullDeathFlags: Get a bitset of flags that represents this local fully dying.
    //
    // Returns:
    //    For promoted locals, this returns AllFieldDeathFlags(). Otherwise
    //    returns GTF_VAR_DEATH.
    //
    GenTreeFlags FullDeathFlags() const
    {
        return lvPromoted ? AllFieldDeathFlags() : GTF_VAR_DEATH;
    }

    unsigned short lvVarIndex; // variable tracking index

private:
    unsigned short m_lvRefCnt; // unweighted (real) reference count.  For implicit by reference
                               // parameters, this gets hijacked from fgResetImplicitByRefRefCount
                               // through fgMarkDemotedImplicitByRefArgs, to provide a static
                               // appearance count (computed during address-exposed analysis)
                               // that fgMakeOutgoingStructArgCopy consults during global morph
                               // to determine if eliding its copy is legal.

    weight_t m_lvRefCntWtd; // weighted reference count

public:
    unsigned short lvRefCnt(RefCountState state = RCS_NORMAL) const;
    void incLvRefCnt(unsigned short delta, RefCountState state = RCS_NORMAL);
    void setLvRefCnt(unsigned short newValue, RefCountState state = RCS_NORMAL);
    void incLvRefCntSaturating(unsigned short delta, RefCountState state = RCS_NORMAL);

    weight_t lvRefCntWtd(RefCountState state = RCS_NORMAL) const;
    void incLvRefCntWtd(weight_t delta, RefCountState state = RCS_NORMAL);
    void setLvRefCntWtd(weight_t newValue, RefCountState state = RCS_NORMAL);

private:
    int lvStkOffs; // stack offset of home in bytes.

public:
    int GetStackOffset() const
    {
        return lvStkOffs;
    }

    void SetStackOffset(int offset)
    {
        lvStkOffs = offset;
    }

    unsigned lvExactSize() const;
    unsigned lvSize() const;

    size_t lvArgStackSize() const;

    unsigned lvSlotNum; // original slot # (if remapped)

    // class handle for the local or null if not known or not a class
    CORINFO_CLASS_HANDLE lvClassHnd;

private:
    ClassLayout* m_layout; // layout info for structs

public:
    var_types TypeGet() const
    {
        return (var_types)lvType;
    }
    bool lvStackAligned() const
    {
        assert(lvIsStructField);
        return ((lvFldOffset % TARGET_POINTER_SIZE) == 0);
    }

    // NormalizeOnLoad Rules:
    //     1. All small locals are actually TYP_INT locals.
    //     2. NOL locals are such that not all definitions can be controlled by the compiler and so the upper bits can
    //        be undefined.For parameters this is the case because of ABI.For struct fields - because of padding.For
    //        address - exposed locals - because not all stores are direct.
    //     3. Hence, all NOL uses(unless proven otherwise) are assumed in morph to have undefined upper bits and
    //        explicit casts have be inserted to "normalize" them back to conform to IL semantics.
    bool lvNormalizeOnLoad() const
    {
        return varTypeIsSmall(TypeGet()) &&
               // OSR exposed locals were normalize on load in the Tier0 frame so must be so for OSR too.
               (lvIsParam || m_addrExposed || lvIsStructField || lvIsOSRExposedLocal);
    }

    bool lvNormalizeOnStore() const
    {
        return varTypeIsSmall(TypeGet()) &&
               // OSR exposed locals were normalize on load in the Tier0 frame so must be so for OSR too.
               !(lvIsParam || m_addrExposed || lvIsStructField || lvIsOSRExposedLocal);
    }

    void incRefCnts(weight_t weight, Compiler* pComp, RefCountState state = RCS_NORMAL, bool propagate = true);

    var_types GetHfaType() const
    {
        if (GlobalJitOptions::compFeatureHfa)
        {
            assert(lvIsHfa());
            return HfaTypeFromElemKind(GetLvHfaElemKind());
        }
        else
        {
            return TYP_UNDEF;
        }
    }

    void SetHfaType(var_types type)
    {
        if (GlobalJitOptions::compFeatureHfa)
        {
            CorInfoHFAElemType elemKind = HfaElemKindFromType(type);
            SetLvHfaElemKind(elemKind);
            // Ensure we've allocated enough bits.
            assert(GetLvHfaElemKind() == elemKind);
        }
    }

    // Returns true if this variable contains GC pointers (including being a GC pointer itself).
    bool HasGCPtr() const
    {
        return varTypeIsGC(lvType) || ((lvType == TYP_STRUCT) && m_layout->HasGCPtr());
    }

    // Returns the layout of a struct variable or implicit byref.
    ClassLayout* GetLayout() const
    {
#if FEATURE_IMPLICIT_BYREFS
        assert(varTypeIsStruct(TypeGet()) || (lvIsImplicitByRef && (TypeGet() == TYP_BYREF)));
#else
        assert(varTypeIsStruct(TypeGet()));
#endif
        return m_layout;
    }

    // Sets the layout of a struct variable.
    void SetLayout(ClassLayout* layout)
    {
        assert(varTypeIsStruct(lvType));
        assert((m_layout == nullptr) || ClassLayout::AreCompatible(m_layout, layout));
        m_layout = layout;
    }

    // Grow the size of a block layout local.
    void GrowBlockLayout(ClassLayout* layout)
    {
        assert(varTypeIsStruct(lvType));
        assert((m_layout == nullptr) || (m_layout->IsBlockLayout() && (m_layout->GetSize() <= layout->GetSize())));
        assert(layout->IsBlockLayout());
        m_layout = layout;
    }

    SsaDefArray<LclSsaVarDsc> lvPerSsaData;

    // True if ssaNum is a viable ssaNum for this local.
    bool IsValidSsaNum(unsigned ssaNum) const
    {
        return lvPerSsaData.IsValidSsaNum(ssaNum);
    }

    // Returns the address of the per-Ssa data for the given ssaNum (which is required
    // not to be the SsaConfig::RESERVED_SSA_NUM, which indicates that the variable is
    // not an SSA variable).
    LclSsaVarDsc* GetPerSsaData(unsigned ssaNum) const
    {
        return lvPerSsaData.GetSsaDef(ssaNum);
    }

    // Returns the SSA number for "ssaDef". Requires "ssaDef" to be a valid definition
    // of this variable.
    unsigned GetSsaNumForSsaDef(LclSsaVarDsc* ssaDef)
    {
        return lvPerSsaData.GetSsaNum(ssaDef);
    }

    var_types GetRegisterType(const GenTreeLclVarCommon* tree) const;

    var_types GetRegisterType() const;

    var_types GetStackSlotHomeType() const;

    bool IsEnregisterableType() const
    {
        return GetRegisterType() != TYP_UNDEF;
    }

    bool IsEnregisterableLcl() const
    {
        if (lvDoNotEnregister)
        {
            return false;
        }
        return IsEnregisterableType();
    }

    //-----------------------------------------------------------------------------
    //  IsAlwaysAliveInMemory: Determines if this variable's value is always
    //     up-to-date on stack. This is possible if this is an EH-var or
    //     we decided to spill after single-def.
    //
    bool IsAlwaysAliveInMemory() const
    {
        return lvLiveInOutOfHndlr || lvSpillAtSingleDef;
    }

    bool CanBeReplacedWithItsField(Compiler* comp) const;

#ifdef DEBUG
public:
    const char* lvReason;

    void PrintVarReg() const
    {
        printf("%s", getRegName(GetRegNum()));
    }
#endif // DEBUG

}; // class LclVarDsc

enum class SymbolicIntegerValue : int32_t
{
    LongMin,
    IntMin,
    ShortMin,
    ByteMin,
    Zero,
    One,
    ByteMax,
    UByteMax,
    ShortMax,
    UShortMax,
    ArrayLenMax,
    IntMax,
    UIntMax,
    LongMax,
};

inline constexpr bool operator>(SymbolicIntegerValue left, SymbolicIntegerValue right)
{
    return static_cast<int32_t>(left) > static_cast<int32_t>(right);
}

inline constexpr bool operator>=(SymbolicIntegerValue left, SymbolicIntegerValue right)
{
    return static_cast<int32_t>(left) >= static_cast<int32_t>(right);
}

inline constexpr bool operator<(SymbolicIntegerValue left, SymbolicIntegerValue right)
{
    return static_cast<int32_t>(left) < static_cast<int32_t>(right);
}

inline constexpr bool operator<=(SymbolicIntegerValue left, SymbolicIntegerValue right)
{
    return static_cast<int32_t>(left) <= static_cast<int32_t>(right);
}

// Represents an integral range useful for reasoning about integral casts.
// It uses a symbolic representation for lower and upper bounds so
// that it can efficiently handle integers of all sizes on all hosts.
//
// Note that the ranges represented by this class are **always** in the
// "signed" domain. This is so that if we know the range a node produces, it
// can be trivially used to determine if a cast above the node does or does not
// overflow, which requires that the interpretation of integers be the same both
// for the "input" and "output". We choose signed interpretation here because it
// produces nice continuous ranges and because IR uses sign-extension for constants.
//
// Some examples of how ranges are computed for casts:
// 1. CAST_OVF(ubyte <- uint): does not overflow for [0..UBYTE_MAX], produces the
//    same range - all casts that do not change the representation, i. e. have the same
//    "actual" input and output type, have the same "input" and "output" range.
// 2. CAST_OVF(ulong <- uint): never overflows => the "input" range is [INT_MIN..INT_MAX]
//    (aka all possible 32 bit integers). Produces [0..UINT_MAX] (aka all possible 32
//    bit integers zero-extended to 64 bits).
// 3. CAST_OVF(int <- uint): overflows for inputs larger than INT_MAX <=> less than 0
//    when interpreting as signed => the "input" range is [0..INT_MAX], the same range
//    being the produced one as the node does not change the width of the integer.
//
class IntegralRange
{
private:
    SymbolicIntegerValue m_lowerBound;
    SymbolicIntegerValue m_upperBound;

public:
    IntegralRange() = default;

    IntegralRange(SymbolicIntegerValue lowerBound, SymbolicIntegerValue upperBound)
        : m_lowerBound(lowerBound), m_upperBound(upperBound)
    {
        assert(lowerBound <= upperBound);
    }

    SymbolicIntegerValue GetLowerBound() const
    {
        return m_lowerBound;
    }

    SymbolicIntegerValue GetUpperBound() const
    {
        return m_upperBound;
    }

    bool Contains(int64_t value) const;

    bool Contains(IntegralRange other) const
    {
        return (m_lowerBound <= other.m_lowerBound) && (other.m_upperBound <= m_upperBound);
    }

    bool IsNonNegative() const
    {
        return m_lowerBound >= SymbolicIntegerValue::Zero;
    }

    bool Equals(IntegralRange other) const
    {
        return (m_lowerBound == other.m_lowerBound) && (m_upperBound == other.m_upperBound);
    }

    static int64_t SymbolicToRealValue(SymbolicIntegerValue value);
    static SymbolicIntegerValue LowerBoundForType(var_types type);
    static SymbolicIntegerValue UpperBoundForType(var_types type);

    static IntegralRange ForType(var_types type)
    {
        return {LowerBoundForType(type), UpperBoundForType(type)};
    }

    static IntegralRange ForNode(GenTree* node, Compiler* compiler);
    static IntegralRange ForCastInput(GenTreeCast* cast);
    static IntegralRange ForCastOutput(GenTreeCast* cast, Compiler* compiler);
    static IntegralRange Union(IntegralRange range1, IntegralRange range2);

#ifdef DEBUG
    static void Print(IntegralRange range);
#endif // DEBUG
};

/*
XXXXXXXXXXXXXXXXXXXXXXXXXXXXXXXXXXXXXXXXXXXXXXXXXXXXXXXXXXXXXXXXXXXXXXXXXXXXXXX
XXXXXXXXXXXXXXXXXXXXXXXXXXXXXXXXXXXXXXXXXXXXXXXXXXXXXXXXXXXXXXXXXXXXXXXXXXXXXXX
XX                                                                           XX
XX                           TempsInfo                                       XX
XX                                                                           XX
XX  The temporary lclVars allocated by the compiler for code generation      XX
XX                                                                           XX
XXXXXXXXXXXXXXXXXXXXXXXXXXXXXXXXXXXXXXXXXXXXXXXXXXXXXXXXXXXXXXXXXXXXXXXXXXXXXXX
XXXXXXXXXXXXXXXXXXXXXXXXXXXXXXXXXXXXXXXXXXXXXXXXXXXXXXXXXXXXXXXXXXXXXXXXXXXXXXX
*/

/*****************************************************************************
 *
 *  The following keeps track of temporaries allocated in the stack frame
 *  during code-generation (after register allocation). These spill-temps are
 *  only used if we run out of registers while evaluating a tree.
 *
 *  These are different from the more common temps allocated by lvaGrabTemp().
 */

class TempDsc
{
public:
    TempDsc* tdNext;

private:
    int tdOffs;
#ifdef DEBUG
    static const int BAD_TEMP_OFFSET = 0xDDDDDDDD; // used as a sentinel "bad value" for tdOffs in DEBUG
#endif                                             // DEBUG

    int       tdNum;
    BYTE      tdSize;
    var_types tdType;

public:
    TempDsc(int _tdNum, unsigned _tdSize, var_types _tdType) : tdNum(_tdNum), tdSize((BYTE)_tdSize), tdType(_tdType)
    {
#ifdef DEBUG
        // temps must have a negative number (so they have a different number from all local variables)
        assert(tdNum < 0);
        tdOffs = BAD_TEMP_OFFSET;
#endif // DEBUG
        if (tdNum != _tdNum)
        {
            IMPL_LIMITATION("too many spill temps");
        }
    }

#ifdef DEBUG
    bool tdLegalOffset() const
    {
        return tdOffs != BAD_TEMP_OFFSET;
    }
#endif // DEBUG

    int tdTempOffs() const
    {
        assert(tdLegalOffset());
        return tdOffs;
    }
    void tdSetTempOffs(int offs)
    {
        tdOffs = offs;
        assert(tdLegalOffset());
    }
    void tdAdjustTempOffs(int offs)
    {
        tdOffs += offs;
        assert(tdLegalOffset());
    }

    int tdTempNum() const
    {
        assert(tdNum < 0);
        return tdNum;
    }
    unsigned tdTempSize() const
    {
        return tdSize;
    }
    var_types tdTempType() const
    {
        return tdType;
    }
};

// Specify compiler data that a phase might modify
enum class PhaseStatus : unsigned
{
    MODIFIED_NOTHING,    // Phase did not make any changes that warrant running post-phase checks or dumping
                         // the main jit data strutures.
    MODIFIED_EVERYTHING, // Phase made changes that warrant running post-phase checks or dumping
                         // the main jit data strutures.
};

// interface to hide linearscan implementation from rest of compiler
class LinearScanInterface
{
public:
    virtual PhaseStatus doLinearScan()                         = 0;
    virtual void recordVarLocationsAtStartOfBB(BasicBlock* bb) = 0;
    virtual bool willEnregisterLocalVars() const               = 0;
#if TRACK_LSRA_STATS
    virtual void dumpLsraStatsCsv(FILE* file)     = 0;
    virtual void dumpLsraStatsSummary(FILE* file) = 0;
#endif // TRACK_LSRA_STATS
};

LinearScanInterface* getLinearScanAllocator(Compiler* comp);

// This enumeration names the phases into which we divide compilation.  The phases should completely
// partition a compilation.
enum Phases
{
#define CompPhaseNameMacro(enum_nm, string_nm, hasChildren, parent, measureIR) enum_nm,
#include "compphases.h"
    PHASE_NUMBER_OF
};

extern const char* PhaseNames[];
extern const char* PhaseEnums[];

// Specify which checks should be run after each phase
//
// clang-format off
enum class PhaseChecks : unsigned int
{
    CHECK_NONE          = 0,
    CHECK_IR            = 1 << 0, // ir flags, etc
    CHECK_UNIQUE        = 1 << 1, // tree node uniqueness
    CHECK_FG            = 1 << 2, // flow graph integrity
    CHECK_EH            = 1 << 3, // eh table integrity
    CHECK_LOOPS         = 1 << 4, // loop table integrity
    CHECK_PROFILE       = 1 << 5, // profile data integrity
    CHECK_LINKED_LOCALS = 1 << 6, // check linked list of locals
};

inline constexpr PhaseChecks operator ~(PhaseChecks a)
{
    return (PhaseChecks)(~(unsigned int)a);
}

inline constexpr PhaseChecks operator |(PhaseChecks a, PhaseChecks b)
{
    return (PhaseChecks)((unsigned int)a | (unsigned int)b);
}

inline constexpr PhaseChecks operator &(PhaseChecks a, PhaseChecks b)
{
    return (PhaseChecks)((unsigned int)a & (unsigned int)b);
}

inline PhaseChecks& operator |=(PhaseChecks& a, PhaseChecks b)
{
    return a = (PhaseChecks)((unsigned int)a | (unsigned int)b);
}

inline PhaseChecks& operator &=(PhaseChecks& a, PhaseChecks b)
{
    return a = (PhaseChecks)((unsigned int)a & (unsigned int)b);
}

inline PhaseChecks& operator ^=(PhaseChecks& a, PhaseChecks b)
{
    return a = (PhaseChecks)((unsigned int)a ^ (unsigned int)b);
}
// clang-format on

// Specify which dumps should be run after each phase
//
enum class PhaseDumps
{
    DUMP_NONE,
    DUMP_ALL
};

// The following enum provides a simple 1:1 mapping to CLR API's
enum API_ICorJitInfo_Names
{
#define DEF_CLR_API(name) API_##name,
#include "ICorJitInfo_names_generated.h"
    API_COUNT
};

enum class FlowGraphUpdates
{
    COMPUTE_BASICS  = 0,      // renumber blocks, reachability, etc
    COMPUTE_DOMS    = 1 << 0, // recompute dominators
    COMPUTE_RETURNS = 1 << 1, // recompute return blocks
    COMPUTE_LOOPS   = 1 << 2, // recompute loop table
};

inline constexpr FlowGraphUpdates operator|(FlowGraphUpdates a, FlowGraphUpdates b)
{
    return (FlowGraphUpdates)((unsigned int)a | (unsigned int)b);
}

inline constexpr FlowGraphUpdates operator&(FlowGraphUpdates a, FlowGraphUpdates b)
{
    return (FlowGraphUpdates)((unsigned int)a & (unsigned int)b);
}

// Profile checking options
//
// clang-format off
enum class ProfileChecks : unsigned int
{
    CHECK_NONE          = 0,
    CHECK_CLASSIC       = 1 << 0, // check "classic" jit weights
    CHECK_LIKELY        = 1 << 1, // check likelihood based weights
    RAISE_ASSERT        = 1 << 2, // assert on check failure
    CHECK_ALL_BLOCKS    = 1 << 3, // check blocks even if bbHasProfileWeight is false
};

inline constexpr ProfileChecks operator ~(ProfileChecks a)
{
    return (ProfileChecks)(~(unsigned int)a);
}

inline constexpr ProfileChecks operator |(ProfileChecks a, ProfileChecks b)
{
    return (ProfileChecks)((unsigned int)a | (unsigned int)b);
}

inline constexpr ProfileChecks operator &(ProfileChecks a, ProfileChecks b)
{
    return (ProfileChecks)((unsigned int)a & (unsigned int)b);
}

inline ProfileChecks& operator |=(ProfileChecks& a, ProfileChecks b)
{
    return a = (ProfileChecks)((unsigned int)a | (unsigned int)b);
}

inline ProfileChecks& operator &=(ProfileChecks& a, ProfileChecks b)
{
    return a = (ProfileChecks)((unsigned int)a & (unsigned int)b);
}

inline ProfileChecks& operator ^=(ProfileChecks& a, ProfileChecks b)
{
    return a = (ProfileChecks)((unsigned int)a ^ (unsigned int)b);
}

inline bool hasFlag(const ProfileChecks& flagSet, const ProfileChecks& flag)
{
    return ((flagSet & flag) == flag);
}

//---------------------------------------------------------------
// Compilation time.
//

// A "CompTimeInfo" is a structure for tracking the compilation time of one or more methods.
// We divide a compilation into a sequence of contiguous phases, and track the total (per-thread) cycles
// of the compilation, as well as the cycles for each phase.  We also track the number of bytecodes.
// If there is a failure in reading a timer at any point, the "CompTimeInfo" becomes invalid, as indicated
// by "m_timerFailure" being true.
// If FEATURE_JIT_METHOD_PERF is not set, we define a minimal form of this, enough to let other code compile.
struct CompTimeInfo
{
#ifdef FEATURE_JIT_METHOD_PERF
    // The string names of the phases.
    static const char* PhaseNames[];

    static bool PhaseHasChildren[];
    static int  PhaseParent[];
    static bool PhaseReportsIRSize[];

    unsigned         m_byteCodeBytes;
    unsigned __int64 m_totalCycles;
    unsigned __int64 m_invokesByPhase[PHASE_NUMBER_OF];
    unsigned __int64 m_cyclesByPhase[PHASE_NUMBER_OF];
#if MEASURE_CLRAPI_CALLS
    unsigned __int64 m_CLRinvokesByPhase[PHASE_NUMBER_OF];
    unsigned __int64 m_CLRcyclesByPhase[PHASE_NUMBER_OF];
#endif

    unsigned m_nodeCountAfterPhase[PHASE_NUMBER_OF];

    // For better documentation, we call EndPhase on
    // non-leaf phases.  We should also call EndPhase on the
    // last leaf subphase; obviously, the elapsed cycles between the EndPhase
    // for the last leaf subphase and the EndPhase for an ancestor should be very small.
    // We add all such "redundant end phase" intervals to this variable below; we print
    // it out in a report, so we can verify that it is, indeed, very small.  If it ever
    // isn't, this means that we're doing something significant between the end of the last
    // declared subphase and the end of its parent.
    unsigned __int64 m_parentPhaseEndSlop;
    bool             m_timerFailure;

#if MEASURE_CLRAPI_CALLS
    // The following measures the time spent inside each individual CLR API call.
    unsigned         m_allClrAPIcalls;
    unsigned         m_perClrAPIcalls[API_ICorJitInfo_Names::API_COUNT];
    unsigned __int64 m_allClrAPIcycles;
    unsigned __int64 m_perClrAPIcycles[API_ICorJitInfo_Names::API_COUNT];
    unsigned __int32 m_maxClrAPIcycles[API_ICorJitInfo_Names::API_COUNT];
#endif // MEASURE_CLRAPI_CALLS

    CompTimeInfo(unsigned byteCodeBytes);
#endif
};

#ifdef FEATURE_JIT_METHOD_PERF

#if MEASURE_CLRAPI_CALLS
struct WrapICorJitInfo;
#endif

// This class summarizes the JIT time information over the course of a run: the number of methods compiled,
// and the total and maximum timings.  (These are instances of the "CompTimeInfo" type described above).
// The operation of adding a single method's timing to the summary may be performed concurrently by several
// threads, so it is protected by a lock.
// This class is intended to be used as a singleton type, with only a single instance.
class CompTimeSummaryInfo
{
    // This lock protects the fields of all CompTimeSummaryInfo(s) (of which we expect there to be one).
    static CritSecObject s_compTimeSummaryLock;

    int          m_numMethods;
    int          m_totMethods;
    CompTimeInfo m_total;
    CompTimeInfo m_maximum;

    int          m_numFilteredMethods;
    CompTimeInfo m_filtered;

    // This can use what ever data you want to determine if the value to be added
    // belongs in the filtered section (it's always included in the unfiltered section)
    bool IncludedInFilteredData(CompTimeInfo& info);

public:
    // This is the unique CompTimeSummaryInfo object for this instance of the runtime.
    static CompTimeSummaryInfo s_compTimeSummary;

    CompTimeSummaryInfo()
        : m_numMethods(0), m_totMethods(0), m_total(0), m_maximum(0), m_numFilteredMethods(0), m_filtered(0)
    {
    }

    // Assumes that "info" is a completed CompTimeInfo for a compilation; adds it to the summary.
    // This is thread safe.
    void AddInfo(CompTimeInfo& info, bool includePhases);

    // Print the summary information to "f".
    // This is not thread-safe; assumed to be called by only one thread.
    void Print(FILE* f);
};

// A JitTimer encapsulates a CompTimeInfo for a single compilation. It also tracks the start of compilation,
// and when the current phase started.  This is intended to be part of a Compilation object.
//
class JitTimer
{
    unsigned __int64 m_start;         // Start of the compilation.
    unsigned __int64 m_curPhaseStart; // Start of the current phase.
#if MEASURE_CLRAPI_CALLS
    unsigned __int64 m_CLRcallStart;   // Start of the current CLR API call (if any).
    unsigned __int64 m_CLRcallInvokes; // CLR API invokes under current outer so far
    unsigned __int64 m_CLRcallCycles;  // CLR API  cycles under current outer so far.
    int              m_CLRcallAPInum;  // The enum/index of the current CLR API call (or -1).
    static double    s_cyclesPerSec;   // Cached for speedier measurements
#endif
#ifdef DEBUG
    Phases m_lastPhase; // The last phase that was completed (or (Phases)-1 to start).
#endif
    CompTimeInfo m_info; // The CompTimeInfo for this compilation.

    static CritSecObject s_csvLock; // Lock to protect the time log file.
    static FILE*         s_csvFile; // The time log file handle.
    void PrintCsvMethodStats(Compiler* comp);

private:
    void* operator new(size_t);
    void* operator new[](size_t);
    void operator delete(void*);
    void operator delete[](void*);

public:
    // Initialized the timer instance
    JitTimer(unsigned byteCodeSize);

    static JitTimer* Create(Compiler* comp, unsigned byteCodeSize)
    {
        return ::new (comp, CMK_Unknown) JitTimer(byteCodeSize);
    }

    static void PrintCsvHeader();

    // Ends the current phase (argument is for a redundant check).
    void EndPhase(Compiler* compiler, Phases phase);

#if MEASURE_CLRAPI_CALLS
    // Start and end a timed CLR API call.
    void CLRApiCallEnter(unsigned apix);
    void CLRApiCallLeave(unsigned apix);
#endif // MEASURE_CLRAPI_CALLS

    // Completes the timing of the current method, which is assumed to have "byteCodeBytes" bytes of bytecode,
    // and adds it to "sum".
    void Terminate(Compiler* comp, CompTimeSummaryInfo& sum, bool includePhases);

    // Attempts to query the cycle counter of the current thread.  If successful, returns "true" and sets
    // *cycles to the cycle counter value.  Otherwise, returns false and sets the "m_timerFailure" flag of
    // "m_info" to true.
    bool GetThreadCycles(unsigned __int64* cycles)
    {
        bool res = CycleTimer::GetThreadCyclesS(cycles);
        if (!res)
        {
            m_info.m_timerFailure = true;
        }
        return res;
    }

    static void Shutdown();
};
#endif // FEATURE_JIT_METHOD_PERF

//------------------- Function/Funclet info -------------------------------
enum FuncKind : BYTE
{
    FUNC_ROOT,    // The main/root function (always id==0)
    FUNC_HANDLER, // a funclet associated with an EH handler (finally, fault, catch, filter handler)
    FUNC_FILTER,  // a funclet associated with an EH filter
    FUNC_COUNT
};

class emitLocation;

struct FuncInfoDsc
{
    FuncKind       funKind;
    BYTE           funFlags;   // Currently unused, just here for padding
    unsigned short funEHIndex; // index, into the ebd table, of innermost EH clause corresponding to this
                               // funclet. It is only valid if funKind field indicates this is a
                               // EH-related funclet: FUNC_HANDLER or FUNC_FILTER

#if defined(TARGET_AMD64)

    // TODO-AMD64-Throughput: make the AMD64 info more like the ARM info to avoid having this large static array.
    emitLocation* startLoc;
    emitLocation* endLoc;
    emitLocation* coldStartLoc; // locations for the cold section, if there is one.
    emitLocation* coldEndLoc;
    UNWIND_INFO   unwindHeader;
    // Maximum of 255 UNWIND_CODE 'nodes' and then the unwind header. If there are an odd
    // number of codes, the VM or Zapper will 4-byte align the whole thing.
    BYTE     unwindCodes[offsetof(UNWIND_INFO, UnwindCode) + (0xFF * sizeof(UNWIND_CODE))];
    unsigned unwindCodeSlot;

#elif defined(TARGET_X86)

    emitLocation* startLoc;
    emitLocation* endLoc;
    emitLocation* coldStartLoc; // locations for the cold section, if there is one.
    emitLocation* coldEndLoc;

#elif defined(TARGET_ARMARCH) || defined(TARGET_LOONGARCH64) || defined(TARGET_RISCV64)

    UnwindInfo  uwi;     // Unwind information for this function/funclet's hot  section
    UnwindInfo* uwiCold; // Unwind information for this function/funclet's cold section
                         //   Note: we only have a pointer here instead of the actual object,
                         //   to save memory in the JIT case (compared to the NGEN case),
                         //   where we don't have any cold section.
                         //   Note 2: we currently don't support hot/cold splitting in functions
                         //   with EH, so uwiCold will be NULL for all funclets.

    emitLocation* startLoc;
    emitLocation* endLoc;
    emitLocation* coldStartLoc; // locations for the cold section, if there is one.
    emitLocation* coldEndLoc;

#endif // TARGET_ARMARCH || TARGET_LOONGARCH64 || TARGET_RISCV64

#if defined(FEATURE_CFI_SUPPORT)
    jitstd::vector<CFI_CODE>* cfiCodes;
#endif // FEATURE_CFI_SUPPORT

    // Eventually we may want to move rsModifiedRegsMask, lvaOutgoingArgSize, and anything else
    // that isn't shared between the main function body and funclets.
};

struct TempInfo
{
    GenTree* store;
    GenTree* load;
};

#ifdef DEBUG
// XXXXXXXXXXXXXXXXXXXXXXXXXXXXXXXXXXXXXXXXXXXXXXXXXXXXXXXXXXXXXXXXXXXXXXXXXXXXXX
// We have the ability to mark source expressions with "Test Labels."
// These drive assertions within the JIT, or internal JIT testing.  For example, we could label expressions
// that should be CSE defs, and other expressions that should uses of those defs, with a shared label.

enum TestLabel // This must be kept identical to System.Runtime.CompilerServices.JitTestLabel.TestLabel.
{
    TL_SsaName,
    TL_VN,        // Defines a "VN equivalence class".  (For full VN, including exceptions thrown).
    TL_VNNorm,    // Like above, but uses the non-exceptional value of the expression.
    TL_CSE_Def,   //  This must be identified in the JIT as a CSE def
    TL_CSE_Use,   //  This must be identified in the JIT as a CSE use
    TL_LoopHoist, // Expression must (or must not) be hoisted out of the loop.
};

struct TestLabelAndNum
{
    TestLabel m_tl;
    ssize_t   m_num;

    TestLabelAndNum() : m_tl(TestLabel(0)), m_num(0)
    {
    }
};

typedef JitHashTable<GenTree*, JitPtrKeyFuncs<GenTree>, TestLabelAndNum> NodeToTestDataMap;

// XXXXXXXXXXXXXXXXXXXXXXXXXXXXXXXXXXXXXXXXXXXXXXXXXXXXXXXXXXXXXXXXXXXXXXXXXXXXXX
#endif // DEBUG

//-------------------------------------------------------------------------
// LoopFlags: flags for the loop table.
//
enum LoopFlags : unsigned short
{
    LPFLG_EMPTY = 0,

    // LPFLG_UNUSED  = 0x0001,
    // LPFLG_UNUSED  = 0x0002,
    LPFLG_ITER = 0x0004, // loop of form: for (i = icon or expression; test_condition(); i++)
    // LPFLG_UNUSED    = 0x0008,

    LPFLG_CONTAINS_CALL = 0x0010, // If executing the loop body *may* execute a call
    // LPFLG_UNUSED     = 0x0020,
    LPFLG_CONST_INIT = 0x0040, // iterator is initialized with a constant (found in lpConstInit)
    LPFLG_SIMD_LIMIT = 0x0080, // iterator is compared with vector element count (found in lpConstLimit)

    LPFLG_VAR_LIMIT    = 0x0100, // iterator is compared with a local var (var # found in lpVarLimit)
    LPFLG_CONST_LIMIT  = 0x0200, // iterator is compared with a constant (found in lpConstLimit)
    LPFLG_ARRLEN_LIMIT = 0x0400, // iterator is compared with a.len or a[i].len (found in lpArrLenLimit)
    LPFLG_HAS_PREHEAD  = 0x0800, // lpHead is known to be a preHead for this loop

    LPFLG_REMOVED     = 0x1000, // has been removed from the loop table (unrolled or optimized away)
    LPFLG_DONT_UNROLL = 0x2000, // do not unroll this loop
    LPFLG_ASGVARS_YES = 0x4000, // "lpAsgVars" has been computed
    LPFLG_ASGVARS_INC = 0x8000, // "lpAsgVars" is incomplete -- vars beyond those representable in an AllVarSet
                                // type are assigned to.
};

inline constexpr LoopFlags operator~(LoopFlags a)
{
    return (LoopFlags)(~(unsigned short)a);
}

inline constexpr LoopFlags operator|(LoopFlags a, LoopFlags b)
{
    return (LoopFlags)((unsigned short)a | (unsigned short)b);
}

inline constexpr LoopFlags operator&(LoopFlags a, LoopFlags b)
{
    return (LoopFlags)((unsigned short)a & (unsigned short)b);
}

inline LoopFlags& operator|=(LoopFlags& a, LoopFlags b)
{
    return a = (LoopFlags)((unsigned short)a | (unsigned short)b);
}

inline LoopFlags& operator&=(LoopFlags& a, LoopFlags b)
{
    return a = (LoopFlags)((unsigned short)a & (unsigned short)b);
}

// Represents a depth-first search tree of the flow graph.
class FlowGraphDfsTree
{
    Compiler* m_comp;

    // Post-order that we saw reachable basic blocks in. This order can be
    // particularly useful to iterate in reverse, as reverse post-order ensures
    // that all predecessors are visited before successors whenever possible.
    BasicBlock** m_postOrder;
    unsigned m_postOrderCount;

public:
    FlowGraphDfsTree(Compiler* comp, BasicBlock** postOrder, unsigned postOrderCount)
        : m_comp(comp)
        , m_postOrder(postOrder)
        , m_postOrderCount(postOrderCount)
    {
    }

    Compiler* GetCompiler() const
    {
        return m_comp;
    }

    BasicBlock** GetPostOrder() const
    {
        return m_postOrder;
    }

    unsigned GetPostOrderCount() const
    {
        return m_postOrderCount;
    }

    BitVecTraits PostOrderTraits() const
    {
        return BitVecTraits(m_postOrderCount, m_comp);
    }

    bool Contains(BasicBlock* block) const;
    bool IsAncestor(BasicBlock* ancestor, BasicBlock* descendant) const;
};

// Represents the result of induction variable analysis. See
// FlowGraphNaturalLoop::AnalyzeIteration.
struct NaturalLoopIterInfo
{
    // The local that is the induction variable.
    unsigned IterVar = BAD_VAR_NUM;

    // Constant value that the induction variable is initialized with, outside
    // the loop. Only valid if HasConstInit is true.
    int ConstInitValue = 0;

    // Block outside the loop that initializes the induction variable. Only
    // value if HasConstInit is true.
    BasicBlock* InitBlock = nullptr;

    // Tree that has the loop test for the induction variable.
    GenTree* TestTree = nullptr;

    // Tree that mutates the induction variable.
    GenTree* IterTree = nullptr;

    // Whether or not we found an initialization of the induction variable.
    bool HasConstInit : 1;

    // Whether or not the loop test compares the induction variable with a
    // constant value.
    bool HasConstLimit : 1;

    // Whether or not the loop test constant value is a SIMD vector element count.
    bool HasSimdLimit : 1;

    // Whether or not the loop test compares the induction variable with an
    // invariant local.
    bool HasInvariantLocalLimit : 1;

    // Whether or not the loop test compares the induction variable with the
    // length of an invariant array.
    bool HasArrayLengthLimit : 1;

    NaturalLoopIterInfo()
        : HasConstInit(false)
        , HasConstLimit(false)
        , HasSimdLimit(false)
        , HasInvariantLocalLimit(false)
        , HasArrayLengthLimit(false)
    {
    }

    int IterConst();
    genTreeOps IterOper();
    var_types IterOperType();
    bool IsReversed();
    genTreeOps TestOper();
    bool IsIncreasingLoop();
    bool IsDecreasingLoop();
    GenTree* Iterator();
    GenTree* Limit();
    int ConstLimit();
    unsigned VarLimit();
    bool ArrLenLimit(Compiler* comp, ArrIndex* index);
};

// Represents a natural loop in the flow graph. Natural loops are characterized
// by the following properties:
//
// * All loop blocks are strongly connected, meaning that every block of the
//   loop can reach every other block of the loop.
//
// * All loop blocks are dominated by the header block, i.e. the header block
//   is guaranteed to be entered on every iteration.
//
// * From the above it follows that the loop can only be entered at the header
//   block. FlowGraphNaturalLoop::EntryEdges() gives a vector of these edges.
//   After loop canonicalization it is expected that this vector has exactly one
//   edge, from the "preheader".
//
// * The loop can have multiple exits. The regular exit edges are recorded in
//   FlowGraphNaturalLoop::ExitEdges(). The loop can also be exited by
//   exceptional flow.
//
class FlowGraphNaturalLoop
{
    friend class FlowGraphNaturalLoops;

    // The DFS tree that contains the loop blocks.
<<<<<<< HEAD
    const FlowGraphDfsTree* m_tree;
=======
    const FlowGraphDfsTree* m_dfsTree;
>>>>>>> d2d5bc97

    // The header block; dominates all other blocks in the loop, and is the
    // only block branched to from outside the loop.
    BasicBlock* m_header;

    // Parent loop. By loop properties, well-scopedness is always guaranteed.
    // That is, the parent loop contains all blocks of this loop.
    FlowGraphNaturalLoop* m_parent = nullptr;
<<<<<<< HEAD
=======
    // First child loop.
    FlowGraphNaturalLoop* m_child = nullptr;
    // Sibling child loop, in reverse post order of the header blocks.
    FlowGraphNaturalLoop* m_sibling = nullptr;
>>>>>>> d2d5bc97

    // Bit vector of blocks in the loop; each index is the RPO index a block,
    // with the head block's RPO index subtracted.
    BitVec m_blocks;
<<<<<<< HEAD

    // Side of m_blocks.
=======
    // Size of m_blocks.
>>>>>>> d2d5bc97
    unsigned m_blocksSize = 0;

    // Edges from blocks inside the loop back to the header.
    jitstd::vector<FlowEdge*> m_backEdges;

    // Edges from blocks outside the loop to the header.
    jitstd::vector<FlowEdge*> m_entryEdges;

    // Edges from inside the loop to outside the loop. Note that exceptional
    // flow can also exit the loop and is not modelled.
    jitstd::vector<FlowEdge*> m_exitEdges;

    // Index of the loop in the range [0..FlowGraphNaturalLoops::NumLoops()).
    // Can be used to store additional annotations for this loop on the side.
    unsigned m_index = 0;

    FlowGraphNaturalLoop(const FlowGraphDfsTree* dfsTree, BasicBlock* head);

    unsigned LoopBlockBitVecIndex(BasicBlock* block);
    bool TryGetLoopBlockBitVecIndex(BasicBlock* block, unsigned* pIndex);

    BitVecTraits LoopBlockTraits();

    template<typename TFunc>
    bool VisitDefs(TFunc func);

    GenTreeLclVarCommon* FindDef(unsigned lclNum);

    void MatchInit(NaturalLoopIterInfo* info, BasicBlock* initBlock, GenTree* init);
    bool MatchLimit(NaturalLoopIterInfo* info, GenTree* test);
public:
    BasicBlock* GetHeader() const
    {
        return m_header;
    }

    const FlowGraphDfsTree* GetDfsTree() const
    {
        return m_dfsTree;
    }

    FlowGraphNaturalLoop* GetParent() const
    {
        return m_parent;
    }

    FlowGraphNaturalLoop* GetChild() const
    {
        return m_child;
    }

    FlowGraphNaturalLoop* GetSibling() const
    {
        return m_sibling;
    }

    unsigned GetIndex() const
    {
        return m_index;
    }

    const jitstd::vector<FlowEdge*>& BackEdges()
    {
        return m_backEdges;
    }

    const jitstd::vector<FlowEdge*>& EntryEdges()
    {
        return m_entryEdges;
    }

    const jitstd::vector<FlowEdge*>& ExitEdges()
    {
        return m_exitEdges;
    }

    FlowEdge* BackEdge(unsigned index)
    {
        assert(index < m_backEdges.size());
        return m_backEdges[index];
    }

    FlowEdge* EntryEdge(unsigned index)
    {
        assert(index < m_entryEdges.size());
        return m_entryEdges[index];
    }

    FlowEdge* ExitEdge(unsigned index)
    {
        assert(index < m_exitEdges.size());
        return m_exitEdges[index];
    }

    bool ContainsBlock(BasicBlock* block);
    bool ContainsLoop(FlowGraphNaturalLoop* childLoop);

    unsigned NumLoopBlocks();

    unsigned NumLoopBlocks();

    template<typename TFunc>
    BasicBlockVisit VisitLoopBlocksReversePostOrder(TFunc func);

    template<typename TFunc>
    BasicBlockVisit VisitLoopBlocksPostOrder(TFunc func);

    template<typename TFunc>
    BasicBlockVisit VisitLoopBlocks(TFunc func);

    template<typename TFunc>
    BasicBlockVisit VisitLoopBlocksLexical(TFunc func);

    BasicBlock* GetLexicallyTopMostBlock();
    BasicBlock* GetLexicallyBottomMostBlock();

    bool AnalyzeIteration(NaturalLoopIterInfo* info);

    bool HasDef(unsigned lclNum);
};

// Represents a collection of the natural loops in the flow graph. See
// FlowGraphNaturalLoop for the characteristics of these loops.
//
// Loops are stored in a vector, with easily accessible indices (see
// FlowGraphNaturalLoop::GetIndex()). These indices can be used to store
// additional annotations for each loop on the side.
//
class FlowGraphNaturalLoops
{
<<<<<<< HEAD
    const FlowGraphDfsTree* m_dfs;
=======
    const FlowGraphDfsTree* m_dfsTree;
>>>>>>> d2d5bc97

    // Collection of loops that were found.
    jitstd::vector<FlowGraphNaturalLoop*> m_loops;

    // Whether or not we saw any non-natural loop cycles, also known as
    // irreducible loops.
    unsigned m_improperLoopHeaders = 0;

    FlowGraphNaturalLoops(const FlowGraphDfsTree* dfs);

    static bool FindNaturalLoopBlocks(FlowGraphNaturalLoop* loop, jitstd::list<BasicBlock*>& worklist);
public:
    const FlowGraphDfsTree* GetDfsTree()
    {
        return m_dfsTree;
    }

    size_t NumLoops()
    {
        return m_loops.size();
    }

    bool HaveNonNaturalLoopCycles()
    {
        return m_improperLoopHeaders > 0;
    }

    FlowGraphNaturalLoop* GetLoopByIndex(unsigned index);
    FlowGraphNaturalLoop* GetLoopByHeader(BasicBlock* header);

    bool IsLoopBackEdge(FlowEdge* edge);
    bool IsLoopExitEdge(FlowEdge* edge);

    class LoopsPostOrderIter
    {
        jitstd::vector<FlowGraphNaturalLoop*>* m_loops;

    public:
        LoopsPostOrderIter(jitstd::vector<FlowGraphNaturalLoop*>* loops)
            : m_loops(loops)
        {
        }

        jitstd::vector<FlowGraphNaturalLoop*>::reverse_iterator begin()
        {
            return m_loops->rbegin();
        }

        jitstd::vector<FlowGraphNaturalLoop*>::reverse_iterator end()
        {
            return m_loops->rend();
        }
    };

    class LoopsReversePostOrderIter
    {
        jitstd::vector<FlowGraphNaturalLoop*>* m_loops;

    public:
        LoopsReversePostOrderIter(jitstd::vector<FlowGraphNaturalLoop*>* loops)
            : m_loops(loops)
        {
        }

        jitstd::vector<FlowGraphNaturalLoop*>::iterator begin()
        {
            return m_loops->begin();
        }

        jitstd::vector<FlowGraphNaturalLoop*>::iterator end()
        {
            return m_loops->end();
        }
    };

    // Iterate the loops in post order (child loops before parent loops)
    LoopsPostOrderIter InPostOrder()
    {
        return LoopsPostOrderIter(&m_loops);
    }

    // Iterate the loops in reverse post order (parent loops before child loops)
    LoopsReversePostOrderIter InReversePostOrder()
    {
        return LoopsReversePostOrderIter(&m_loops);
    }

    static FlowGraphNaturalLoops* Find(const FlowGraphDfsTree* dfs);
};

// Represents the dominator tree of the flow graph.
class FlowGraphDominatorTree
{
    template<typename TVisitor>
    friend class NewDomTreeVisitor;

    const FlowGraphDfsTree* m_dfsTree;
    const DomTreeNode* m_domTree;
    const unsigned* m_preorderNum;
    const unsigned* m_postorderNum;

    FlowGraphDominatorTree(const FlowGraphDfsTree* dfsTree, const DomTreeNode* domTree, const unsigned* preorderNum, const unsigned* postorderNum)
        : m_dfsTree(dfsTree)
        , m_domTree(domTree)
        , m_preorderNum(preorderNum)
        , m_postorderNum(postorderNum)
    {
    }

    static BasicBlock* IntersectDom(BasicBlock* block1, BasicBlock* block2);
public:
    BasicBlock* Intersect(BasicBlock* block, BasicBlock* block2);
    bool Dominates(BasicBlock* dominator, BasicBlock* dominated);

    static FlowGraphDominatorTree* Build(const FlowGraphDfsTree* dfsTree);
};

// Represents a reverse mapping from block back to its (most nested) containing loop.
class BlockToNaturalLoopMap
{
    FlowGraphNaturalLoops* m_loops;
    // Array from postorder num -> index of most-nested loop containing the
    // block, or UINT_MAX if no loop contains it.
    unsigned* m_indices;

    BlockToNaturalLoopMap(FlowGraphNaturalLoops* loops, unsigned* indices)
        : m_loops(loops), m_indices(indices)
    {
    }

public:
    FlowGraphNaturalLoop* GetLoop(BasicBlock* block);

    static BlockToNaturalLoopMap* Build(FlowGraphNaturalLoops* loops);
};

enum class FieldKindForVN
{
    SimpleStatic,
    WithBaseAddr
};

typedef JitHashTable<CORINFO_FIELD_HANDLE, JitPtrKeyFuncs<struct CORINFO_FIELD_STRUCT_>, FieldKindForVN> FieldHandleSet;

typedef JitHashTable<CORINFO_CLASS_HANDLE, JitPtrKeyFuncs<struct CORINFO_CLASS_STRUCT_>, bool> ClassHandleSet;

// Represents a distillation of the useful side effects that occur inside a loop.
// Used by VN to be able to reason more precisely when entering loops.
struct LoopSideEffects
{
    // The loop contains an operation that we assume has arbitrary memory side
    // effects. If this is set, the fields below may not be accurate (since
    // they become irrelevant.)
    bool HasMemoryHavoc[MemoryKindCount];
    // The set of variables that are IN or OUT during the execution of this loop
    VARSET_TP VarInOut;
    // The set of variables that are USE or DEF during the execution of this loop.
    VARSET_TP VarUseDef;
    // This has entries for all static field and object instance fields modified
    // in the loop.
    FieldHandleSet* FieldsModified = nullptr;
    // Bits set indicate the set of sz array element types such that
    // arrays of that type are modified
    // in the loop.
    ClassHandleSet* ArrayElemTypesModified = nullptr;
    bool            ContainsCall           = false;

    LoopSideEffects();

    void AddVariableLiveness(Compiler* comp, BasicBlock* block);
    void AddModifiedField(Compiler* comp, CORINFO_FIELD_HANDLE fldHnd, FieldKindForVN fieldKind);
    void AddModifiedElemType(Compiler* comp, CORINFO_CLASS_HANDLE structHnd);
};

//  The following holds information about instr offsets in terms of generated code.

enum class IPmappingDscKind
{
    Prolog,    // The mapping represents the start of a prolog.
    Epilog,    // The mapping represents the start of an epilog.
    NoMapping, // This does not map to any IL offset.
    Normal,    // The mapping maps to an IL offset.
};

struct IPmappingDsc
{
    emitLocation     ipmdNativeLoc; // the emitter location of the native code corresponding to the IL offset
    IPmappingDscKind ipmdKind;      // The kind of mapping
    ILLocation       ipmdLoc;       // The location for normal mappings
    bool             ipmdIsLabel;   // Can this code be a branch label?
};

struct RichIPMapping
{
    emitLocation nativeLoc;
    DebugInfo    debugInfo;
};

// Current kind of node threading stored in GenTree::gtPrev and GenTree::gtNext.
// See fgNodeThreading for more information.
enum class NodeThreading
{
    None,
    AllLocals, // Locals are threaded (after local morph when optimizing)
    AllTrees,  // All nodes are threaded (after gtSetBlockOrder)
    LIR,       // Nodes are in LIR form (after rationalization)
};

/*
XXXXXXXXXXXXXXXXXXXXXXXXXXXXXXXXXXXXXXXXXXXXXXXXXXXXXXXXXXXXXXXXXXXXXXXXXXXXXXX
XXXXXXXXXXXXXXXXXXXXXXXXXXXXXXXXXXXXXXXXXXXXXXXXXXXXXXXXXXXXXXXXXXXXXXXXXXXXXXX
XX                                                                           XX
XX   The big guy. The sections are currently organized as :                  XX
XX                                                                           XX
XX    o  GenTree and BasicBlock                                              XX
XX    o  LclVarsInfo                                                         XX
XX    o  Importer                                                            XX
XX    o  FlowGraph                                                           XX
XX    o  Optimizer                                                           XX
XX    o  RegAlloc                                                            XX
XX    o  EEInterface                                                         XX
XX    o  TempsInfo                                                           XX
XX    o  RegSet                                                              XX
XX    o  GCInfo                                                              XX
XX    o  Instruction                                                         XX
XX    o  ScopeInfo                                                           XX
XX    o  PrologScopeInfo                                                     XX
XX    o  CodeGenerator                                                       XX
XX    o  UnwindInfo                                                          XX
XX    o  Compiler                                                            XX
XX    o  typeInfo                                                            XX
XX                                                                           XX
XXXXXXXXXXXXXXXXXXXXXXXXXXXXXXXXXXXXXXXXXXXXXXXXXXXXXXXXXXXXXXXXXXXXXXXXXXXXXXX
XXXXXXXXXXXXXXXXXXXXXXXXXXXXXXXXXXXXXXXXXXXXXXXXXXXXXXXXXXXXXXXXXXXXXXXXXXXXXXX
*/

struct HWIntrinsicInfo;

class Compiler
{
    friend class emitter;
    friend class UnwindInfo;
    friend class UnwindFragmentInfo;
    friend class UnwindEpilogInfo;
    friend class JitTimer;
    friend class LinearScan;
    friend class Rationalizer;
    friend class Phase;
    friend class Lowering;
    friend class CSE_DataFlow;
    friend class CSE_HeuristicCommon;
    friend class CSE_HeuristicRandom;
    friend class CSE_Heuristic;
    friend class CodeGenInterface;
    friend class CodeGen;
    friend class LclVarDsc;
    friend class TempDsc;
    friend class LIR;
    friend class ObjectAllocator;
    friend class LocalAddressVisitor;
    friend struct Statement;
    friend struct GenTree;
    friend class MorphInitBlockHelper;
    friend class MorphCopyBlockHelper;
    friend class SharedTempsScope;
    friend class CallArgs;
    friend class IndirectCallTransformer;
    friend class ProfileSynthesis;
    friend class LocalsUseVisitor;
    friend class Promotion;
    friend class ReplaceVisitor;
    friend class FlowGraphNaturalLoop;

#ifdef FEATURE_HW_INTRINSICS
    friend struct HWIntrinsicInfo;
    friend struct SimdAsHWIntrinsicInfo;
#endif // FEATURE_HW_INTRINSICS

#ifndef TARGET_64BIT
    friend class DecomposeLongs;
#endif // !TARGET_64BIT

    /*
    XXXXXXXXXXXXXXXXXXXXXXXXXXXXXXXXXXXXXXXXXXXXXXXXXXXXXXXXXXXXXXXXXXXXXXXXXXXXXXX
    XXXXXXXXXXXXXXXXXXXXXXXXXXXXXXXXXXXXXXXXXXXXXXXXXXXXXXXXXXXXXXXXXXXXXXXXXXXXXXX
    XX                                                                           XX
    XX  Misc structs definitions                                                 XX
    XX                                                                           XX
    XXXXXXXXXXXXXXXXXXXXXXXXXXXXXXXXXXXXXXXXXXXXXXXXXXXXXXXXXXXXXXXXXXXXXXXXXXXXXXX
    XXXXXXXXXXXXXXXXXXXXXXXXXXXXXXXXXXXXXXXXXXXXXXXXXXXXXXXXXXXXXXXXXXXXXXXXXXXXXXX
    */

public:
    hashBvGlobalData hbvGlobalData; // Used by the hashBv bitvector package.

#ifdef DEBUG
    bool verbose;
    bool verboseTrees;
    bool shouldUseVerboseTrees();
    bool asciiTrees; // If true, dump trees using only ASCII characters
    bool shouldDumpASCIITrees();
    bool verboseSsa; // If true, produce especially verbose dump output in SSA construction.
    bool shouldUseVerboseSsa();
    bool treesBeforeAfterMorph; // If true, print trees before/after morphing (paired by an intra-compilation id:
    int  morphNum;              // This counts the trees that have been morphed, allowing us to label each uniquely.
    void makeExtraStructQueries(CORINFO_CLASS_HANDLE structHandle, int level); // Make queries recursively 'level' deep.

    const char* VarNameToStr(VarName name)
    {
        return name;
    }

    DWORD expensiveDebugCheckLevel;
#endif

    GenTree* impStoreMultiRegValueToVar(GenTree*             op,
                                        CORINFO_CLASS_HANDLE hClass DEBUGARG(CorInfoCallConvExtension callConv));

#ifdef TARGET_X86
    bool isTrivialPointerSizedStruct(CORINFO_CLASS_HANDLE clsHnd) const;
#endif // TARGET_X86

    //-------------------------------------------------------------------------
    // Functions to handle homogeneous floating-point aggregates (HFAs) in ARM/ARM64.
    // HFAs are one to four element structs where each element is the same
    // type, either all float or all double. We handle HVAs (one to four elements of
    // vector types) uniformly with HFAs. HFAs are treated specially
    // in the ARM/ARM64 Procedure Call Standards, specifically, they are passed in
    // floating-point registers instead of the general purpose registers.
    //

    bool IsHfa(CORINFO_CLASS_HANDLE hClass);
    var_types GetHfaType(CORINFO_CLASS_HANDLE hClass);
    unsigned GetHfaCount(CORINFO_CLASS_HANDLE hClass);

    bool IsMultiRegReturnedType(CORINFO_CLASS_HANDLE hClass, CorInfoCallConvExtension callConv);

    //-------------------------------------------------------------------------
    // The following is used for validating format of EH table
    //

    struct EHNodeDsc;
    typedef struct EHNodeDsc* pEHNodeDsc;

    EHNodeDsc* ehnTree; // root of the tree comprising the EHnodes.
    EHNodeDsc* ehnNext; // root of the tree comprising the EHnodes.

    struct EHNodeDsc
    {
        enum EHBlockType
        {
            TryNode,
            FilterNode,
            HandlerNode,
            FinallyNode,
            FaultNode
        };

        EHBlockType ehnBlockType;   // kind of EH block
        IL_OFFSET   ehnStartOffset; // IL offset of start of the EH block
        IL_OFFSET ehnEndOffset; // IL offset past end of the EH block. (TODO: looks like verInsertEhNode() sets this to
                                // the last IL offset, not "one past the last one", i.e., the range Start to End is
                                // inclusive).
        pEHNodeDsc ehnNext;     // next (non-nested) block in sequential order
        pEHNodeDsc ehnChild;    // leftmost nested block
        union {
            pEHNodeDsc ehnTryNode;     // for filters and handlers, the corresponding try node
            pEHNodeDsc ehnHandlerNode; // for a try node, the corresponding handler node
        };
        pEHNodeDsc ehnFilterNode; // if this is a try node and has a filter, otherwise 0
        pEHNodeDsc ehnEquivalent; // if blockType=tryNode, start offset and end offset is same,

        void ehnSetTryNodeType()
        {
            ehnBlockType = TryNode;
        }
        void ehnSetFilterNodeType()
        {
            ehnBlockType = FilterNode;
        }
        void ehnSetHandlerNodeType()
        {
            ehnBlockType = HandlerNode;
        }
        void ehnSetFinallyNodeType()
        {
            ehnBlockType = FinallyNode;
        }
        void ehnSetFaultNodeType()
        {
            ehnBlockType = FaultNode;
        }

        bool ehnIsTryBlock()
        {
            return ehnBlockType == TryNode;
        }
        bool ehnIsFilterBlock()
        {
            return ehnBlockType == FilterNode;
        }
        bool ehnIsHandlerBlock()
        {
            return ehnBlockType == HandlerNode;
        }
        bool ehnIsFinallyBlock()
        {
            return ehnBlockType == FinallyNode;
        }
        bool ehnIsFaultBlock()
        {
            return ehnBlockType == FaultNode;
        }

        // returns true if there is any overlap between the two nodes
        static bool ehnIsOverlap(pEHNodeDsc node1, pEHNodeDsc node2)
        {
            if (node1->ehnStartOffset < node2->ehnStartOffset)
            {
                return (node1->ehnEndOffset >= node2->ehnStartOffset);
            }
            else
            {
                return (node1->ehnStartOffset <= node2->ehnEndOffset);
            }
        }

        // fails with BADCODE if inner is not completely nested inside outer
        static bool ehnIsNested(pEHNodeDsc inner, pEHNodeDsc outer)
        {
            return ((inner->ehnStartOffset >= outer->ehnStartOffset) && (inner->ehnEndOffset <= outer->ehnEndOffset));
        }
    };

//-------------------------------------------------------------------------
// Exception handling functions
//

#if !defined(FEATURE_EH_FUNCLETS)

    bool ehNeedsShadowSPslots()
    {
        return (info.compXcptnsCount || opts.compDbgEnC);
    }

    // 0 for methods with no EH
    // 1 for methods with non-nested EH, or where only the try blocks are nested
    // 2 for a method with a catch within a catch
    // etc.
    unsigned ehMaxHndNestingCount;

#endif // !FEATURE_EH_FUNCLETS

    static bool jitIsBetween(unsigned value, unsigned start, unsigned end);
    static bool jitIsBetweenInclusive(unsigned value, unsigned start, unsigned end);

    bool bbInCatchHandlerILRange(BasicBlock* blk);
    bool bbInFilterILRange(BasicBlock* blk);
    bool bbInFilterBBRange(BasicBlock* blk);
    bool bbInTryRegions(unsigned regionIndex, BasicBlock* blk);
    bool bbInExnFlowRegions(unsigned regionIndex, BasicBlock* blk);
    bool bbInHandlerRegions(unsigned regionIndex, BasicBlock* blk);
    bool bbInCatchHandlerRegions(BasicBlock* tryBlk, BasicBlock* hndBlk);
    unsigned short bbFindInnermostCommonTryRegion(BasicBlock* bbOne, BasicBlock* bbTwo);

    unsigned short bbFindInnermostTryRegionContainingHandlerRegion(unsigned handlerIndex);
    unsigned short bbFindInnermostHandlerRegionContainingTryRegion(unsigned tryIndex);

    // Returns true if "block" is the start of a try region.
    bool bbIsTryBeg(BasicBlock* block);

    // Returns true if "block" is the start of a handler or filter region.
    bool bbIsHandlerBeg(BasicBlock* block);

    bool ehHasCallableHandlers();

    // Return the EH descriptor for the given region index.
    EHblkDsc* ehGetDsc(unsigned regionIndex);

    // Return the EH index given a region descriptor.
    unsigned ehGetIndex(EHblkDsc* ehDsc);

    // Return the EH descriptor index of the enclosing try, for the given region index.
    unsigned ehGetEnclosingTryIndex(unsigned regionIndex);

    // Return the EH descriptor index of the enclosing handler, for the given region index.
    unsigned ehGetEnclosingHndIndex(unsigned regionIndex);

    // Return the EH descriptor for the most nested 'try' region this BasicBlock is a member of (or nullptr if this
    // block is not in a 'try' region).
    EHblkDsc* ehGetBlockTryDsc(BasicBlock* block);

    // Return the EH descriptor for the most nested filter or handler region this BasicBlock is a member of (or nullptr
    // if this block is not in a filter or handler region).
    EHblkDsc* ehGetBlockHndDsc(BasicBlock* block);

    // Return the EH descriptor for the most nested region that may handle exceptions raised in this BasicBlock (or
    // nullptr if this block's exceptions propagate to caller).
    EHblkDsc* ehGetBlockExnFlowDsc(BasicBlock* block);

    EHblkDsc* ehIsBlockTryLast(BasicBlock* block);
    EHblkDsc* ehIsBlockHndLast(BasicBlock* block);
    bool ehIsBlockEHLast(BasicBlock* block);

    bool ehBlockHasExnFlowDsc(BasicBlock* block);

    // Return the region index of the most nested EH region this block is in.
    unsigned ehGetMostNestedRegionIndex(BasicBlock* block, bool* inTryRegion);

    // Find the true enclosing try index, ignoring 'mutual protect' try. Uses IL ranges to check.
    unsigned ehTrueEnclosingTryIndexIL(unsigned regionIndex);

    // Return the index of the most nested enclosing region for a particular EH region. Returns NO_ENCLOSING_INDEX
    // if there is no enclosing region. If the returned index is not NO_ENCLOSING_INDEX, then '*inTryRegion'
    // is set to 'true' if the enclosing region is a 'try', or 'false' if the enclosing region is a handler.
    // (It can never be a filter.)
    unsigned ehGetEnclosingRegionIndex(unsigned regionIndex, bool* inTryRegion);

    // A block has been deleted. Update the EH table appropriately.
    void ehUpdateForDeletedBlock(BasicBlock* block);

    // Determine whether a block can be deleted while preserving the EH normalization rules.
    bool ehCanDeleteEmptyBlock(BasicBlock* block);

    // Update the 'last' pointers in the EH table to reflect new or deleted blocks in an EH region.
    void ehUpdateLastBlocks(BasicBlock* oldLast, BasicBlock* newLast);

    // For a finally handler, find the region index that the BBJ_CALLFINALLY lives in that calls the handler,
    // or NO_ENCLOSING_INDEX if the BBJ_CALLFINALLY lives in the main function body. Normally, the index
    // is the same index as the handler (and the BBJ_CALLFINALLY lives in the 'try' region), but for AMD64 the
    // BBJ_CALLFINALLY lives in the enclosing try or handler region, whichever is more nested, or the main function
    // body. If the returned index is not NO_ENCLOSING_INDEX, then '*inTryRegion' is set to 'true' if the
    // BBJ_CALLFINALLY lives in the returned index's 'try' region, or 'false' if lives in the handler region. (It never
    // lives in a filter.)
    unsigned ehGetCallFinallyRegionIndex(unsigned finallyIndex, bool* inTryRegion);

    // Find the range of basic blocks in which all BBJ_CALLFINALLY will be found that target the 'finallyIndex'
    // region's handler. Set `firstBlock` to the first block, and `lastBlock` to the last block of the range
    // (the range is inclusive of `firstBlock` and `lastBlock`). Thus, the range is [firstBlock .. lastBlock].
    // Precondition: 'finallyIndex' is the EH region of a try/finally clause.
    void ehGetCallFinallyBlockRange(unsigned finallyIndex, BasicBlock** firstBlock, BasicBlock** lastBlock);

#ifdef DEBUG
    // Given a BBJ_CALLFINALLY block and the EH region index of the finally it is calling, return
    // 'true' if the BBJ_CALLFINALLY is in the correct EH region.
    bool ehCallFinallyInCorrectRegion(BasicBlock* blockCallFinally, unsigned finallyIndex);
#endif // DEBUG

#if defined(FEATURE_EH_FUNCLETS)
    // Do we need a PSPSym in the main function? For codegen purposes, we only need one
    // if there is a filter that protects a region with a nested EH clause (such as a
    // try/catch nested in the 'try' body of a try/filter/filter-handler). See
    // genFuncletProlog() for more details. However, the VM seems to use it for more
    // purposes, maybe including debugging. Until we are sure otherwise, always create
    // a PSPSym for functions with any EH.
    bool ehNeedsPSPSym() const
    {
#ifdef TARGET_X86
        return false;
#else  // TARGET_X86
        return compHndBBtabCount > 0;
#endif // TARGET_X86
    }

    bool     ehAnyFunclets();  // Are there any funclets in this function?
    unsigned ehFuncletCount(); // Return the count of funclets in the function

    unsigned bbThrowIndex(BasicBlock* blk); // Get the index to use as the cache key for sharing throw blocks

#else  // !FEATURE_EH_FUNCLETS

    bool ehAnyFunclets()
    {
        return false;
    }
    unsigned ehFuncletCount()
    {
        return 0;
    }

    unsigned bbThrowIndex(BasicBlock* blk)
    {
        return blk->bbTryIndex;
    } // Get the index to use as the cache key for sharing throw blocks
#endif // !FEATURE_EH_FUNCLETS

    FlowEdge* BlockPredsWithEH(BasicBlock* blk);
    FlowEdge* BlockDominancePreds(BasicBlock* blk);

    // This table is useful for memoization of the method above.
    typedef JitHashTable<BasicBlock*, JitPtrKeyFuncs<BasicBlock>, FlowEdge*> BlockToFlowEdgeMap;
    BlockToFlowEdgeMap* m_blockToEHPreds;
    BlockToFlowEdgeMap* GetBlockToEHPreds()
    {
        if (m_blockToEHPreds == nullptr)
        {
            m_blockToEHPreds = new (getAllocator()) BlockToFlowEdgeMap(getAllocator());
        }
        return m_blockToEHPreds;
    }

    BlockToFlowEdgeMap* m_dominancePreds;
    BlockToFlowEdgeMap* GetDominancePreds()
    {
        if (m_dominancePreds == nullptr)
        {
            m_dominancePreds = new (getAllocator()) BlockToFlowEdgeMap(getAllocator());
        }
        return m_dominancePreds;
    }

    void* ehEmitCookie(BasicBlock* block);
    UNATIVE_OFFSET ehCodeOffset(BasicBlock* block);

    EHblkDsc* ehInitHndRange(BasicBlock* src, IL_OFFSET* hndBeg, IL_OFFSET* hndEnd, bool* inFilter);

    EHblkDsc* ehInitTryRange(BasicBlock* src, IL_OFFSET* tryBeg, IL_OFFSET* tryEnd);

    EHblkDsc* ehInitHndBlockRange(BasicBlock* blk, BasicBlock** hndBeg, BasicBlock** hndLast, bool* inFilter);

    EHblkDsc* ehInitTryBlockRange(BasicBlock* blk, BasicBlock** tryBeg, BasicBlock** tryLast);

    void fgSetTryBeg(EHblkDsc* handlerTab, BasicBlock* newTryBeg);

    void fgSetTryEnd(EHblkDsc* handlerTab, BasicBlock* newTryLast);

    void fgSetHndEnd(EHblkDsc* handlerTab, BasicBlock* newHndLast);

    void fgSkipRmvdBlocks(EHblkDsc* handlerTab);

    void fgAllocEHTable();

    void fgRemoveEHTableEntry(unsigned XTnum);

#if defined(FEATURE_EH_FUNCLETS)

    EHblkDsc* fgAddEHTableEntry(unsigned XTnum);

#endif // FEATURE_EH_FUNCLETS

    void fgSortEHTable();

    // Causes the EH table to obey some well-formedness conditions, by inserting
    // empty BB's when necessary:
    //   * No block is both the first block of a handler and the first block of a try.
    //   * No block is the first block of multiple 'try' regions.
    //   * No block is the last block of multiple EH regions.
    void fgNormalizeEH();
    bool fgNormalizeEHCase1();
    bool fgNormalizeEHCase2();
    bool fgNormalizeEHCase3();

    bool fgCreateFiltersForGenericExceptions();

    void fgCheckForLoopsInHandlers();

#ifdef DEBUG
    void dispIncomingEHClause(unsigned num, const CORINFO_EH_CLAUSE& clause);
    void dispOutgoingEHClause(unsigned num, const CORINFO_EH_CLAUSE& clause);
    void fgVerifyHandlerTab();
    void fgDispHandlerTab();
#endif // DEBUG

    bool fgNeedToSortEHTable;

    void verInitEHTree(unsigned numEHClauses);
    void verInsertEhNode(CORINFO_EH_CLAUSE* clause, EHblkDsc* handlerTab);
    void verInsertEhNodeInTree(EHNodeDsc** ppRoot, EHNodeDsc* node);
    void verInsertEhNodeParent(EHNodeDsc** ppRoot, EHNodeDsc* node);
    void verCheckNestingLevel(EHNodeDsc* initRoot);

    /*
    XXXXXXXXXXXXXXXXXXXXXXXXXXXXXXXXXXXXXXXXXXXXXXXXXXXXXXXXXXXXXXXXXXXXXXXXXXXXXXX
    XXXXXXXXXXXXXXXXXXXXXXXXXXXXXXXXXXXXXXXXXXXXXXXXXXXXXXXXXXXXXXXXXXXXXXXXXXXXXXX
    XX                                                                           XX
    XX                        GenTree and BasicBlock                             XX
    XX                                                                           XX
    XX  Functions to allocate and display the GenTrees and BasicBlocks           XX
    XX                                                                           XX
    XXXXXXXXXXXXXXXXXXXXXXXXXXXXXXXXXXXXXXXXXXXXXXXXXXXXXXXXXXXXXXXXXXXXXXXXXXXXXXX
    XXXXXXXXXXXXXXXXXXXXXXXXXXXXXXXXXXXXXXXXXXXXXXXXXXXXXXXXXXXXXXXXXXXXXXXXXXXXXXX
    */

    // Functions to create nodes
    Statement* gtNewStmt(GenTree* expr = nullptr);
    Statement* gtNewStmt(GenTree* expr, const DebugInfo& di);

    // For unary opers.
    GenTree* gtNewOperNode(genTreeOps oper, var_types type, GenTree* op1);

    // For binary opers.
    GenTreeOp* gtNewOperNode(genTreeOps oper, var_types type, GenTree* op1, GenTree* op2);

    GenTreeCC* gtNewCC(genTreeOps oper, var_types type, GenCondition cond);
    GenTreeOpCC* gtNewOperCC(genTreeOps oper, var_types type, GenCondition cond, GenTree* op1, GenTree* op2);

    GenTreeColon* gtNewColonNode(var_types type, GenTree* thenNode, GenTree* elseNode);
    GenTreeQmark* gtNewQmarkNode(var_types type, GenTree* cond, GenTreeColon* colon);

    GenTree* gtNewLargeOperNode(genTreeOps oper,
                                var_types  type = TYP_I_IMPL,
                                GenTree*   op1  = nullptr,
                                GenTree*   op2  = nullptr);

    GenTreeIntCon* gtNewIconNode(ssize_t value, var_types type = TYP_INT);
    GenTreeIntCon* gtNewIconNode(unsigned fieldOffset, FieldSeq* fieldSeq);
    GenTreeIntCon* gtNewNull();
    GenTreeIntCon* gtNewTrue();
    GenTreeIntCon* gtNewFalse();

    GenTree* gtNewPhysRegNode(regNumber reg, var_types type);

    GenTree* gtNewJmpTableNode();

    GenTree* gtNewIndOfIconHandleNode(var_types indType, size_t value, GenTreeFlags iconFlags, bool isInvariant);

    GenTreeIntCon* gtNewIconHandleNode(size_t value, GenTreeFlags flags, FieldSeq* fields = nullptr);

    GenTreeFlags gtTokenToIconFlags(unsigned token);

    GenTree* gtNewIconEmbHndNode(void* value, void* pValue, GenTreeFlags flags, void* compileTimeHandle);

    GenTree* gtNewIconEmbScpHndNode(CORINFO_MODULE_HANDLE scpHnd);
    GenTree* gtNewIconEmbClsHndNode(CORINFO_CLASS_HANDLE clsHnd);
    GenTree* gtNewIconEmbMethHndNode(CORINFO_METHOD_HANDLE methHnd);
    GenTree* gtNewIconEmbFldHndNode(CORINFO_FIELD_HANDLE fldHnd);

    GenTree* gtNewStringLiteralNode(InfoAccessType iat, void* pValue);
    GenTreeIntCon* gtNewStringLiteralLength(GenTreeStrCon* node);

    GenTree* gtNewLconNode(__int64 value);

    GenTree* gtNewDconNodeF(float value);
    GenTree* gtNewDconNodeD(double value);
    GenTree* gtNewDconNode(float value, var_types type) = delete; // use gtNewDconNodeF instead
    GenTree* gtNewDconNode(double value, var_types type);

    GenTree* gtNewSconNode(int CPX, CORINFO_MODULE_HANDLE scpHandle);

    GenTreeVecCon* gtNewVconNode(var_types type);

    GenTreeVecCon* gtNewVconNode(var_types type, void* data);

    GenTree* gtNewAllBitsSetConNode(var_types type);

    GenTree* gtNewZeroConNode(var_types type);

    GenTree* gtNewOneConNode(var_types type, var_types simdBaseType = TYP_UNDEF);

    GenTree* gtNewGenericCon(var_types type, uint8_t* cnsVal);

    GenTree* gtNewConWithPattern(var_types type, uint8_t pattern);

    GenTreeLclVar* gtNewStoreLclVarNode(unsigned lclNum, GenTree* data);

    GenTreeLclFld* gtNewStoreLclFldNode(
        unsigned lclNum, var_types type, ClassLayout* layout, unsigned offset, GenTree* data);

    GenTreeLclFld* gtNewStoreLclFldNode(unsigned lclNum, var_types type, unsigned offset, GenTree* data)
    {
        return gtNewStoreLclFldNode(lclNum, type, (type == TYP_STRUCT) ? data->GetLayout(this) : nullptr, offset, data);
    }

    GenTree* gtNewPutArgReg(var_types type, GenTree* arg, regNumber argReg);

    GenTree* gtNewBitCastNode(var_types type, GenTree* arg);

public:
    GenTreeCall* gtNewCallNode(gtCallTypes           callType,
                               CORINFO_METHOD_HANDLE handle,
                               var_types             type,
                               const DebugInfo&      di = DebugInfo());

    GenTreeCall* gtNewIndCallNode(GenTree* addr, var_types type, const DebugInfo& di = DebugInfo());

    GenTreeCall* gtNewHelperCallNode(
        unsigned helper, var_types type, GenTree* arg1 = nullptr, GenTree* arg2 = nullptr, GenTree* arg3 = nullptr);

    GenTreeCall* gtNewRuntimeLookupHelperCallNode(CORINFO_RUNTIME_LOOKUP* pRuntimeLookup,
                                                  GenTree*                ctxTree,
                                                  void*                   compileTimeHandle);

    GenTreeLclVar* gtNewLclvNode(unsigned lnum, var_types type DEBUGARG(IL_OFFSET offs = BAD_IL_OFFSET));
    GenTreeLclVar* gtNewLclVarNode(unsigned lclNum, var_types type = TYP_UNDEF);
    GenTreeLclVar* gtNewLclLNode(unsigned lnum, var_types type DEBUGARG(IL_OFFSET offs = BAD_IL_OFFSET));

    GenTreeLclFld* gtNewLclVarAddrNode(unsigned lclNum, var_types type = TYP_I_IMPL);
    GenTreeLclFld* gtNewLclAddrNode(unsigned lclNum, unsigned lclOffs, var_types type = TYP_I_IMPL);

    GenTreeConditional* gtNewConditionalNode(
        genTreeOps oper, GenTree* cond, GenTree* op1, GenTree* op2, var_types type);

#ifdef FEATURE_SIMD
    void SetOpLclRelatedToSIMDIntrinsic(GenTree* op);
#endif

#ifdef FEATURE_HW_INTRINSICS
    GenTreeHWIntrinsic* gtNewSimdHWIntrinsicNode(var_types      type,
                                                 NamedIntrinsic hwIntrinsicID,
                                                 CorInfoType    simdBaseJitType,
                                                 unsigned       simdSize);
    GenTreeHWIntrinsic* gtNewSimdHWIntrinsicNode(var_types      type,
                                                 GenTree*       op1,
                                                 NamedIntrinsic hwIntrinsicID,
                                                 CorInfoType    simdBaseJitType,
                                                 unsigned       simdSize);
    GenTreeHWIntrinsic* gtNewSimdHWIntrinsicNode(var_types      type,
                                                 GenTree*       op1,
                                                 GenTree*       op2,
                                                 NamedIntrinsic hwIntrinsicID,
                                                 CorInfoType    simdBaseJitType,
                                                 unsigned       simdSize);
    GenTreeHWIntrinsic* gtNewSimdHWIntrinsicNode(var_types      type,
                                                 GenTree*       op1,
                                                 GenTree*       op2,
                                                 GenTree*       op3,
                                                 NamedIntrinsic hwIntrinsicID,
                                                 CorInfoType    simdBaseJitType,
                                                 unsigned       simdSize);
    GenTreeHWIntrinsic* gtNewSimdHWIntrinsicNode(var_types      type,
                                                 GenTree*       op1,
                                                 GenTree*       op2,
                                                 GenTree*       op3,
                                                 GenTree*       op4,
                                                 NamedIntrinsic hwIntrinsicID,
                                                 CorInfoType    simdBaseJitType,
                                                 unsigned       simdSize);
    GenTreeHWIntrinsic* gtNewSimdHWIntrinsicNode(var_types      type,
                                                 GenTree**      operands,
                                                 size_t         operandCount,
                                                 NamedIntrinsic hwIntrinsicID,
                                                 CorInfoType    simdBaseJitType,
                                                 unsigned       simdSize);
    GenTreeHWIntrinsic* gtNewSimdHWIntrinsicNode(var_types              type,
                                                 IntrinsicNodeBuilder&& nodeBuilder,
                                                 NamedIntrinsic         hwIntrinsicID,
                                                 CorInfoType            simdBaseJitType,
                                                 unsigned               simdSize);

    GenTreeHWIntrinsic* gtNewSimdAsHWIntrinsicNode(var_types      type,
                                                   NamedIntrinsic hwIntrinsicID,
                                                   CorInfoType    simdBaseJitType,
                                                   unsigned       simdSize)
    {
        return gtNewSimdHWIntrinsicNode(type, hwIntrinsicID, simdBaseJitType, simdSize);
    }

    GenTreeHWIntrinsic* gtNewSimdAsHWIntrinsicNode(
        var_types type, GenTree* op1, NamedIntrinsic hwIntrinsicID, CorInfoType simdBaseJitType, unsigned simdSize)
    {
        return gtNewSimdHWIntrinsicNode(type, op1, hwIntrinsicID, simdBaseJitType, simdSize);
    }

    GenTreeHWIntrinsic* gtNewSimdAsHWIntrinsicNode(var_types      type,
                                                   GenTree*       op1,
                                                   GenTree*       op2,
                                                   NamedIntrinsic hwIntrinsicID,
                                                   CorInfoType    simdBaseJitType,
                                                   unsigned       simdSize)
    {
        return gtNewSimdHWIntrinsicNode(type, op1, op2, hwIntrinsicID, simdBaseJitType, simdSize);
    }

    GenTreeHWIntrinsic* gtNewSimdAsHWIntrinsicNode(var_types      type,
                                                   GenTree*       op1,
                                                   GenTree*       op2,
                                                   GenTree*       op3,
                                                   NamedIntrinsic hwIntrinsicID,
                                                   CorInfoType    simdBaseJitType,
                                                   unsigned       simdSize)
    {
        return gtNewSimdHWIntrinsicNode(type, op1, op2, op3, hwIntrinsicID, simdBaseJitType, simdSize);
    }

    GenTree* gtNewSimdAbsNode(
        var_types type, GenTree* op1, CorInfoType simdBaseJitType, unsigned simdSize);

    GenTree* gtNewSimdBinOpNode(genTreeOps  op,
                                var_types   type,
                                GenTree*    op1,
                                GenTree*    op2,
                                CorInfoType simdBaseJitType,
                                unsigned    simdSize);

    GenTree* gtNewSimdCeilNode(
        var_types type, GenTree* op1, CorInfoType simdBaseJitType, unsigned simdSize);

    GenTree* gtNewSimdCmpOpNode(genTreeOps  op,
                                var_types   type,
                                GenTree*    op1,
                                GenTree*    op2,
                                CorInfoType simdBaseJitType,
                                unsigned    simdSize);

    GenTree* gtNewSimdCmpOpAllNode(genTreeOps  op,
                                   var_types   type,
                                   GenTree*    op1,
                                   GenTree*    op2,
                                   CorInfoType simdBaseJitType,
                                   unsigned    simdSize);

    GenTree* gtNewSimdCmpOpAnyNode(genTreeOps  op,
                                   var_types   type,
                                   GenTree*    op1,
                                   GenTree*    op2,
                                   CorInfoType simdBaseJitType,
                                   unsigned    simdSize);

    GenTree* gtNewSimdCndSelNode(var_types   type,
                                 GenTree*    op1,
                                 GenTree*    op2,
                                 GenTree*    op3,
                                 CorInfoType simdBaseJitType,
                                 unsigned    simdSize);

    GenTree* gtNewSimdCreateBroadcastNode(
        var_types type, GenTree* op1, CorInfoType simdBaseJitType, unsigned simdSize);

    GenTree* gtNewSimdCreateScalarNode(
        var_types type, GenTree* op1, CorInfoType simdBaseJitType, unsigned simdSize);

    GenTree* gtNewSimdCreateScalarUnsafeNode(
        var_types type, GenTree* op1, CorInfoType simdBaseJitType, unsigned simdSize);

    GenTree* gtNewSimdDotProdNode(var_types   type,
                                  GenTree*    op1,
                                  GenTree*    op2,
                                  CorInfoType simdBaseJitType,
                                  unsigned    simdSize);

    GenTree* gtNewSimdFloorNode(
        var_types type, GenTree* op1, CorInfoType simdBaseJitType, unsigned simdSize);

    GenTree* gtNewSimdGetElementNode(var_types   type,
                                     GenTree*    op1,
                                     GenTree*    op2,
                                     CorInfoType simdBaseJitType,
                                     unsigned    simdSize);

    GenTree* gtNewSimdGetLowerNode(var_types   type,
                                   GenTree*    op1,
                                   CorInfoType simdBaseJitType,
                                   unsigned    simdSize);

    GenTree* gtNewSimdGetUpperNode(var_types   type,
                                   GenTree*    op1,
                                   CorInfoType simdBaseJitType,
                                   unsigned    simdSize);

    GenTree* gtNewSimdLoadNode(
        var_types type, GenTree* op1, CorInfoType simdBaseJitType, unsigned simdSize);

    GenTree* gtNewSimdLoadAlignedNode(
        var_types type, GenTree* op1, CorInfoType simdBaseJitType, unsigned simdSize);

    GenTree* gtNewSimdLoadNonTemporalNode(
        var_types type, GenTree* op1, CorInfoType simdBaseJitType, unsigned simdSize);

    GenTree* gtNewSimdMaxNode(var_types   type,
                              GenTree*    op1,
                              GenTree*    op2,
                              CorInfoType simdBaseJitType,
                              unsigned    simdSize);

    GenTree* gtNewSimdMinNode(var_types   type,
                              GenTree*    op1,
                              GenTree*    op2,
                              CorInfoType simdBaseJitType,
                              unsigned    simdSize);

    GenTree* gtNewSimdNarrowNode(var_types   type,
                                 GenTree*    op1,
                                 GenTree*    op2,
                                 CorInfoType simdBaseJitType,
                                 unsigned    simdSize);

    GenTree* gtNewSimdShuffleNode(var_types   type,
                                  GenTree*    op1,
                                  GenTree*    op2,
                                  CorInfoType simdBaseJitType,
                                  unsigned    simdSize);

    GenTree* gtNewSimdSqrtNode(
        var_types type, GenTree* op1, CorInfoType simdBaseJitType, unsigned simdSize);

    GenTree* gtNewSimdStoreNode(
        GenTree* op1, GenTree* op2, CorInfoType simdBaseJitType, unsigned simdSize);

    GenTree* gtNewSimdStoreAlignedNode(
        GenTree* op1, GenTree* op2, CorInfoType simdBaseJitType, unsigned simdSize);

    GenTree* gtNewSimdStoreNonTemporalNode(
        GenTree* op1, GenTree* op2, CorInfoType simdBaseJitType, unsigned simdSize);

    GenTree* gtNewSimdSumNode(
        var_types type, GenTree* op1, CorInfoType simdBaseJitType, unsigned simdSize);

#if defined(TARGET_XARCH)
    GenTree* gtNewSimdTernaryLogicNode(var_types   type,
                                       GenTree*    op1,
                                       GenTree*    op2,
                                       GenTree*    op3,
                                       GenTree*    op4,
                                       CorInfoType simdBaseJitType,
                                       unsigned    simdSize);
#endif // TARGET_XARCH

    GenTree* gtNewSimdUnOpNode(genTreeOps  op,
                               var_types   type,
                               GenTree*    op1,
                               CorInfoType simdBaseJitType,
                               unsigned    simdSize);

    GenTree* gtNewSimdWidenLowerNode(
        var_types type, GenTree* op1, CorInfoType simdBaseJitType, unsigned simdSize);

    GenTree* gtNewSimdWidenUpperNode(
        var_types type, GenTree* op1, CorInfoType simdBaseJitType, unsigned simdSize);

    GenTree* gtNewSimdWithElementNode(var_types   type,
                                      GenTree*    op1,
                                      GenTree*    op2,
                                      GenTree*    op3,
                                      CorInfoType simdBaseJitType,
                                      unsigned    simdSize);

    GenTree* gtNewSimdWithLowerNode(var_types   type,
                                    GenTree*    op1,
                                    GenTree*    op2,
                                    CorInfoType simdBaseJitType,
                                    unsigned    simdSize);

    GenTree* gtNewSimdWithUpperNode(var_types   type,
                                    GenTree*    op1,
                                    GenTree*    op2,
                                    CorInfoType simdBaseJitType,
                                    unsigned    simdSize);

    GenTreeHWIntrinsic* gtNewScalarHWIntrinsicNode(var_types type, NamedIntrinsic hwIntrinsicID);
    GenTreeHWIntrinsic* gtNewScalarHWIntrinsicNode(var_types type, GenTree* op1, NamedIntrinsic hwIntrinsicID);
    GenTreeHWIntrinsic* gtNewScalarHWIntrinsicNode(var_types      type,
                                                   GenTree*       op1,
                                                   GenTree*       op2,
                                                   NamedIntrinsic hwIntrinsicID);
    GenTreeHWIntrinsic* gtNewScalarHWIntrinsicNode(
        var_types type, GenTree* op1, GenTree* op2, GenTree* op3, NamedIntrinsic hwIntrinsicID);
    CorInfoType getBaseJitTypeFromArgIfNeeded(NamedIntrinsic       intrinsic,
                                              CORINFO_CLASS_HANDLE clsHnd,
                                              CORINFO_SIG_INFO*    sig,
                                              CorInfoType          simdBaseJitType);

#ifdef TARGET_ARM64
    GenTreeFieldList* gtConvertTableOpToFieldList(GenTree* op, unsigned fieldCount);
    GenTreeFieldList* gtConvertParamOpToFieldList(GenTree* op, unsigned fieldCount, CORINFO_CLASS_HANDLE clsHnd);
#endif
#endif // FEATURE_HW_INTRINSICS

    GenTree* gtNewMustThrowException(unsigned helper, var_types type, CORINFO_CLASS_HANDLE clsHnd);

    GenTreeLclFld* gtNewLclFldNode(unsigned lnum, var_types type, unsigned offset);
    GenTreeRetExpr* gtNewInlineCandidateReturnExpr(GenTreeCall* inlineCandidate, var_types type);

    GenTreeFieldAddr* gtNewFieldAddrNode(var_types            type,
                                         CORINFO_FIELD_HANDLE fldHnd,
                                         GenTree*             obj    = nullptr,
                                         DWORD                offset = 0);

    GenTreeFieldAddr* gtNewFieldAddrNode(CORINFO_FIELD_HANDLE fldHnd, GenTree* obj, unsigned offset)
    {
        return gtNewFieldAddrNode(varTypeIsGC(obj) ? TYP_BYREF : TYP_I_IMPL, fldHnd, obj, offset);
    }

    GenTreeIndexAddr* gtNewIndexAddr(GenTree*             arrayOp,
                                     GenTree*             indexOp,
                                     var_types            elemType,
                                     CORINFO_CLASS_HANDLE elemClassHandle,
                                     unsigned             firstElemOffset,
                                     unsigned             lengthOffset);

    GenTreeIndexAddr* gtNewArrayIndexAddr(GenTree*             arrayOp,
                                          GenTree*             indexOp,
                                          var_types            elemType,
                                          CORINFO_CLASS_HANDLE elemClassHandle);

    GenTreeIndir* gtNewIndexIndir(GenTreeIndexAddr* indexAddr);

    void gtAnnotateNewArrLen(GenTree* arrLen, BasicBlock* block);

    GenTreeArrLen* gtNewArrLen(var_types typ, GenTree* arrayOp, int lenOffset, BasicBlock* block);

    GenTreeMDArr* gtNewMDArrLen(GenTree* arrayOp, unsigned dim, unsigned rank, BasicBlock* block);

    GenTreeMDArr* gtNewMDArrLowerBound(GenTree* arrayOp, unsigned dim, unsigned rank, BasicBlock* block);

    void gtInitializeStoreNode(GenTree* store, GenTree* data);

    void gtInitializeIndirNode(GenTreeIndir* indir, GenTreeFlags indirFlags);

    GenTreeBlk* gtNewBlkIndir(ClassLayout* layout, GenTree* addr, GenTreeFlags indirFlags = GTF_EMPTY);

    GenTreeIndir* gtNewIndir(var_types typ, GenTree* addr, GenTreeFlags indirFlags = GTF_EMPTY);

    GenTreeBlk* gtNewStoreBlkNode(
        ClassLayout* layout, GenTree* addr, GenTree* data, GenTreeFlags indirFlags = GTF_EMPTY);

    GenTreeStoreInd* gtNewStoreIndNode(
        var_types type, GenTree* addr, GenTree* data, GenTreeFlags indirFlags = GTF_EMPTY);

    GenTree* gtNewLoadValueNode(
        var_types type, ClassLayout* layout, GenTree* addr, GenTreeFlags indirFlags = GTF_EMPTY);

    GenTree* gtNewLoadValueNode(ClassLayout* layout, GenTree* addr, GenTreeFlags indirFlags = GTF_EMPTY)
    {
        return gtNewLoadValueNode(layout->GetType(), layout, addr, indirFlags);
    }

    GenTree* gtNewLoadValueNode(var_types type, GenTree* addr, GenTreeFlags indirFlags = GTF_EMPTY)
    {
        return gtNewLoadValueNode(type, nullptr, addr, indirFlags);
    }

    GenTree* gtNewStoreValueNode(
        var_types type, ClassLayout* layout, GenTree* addr, GenTree* data, GenTreeFlags indirFlags = GTF_EMPTY);

    GenTree* gtNewStoreValueNode(ClassLayout* layout, GenTree* addr, GenTree* data, GenTreeFlags indirFlags = GTF_EMPTY)
    {
        return gtNewStoreValueNode(layout->GetType(), layout, addr, data, indirFlags);
    }

    GenTree* gtNewStoreValueNode(var_types type, GenTree* addr, GenTree* data, GenTreeFlags indirFlags = GTF_EMPTY)
    {
        return gtNewStoreValueNode(type, nullptr, addr, data, indirFlags);
    }

    GenTree* gtNewNullCheck(GenTree* addr, BasicBlock* basicBlock);

    var_types gtTypeForNullCheck(GenTree* tree);
    void gtChangeOperToNullCheck(GenTree* tree, BasicBlock* block);

    GenTree* gtNewAtomicNode(
        genTreeOps oper, var_types type, GenTree* addr, GenTree* value, GenTree* comparand = nullptr);

    GenTree* gtNewTempStore(unsigned         tmp,
                            GenTree*         val,
                            unsigned         curLevel   = CHECK_SPILL_NONE,
                            Statement**      pAfterStmt = nullptr,
                            const DebugInfo& di         = DebugInfo(),
                            BasicBlock*      block      = nullptr);

    GenTree* gtNewRefCOMfield(GenTree*                objPtr,
                              CORINFO_RESOLVED_TOKEN* pResolvedToken,
                              CORINFO_ACCESS_FLAGS    access,
                              CORINFO_FIELD_INFO*     pFieldInfo,
                              var_types               lclTyp,
                              GenTree*                assg);

    GenTree* gtNewNothingNode();

    GenTree* gtUnusedValNode(GenTree* expr);

    GenTree* gtNewKeepAliveNode(GenTree* op);

    GenTreeCast* gtNewCastNode(var_types typ, GenTree* op1, bool fromUnsigned, var_types castType);

    GenTreeCast* gtNewCastNodeL(var_types typ, GenTree* op1, bool fromUnsigned, var_types castType);

    GenTreeAllocObj* gtNewAllocObjNode(
        unsigned int helper, bool helperHasSideEffects, CORINFO_CLASS_HANDLE clsHnd, var_types type, GenTree* op1);

    GenTreeAllocObj* gtNewAllocObjNode(CORINFO_RESOLVED_TOKEN* pResolvedToken, bool useParent);

    GenTree* gtNewRuntimeLookup(CORINFO_GENERIC_HANDLE hnd, CorInfoGenericHandleType hndTyp, GenTree* lookupTree);

    GenTreeIndir* gtNewMethodTableLookup(GenTree* obj);

    //------------------------------------------------------------------------
    // Other GenTree functions

    GenTree* gtClone(GenTree* tree, bool complexOK = false);

    // If `tree` is a lclVar with lclNum `varNum`, return an IntCns with value `varVal`; otherwise,
    // create a copy of `tree`, adding specified flags, replacing uses of lclVar `deepVarNum` with
    // IntCnses with value `deepVarVal`.
    GenTree* gtCloneExpr(
        GenTree* tree, GenTreeFlags addFlags, unsigned varNum, int varVal, unsigned deepVarNum, int deepVarVal);

    // Create a copy of `tree`, optionally adding specified flags, and optionally mapping uses of local
    // `varNum` to int constants with value `varVal`.
    GenTree* gtCloneExpr(GenTree*     tree,
                         GenTreeFlags addFlags = GTF_EMPTY,
                         unsigned     varNum   = BAD_VAR_NUM,
                         int          varVal   = 0)
    {
        return gtCloneExpr(tree, addFlags, varNum, varVal, varNum, varVal);
    }

    Statement* gtCloneStmt(Statement* stmt)
    {
        GenTree* exprClone = gtCloneExpr(stmt->GetRootNode());
        return gtNewStmt(exprClone, stmt->GetDebugInfo());
    }

    // Internal helper for cloning a call
    GenTreeCall* gtCloneExprCallHelper(GenTreeCall* call,
                                       GenTreeFlags addFlags   = GTF_EMPTY,
                                       unsigned     deepVarNum = BAD_VAR_NUM,
                                       int          deepVarVal = 0);

    // Create copy of an inline or guarded devirtualization candidate tree.
    GenTreeCall* gtCloneCandidateCall(GenTreeCall* call);

    void gtUpdateSideEffects(Statement* stmt, GenTree* tree);

    void gtUpdateTreeAncestorsSideEffects(GenTree* tree);

    void gtUpdateStmtSideEffects(Statement* stmt);

    void gtUpdateNodeSideEffects(GenTree* tree);

    void gtUpdateNodeOperSideEffects(GenTree* tree);

    // Returns "true" iff the complexity (not formally defined, but first interpretation
    // is #of nodes in subtree) of "tree" is greater than "limit".
    // (This is somewhat redundant with the "GetCostEx()/GetCostSz()" fields, but can be used
    // before they have been set.)
    bool gtComplexityExceeds(GenTree* tree, unsigned limit);

    GenTree* gtReverseCond(GenTree* tree);

    static bool gtHasRef(GenTree* tree, unsigned lclNum);

    bool gtHasLocalsWithAddrOp(GenTree* tree);
    bool gtHasAddressExposedLocals(GenTree* tree);

    unsigned gtSetCallArgsOrder(CallArgs* args, bool lateArgs, int* callCostEx, int* callCostSz);
    unsigned gtSetMultiOpOrder(GenTreeMultiOp* multiOp);

    void gtWalkOp(GenTree** op1, GenTree** op2, GenTree* base, bool constOnly);

#ifdef DEBUG
    unsigned gtHashValue(GenTree* tree);

    GenTree* gtWalkOpEffectiveVal(GenTree* op);
#endif

    void gtPrepareCost(GenTree* tree);
    bool gtIsLikelyRegVar(GenTree* tree);
    void gtGetLclVarNodeCost(GenTreeLclVar* node, int* pCostEx, int* pCostSz, bool isLikelyRegVar);
    void gtGetLclFldNodeCost(GenTreeLclFld* node, int* pCostEx, int* pCostSz);
    bool gtGetIndNodeCost(GenTreeIndir* node, int* pCostEx, int* pCostSz);

    // Returns true iff the secondNode can be swapped with firstNode.
    bool gtCanSwapOrder(GenTree* firstNode, GenTree* secondNode);

    // Given an address expression, compute its costs and addressing mode opportunities,
    // and mark addressing mode candidates as GTF_DONT_CSE.
    // TODO-Throughput - Consider actually instantiating these early, to avoid
    // having to re-run the algorithm that looks for them (might also improve CQ).
    bool gtMarkAddrMode(GenTree* addr, int* costEx, int* costSz, var_types type);

    unsigned gtSetEvalOrder(GenTree* tree);

    void gtSetStmtInfo(Statement* stmt);

    // Returns "true" iff "node" has any of the side effects in "flags".
    bool gtNodeHasSideEffects(GenTree* node, GenTreeFlags flags);

    // Returns "true" iff "tree" or its (transitive) children have any of the side effects in "flags".
    bool gtTreeHasSideEffects(GenTree* tree, GenTreeFlags flags);

    void gtExtractSideEffList(GenTree*     expr,
                              GenTree**    pList,
                              GenTreeFlags GenTreeFlags = GTF_SIDE_EFFECT,
                              bool         ignoreRoot   = false);

    bool gtSplitTree(
        BasicBlock* block, Statement* stmt, GenTree* splitPoint, Statement** firstNewStmt, GenTree*** splitPointUse);

    // Static fields of struct types (and sometimes the types that those are reduced to) are represented by having the
    // static field contain an object pointer to the boxed struct.  This simplifies the GC implementation...but
    // complicates the JIT somewhat.  This predicate returns "true" iff a node with type "fieldNodeType", representing
    // the given "fldHnd", is such an object pointer.
    bool gtIsStaticFieldPtrToBoxedStruct(var_types fieldNodeType, CORINFO_FIELD_HANDLE fldHnd);

    bool gtStoreDefinesField(
        LclVarDsc* fieldVarDsc, ssize_t offset, unsigned size, ssize_t* pFieldStoreOffset, unsigned* pFieldStoreSize);

    void gtPeelOffsets(GenTree** addr, target_ssize_t* offset, FieldSeq** fldSeq = nullptr);

    // Return true if call is a recursive call; return false otherwise.
    // Note when inlining, this looks for calls back to the root method.
    bool gtIsRecursiveCall(GenTreeCall* call)
    {
        return gtIsRecursiveCall(call->gtCallMethHnd);
    }

    bool gtIsRecursiveCall(CORINFO_METHOD_HANDLE callMethodHandle)
    {
        return (callMethodHandle == impInlineRoot()->info.compMethodHnd);
    }

    //-------------------------------------------------------------------------

    GenTree* gtFoldExpr(GenTree* tree);
    GenTree* gtFoldExprConst(GenTree* tree);
    GenTree* gtFoldIndirConst(GenTreeIndir* indir);
    GenTree* gtFoldExprSpecial(GenTree* tree);
    GenTree* gtFoldBoxNullable(GenTree* tree);
    GenTree* gtFoldExprCompare(GenTree* tree);
    GenTree* gtFoldExprConditional(GenTree* tree);
    GenTree* gtFoldExprCall(GenTreeCall* call);
    GenTree* gtFoldTypeCompare(GenTree* tree);
    GenTree* gtFoldTypeEqualityCall(bool isEq, GenTree* op1, GenTree* op2);

    // Options to control behavior of gtTryRemoveBoxUpstreamEffects
    enum BoxRemovalOptions
    {
        BR_REMOVE_AND_NARROW, // remove effects, minimize remaining work, return possibly narrowed source tree
        BR_REMOVE_AND_NARROW_WANT_TYPE_HANDLE, // remove effects and minimize remaining work, return type handle tree
        BR_REMOVE_BUT_NOT_NARROW,              // remove effects, return original source tree
        BR_DONT_REMOVE,                        // check if removal is possible, return copy source tree
        BR_DONT_REMOVE_WANT_TYPE_HANDLE,       // check if removal is possible, return type handle tree
        BR_MAKE_LOCAL_COPY                     // revise box to copy to temp local and return local's address
    };

    GenTree* gtTryRemoveBoxUpstreamEffects(GenTree* tree, BoxRemovalOptions options = BR_REMOVE_AND_NARROW);
    GenTree* gtOptimizeEnumHasFlag(GenTree* thisOp, GenTree* flagOp);

    //-------------------------------------------------------------------------
    // Get the handle for a ref type.
    CORINFO_CLASS_HANDLE gtGetClassHandle(GenTree* tree, bool* pIsExact, bool* pIsNonNull);
    // Get the class handle for an helper call
    CORINFO_CLASS_HANDLE gtGetHelperCallClassHandle(GenTreeCall* call, bool* pIsExact, bool* pIsNonNull);
    // Get the element handle for an array of ref type.
    CORINFO_CLASS_HANDLE gtGetArrayElementClassHandle(GenTree* array);
    // Get a class handle from a helper call argument
    CORINFO_CLASS_HANDLE gtGetHelperArgClassHandle(GenTree* array);
    // Get the class handle for a field
    CORINFO_CLASS_HANDLE gtGetFieldClassHandle(CORINFO_FIELD_HANDLE fieldHnd, bool* pIsExact, bool* pIsNonNull);
    // Check if this tree is a typeof()
    bool gtIsTypeof(GenTree* tree, CORINFO_CLASS_HANDLE* handle = nullptr);

    GenTreeLclVarCommon* gtCallGetDefinedRetBufLclAddr(GenTreeCall* call);

//-------------------------------------------------------------------------
// Functions to display the trees

#ifdef DEBUG
    void gtDispNode(GenTree* tree, IndentStack* indentStack, _In_z_ const char* msg, bool isLIR);

    void gtDispConst(GenTree* tree);
    void gtDispLeaf(GenTree* tree, IndentStack* indentStack);
    void gtDispLocal(GenTreeLclVarCommon* tree, IndentStack* indentStack);
    void gtDispNodeName(GenTree* tree);
#if FEATURE_MULTIREG_RET
    unsigned gtDispMultiRegCount(GenTree* tree);
#endif
    void gtDispRegVal(GenTree* tree);
    void gtDispVN(GenTree* tree);
    void gtDispCommonEndLine(GenTree* tree);

    enum IndentInfo
    {
        IINone,
        IIArc,
        IIArcTop,
        IIArcBottom,
        IIEmbedded,
        IIError,
        IndentInfoCount
    };
    void gtDispChild(GenTree*             child,
                     IndentStack*         indentStack,
                     IndentInfo           arcType,
                     _In_opt_ const char* msg     = nullptr,
                     bool                 topOnly = false);
    void gtDispTree(GenTree*             tree,
                    IndentStack*         indentStack = nullptr,
                    _In_opt_ const char* msg         = nullptr,
                    bool                 topOnly     = false,
                    bool                 isLIR       = false);
    void gtGetLclVarNameInfo(unsigned lclNum, const char** ilKindOut, const char** ilNameOut, unsigned* ilNumOut);
    int gtGetLclVarName(unsigned lclNum, char* buf, unsigned buf_remaining);
    char* gtGetLclVarName(unsigned lclNum);
    void gtDispLclVar(unsigned lclNum, bool padForBiggestDisp = true);
    void gtDispLclVarStructType(unsigned lclNum);
    void gtDispSsaName(unsigned lclNum, unsigned ssaNum, bool isDef);
    void gtDispClassLayout(ClassLayout* layout, var_types type);
    void gtDispILLocation(const ILLocation& loc);
    void gtDispStmt(Statement* stmt, const char* msg = nullptr);
    void gtDispBlockStmts(BasicBlock* block);
    void gtPrintArgPrefix(GenTreeCall* call, CallArg* arg, char** bufp, unsigned* bufLength);
    const char* gtGetWellKnownArgNameForArgMsg(WellKnownArg arg);
    void gtGetArgMsg(GenTreeCall* call, CallArg* arg, char* bufp, unsigned bufLength);
    void gtGetLateArgMsg(GenTreeCall* call, CallArg* arg, char* bufp, unsigned bufLength);
    void gtDispArgList(GenTreeCall* call, GenTree* lastCallOperand, IndentStack* indentStack);
    void gtDispFieldSeq(FieldSeq* fieldSeq, ssize_t offset);

    void gtDispRange(LIR::ReadOnlyRange const& range);

    void gtDispTreeRange(LIR::Range& containingRange, GenTree* tree);

    void gtDispLIRNode(GenTree* node, const char* prefixMsg = nullptr);
#endif

    // For tree walks

    enum fgWalkResult
    {
        WALK_CONTINUE,
        WALK_SKIP_SUBTREES,
        WALK_ABORT
    };
    struct fgWalkData;
    typedef fgWalkResult(fgWalkPreFn)(GenTree** pTree, fgWalkData* data);
    typedef fgWalkResult(fgWalkPostFn)(GenTree** pTree, fgWalkData* data);

    static fgWalkPreFn gtMarkColonCond;
    static fgWalkPreFn gtClearColonCond;

    struct FindLinkData
    {
        GenTree*  nodeToFind;
        GenTree** result;
        GenTree*  parent;
    };

    FindLinkData gtFindLink(Statement* stmt, GenTree* node);
    bool gtHasCatchArg(GenTree* tree);

    typedef ArrayStack<GenTree*> GenTreeStack;

//=========================================================================
// BasicBlock functions
#ifdef DEBUG
    // When false, assert when creating a new basic block.
    bool fgSafeBasicBlockCreation;

    // When false, assert when creating a new flow edge
    bool fgSafeFlowEdgeCreation;
#endif

    /*
    XXXXXXXXXXXXXXXXXXXXXXXXXXXXXXXXXXXXXXXXXXXXXXXXXXXXXXXXXXXXXXXXXXXXXXXXXXXXXXX
    XXXXXXXXXXXXXXXXXXXXXXXXXXXXXXXXXXXXXXXXXXXXXXXXXXXXXXXXXXXXXXXXXXXXXXXXXXXXXXX
    XX                                                                           XX
    XX                           LclVarsInfo                                     XX
    XX                                                                           XX
    XX   The variables to be used by the code generator.                         XX
    XX                                                                           XX
    XXXXXXXXXXXXXXXXXXXXXXXXXXXXXXXXXXXXXXXXXXXXXXXXXXXXXXXXXXXXXXXXXXXXXXXXXXXXXXX
    XXXXXXXXXXXXXXXXXXXXXXXXXXXXXXXXXXXXXXXXXXXXXXXXXXXXXXXXXXXXXXXXXXXXXXXXXXXXXXX
    */

    //
    // For both PROMOTION_TYPE_NONE and PROMOTION_TYPE_DEPENDENT the struct will
    // be placed in the stack frame and it's fields must be laid out sequentially.
    //
    // For PROMOTION_TYPE_INDEPENDENT each of the struct's fields is replaced by
    //  a local variable that can be enregistered or placed in the stack frame.
    //  The fields do not need to be laid out sequentially
    //
    enum lvaPromotionType
    {
        PROMOTION_TYPE_NONE,        // The struct local is not promoted
        PROMOTION_TYPE_INDEPENDENT, // The struct local is promoted,
                                    //   and its field locals are independent of its parent struct local.
        PROMOTION_TYPE_DEPENDENT    // The struct local is promoted,
                                    //   but its field locals depend on its parent struct local.
    };

    /*****************************************************************************/

    enum FrameLayoutState
    {
        NO_FRAME_LAYOUT,
        INITIAL_FRAME_LAYOUT,
        PRE_REGALLOC_FRAME_LAYOUT,
        REGALLOC_FRAME_LAYOUT,
        TENTATIVE_FRAME_LAYOUT,
        FINAL_FRAME_LAYOUT
    };

public:
    RefCountState lvaRefCountState; // Current local ref count state

    bool lvaLocalVarRefCounted() const
    {
        return lvaRefCountState == RCS_NORMAL;
    }

    bool     lvaTrackedFixed; // true: We cannot add new 'tracked' variable
    unsigned lvaCount;        // total number of locals, which includes function arguments,
                              // special arguments, IL local variables, and JIT temporary variables

    LclVarDsc* lvaTable;    // variable descriptor table
    unsigned   lvaTableCnt; // lvaTable size (>= lvaCount)

    unsigned lvaTrackedCount;             // actual # of locals being tracked
    unsigned lvaTrackedCountInSizeTUnits; // min # of size_t's sufficient to hold a bit for all the locals being tracked

#ifdef DEBUG
    VARSET_TP lvaTrackedVars; // set of tracked variables
#endif
#ifndef TARGET_64BIT
    VARSET_TP lvaLongVars; // set of long (64-bit) variables
#endif
    VARSET_TP lvaFloatVars; // set of floating-point (32-bit and 64-bit) variables

    unsigned lvaCurEpoch; // VarSets are relative to a specific set of tracked var indices.
                          // It that changes, this changes.  VarSets from different epochs
                          // cannot be meaningfully combined.

    unsigned GetCurLVEpoch()
    {
        return lvaCurEpoch;
    }

    // reverse map of tracked number to var number
    unsigned  lvaTrackedToVarNumSize;
    unsigned* lvaTrackedToVarNum;

#if DOUBLE_ALIGN
#ifdef DEBUG
    // # of procs compiled a with double-aligned stack
    static unsigned s_lvaDoubleAlignedProcsCount;
#endif
#endif

    // Getters and setters for address-exposed and do-not-enregister local var properties.
    bool lvaVarAddrExposed(unsigned varNum) const;
    void lvaSetVarAddrExposed(unsigned varNum DEBUGARG(AddressExposedReason reason));
    void lvaSetHiddenBufferStructArg(unsigned varNum);
    void lvaSetVarLiveInOutOfHandler(unsigned varNum);
    bool lvaVarDoNotEnregister(unsigned varNum);

    void lvSetMinOptsDoNotEnreg();

    bool lvaEnregEHVars;
    bool lvaEnregMultiRegVars;

    void lvaSetVarDoNotEnregister(unsigned varNum DEBUGARG(DoNotEnregisterReason reason));

    unsigned lvaVarargsHandleArg;
#ifdef TARGET_X86
    unsigned lvaVarargsBaseOfStkArgs; // Pointer (computed based on incoming varargs handle) to the start of the stack
                                      // arguments
#endif                                // TARGET_X86

    unsigned lvaInlinedPInvokeFrameVar; // variable representing the InlinedCallFrame
    unsigned lvaReversePInvokeFrameVar; // variable representing the reverse PInvoke frame
    unsigned lvaMonAcquired; // boolean variable introduced into in synchronized methods
                             // that tracks whether the lock has been taken

    unsigned lvaArg0Var; // The lclNum of arg0. Normally this will be info.compThisArg.
                         // However, if there is a "ldarga 0" or "starg 0" in the IL,
                         // we will redirect all "ldarg(a) 0" and "starg 0" to this temp.

    unsigned lvaInlineeReturnSpillTemp; // The temp to spill the non-VOID return expression
                                        // in case there are multiple BBJ_RETURN blocks in the inlinee
                                        // or if the inlinee has GC ref locals.

#if FEATURE_FIXED_OUT_ARGS
    unsigned            lvaOutgoingArgSpaceVar;  // var that represents outgoing argument space
    PhasedVar<unsigned> lvaOutgoingArgSpaceSize; // size of fixed outgoing argument space
#endif                                           // FEATURE_FIXED_OUT_ARGS

    static unsigned GetOutgoingArgByteSize(unsigned sizeWithoutPadding)
    {
        return roundUp(sizeWithoutPadding, TARGET_POINTER_SIZE);
    }

    // Variable representing the return address. The helper-based tailcall
    // mechanism passes the address of the return address to a runtime helper
    // where it is used to detect tail-call chains.
    unsigned lvaRetAddrVar;

#if defined(DEBUG) && defined(TARGET_XARCH)

    unsigned lvaReturnSpCheck; // Stores SP to confirm it is not corrupted on return.

#endif // defined(DEBUG) && defined(TARGET_XARCH)

#if defined(DEBUG) && defined(TARGET_X86)

    unsigned lvaCallSpCheck; // Stores SP to confirm it is not corrupted after every call.

#endif // defined(DEBUG) && defined(TARGET_X86)

    bool lvaGenericsContextInUse;

    bool lvaKeepAliveAndReportThis(); // Synchronized instance method of a reference type, or
                                      // CORINFO_GENERICS_CTXT_FROM_THIS?
    bool lvaReportParamTypeArg();     // Exceptions and CORINFO_GENERICS_CTXT_FROM_PARAMTYPEARG?

//-------------------------------------------------------------------------
// All these frame offsets are inter-related and must be kept in sync

#if !defined(FEATURE_EH_FUNCLETS)
    // This is used for the callable handlers
    unsigned lvaShadowSPslotsVar; // Block-layout TYP_STRUCT variable for all the shadow SP slots
#endif                            // FEATURE_EH_FUNCLETS

    int lvaCachedGenericContextArgOffs;
    int lvaCachedGenericContextArgOffset(); // For CORINFO_CALLCONV_PARAMTYPE and if generic context is passed as
                                            // THIS pointer

#ifdef JIT32_GCENCODER

    unsigned lvaLocAllocSPvar; // variable which stores the value of ESP after the last alloca/localloc

#endif // JIT32_GCENCODER

    unsigned lvaNewObjArrayArgs; // variable with arguments for new MD array helper

    // TODO-Review: Prior to reg predict we reserve 24 bytes for Spill temps.
    //              after the reg predict we will use a computed maxTmpSize
    //              which is based upon the number of spill temps predicted by reg predict
    //              All this is necessary because if we under-estimate the size of the spill
    //              temps we could fail when encoding instructions that reference stack offsets for ARM.
    //
    // Pre codegen max spill temp size.
    static const unsigned MAX_SPILL_TEMP_SIZE = 24;

    //-------------------------------------------------------------------------

    unsigned lvaGetMaxSpillTempSize();
#ifdef TARGET_ARM
    bool lvaIsPreSpilled(unsigned lclNum, regMaskTP preSpillMask);
#endif // TARGET_ARM
    void lvaAssignFrameOffsets(FrameLayoutState curState);
    void lvaFixVirtualFrameOffsets();
    void lvaUpdateArgWithInitialReg(LclVarDsc* varDsc);
    void lvaUpdateArgsWithInitialReg();
    void lvaAssignVirtualFrameOffsetsToArgs();
#ifdef UNIX_AMD64_ABI
    int lvaAssignVirtualFrameOffsetToArg(unsigned lclNum, unsigned argSize, int argOffs, int* callerArgOffset);
#else  // !UNIX_AMD64_ABI
    int lvaAssignVirtualFrameOffsetToArg(unsigned lclNum, unsigned argSize, int argOffs);
#endif // !UNIX_AMD64_ABI
    void lvaAssignVirtualFrameOffsetsToLocals();
    int lvaAllocLocalAndSetVirtualOffset(unsigned lclNum, unsigned size, int stkOffs);
#ifdef TARGET_AMD64
    // Returns true if compCalleeRegsPushed (including RBP if used as frame pointer) is even.
    bool lvaIsCalleeSavedIntRegCountEven();
#endif
    void lvaAlignFrame();
    void lvaAssignFrameOffsetsToPromotedStructs();
    int lvaAllocateTemps(int stkOffs, bool mustDoubleAlign);

#ifdef DEBUG
    void lvaDumpRegLocation(unsigned lclNum);
    void lvaDumpFrameLocation(unsigned lclNum);
    void lvaDumpEntry(unsigned lclNum, FrameLayoutState curState, size_t refCntWtdWidth = 6);
    void lvaTableDump(FrameLayoutState curState = NO_FRAME_LAYOUT); // NO_FRAME_LAYOUT means use the current frame
                                                                    // layout state defined by lvaDoneFrameLayout
#endif

// Limit frames size to 1GB. The maximum is 2GB in theory - make it intentionally smaller
// to avoid bugs from borderline cases.
#define MAX_FrameSize 0x3FFFFFFF
    void lvaIncrementFrameSize(unsigned size);

    unsigned lvaFrameSize(FrameLayoutState curState);

    // Returns the caller-SP-relative offset for the SP/FP relative offset determined by FP based.
    int lvaToCallerSPRelativeOffset(int offs, bool isFpBased, bool forRootFrame = true) const;

    // Returns the caller-SP-relative offset for the local variable "varNum."
    int lvaGetCallerSPRelativeOffset(unsigned varNum);

    // Returns the SP-relative offset for the local variable "varNum". Illegal to ask this for functions with localloc.
    int lvaGetSPRelativeOffset(unsigned varNum);

    int lvaToInitialSPRelativeOffset(unsigned offset, bool isFpBased);
    int lvaGetInitialSPRelativeOffset(unsigned varNum);

    // True if this is an OSR compilation and this local is potentially
    // located on the original method stack frame.
    bool lvaIsOSRLocal(unsigned varNum);

    //------------------------ For splitting types ----------------------------

    void lvaInitTypeRef();

    void lvaInitArgs(InitVarDscInfo* varDscInfo);
    void lvaInitThisPtr(InitVarDscInfo* varDscInfo);
    void lvaInitRetBuffArg(InitVarDscInfo* varDscInfo, bool useFixedRetBufReg);
    void lvaInitUserArgs(InitVarDscInfo* varDscInfo, unsigned skipArgs, unsigned takeArgs);
    void lvaInitGenericsCtxt(InitVarDscInfo* varDscInfo);
    void lvaInitVarArgsHandle(InitVarDscInfo* varDscInfo);

    void lvaInitVarDsc(LclVarDsc*              varDsc,
                       unsigned                varNum,
                       CorInfoType             corInfoType,
                       CORINFO_CLASS_HANDLE    typeHnd,
                       CORINFO_ARG_LIST_HANDLE varList,
                       CORINFO_SIG_INFO*       varSig);

    var_types lvaGetActualType(unsigned lclNum);
    var_types lvaGetRealType(unsigned lclNum);

    //-------------------------------------------------------------------------

    void lvaInit();

    LclVarDsc* lvaGetDesc(unsigned lclNum)
    {
        assert(lclNum < lvaCount);
        return &lvaTable[lclNum];
    }

    LclVarDsc* lvaGetDesc(unsigned lclNum) const
    {
        assert(lclNum < lvaCount);
        return &lvaTable[lclNum];
    }

    LclVarDsc* lvaGetDesc(const GenTreeLclVarCommon* lclVar)
    {
        return lvaGetDesc(lclVar->GetLclNum());
    }

    unsigned lvaTrackedIndexToLclNum(unsigned trackedIndex)
    {
        assert(trackedIndex < lvaTrackedCount);
        unsigned lclNum = lvaTrackedToVarNum[trackedIndex];
        assert(lclNum < lvaCount);
        return lclNum;
    }

    LclVarDsc* lvaGetDescByTrackedIndex(unsigned trackedIndex)
    {
        return lvaGetDesc(lvaTrackedIndexToLclNum(trackedIndex));
    }

    unsigned lvaGetLclNum(const LclVarDsc* varDsc)
    {
        assert((lvaTable <= varDsc) && (varDsc < lvaTable + lvaCount)); // varDsc must point within the table
        assert(((char*)varDsc - (char*)lvaTable) % sizeof(LclVarDsc) ==
               0); // varDsc better not point in the middle of a variable
        unsigned varNum = (unsigned)(varDsc - lvaTable);
        assert(varDsc == &lvaTable[varNum]);
        return varNum;
    }

    unsigned lvaLclSize(unsigned varNum);
    unsigned lvaLclExactSize(unsigned varNum);

    bool lvaHaveManyLocals(float percent = 1.0f) const;

    unsigned lvaGrabTemp(bool shortLifetime DEBUGARG(const char* reason));
    unsigned lvaGrabTemps(unsigned cnt DEBUGARG(const char* reason));
    unsigned lvaGrabTempWithImplicitUse(bool shortLifetime DEBUGARG(const char* reason));

    void lvaSortByRefCount();

    PhaseStatus lvaMarkLocalVars(); // Local variable ref-counting
    void lvaComputeRefCounts(bool isRecompute, bool setSlotNumbers);
    void lvaMarkLocalVars(BasicBlock* block, bool isRecompute);

    void lvaAllocOutgoingArgSpaceVar(); // Set up lvaOutgoingArgSpaceVar

#ifdef DEBUG
    struct lvaStressLclFldArgs
    {
        Compiler* m_pCompiler;
        bool      m_bFirstPass;
    };

    static fgWalkPreFn lvaStressLclFldCB;
    void               lvaStressLclFld();
    unsigned lvaStressLclFldPadding(unsigned lclNum);

    void lvaDispVarSet(VARSET_VALARG_TP set, VARSET_VALARG_TP allVars);
    void lvaDispVarSet(VARSET_VALARG_TP set);

#endif

#ifdef TARGET_ARM
    int lvaFrameAddress(int varNum, bool mustBeFPBased, regNumber* pBaseReg, int addrModeOffset, bool isFloatUsage);
#else
    int lvaFrameAddress(int varNum, bool* pFPbased);
#endif

    bool lvaIsParameter(unsigned varNum);
    bool lvaIsRegArgument(unsigned varNum);
    bool lvaIsOriginalThisArg(unsigned varNum); // Is this varNum the original this argument?
    bool lvaIsOriginalThisReadOnly();           // return true if there is no place in the code
                                                // that writes to arg0

#ifdef TARGET_X86
    bool lvaIsArgAccessedViaVarArgsCookie(unsigned lclNum)
    {
        if (!info.compIsVarArgs)
        {
            return false;
        }

        LclVarDsc* varDsc = lvaGetDesc(lclNum);
        return varDsc->lvIsParam && !varDsc->lvIsRegArg && (lclNum != lvaVarargsHandleArg);
    }
#endif // TARGET_X86

    bool lvaIsImplicitByRefLocal(unsigned lclNum) const;
    bool lvaIsLocalImplicitlyAccessedByRef(unsigned lclNum) const;

    // Returns true if this local var is a multireg struct
    bool lvaIsMultiregStruct(LclVarDsc* varDsc, bool isVararg);

    // If the local is a TYP_STRUCT, get/set a class handle describing it
    void lvaSetStruct(unsigned varNum, ClassLayout* layout, bool unsafeValueClsCheck);
    void lvaSetStruct(unsigned varNum, CORINFO_CLASS_HANDLE typeHnd, bool unsafeValueClsCheck);
    void lvaSetStructUsedAsVarArg(unsigned varNum);

    // If the local is TYP_REF, set or update the associated class information.
    void lvaSetClass(unsigned varNum, CORINFO_CLASS_HANDLE clsHnd, bool isExact = false);
    void lvaSetClass(unsigned varNum, GenTree* tree, CORINFO_CLASS_HANDLE stackHandle = nullptr);
    void lvaUpdateClass(unsigned varNum, CORINFO_CLASS_HANDLE clsHnd, bool isExact = false);
    void lvaUpdateClass(unsigned varNum, GenTree* tree, CORINFO_CLASS_HANDLE stackHandle = nullptr);

#define MAX_NumOfFieldsInPromotableStruct 4 // Maximum number of fields in promotable struct

    // Info about struct type fields.
    struct lvaStructFieldInfo
    {
        // Class handle for SIMD type recognition, see CORINFO_TYPE_LAYOUT_NODE
        // for more details on the restrictions.
        CORINFO_CLASS_HANDLE fldSIMDTypeHnd = NO_CLASS_HANDLE;
        uint8_t              fldOffset = 0;
        uint8_t              fldOrdinal = 0;
        var_types            fldType = TYP_UNDEF;
        unsigned             fldSize = 0;

#ifdef DEBUG
        // Field handle for diagnostic purposes only. See CORINFO_TYPE_LAYOUT_NODE.
        CORINFO_FIELD_HANDLE diagFldHnd = NO_FIELD_HANDLE;
#endif
    };

    // Info about a struct type, instances of which may be candidates for promotion.
    struct lvaStructPromotionInfo
    {
        CORINFO_CLASS_HANDLE typeHnd;
        bool                 canPromote;
        bool                 containsHoles;
        bool                 anySignificantPadding;
        bool                 fieldsSorted;
        unsigned char        fieldCnt;
        lvaStructFieldInfo   fields[MAX_NumOfFieldsInPromotableStruct];

        lvaStructPromotionInfo(CORINFO_CLASS_HANDLE typeHnd = nullptr)
            : typeHnd(typeHnd)
            , canPromote(false)
            , containsHoles(false)
            , anySignificantPadding(false)
            , fieldsSorted(false)
            , fieldCnt(0)
        {
        }
    };

    // This class is responsible for checking validity and profitability of struct promotion.
    // If it is both legal and profitable, then TryPromoteStructVar promotes the struct and initializes
    // necessary information for fgMorphStructField to use.
    class StructPromotionHelper
    {
    public:
        StructPromotionHelper(Compiler* compiler);

        bool CanPromoteStructType(CORINFO_CLASS_HANDLE typeHnd);
        bool TryPromoteStructVar(unsigned lclNum);
        void Clear()
        {
            structPromotionInfo.typeHnd = NO_CLASS_HANDLE;
        }

    private:
        bool CanPromoteStructVar(unsigned lclNum);
        bool ShouldPromoteStructVar(unsigned lclNum);
        void PromoteStructVar(unsigned lclNum);
        void SortStructFields();

        var_types TryPromoteValueClassAsPrimitive(CORINFO_TYPE_LAYOUT_NODE* treeNodes, size_t maxTreeNodes, size_t index);
        void AdvanceSubTree(CORINFO_TYPE_LAYOUT_NODE* treeNodes, size_t maxTreeNodes, size_t* index);

    private:
        Compiler*              compiler;
        lvaStructPromotionInfo structPromotionInfo;
    };

    StructPromotionHelper* structPromotionHelper;

    unsigned lvaGetFieldLocal(const LclVarDsc* varDsc, unsigned int fldOffset);
    lvaPromotionType lvaGetPromotionType(const LclVarDsc* varDsc);
    lvaPromotionType lvaGetPromotionType(unsigned varNum);
    lvaPromotionType lvaGetParentPromotionType(const LclVarDsc* varDsc);
    lvaPromotionType lvaGetParentPromotionType(unsigned varNum);
    bool lvaIsFieldOfDependentlyPromotedStruct(const LclVarDsc* varDsc);
    bool lvaIsGCTracked(const LclVarDsc* varDsc);

#if defined(FEATURE_SIMD)
    bool lvaMapSimd12ToSimd16(const LclVarDsc* varDsc)
    {
        assert(varDsc->lvType == TYP_SIMD12);

#if defined(TARGET_64BIT)
        assert(compMacOsArm64Abi() || varDsc->lvSize() == 16);
#endif // defined(TARGET_64BIT)

        // We make local variable SIMD12 types 16 bytes instead of just 12.
        // lvSize() will return 16 bytes for SIMD12, even for fields.
        // However, we can't do that mapping if the var is a dependently promoted struct field.
        // Such a field must remain its exact size within its parent struct unless it is a single
        // field *and* it is the only field in a struct of 16 bytes.
        if (varDsc->lvSize() != 16)
        {
            return false;
        }
        if (lvaIsFieldOfDependentlyPromotedStruct(varDsc))
        {
            LclVarDsc* parentVarDsc = lvaGetDesc(varDsc->lvParentLcl);
            return (parentVarDsc->lvFieldCnt == 1) && (parentVarDsc->lvSize() == 16);
        }
        return true;
    }
#endif // defined(FEATURE_SIMD)

    unsigned lvaGSSecurityCookie; // LclVar number
    bool     lvaTempsHaveLargerOffsetThanVars();

    // Returns "true" iff local variable "lclNum" is in SSA form.
    bool lvaInSsa(unsigned lclNum) const
    {
        return lvaGetDesc(lclNum)->lvInSsa;
    }

    unsigned lvaStubArgumentVar; // variable representing the secret stub argument coming in EAX

#if defined(FEATURE_EH_FUNCLETS)
    unsigned lvaPSPSym; // variable representing the PSPSym
#endif

    InlineInfo*     impInlineInfo; // Only present for inlinees
    InlineStrategy* m_inlineStrategy;

    InlineContext* compInlineContext; // Always present

    // The Compiler* that is the root of the inlining tree of which "this" is a member.
    Compiler* impInlineRoot();

#if defined(DEBUG)
    unsigned __int64 getInlineCycleCount()
    {
        return m_compCycles;
    }
#endif // defined(DEBUG)

    bool fgNoStructPromotion;      // Set to TRUE to turn off struct promotion for this method.
    bool fgNoStructParamPromotion; // Set to TRUE to turn off struct promotion for parameters this method.

    //=========================================================================
    //                          PROTECTED
    //=========================================================================

protected:
    //---------------- Local variable ref-counting ----------------------------

    void lvaMarkLclRefs(GenTree* tree, BasicBlock* block, Statement* stmt, bool isRecompute);
    bool IsDominatedByExceptionalEntry(BasicBlock* block);
    void SetVolatileHint(LclVarDsc* varDsc);

    // Keeps the mapping from SSA #'s to VN's for the implicit memory variables.
    SsaDefArray<SsaMemDef> lvMemoryPerSsaData;

public:
    // Returns the address of the per-Ssa data for memory at the given ssaNum (which is required
    // not to be the SsaConfig::RESERVED_SSA_NUM, which indicates that the variable is
    // not an SSA variable).
    SsaMemDef* GetMemoryPerSsaData(unsigned ssaNum)
    {
        return lvMemoryPerSsaData.GetSsaDef(ssaNum);
    }

    /*
    XXXXXXXXXXXXXXXXXXXXXXXXXXXXXXXXXXXXXXXXXXXXXXXXXXXXXXXXXXXXXXXXXXXXXXXXXXXXXXX
    XXXXXXXXXXXXXXXXXXXXXXXXXXXXXXXXXXXXXXXXXXXXXXXXXXXXXXXXXXXXXXXXXXXXXXXXXXXXXXX
    XX                                                                           XX
    XX                           Importer                                        XX
    XX                                                                           XX
    XX   Imports the given method and converts it to semantic trees              XX
    XX                                                                           XX
    XXXXXXXXXXXXXXXXXXXXXXXXXXXXXXXXXXXXXXXXXXXXXXXXXXXXXXXXXXXXXXXXXXXXXXXXXXXXXXX
    XXXXXXXXXXXXXXXXXXXXXXXXXXXXXXXXXXXXXXXXXXXXXXXXXXXXXXXXXXXXXXXXXXXXXXXXXXXXXXX
    */

private:
    // For prefixFlags
    enum
    {
        PREFIX_TAILCALL_EXPLICIT = 0x00000001, // call has "tail" IL prefix
        PREFIX_TAILCALL_IMPLICIT =
            0x00000002, // call is treated as having "tail" prefix even though there is no "tail" IL prefix
        PREFIX_TAILCALL    = PREFIX_TAILCALL_EXPLICIT | PREFIX_TAILCALL_IMPLICIT,
        PREFIX_VOLATILE    = 0x00000004,
        PREFIX_UNALIGNED   = 0x00000008,
        PREFIX_CONSTRAINED = 0x00000010,
        PREFIX_READONLY    = 0x00000020,

#ifdef DEBUG
        PREFIX_TAILCALL_STRESS = 0x00000040, // call doesn't "tail" IL prefix but is treated as explicit because of tail call stress
#endif
    };

    static void impValidateMemoryAccessOpcode(const BYTE* codeAddr, const BYTE* codeEndp, bool volatilePrefix);
    static OPCODE impGetNonPrefixOpcode(const BYTE* codeAddr, const BYTE* codeEndp);
    static GenTreeFlags impPrefixFlagsToIndirFlags(unsigned prefixFlags);
    static bool impOpcodeIsCallOpcode(OPCODE opcode);

public:
    void impInit();
    void impImport();
    void impFixPredLists();

    CORINFO_CLASS_HANDLE impGetRefAnyClass();
    CORINFO_CLASS_HANDLE impGetRuntimeArgumentHandle();
    CORINFO_CLASS_HANDLE impGetTypeHandleClass();
    CORINFO_CLASS_HANDLE impGetStringClass();
    CORINFO_CLASS_HANDLE impGetObjectClass();

    // Returns underlying type of handles returned by ldtoken instruction
    var_types GetRuntimeHandleUnderlyingType()
    {
        // RuntimeTypeHandle is backed by raw pointer on NativeAOT and by object reference on other runtimes
        return IsTargetAbi(CORINFO_NATIVEAOT_ABI) ? TYP_I_IMPL : TYP_REF;
    }

    void impDevirtualizeCall(GenTreeCall*            call,
                             CORINFO_RESOLVED_TOKEN* pResolvedToken,
                             CORINFO_METHOD_HANDLE*  method,
                             unsigned*               methodFlags,
                             CORINFO_CONTEXT_HANDLE* contextHandle,
                             CORINFO_CONTEXT_HANDLE* exactContextHandle,
                             bool                    isLateDevirtualization,
                             bool                    isExplicitTailCall,
                             IL_OFFSET               ilOffset = BAD_IL_OFFSET);

    bool impConsiderCallProbe(GenTreeCall* call, IL_OFFSET ilOffset);

    enum class GDVProbeType
    {
        None,
        ClassProfile,
        MethodProfile,
        MethodAndClassProfile,
    };

    GDVProbeType compClassifyGDVProbeType(GenTreeCall* call);

    //=========================================================================
    //                          PROTECTED
    //=========================================================================

protected:
    //-------------------- Stack manipulation ---------------------------------

    unsigned impStkSize; // Size of the full stack

#define SMALL_STACK_SIZE 16 // number of elements in impSmallStack

    struct SavedStack // used to save/restore stack contents.
    {
        unsigned    ssDepth; // number of values on stack
        StackEntry* ssTrees; // saved tree values
    };

    bool impIsPrimitive(CorInfoType type);
    bool impILConsumesAddr(const BYTE* codeAddr);

    void impResolveToken(const BYTE* addr, CORINFO_RESOLVED_TOKEN* pResolvedToken, CorInfoTokenKind kind);

    void impPushOnStack(GenTree* tree, typeInfo ti);
    StackEntry impPopStack();
    void impPopStack(unsigned n);
    StackEntry& impStackTop(unsigned n = 0);
    unsigned impStackHeight();

    void impSaveStackState(SavedStack* savePtr, bool copy);
    void impRestoreStackState(SavedStack* savePtr);

    GenTree* impImportLdvirtftn(GenTree* thisPtr, CORINFO_RESOLVED_TOKEN* pResolvedToken, CORINFO_CALL_INFO* pCallInfo);

    enum class BoxPatterns
    {
        None                  = 0,
        IsByRefLike           = 1,
        MakeInlineObservation = 2,
    };

    int impBoxPatternMatch(CORINFO_RESOLVED_TOKEN* pResolvedToken,
                           const BYTE*             codeAddr,
                           const BYTE*             codeEndp,
                           BoxPatterns             opts);
    void impImportAndPushBox(CORINFO_RESOLVED_TOKEN* pResolvedToken);

    void impImportNewObjArray(CORINFO_RESOLVED_TOKEN* pResolvedToken, CORINFO_CALL_INFO* pCallInfo);

    bool impCanPInvokeInline();
    bool impCanPInvokeInlineCallSite(BasicBlock* block);
    void impCheckForPInvokeCall(
        GenTreeCall* call, CORINFO_METHOD_HANDLE methHnd, CORINFO_SIG_INFO* sig, unsigned mflags, BasicBlock* block);
    GenTreeCall* impImportIndirectCall(CORINFO_SIG_INFO* sig, const DebugInfo& di = DebugInfo());
    void impPopArgsForUnmanagedCall(GenTreeCall* call, CORINFO_SIG_INFO* sig);

    void impInsertHelperCall(CORINFO_HELPER_DESC* helperCall);
    void impHandleAccessAllowed(CorInfoIsAccessAllowedResult result, CORINFO_HELPER_DESC* helperCall);
    void impHandleAccessAllowedInternal(CorInfoIsAccessAllowedResult result, CORINFO_HELPER_DESC* helperCall);

    var_types impImportCall(OPCODE                  opcode,
                            CORINFO_RESOLVED_TOKEN* pResolvedToken,
                            CORINFO_RESOLVED_TOKEN* pConstrainedResolvedToken, // Is this a "constrained." call on a
                                                                               // type parameter?
                            GenTree*           newobjThis,
                            int                prefixFlags,
                            CORINFO_CALL_INFO* callInfo,
                            IL_OFFSET          rawILOffset);

    CORINFO_CLASS_HANDLE impGetSpecialIntrinsicExactReturnType(GenTreeCall* call);

    GenTree* impFixupCallStructReturn(GenTreeCall* call, CORINFO_CLASS_HANDLE retClsHnd);

    GenTree* impFixupStructReturnType(GenTree* op);

#ifdef DEBUG
    var_types impImportJitTestLabelMark(int numArgs);
#endif // DEBUG

    GenTree* impInitClass(CORINFO_RESOLVED_TOKEN* pResolvedToken);

    GenTree* impImportStaticReadOnlyField(CORINFO_FIELD_HANDLE field, CORINFO_CLASS_HANDLE ownerCls);

    GenTree* impImportStaticFieldAddress(CORINFO_RESOLVED_TOKEN* pResolvedToken,
                                         CORINFO_ACCESS_FLAGS    access,
                                         CORINFO_FIELD_INFO*     pFieldInfo,
                                         var_types               lclTyp,
                                         GenTreeFlags*           pIndirFlags,
                                         bool*                   pIsHoistable = nullptr);
    void impAnnotateFieldIndir(GenTreeIndir* indir);

    static void impBashVarAddrsToI(GenTree* tree1, GenTree* tree2 = nullptr);

    GenTree* impImplicitIorI4Cast(GenTree* tree, var_types dstTyp, bool zeroExtend = false);

    GenTree* impImplicitR4orR8Cast(GenTree* tree, var_types dstTyp);

    void impImportLeave(BasicBlock* block);
    void impResetLeaveBlock(BasicBlock* block, unsigned jmpAddr);
    GenTree* impTypeIsAssignable(GenTree* typeTo, GenTree* typeFrom);

    // Mirrors StringComparison.cs
    enum StringComparison
    {
        Ordinal           = 4,
        OrdinalIgnoreCase = 5
    };
    enum StringComparisonJoint
    {
        Eq,  // (d1 == cns1) && (s2 == cns2)
        Xor, // (d1 ^ cns1) | (s2 ^ cns2)
    };
    GenTree* impStringEqualsOrStartsWith(bool startsWith, CORINFO_SIG_INFO* sig, unsigned methodFlags);
    GenTree* impSpanEqualsOrStartsWith(bool startsWith, CORINFO_SIG_INFO* sig, unsigned methodFlags);
    GenTree* impExpandHalfConstEquals(GenTreeLclVarCommon*   data,
                                      GenTree*         lengthFld,
                                      bool             checkForNull,
                                      bool             startsWith,
                                      WCHAR*           cnsData,
                                      int              len,
                                      int              dataOffset,
                                      StringComparison cmpMode);
    GenTree* impCreateCompareInd(GenTreeLclVarCommon*        obj,
                                 var_types             type,
                                 ssize_t               offset,
                                 ssize_t               value,
                                 StringComparison      ignoreCase,
                                 StringComparisonJoint joint = Eq);
    GenTree* impExpandHalfConstEqualsSWAR(
        GenTreeLclVarCommon* data, WCHAR* cns, int len, int dataOffset, StringComparison cmpMode);
    GenTree* impExpandHalfConstEqualsSIMD(
        GenTreeLclVarCommon* data, WCHAR* cns, int len, int dataOffset, StringComparison cmpMode);
    GenTreeStrCon* impGetStrConFromSpan(GenTree* span);

    GenTree* impIntrinsic(GenTree*                newobjThis,
                          CORINFO_CLASS_HANDLE    clsHnd,
                          CORINFO_METHOD_HANDLE   method,
                          CORINFO_SIG_INFO*       sig,
                          unsigned                methodFlags,
                          CORINFO_RESOLVED_TOKEN* pResolvedToken,
                          bool                    readonlyCall,
                          bool                    tailCall,
                          bool                    callvirt,
                          CORINFO_RESOLVED_TOKEN* pContstrainedResolvedToken,
                          CORINFO_THIS_TRANSFORM  constraintCallThisTransform,
                          NamedIntrinsic*         pIntrinsicName,
                          bool*                   isSpecialIntrinsic = nullptr);
    GenTree* impMathIntrinsic(CORINFO_METHOD_HANDLE method,
                              CORINFO_SIG_INFO*     sig,
                              var_types             callType,
                              NamedIntrinsic        intrinsicName,
                              bool                  tailCall);
    GenTree* impMinMaxIntrinsic(CORINFO_METHOD_HANDLE method,
                                CORINFO_SIG_INFO*     sig,
                                CorInfoType           callJitType,
                                NamedIntrinsic        intrinsicName,
                                bool                  tailCall,
                                bool                  isMax,
                                bool                  isMagnitude,
                                bool                  isNumber);
    NamedIntrinsic lookupNamedIntrinsic(CORINFO_METHOD_HANDLE method);
    NamedIntrinsic lookupPrimitiveFloatNamedIntrinsic(CORINFO_METHOD_HANDLE method, const char* methodName);
    NamedIntrinsic lookupPrimitiveIntNamedIntrinsic(CORINFO_METHOD_HANDLE method, const char* methodName);
    GenTree* impUnsupportedNamedIntrinsic(unsigned              helper,
                                          CORINFO_METHOD_HANDLE method,
                                          CORINFO_SIG_INFO*     sig,
                                          bool                  mustExpand);

    GenTree* impSRCSUnsafeIntrinsic(NamedIntrinsic        intrinsic,
                                    CORINFO_CLASS_HANDLE  clsHnd,
                                    CORINFO_METHOD_HANDLE method,
                                    CORINFO_SIG_INFO*     sig,
        CORINFO_RESOLVED_TOKEN* pResolvedToken);

    GenTree* impPrimitiveNamedIntrinsic(NamedIntrinsic        intrinsic,
                                        CORINFO_CLASS_HANDLE  clsHnd,
                                        CORINFO_METHOD_HANDLE method,
                                        CORINFO_SIG_INFO*     sig);

#ifdef FEATURE_HW_INTRINSICS
    GenTree* impHWIntrinsic(NamedIntrinsic        intrinsic,
                            CORINFO_CLASS_HANDLE  clsHnd,
                            CORINFO_METHOD_HANDLE method,
                            CORINFO_SIG_INFO*     sig,
                            bool                  mustExpand);
    GenTree* impSimdAsHWIntrinsic(NamedIntrinsic        intrinsic,
                                  CORINFO_CLASS_HANDLE  clsHnd,
                                  CORINFO_METHOD_HANDLE method,
                                  CORINFO_SIG_INFO*     sig,
                                  GenTree*              newobjThis);

protected:
    bool compSupportsHWIntrinsic(CORINFO_InstructionSet isa);

    GenTree* impSimdAsHWIntrinsicSpecial(NamedIntrinsic       intrinsic,
                                         CORINFO_CLASS_HANDLE clsHnd,
                                         CORINFO_SIG_INFO*    sig,
                                         var_types            retType,
                                         CorInfoType          simdBaseJitType,
                                         unsigned             simdSize,
                                         GenTree*             newobjThis);

    GenTree* impSpecialIntrinsic(NamedIntrinsic        intrinsic,
                                 CORINFO_CLASS_HANDLE  clsHnd,
                                 CORINFO_METHOD_HANDLE method,
                                 CORINFO_SIG_INFO*     sig,
                                 CorInfoType           simdBaseJitType,
                                 var_types             retType,
                                 unsigned              simdSize);

    GenTree* getArgForHWIntrinsic(var_types            argType,
                                  CORINFO_CLASS_HANDLE argClass,
                                  bool                 expectAddr = false,
                                  GenTree*             newobjThis = nullptr);
    GenTree* impNonConstFallback(NamedIntrinsic intrinsic, var_types simdType, CorInfoType simdBaseJitType);
    GenTree* addRangeCheckIfNeeded(
        NamedIntrinsic intrinsic, GenTree* immOp, bool mustExpand, int immLowerBound, int immUpperBound);
    GenTree* addRangeCheckForHWIntrinsic(GenTree* immOp, int immLowerBound, int immUpperBound);

#endif // FEATURE_HW_INTRINSICS
    GenTree* impArrayAccessIntrinsic(CORINFO_CLASS_HANDLE clsHnd,
                                     CORINFO_SIG_INFO*    sig,
                                     int                  memberRef,
                                     bool                 readonlyCall,
                                     NamedIntrinsic       intrinsicName);
    GenTree* impInitializeArrayIntrinsic(CORINFO_SIG_INFO* sig);
    GenTree* impCreateSpanIntrinsic(CORINFO_SIG_INFO* sig);

    GenTree* impKeepAliveIntrinsic(GenTree* objToKeepAlive);

    GenTree* impMethodPointer(CORINFO_RESOLVED_TOKEN* pResolvedToken, CORINFO_CALL_INFO* pCallInfo);

    GenTree* impTransformThis(GenTree*                thisPtr,
                              CORINFO_RESOLVED_TOKEN* pConstrainedResolvedToken,
                              CORINFO_THIS_TRANSFORM  transform);

    //----------------- Manipulating the trees and stmts ----------------------

    Statement* impStmtList; // Statements for the BB being imported.
    Statement* impLastStmt; // The last statement for the current BB.

public:
    static const unsigned CHECK_SPILL_ALL  = static_cast<unsigned>(-1);
    static const unsigned CHECK_SPILL_NONE = static_cast<unsigned>(-2);

    void impBeginTreeList();
    void impEndTreeList(BasicBlock* block, Statement* firstStmt, Statement* lastStmt);
    void impEndTreeList(BasicBlock* block);
    void impAppendStmtCheck(Statement* stmt, unsigned chkLevel);
    void impAppendStmt(Statement* stmt, unsigned chkLevel, bool checkConsumedDebugInfo = true);
    void impAppendStmt(Statement* stmt);
    void impInsertStmtBefore(Statement* stmt, Statement* stmtBefore);
    Statement* impAppendTree(GenTree* tree, unsigned chkLevel, const DebugInfo& di, bool checkConsumedDebugInfo = true);
    void impStoreTemp(unsigned         lclNum,
                      GenTree*         val,
                      unsigned         curLevel,
                      Statement**      pAfterStmt = nullptr,
                      const DebugInfo& di         = DebugInfo(),
                      BasicBlock*      block      = nullptr);
    Statement* impExtractLastStmt();
    GenTree* impCloneExpr(GenTree*             tree,
                          GenTree**            clone,
                          unsigned             curLevel,
                          Statement** pAfterStmt DEBUGARG(const char* reason));
    GenTree* impStoreStruct(GenTree*         store,
                             unsigned         curLevel,
                             Statement**      pAfterStmt = nullptr,
                             const DebugInfo& di         = DebugInfo(),
                             BasicBlock*      block      = nullptr);
    GenTree* impStoreStructPtr(GenTree* destAddr, GenTree* value, unsigned curLevel);

    GenTree* impGetNodeAddr(GenTree* val, unsigned curLevel, GenTreeFlags* pDerefFlags);

    var_types impNormStructType(CORINFO_CLASS_HANDLE structHnd, CorInfoType* simdBaseJitType = nullptr);

    GenTree* impNormStructVal(GenTree* structVal, unsigned curLevel);

    GenTree* impTokenToHandle(CORINFO_RESOLVED_TOKEN* pResolvedToken,
                              bool*                   pRuntimeLookup    = nullptr,
                              bool                    mustRestoreHandle = false,
                              bool                    importParent      = false);

    GenTree* impParentClassTokenToHandle(CORINFO_RESOLVED_TOKEN* pResolvedToken,
                                         bool*                   pRuntimeLookup    = nullptr,
                                         bool                    mustRestoreHandle = false)
    {
        return impTokenToHandle(pResolvedToken, pRuntimeLookup, mustRestoreHandle, true);
    }

    GenTree* impLookupToTree(CORINFO_RESOLVED_TOKEN* pResolvedToken,
                             CORINFO_LOOKUP*         pLookup,
                             GenTreeFlags            flags,
                             void*                   compileTimeHandle);

    GenTree* getRuntimeContextTree(CORINFO_RUNTIME_LOOKUP_KIND kind);

    GenTree* impRuntimeLookupToTree(CORINFO_RESOLVED_TOKEN* pResolvedToken,
                                    CORINFO_LOOKUP*         pLookup,
                                    void*                   compileTimeHandle);

    GenTree* impReadyToRunLookupToTree(CORINFO_CONST_LOOKUP* pLookup, GenTreeFlags flags, void* compileTimeHandle);

    GenTreeCall* impReadyToRunHelperToTree(CORINFO_RESOLVED_TOKEN* pResolvedToken,
                                           CorInfoHelpFunc         helper,
                                           var_types               type,
                                           CORINFO_LOOKUP_KIND*    pGenericLookupKind = nullptr,
                                           GenTree*                arg1               = nullptr);

    bool impIsCastHelperEligibleForClassProbe(GenTree* tree);
    bool impIsCastHelperMayHaveProfileData(CorInfoHelpFunc helper);

    GenTree* impCastClassOrIsInstToTree(
        GenTree* op1, GenTree* op2, CORINFO_RESOLVED_TOKEN* pResolvedToken, bool isCastClass, IL_OFFSET ilOffset);

    GenTree* impOptimizeCastClassOrIsInst(GenTree* op1, CORINFO_RESOLVED_TOKEN* pResolvedToken, bool isCastClass);

    bool VarTypeIsMultiByteAndCanEnreg(var_types                type,
                                       CORINFO_CLASS_HANDLE     typeClass,
                                       unsigned*                typeSize,
                                       bool                     forReturn,
                                       bool                     isVarArg,
                                       CorInfoCallConvExtension callConv);

    bool IsIntrinsicImplementedByUserCall(NamedIntrinsic intrinsicName);
    bool IsTargetIntrinsic(NamedIntrinsic intrinsicName);
    bool IsMathIntrinsic(NamedIntrinsic intrinsicName);
    bool IsMathIntrinsic(GenTree* tree);

private:
    //----------------- Importing the method ----------------------------------

    CORINFO_CONTEXT_HANDLE impTokenLookupContextHandle; // The context used for looking up tokens.

#ifdef DEBUG
    unsigned    impCurOpcOffs;
    const char* impCurOpcName;
    bool        impNestedStackSpill;

    // For displaying instrs with generated native code (-n:B)
    Statement* impLastILoffsStmt; // oldest stmt added for which we did not call SetLastILOffset().
    void       impNoteLastILoffs();
#endif

    // Debug info of current statement being imported. It gets set to contain
    // no IL location (!impCurStmtDI.GetLocation().IsValid) after it has been
    // set in the appended trees. Then it gets updated at IL instructions for
    // which we have to report mapping info.
    // It will always contain the current inline context.
    DebugInfo impCurStmtDI;

    DebugInfo impCreateDIWithCurrentStackInfo(IL_OFFSET offs, bool isCall);
    void impCurStmtOffsSet(IL_OFFSET offs);

    void impNoteBranchOffs();

    unsigned impInitBlockLineInfo();

    bool impIsThis(GenTree* obj);

    void impPopCallArgs(CORINFO_SIG_INFO* sig, GenTreeCall* call);

public:
    static bool impCheckImplicitArgumentCoercion(var_types sigType, var_types nodeType);

private:
    void impPopReverseCallArgs(CORINFO_SIG_INFO* sig, GenTreeCall* call, unsigned skipReverseCount);

    //---------------- Spilling the importer stack ----------------------------

    // The maximum number of bytes of IL processed without clean stack state.
    // It allows to limit the maximum tree size and depth.
    static const unsigned MAX_TREE_SIZE = 200;
    bool impCanSpillNow(OPCODE prevOpcode);

    struct PendingDsc
    {
        PendingDsc* pdNext;
        BasicBlock* pdBB;
        SavedStack  pdSavedStack;
    };

    PendingDsc* impPendingList; // list of BBs currently waiting to be imported.
    PendingDsc* impPendingFree; // Freed up dscs that can be reused

    // We keep a byte-per-block map (dynamically extended) in the top-level Compiler object of a compilation.
    JitExpandArray<BYTE> impPendingBlockMembers;

    // Return the byte for "b" (allocating/extending impPendingBlockMembers if necessary.)
    // Operates on the map in the top-level ancestor.
    BYTE impGetPendingBlockMember(BasicBlock* blk)
    {
        return impInlineRoot()->impPendingBlockMembers.Get(blk->bbInd());
    }

    // Set the byte for "b" to "val" (allocating/extending impPendingBlockMembers if necessary.)
    // Operates on the map in the top-level ancestor.
    void impSetPendingBlockMember(BasicBlock* blk, BYTE val)
    {
        impInlineRoot()->impPendingBlockMembers.Set(blk->bbInd(), val);
    }

    bool impCanReimport;

    bool impSpillStackEntry(unsigned level,
                            unsigned varNum
#ifdef DEBUG
                            ,
                            bool        bAssertOnRecursion,
                            const char* reason
#endif
                            );

    void impSpillStackEnsure(bool spillLeaves = false);
    void impEvalSideEffects();
    void impSpillSpecialSideEff();
    void impSpillSideEffect(bool spillGlobEffects, unsigned chkLevel DEBUGARG(const char* reason));
    void impSpillSideEffects(bool spillGlobEffects, unsigned chkLevel DEBUGARG(const char* reason));
    void impSpillLclRefs(unsigned lclNum, unsigned chkLevel);

    BasicBlock* impPushCatchArgOnStack(BasicBlock* hndBlk, CORINFO_CLASS_HANDLE clsHnd, bool isSingleBlockFilter);

    bool impBlockIsInALoop(BasicBlock* block);
    void impImportBlockCode(BasicBlock* block);

    void impReimportMarkBlock(BasicBlock* block);

    void impVerifyEHBlock(BasicBlock* block);

    void impImportBlockPending(BasicBlock* block);

    // Similar to impImportBlockPending, but assumes that block has already been imported once and is being
    // reimported for some reason.  It specifically does *not* look at verCurrentState to set the EntryState
    // for the block, but instead, just re-uses the block's existing EntryState.
    void impReimportBlockPending(BasicBlock* block);

    var_types impGetByRefResultType(genTreeOps oper, bool fUnsigned, GenTree** pOp1, GenTree** pOp2);

    void impImportBlock(BasicBlock* block);

    // Assumes that "block" is a basic block that completes with a non-empty stack. We will assign the values
    // on the stack to local variables (the "spill temp" variables). The successor blocks will assume that
    // its incoming stack contents are in those locals. This requires "block" and its successors to agree on
    // the variables that will be used -- and for all the predecessors of those successors, and the
    // successors of those predecessors, etc. Call such a set of blocks closed under alternating
    // successor/predecessor edges a "spill clique." A block is a "predecessor" or "successor" member of the
    // clique (or, conceivably, both). Each block has a specified sequence of incoming and outgoing spill
    // temps. If "block" already has its outgoing spill temps assigned (they are always a contiguous series
    // of local variable numbers, so we represent them with the base local variable number), returns that.
    // Otherwise, picks a set of spill temps, and propagates this choice to all blocks in the spill clique of
    // which "block" is a member (asserting, in debug mode, that no block in this clique had its spill temps
    // chosen already. More precisely, that the incoming or outgoing spill temps are not chosen, depending
    // on which kind of member of the clique the block is).
    unsigned impGetSpillTmpBase(BasicBlock* block);

    // Assumes that "block" is a basic block that completes with a non-empty stack. We have previously
    // assigned the values on the stack to local variables (the "spill temp" variables). The successor blocks
    // will assume that its incoming stack contents are in those locals. This requires "block" and its
    // successors to agree on the variables and their types that will be used.  The CLI spec allows implicit
    // conversions between 'int' and 'native int' or 'float' and 'double' stack types. So one predecessor can
    // push an int and another can push a native int.  For 64-bit we have chosen to implement this by typing
    // the "spill temp" as native int, and then importing (or re-importing as needed) so that all the
    // predecessors in the "spill clique" push a native int (sign-extending if needed), and all the
    // successors receive a native int. Similarly float and double are unified to double.
    // This routine is called after a type-mismatch is detected, and it will walk the spill clique to mark
    // blocks for re-importation as appropriate (both successors, so they get the right incoming type, and
    // predecessors, so they insert an upcast if needed).
    void impReimportSpillClique(BasicBlock* block);

    // When we compute a "spill clique" (see above) these byte-maps are allocated to have a byte per basic
    // block, and represent the predecessor and successor members of the clique currently being computed.
    // *** Access to these will need to be locked in a parallel compiler.
    JitExpandArray<BYTE> impSpillCliquePredMembers;
    JitExpandArray<BYTE> impSpillCliqueSuccMembers;

    enum SpillCliqueDir
    {
        SpillCliquePred,
        SpillCliqueSucc
    };

    // Abstract class for receiving a callback while walking a spill clique
    class SpillCliqueWalker
    {
    public:
        virtual void Visit(SpillCliqueDir predOrSucc, BasicBlock* blk) = 0;
    };

    // This class is used for setting the bbStkTempsIn and bbStkTempsOut on the blocks within a spill clique
    class SetSpillTempsBase : public SpillCliqueWalker
    {
        unsigned m_baseTmp;

    public:
        SetSpillTempsBase(unsigned baseTmp) : m_baseTmp(baseTmp)
        {
        }
        virtual void Visit(SpillCliqueDir predOrSucc, BasicBlock* blk);
    };

    // This class is used for implementing impReimportSpillClique part on each block within the spill clique
    class ReimportSpillClique : public SpillCliqueWalker
    {
        Compiler* m_pComp;

    public:
        ReimportSpillClique(Compiler* pComp) : m_pComp(pComp)
        {
        }
        virtual void Visit(SpillCliqueDir predOrSucc, BasicBlock* blk);
    };

    // This is the heart of the algorithm for walking spill cliques. It invokes callback->Visit for each
    // predecessor or successor within the spill clique
    void impWalkSpillCliqueFromPred(BasicBlock* pred, SpillCliqueWalker* callback);

    // For a BasicBlock that has already been imported, the EntryState has an array of GenTrees for the
    // incoming locals. This walks that list an resets the types of the GenTrees to match the types of
    // the VarDscs. They get out of sync when we have int/native int issues (see impReimportSpillClique).
    void impRetypeEntryStateTemps(BasicBlock* blk);

    BYTE impSpillCliqueGetMember(SpillCliqueDir predOrSucc, BasicBlock* blk);
    void impSpillCliqueSetMember(SpillCliqueDir predOrSucc, BasicBlock* blk, BYTE val);

    GenTreeLclVar* impCreateLocalNode(unsigned lclNum DEBUGARG(IL_OFFSET offset));
    void impLoadVar(unsigned lclNum, IL_OFFSET offset);
    void impLoadArg(unsigned ilArgNum, IL_OFFSET offset);
    void impLoadLoc(unsigned ilLclNum, IL_OFFSET offset);
    bool impReturnInstruction(int prefixFlags, OPCODE& opcode);
    void impPoisonImplicitByrefsBeforeReturn();

    // A free list of linked list nodes used to represent to-do stacks of basic blocks.
    struct BlockListNode
    {
        BasicBlock*    m_blk;
        BlockListNode* m_next;
        BlockListNode(BasicBlock* blk, BlockListNode* next = nullptr) : m_blk(blk), m_next(next)
        {
        }
        void* operator new(size_t sz, Compiler* comp);
    };
    BlockListNode* impBlockListNodeFreeList;

    void FreeBlockListNode(BlockListNode* node);

    var_types mangleVarArgsType(var_types type);

    regNumber getCallArgIntRegister(regNumber floatReg);
    regNumber getCallArgFloatRegister(regNumber intReg);

    static unsigned jitTotalMethodCompiled;

#ifdef DEBUG
    static LONG jitNestingLevel;
#endif // DEBUG

    static bool impIsInvariant(const GenTree* tree);
    static bool impIsAddressInLocal(const GenTree* tree, GenTree** lclVarTreeOut = nullptr);

    void impMakeDiscretionaryInlineObservations(InlineInfo* pInlineInfo, InlineResult* inlineResult);

    // STATIC inlining decision based on the IL code.
    void impCanInlineIL(CORINFO_METHOD_HANDLE fncHandle,
                        CORINFO_METHOD_INFO*  methInfo,
                        bool                  forceInline,
                        InlineResult*         inlineResult);

    void impCheckCanInline(GenTreeCall*           call,
                           uint8_t                candidateIndex,
                           CORINFO_METHOD_HANDLE  fncHandle,
                           unsigned               methAttr,
                           CORINFO_CONTEXT_HANDLE exactContextHnd,
                           InlineCandidateInfo**  ppInlineCandidateInfo,
                           InlineResult*          inlineResult);

    void impInlineRecordArgInfo(InlineInfo* pInlineInfo, CallArg* arg, unsigned argNum, InlineResult* inlineResult);

    void impInlineInitVars(InlineInfo* pInlineInfo);

    unsigned impInlineFetchLocal(unsigned lclNum DEBUGARG(const char* reason));

    GenTree* impInlineFetchArg(unsigned lclNum, InlArgInfo* inlArgInfo, InlLclVarInfo* lclTypeInfo);

    bool impInlineIsThis(GenTree* tree, InlArgInfo* inlArgInfo);

    bool impInlineIsGuaranteedThisDerefBeforeAnySideEffects(GenTree*    additionalTree,
                                                            CallArgs*   additionalCallArgs,
                                                            GenTree*    dereferencedAddress,
                                                            InlArgInfo* inlArgInfo);

    void impMarkInlineCandidate(GenTree*               call,
                                CORINFO_CONTEXT_HANDLE exactContextHnd,
                                bool                   exactContextNeedsRuntimeLookup,
                                CORINFO_CALL_INFO*     callInfo,
                                IL_OFFSET              ilOffset);

    void impMarkInlineCandidateHelper(GenTreeCall*           call,
                                      uint8_t                candidateIndex,
                                      CORINFO_CONTEXT_HANDLE exactContextHnd,
                                      bool                   exactContextNeedsRuntimeLookup,
                                      CORINFO_CALL_INFO*     callInfo,
                                      IL_OFFSET              ilOffset,
                                      InlineResult*          inlineResult);

    bool impTailCallRetTypeCompatible(bool                     allowWidening,
                                      var_types                callerRetType,
                                      CORINFO_CLASS_HANDLE     callerRetTypeClass,
                                      CorInfoCallConvExtension callerCallConv,
                                      var_types                calleeRetType,
                                      CORINFO_CLASS_HANDLE     calleeRetTypeClass,
                                      CorInfoCallConvExtension calleeCallConv);

    bool impIsTailCallILPattern(
        bool tailPrefixed, OPCODE curOpcode, const BYTE* codeAddrOfNextOpcode, const BYTE* codeEnd, bool isRecursive);

    bool impIsImplicitTailCallCandidate(
        OPCODE curOpcode, const BYTE* codeAddrOfNextOpcode, const BYTE* codeEnd, int prefixFlags, bool isRecursive);

    bool impIsClassExact(CORINFO_CLASS_HANDLE classHnd);
    bool impCanSkipCovariantStoreCheck(GenTree* value, GenTree* array);

    methodPointerInfo* impAllocateMethodPointerInfo(const CORINFO_RESOLVED_TOKEN& token, mdToken tokenConstrained);

    /*
    XXXXXXXXXXXXXXXXXXXXXXXXXXXXXXXXXXXXXXXXXXXXXXXXXXXXXXXXXXXXXXXXXXXXXXXXXXXXXXX
    XXXXXXXXXXXXXXXXXXXXXXXXXXXXXXXXXXXXXXXXXXXXXXXXXXXXXXXXXXXXXXXXXXXXXXXXXXXXXXX
    XX                                                                           XX
    XX                           FlowGraph                                       XX
    XX                                                                           XX
    XX   Info about the basic-blocks, their contents and the flow analysis       XX
    XX                                                                           XX
    XXXXXXXXXXXXXXXXXXXXXXXXXXXXXXXXXXXXXXXXXXXXXXXXXXXXXXXXXXXXXXXXXXXXXXXXXXXXXXX
    XXXXXXXXXXXXXXXXXXXXXXXXXXXXXXXXXXXXXXXXXXXXXXXXXXXXXXXXXXXXXXXXXXXXXXXXXXXXXXX
    */

public:
    BasicBlock* fgFirstBB;        // Beginning of the basic block list
    BasicBlock* fgLastBB;         // End of the basic block list
    BasicBlock* fgFirstColdBlock; // First block to be placed in the cold section
    BasicBlock* fgEntryBB;        // For OSR, the original method's entry point
    BasicBlock* fgOSREntryBB;     // For OSR, the logical entry point (~ patchpoint)
#if defined(FEATURE_EH_FUNCLETS)
    BasicBlock* fgFirstFuncletBB; // First block of outlined funclets (to allow block insertion before the funclets)
#endif
    BasicBlock* fgFirstBBScratch;   // Block inserted for initialization stuff. Is nullptr if no such block has been
                                    // created.
    BasicBlockList* fgReturnBlocks; // list of BBJ_RETURN blocks
    unsigned        fgEdgeCount;    // # of control flow edges between the BBs
    unsigned        fgBBcount;      // # of BBs in the method (in the linked list that starts with fgFirstBB)
#ifdef DEBUG
    unsigned                     fgBBcountAtCodegen; // # of BBs in the method at the start of codegen
    jitstd::vector<BasicBlock*>* fgBBOrder;          // ordered vector of BBs
#endif
    unsigned     fgBBNumMax;           // The max bbNum that has been assigned to basic blocks
    unsigned     fgDomBBcount;         // # of BBs for which we have dominator and reachability information
    BasicBlock** fgBBReversePostorder; // Blocks in reverse postorder
<<<<<<< HEAD
    FlowGraphDfsTree* m_dfs;
=======

    FlowGraphDfsTree* m_dfsTree;
    // The next members are annotations on the flow graph used during the
    // optimization phases. They are invalidated once RBO runs and modifies the
    // flow graph.
>>>>>>> d2d5bc97
    FlowGraphNaturalLoops* m_loops;
    struct LoopDsc;
    LoopDsc** m_newToOldLoop;
    FlowGraphNaturalLoop** m_oldToNewLoop;
<<<<<<< HEAD
=======
    LoopSideEffects* m_loopSideEffects;
    BlockToNaturalLoopMap* m_blockToLoop;
    // Dominator tree used by SSA construction and copy propagation (the two are expected to use the same tree
    // in order to avoid the need for SSA reconstruction and an "out of SSA" phase).
    FlowGraphDominatorTree* fgSsaDomTree;
>>>>>>> d2d5bc97

    // After the dominance tree is computed, we cache a DFS preorder number and DFS postorder number to compute
    // dominance queries in O(1). fgDomTreePreOrder and fgDomTreePostOrder are arrays giving the block's preorder and
    // postorder number, respectively. The arrays are indexed by basic block number. (Note that blocks are numbered
    // starting from one. Thus, we always waste element zero. This makes debugging easier and makes the code less likely
    // to suffer from bugs stemming from forgetting to add or subtract one from the block number to form an array
    // index). The arrays are of size fgBBNumMax + 1.
    unsigned* fgDomTreePreOrder;
    unsigned* fgDomTreePostOrder;

    bool fgBBVarSetsInited;

    // Track how many artificial ref counts we've added to fgEntryBB (for OSR)
    unsigned fgEntryBBExtraRefs;

    // Allocate array like T* a = new T[fgBBNumMax + 1];
    // Using helper so we don't keep forgetting +1.
    template <typename T>
    T* fgAllocateTypeForEachBlk(CompMemKind cmk = CMK_Unknown)
    {
        return getAllocator(cmk).allocate<T>(fgBBNumMax + 1);
    }

    // BlockSets are relative to a specific set of BasicBlock numbers. If that changes
    // (if the blocks are renumbered), this changes. BlockSets from different epochs
    // cannot be meaningfully combined. Note that new blocks can be created with higher
    // block numbers without changing the basic block epoch. These blocks *cannot*
    // participate in a block set until the blocks are all renumbered, causing the epoch
    // to change. This is useful if continuing to use previous block sets is valuable.
    // If the epoch is zero, then it is uninitialized, and block sets can't be used.
    unsigned fgCurBBEpoch;

    unsigned GetCurBasicBlockEpoch()
    {
        return fgCurBBEpoch;
    }

    // The number of basic blocks in the current epoch. When the blocks are renumbered,
    // this is fgBBcount. As blocks are added, fgBBcount increases, fgCurBBEpochSize remains
    // the same, until a new BasicBlock epoch is created, such as when the blocks are all renumbered.
    unsigned fgCurBBEpochSize;

    // The number of "size_t" elements required to hold a bitset large enough for fgCurBBEpochSize
    // bits. This is precomputed to avoid doing math every time BasicBlockBitSetTraits::GetArrSize() is called.
    unsigned fgBBSetCountInSizeTUnits;

    void NewBasicBlockEpoch()
    {
        INDEBUG(unsigned oldEpochArrSize = fgBBSetCountInSizeTUnits);

        // We have a new epoch. Compute and cache the size needed for new BlockSets.
        fgCurBBEpoch++;
        fgCurBBEpochSize = fgBBNumMax + 1;
        fgBBSetCountInSizeTUnits =
            roundUp(fgCurBBEpochSize, (unsigned)(sizeof(size_t) * 8)) / unsigned(sizeof(size_t) * 8);

#ifdef DEBUG
        // All BlockSet objects are now invalid!
        fgReachabilitySetsValid = false; // the bbReach sets are now invalid!
        fgEnterBlksSetValid     = false; // the fgEnterBlks set is now invalid!

        if (verbose)
        {
            unsigned epochArrSize = BasicBlockBitSetTraits::GetArrSize(this);
            printf("\nNew BlockSet epoch %d, # of blocks (including unused BB00): %u, bitset array size: %u (%s)",
                   fgCurBBEpoch, fgCurBBEpochSize, epochArrSize, (epochArrSize <= 1) ? "short" : "long");
            if ((fgCurBBEpoch != 1) && ((oldEpochArrSize <= 1) != (epochArrSize <= 1)))
            {
                // If we're not just establishing the first epoch, and the epoch array size has changed such that we're
                // going to change our bitset representation from short (just a size_t bitset) to long (a pointer to an
                // array of size_t bitsets), then print that out.
                printf("; NOTE: BlockSet size was previously %s!", (oldEpochArrSize <= 1) ? "short" : "long");
            }
            printf("\n");
        }
#endif // DEBUG
    }

    void EnsureBasicBlockEpoch()
    {
        if (fgCurBBEpochSize != fgBBNumMax + 1)
        {
            NewBasicBlockEpoch();
        }
    }

    bool fgEnsureFirstBBisScratch();
    bool fgFirstBBisScratch();
    bool fgBBisScratch(BasicBlock* block);

    void fgExtendEHRegionBefore(BasicBlock* block);
    void fgExtendEHRegionAfter(BasicBlock* block);

    BasicBlock* fgNewBBbefore(BBjumpKinds jumpKind, BasicBlock* block, bool extendRegion, BasicBlock* jumpDest = nullptr);

    BasicBlock* fgNewBBafter(BBjumpKinds jumpKind, BasicBlock* block, bool extendRegion, BasicBlock* jumpDest = nullptr);

    BasicBlock* fgNewBBFromTreeAfter(BBjumpKinds jumpKind, BasicBlock* block, GenTree* tree, DebugInfo& debugInfo, BasicBlock* jumpDest = nullptr, bool updateSideEffects = false);

    BasicBlock* fgNewBBinRegion(BBjumpKinds jumpKind,
                                unsigned    tryIndex,
                                unsigned    hndIndex,
                                BasicBlock* nearBlk,
                                BasicBlock* jumpDest    = nullptr,
                                bool        putInFilter = false,
                                bool        runRarely   = false,
                                bool        insertAtEnd = false);

    BasicBlock* fgNewBBinRegion(BBjumpKinds jumpKind,
                                BasicBlock* srcBlk,
                                BasicBlock* jumpDest    = nullptr,
                                bool        runRarely   = false,
                                bool        insertAtEnd = false);

    BasicBlock* fgNewBBinRegion(BBjumpKinds jumpKind, BasicBlock* jumpDest = nullptr);

    BasicBlock* fgNewBBinRegionWorker(BBjumpKinds jumpKind,
                                      BasicBlock* afterBlk,
                                      unsigned    xcptnIndex,
                                      bool        putInTryRegion,
                                      BasicBlock* jumpDest = nullptr);

    void fgInsertBBbefore(BasicBlock* insertBeforeBlk, BasicBlock* newBlk);
    void fgInsertBBafter(BasicBlock* insertAfterBlk, BasicBlock* newBlk);
    void fgUnlinkBlock(BasicBlock* block);
    void fgUnlinkBlockForRemoval(BasicBlock* block);

#ifdef FEATURE_JIT_METHOD_PERF
    unsigned fgMeasureIR();
#endif // FEATURE_JIT_METHOD_PERF

    bool fgModified;             // True if the flow graph has been modified recently
    bool fgPredsComputed;        // Have we computed the bbPreds list
    bool fgDomsComputed;         // Have we computed the dominator sets?
    bool fgReturnBlocksComputed; // Have we computed the return blocks list?
    bool fgOptimizedFinally;     // Did we optimize any try-finallys?
    bool fgCanonicalizedFirstBB; // Quirk: did we end up canonicalizing first BB?

    bool fgHasSwitch; // any BBJ_SWITCH jumps?

    BlockSet fgEnterBlks; // Set of blocks which have a special transfer of control; the "entry" blocks plus EH handler
                          // begin blocks.

#ifdef DEBUG
    bool fgReachabilitySetsValid; // Are the bbReach sets valid?
    bool fgEnterBlksSetValid;     // Is the fgEnterBlks set valid?
#endif                            // DEBUG

    bool fgRemoveRestOfBlock; // true if we know that we will throw
    bool fgStmtRemoved;       // true if we remove statements -> need new DFA

    enum FlowGraphOrder
    {
        FGOrderTree,
        FGOrderLinear
    };
    // There are two modes for ordering of the trees.
    //  - In FGOrderTree, the dominant ordering is the tree order, and the nodes contained in
    //    each tree and sub-tree are contiguous, and can be traversed (in gtNext/gtPrev order)
    //    by traversing the tree according to the order of the operands.
    //  - In FGOrderLinear, the dominant ordering is the linear order.
    FlowGraphOrder fgOrder;

    // The following are flags that keep track of the state of internal data structures

    // Even in tree form (fgOrder == FGOrderTree) the trees are threaded in a
    // doubly linked lists during certain phases of the compilation.
    // - Local morph threads all locals to be used for early liveness and
    //   forward sub when optimizing. This is kept valid until after forward sub.
    //   The first local is kept in Statement::GetTreeList() and the last
    //   local in Statement::GetTreeListEnd(). fgSequenceLocals can be used
    //   to (re-)sequence a statement into this form, and
    //   Statement::LocalsTreeList for range-based iteration. The order must
    //   match tree order.
    //
    // - fgSetBlockOrder threads all nodes. This is kept valid until LIR form.
    //   In this form the first node is given by Statement::GetTreeList and the
    //   last node is given by Statement::GetRootNode(). fgSetStmtSeq can be used
    //   to (re-)sequence a statement into this form, and Statement::TreeList for
    //   range-based iteration. The order must match tree order.
    //
    // - Rationalization links all nodes into linear form which is kept until
    //   the end of compilation. The first and last nodes are stored in the block.
    NodeThreading fgNodeThreading;
    bool          fgCanRelocateEHRegions;   // true if we are allowed to relocate the EH regions
    bool          fgEdgeWeightsComputed;    // true after we have called fgComputeEdgeWeights
    bool          fgHaveValidEdgeWeights;   // true if we were successful in computing all of the edge weights
    bool          fgSlopUsedInEdgeWeights;  // true if their was some slop used when computing the edge weights
    bool          fgRangeUsedInEdgeWeights; // true if some of the edgeWeight are expressed in Min..Max form
    weight_t      fgCalledCount;            // count of the number of times this method was called
                                            // This is derived from the profile data
                                            // or is BB_UNITY_WEIGHT when we don't have profile data

#if defined(FEATURE_EH_FUNCLETS)
    bool fgFuncletsCreated; // true if the funclet creation phase has been run
#endif                      // FEATURE_EH_FUNCLETS

    bool fgGlobalMorph; // indicates if we are during the global morphing phase
                        // since fgMorphTree can be called from several places

    bool fgGlobalMorphDone;

    bool     impBoxTempInUse; // the temp below is valid and available
    unsigned impBoxTemp;      // a temporary that is used for boxing

#ifdef DEBUG
    bool jitFallbackCompile; // Are we doing a fallback compile? That is, have we executed a NO_WAY assert,
                             //   and we are trying to compile again in a "safer", minopts mode?
#endif

#if defined(DEBUG)
    unsigned impInlinedCodeSize;
    bool     fgPrintInlinedMethods;
#endif

    jitstd::vector<FlowEdge*>* fgPredListSortVector;

    //-------------------------------------------------------------------------

    void fgInit();

    PhaseStatus fgImport();

    PhaseStatus fgTransformIndirectCalls();

    PhaseStatus fgTransformPatchpoints();

    PhaseStatus fgMorphInit();

    PhaseStatus fgInline();

    PhaseStatus fgRemoveEmptyTry();

    PhaseStatus fgRemoveEmptyFinally();

    PhaseStatus fgMergeFinallyChains();

    PhaseStatus fgCloneFinally();

    void fgCleanupContinuation(BasicBlock* continuation);

    PhaseStatus fgTailMergeThrows();
    void fgTailMergeThrowsFallThroughHelper(BasicBlock* predBlock,
                                            BasicBlock* nonCanonicalBlock,
                                            BasicBlock* canonicalBlock,
                                            FlowEdge*   predEdge);
    void fgTailMergeThrowsJumpToHelper(BasicBlock* predBlock,
                                       BasicBlock* nonCanonicalBlock,
                                       BasicBlock* canonicalBlock,
                                       FlowEdge*   predEdge);

    bool fgRetargetBranchesToCanonicalCallFinally(BasicBlock*      block,
                                                  BasicBlock*      handler,
                                                  BlockToBlockMap& continuationMap);

    GenTree* fgGetCritSectOfStaticMethod();

#if defined(FEATURE_EH_FUNCLETS)

    void fgAddSyncMethodEnterExit();

    GenTree* fgCreateMonitorTree(unsigned lvaMonitorBool, unsigned lvaThisVar, BasicBlock* block, bool enter);

    void fgConvertSyncReturnToLeave(BasicBlock* block);

#endif // FEATURE_EH_FUNCLETS

    void fgAddReversePInvokeEnterExit();

    bool fgMoreThanOneReturnBlock();

    // The number of separate return points in the method.
    unsigned fgReturnCount;

    PhaseStatus fgAddInternal();

    enum class FoldResult
    {
        FOLD_DID_NOTHING,
        FOLD_CHANGED_CONTROL_FLOW,
        FOLD_REMOVED_LAST_STMT,
        FOLD_ALTERED_LAST_STMT,
    };

    FoldResult fgFoldConditional(BasicBlock* block);

    PhaseStatus fgMorphBlocks();
    void fgMorphBlock(BasicBlock* block);
    void fgMorphStmts(BasicBlock* block);

    void fgMergeBlockReturn(BasicBlock* block);

    bool fgMorphBlockStmt(BasicBlock* block, Statement* stmt DEBUGARG(const char* msg));
    void fgMorphStmtBlockOps(BasicBlock* block, Statement* stmt);

    //------------------------------------------------------------------------------------------------------------
    // MorphMDArrayTempCache: a simple cache of compiler temporaries in the local variable table, used to minimize
    // the number of locals allocated when doing early multi-dimensional array operation expansion. Two types of
    // temps are created and cached (due to the two types of temps needed by the MD array expansion): TYP_INT and
    // TYP_REF. `GrabTemp` either returns an available temp from the cache or allocates a new temp and returns it
    // after adding it to the cache. `Reset` makes all the temps in the cache available for subsequent re-use.
    //
    class MorphMDArrayTempCache
    {
    private:
        class TempList
        {
        public:
            TempList(Compiler* compiler)
                : m_compiler(compiler), m_first(nullptr), m_insertPtr(&m_first), m_nextAvail(nullptr)
            {
            }

            unsigned GetTemp();

            void Reset()
            {
                m_nextAvail = m_first;
            }

        private:
            struct Node
            {
                Node(unsigned tmp) : next(nullptr), tmp(tmp)
                {
                }

                Node*    next;
                unsigned tmp;
            };

            Compiler* m_compiler;
            Node*     m_first;
            Node**    m_insertPtr;
            Node*     m_nextAvail;
        };

        TempList intTemps; // Temps for genActualType() == TYP_INT
        TempList refTemps; // Temps for TYP_REF

    public:
        MorphMDArrayTempCache(Compiler* compiler) : intTemps(compiler), refTemps(compiler)
        {
        }

        unsigned GrabTemp(var_types type);

        void Reset()
        {
            intTemps.Reset();
            refTemps.Reset();
        }
    };

    bool fgMorphArrayOpsStmt(MorphMDArrayTempCache* pTempCache, BasicBlock* block, Statement* stmt);
    PhaseStatus fgMorphArrayOps();

    void fgSetOptions();

#ifdef DEBUG
    void fgPreExpandQmarkChecks(GenTree* expr);
    void fgPostExpandQmarkChecks();
#endif

    IL_OFFSET fgFindBlockILOffset(BasicBlock* block);
    void fgFixEntryFlowForOSR();

    BasicBlock* fgSplitBlockAtBeginning(BasicBlock* curr);
    BasicBlock* fgSplitBlockAtEnd(BasicBlock* curr);
    BasicBlock* fgSplitBlockAfterStatement(BasicBlock* curr, Statement* stmt);
    BasicBlock* fgSplitBlockAfterNode(BasicBlock* curr, GenTree* node); // for LIR
    BasicBlock* fgSplitEdge(BasicBlock* curr, BasicBlock* succ);
    BasicBlock* fgSplitBlockBeforeTree(BasicBlock* block, Statement* stmt, GenTree* splitPoint, Statement** firstNewStmt, GenTree*** splitNodeUse);

    Statement* fgNewStmtFromTree(GenTree* tree, BasicBlock* block, const DebugInfo& di);
    Statement* fgNewStmtFromTree(GenTree* tree);
    Statement* fgNewStmtFromTree(GenTree* tree, BasicBlock* block);
    Statement* fgNewStmtFromTree(GenTree* tree, const DebugInfo& di);

    GenTree* fgGetTopLevelQmark(GenTree* expr, GenTree** ppDst = nullptr);
    bool fgExpandQmarkForCastInstOf(BasicBlock* block, Statement* stmt);
    bool fgExpandQmarkStmt(BasicBlock* block, Statement* stmt);
    void fgExpandQmarkNodes();

    bool fgSimpleLowerCastOfSmpOp(LIR::Range& range, GenTreeCast* cast);

#if FEATURE_LOOP_ALIGN
    PhaseStatus placeLoopAlignInstructions();
#endif

    // This field keep the R2R helper call that would be inserted to trigger the constructor
    // of the static class. It is set as nongc or gc static base if they are imported, so
    // CSE can eliminate the repeated call, or the chepeast helper function that triggers it.
    CorInfoHelpFunc m_preferredInitCctor;
    void            fgSetPreferredInitCctor();

    GenTree* fgInitThisClass();

    GenTreeCall* fgGetStaticsCCtorHelper(CORINFO_CLASS_HANDLE cls, CorInfoHelpFunc helper, uint32_t typeIndex = 0);

    GenTreeCall* fgGetSharedCCtor(CORINFO_CLASS_HANDLE cls);

    bool backendRequiresLocalVarLifetimes()
    {
        return !opts.MinOpts() || m_pLinearScan->willEnregisterLocalVars();
    }

    void fgLocalVarLiveness();

    void fgLocalVarLivenessInit();

    void fgPerNodeLocalVarLiveness(GenTree* node);
    void fgPerBlockLocalVarLiveness();

#if defined(FEATURE_HW_INTRINSICS)
    void fgPerNodeLocalVarLiveness(GenTreeHWIntrinsic* hwintrinsic);
#endif // FEATURE_HW_INTRINSICS

    void fgAddHandlerLiveVars(BasicBlock* block, VARSET_TP& ehHandlerLiveVars, MemoryKindSet& memoryLiveness);

    void fgLiveVarAnalysis(bool updateInternalOnly = false);

    void fgComputeLifeCall(VARSET_TP& life, GenTreeCall* call);

    void fgComputeLifeTrackedLocalUse(VARSET_TP& life, LclVarDsc& varDsc, GenTreeLclVarCommon* node);
    bool fgComputeLifeTrackedLocalDef(VARSET_TP&           life,
                                      VARSET_VALARG_TP     keepAliveVars,
                                      LclVarDsc&           varDsc,
                                      GenTreeLclVarCommon* node);
    bool fgComputeLifeUntrackedLocal(VARSET_TP&           life,
                                     VARSET_VALARG_TP     keepAliveVars,
                                     LclVarDsc&           varDsc,
                                     GenTreeLclVarCommon* lclVarNode);
    bool fgComputeLifeLocal(VARSET_TP& life, VARSET_VALARG_TP keepAliveVars, GenTree* lclVarNode);

    GenTree* fgTryRemoveDeadStoreEarly(Statement* stmt, GenTreeLclVarCommon* dst);

    void fgComputeLife(VARSET_TP&       life,
                       GenTree*         startNode,
                       GenTree*         endNode,
                       VARSET_VALARG_TP volatileVars,
                       bool* pStmtInfoDirty DEBUGARG(bool* treeModf));

    void fgComputeLifeLIR(VARSET_TP& life, BasicBlock* block, VARSET_VALARG_TP volatileVars);

    bool fgTryRemoveNonLocal(GenTree* node, LIR::Range* blockRange);

    bool fgTryRemoveDeadStoreLIR(GenTree* store, GenTreeLclVarCommon* lclNode, BasicBlock* block);

    bool fgRemoveDeadStore(GenTree**        pTree,
                           LclVarDsc*       varDsc,
                           VARSET_VALARG_TP life,
                           bool*            doAgain,
                           bool*            pStmtInfoDirty,
                           bool* pStoreRemoved DEBUGARG(bool* treeModf));

    void fgInterBlockLocalVarLiveness();

    // Blocks: convenience methods for enabling range-based `for` iteration over the function's blocks, e.g.:
    // 1.   for (BasicBlock* const block : compiler->Blocks()) ...
    // 2.   for (BasicBlock* const block : compiler->Blocks(startBlock)) ...
    // 3.   for (BasicBlock* const block : compiler->Blocks(startBlock, endBlock)) ...
    // In case (1), the block list can be empty. In case (2), `startBlock` can be nullptr. In case (3),
    // both `startBlock` and `endBlock` must be non-null.
    //
    BasicBlockSimpleList Blocks() const
    {
        return BasicBlockSimpleList(fgFirstBB);
    }

    BasicBlockSimpleList Blocks(BasicBlock* startBlock) const
    {
        return BasicBlockSimpleList(startBlock);
    }

    BasicBlockRangeList Blocks(BasicBlock* startBlock, BasicBlock* endBlock) const
    {
        return BasicBlockRangeList(startBlock, endBlock);
    }

    // This array, managed by the SSA numbering infrastructure, keeps "outlined composite SSA numbers".
    // See "SsaNumInfo::GetNum" for more details on when this is needed.
    JitExpandArrayStack<unsigned>* m_outlinedCompositeSsaNums;

    // This map tracks nodes whose value numbers explicitly or implicitly depend on memory states.
    // The map provides the entry block of the most closely enclosing loop that
    // defines the memory region accessed when defining the nodes's VN.
    //
    // This information should be consulted when considering hoisting node out of a loop, as the VN
    // for the node will only be valid within the indicated loop.
    //
    // It is not fine-grained enough to track memory dependence within loops, so cannot be used
    // for more general code motion.
    //
    // If a node does not have an entry in the map we currently assume the VN is not memory dependent
    // and so memory does not constrain hoisting.
    //
    typedef JitHashTable<GenTree*, JitPtrKeyFuncs<GenTree>, BasicBlock*> NodeToLoopMemoryBlockMap;
    NodeToLoopMemoryBlockMap* m_nodeToLoopMemoryBlockMap;
    NodeToLoopMemoryBlockMap* GetNodeToLoopMemoryBlockMap()
    {
        if (m_nodeToLoopMemoryBlockMap == nullptr)
        {
            m_nodeToLoopMemoryBlockMap = new (getAllocator()) NodeToLoopMemoryBlockMap(getAllocator());
        }
        return m_nodeToLoopMemoryBlockMap;
    }

    typedef JitHashTable<void*, JitPtrKeyFuncs<void>, CORINFO_RUNTIME_LOOKUP> SignatureToLookupInfoMap;
    SignatureToLookupInfoMap* m_signatureToLookupInfoMap;
    SignatureToLookupInfoMap* GetSignatureToLookupInfoMap()
    {
        if (m_signatureToLookupInfoMap == nullptr)
        {
            m_signatureToLookupInfoMap = new (getAllocator()) SignatureToLookupInfoMap(getAllocator());
        }
        return m_signatureToLookupInfoMap;
    }

    void optRecordLoopMemoryDependence(GenTree* tree, BasicBlock* block, ValueNum memoryVN);
    void optCopyLoopMemoryDependence(GenTree* fromTree, GenTree* toTree);

    inline bool PreciseRefCountsRequired();

    // Performs SSA conversion.
    PhaseStatus fgSsaBuild();

    // Reset any data structures to the state expected by "fgSsaBuild", so it can be run again.
    void fgResetForSsa();

    unsigned fgSsaPassesCompleted; // Number of times fgSsaBuild has been run.
    bool     fgSsaValid;           // True if SSA info is valid and can be cross-checked versus IR

#ifdef DEBUG
    void DumpSsaSummary();
#endif

    // Returns "true" if this is a special variable that is never zero initialized in the prolog.
    inline bool fgVarIsNeverZeroInitializedInProlog(unsigned varNum);

    // Returns "true" if the variable needs explicit zero initialization.
    inline bool fgVarNeedsExplicitZeroInit(unsigned varNum, bool bbInALoop, bool bbIsReturn);

    // The value numbers for this compilation.
    ValueNumStore* vnStore;
    class ValueNumberState* vnState;

public:
    ValueNumStore* GetValueNumStore()
    {
        return vnStore;
    }

    // Do value numbering (assign a value number to each
    // tree node).
    PhaseStatus fgValueNumber();

    void fgValueNumberLocalStore(GenTree*             storeNode,
                                 GenTreeLclVarCommon* lclDefNode,
                                 ssize_t              offset,
                                 unsigned             storeSize,
                                 ValueNumPair         value,
                                 bool                 normalize = true);

    void fgValueNumberArrayElemLoad(GenTree* loadTree, VNFuncApp* addrFunc);

    void fgValueNumberArrayElemStore(GenTree* storeNode, VNFuncApp* addrFunc, unsigned storeSize, ValueNum value);

    void fgValueNumberFieldLoad(GenTree* loadTree, GenTree* baseAddr, FieldSeq* fieldSeq, ssize_t offset);

    void fgValueNumberFieldStore(
        GenTree* storeNode, GenTree* baseAddr, FieldSeq* fieldSeq, ssize_t offset, unsigned storeSize, ValueNum value);

    bool fgValueNumberConstLoad(GenTreeIndir* tree);

    // Compute the value number for a byref-exposed load of the given type via the given pointerVN.
    ValueNum fgValueNumberByrefExposedLoad(var_types type, ValueNum pointerVN);

    unsigned fgVNPassesCompleted; // Number of times fgValueNumber has been run.

    // Utility functions for fgValueNumber.

    // Perform value-numbering for the trees in "blk".
    void fgValueNumberBlock(BasicBlock* blk);

    // Requires that "entryBlock" is the header block of "loop" and that "loop" is the
    // innermost loop of which "entryBlock" is the entry.  Returns the value number that should be
    // assumed for the memoryKind at the start "entryBlk".
    ValueNum fgMemoryVNForLoopSideEffects(MemoryKind memoryKind, BasicBlock* entryBlock, FlowGraphNaturalLoop* loop);

    // Called when an operation (performed by "tree", described by "msg") may cause the GcHeap to be mutated.
    // As GcHeap is a subset of ByrefExposed, this will also annotate the ByrefExposed mutation.
    void fgMutateGcHeap(GenTree* tree DEBUGARG(const char* msg));

    // Called when an operation (performed by "tree", described by "msg") may cause an address-exposed local to be
    // mutated.
    void fgMutateAddressExposedLocal(GenTree* tree DEBUGARG(const char* msg));

    // For a GC heap store at curTree, record the new curMemoryVN's and update curTree's MemorySsaMap.
    // As GcHeap is a subset of ByrefExposed, this will also record the ByrefExposed store.
    void recordGcHeapStore(GenTree* curTree, ValueNum gcHeapVN DEBUGARG(const char* msg));

    // For a store to an address-exposed local at curTree, record the new curMemoryVN and update curTree's MemorySsaMap.
    void recordAddressExposedLocalStore(GenTree* curTree, ValueNum memoryVN DEBUGARG(const char* msg));

    void fgSetCurrentMemoryVN(MemoryKind memoryKind, ValueNum newMemoryVN);

    // Tree caused an update in the current memory VN.  If "tree" has an associated heap SSA #, record that
    // value in that SSA #.
    void fgValueNumberRecordMemorySsa(MemoryKind memoryKind, GenTree* tree);

    // The input 'tree' is a leaf node that is a constant
    // Assign the proper value number to the tree
    void fgValueNumberTreeConst(GenTree* tree);

    // If the constant has a field sequence associated with it, then register 
    void fgValueNumberRegisterConstFieldSeq(GenTreeIntCon* tree);

    // If the VN store has been initialized, reassign the
    // proper value number to the constant tree.
    void fgUpdateConstTreeValueNumber(GenTree* tree);

    // Assumes that all inputs to "tree" have had value numbers assigned; assigns a VN to tree.
    // (With some exceptions: the VN of the lhs of an assignment is assigned as part of the
    // assignment.)
    void fgValueNumberTree(GenTree* tree);

    void fgValueNumberStore(GenTree* tree);

    void fgValueNumberSsaVarDef(GenTreeLclVarCommon* lcl);

    // Does value-numbering for a cast tree.
    void fgValueNumberCastTree(GenTree* tree);

    // Does value-numbering for a bitcast tree.
    void fgValueNumberBitCast(GenTree* tree);

    // Does value-numbering for an intrinsic tree.
    void fgValueNumberIntrinsic(GenTree* tree);

    void fgValueNumberArrIndexAddr(GenTreeArrAddr* arrAddr);

#ifdef FEATURE_HW_INTRINSICS
    // Does value-numbering for a GT_HWINTRINSIC tree
    void fgValueNumberHWIntrinsic(GenTreeHWIntrinsic* tree);
#endif // FEATURE_HW_INTRINSICS

    // Does value-numbering for a call.  We interpret some helper calls.
    void fgValueNumberCall(GenTreeCall* call);

    // Does value-numbering for a helper representing a cast operation.
    void fgValueNumberCastHelper(GenTreeCall* call);

    // Does value-numbering for a helper "call" that has a VN function symbol "vnf".
    void fgValueNumberHelperCallFunc(GenTreeCall* call, VNFunc vnf, ValueNumPair vnpExc);

    // Requires "helpCall" to be a helper call.  Assigns it a value number;
    // we understand the semantics of some of the calls.  Returns "true" if
    // the call may modify the heap (we assume arbitrary memory side effects if so).
    bool fgValueNumberHelperCall(GenTreeCall* helpCall);

    // Requires that "helpFunc" is one of the pure Jit Helper methods.
    // Returns the corresponding VNFunc to use for value numbering
    VNFunc fgValueNumberJitHelperMethodVNFunc(CorInfoHelpFunc helpFunc);

    // Adds the exception set for the current tree node which has a memory indirection operation
    void fgValueNumberAddExceptionSetForIndirection(GenTree* tree, GenTree* baseAddr);

    // Adds the exception sets for the current tree node which is performing a division or modulus operation
    void fgValueNumberAddExceptionSetForDivision(GenTree* tree);

    // Adds the exception set for the current tree node which is performing a overflow checking operation
    void fgValueNumberAddExceptionSetForOverflow(GenTree* tree);

    // Adds the exception set for the current tree node which is performing a bounds check operation
    void fgValueNumberAddExceptionSetForBoundsCheck(GenTree* tree);

    // Adds the exception set for the current tree node which is performing a ckfinite operation
    void fgValueNumberAddExceptionSetForCkFinite(GenTree* tree);

    // Adds the exception sets for the current tree node
    void fgValueNumberAddExceptionSet(GenTree* tree);

#ifdef DEBUG
    void fgDebugCheckExceptionSets();
#endif

    // These are the current value number for the memory implicit variables while
    // doing value numbering.  These are the value numbers under the "liberal" interpretation
    // of memory values; the "conservative" interpretation needs no VN, since every access of
    // memory yields an unknown value.
    ValueNum fgCurMemoryVN[MemoryKindCount];

    // Return a "pseudo"-class handle for an array element type.  If "elemType" is TYP_STRUCT,
    // requires "elemStructType" to be non-null (and to have a low-order zero).  Otherwise, low order bit
    // is 1, and the rest is an encoding of "elemTyp".
    static CORINFO_CLASS_HANDLE EncodeElemType(var_types elemTyp, CORINFO_CLASS_HANDLE elemStructType)
    {
        if (elemStructType != nullptr)
        {
            assert(varTypeIsStruct(elemTyp) || elemTyp == TYP_REF || elemTyp == TYP_BYREF ||
                   varTypeIsIntegral(elemTyp));
            assert((size_t(elemStructType) & 0x1) == 0x0); // Make sure the encoding below is valid.
            return elemStructType;
        }
        else
        {
            assert(elemTyp != TYP_STRUCT);
            elemTyp = varTypeToSigned(elemTyp);
            return CORINFO_CLASS_HANDLE(size_t(elemTyp) << 1 | 0x1);
        }
    }
    // If "clsHnd" is the result of an "EncodePrim" call, returns true and sets "*pPrimType" to the
    // var_types it represents.  Otherwise, returns TYP_STRUCT (on the assumption that "clsHnd" is
    // the struct type of the element).
    static var_types DecodeElemType(CORINFO_CLASS_HANDLE clsHnd)
    {
        size_t clsHndVal = size_t(clsHnd);
        if (clsHndVal & 0x1)
        {
            return var_types(clsHndVal >> 1);
        }
        else
        {
            return TYP_STRUCT;
        }
    }

    bool GetObjectHandleAndOffset(GenTree* tree, ssize_t* byteOffset, CORINFO_OBJECT_HANDLE* pObj);

    // Convert a BYTE which represents the VM's CorInfoGCtype to the JIT's var_types
    var_types getJitGCType(BYTE gcType);

    // Returns true if the provided type should be treated as a primitive type
    // for the unmanaged calling conventions.
    bool isNativePrimitiveStructType(CORINFO_CLASS_HANDLE clsHnd);

    enum structPassingKind
    {
        SPK_Unknown,       // Invalid value, never returned
        SPK_PrimitiveType, // The struct is passed/returned using a primitive type.
        SPK_EnclosingType, // Like SPK_Primitive type, but used for return types that
                           //  require a primitive type temp that is larger than the struct size.
                           //  Currently used for structs of size 3, 5, 6, or 7 bytes.
        SPK_ByValue,       // The struct is passed/returned by value (using the ABI rules)
                           //  for ARM64 and UNIX_X64 in multiple registers. (when all of the
                           //   parameters registers are used, then the stack will be used)
                           //  for X86 passed on the stack, for ARM32 passed in registers
                           //   or the stack or split between registers and the stack.
        SPK_ByValueAsHfa,  // The struct is passed/returned as an HFA in multiple registers.
        SPK_ByReference
    }; // The struct is passed/returned by reference to a copy/buffer.

    // Get the "primitive" type that is used when we are given a struct of size 'structSize'.
    // For pointer sized structs the 'clsHnd' is used to determine if the struct contains GC ref.
    // A "primitive" type is one of the scalar types: byte, short, int, long, ref, float, double
    // If we can't or shouldn't use a "primitive" type then TYP_UNKNOWN is returned.
    //
    // isVarArg is passed for use on Windows Arm64 to change the decision returned regarding
    // hfa types.
    //
    var_types getPrimitiveTypeForStruct(unsigned structSize, CORINFO_CLASS_HANDLE clsHnd, bool isVarArg);

    // Get the type that is used to pass values of the given struct type.
    // isVarArg is passed for use on Windows Arm64 to change the decision returned regarding
    // hfa types.
    //
    var_types getArgTypeForStruct(CORINFO_CLASS_HANDLE clsHnd,
                                  structPassingKind*   wbPassStruct,
                                  bool                 isVarArg,
                                  unsigned             structSize);

    // Get the type that is used to return values of the given struct type.
    // If the size is unknown, pass 0 and it will be determined from 'clsHnd'.
    var_types getReturnTypeForStruct(CORINFO_CLASS_HANDLE     clsHnd,
                                     CorInfoCallConvExtension callConv,
                                     structPassingKind*       wbPassStruct = nullptr,
                                     unsigned                 structSize   = 0);

#ifdef DEBUG
    // Print a representation of "vnp" or "vn" on standard output.
    // If "level" is non-zero, we also print out a partial expansion of the value.
    void vnpPrint(ValueNumPair vnp, unsigned level);
    void vnPrint(ValueNum vn, unsigned level);
#endif

    bool fgDominate(const BasicBlock* b1, const BasicBlock* b2); // Return true if b1 dominates b2

    // Dominator computation member functions
    // Not exposed outside Compiler
protected:
    bool fgReachable(BasicBlock* b1, BasicBlock* b2); // Returns true if block b1 can reach block b2

    // Compute immediate dominators, the dominator tree and and its pre/post-order travsersal numbers.
    void fgComputeDoms();

    void fgCompDominatedByExceptionalEntryBlocks();

    BlockSet_ValRet_T fgGetDominatorSet(BasicBlock* block); // Returns a set of blocks that dominate the given block.
    // Note: this is relatively slow compared to calling fgDominate(),
    // especially if dealing with a single block versus block check.

    void fgComputeReachabilitySets(); // Compute bbReach sets. (Also sets BBF_GC_SAFE_POINT flag on blocks.)

    void fgComputeReturnBlocks(); // Initialize fgReturnBlocks to a list of BBJ_RETURN blocks.

    void fgComputeEnterBlocksSet(); // Compute the set of entry blocks, 'fgEnterBlks'.

    // Remove blocks determined to be unreachable by the 'canRemoveBlock'.
    template <typename CanRemoveBlockBody>
    bool fgRemoveUnreachableBlocks(CanRemoveBlockBody canRemoveBlock);

    PhaseStatus fgComputeReachability(); // Perform flow graph node reachability analysis.

    bool fgRemoveDeadBlocks(); // Identify and remove dead blocks.

    BasicBlock* fgIntersectDom(BasicBlock* a, BasicBlock* b); // Intersect two immediate dominator sets.

    unsigned fgDfsReversePostorder();
    void fgDfsReversePostorderHelper(BasicBlock* block,
                                     BlockSet&   visited,
                                     unsigned&   preorderIndex,
                                     unsigned&   reversePostorderIndex);

    INDEBUG(void fgDispDomTree(DomTreeNode* domTree);) // Helper that prints out the Dominator Tree in debug builds.

    DomTreeNode* fgBuildDomTree(); // Once we compute all the immediate dominator sets for each node in the flow graph
                                   // (performed by fgComputeDoms), this procedure builds the dominance tree represented
                                   // adjacency lists.

    // In order to speed up the queries of the form 'Does A dominates B', we can perform a DFS preorder and postorder
    // traversal of the dominance tree and the dominance query will become A dominates B iif preOrder(A) <= preOrder(B)
    // && postOrder(A) >= postOrder(B) making the computation O(1).
    void fgNumberDomTree(DomTreeNode* domTree);

    // When the flow graph changes, we need to update the block numbers, reachability sets,
    // dominators, and possibly loops.
    //
    void fgUpdateChangedFlowGraph(FlowGraphUpdates updates);

public:
    enum GCPollType
    {
        GCPOLL_NONE,
        GCPOLL_CALL,
        GCPOLL_INLINE
    };

    // Initialize the per-block variable sets (used for liveness analysis).
    void fgInitBlockVarSets();

    PhaseStatus StressSplitTree();
    void SplitTreesRandomly();
    void SplitTreesRemoveCommas();

    template <bool (Compiler::*ExpansionFunction)(BasicBlock**, Statement*, GenTreeCall*)>
    PhaseStatus fgExpandHelper(bool skipRarelyRunBlocks);

    template <bool (Compiler::*ExpansionFunction)(BasicBlock**, Statement*, GenTreeCall*)>
    bool fgExpandHelperForBlock(BasicBlock** pBlock);

    PhaseStatus fgExpandRuntimeLookups();
    bool fgExpandRuntimeLookupsForCall(BasicBlock** pBlock, Statement* stmt, GenTreeCall* call);

    PhaseStatus fgExpandThreadLocalAccess();
    bool fgExpandThreadLocalAccessForCall(BasicBlock** pBlock, Statement* stmt, GenTreeCall* call);

    PhaseStatus fgExpandStaticInit();
    bool fgExpandStaticInitForCall(BasicBlock** pBlock, Statement* stmt, GenTreeCall* call);

    PhaseStatus fgVNBasedIntrinsicExpansion();
    bool fgVNBasedIntrinsicExpansionForCall(BasicBlock** pBlock, Statement* stmt, GenTreeCall* call);
    bool fgVNBasedIntrinsicExpansionForCall_ReadUtf8(BasicBlock** pBlock, Statement* stmt, GenTreeCall* call);

    PhaseStatus fgInsertGCPolls();
    BasicBlock* fgCreateGCPoll(GCPollType pollType, BasicBlock* block);

public:
    // For many purposes, it is desirable to be able to enumerate the *distinct* targets of a switch statement,
    // skipping duplicate targets.  (E.g., in flow analyses that are only interested in the set of possible targets.)
    // SwitchUniqueSuccSet contains the non-duplicated switch targets.
    // (Code that modifies the jump table of a switch has an obligation to call Compiler::UpdateSwitchTableTarget,
    // which in turn will call the "UpdateTarget" method of this type if a SwitchUniqueSuccSet has already
    // been computed for the switch block.  If a switch block is deleted or is transformed into a non-switch,
    // we leave the entry associated with the block, but it will no longer be accessed.)
    struct SwitchUniqueSuccSet
    {
        unsigned     numDistinctSuccs; // Number of distinct targets of the switch.
        BasicBlock** nonDuplicates;    // Array of "numDistinctSuccs", containing all the distinct switch target
                                       // successors.

        // The switch block "switchBlk" just had an entry with value "from" modified to the value "to".
        // Update "this" as necessary: if "from" is no longer an element of the jump table of "switchBlk",
        // remove it from "this", and ensure that "to" is a member.  Use "alloc" to do any required allocation.
        void UpdateTarget(CompAllocator alloc, BasicBlock* switchBlk, BasicBlock* from, BasicBlock* to);
    };

    typedef JitHashTable<BasicBlock*, JitPtrKeyFuncs<BasicBlock>, SwitchUniqueSuccSet> BlockToSwitchDescMap;

private:
    // Maps BasicBlock*'s that end in switch statements to SwitchUniqueSuccSets that allow
    // iteration over only the distinct successors.
    BlockToSwitchDescMap* m_switchDescMap;

public:
    BlockToSwitchDescMap* GetSwitchDescMap(bool createIfNull = true)
    {
        if ((m_switchDescMap == nullptr) && createIfNull)
        {
            m_switchDescMap = new (getAllocator()) BlockToSwitchDescMap(getAllocator());
        }
        return m_switchDescMap;
    }

    // Invalidate the map of unique switch block successors. For example, since the hash key of the map
    // depends on block numbers, we must invalidate the map when the blocks are renumbered, to ensure that
    // we don't accidentally look up and return the wrong switch data.
    void InvalidateUniqueSwitchSuccMap()
    {
        m_switchDescMap = nullptr;
    }

    // Requires "switchBlock" to be a block that ends in a switch.  Returns
    // the corresponding SwitchUniqueSuccSet.
    SwitchUniqueSuccSet GetDescriptorForSwitch(BasicBlock* switchBlk);

    // The switch block "switchBlk" just had an entry with value "from" modified to the value "to".
    // Update "this" as necessary: if "from" is no longer an element of the jump table of "switchBlk",
    // remove it from "this", and ensure that "to" is a member.
    void UpdateSwitchTableTarget(BasicBlock* switchBlk, BasicBlock* from, BasicBlock* to);

    // Remove the "SwitchUniqueSuccSet" of "switchBlk" in the BlockToSwitchDescMap.
    void fgInvalidateSwitchDescMapEntry(BasicBlock* switchBlk);

    BasicBlock* fgFirstBlockOfHandler(BasicBlock* block);

    bool fgIsFirstBlockOfFilterOrHandler(BasicBlock* block);

    FlowEdge* fgGetPredForBlock(BasicBlock* block, BasicBlock* blockPred);

    FlowEdge* fgGetPredForBlock(BasicBlock* block, BasicBlock* blockPred, FlowEdge*** ptrToPred);

    FlowEdge* fgRemoveRefPred(BasicBlock* block, BasicBlock* blockPred);

    FlowEdge* fgRemoveAllRefPreds(BasicBlock* block, BasicBlock* blockPred);

    void fgRemoveBlockAsPred(BasicBlock* block);

    void fgChangeSwitchBlock(BasicBlock* oldSwitchBlock, BasicBlock* newSwitchBlock);

    void fgReplaceSwitchJumpTarget(BasicBlock* blockSwitch, BasicBlock* newTarget, BasicBlock* oldTarget);

    void fgChangeEhfBlock(BasicBlock* oldBlock, BasicBlock* newBlock);

    void fgReplaceEhfSuccessor(BasicBlock* block, BasicBlock* oldSucc, BasicBlock* newSucc);

    void fgRemoveEhfSuccessor(BasicBlock* block, BasicBlock* succ);

    void fgReplaceJumpTarget(BasicBlock* block, BasicBlock* newTarget, BasicBlock* oldTarget);

    void fgReplacePred(BasicBlock* block, BasicBlock* oldPred, BasicBlock* newPred);

    // initializingPreds is only 'true' when we are computing preds in fgLinkBasicBlocks()
    template <bool initializingPreds = false>
    FlowEdge* fgAddRefPred(BasicBlock* block, BasicBlock* blockPred, FlowEdge* oldEdge = nullptr);

    void fgFindBasicBlocks();

    bool fgIsBetterFallThrough(BasicBlock* bCur, BasicBlock* bAlt);

    bool fgCheckEHCanInsertAfterBlock(BasicBlock* blk, unsigned regionIndex, bool putInTryRegion);

    BasicBlock* fgFindInsertPoint(unsigned    regionIndex,
                                  bool        putInTryRegion,
                                  BasicBlock* startBlk,
                                  BasicBlock* endBlk,
                                  BasicBlock* nearBlk,
                                  BasicBlock* jumpBlk,
                                  bool        runRarely);

    unsigned fgGetNestingLevel(BasicBlock* block, unsigned* pFinallyNesting = nullptr);

    PhaseStatus fgPostImportationCleanup();

    void fgRemoveStmt(BasicBlock* block, Statement* stmt DEBUGARG(bool isUnlink = false));
    void fgUnlinkStmt(BasicBlock* block, Statement* stmt);

    bool fgCheckRemoveStmt(BasicBlock* block, Statement* stmt);

    PhaseStatus fgCanonicalizeFirstBB();

    bool fgCreateLoopPreHeader(unsigned lnum);

    void fgSetEHRegionForNewLoopHead(BasicBlock* newHead, BasicBlock* top);

    void fgUnreachableBlock(BasicBlock* block);

    void fgRemoveConditionalJump(BasicBlock* block);

    BasicBlock* fgLastBBInMainFunction();

    BasicBlock* fgEndBBAfterMainFunction();

    BasicBlock* fgGetDomSpeculatively(const BasicBlock* block);

    void fgUnlinkRange(BasicBlock* bBeg, BasicBlock* bEnd);

    void fgRemoveBlock(BasicBlock* block, bool unreachable);

    bool fgCanCompactBlocks(BasicBlock* block, BasicBlock* bNext);

    void fgCompactBlocks(BasicBlock* block, BasicBlock* bNext);

    void fgUpdateLoopsAfterCompacting(BasicBlock* block, BasicBlock* bNext);

    BasicBlock* fgConnectFallThrough(BasicBlock* bSrc, BasicBlock* bDst);

    bool fgRenumberBlocks();

    bool fgExpandRarelyRunBlocks();

    bool fgEhAllowsMoveBlock(BasicBlock* bBefore, BasicBlock* bAfter);

    void fgMoveBlocksAfter(BasicBlock* bStart, BasicBlock* bEnd, BasicBlock* insertAfterBlk);

    PhaseStatus fgHeadTailMerge(bool early);
    bool fgHeadMerge(BasicBlock* block, bool early);
    bool fgTryOneHeadMerge(BasicBlock* block, bool early);
    bool gtTreeContainsTailCall(GenTree* tree);
    bool fgCanMoveFirstStatementIntoPred(bool early, Statement* firstStmt, BasicBlock* pred);

    enum FG_RELOCATE_TYPE
    {
        FG_RELOCATE_TRY,    // relocate the 'try' region
        FG_RELOCATE_HANDLER // relocate the handler region (including the filter if necessary)
    };
    BasicBlock* fgRelocateEHRange(unsigned regionIndex, FG_RELOCATE_TYPE relocateType);

#if defined(FEATURE_EH_FUNCLETS)
    bool fgIsIntraHandlerPred(BasicBlock* predBlock, BasicBlock* block);
    bool fgAnyIntraHandlerPreds(BasicBlock* block);
    void fgInsertFuncletPrologBlock(BasicBlock* block);
    void        fgCreateFuncletPrologBlocks();
    PhaseStatus fgCreateFunclets();
#else  // !FEATURE_EH_FUNCLETS
    bool fgRelocateEHRegions();
#endif // !FEATURE_EH_FUNCLETS

    bool fgOptimizeUncondBranchToSimpleCond(BasicBlock* block, BasicBlock* target);

    bool fgBlockEndFavorsTailDuplication(BasicBlock* block, unsigned lclNum);

    bool fgBlockIsGoodTailDuplicationCandidate(BasicBlock* block, unsigned* lclNum);

    bool fgOptimizeEmptyBlock(BasicBlock* block);

    bool fgOptimizeBranchToEmptyUnconditional(BasicBlock* block, BasicBlock* bDest);

    bool fgOptimizeBranch(BasicBlock* bJump);

    bool fgOptimizeSwitchBranches(BasicBlock* block);

    bool fgOptimizeBranchToNext(BasicBlock* block, BasicBlock* bNext, BasicBlock* bPrev);

    bool fgOptimizeSwitchJumps();
#ifdef DEBUG
    void fgPrintEdgeWeights();
#endif
    PhaseStatus fgComputeBlockAndEdgeWeights();
    bool fgComputeMissingBlockWeights(weight_t* returnWeight);
    bool fgComputeCalledCount(weight_t returnWeight);
    PhaseStatus fgComputeEdgeWeights();

    bool fgReorderBlocks(bool useProfile);

#ifdef FEATURE_EH_FUNCLETS
    bool fgFuncletsAreCold();
#endif // FEATURE_EH_FUNCLETS

    PhaseStatus fgDetermineFirstColdBlock();

    bool fgIsForwardBranch(BasicBlock* bJump, BasicBlock* bSrc = nullptr);

    bool fgUpdateFlowGraph(bool doTailDup = false, bool isPhase = false);
    PhaseStatus fgUpdateFlowGraphPhase();

    PhaseStatus fgDfsBlocksAndRemove();

    PhaseStatus fgFindOperOrder();

    // method that returns if you should split here
    typedef bool(fgSplitPredicate)(GenTree* tree, GenTree* parent, fgWalkData* data);

    PhaseStatus fgSetBlockOrder();
    bool fgHasCycleWithoutGCSafePoint();

    template<typename TFuncAssignPreorder, typename TFuncAssignPostorder>
    unsigned fgRunDfs(TFuncAssignPreorder assignPreorder, TFuncAssignPostorder assignPostorder);

    FlowGraphDfsTree* fgComputeDfs();
    void fgInvalidateDfsTree();

    void fgRemoveReturnBlock(BasicBlock* block);

    void fgConvertBBToThrowBB(BasicBlock* block);

    bool fgCastNeeded(GenTree* tree, var_types toType);

    void fgLoopCallTest(BasicBlock* srcBB, BasicBlock* dstBB);
    void fgLoopCallMark();

    unsigned fgGetCodeEstimate(BasicBlock* block);

#if DUMP_FLOWGRAPHS
    enum class PhasePosition
    {
        PrePhase,
        PostPhase
    };
    const char* fgProcessEscapes(const char* nameIn, escapeMapping_t* map);
    static void fgDumpTree(FILE* fgxFile, GenTree* const tree);
    FILE* fgOpenFlowGraphFile(bool* wbDontClose, Phases phase, PhasePosition pos, const char* type);
    bool fgDumpFlowGraph(Phases phase, PhasePosition pos);
    void fgDumpFlowGraphLoops(FILE* file);
#endif // DUMP_FLOWGRAPHS

#ifdef DEBUG

    void fgDispDoms();
    void fgDispReach();
    void fgDispBBLiveness(BasicBlock* block);
    void fgDispBBLiveness();
    void fgTableDispBasicBlock(BasicBlock* block, int ibcColWidth = 0);
    void fgDispBasicBlocks(BasicBlock* firstBlock, BasicBlock* lastBlock, bool dumpTrees);
    void fgDispBasicBlocks(bool dumpTrees = false);
    void fgDumpStmtTree(Statement* stmt, unsigned bbNum);
    void fgDumpBlock(BasicBlock* block);
    void fgDumpTrees(BasicBlock* firstBlock, BasicBlock* lastBlock);

    void fgDumpBlockMemorySsaIn(BasicBlock* block);
    void fgDumpBlockMemorySsaOut(BasicBlock* block);

    static fgWalkPreFn fgStress64RsltMulCB;
    void               fgStress64RsltMul();
    void               fgDebugCheckUpdate();

    void fgDebugCheckBBNumIncreasing();
    void fgDebugCheckBBlist(bool checkBBNum = false, bool checkBBRefs = true);
    void fgDebugCheckBlockLinks();
    void fgDebugCheckLinks(bool morphTrees = false);
    void fgDebugCheckStmtsList(BasicBlock* block, bool morphTrees);
    void fgDebugCheckNodeLinks(BasicBlock* block, Statement* stmt);
    void fgDebugCheckLinkedLocals();
    void fgDebugCheckNodesUniqueness();
    void fgDebugCheckLoopTable();
    void fgDebugCheckSsa();

    void fgDebugCheckTypes(GenTree* tree);
    void fgDebugCheckFlags(GenTree* tree, BasicBlock* block);
    void fgDebugCheckDispFlags(GenTree* tree, GenTreeFlags dispFlags, GenTreeDebugFlags debugFlags);
    void fgDebugCheckFlagsHelper(GenTree* tree, GenTreeFlags actualFlags, GenTreeFlags expectedFlags);
    void fgDebugCheckTryFinallyExits();
    void fgDebugCheckProfileWeights();
    void fgDebugCheckProfileWeights(ProfileChecks checks);
    bool fgDebugCheckIncomingProfileData(BasicBlock* block, ProfileChecks checks);
    bool fgDebugCheckOutgoingProfileData(BasicBlock* block, ProfileChecks checks);

    void fgDebugCheckDfsTree();

#endif // DEBUG

    static bool fgProfileWeightsEqual(weight_t weight1, weight_t weight2, weight_t epsilon = 0.01);
    static bool fgProfileWeightsConsistent(weight_t weight1, weight_t weight2);

    static GenTree* fgGetFirstNode(GenTree* tree);

    //--------------------- Walking the trees in the IR -----------------------

    struct fgWalkData
    {
        Compiler*     compiler;
        fgWalkPreFn*  wtprVisitorFn;
        fgWalkPostFn* wtpoVisitorFn;
        void*         pCallbackData; // user-provided data
        GenTree*      parent;        // parent of current node, provided to callback
        bool          wtprLclsOnly;  // whether to only visit lclvar nodes
#ifdef DEBUG
        bool printModified; // callback can use this
#endif
    };

    fgWalkResult fgWalkTreePre(GenTree**    pTree,
                               fgWalkPreFn* visitor,
                               void*        pCallBackData = nullptr,
                               bool         lclVarsOnly   = false,
                               bool         computeStack  = false);

    fgWalkResult fgWalkTree(GenTree**     pTree,
                            fgWalkPreFn*  preVisitor,
                            fgWalkPostFn* postVisitor,
                            void*         pCallBackData = nullptr);

    void fgWalkAllTreesPre(fgWalkPreFn* visitor, void* pCallBackData);

    //----- Postorder

    fgWalkResult fgWalkTreePost(GenTree**     pTree,
                                fgWalkPostFn* visitor,
                                void*         pCallBackData = nullptr,
                                bool          computeStack  = false);

#ifdef DEBUG
    void fgInvalidateBBLookup();
#endif // DEBUG

    /**************************************************************************
     *                          PROTECTED
     *************************************************************************/

protected:
    friend class SsaBuilder;
    friend class ValueNumberState;

    //--------------------- Detect the basic blocks ---------------------------

    BasicBlock** fgBBs; // Table of pointers to the BBs

    void        fgInitBBLookup();
    BasicBlock* fgLookupBB(unsigned addr);

    bool fgCanSwitchToOptimized();
    void fgSwitchToOptimized(const char* reason);

    bool fgMayExplicitTailCall();

    void fgFindJumpTargets(const BYTE* codeAddr, IL_OFFSET codeSize, FixedBitVect* jumpTarget);

    void fgMarkBackwardJump(BasicBlock* startBlock, BasicBlock* endBlock);

    void fgLinkBasicBlocks();

    unsigned fgMakeBasicBlocks(const BYTE* codeAddr, IL_OFFSET codeSize, FixedBitVect* jumpTarget);

    void fgCheckBasicBlockControlFlow();

    void fgControlFlowPermitted(BasicBlock* blkSrc,
                                BasicBlock* blkDest,
                                bool        IsLeave = false /* is the src a leave block */);

    bool fgFlowToFirstBlockOfInnerTry(BasicBlock* blkSrc, BasicBlock* blkDest, bool sibling);

    void fgObserveInlineConstants(OPCODE opcode, const FgStack& stack, bool isInlining);

    void fgAdjustForAddressExposedOrWrittenThis();

    unsigned fgStressBBProf()
    {
#ifdef DEBUG
        unsigned result = JitConfig.JitStressBBProf();
        if (result == 0)
        {
            if (compStressCompile(STRESS_BB_PROFILE, 15))
            {
                result = 1;
            }
        }
        return result;
#else
        return 0;
#endif
    }

    bool fgHaveProfileData();
    bool fgHaveProfileWeights();
    bool fgGetProfileWeightForBasicBlock(IL_OFFSET offset, weight_t* weight);

    Instrumentor* fgCountInstrumentor;
    Instrumentor* fgHistogramInstrumentor;

    PhaseStatus fgPrepareToInstrumentMethod();
    PhaseStatus fgInstrumentMethod();
    PhaseStatus fgIncorporateProfileData();
    bool        fgIncorporateBlockCounts();
    bool        fgIncorporateEdgeCounts();

public:
    const char*                            fgPgoFailReason;
    bool                                   fgPgoDisabled;
    ICorJitInfo::PgoSource                 fgPgoSource;
    ICorJitInfo::PgoInstrumentationSchema* fgPgoSchema;
    BYTE*                                  fgPgoData;
    UINT32                                 fgPgoSchemaCount;
    HRESULT                                fgPgoQueryResult;
    UINT32                                 fgNumProfileRuns;
    UINT32                                 fgPgoBlockCounts;
    UINT32                                 fgPgoEdgeCounts;
    UINT32                                 fgPgoClassProfiles;
    UINT32                                 fgPgoMethodProfiles;
    unsigned                               fgPgoInlineePgo;
    unsigned                               fgPgoInlineeNoPgo;
    unsigned                               fgPgoInlineeNoPgoSingleBlock;
    bool                                   fgPgoHaveWeights;

    void WalkSpanningTree(SpanningTreeVisitor* visitor);
    void fgSetProfileWeight(BasicBlock* block, weight_t weight);
    void fgApplyProfileScale();
    bool fgHaveSufficientProfileWeights();
    bool fgHaveTrustedProfileWeights();

    // fgIsUsingProfileWeights - returns true if we have real profile data for this method
    //                           or if we have some fake profile data for the stress mode
    bool fgIsUsingProfileWeights()
    {
        return (fgHaveProfileWeights() || fgStressBBProf());
    }

    // fgProfileRunsCount - returns total number of scenario runs for the profile data
    //                      or BB_UNITY_WEIGHT_UNSIGNED when we aren't using profile data.
    unsigned fgProfileRunsCount()
    {
        return fgIsUsingProfileWeights() ? fgNumProfileRuns : BB_UNITY_WEIGHT_UNSIGNED;
    }

//-------- Insert a statement at the start or end of a basic block --------

#ifdef DEBUG
public:
    static bool fgBlockContainsStatementBounded(BasicBlock* block, Statement* stmt, bool answerOnBoundExceeded = true);
#endif

public:
    Statement* fgNewStmtAtBeg(BasicBlock* block, GenTree* tree, const DebugInfo& di = DebugInfo());
    void fgInsertStmtAtEnd(BasicBlock* block, Statement* stmt);
    Statement* fgNewStmtAtEnd(BasicBlock* block, GenTree* tree, const DebugInfo& di = DebugInfo());
    Statement* fgNewStmtNearEnd(BasicBlock* block, GenTree* tree, const DebugInfo& di = DebugInfo());

private:
    void fgInsertStmtNearEnd(BasicBlock* block, Statement* stmt);
    void fgInsertStmtAtBeg(BasicBlock* block, Statement* stmt);

public:
    void fgInsertStmtAfter(BasicBlock* block, Statement* insertionPoint, Statement* stmt);
    void fgInsertStmtBefore(BasicBlock* block, Statement* insertionPoint, Statement* stmt);

private:
    Statement* fgInsertStmtListAfter(BasicBlock* block, Statement* stmtAfter, Statement* stmtList);

    //                  Create a new temporary variable to hold the result of *ppTree,
    //                  and transform the graph accordingly.
    GenTree* fgInsertCommaFormTemp(GenTree** ppTree);
    TempInfo fgMakeTemp(GenTree* rhs);
    GenTree* fgMakeMultiUse(GenTree** ppTree);

    //                  Recognize a bitwise rotation pattern and convert into a GT_ROL or a GT_ROR node.
    GenTree* fgRecognizeAndMorphBitwiseRotation(GenTree* tree);
    bool fgOperIsBitwiseRotationRoot(genTreeOps oper);

#if !defined(TARGET_64BIT)
    //                  Recognize and morph a long multiplication with 32 bit operands.
    GenTreeOp* fgRecognizeAndMorphLongMul(GenTreeOp* mul);
    GenTreeOp* fgMorphLongMul(GenTreeOp* mul);
#endif

    //-------- Determine the order in which the trees will be evaluated -------
public:
    void fgSetStmtSeq(Statement* stmt);

private:
    GenTree* fgSetTreeSeq(GenTree* tree, bool isLIR = false);
    void fgSetBlockOrder(BasicBlock* block);

    //------------------------- Morphing --------------------------------------

    unsigned fgPtrArgCntMax;

public:
    //------------------------------------------------------------------------
    // fgGetPtrArgCntMax: Return the maximum number of pointer-sized stack arguments that calls inside this method
    // can push on the stack. This value is calculated during morph.
    //
    // Return Value:
    //    Returns fgPtrArgCntMax, that is a private field.
    //
    unsigned fgGetPtrArgCntMax() const
    {
        return fgPtrArgCntMax;
    }

    //------------------------------------------------------------------------
    // fgSetPtrArgCntMax: Set the maximum number of pointer-sized stack arguments that calls inside this method
    // can push on the stack. This function is used during StackLevelSetter to fix incorrect morph calculations.
    //
    void fgSetPtrArgCntMax(unsigned argCntMax)
    {
        fgPtrArgCntMax = argCntMax;
    }

    bool compCanEncodePtrArgCntMax();

private:
    hashBv*               fgAvailableOutgoingArgTemps;
    ArrayStack<unsigned>* fgUsedSharedTemps;

    void fgSetRngChkTarget(GenTree* tree, bool delay = true);

    BasicBlock* fgSetRngChkTargetInner(SpecialCodeKind kind, bool delay);

#if REARRANGE_ADDS
    void fgMoveOpsLeft(GenTree* tree);
#endif

    bool fgIsCommaThrow(GenTree* tree, bool forFolding = false);

    bool fgIsThrow(GenTree* tree);

public:
    bool fgInDifferentRegions(BasicBlock* blk1, BasicBlock* blk2);

private:
    bool fgIsBlockCold(BasicBlock* block);

    GenTree* fgMorphCastIntoHelper(GenTree* tree, int helper, GenTree* oper);

    GenTree* fgMorphIntoHelperCall(
        GenTree* tree, int helper, bool morphArgs, GenTree* arg1 = nullptr, GenTree* arg2 = nullptr);

    // A "MorphAddrContext" carries information from the surrounding context.  If we are evaluating a byref address,
    // it is useful to know whether the address will be immediately dereferenced, or whether the address value will
    // be used, perhaps by passing it as an argument to a called method.  This affects how null checking is done:
    // for sufficiently small offsets, we can rely on OS page protection to implicitly null-check addresses that we
    // know will be dereferenced.  To know that reliance on implicit null checking is sound, we must further know that
    // all offsets between the top-level indirection and the bottom are constant, and that their sum is sufficiently
    // small; hence the other fields of MorphAddrContext.
    struct MorphAddrContext
    {
        GenTreeIndir* m_user = nullptr;  // Indirection using this address.
        size_t        m_totalOffset = 0; // Sum of offsets between the top-level indirection and here (current context).
    };

#ifdef FEATURE_SIMD
    GenTree* getSIMDStructFromField(GenTree*  tree,
                                    unsigned* indexOut,
                                    unsigned* simdSizeOut,
                                    bool      ignoreUsedInSIMDIntrinsic = false);
    bool fgMorphCombineSIMDFieldStores(BasicBlock* block, Statement* stmt);
    void impMarkContiguousSIMDFieldStores(Statement* stmt);

    // fgPreviousCandidateSIMDFieldStoreStmt is only used for tracking previous simd field assignment
    // in function: Compiler::impMarkContiguousSIMDFieldStores.
    Statement* fgPreviousCandidateSIMDFieldStoreStmt;

#endif // FEATURE_SIMD
    GenTree* fgMorphIndexAddr(GenTreeIndexAddr* tree);
    GenTree* fgMorphExpandCast(GenTreeCast* tree);
    GenTreeFieldList* fgMorphLclArgToFieldlist(GenTreeLclVarCommon* lcl);
    GenTreeCall* fgMorphArgs(GenTreeCall* call);

    void fgMakeOutgoingStructArgCopy(GenTreeCall* call, CallArg* arg);

    GenTree* fgMorphLeafLocal(GenTreeLclVarCommon* lclNode);
#ifdef TARGET_X86
    GenTree* fgMorphExpandStackArgForVarArgs(GenTreeLclVarCommon* lclNode);
#endif // TARGET_X86
    GenTree* fgMorphExpandImplicitByRefArg(GenTreeLclVarCommon* lclNode);
    GenTree* fgMorphExpandLocal(GenTreeLclVarCommon* lclNode);

public:
    bool fgAddrCouldBeNull(GenTree* addr);
    void fgAssignSetVarDef(GenTree* tree);

private:
    GenTree* fgMorphFieldAddr(GenTree* tree, MorphAddrContext* mac);
    GenTree* fgMorphExpandInstanceField(GenTree* tree, MorphAddrContext* mac);
    GenTree* fgMorphExpandTlsFieldAddr(GenTree* tree);
    bool fgCanFastTailCall(GenTreeCall* call, const char** failReason);
#if FEATURE_FASTTAILCALL
    bool fgCallHasMustCopyByrefParameter(GenTreeCall* call);
    bool fgCallArgWillPointIntoLocalFrame(GenTreeCall* call, CallArg& arg);

#endif
    GenTree* fgMorphTailCallViaHelpers(GenTreeCall* call, CORINFO_TAILCALL_HELPERS& help);
    bool fgCanTailCallViaJitHelper(GenTreeCall* call);
    void fgMorphTailCallViaJitHelper(GenTreeCall* call);
    GenTree* fgCreateCallDispatcherAndGetResult(GenTreeCall*          origCall,
                                                CORINFO_METHOD_HANDLE callTargetStubHnd,
                                                CORINFO_METHOD_HANDLE dispatcherHnd);
    GenTree* getLookupTree(CORINFO_RESOLVED_TOKEN* pResolvedToken,
                           CORINFO_LOOKUP*         pLookup,
                           GenTreeFlags            handleFlags,
                           void*                   compileTimeHandle);
    GenTree* getRuntimeLookupTree(CORINFO_RESOLVED_TOKEN* pResolvedToken,
                                  CORINFO_LOOKUP*         pLookup,
                                  void*                   compileTimeHandle);
    GenTree* getVirtMethodPointerTree(GenTree*                thisPtr,
                                      CORINFO_RESOLVED_TOKEN* pResolvedToken,
                                      CORINFO_CALL_INFO*      pCallInfo);
    GenTree* getTokenHandleTree(CORINFO_RESOLVED_TOKEN* pResolvedToken, bool parent);

    GenTree* fgMorphPotentialTailCall(GenTreeCall* call);
    void fgValidateIRForTailCall(GenTreeCall* call);
    GenTree* fgGetStubAddrArg(GenTreeCall* call);
    unsigned fgGetArgParameterLclNum(GenTreeCall* call, CallArg* arg);
    void fgMorphRecursiveFastTailCallIntoLoop(BasicBlock* block, GenTreeCall* recursiveTailCall);
    Statement* fgAssignRecursiveCallArgToCallerParam(GenTree*         arg,
                                                     CallArg*         callArg,
                                                     unsigned         lclParamNum,
                                                     BasicBlock*      block,
                                                     const DebugInfo& callDI,
                                                     Statement*       tmpAssignmentInsertionPoint,
                                                     Statement*       paramAssignmentInsertionPoint);
    GenTree* fgMorphCall(GenTreeCall* call);
    GenTree* fgExpandVirtualVtableCallTarget(GenTreeCall* call);

    void fgMorphCallInline(GenTreeCall* call, InlineResult* result);
    void fgMorphCallInlineHelper(GenTreeCall* call, InlineResult* result, InlineContext** createdContext);
#if DEBUG
    void fgNoteNonInlineCandidate(Statement* stmt, GenTreeCall* call);
    static fgWalkPreFn fgFindNonInlineCandidate;
#endif
    GenTree* fgOptimizeDelegateConstructor(GenTreeCall*            call,
                                           CORINFO_CONTEXT_HANDLE* ExactContextHnd,
                                           methodPointerInfo*      ldftnToken);
    GenTree* fgMorphLeaf(GenTree* tree);
public:
    GenTree* fgMorphInitBlock(GenTree* tree);
    GenTree* fgMorphCopyBlock(GenTree* tree);
    GenTree* fgMorphStoreDynBlock(GenTreeStoreDynBlk* tree);
private:
    GenTree* fgMorphSmpOp(GenTree* tree, MorphAddrContext* mac, bool* optAssertionPropDone = nullptr);
    void fgTryReplaceStructLocalWithField(GenTree* tree);
    GenTree* fgMorphFinalizeIndir(GenTreeIndir* indir);
    GenTree* fgOptimizeCast(GenTreeCast* cast);
    GenTree* fgOptimizeCastOnStore(GenTree* store);
    GenTree* fgOptimizeBitCast(GenTreeUnOp* bitCast);
    GenTree* fgOptimizeEqualityComparisonWithConst(GenTreeOp* cmp);
    GenTree* fgOptimizeRelationalComparisonWithConst(GenTreeOp* cmp);
    GenTree* fgOptimizeRelationalComparisonWithFullRangeConst(GenTreeOp* cmp);
#ifdef FEATURE_HW_INTRINSICS
    GenTree* fgOptimizeHWIntrinsic(GenTreeHWIntrinsic* node);
#endif
    GenTree* fgOptimizeCommutativeArithmetic(GenTreeOp* tree);
    GenTree* fgOptimizeRelationalComparisonWithCasts(GenTreeOp* cmp);
    GenTree* fgOptimizeAddition(GenTreeOp* add);
    GenTree* fgOptimizeMultiply(GenTreeOp* mul);
    GenTree* fgOptimizeBitwiseAnd(GenTreeOp* andOp);
    GenTree* fgOptimizeBitwiseXor(GenTreeOp* xorOp);
    GenTree* fgPropagateCommaThrow(GenTree* parent, GenTreeOp* commaThrow, GenTreeFlags precedingSideEffects);
    GenTree* fgMorphRetInd(GenTreeUnOp* tree);
    GenTree* fgMorphModToZero(GenTreeOp* tree);
    GenTree* fgMorphModToSubMulDiv(GenTreeOp* tree);
    GenTree* fgMorphUModToAndSub(GenTreeOp* tree);
    GenTree* fgMorphSmpOpOptional(GenTreeOp* tree, bool* optAssertionPropDone);
    GenTree* fgMorphMultiOp(GenTreeMultiOp* multiOp);
    GenTree* fgMorphConst(GenTree* tree);

    GenTreeOp* fgMorphCommutative(GenTreeOp* tree);

    GenTree* fgMorphReduceAddOps(GenTree* tree);

public:
    GenTree* fgMorphTree(GenTree* tree, MorphAddrContext* mac = nullptr);

private:
    void fgAssertionGen(GenTree* tree);
    void fgKillDependentAssertionsSingle(unsigned lclNum DEBUGARG(GenTree* tree));
    void fgKillDependentAssertions(unsigned lclNum DEBUGARG(GenTree* tree));
    void fgMorphTreeDone(GenTree* tree);
    void fgMorphTreeDone(GenTree* tree, bool optAssertionPropDone, bool isMorphedTree DEBUGARG(int morphNum = 0));

    Statement* fgMorphStmt;
    unsigned   fgBigOffsetMorphingTemps[TYP_COUNT];

    unsigned fgGetFieldMorphingTemp(GenTreeFieldAddr* fieldNode);

    //----------------------- Liveness analysis -------------------------------

    VARSET_TP fgCurUseSet; // vars used     by block (before an assignment)
    VARSET_TP fgCurDefSet; // vars assigned by block (before a use)

    MemoryKindSet fgCurMemoryUse;   // True iff the current basic block uses memory.
    MemoryKindSet fgCurMemoryDef;   // True iff the current basic block modifies memory.
    MemoryKindSet fgCurMemoryHavoc; // True if  the current basic block is known to set memory to a "havoc" value.

    bool byrefStatesMatchGcHeapStates; // True iff GcHeap and ByrefExposed memory have all the same def points.

    PhaseStatus fgEarlyLiveness();

    void fgMarkUseDef(GenTreeLclVarCommon* tree);

    void fgBeginScopeLife(VARSET_TP* inScope, VarScopeDsc* var);
    void fgEndScopeLife(VARSET_TP* inScope, VarScopeDsc* var);

    void fgMarkInScope(BasicBlock* block, VARSET_VALARG_TP inScope);
    void fgUnmarkInScope(BasicBlock* block, VARSET_VALARG_TP unmarkScope);

    void fgExtendDbgScopes();
    void fgExtendDbgLifetimes();

#ifdef DEBUG
    void fgDispDebugScopes();
#endif // DEBUG

    //-------------------------------------------------------------------------
    //
    //  The following keeps track of any code we've added for things like array
    //  range checking or explicit calls to enable GC, and so on.
    //
public:
    struct AddCodeDsc
    {
        AddCodeDsc*     acdNext;
        BasicBlock*     acdDstBlk; // block  to  which we jump
        unsigned        acdData;
        SpecialCodeKind acdKind; // what kind of a special block is this?
        bool            acdUsed; // do we need to keep this helper block?
#if !FEATURE_FIXED_OUT_ARGS
        bool     acdStkLvlInit; // has acdStkLvl value been already set?
        unsigned acdStkLvl;     // stack level in stack slots.
#endif                          // !FEATURE_FIXED_OUT_ARGS
    };

    struct AddCodeDscKey
    {
    public:
        AddCodeDscKey(): acdKind(SCK_NONE), acdData(0) {}
        AddCodeDscKey(SpecialCodeKind kind, unsigned data): acdKind(kind), acdData(data) {}

        static bool Equals(const AddCodeDscKey& x, const AddCodeDscKey& y)
        {
            return (x.acdData == y.acdData) && (x.acdKind == y.acdKind);
        }

        static unsigned GetHashCode(const AddCodeDscKey& x)
        {
            return (x.acdData << 3) | (unsigned) x.acdKind;
        }

    private:
        SpecialCodeKind acdKind;
        unsigned acdData;
    };

    typedef JitHashTable<AddCodeDscKey, AddCodeDscKey, AddCodeDsc*> AddCodeDscMap;

    AddCodeDscMap* fgGetAddCodeDscMap();

private:
    static unsigned acdHelper(SpecialCodeKind codeKind);

    AddCodeDsc* fgAddCodeList;
    bool        fgRngChkThrowAdded;
    AddCodeDscMap* fgAddCodeDscMap;

    void fgAddCodeRef(BasicBlock* srcBlk, SpecialCodeKind kind);
    PhaseStatus fgCreateThrowHelperBlocks();

public:
    AddCodeDsc* fgFindExcptnTarget(SpecialCodeKind kind, unsigned refData);

    bool fgUseThrowHelperBlocks();

    AddCodeDsc* fgGetAdditionalCodeDescriptors()
    {
        return fgAddCodeList;
    }

private:
    bool fgIsThrowHlpBlk(BasicBlock* block);

#if !FEATURE_FIXED_OUT_ARGS
    unsigned fgThrowHlpBlkStkLevel(BasicBlock* block);
#endif // !FEATURE_FIXED_OUT_ARGS

    unsigned fgCheckInlineDepthAndRecursion(InlineInfo* inlineInfo);
    bool IsDisallowedRecursiveInline(InlineContext* ancestor, InlineInfo* inlineInfo);
    bool ContextComplexityExceeds(CORINFO_CONTEXT_HANDLE handle, int max);
    bool MethodInstantiationComplexityExceeds(CORINFO_METHOD_HANDLE handle, int& cur, int max);
    bool TypeInstantiationComplexityExceeds(CORINFO_CLASS_HANDLE handle, int& cur, int max);

    void fgInvokeInlineeCompiler(GenTreeCall* call, InlineResult* result, InlineContext** createdContext);
    void fgInsertInlineeBlocks(InlineInfo* pInlineInfo);
    Statement* fgInlinePrependStatements(InlineInfo* inlineInfo);
    void fgInlineAppendStatements(InlineInfo* inlineInfo, BasicBlock* block, Statement* stmt);

#ifdef DEBUG
    static fgWalkPreFn fgDebugCheckInlineCandidates;

    void               CheckNoTransformableIndirectCallsRemain();
    static fgWalkPreFn fgDebugCheckForTransformableIndirectCalls;
#endif

    PhaseStatus fgPromoteStructs();
    void fgMorphLocalField(GenTree* tree, GenTree* parent);

    // Reset the refCount for implicit byrefs.
    void fgResetImplicitByRefRefCount();

    // Identify all candidates for last-use copy omission.
    PhaseStatus fgMarkImplicitByRefCopyOmissionCandidates();

    // Change implicit byrefs' types from struct to pointer, and for any that were
    // promoted, create new promoted struct temps.
    PhaseStatus fgRetypeImplicitByRefArgs();

    // Clear up annotations for any struct promotion temps created for implicit byrefs.
    void fgMarkDemotedImplicitByRefArgs();

    PhaseStatus fgMarkAddressExposedLocals();
    void fgSequenceLocals(Statement* stmt);

    PhaseStatus PhysicalPromotion();

    PhaseStatus fgForwardSub();
    bool fgForwardSubBlock(BasicBlock* block);
    bool fgForwardSubStatement(Statement* statement);
    bool fgForwardSubHasStoreInterference(Statement* defStmt, Statement* nextStmt, GenTree* nextStmtUse);
    void fgForwardSubUpdateLiveness(GenTree* newSubListFirst, GenTree* newSubListLast);

    // The given local variable, required to be a struct variable, is being assigned via
    // a "lclField", to make it masquerade as an integral type in the ABI.  Make sure that
    // the variable is not enregistered, and is therefore not promoted independently.
    void fgLclFldAssign(unsigned lclNum);

    enum TypeProducerKind
    {
        TPK_Unknown = 0, // May not be a RuntimeType
        TPK_Handle  = 1, // RuntimeType via handle
        TPK_GetType = 2, // RuntimeType via Object.get_Type()
        TPK_Null    = 3, // Tree value is null
        TPK_Other   = 4  // RuntimeType via other means
    };

    TypeProducerKind gtGetTypeProducerKind(GenTree* tree);
    bool gtIsTypeHandleToRuntimeTypeHelper(GenTreeCall* call);
    bool gtIsTypeHandleToRuntimeTypeHandleHelper(GenTreeCall* call, CorInfoHelpFunc* pHelper = nullptr);
    bool gtIsActiveCSE_Candidate(GenTree* tree);

    bool gtTreeContainsOper(GenTree* tree, genTreeOps op);
    ExceptionSetFlags gtCollectExceptions(GenTree* tree);

public:
    bool fgIsBigOffset(size_t offset);

private:
    bool fgNeedReturnSpillTemp();

    /*
    XXXXXXXXXXXXXXXXXXXXXXXXXXXXXXXXXXXXXXXXXXXXXXXXXXXXXXXXXXXXXXXXXXXXXXXXXXXXXXX
    XXXXXXXXXXXXXXXXXXXXXXXXXXXXXXXXXXXXXXXXXXXXXXXXXXXXXXXXXXXXXXXXXXXXXXXXXXXXXXX
    XX                                                                           XX
    XX                           Optimizer                                       XX
    XX                                                                           XX
    XXXXXXXXXXXXXXXXXXXXXXXXXXXXXXXXXXXXXXXXXXXXXXXXXXXXXXXXXXXXXXXXXXXXXXXXXXXXXXX
    XXXXXXXXXXXXXXXXXXXXXXXXXXXXXXXXXXXXXXXXXXXXXXXXXXXXXXXXXXXXXXXXXXXXXXXXXXXXXXX
    */

public:
    void optInit();

    PhaseStatus rangeCheckPhase();
    GenTree* optRemoveRangeCheck(GenTreeBoundsChk* check, GenTree* comma, Statement* stmt);
    GenTree* optRemoveStandaloneRangeCheck(GenTreeBoundsChk* check, Statement* stmt);
    void optRemoveCommaBasedRangeCheck(GenTree* comma, Statement* stmt);

protected:
    // Do hoisting for all loops.
    PhaseStatus optHoistLoopCode();

    // To represent sets of VN's that have already been hoisted in outer loops.
    typedef JitHashTable<ValueNum, JitSmallPrimitiveKeyFuncs<ValueNum>, bool> VNSet;

    struct LoopHoistContext
    {
    private:
        // The set of variables hoisted in the current loop (or nullptr if there are none).
        VNSet* m_pHoistedInCurLoop;

    public:
        // Value numbers of expressions that have been hoisted in the current (or most recent) loop in the nest.
        // Previous decisions on loop-invariance of value numbers in the current loop.
        VNSet m_curLoopVnInvariantCache;

        int m_loopVarInOutCount;
        int m_loopVarCount;
        int m_hoistedExprCount;
        int m_loopVarFPCount;
        int m_loopVarInOutFPCount;
        int m_hoistedFPExprCount;

        // Get the VN cache for current loop
        VNSet* GetHoistedInCurLoop(Compiler* comp)
        {
            if (m_pHoistedInCurLoop == nullptr)
            {
                m_pHoistedInCurLoop = new (comp->getAllocatorLoopHoist()) VNSet(comp->getAllocatorLoopHoist());
            }
            return m_pHoistedInCurLoop;
        }

        // Return the so far collected VNs in cache for current loop and reset it.
        void ResetHoistedInCurLoop()
        {
            m_pHoistedInCurLoop = nullptr;
            JITDUMP("Resetting m_pHoistedInCurLoop\n");
        }

        LoopHoistContext(Compiler* comp)
            : m_pHoistedInCurLoop(nullptr), m_curLoopVnInvariantCache(comp->getAllocatorLoopHoist())
        {
        }
    };

    // Do hoisting for a particular loop
    bool optHoistThisLoop(FlowGraphNaturalLoop* loop, LoopHoistContext* hoistCtxt);

    // Hoist all expressions in "blocks" that are invariant in "loop"
    // outside of that loop.
    void optHoistLoopBlocks(FlowGraphNaturalLoop* loop, ArrayStack<BasicBlock*>* blocks, LoopHoistContext* hoistContext);

    // Return true if the tree looks profitable to hoist out of "loop"
    bool optIsProfitableToHoistTree(GenTree* tree, FlowGraphNaturalLoop* loop, LoopHoistContext* hoistCtxt);

    // Performs the hoisting "tree" into the PreHeader for "loop"
    void optHoistCandidate(GenTree* tree, BasicBlock* treeBb, FlowGraphNaturalLoop* loop, LoopHoistContext* hoistCtxt);

    // Note the new SSA uses in tree
    void optRecordSsaUses(GenTree* tree, BasicBlock* block);

    // Returns true iff the ValueNum "vn" represents a value that is loop-invariant in "loop".
    //   Constants and init values are always loop invariant.
    //   VNPhi's connect VN's to the SSA definition, so we can know if the SSA def occurs in the loop.
    bool optVNIsLoopInvariant(ValueNum vn, FlowGraphNaturalLoop* loop, VNSet* recordedVNs);

    // If "blk" is the entry block of a natural loop, returns true and sets "*pLnum" to the index of the loop
    // in the loop table.
    bool optBlockIsLoopEntry(BasicBlock* blk, unsigned* pLnum);

    // Records the set of "side effects" of all loops: fields (object instance and static)
    // written to, and SZ-array element type equivalence classes updated.
    void optComputeLoopSideEffects();

    // Compute the sets of long and float vars (lvaLongVars, lvaFloatVars).
    void optComputeInterestingVarSets();

#ifdef DEBUG
    bool optAnyChildNotRemoved(unsigned loopNum);
#endif // DEBUG

    // Mark a loop as removed.
    void optMarkLoopRemoved(unsigned loopNum);

private:
    // Given a loop mark it and any nested loops as having 'memoryHavoc'
    void optRecordLoopNestsMemoryHavoc(FlowGraphNaturalLoop* loop, MemoryKindSet memoryHavoc);

    // Add the side effects of "blk" (which is required to be within a loop) to all loops of which it is a part.
    void optComputeLoopSideEffectsOfBlock(BasicBlock* blk, FlowGraphNaturalLoop* mostNestedLoop);

    // Hoist the expression "expr" out of "loop"
    void optPerformHoistExpr(GenTree* expr, BasicBlock* exprBb, FlowGraphNaturalLoop* loop);

public:
    PhaseStatus optOptimizeBools();
    PhaseStatus optSwitchRecognition();
    bool optSwitchConvert(BasicBlock* firstBlock, int testsCount, ssize_t* testValues, GenTree* nodeToTest);
    bool optSwitchDetectAndConvert(BasicBlock* firstBlock);

    PhaseStatus optInvertLoops();    // Invert loops so they're entered at top and tested at bottom.
    PhaseStatus optOptimizeFlow();   // Simplify flow graph and do tail duplication
    PhaseStatus optOptimizeLayout(); // Optimize the BasicBlock layout of the method
    PhaseStatus optSetBlockWeights();
    PhaseStatus optFindLoopsPhase(); // Finds loops and records them in the loop table

    void optFindLoops();
    void optFindNewLoops();
    void optCrossCheckIterInfo(const NaturalLoopIterInfo& iterInfo, const LoopDsc& dsc);

    PhaseStatus optCloneLoops();
    void optCloneLoop(FlowGraphNaturalLoop* loop, LoopCloneContext* context);
    PhaseStatus optUnrollLoops(); // Unrolls loops (needs to have cost info)
    void        optRemoveRedundantZeroInits();
    PhaseStatus optIfConversion(); // If conversion

protected:
    // This enumeration describes what is killed by a call.

    enum callInterf
    {
        CALLINT_NONE,       // no interference                               (most helpers)
        CALLINT_REF_INDIRS, // kills GC ref indirections                     (SETFIELD OBJ)
        CALLINT_SCL_INDIRS, // kills non GC ref indirections                 (SETFIELD non-OBJ)
        CALLINT_ALL_INDIRS, // kills both GC ref and non GC ref indirections (SETFIELD STRUCT)
        CALLINT_ALL,        // kills everything                              (normal method call)
    };

public:
    // A "LoopDsc" describes a ("natural") loop.  We (currently) require the body of a loop to be a contiguous (in
    // bbNext order) sequence of basic blocks.  (At times, we may require the blocks in a loop to be "properly numbered"
    // in bbNext order; we use comparisons on the bbNum to decide order.)
    // The blocks that define the body are
    //   top <= entry <= bottom
    // The "head" of the loop is a block outside the loop that has "entry" as a successor. We only support loops with a
    // single 'head' block. The meanings of these blocks are given in the definitions below. Also see the picture at
    // Compiler::optFindNaturalLoops().
    struct LoopDsc
    {
        BasicBlock* lpHead;   // HEAD of the loop (not part of the looping of the loop) -- has ENTRY as a successor.
        BasicBlock* lpTop;    // loop TOP (the back edge from lpBottom reaches here). Lexically first block (in bbNext
                              // order) reachable in this loop.
        BasicBlock* lpEntry;  // the ENTRY in the loop (in most cases TOP or BOTTOM)
        BasicBlock* lpBottom; // loop BOTTOM (from here we have a back edge to the TOP)
        BasicBlock* lpExit;   // if a single exit loop this is the EXIT (in most cases BOTTOM)

        callInterf   lpAsgCall;     // "callInterf" for calls in the loop
        ALLVARSET_TP lpAsgVars;     // set of vars assigned within the loop (all vars, not just tracked)
        varRefKinds  lpAsgInds : 8; // set of inds modified within the loop

        LoopFlags lpFlags;

        unsigned char lpExitCnt; // number of exits from the loop

        unsigned char lpParent;  // The index of the most-nested loop that completely contains this one,
                                 // or else BasicBlock::NOT_IN_LOOP if no such loop exists.
        unsigned char lpChild;   // The index of a nested loop, or else BasicBlock::NOT_IN_LOOP if no child exists.
                                 // (Actually, an "immediately" nested loop --
                                 // no other child of this loop is a parent of lpChild.)
        unsigned char lpSibling; // The index of another loop that is an immediate child of lpParent,
                                 // or else BasicBlock::NOT_IN_LOOP.  One can enumerate all the children of a loop
                                 // by following "lpChild" then "lpSibling" links.

        bool lpLoopHasMemoryHavoc[MemoryKindCount]; // The loop contains an operation that we assume has arbitrary
                                                    // memory side effects.  If this is set, the fields below
                                                    // may not be accurate (since they become irrelevant.)

        VARSET_TP lpVarInOut;  // The set of variables that are IN or OUT during the execution of this loop
        VARSET_TP lpVarUseDef; // The set of variables that are USE or DEF during the execution of this loop

        // The following counts are used for hoisting profitability checks.

        int lpHoistedExprCount; // The register count for the non-FP expressions from inside this loop that have been
                                // hoisted
        int lpLoopVarCount;     // The register count for the non-FP LclVars that are read/written inside this loop
        int lpVarInOutCount;    // The register count for the non-FP LclVars that are alive inside or across this loop

        int lpHoistedFPExprCount; // The register count for the FP expressions from inside this loop that have been
                                  // hoisted
        int lpLoopVarFPCount;     // The register count for the FP LclVars that are read/written inside this loop
        int lpVarInOutFPCount;    // The register count for the FP LclVars that are alive inside or across this loop

        typedef JitHashTable<CORINFO_FIELD_HANDLE, JitPtrKeyFuncs<struct CORINFO_FIELD_STRUCT_>, FieldKindForVN>
                        FieldHandleSet;
        FieldHandleSet* lpFieldsModified; // This has entries for all static field and object instance fields modified
                                          // in the loop.

        typedef JitHashTable<CORINFO_CLASS_HANDLE, JitPtrKeyFuncs<struct CORINFO_CLASS_STRUCT_>, bool> ClassHandleSet;
        ClassHandleSet* lpArrayElemTypesModified; // Bits set indicate the set of sz array element types such that
                                                  // arrays of that type are modified
                                                  // in the loop.

        /* The following values are set only for iterator loops, i.e. has the flag LPFLG_ITER set */

        GenTree*   lpIterTree;          // The "i = i <op> const" tree
        unsigned   lpIterVar() const;   // iterator variable #
        int        lpIterConst() const; // the constant with which the iterator is incremented
        genTreeOps lpIterOper() const;  // the type of the operation on the iterator (ADD, SUB, etc.)
        void       VERIFY_lpIterTree() const;

        var_types lpIterOperType() const; // For overflow instructions

        // Set to the block where we found the initialization for LPFLG_CONST_INIT loops.
        // Initially, this will be 'head', but 'head' might change if we insert a loop pre-header block.
        BasicBlock* lpInitBlock;

        int lpConstInit; // initial constant value of iterator : Valid if LPFLG_CONST_INIT

        // The following is for LPFLG_ITER loops only (i.e. the loop condition is "i RELOP const or var")

        GenTree*   lpTestTree;         // pointer to the node containing the loop test
        genTreeOps lpTestOper() const; // the type of the comparison between the iterator and the limit (GT_LE, GT_GE,
                                       // etc.)

        bool lpIsIncreasingLoop() const; // if the loop iterator increases from low to high value.
        bool lpIsDecreasingLoop() const; // if the loop iterator decreases from high to low value.

        void VERIFY_lpTestTree() const;

        bool     lpIsReversed() const; // true if the iterator node is the second operand in the loop condition
        GenTree* lpIterator() const;   // the iterator node in the loop test
        GenTree* lpLimit() const;      // the limit node in the loop test

        // Limit constant value of iterator - loop condition is "i RELOP const"
        // : Valid if LPFLG_CONST_LIMIT
        int lpConstLimit() const;

        // The lclVar # in the loop condition ( "i RELOP lclVar" )
        // : Valid if LPFLG_VAR_LIMIT
        unsigned lpVarLimit() const;

        // The array length in the loop condition ( "i RELOP arr.len" or "i RELOP arr[i][j].len" )
        // : Valid if LPFLG_ARRLEN_LIMIT
        bool lpArrLenLimit(Compiler* comp, ArrIndex* index) const;

        // Returns "true" iff this is a "top entry" loop.
        bool lpIsTopEntry() const
        {
            if (lpHead->NextIs(lpEntry))
            {
                assert(lpHead->bbFallsThrough() || lpHead->JumpsToNext());
                assert(lpTop == lpEntry);
                return true;
            }
            else
            {
                return false;
            }
        }

        // Returns "true" iff this is removed loop.
        bool lpIsRemoved() const
        {
            return (lpFlags & LPFLG_REMOVED) != 0;
        }

        // Returns "true" iff "*this" contains the blk.
        bool lpContains(BasicBlock* blk) const
        {
            return lpTop->bbNum <= blk->bbNum && blk->bbNum <= lpBottom->bbNum;
        }

        // Returns "true" iff "*this" (properly) contains the range [top, bottom] (allowing tops
        // to be equal, but requiring bottoms to be different.)
        bool lpContains(BasicBlock* top, BasicBlock* bottom) const
        {
            return lpTop->bbNum <= top->bbNum && bottom->bbNum < lpBottom->bbNum;
        }

        // Returns "true" iff "*this" (properly) contains "lp2" (allowing tops to be equal, but requiring
        // bottoms to be different.)
        bool lpContains(const LoopDsc& lp2) const
        {
            return lpContains(lp2.lpTop, lp2.lpBottom);
        }

        // Returns "true" iff "*this" is (properly) contained by the range [top, bottom]
        // (allowing tops to be equal, but requiring bottoms to be different.)
        bool lpContainedBy(BasicBlock* top, BasicBlock* bottom) const
        {
            return top->bbNum <= lpTop->bbNum && lpBottom->bbNum < bottom->bbNum;
        }

        // Returns "true" iff "*this" is (properly) contained by "lp2"
        // (allowing tops to be equal, but requiring bottoms to be different.)
        bool lpContainedBy(const LoopDsc& lp2) const
        {
            return lpContainedBy(lp2.lpTop, lp2.lpBottom);
        }

        // Returns "true" iff "*this" is disjoint from the range [top, bottom].
        bool lpDisjoint(BasicBlock* top, BasicBlock* bottom) const
        {
            return bottom->bbNum < lpTop->bbNum || lpBottom->bbNum < top->bbNum;
        }
        // Returns "true" iff "*this" is disjoint from "lp2".
        bool lpDisjoint(const LoopDsc& lp2) const
        {
            return lpDisjoint(lp2.lpTop, lp2.lpBottom);
        }

        // Returns "true" iff the loop is well-formed (see code for defn).
        bool lpWellFormed() const
        {
            return lpTop->bbNum <= lpEntry->bbNum && lpEntry->bbNum <= lpBottom->bbNum &&
                   (lpHead->bbNum < lpTop->bbNum || lpHead->bbNum > lpBottom->bbNum);
        }

#ifdef DEBUG
        void lpValidatePreHeader() const
        {
            // If this is called, we expect there to be a pre-header.
            assert(lpFlags & LPFLG_HAS_PREHEAD);

            // The pre-header must unconditionally enter the loop.
            assert(lpHead->GetUniqueSucc() == lpEntry);

            // The loop block must be marked as a pre-header.
            assert(lpHead->HasFlag(BBF_LOOP_PREHEADER));

            // The loop entry must have a single non-loop predecessor, which is the pre-header.
            // We can't assume here that the bbNum are properly ordered, so we can't do a simple lpContained()
            // check. So, we defer this check, which will be done by `fgDebugCheckLoopTable()`.
        }
#endif // DEBUG

        // LoopBlocks: convenience method for enabling range-based `for` iteration over all the
        // blocks in a loop, e.g.:
        //    for (BasicBlock* const block : loop->LoopBlocks()) ...
        // Currently, the loop blocks are expected to be in linear, lexical, `bbNext` order
        // from `lpTop` through `lpBottom`, inclusive. All blocks in this range are considered
        // to be part of the loop.
        //
        BasicBlockRangeList LoopBlocks() const
        {
            return BasicBlockRangeList(lpTop, lpBottom);
        }
    };

protected:
    bool fgMightHaveLoop(); // returns true if there are any back edges
    bool fgHasLoops;        // True if this method has any loops, set in fgComputeReachability

public:
    LoopDsc*      optLoopTable;              // loop descriptor table
    bool          optLoopTableValid;         // info in loop table should be valid
    bool          optLoopsRequirePreHeaders; // Do we require that all loops (in the loop table) have pre-headers?
    unsigned char optLoopCount;              // number of tracked loops
    unsigned char loopAlignCandidates;       // number of loops identified for alignment

    // Every time we rebuild the loop table, we increase the global "loop epoch". Any loop indices or
    // loop table pointers from the previous epoch are invalid.
    // TODO: validate this in some way?
    unsigned optCurLoopEpoch;

    void NewLoopEpoch()
    {
        ++optCurLoopEpoch;
        JITDUMP("New loop epoch %d\n", optCurLoopEpoch);
    }

#ifdef DEBUG
    unsigned char loopsAligned; // number of loops actually aligned
#endif                          // DEBUG

    bool optRecordLoop(BasicBlock*   head,
                       BasicBlock*   top,
                       BasicBlock*   entry,
                       BasicBlock*   bottom,
                       BasicBlock*   exit,
                       unsigned char exitCnt);

    PhaseStatus optClearLoopIterInfo();

#ifdef DEBUG
    void optPrintLoopInfo(unsigned lnum, bool printVerbose = false);
    void optPrintLoopInfo(const LoopDsc* loop, bool printVerbose = false);
    void optPrintLoopTable();
#endif

protected:
    unsigned optCallCount;         // number of calls made in the method
    unsigned optIndirectCallCount; // number of virtual, interface and indirect calls made in the method
    unsigned optNativeCallCount;   // number of Pinvoke/Native calls made in the method
    unsigned optLoopsCloned;       // number of loops cloned in the current method.

#ifdef DEBUG
    void optCheckPreds();
#endif

    void optResetLoopInfo();
    void optFindAndScaleGeneralLoopBlocks();

    // Determine if there are any potential loops, and set BBF_LOOP_HEAD on potential loop heads.
    void optMarkLoopHeads();

    void optScaleLoopBlocks(BasicBlock* begBlk, BasicBlock* endBlk);

    void optUnmarkLoopBlocks(BasicBlock* begBlk, BasicBlock* endBlk);

    void optUpdateLoopsBeforeRemoveBlock(BasicBlock* block, bool skipUnmarkLoop = false);

    bool optIsLoopTestEvalIntoTemp(Statement* testStmt, Statement** newTestStmt);
    unsigned optIsLoopIncrTree(GenTree* incr);
    bool optCheckIterInLoopTest(unsigned loopInd, GenTree* test, unsigned iterVar);
    bool optComputeIterInfo(GenTree* incr, BasicBlock* from, BasicBlock* to, unsigned* pIterVar);
    bool optPopulateInitInfo(unsigned loopInd, BasicBlock* initBlock, GenTree* init, unsigned iterVar);
    bool optExtractInitTestIncr(
        BasicBlock** pInitBlock, BasicBlock* bottom, BasicBlock* top, GenTree** ppInit, GenTree** ppTest, GenTree** ppIncr);

    void optFindNaturalLoops();

    void optIdentifyLoopsForAlignment();

    // Ensures that all the loops in the loop nest rooted at "loopInd" (an index into the loop table) are 'canonical' --
    // each loop has a unique "top."  Returns "true" iff the flowgraph has been modified.
    bool optCanonicalizeLoopNest(unsigned char loopInd);

    // Ensures that the loop "loopInd" (an index into the loop table) is 'canonical' -- it has a unique "top,"
    // unshared with any other loop.  Returns "true" iff the flowgraph has been modified
    bool optCanonicalizeLoop(unsigned char loopInd);

    enum class LoopCanonicalizationOption
    {
        Outer,
        Current
    };

    bool optCanonicalizeLoopCore(unsigned char loopInd, LoopCanonicalizationOption option);

    // Requires "l1" to be a valid loop table index, and not "BasicBlock::NOT_IN_LOOP".
    // Requires "l2" to be a valid loop table index, or else "BasicBlock::NOT_IN_LOOP".
    // Returns true iff "l2" is not NOT_IN_LOOP, and "l1" contains "l2".
    // A loop contains itself.
    bool optLoopContains(unsigned l1, unsigned l2) const;

    // Returns the lpEntry for given preheader block of a loop
    BasicBlock* optLoopEntry(BasicBlock* preHeader);

    // Updates the loop table by changing loop "loopInd", whose head is required
    // to be "from", to be "to".  Also performs this transformation for any
    // loop nested in "loopInd" that shares the same head as "loopInd".
    void optUpdateLoopHead(unsigned loopInd, BasicBlock* from, BasicBlock* to);

    enum class RedirectBlockOption
    {
        DoNotChangePredLists, // do not modify pred lists
        UpdatePredLists,      // add/remove to pred lists
        AddToPredLists,       // only add to pred lists
    };

    void optRedirectBlock(BasicBlock*      blk,
                          BlockToBlockMap* redirectMap,
                          const RedirectBlockOption = RedirectBlockOption::DoNotChangePredLists);

    // Marks the containsCall information to "loop" and any parent loops.
    void AddContainsCallAllContainingLoops(FlowGraphNaturalLoop* loop);

    // Adds the variable liveness information from 'blk' to "loop" and any parent loops.
    void AddVariableLivenessAllContainingLoops(FlowGraphNaturalLoop* loop, BasicBlock* blk);

    // Adds "fldHnd" to the set of modified fields of "loop" and any parent loops.
    void AddModifiedFieldAllContainingLoops(FlowGraphNaturalLoop* loop, CORINFO_FIELD_HANDLE fldHnd, FieldKindForVN fieldKind);

    // Adds "elemType" to the set of modified array element types of "loop" and any parent loops.
    void AddModifiedElemTypeAllContainingLoops(FlowGraphNaturalLoop* loop, CORINFO_CLASS_HANDLE elemType);

    // Requires that "from" and "to" have the same "bbJumpKind" (perhaps because "to" is a clone
    // of "from".)  Copies the jump destination from "from" to "to".
    void optCopyBlkDest(BasicBlock* from, BasicBlock* to);

    // Returns true if 'block' is an entry block for any loop in 'optLoopTable'
    bool optIsLoopEntry(BasicBlock* block) const;

    // The depth of the loop described by "lnum" (an index into the loop table.) (0 == top level)
    unsigned optLoopDepth(unsigned lnum) const
    {
        assert(lnum < optLoopCount);
        unsigned depth = 0;
        while ((lnum = optLoopTable[lnum].lpParent) != BasicBlock::NOT_IN_LOOP)
        {
            ++depth;
        }
        return depth;
    }

    // Struct used in optInvertWhileLoop to count interesting constructs to boost the profitability score.
    struct OptInvertCountTreeInfoType
    {
        int sharedStaticHelperCount;
        int arrayLengthCount;
    };

    OptInvertCountTreeInfoType optInvertCountTreeInfo(GenTree* tree);

    bool optInvertWhileLoop(BasicBlock* block);
    bool optIfConvert(BasicBlock* block);

private:
    static bool optIterSmallOverflow(int iterAtExit, var_types incrType);
    static bool optIterSmallUnderflow(int iterAtExit, var_types decrType);

    bool optComputeLoopRep(int        constInit,
                           int        constLimit,
                           int        iterInc,
                           genTreeOps iterOper,
                           var_types  iterType,
                           genTreeOps testOper,
                           bool       unsignedTest,
                           bool       dupCond,
                           unsigned*  iterCount);

protected:
    struct isVarAssgDsc
    {
        GenTree*     ivaSkip;
        ALLVARSET_TP ivaMaskVal;        // Set of variables assigned to.  This is a set of all vars, not tracked vars.
        unsigned     ivaVar;            // Variable we are interested in, or -1
        varRefKinds  ivaMaskInd;        // What kind of indirect assignments are there?
        callInterf   ivaMaskCall;       // What kind of calls are there?
        bool         ivaMaskIncomplete; // Variables not representable in ivaMaskVal were assigned to.
    };

    bool optIsVarAssignedWithDesc(Statement* stmt, isVarAssgDsc* dsc);

    bool optIsVarAssigned(BasicBlock* beg, BasicBlock* end, GenTree* skip, unsigned var);

    bool optIsVarAssgLoop(unsigned lnum, unsigned var);

    bool optIsSetAssgLoop(unsigned lnum, ALLVARSET_VALARG_TP vars, varRefKinds inds = VR_NONE);

    bool optNarrowTree(GenTree* tree, var_types srct, var_types dstt, ValueNumPair vnpNarrow, bool doit);

protected:
    //  The following is the upper limit on how many expressions we'll keep track
    //  of for the CSE analysis.
    //
    static const unsigned MAX_CSE_CNT = EXPSET_SZ;

    static const int MIN_CSE_COST = 2;

    // BitVec trait information only used by the optCSE_canSwap() method, for the  CSE_defMask and CSE_useMask.
    // This BitVec uses one bit per CSE candidate
    BitVecTraits* cseMaskTraits; // one bit per CSE candidate

    // BitVec trait information for computing CSE availability using the CSE_DataFlow algorithm.
    // Two bits are allocated per CSE candidate to compute CSE availability
    // plus an extra bit to handle the initial unvisited case.
    // (See CSE_DataFlow::EndMerge for an explanation of why this is necessary.)
    //
    // The two bits per CSE candidate have the following meanings:
    //     11 - The CSE is available, and is also available when considering calls as killing availability.
    //     10 - The CSE is available, but is not available when considering calls as killing availability.
    //     00 - The CSE is not available
    //     01 - An illegal combination
    //
    BitVecTraits* cseLivenessTraits;

    //-----------------------------------------------------------------------------------------------------------------
    // getCSEnum2bit: Return the normalized index to use in the EXPSET_TP for the CSE with the given CSE index.
    // Each GenTree has a `gtCSEnum` field. Zero is reserved to mean this node is not a CSE, positive values indicate
    // CSE uses, and negative values indicate CSE defs. The caller must pass a non-zero positive value, as from
    // GET_CSE_INDEX().
    //
    static unsigned genCSEnum2bit(unsigned CSEnum)
    {
        assert((CSEnum > 0) && (CSEnum <= MAX_CSE_CNT));
        return CSEnum - 1;
    }

    //-----------------------------------------------------------------------------------------------------------------
    // getCSEAvailBit: Return the bit used by CSE dataflow sets (bbCseGen, etc.) for the availability bit for a CSE.
    //
    static unsigned getCSEAvailBit(unsigned CSEnum)
    {
        return genCSEnum2bit(CSEnum) * 2;
    }

    //-----------------------------------------------------------------------------------------------------------------
    // getCSEAvailCrossCallBit: Return the bit used by CSE dataflow sets (bbCseGen, etc.) for the availability bit
    // for a CSE considering calls as killing availability bit (see description above).
    //
    static unsigned getCSEAvailCrossCallBit(unsigned CSEnum)
    {
        return getCSEAvailBit(CSEnum) + 1;
    }

    void optPrintCSEDataFlowSet(EXPSET_VALARG_TP cseDataFlowSet, bool includeBits = true);

    EXPSET_TP cseCallKillsMask; // Computed once - A mask that is used to kill available CSEs at callsites

    static const size_t s_optCSEhashSizeInitial;
    static const size_t s_optCSEhashGrowthFactor;
    static const size_t s_optCSEhashBucketSize;
    size_t              optCSEhashSize;                 // The current size of hashtable
    size_t              optCSEhashCount;                // Number of entries in hashtable
    size_t              optCSEhashMaxCountBeforeResize; // Number of entries before resize
    CSEdsc**            optCSEhash;
    CSEdsc**            optCSEtab;

    typedef JitHashTable<GenTree*, JitPtrKeyFuncs<GenTree>, GenTree*> NodeToNodeMap;

    NodeToNodeMap* optCseCheckedBoundMap; // Maps bound nodes to ancestor compares that should be
                                          // re-numbered with the bound to improve range check elimination

    // Given a compare, look for a cse candidate checked bound feeding it and add a map entry if found.
    void optCseUpdateCheckedBoundMap(GenTree* compare);

    void optCSEstop();

    CSEdsc* optCSEfindDsc(unsigned index);
    bool optUnmarkCSE(GenTree* tree);

    // user defined callback data for the tree walk function optCSE_MaskHelper()
    struct optCSE_MaskData
    {
        EXPSET_TP CSE_defMask;
        EXPSET_TP CSE_useMask;
    };

    // Treewalk helper for optCSE_DefMask and optCSE_UseMask
    static fgWalkPreFn optCSE_MaskHelper;

    // This function walks all the node for an given tree
    // and return the mask of CSE definitions and uses for the tree
    //
    void optCSE_GetMaskData(GenTree* tree, optCSE_MaskData* pMaskData);

    // Given a binary tree node return true if it is safe to swap the order of evaluation for op1 and op2.
    bool optCSE_canSwap(GenTree* firstNode, GenTree* secondNode);

    struct optCSEcostCmpEx
    {
        bool operator()(const CSEdsc* op1, const CSEdsc* op2);
    };
    struct optCSEcostCmpSz
    {
        bool operator()(const CSEdsc* op1, const CSEdsc* op2);
    };

    void optCleanupCSEs();

#ifdef DEBUG
    void optEnsureClearCSEInfo();
#endif // DEBUG

    static bool Is_Shared_Const_CSE(size_t key)
    {
        return ((key & TARGET_SIGN_BIT) != 0);
    }

    // returns the encoded key
    static size_t Encode_Shared_Const_CSE_Value(size_t key)
    {
        return TARGET_SIGN_BIT | (key >> CSE_CONST_SHARED_LOW_BITS);
    }

    // returns the original key
    static size_t Decode_Shared_Const_CSE_Value(size_t enckey)
    {
        assert(Is_Shared_Const_CSE(enckey));
        return (enckey & ~TARGET_SIGN_BIT) << CSE_CONST_SHARED_LOW_BITS;
    }

/**************************************************************************
 *                   Value Number based CSEs
 *************************************************************************/

// String to use for formatting CSE numbers. Note that this is the positive number, e.g., from GET_CSE_INDEX().
#define FMT_CSE "CSE #%02u"

public:
    PhaseStatus optOptimizeValnumCSEs();

    // some phases (eg hoisting) need to anticipate
    // what CSE will do
    CSE_HeuristicCommon* optGetCSEheuristic();

protected:
    void     optValnumCSE_Init();
    unsigned optValnumCSE_Index(GenTree* tree, Statement* stmt);
    bool optValnumCSE_Locate(CSE_HeuristicCommon* heuristic);
    void optValnumCSE_InitDataFlow();
    void optValnumCSE_DataFlow();
    void optValnumCSE_Availability();
    void optValnumCSE_Heuristic(CSE_HeuristicCommon* heuristic);

    bool     optDoCSE;             // True when we have found a duplicate CSE tree
    bool     optValnumCSE_phase;   // True when we are executing the optOptimizeValnumCSEs() phase
    unsigned optCSECandidateCount; // Count of CSE candidates
    unsigned optCSEstart;          // The first local variable number that is a CSE
    unsigned optCSEattempt;        // The number of CSEs attempted so far.
    unsigned optCSEcount;          // The total count of CSEs introduced.
    weight_t optCSEweight;         // The weight of the current block when we are doing PerformCSE
    CSE_HeuristicCommon* optCSEheuristic; // CSE Heuristic to use for this method

    bool optIsCSEcandidate(GenTree* tree, bool isReturn = false);

    // lclNumIsTrueCSE returns true if the LclVar was introduced by the CSE phase of the compiler
    //
    bool lclNumIsTrueCSE(unsigned lclNum) const
    {
        return ((optCSEcount > 0) && (lclNum >= optCSEstart) && (lclNum < optCSEstart + optCSEcount));
    }

    //  lclNumIsCSE returns true if the LclVar should be treated like a CSE with regards to constant prop.
    //
    bool lclNumIsCSE(unsigned lclNum) const
    {
        return lvaGetDesc(lclNum)->lvIsCSE;
    }

#ifdef DEBUG
    bool optConfigDisableCSE();
    bool optConfigDisableCSE2();
#endif

    void optOptimizeCSEs();

    static callInterf optCallInterf(GenTreeCall* call);

public:
    // VN based copy propagation.

    // In DEBUG builds, we'd like to know the tree that the SSA definition was pushed for.
    // While for ordinary SSA defs it will be available (as a store) in the SSA descriptor,
    // for locals which will use "definitions from uses", it will not be, so we store it
    // in this class instead.
    class CopyPropSsaDef
    {
        LclSsaVarDsc* m_ssaDef;
#ifdef DEBUG
        GenTree* m_defNode;
#endif
    public:
        CopyPropSsaDef(LclSsaVarDsc* ssaDef, GenTree* defNode)
            : m_ssaDef(ssaDef)
#ifdef DEBUG
            , m_defNode(defNode)
#endif
        {
        }

        LclSsaVarDsc* GetSsaDef() const
        {
            return m_ssaDef;
        }

#ifdef DEBUG
        GenTree* GetDefNode() const
        {
            return m_defNode;
        }
#endif
    };

    typedef ArrayStack<CopyPropSsaDef> CopyPropSsaDefStack;
    typedef JitHashTable<unsigned, JitSmallPrimitiveKeyFuncs<unsigned>, CopyPropSsaDefStack*> LclNumToLiveDefsMap;

    // Copy propagation functions.
    bool optCopyProp(BasicBlock*          block,
                     Statement*           stmt,
                     GenTreeLclVarCommon* tree,
                     unsigned             lclNum,
                     LclNumToLiveDefsMap* curSsaName);
    void optBlockCopyPropPopStacks(BasicBlock* block, LclNumToLiveDefsMap* curSsaName);
    bool optBlockCopyProp(BasicBlock* block, LclNumToLiveDefsMap* curSsaName);
    void optCopyPropPushDef(GenTree* defNode, GenTreeLclVarCommon* lclNode, LclNumToLiveDefsMap* curSsaName);
    int optCopyProp_LclVarScore(const LclVarDsc* lclVarDsc, const LclVarDsc* copyVarDsc, bool preferOp2);
    PhaseStatus optVnCopyProp();
    INDEBUG(void optDumpCopyPropStack(LclNumToLiveDefsMap* curSsaName));

    /**************************************************************************
     *               Early value propagation
     *************************************************************************/
    struct SSAName
    {
        unsigned m_lvNum;
        unsigned m_ssaNum;

        SSAName(unsigned lvNum, unsigned ssaNum) : m_lvNum(lvNum), m_ssaNum(ssaNum)
        {
        }

        static unsigned GetHashCode(SSAName ssaNm)
        {
            return (ssaNm.m_lvNum << 16) | (ssaNm.m_ssaNum);
        }

        static bool Equals(SSAName ssaNm1, SSAName ssaNm2)
        {
            return (ssaNm1.m_lvNum == ssaNm2.m_lvNum) && (ssaNm1.m_ssaNum == ssaNm2.m_ssaNum);
        }
    };

    PhaseStatus optVNBasedDeadStoreRemoval();

// clang-format off

#define OMF_HAS_NEWARRAY                       0x00000001 // Method contains 'new' of an SD array
#define OMF_HAS_NEWOBJ                         0x00000002 // Method contains 'new' of an object type.
#define OMF_HAS_ARRAYREF                       0x00000004 // Method contains array element loads or stores.
#define OMF_HAS_NULLCHECK                      0x00000008 // Method contains null check.
#define OMF_HAS_FATPOINTER                     0x00000010 // Method contains call, that needs fat pointer transformation.
#define OMF_HAS_OBJSTACKALLOC                  0x00000020 // Method contains an object allocated on the stack.
#define OMF_HAS_GUARDEDDEVIRT                  0x00000040 // Method contains guarded devirtualization candidate
#define OMF_HAS_EXPRUNTIMELOOKUP               0x00000080 // Method contains a runtime lookup to an expandable dictionary.
#define OMF_HAS_PATCHPOINT                     0x00000100 // Method contains patchpoints
#define OMF_NEEDS_GCPOLLS                      0x00000200 // Method needs GC polls
#define OMF_HAS_FROZEN_OBJECTS                 0x00000400 // Method has frozen objects (REF constant int)
#define OMF_HAS_PARTIAL_COMPILATION_PATCHPOINT 0x00000800 // Method contains partial compilation patchpoints
#define OMF_HAS_TAILCALL_SUCCESSOR             0x00001000 // Method has potential tail call in a non BBJ_RETURN block
#define OMF_HAS_MDNEWARRAY                     0x00002000 // Method contains 'new' of an MD array
#define OMF_HAS_MDARRAYREF                     0x00004000 // Method contains multi-dimensional intrinsic array element loads or stores.
#define OMF_HAS_STATIC_INIT                    0x00008000 // Method has static initializations we might want to partially inline
#define OMF_HAS_TLS_FIELD                      0x00010000 // Method contains TLS field access
#define OMF_HAS_SPECIAL_INTRINSICS             0x00020000 // Method contains special intrinsics expanded in late phases
#define OMF_HAS_RECURSIVE_TAILCALL             0x00040000 // Method contains recursive tail call

    // clang-format on

    bool doesMethodHaveFatPointer()
    {
        return (optMethodFlags & OMF_HAS_FATPOINTER) != 0;
    }

    void setMethodHasFatPointer()
    {
        optMethodFlags |= OMF_HAS_FATPOINTER;
    }

    void clearMethodHasFatPointer()
    {
        optMethodFlags &= ~OMF_HAS_FATPOINTER;
    }

    void addFatPointerCandidate(GenTreeCall* call);

    bool doesMethodHaveFrozenObjects() const
    {
        return (optMethodFlags & OMF_HAS_FROZEN_OBJECTS) != 0;
    }

    void setMethodHasFrozenObjects()
    {
        optMethodFlags |= OMF_HAS_FROZEN_OBJECTS;
    }

    bool doesMethodHaveStaticInit()
    {
        return (optMethodFlags & OMF_HAS_STATIC_INIT) != 0;
    }

    void setMethodHasStaticInit()
    {
        optMethodFlags |= OMF_HAS_STATIC_INIT;
    }

    bool doesMethodHaveGuardedDevirtualization() const
    {
        return (optMethodFlags & OMF_HAS_GUARDEDDEVIRT) != 0;
    }

    void setMethodHasGuardedDevirtualization()
    {
        optMethodFlags |= OMF_HAS_GUARDEDDEVIRT;
    }

    bool methodHasTlsFieldAccess()
    {
        return (optMethodFlags & OMF_HAS_TLS_FIELD) != 0;
    }

    void setMethodHasTlsFieldAccess()
    {
        optMethodFlags |= OMF_HAS_TLS_FIELD;
    }

    bool doesMethodHaveSpecialIntrinsics()
    {
        return (optMethodFlags & OMF_HAS_SPECIAL_INTRINSICS) != 0;
    }

    void setMethodHasSpecialIntrinsics()
    {
        optMethodFlags |= OMF_HAS_SPECIAL_INTRINSICS;
    }

    bool doesMethodHaveRecursiveTailcall()
    {
        return (optMethodFlags & OMF_HAS_RECURSIVE_TAILCALL) != 0;
    }

    void setMethodHasRecursiveTailcall()
    {
        optMethodFlags |= OMF_HAS_RECURSIVE_TAILCALL;
    }

    void pickGDV(GenTreeCall*           call,
                 IL_OFFSET              ilOffset,
                 bool                   isInterface,
                 CORINFO_CLASS_HANDLE*  classGuesses,
                 CORINFO_METHOD_HANDLE* methodGuesses,
                 int*                   candidatesCount,
                 unsigned*              likelihoods);

    void considerGuardedDevirtualization(GenTreeCall*            call,
                                         IL_OFFSET               ilOffset,
                                         bool                    isInterface,
                                         CORINFO_METHOD_HANDLE   baseMethod,
                                         CORINFO_CLASS_HANDLE    baseClass,
                                         CORINFO_CONTEXT_HANDLE* pContextHandle);

    bool isCompatibleMethodGDV(GenTreeCall* call, CORINFO_METHOD_HANDLE gdvTarget);

    void addGuardedDevirtualizationCandidate(GenTreeCall*           call,
                                             CORINFO_METHOD_HANDLE  methodHandle,
                                             CORINFO_CLASS_HANDLE   classHandle,
                                             CORINFO_CONTEXT_HANDLE contextHandle,
                                             unsigned               methodAttr,
                                             unsigned               classAttr,
                                             unsigned               likelihood);

    int getGDVMaxTypeChecks()
    {
        int typeChecks = JitConfig.JitGuardedDevirtualizationMaxTypeChecks();
        if (typeChecks < 0)
        {
            // Negative value means "it's up to JIT to decide"
            if (IsTargetAbi(CORINFO_NATIVEAOT_ABI) && !opts.jitFlags->IsSet(JitFlags::JIT_FLAG_SIZE_OPT))
            {
                return 3;
            }

            // We plan to use 3 for CoreCLR too, but we need to make sure it doesn't regress performance
            // as CoreCLR heavily relies on Dynamic PGO while for NativeAOT we *usually* don't have it and
            // can only perform the "exact" devirtualization.
            return 1;
        }

        // MAX_GDV_TYPE_CHECKS is the upper limit. The constant can be changed, we just suspect that even
        // 4 type checks is already too much.
        return min(MAX_GDV_TYPE_CHECKS, typeChecks);
    }

    bool doesMethodHaveExpRuntimeLookup()
    {
        return (optMethodFlags & OMF_HAS_EXPRUNTIMELOOKUP) != 0;
    }

    void setMethodHasExpRuntimeLookup()
    {
        optMethodFlags |= OMF_HAS_EXPRUNTIMELOOKUP;
    }

    bool doesMethodHavePatchpoints()
    {
        return (optMethodFlags & OMF_HAS_PATCHPOINT) != 0;
    }

    void setMethodHasPatchpoint()
    {
        optMethodFlags |= OMF_HAS_PATCHPOINT;
    }

    bool doesMethodHavePartialCompilationPatchpoints()
    {
        return (optMethodFlags & OMF_HAS_PARTIAL_COMPILATION_PATCHPOINT) != 0;
    }

    void setMethodHasPartialCompilationPatchpoint()
    {
        optMethodFlags |= OMF_HAS_PARTIAL_COMPILATION_PATCHPOINT;
    }

    unsigned optMethodFlags;

    bool doesMethodHaveNoReturnCalls()
    {
        return optNoReturnCallCount > 0;
    }

    void setMethodHasNoReturnCalls()
    {
        optNoReturnCallCount++;
    }

    unsigned optNoReturnCallCount;

    // Recursion bound controls how far we can go backwards tracking for a SSA value.
    // No throughput diff was found with backward walk bound between 3-8.
    static const int optEarlyPropRecurBound = 5;

    enum class optPropKind
    {
        OPK_INVALID,
        OPK_ARRAYLEN,
        OPK_NULLCHECK
    };

    typedef JitHashTable<unsigned, JitSmallPrimitiveKeyFuncs<unsigned>, GenTree*> LocalNumberToNullCheckTreeMap;

    GenTree* getArrayLengthFromAllocation(GenTree* tree DEBUGARG(BasicBlock* block));
    GenTree* optPropGetValueRec(unsigned lclNum, unsigned ssaNum, optPropKind valueKind, int walkDepth);
    GenTree* optPropGetValue(unsigned lclNum, unsigned ssaNum, optPropKind valueKind);
    GenTree* optEarlyPropRewriteTree(GenTree* tree, LocalNumberToNullCheckTreeMap* nullCheckMap);
    bool optDoEarlyPropForBlock(BasicBlock* block);
    bool        optDoEarlyPropForFunc();
    PhaseStatus optEarlyProp();
    bool optFoldNullCheck(GenTree* tree, LocalNumberToNullCheckTreeMap* nullCheckMap);
    GenTree* optFindNullCheckToFold(GenTree* tree, LocalNumberToNullCheckTreeMap* nullCheckMap);
    bool optIsNullCheckFoldingLegal(GenTree*    tree,
                                    GenTree*    nullCheckTree,
                                    GenTree**   nullCheckParent,
                                    Statement** nullCheckStmt);
    bool optCanMoveNullCheckPastTree(GenTree* tree,
                                     unsigned nullCheckLclNum,
                                     bool     isInsideTry,
                                     bool     checkSideEffectSummary);
#if DEBUG
    void optCheckFlagsAreSet(unsigned    methodFlag,
                             const char* methodFlagStr,
                             unsigned    bbFlag,
                             const char* bbFlagStr,
                             GenTree*    tree,
                             BasicBlock* basicBlock);
#endif

    // Redundant branch opts
    //
    PhaseStatus optRedundantBranches();
    bool optRedundantRelop(BasicBlock* const block);
    bool optRedundantBranch(BasicBlock* const block);
    bool optJumpThreadDom(BasicBlock* const block, BasicBlock* const domBlock, bool domIsSameRelop);
    bool optJumpThreadPhi(BasicBlock* const block, GenTree* tree, ValueNum treeNormVN);
    bool optJumpThreadCheck(BasicBlock* const block, BasicBlock* const domBlock);
    bool optJumpThreadCore(JumpThreadInfo& jti);
    bool optReachable(BasicBlock* const fromBlock, BasicBlock* const toBlock, BasicBlock* const excludedBlock);
    BitVecTraits* optReachableBitVecTraits;
    BitVec        optReachableBitVec;
    void optRelopImpliesRelop(RelopImplicationInfo* rii);

    /**************************************************************************
     *               Value/Assertion propagation
     *************************************************************************/
public:
    // Data structures for assertion prop
    BitVecTraits* apTraits;
    ASSERT_TP     apFull;
    ASSERT_TP     apLocal;
    ASSERT_TP     apLocalIfTrue;

    enum optAssertionKind
    {
        OAK_INVALID,
        OAK_EQUAL,
        OAK_NOT_EQUAL,
        OAK_SUBRANGE,
        OAK_NO_THROW,
        OAK_COUNT
    };

    enum optOp1Kind
    {
        O1K_INVALID,
        O1K_LCLVAR,
        O1K_ARR_BND,
        O1K_BOUND_OPER_BND,
        O1K_BOUND_LOOP_BND,
        O1K_CONSTANT_LOOP_BND,
        O1K_CONSTANT_LOOP_BND_UN,
        O1K_EXACT_TYPE,
        O1K_SUBTYPE,
        O1K_VALUE_NUMBER,
        O1K_COUNT
    };

    enum optOp2Kind : uint16_t
    {
        O2K_INVALID,
        O2K_LCLVAR_COPY,
        O2K_IND_CNS_INT,
        O2K_CONST_INT,
        O2K_CONST_LONG,
        O2K_CONST_DOUBLE,
        O2K_ZEROOBJ,
        O2K_SUBRANGE,
        O2K_COUNT
    };

    struct AssertionDsc
    {
        optAssertionKind assertionKind;
        struct SsaVar
        {
            unsigned lclNum; // assigned to or property of this local var number
            unsigned ssaNum;
        };
        struct ArrBnd
        {
            ValueNum vnIdx;
            ValueNum vnLen;
        };
        struct AssertionDscOp1
        {
            optOp1Kind kind; // a normal LclVar, or Exact-type or Subtype
            ValueNum   vn;
            union {
                SsaVar lcl;
                ArrBnd bnd;
            };
        } op1;
        struct AssertionDscOp2
        {
            optOp2Kind kind; // a const or copy assignment
        private:
            uint16_t m_encodedIconFlags; // encoded icon gtFlags, don't use directly
        public:
            ValueNum vn;
            struct IntVal
            {
                ssize_t iconVal; // integer
#if !defined(HOST_64BIT)
                unsigned padding; // unused; ensures iconFlags does not overlap lconVal
#endif
                FieldSeq* fieldSeq;
            };
            union {
                SsaVar        lcl;
                IntVal        u1;
                __int64       lconVal;
                double        dconVal;
                IntegralRange u2;
            };

            bool HasIconFlag()
            {
                assert(m_encodedIconFlags <= 0xFF);
                return m_encodedIconFlags != 0;
            }
            GenTreeFlags GetIconFlag()
            {
                // number of trailing zeros in GTF_ICON_HDL_MASK
                const uint16_t iconMaskTzc = 24;
                static_assert_no_msg((0xFF000000 == GTF_ICON_HDL_MASK) && (GTF_ICON_HDL_MASK >> iconMaskTzc) == 0xFF);

                GenTreeFlags flags = (GenTreeFlags)(m_encodedIconFlags << iconMaskTzc);
                assert((flags & ~GTF_ICON_HDL_MASK) == 0);
                return flags;
            }
            void SetIconFlag(GenTreeFlags flags, FieldSeq* fieldSeq = nullptr)
            {
                const uint16_t iconMaskTzc = 24;
                assert((flags & ~GTF_ICON_HDL_MASK) == 0);
                m_encodedIconFlags = flags >> iconMaskTzc;
                u1.fieldSeq        = fieldSeq;
            }
        } op2;

        bool IsCheckedBoundArithBound()
        {
            return ((assertionKind == OAK_EQUAL || assertionKind == OAK_NOT_EQUAL) && op1.kind == O1K_BOUND_OPER_BND);
        }
        bool IsCheckedBoundBound()
        {
            return ((assertionKind == OAK_EQUAL || assertionKind == OAK_NOT_EQUAL) && op1.kind == O1K_BOUND_LOOP_BND);
        }
        bool IsConstantBound()
        {
            return ((assertionKind == OAK_EQUAL || assertionKind == OAK_NOT_EQUAL) &&
                    (op1.kind == O1K_CONSTANT_LOOP_BND));
        }
        bool IsConstantBoundUnsigned()
        {
            return ((assertionKind == OAK_EQUAL || assertionKind == OAK_NOT_EQUAL) &&
                    (op1.kind == O1K_CONSTANT_LOOP_BND_UN));
        }
        bool IsBoundsCheckNoThrow()
        {
            return ((assertionKind == OAK_NO_THROW) && (op1.kind == O1K_ARR_BND));
        }

        bool IsCopyAssertion()
        {
            return ((assertionKind == OAK_EQUAL) && (op1.kind == O1K_LCLVAR) && (op2.kind == O2K_LCLVAR_COPY));
        }

        bool IsConstantInt32Assertion()
        {
            return ((assertionKind == OAK_EQUAL) || (assertionKind == OAK_NOT_EQUAL)) && (op2.kind == O2K_CONST_INT);
        }

        bool CanPropLclVar()
        {
            return assertionKind == OAK_EQUAL && op1.kind == O1K_LCLVAR;
        }

        bool CanPropEqualOrNotEqual()
        {
            return assertionKind == OAK_EQUAL || assertionKind == OAK_NOT_EQUAL;
        }

        bool CanPropNonNull()
        {
            return assertionKind == OAK_NOT_EQUAL && op2.vn == ValueNumStore::VNForNull();
        }

        bool CanPropBndsCheck()
        {
            return op1.kind == O1K_ARR_BND;
        }

        bool CanPropSubRange()
        {
            return assertionKind == OAK_SUBRANGE && op1.kind == O1K_LCLVAR;
        }

        static bool SameKind(AssertionDsc* a1, AssertionDsc* a2)
        {
            return a1->assertionKind == a2->assertionKind && a1->op1.kind == a2->op1.kind &&
                   a1->op2.kind == a2->op2.kind;
        }

        static bool ComplementaryKind(optAssertionKind kind, optAssertionKind kind2)
        {
            if (kind == OAK_EQUAL)
            {
                return kind2 == OAK_NOT_EQUAL;
            }
            else if (kind == OAK_NOT_EQUAL)
            {
                return kind2 == OAK_EQUAL;
            }
            return false;
        }

        bool HasSameOp1(AssertionDsc* that, bool vnBased)
        {
            if (op1.kind != that->op1.kind)
            {
                return false;
            }
            else if (op1.kind == O1K_ARR_BND)
            {
                assert(vnBased);
                return (op1.bnd.vnIdx == that->op1.bnd.vnIdx) && (op1.bnd.vnLen == that->op1.bnd.vnLen);
            }
            else
            {
                return ((vnBased && (op1.vn == that->op1.vn)) ||
                        (!vnBased && (op1.lcl.lclNum == that->op1.lcl.lclNum)));
            }
        }

        bool HasSameOp2(AssertionDsc* that, bool vnBased)
        {
            if (op2.kind != that->op2.kind)
            {
                return false;
            }

            switch (op2.kind)
            {
                case O2K_IND_CNS_INT:
                case O2K_CONST_INT:
                    return ((op2.u1.iconVal == that->op2.u1.iconVal) && (op2.GetIconFlag() == that->op2.GetIconFlag()));

                case O2K_CONST_LONG:
                    return (op2.lconVal == that->op2.lconVal);

                case O2K_CONST_DOUBLE:
                    // exact match because of positive and negative zero.
                    return (memcmp(&op2.dconVal, &that->op2.dconVal, sizeof(double)) == 0);

                case O2K_ZEROOBJ:
                    return true;

                case O2K_LCLVAR_COPY:
                    return (op2.lcl.lclNum == that->op2.lcl.lclNum) &&
                           (!vnBased || (op2.lcl.ssaNum == that->op2.lcl.ssaNum));

                case O2K_SUBRANGE:
                    return op2.u2.Equals(that->op2.u2);

                case O2K_INVALID:
                    // we will return false
                    break;

                default:
                    assert(!"Unexpected value for op2.kind in AssertionDsc.");
                    break;
            }

            return false;
        }

        bool Complementary(AssertionDsc* that, bool vnBased)
        {
            return ComplementaryKind(assertionKind, that->assertionKind) && HasSameOp1(that, vnBased) &&
                   HasSameOp2(that, vnBased);
        }

        bool Equals(AssertionDsc* that, bool vnBased)
        {
            if (assertionKind != that->assertionKind)
            {
                return false;
            }
            else if (assertionKind == OAK_NO_THROW)
            {
                assert(op2.kind == O2K_INVALID);
                return HasSameOp1(that, vnBased);
            }
            else
            {
                return HasSameOp1(that, vnBased) && HasSameOp2(that, vnBased);
            }
        }
    };

protected:
    static fgWalkPreFn optVNAssertionPropCurStmtVisitor;

    bool optLocalAssertionProp;  // indicates that we are performing local assertion prop
    bool optAssertionPropagated; // set to true if we modified the trees
    bool optAssertionPropagatedCurrentStmt;
#ifdef DEBUG
    GenTree* optAssertionPropCurrentTree;
#endif
    AssertionIndex*            optComplementaryAssertionMap;
    JitExpandArray<ASSERT_TP>* optAssertionDep; // table that holds dependent assertions (assertions
                                                // using the value of a local var) for each local var
    AssertionDsc*  optAssertionTabPrivate;      // table that holds info about value assignments
    AssertionIndex optAssertionCount;           // total number of assertions in the assertion table
    AssertionIndex optMaxAssertionCount;
    bool           optCrossBlockLocalAssertionProp;
    unsigned       optAssertionOverflow;
    bool           optCanPropLclVar;
    bool           optCanPropEqual;
    bool           optCanPropNonNull;
    bool           optCanPropBndsChk;
    bool           optCanPropSubRange;

public:
    void optVnNonNullPropCurStmt(BasicBlock* block, Statement* stmt, GenTree* tree);
    fgWalkResult optVNConstantPropCurStmt(BasicBlock* block, Statement* stmt, GenTree* tree);
    GenTree* optVNConstantPropOnJTrue(BasicBlock* block, GenTree* test);
    GenTree* optVNConstantPropOnTree(BasicBlock* block, GenTree* tree);
    GenTree* optExtractSideEffListFromConst(GenTree* tree);

    AssertionIndex GetAssertionCount()
    {
        return optAssertionCount;
    }
    ASSERT_TP* bbJtrueAssertionOut;
    typedef JitHashTable<ValueNum, JitSmallPrimitiveKeyFuncs<ValueNum>, ASSERT_TP> ValueNumToAssertsMap;
    ValueNumToAssertsMap* optValueNumToAsserts;

    // Assertion prop helpers.
    ASSERT_TP& GetAssertionDep(unsigned lclNum);
    AssertionDsc* optGetAssertion(AssertionIndex assertIndex);
    void optAssertionInit(bool isLocalProp);
    void optAssertionTraitsInit(AssertionIndex assertionCount);
    void optAssertionReset(AssertionIndex limit);
    void optAssertionRemove(AssertionIndex index);

    // Assertion prop data flow functions.
    PhaseStatus optAssertionPropMain();
    Statement* optVNAssertionPropCurStmt(BasicBlock* block, Statement* stmt);
    bool optIsTreeKnownIntValue(bool vnBased, GenTree* tree, ssize_t* pConstant, GenTreeFlags* pIconFlags);
    ASSERT_TP* optInitAssertionDataflowFlags();
    ASSERT_TP* optComputeAssertionGen();

    // Assertion Gen functions.
    void optAssertionGen(GenTree* tree);
    AssertionIndex optAssertionGenCast(GenTreeCast* cast);
    AssertionIndex optAssertionGenPhiDefn(GenTree* tree);
    AssertionInfo optCreateJTrueBoundsAssertion(GenTree* tree);
    AssertionInfo optAssertionGenJtrue(GenTree* tree);
    AssertionIndex optCreateJtrueAssertions(GenTree*                   op1,
                                            GenTree*                   op2,
                                            Compiler::optAssertionKind assertionKind,
                                            bool                       helperCallArgs = false);
    AssertionIndex optFindComplementary(AssertionIndex assertionIndex);
    void optMapComplementary(AssertionIndex assertionIndex, AssertionIndex index);

    ValueNum optConservativeNormalVN(GenTree* tree);

    ssize_t optCastConstantSmall(ssize_t iconVal, var_types smallType);

    // Assertion creation functions.
    AssertionIndex optCreateAssertion(GenTree*         op1,
                                      GenTree*         op2,
                                      optAssertionKind assertionKind,
                                      bool             helperCallArgs = false);

    AssertionIndex optFinalizeCreatingAssertion(AssertionDsc* assertion);

    bool optTryExtractSubrangeAssertion(GenTree* source, IntegralRange* pRange);

    void optCreateComplementaryAssertion(AssertionIndex assertionIndex,
                                         GenTree*       op1,
                                         GenTree*       op2,
                                         bool           helperCallArgs = false);

    bool optAssertionVnInvolvesNan(AssertionDsc* assertion);
    AssertionIndex optAddAssertion(AssertionDsc* assertion);
    void optAddVnAssertionMapping(ValueNum vn, AssertionIndex index);
#ifdef DEBUG
    void optPrintVnAssertionMapping();
#endif
    ASSERT_TP optGetVnMappedAssertions(ValueNum vn);

    // Used for respective assertion propagations.
    AssertionIndex optAssertionIsSubrange(GenTree* tree, IntegralRange range, ASSERT_VALARG_TP assertions);
    AssertionIndex optAssertionIsSubtype(GenTree* tree, GenTree* methodTableArg, ASSERT_VALARG_TP assertions);
    AssertionIndex optAssertionIsNonNullInternal(GenTree* op, ASSERT_VALARG_TP assertions DEBUGARG(bool* pVnBased));
    bool optAssertionIsNonNull(GenTree*         op,
                               ASSERT_VALARG_TP assertions DEBUGARG(bool* pVnBased) DEBUGARG(AssertionIndex* pIndex));

    AssertionIndex optGlobalAssertionIsEqualOrNotEqual(ASSERT_VALARG_TP assertions, GenTree* op1, GenTree* op2);
    AssertionIndex optGlobalAssertionIsEqualOrNotEqualZero(ASSERT_VALARG_TP assertions, GenTree* op1);
    AssertionIndex optLocalAssertionIsEqualOrNotEqual(
        optOp1Kind op1Kind, unsigned lclNum, optOp2Kind op2Kind, ssize_t cnsVal, ASSERT_VALARG_TP assertions);

    // Assertion prop for lcl var functions.
    bool optAssertionProp_LclVarTypeCheck(GenTree* tree, LclVarDsc* lclVarDsc, LclVarDsc* copyVarDsc);
    GenTree* optCopyAssertionProp(AssertionDsc*        curAssertion,
                                  GenTreeLclVarCommon* tree,
                                  Statement* stmt DEBUGARG(AssertionIndex index));
    GenTree* optConstantAssertionProp(AssertionDsc*        curAssertion,
                                      GenTreeLclVarCommon* tree,
                                      Statement* stmt DEBUGARG(AssertionIndex index));
    bool optIsProfitableToSubstitute(GenTree* dest, BasicBlock* destBlock, GenTree* value);
    bool optZeroObjAssertionProp(GenTree* tree, ASSERT_VALARG_TP assertions);

    // Assertion propagation functions.
    GenTree* optAssertionProp(ASSERT_VALARG_TP assertions, GenTree* tree, Statement* stmt, BasicBlock* block);
    GenTree* optAssertionProp_LclVar(ASSERT_VALARG_TP assertions, GenTreeLclVarCommon* tree, Statement* stmt);
    GenTree* optAssertionProp_LclFld(ASSERT_VALARG_TP assertions, GenTreeLclVarCommon* tree, Statement* stmt);
    GenTree* optAssertionProp_LocalStore(ASSERT_VALARG_TP assertions, GenTreeLclVarCommon* store, Statement* stmt);
    GenTree* optAssertionProp_BlockStore(ASSERT_VALARG_TP assertions, GenTreeBlk* store, Statement* stmt);
    GenTree* optAssertionProp_ModDiv(ASSERT_VALARG_TP assertions, GenTreeOp* tree, Statement* stmt);
    GenTree* optAssertionProp_Return(ASSERT_VALARG_TP assertions, GenTreeUnOp* ret, Statement* stmt);
    GenTree* optAssertionProp_Ind(ASSERT_VALARG_TP assertions, GenTree* tree, Statement* stmt);
    GenTree* optAssertionProp_Cast(ASSERT_VALARG_TP assertions, GenTreeCast* cast, Statement* stmt);
    GenTree* optAssertionProp_Call(ASSERT_VALARG_TP assertions, GenTreeCall* call, Statement* stmt);
    GenTree* optAssertionProp_RelOp(ASSERT_VALARG_TP assertions, GenTree* tree, Statement* stmt);
    GenTree* optAssertionProp_Comma(ASSERT_VALARG_TP assertions, GenTree* tree, Statement* stmt);
    GenTree* optAssertionProp_BndsChk(ASSERT_VALARG_TP assertions, GenTree* tree, Statement* stmt);
    GenTree* optAssertionPropGlobal_RelOp(ASSERT_VALARG_TP assertions, GenTree* tree, Statement* stmt);
    GenTree* optAssertionPropLocal_RelOp(ASSERT_VALARG_TP assertions, GenTree* tree, Statement* stmt);
    GenTree* optAssertionProp_Update(GenTree* newTree, GenTree* tree, Statement* stmt);
    GenTree* optNonNullAssertionProp_Call(ASSERT_VALARG_TP assertions, GenTreeCall* call);
    bool optNonNullAssertionProp_Ind(ASSERT_VALARG_TP assertions, GenTree* indir);

    // Implied assertion functions.
    void optImpliedAssertions(AssertionIndex assertionIndex, ASSERT_TP& activeAssertions);
    void optImpliedByTypeOfAssertions(ASSERT_TP& activeAssertions);
    void optImpliedByCopyAssertion(AssertionDsc* copyAssertion, AssertionDsc* depAssertion, ASSERT_TP& result);
    void optImpliedByConstAssertion(AssertionDsc* curAssertion, ASSERT_TP& result);

#ifdef DEBUG
    void optPrintAssertion(AssertionDsc* newAssertion, AssertionIndex assertionIndex = 0);
    void optPrintAssertionIndex(AssertionIndex index);
    void optPrintAssertionIndices(ASSERT_TP assertions);
    void optDebugCheckAssertion(AssertionDsc* assertion);
    void optDebugCheckAssertions(AssertionIndex AssertionIndex);
#endif

    static void optDumpAssertionIndices(const char* header, ASSERT_TP assertions, const char* footer = nullptr);
    static void optDumpAssertionIndices(ASSERT_TP assertions, const char* footer = nullptr);

    /**************************************************************************
     *                          Range checks
     *************************************************************************/

public:
    struct LoopCloneVisitorInfo
    {
        LoopCloneContext*     context;
        Statement*            stmt;
        FlowGraphNaturalLoop* loop;
        const bool            cloneForArrayBounds;
        const bool            cloneForGDVTests;
        LoopCloneVisitorInfo(LoopCloneContext*     context,
                             FlowGraphNaturalLoop* loop,
                             Statement*            stmt,
                             bool                  cloneForArrayBounds,
                             bool                  cloneForGDVTests)
            : context(context)
            , stmt(nullptr)
            , loop(loop)
            , cloneForArrayBounds(cloneForArrayBounds)
            , cloneForGDVTests(cloneForGDVTests)
        {
        }
    };

    bool optIsStackLocalInvariant(FlowGraphNaturalLoop* loop, unsigned lclNum);
    bool optExtractArrIndex(GenTree* tree, ArrIndex* result, unsigned lhsNum, bool* topLevelIsFinal);
    bool optReconstructArrIndexHelp(GenTree* tree, ArrIndex* result, unsigned lhsNum, bool* topLevelIsFinal);
    bool optReconstructArrIndex(GenTree* tree, ArrIndex* result);
    bool optIdentifyLoopOptInfo(FlowGraphNaturalLoop* loop, LoopCloneContext* context);
    static fgWalkPreFn optCanOptimizeByLoopCloningVisitor;
    fgWalkResult optCanOptimizeByLoopCloning(GenTree* tree, LoopCloneVisitorInfo* info);
    bool optObtainLoopCloningOpts(LoopCloneContext* context);
    bool optIsLoopClonable(FlowGraphNaturalLoop* loop, LoopCloneContext* context);
    bool optCheckLoopCloningGDVTestProfitable(GenTreeOp* guard, LoopCloneVisitorInfo* info);
    bool optIsHandleOrIndirOfHandle(GenTree* tree, GenTreeFlags handleType);

    static bool optLoopCloningEnabled();

#ifdef DEBUG
    void optDebugLogLoopCloning(BasicBlock* block, Statement* insertBefore);
#endif
    void optPerformStaticOptimizations(FlowGraphNaturalLoop* loop, LoopCloneContext* context DEBUGARG(bool fastPath));
    bool optComputeDerefConditions(FlowGraphNaturalLoop* loop, LoopCloneContext* context);
    bool optDeriveLoopCloningConditions(FlowGraphNaturalLoop* loop, LoopCloneContext* context);
    BasicBlock* optInsertLoopChoiceConditions(LoopCloneContext*     context,
                                              FlowGraphNaturalLoop* loop,
                                              BasicBlock*           slowHead,
                                              BasicBlock*           insertAfter);

protected:
    ssize_t optGetArrayRefScaleAndIndex(GenTree* mul, GenTree** pIndex DEBUGARG(bool bRngChk));

    /*
    XXXXXXXXXXXXXXXXXXXXXXXXXXXXXXXXXXXXXXXXXXXXXXXXXXXXXXXXXXXXXXXXXXXXXXXXXXXXXXX
    XXXXXXXXXXXXXXXXXXXXXXXXXXXXXXXXXXXXXXXXXXXXXXXXXXXXXXXXXXXXXXXXXXXXXXXXXXXXXXX
    XX                                                                           XX
    XX                           RegAlloc                                        XX
    XX                                                                           XX
    XX  Does the register allocation and puts the remaining lclVars on the stack XX
    XX                                                                           XX
    XXXXXXXXXXXXXXXXXXXXXXXXXXXXXXXXXXXXXXXXXXXXXXXXXXXXXXXXXXXXXXXXXXXXXXXXXXXXXXX
    XXXXXXXXXXXXXXXXXXXXXXXXXXXXXXXXXXXXXXXXXXXXXXXXXXXXXXXXXXXXXXXXXXXXXXXXXXXXXXX
    */

public:
    regNumber raUpdateRegStateForArg(RegState* regState, LclVarDsc* argDsc);

    void raMarkStkVars();

#if FEATURE_PARTIAL_SIMD_CALLEE_SAVE
#if defined(TARGET_AMD64)
    static bool varTypeNeedsPartialCalleeSave(var_types type)
    {
        assert(type != TYP_STRUCT);
        assert((type < TYP_SIMD32) || (type == TYP_SIMD32) || (type == TYP_SIMD64));
        return type >= TYP_SIMD32;
    }
#elif defined(TARGET_ARM64)
    static bool varTypeNeedsPartialCalleeSave(var_types type)
    {
        assert(type != TYP_STRUCT);
        // ARM64 ABI FP Callee save registers only require Callee to save lower 8 Bytes
        // For SIMD types longer than 8 bytes Caller is responsible for saving and restoring Upper bytes.
        return ((type == TYP_SIMD16) || (type == TYP_SIMD12));
    }
#else // !defined(TARGET_AMD64) && !defined(TARGET_ARM64)
#error("Unknown target architecture for FEATURE_PARTIAL_SIMD_CALLEE_SAVE")
#endif // !defined(TARGET_AMD64) && !defined(TARGET_ARM64)
#endif // FEATURE_PARTIAL_SIMD_CALLEE_SAVE

protected:
    // Some things are used by both LSRA and regpredict allocators.

    FrameType rpFrameType;
    bool      rpMustCreateEBPCalled; // Set to true after we have called rpMustCreateEBPFrame once

    bool rpMustCreateEBPFrame(INDEBUG(const char** wbReason));

private:
    Lowering*            m_pLowering;   // Lowering; needed to Lower IR that's added or modified after Lowering.
    LinearScanInterface* m_pLinearScan; // Linear Scan allocator

    /* raIsVarargsStackArg is called by raMaskStkVars and by
       lvaComputeRefCounts.  It identifies the special case
       where a varargs function has a parameter passed on the
       stack, other than the special varargs handle.  Such parameters
       require special treatment, because they cannot be tracked
       by the GC (their offsets in the stack are not known
       at compile time).
    */

    bool raIsVarargsStackArg(unsigned lclNum)
    {
#ifdef TARGET_X86

        LclVarDsc* varDsc = lvaGetDesc(lclNum);

        assert(varDsc->lvIsParam);

        return (info.compIsVarArgs && !varDsc->lvIsRegArg && (lclNum != lvaVarargsHandleArg));

#else // TARGET_X86

        return false;

#endif // TARGET_X86
    }

    /*
    XXXXXXXXXXXXXXXXXXXXXXXXXXXXXXXXXXXXXXXXXXXXXXXXXXXXXXXXXXXXXXXXXXXXXXXXXXXXXXX
    XXXXXXXXXXXXXXXXXXXXXXXXXXXXXXXXXXXXXXXXXXXXXXXXXXXXXXXXXXXXXXXXXXXXXXXXXXXXXXX
    XX                                                                           XX
    XX                           EEInterface                                     XX
    XX                                                                           XX
    XX   Get to the class and method info from the Execution Engine given        XX
    XX   tokens for the class and method                                         XX
    XX                                                                           XX
    XXXXXXXXXXXXXXXXXXXXXXXXXXXXXXXXXXXXXXXXXXXXXXXXXXXXXXXXXXXXXXXXXXXXXXXXXXXXXXX
    XXXXXXXXXXXXXXXXXXXXXXXXXXXXXXXXXXXXXXXXXXXXXXXXXXXXXXXXXXXXXXXXXXXXXXXXXXXXXXX
    */

public:
    // Get handles

    void eeGetCallInfo(CORINFO_RESOLVED_TOKEN* pResolvedToken,
                       CORINFO_RESOLVED_TOKEN* pConstrainedToken,
                       CORINFO_CALLINFO_FLAGS  flags,
                       CORINFO_CALL_INFO*      pResult);

    void eeGetFieldInfo(CORINFO_RESOLVED_TOKEN* pResolvedToken,
                        CORINFO_ACCESS_FLAGS    flags,
                        CORINFO_FIELD_INFO*     pResult);

    // Get the flags

    bool eeIsValueClass(CORINFO_CLASS_HANDLE clsHnd);
    bool eeIsIntrinsic(CORINFO_METHOD_HANDLE ftn);
    bool eeIsFieldStatic(CORINFO_FIELD_HANDLE fldHnd);

    var_types eeGetFieldType(CORINFO_FIELD_HANDLE fldHnd, CORINFO_CLASS_HANDLE* pStructHnd = nullptr);

    template <typename TPrint>
    void eeAppendPrint(class StringPrinter* printer, TPrint print);
    // Conventions: the "base" primitive printing functions take StringPrinter*
    // and do not do any SPMI handling. There are then convenience printing
    // functions exposed on top that have SPMI handling and additional buffer
    // handling. Note that the strings returned are never truncated here.
    void eePrintJitType(class StringPrinter* printer, var_types jitType);
    void eePrintType(class StringPrinter* printer, CORINFO_CLASS_HANDLE clsHnd, bool includeInstantiation);
    void eePrintTypeOrJitAlias(class StringPrinter* printer, CORINFO_CLASS_HANDLE clsHnd, bool includeInstantiation);
    void eePrintMethod(class StringPrinter*  printer,
                       CORINFO_CLASS_HANDLE  clsHnd,
                       CORINFO_METHOD_HANDLE methodHnd,
                       CORINFO_SIG_INFO*     sig,
                       bool                  includeClassInstantiation,
                       bool                  includeMethodInstantiation,
                       bool                  includeSignature,
                       bool                  includeReturnType,
                       bool                  includeThisSpecifier);

    void eePrintField(class StringPrinter* printer, CORINFO_FIELD_HANDLE fldHnd, bool includeType);

    const char* eeGetMethodFullName(CORINFO_METHOD_HANDLE hnd,
                                    bool                  includeReturnType    = true,
                                    bool                  includeThisSpecifier = true,
                                    char*                 buffer               = nullptr,
                                    size_t                bufferSize           = 0);

    const char* eeGetMethodName(CORINFO_METHOD_HANDLE methHnd, char* buffer = nullptr, size_t bufferSize = 0);

    const char* eeGetFieldName(CORINFO_FIELD_HANDLE fldHnd,
                               bool                 includeType,
                               char*                buffer     = nullptr,
                               size_t               bufferSize = 0);

    const char* eeGetClassName(CORINFO_CLASS_HANDLE clsHnd, char* buffer = nullptr, size_t bufferSize = 0);

    void eePrintObjectDescription(const char* prefix, CORINFO_OBJECT_HANDLE handle);
    const char* eeGetShortClassName(CORINFO_CLASS_HANDLE clsHnd);

#if defined(DEBUG)
    unsigned eeTryGetClassSize(CORINFO_CLASS_HANDLE clsHnd);
#endif

    unsigned compMethodHash(CORINFO_METHOD_HANDLE methodHandle);

    var_types eeGetArgType(CORINFO_ARG_LIST_HANDLE list, CORINFO_SIG_INFO* sig);
    var_types eeGetArgType(CORINFO_ARG_LIST_HANDLE list, CORINFO_SIG_INFO* sig, bool* isPinned);
    CORINFO_CLASS_HANDLE eeGetArgClass(CORINFO_SIG_INFO* sig, CORINFO_ARG_LIST_HANDLE list);
    CORINFO_CLASS_HANDLE eeGetClassFromContext(CORINFO_CONTEXT_HANDLE context);
    unsigned eeGetArgSize(CORINFO_ARG_LIST_HANDLE list, CORINFO_SIG_INFO* sig);
    static unsigned eeGetArgSizeAlignment(var_types type, bool isFloatHfa);

    // VOM info, method sigs

    void eeGetSig(unsigned               sigTok,
                  CORINFO_MODULE_HANDLE  scope,
                  CORINFO_CONTEXT_HANDLE context,
                  CORINFO_SIG_INFO*      retSig);

    void eeGetCallSiteSig(unsigned               sigTok,
                          CORINFO_MODULE_HANDLE  scope,
                          CORINFO_CONTEXT_HANDLE context,
                          CORINFO_SIG_INFO*      retSig);

    void eeGetMethodSig(CORINFO_METHOD_HANDLE methHnd, CORINFO_SIG_INFO* retSig, CORINFO_CLASS_HANDLE owner = nullptr);

    CORINFO_EE_INFO eeInfo;
    bool            eeInfoInitialized;

    CORINFO_EE_INFO* eeGetEEInfo();

    // Gets the offset of a SDArray's first element
    static unsigned eeGetArrayDataOffset();

    // Get the offset of a MDArray's first element
    static unsigned eeGetMDArrayDataOffset(unsigned rank);

    // Get the offset of a MDArray's dimension length for a given dimension.
    static unsigned eeGetMDArrayLengthOffset(unsigned rank, unsigned dimension);

    // Get the offset of a MDArray's lower bound for a given dimension.
    static unsigned eeGetMDArrayLowerBoundOffset(unsigned rank, unsigned dimension);

    GenTree* eeGetPInvokeCookie(CORINFO_SIG_INFO* szMetaSig);

    // Returns the page size for the target machine as reported by the EE.
    target_size_t eeGetPageSize()
    {
        return (target_size_t)eeGetEEInfo()->osPageSize;
    }

    //------------------------------------------------------------------------
    // VirtualStubParam: virtual stub dispatch extra parameter (slot address).
    //
    // It represents Abi and target specific registers for the parameter.
    //
    class VirtualStubParamInfo
    {
    public:
        VirtualStubParamInfo(bool isNativeAOT)
        {
#if defined(TARGET_X86)
            reg     = REG_EAX;
            regMask = RBM_EAX;
#elif defined(TARGET_AMD64)
            if (isNativeAOT)
            {
                reg     = REG_R10;
                regMask = RBM_R10;
            }
            else
            {
                reg     = REG_R11;
                regMask = RBM_R11;
            }
#elif defined(TARGET_ARM)
            if (isNativeAOT)
            {
                reg     = REG_R12;
                regMask = RBM_R12;
            }
            else
            {
                reg     = REG_R4;
                regMask = RBM_R4;
            }
#elif defined(TARGET_ARM64)
            reg     = REG_R11;
            regMask = RBM_R11;
#elif defined(TARGET_LOONGARCH64)
            reg     = REG_T8;
            regMask = RBM_T8;
#elif defined(TARGET_RISCV64)
            reg     = REG_T5;
            regMask = RBM_T5;
#else
#error Unsupported or unset target architecture
#endif
        }

        regNumber GetReg() const
        {
            return reg;
        }

        _regMask_enum GetRegMask() const
        {
            return regMask;
        }

    private:
        regNumber     reg;
        _regMask_enum regMask;
    };

    VirtualStubParamInfo* virtualStubParamInfo;

    bool IsTargetAbi(CORINFO_RUNTIME_ABI abi)
    {
        return eeGetEEInfo()->targetAbi == abi;
    }

    bool generateCFIUnwindCodes()
    {
#if defined(FEATURE_CFI_SUPPORT)
        return TargetOS::IsUnix && IsTargetAbi(CORINFO_NATIVEAOT_ABI);
#else
        return false;
#endif
    }

    // Debugging support - Line number info

    void eeGetStmtOffsets();

    unsigned eeBoundariesCount;

    ICorDebugInfo::OffsetMapping* eeBoundaries; // Boundaries to report to the EE
    void eeSetLIcount(unsigned count);
    void eeSetLIinfo(unsigned which, UNATIVE_OFFSET offs, IPmappingDscKind kind, const ILLocation& loc);
    void eeSetLIdone();

#ifdef DEBUG
    static void eeDispILOffs(IL_OFFSET offs);
    static void eeDispSourceMappingOffs(uint32_t offs);
    static void eeDispLineInfo(const ICorDebugInfo::OffsetMapping* line);
    void eeDispLineInfos();
#endif // DEBUG

    // Debugging support - Local var info

    void eeGetVars();

    unsigned eeVarsCount;

    struct VarResultInfo
    {
        UNATIVE_OFFSET             startOffset;
        UNATIVE_OFFSET             endOffset;
        DWORD                      varNumber;
        CodeGenInterface::siVarLoc loc;
    } * eeVars;
    void eeSetLVcount(unsigned count);
    void eeSetLVinfo(unsigned                          which,
                     UNATIVE_OFFSET                    startOffs,
                     UNATIVE_OFFSET                    length,
                     unsigned                          varNum,
                     const CodeGenInterface::siVarLoc& loc);
    void eeSetLVdone();

#ifdef DEBUG
    void eeDispVar(ICorDebugInfo::NativeVarInfo* var);
    void eeDispVars(CORINFO_METHOD_HANDLE ftn, ULONG32 cVars, ICorDebugInfo::NativeVarInfo* vars);
#endif // DEBUG

    // ICorJitInfo wrappers

    void eeAllocMem(AllocMemArgs* args, const UNATIVE_OFFSET roDataSectionAlignment);

    void eeReserveUnwindInfo(bool isFunclet, bool isColdCode, ULONG unwindSize);

    void eeAllocUnwindInfo(BYTE*          pHotCode,
                           BYTE*          pColdCode,
                           ULONG          startOffset,
                           ULONG          endOffset,
                           ULONG          unwindSize,
                           BYTE*          pUnwindBlock,
                           CorJitFuncKind funcKind);

    void eeSetEHcount(unsigned cEH);

    void eeSetEHinfo(unsigned EHnumber, const CORINFO_EH_CLAUSE* clause);

    WORD eeGetRelocTypeHint(void* target);

// ICorStaticInfo wrapper functions

#if defined(UNIX_AMD64_ABI)
#ifdef DEBUG
    static void dumpSystemVClassificationType(SystemVClassificationType ct);
#endif // DEBUG

    void eeGetSystemVAmd64PassStructInRegisterDescriptor(
        /*IN*/ CORINFO_CLASS_HANDLE                                  structHnd,
        /*OUT*/ SYSTEMV_AMD64_CORINFO_STRUCT_REG_PASSING_DESCRIPTOR* structPassInRegDescPtr);
#endif // UNIX_AMD64_ABI

    template <typename ParamType>
    bool eeRunWithErrorTrap(void (*function)(ParamType*), ParamType* param)
    {
        return eeRunWithErrorTrapImp(reinterpret_cast<void (*)(void*)>(function), reinterpret_cast<void*>(param));
    }

    bool eeRunWithErrorTrapImp(void (*function)(void*), void* param);

    template <typename ParamType>
    bool eeRunWithSPMIErrorTrap(void (*function)(ParamType*), ParamType* param)
    {
        return eeRunWithSPMIErrorTrapImp(reinterpret_cast<void (*)(void*)>(function), reinterpret_cast<void*>(param));
    }

    template <typename Functor>
    bool eeRunFunctorWithSPMIErrorTrap(Functor f)
    {
        return eeRunWithSPMIErrorTrap<Functor>([](Functor* pf) { (*pf)(); }, &f);
    }

    bool eeRunWithSPMIErrorTrapImp(void (*function)(void*), void* param);

    // Utility functions

    static CORINFO_METHOD_HANDLE eeFindHelper(unsigned helper);
    static CorInfoHelpFunc eeGetHelperNum(CORINFO_METHOD_HANDLE method);

    enum StaticHelperReturnValue
    {
        SHRV_STATIC_BASE_PTR,
        SHRV_VOID,
    };
    static bool IsStaticHelperEligibleForExpansion(GenTree*                 tree,
                                                   bool*                    isGc       = nullptr,
                                                   StaticHelperReturnValue* retValKind = nullptr);
    static bool IsSharedStaticHelper(GenTree* tree);
    static bool IsGcSafePoint(GenTreeCall* call);

    static CORINFO_FIELD_HANDLE eeFindJitDataOffs(unsigned jitDataOffs);
    // returns true/false if 'field' is a Jit Data offset
    static bool eeIsJitDataOffs(CORINFO_FIELD_HANDLE field);
    // returns a number < 0 if 'field' is not a Jit Data offset, otherwise the data offset (limited to 2GB)
    static int eeGetJitDataOffs(CORINFO_FIELD_HANDLE field);

    /*****************************************************************************/

    /*
    XXXXXXXXXXXXXXXXXXXXXXXXXXXXXXXXXXXXXXXXXXXXXXXXXXXXXXXXXXXXXXXXXXXXXXXXXXXXXXX
    XXXXXXXXXXXXXXXXXXXXXXXXXXXXXXXXXXXXXXXXXXXXXXXXXXXXXXXXXXXXXXXXXXXXXXXXXXXXXXX
    XX                                                                           XX
    XX                           CodeGenerator                                   XX
    XX                                                                           XX
    XXXXXXXXXXXXXXXXXXXXXXXXXXXXXXXXXXXXXXXXXXXXXXXXXXXXXXXXXXXXXXXXXXXXXXXXXXXXXXX
    XXXXXXXXXXXXXXXXXXXXXXXXXXXXXXXXXXXXXXXXXXXXXXXXXXXXXXXXXXXXXXXXXXXXXXXXXXXXXXX
    */

public:
    CodeGenInterface* codeGen;

    // Record the instr offset mapping to the generated code

    jitstd::list<IPmappingDsc>  genIPmappings;
    jitstd::list<RichIPMapping> genRichIPmappings;

    // Managed RetVal - A side hash table meant to record the mapping from a
    // GT_CALL node to its debug info.  This info is used to emit sequence points
    // that can be used by debugger to determine the native offset at which the
    // managed RetVal will be available.
    //
    // In fact we can store debug info in a GT_CALL node.  This was ruled out in
    // favor of a side table for two reasons: 1) We need debug info for only those
    // GT_CALL nodes (created during importation) that correspond to an IL call and
    // whose return type is other than TYP_VOID. 2) GT_CALL node is a frequently used
    // structure and IL offset is needed only when generating debuggable code. Therefore
    // it is desirable to avoid memory size penalty in retail scenarios.
    typedef JitHashTable<GenTree*, JitPtrKeyFuncs<GenTree>, DebugInfo> CallSiteDebugInfoTable;
    CallSiteDebugInfoTable* genCallSite2DebugInfoMap;

    unsigned    genReturnLocal; // Local number for the return value when applicable.
    BasicBlock* genReturnBB;    // jumped to when not optimizing for speed.

    // The following properties are part of CodeGenContext.  Getters are provided here for
    // convenience and backward compatibility, but the properties can only be set by invoking
    // the setter on CodeGenContext directly.

    emitter* GetEmitter() const
    {
        return codeGen->GetEmitter();
    }

    bool isFramePointerUsed() const
    {
        return codeGen->isFramePointerUsed();
    }

    bool GetInterruptible()
    {
        return codeGen->GetInterruptible();
    }
    void SetInterruptible(bool value)
    {
        codeGen->SetInterruptible(value);
    }

#if DOUBLE_ALIGN
    const bool genDoubleAlign()
    {
        return codeGen->doDoubleAlign();
    }
    DWORD getCanDoubleAlign();
    bool shouldDoubleAlign(unsigned refCntStk,
                           unsigned refCntReg,
                           weight_t refCntWtdReg,
                           unsigned refCntStkParam,
                           weight_t refCntWtdStkDbl);
#endif // DOUBLE_ALIGN

    bool IsFullPtrRegMapRequired()
    {
        return codeGen->IsFullPtrRegMapRequired();
    }
    void SetFullPtrRegMapRequired(bool value)
    {
        codeGen->SetFullPtrRegMapRequired(value);
    }

// Things that MAY belong either in CodeGen or CodeGenContext

#if defined(FEATURE_EH_FUNCLETS)
    FuncInfoDsc*   compFuncInfos;
    unsigned short compCurrFuncIdx;
    unsigned short compFuncInfoCount;

    unsigned short compFuncCount()
    {
        assert(fgFuncletsCreated);
        return compFuncInfoCount;
    }

#else // !FEATURE_EH_FUNCLETS

    // This is a no-op when there are no funclets!
    void genUpdateCurrentFunclet(BasicBlock* block)
    {
        return;
    }

    FuncInfoDsc compFuncInfoRoot;

    static const unsigned compCurrFuncIdx = 0;

    unsigned short compFuncCount()
    {
        return 1;
    }

#endif // !FEATURE_EH_FUNCLETS

    FuncInfoDsc* funCurrentFunc();
    void funSetCurrentFunc(unsigned funcIdx);
    FuncInfoDsc* funGetFunc(unsigned funcIdx);
    unsigned int funGetFuncIdx(BasicBlock* block);

    // LIVENESS

    VARSET_TP compCurLife;     // current live variables
    GenTree*  compCurLifeTree; // node after which compCurLife has been computed

    // Compare the given "newLife" with last set of live variables and update
    // codeGen "gcInfo", siScopes, "regSet" with the new variable's homes/liveness.
    template <bool ForCodeGen>
    void compChangeLife(VARSET_VALARG_TP newLife);

    // Update the GC's masks, register's masks and reports change on variable's homes given a set of
    // current live variables if changes have happened since "compCurLife".
    template <bool ForCodeGen>
    inline void compUpdateLife(VARSET_VALARG_TP newLife);

    // Gets a register mask that represent the kill set for a helper call since
    // not all JIT Helper calls follow the standard ABI on the target architecture.
    regMaskTP compHelperCallKillSet(CorInfoHelpFunc helper);

/*
XXXXXXXXXXXXXXXXXXXXXXXXXXXXXXXXXXXXXXXXXXXXXXXXXXXXXXXXXXXXXXXXXXXXXXXXXXXXXXX
XXXXXXXXXXXXXXXXXXXXXXXXXXXXXXXXXXXXXXXXXXXXXXXXXXXXXXXXXXXXXXXXXXXXXXXXXXXXXXX
XX                                                                           XX
XX                           UnwindInfo                                      XX
XX                                                                           XX
XXXXXXXXXXXXXXXXXXXXXXXXXXXXXXXXXXXXXXXXXXXXXXXXXXXXXXXXXXXXXXXXXXXXXXXXXXXXXXX
XXXXXXXXXXXXXXXXXXXXXXXXXXXXXXXXXXXXXXXXXXXXXXXXXXXXXXXXXXXXXXXXXXXXXXXXXXXXXXX
*/

#if !defined(__GNUC__)
#pragma region Unwind information
#endif

public:
    //
    // Infrastructure functions: start/stop/reserve/emit.
    //

    void unwindBegProlog();
    void unwindEndProlog();
    void unwindBegEpilog();
    void unwindEndEpilog();
    void unwindReserve();
    void unwindEmit(void* pHotCode, void* pColdCode);

    //
    // Specific unwind information functions: called by code generation to indicate a particular
    // prolog or epilog unwindable instruction has been generated.
    //

    void unwindPush(regNumber reg);
    void unwindAllocStack(unsigned size);
    void unwindSetFrameReg(regNumber reg, unsigned offset);
    void unwindSaveReg(regNumber reg, unsigned offset);

#if defined(TARGET_ARM)
    void unwindPushMaskInt(regMaskTP mask);
    void unwindPushMaskFloat(regMaskTP mask);
    void unwindPopMaskInt(regMaskTP mask);
    void unwindPopMaskFloat(regMaskTP mask);
    void unwindBranch16();                    // The epilog terminates with a 16-bit branch (e.g., "bx lr")
    void unwindNop(unsigned codeSizeInBytes); // Generate unwind NOP code. 'codeSizeInBytes' is 2 or 4 bytes. Only
                                              // called via unwindPadding().
    void unwindPadding(); // Generate a sequence of unwind NOP codes representing instructions between the last
                          // instruction and the current location.
#endif                    // TARGET_ARM

#if defined(TARGET_ARM64)
    void unwindNop();
    void unwindPadding(); // Generate a sequence of unwind NOP codes representing instructions between the last
                          // instruction and the current location.
    void unwindSaveReg(regNumber reg, int offset);                                // str reg, [sp, #offset]
    void unwindSaveRegPreindexed(regNumber reg, int offset);                      // str reg, [sp, #offset]!
    void unwindSaveRegPair(regNumber reg1, regNumber reg2, int offset);           // stp reg1, reg2, [sp, #offset]
    void unwindSaveRegPairPreindexed(regNumber reg1, regNumber reg2, int offset); // stp reg1, reg2, [sp, #offset]!
    void unwindSaveNext();                                                        // unwind code: save_next
    void unwindReturn(regNumber reg);                                             // ret lr
#endif                                                                            // defined(TARGET_ARM64)

#if defined(TARGET_LOONGARCH64)
    void unwindNop();
    void unwindPadding(); // Generate a sequence of unwind NOP codes representing instructions between the last
                          // instruction and the current location.
    void unwindSaveReg(regNumber reg, int offset);
    void unwindSaveRegPair(regNumber reg1, regNumber reg2, int offset);
    void unwindReturn(regNumber reg);
#endif // defined(TARGET_LOONGARCH64)

#if defined(TARGET_RISCV64)
    void unwindNop();
    void unwindPadding(); // Generate a sequence of unwind NOP codes representing instructions between the last
                          // instruction and the current location.
    void unwindSaveReg(regNumber reg, int offset);
    void unwindSaveRegPair(regNumber reg1, regNumber reg2, int offset);
    void unwindReturn(regNumber reg);
#endif // defined(TARGET_RISCV64)

    //
    // Private "helper" functions for the unwind implementation.
    //

private:
#if defined(FEATURE_EH_FUNCLETS)
    void unwindGetFuncLocations(FuncInfoDsc*             func,
                                bool                     getHotSectionData,
                                /* OUT */ emitLocation** ppStartLoc,
                                /* OUT */ emitLocation** ppEndLoc);
#endif // FEATURE_EH_FUNCLETS

    void unwindReserveFunc(FuncInfoDsc* func);
    void unwindEmitFunc(FuncInfoDsc* func, void* pHotCode, void* pColdCode);

#if defined(TARGET_AMD64) || (defined(TARGET_X86) && defined(FEATURE_EH_FUNCLETS))

    void unwindReserveFuncHelper(FuncInfoDsc* func, bool isHotCode);
    void unwindEmitFuncHelper(FuncInfoDsc* func, void* pHotCode, void* pColdCode, bool isHotCode);

#endif // TARGET_AMD64 || (TARGET_X86 && FEATURE_EH_FUNCLETS)

    UNATIVE_OFFSET unwindGetCurrentOffset(FuncInfoDsc* func);

#if defined(TARGET_AMD64)

    void unwindBegPrologWindows();
    void unwindPushWindows(regNumber reg);
    void unwindAllocStackWindows(unsigned size);
    void unwindSetFrameRegWindows(regNumber reg, unsigned offset);
    void unwindSaveRegWindows(regNumber reg, unsigned offset);

#ifdef UNIX_AMD64_ABI
    void unwindSaveRegCFI(regNumber reg, unsigned offset);
#endif // UNIX_AMD64_ABI
#elif defined(TARGET_ARM)

    void unwindPushPopMaskInt(regMaskTP mask, bool useOpsize16);
    void unwindPushPopMaskFloat(regMaskTP mask);

#endif // TARGET_ARM

#if defined(FEATURE_CFI_SUPPORT)
    short mapRegNumToDwarfReg(regNumber reg);
    void createCfiCode(FuncInfoDsc* func, UNATIVE_OFFSET codeOffset, UCHAR opcode, short dwarfReg, INT offset = 0);
    void unwindPushPopCFI(regNumber reg);
    void unwindBegPrologCFI();
    void unwindPushPopMaskCFI(regMaskTP regMask, bool isFloat);
    void unwindAllocStackCFI(unsigned size);
    void unwindSetFrameRegCFI(regNumber reg, unsigned offset);
    void unwindEmitFuncCFI(FuncInfoDsc* func, void* pHotCode, void* pColdCode);
#ifdef DEBUG
    void DumpCfiInfo(bool                  isHotCode,
                     UNATIVE_OFFSET        startOffset,
                     UNATIVE_OFFSET        endOffset,
                     DWORD                 cfiCodeBytes,
                     const CFI_CODE* const pCfiCode);
#endif

#endif // FEATURE_CFI_SUPPORT

#if !defined(__GNUC__)
#pragma endregion // Note: region is NOT under !defined(__GNUC__)
#endif

    /*
    XXXXXXXXXXXXXXXXXXXXXXXXXXXXXXXXXXXXXXXXXXXXXXXXXXXXXXXXXXXXXXXXXXXXXXXXXXXXXXX
    XXXXXXXXXXXXXXXXXXXXXXXXXXXXXXXXXXXXXXXXXXXXXXXXXXXXXXXXXXXXXXXXXXXXXXXXXXXXXXX
    XX                                                                           XX
    XX                               SIMD                                        XX
    XX                                                                           XX
    XX   Info about SIMD types, methods and the SIMD assembly (i.e. the assembly XX
    XX   that contains the distinguished, well-known SIMD type definitions).     XX
    XX                                                                           XX
    XXXXXXXXXXXXXXXXXXXXXXXXXXXXXXXXXXXXXXXXXXXXXXXXXXXXXXXXXXXXXXXXXXXXXXXXXXXXXXX
    XXXXXXXXXXXXXXXXXXXXXXXXXXXXXXXXXXXXXXXXXXXXXXXXXXXXXXXXXXXXXXXXXXXXXXXXXXXXXXX
    */

    bool IsBaselineSimdIsaSupported()
    {
#ifdef FEATURE_SIMD
#if defined(TARGET_XARCH)
        CORINFO_InstructionSet minimumIsa = InstructionSet_SSE2;
#elif defined(TARGET_ARM64)
        CORINFO_InstructionSet minimumIsa = InstructionSet_AdvSimd;
#elif defined(TARGET_LOONGARCH64)
        // TODO: supporting SIMD feature for LoongArch64.
        assert(!"unimplemented yet on LA");
        CORINFO_InstructionSet minimumIsa = 0;
#else
#error Unsupported platform
#endif // !TARGET_XARCH && !TARGET_ARM64 && !TARGET_LOONGARCH64

        return compOpportunisticallyDependsOn(minimumIsa);
#else
        return false;
#endif
    }

#if defined(DEBUG)
    bool IsBaselineSimdIsaSupportedDebugOnly()
    {
#ifdef FEATURE_SIMD
#if defined(TARGET_XARCH)
        CORINFO_InstructionSet minimumIsa = InstructionSet_SSE2;
#elif defined(TARGET_ARM64)
        CORINFO_InstructionSet minimumIsa = InstructionSet_AdvSimd;
#else
#error Unsupported platform
#endif // !TARGET_XARCH && !TARGET_ARM64

        return compIsaSupportedDebugOnly(minimumIsa);
#else
        return false;
#endif // FEATURE_SIMD
    }
#endif // DEBUG

    bool isIntrinsicType(CORINFO_CLASS_HANDLE clsHnd)
    {
        return info.compCompHnd->isIntrinsicType(clsHnd);
    }

    const char* getClassNameFromMetadata(CORINFO_CLASS_HANDLE cls, const char** namespaceName)
    {
        return info.compCompHnd->getClassNameFromMetadata(cls, namespaceName);
    }

    CORINFO_CLASS_HANDLE getTypeInstantiationArgument(CORINFO_CLASS_HANDLE cls, unsigned index)
    {
        return info.compCompHnd->getTypeInstantiationArgument(cls, index);
    }

    bool isNumericsNamespace(const char* ns)
    {
        return strcmp(ns, "System.Numerics") == 0;
    }

    bool isRuntimeIntrinsicsNamespace(const char* ns)
    {
        return strcmp(ns, "System.Runtime.Intrinsics") == 0;
    }

    bool isSpanClass(const CORINFO_CLASS_HANDLE clsHnd)
    {
        if (isIntrinsicType(clsHnd))
        {
            const char* namespaceName = nullptr;
            const char* className     = getClassNameFromMetadata(clsHnd, &namespaceName);
            return strcmp(namespaceName, "System") == 0 &&
                   (strcmp(className, "Span`1") == 0 || strcmp(className, "ReadOnlySpan`1") == 0);
        }
        return false;
    }

#ifdef FEATURE_SIMD
    // Have we identified any SIMD types?
    // This is currently used by struct promotion to avoid getting type information for a struct
    // field to see if it is a SIMD type, if we haven't seen any SIMD types or operations in
    // the method.
    bool _usesSIMDTypes;
    bool usesSIMDTypes()
    {
        return _usesSIMDTypes;
    }
    void setUsesSIMDTypes(bool value)
    {
        _usesSIMDTypes = value;
    }

    // This is a temp lclVar allocated on the stack as TYP_SIMD.  It is used to implement intrinsics
    // that require indexed access to the individual fields of the vector, which is not well supported
    // by the hardware.  It is allocated when/if such situations are encountered during Lowering.
    unsigned lvaSIMDInitTempVarNum;

    struct SIMDHandlesCache
    {
        CORINFO_CLASS_HANDLE PlaneHandle;
        CORINFO_CLASS_HANDLE QuaternionHandle;
        CORINFO_CLASS_HANDLE Vector2Handle;
        CORINFO_CLASS_HANDLE Vector3Handle;
        CORINFO_CLASS_HANDLE Vector4Handle;
        CORINFO_CLASS_HANDLE VectorHandle;

        SIMDHandlesCache()
        {
            memset(this, 0, sizeof(*this));
        }
    };

    SIMDHandlesCache* m_simdHandleCache;

    // Returns true if this is a SIMD type that should be considered an opaque
    // vector type (i.e. do not analyze or promote its fields).
    // Note that all but the fixed vector types are opaque, even though they may
    // actually be declared as having fields.
    bool isOpaqueSIMDType(CORINFO_CLASS_HANDLE structHandle) const
    {
        // We order the checks roughly by expected hit count so early exits are possible

        if (m_simdHandleCache == nullptr)
        {
            return false;
        }

        if (structHandle == m_simdHandleCache->Vector4Handle)
        {
            return false;
        }

        if (structHandle == m_simdHandleCache->Vector3Handle)
        {
            return false;
        }

        if (structHandle == m_simdHandleCache->Vector2Handle)
        {
            return false;
        }

        if (structHandle == m_simdHandleCache->QuaternionHandle)
        {
            return false;
        }

        if (structHandle == m_simdHandleCache->PlaneHandle)
        {
            return false;
        }

        return true;
    }

    bool isOpaqueSIMDType(ClassLayout* layout) const
    {
        if (layout->IsBlockLayout())
        {
            return true;
        }

        return isOpaqueSIMDType(layout->GetClassHandle());
    }

    // Returns true if the lclVar is an opaque SIMD type.
    bool isOpaqueSIMDLclVar(const LclVarDsc* varDsc) const
    {
        if (!varTypeIsSIMD(varDsc))
        {
            return false;
        }

        if (varDsc->GetLayout() == nullptr)
        {
            return true;
        }

        return isOpaqueSIMDType(varDsc->GetLayout());
    }

    bool isSIMDClass(CORINFO_CLASS_HANDLE clsHnd)
    {
        if (isIntrinsicType(clsHnd))
        {
            const char* namespaceName = nullptr;
            (void)getClassNameFromMetadata(clsHnd, &namespaceName);
            return isNumericsNamespace(namespaceName);
        }
        return false;
    }

    bool isHWSIMDClass(CORINFO_CLASS_HANDLE clsHnd)
    {
#ifdef FEATURE_HW_INTRINSICS
        if (isIntrinsicType(clsHnd))
        {
            const char* namespaceName = nullptr;
            (void)getClassNameFromMetadata(clsHnd, &namespaceName);
            return isRuntimeIntrinsicsNamespace(namespaceName);
        }
#endif // FEATURE_HW_INTRINSICS
        return false;
    }

    bool isSIMDorHWSIMDClass(CORINFO_CLASS_HANDLE clsHnd)
    {
        return isSIMDClass(clsHnd) || isHWSIMDClass(clsHnd);
    }

    // Get the base (element) type and size in bytes for a SIMD type. Returns CORINFO_TYPE_UNDEF
    // if it is not a SIMD type or is an unsupported base JIT type.
    CorInfoType getBaseJitTypeAndSizeOfSIMDType(CORINFO_CLASS_HANDLE typeHnd, unsigned* sizeBytes = nullptr);

    CorInfoType getBaseJitTypeOfSIMDType(CORINFO_CLASS_HANDLE typeHnd)
    {
        return getBaseJitTypeAndSizeOfSIMDType(typeHnd, nullptr);
    }

    GenTree* impSIMDPopStack();

    void setLclRelatedToSIMDIntrinsic(GenTree* tree);
    bool areFieldsContiguous(GenTreeIndir* op1, GenTreeIndir* op2);
    bool areLocalFieldsContiguous(GenTreeLclFld* first, GenTreeLclFld* second);
    bool areArrayElementsContiguous(GenTree* op1, GenTree* op2);
    bool areArgumentsContiguous(GenTree* op1, GenTree* op2);
    GenTree* CreateAddressNodeForSimdHWIntrinsicCreate(GenTree* tree, var_types simdBaseType, unsigned simdSize);

    // Get the size of the SIMD type in bytes
    int getSIMDTypeSizeInBytes(CORINFO_CLASS_HANDLE typeHnd)
    {
        unsigned sizeBytes = 0;
        (void)getBaseJitTypeAndSizeOfSIMDType(typeHnd, &sizeBytes);
        return sizeBytes;
    }

    // Get the number of elements of baseType of SIMD vector given by its size and baseType
    static int getSIMDVectorLength(unsigned simdSize, var_types baseType);

    // Get the number of elements of baseType of SIMD vector given by its type handle
    int getSIMDVectorLength(CORINFO_CLASS_HANDLE typeHnd);

    // Get preferred alignment of SIMD type.
    int getSIMDTypeAlignment(var_types simdType);

public:
    // Get the number of bytes in a System.Numeric.Vector<T> for the current compilation.
    // Note - cannot be used for System.Runtime.Intrinsic
    uint32_t getVectorTByteLength()
    {
        // We need to report the ISA dependency to the VM so that scenarios
        // such as R2R work correctly for larger vector sizes, so we always
        // do `compExactlyDependsOn` for such cases.
        CLANG_FORMAT_COMMENT_ANCHOR;

#if defined(TARGET_XARCH)
        // TODO-XArch: Add support for 512-bit Vector<T>
        assert(!compIsaSupportedDebugOnly(InstructionSet_VectorT512));

        if (compExactlyDependsOn(InstructionSet_VectorT256))
        {
            assert(!compIsaSupportedDebugOnly(InstructionSet_VectorT128));
            return YMM_REGSIZE_BYTES;
        }
        else if (compExactlyDependsOn(InstructionSet_VectorT128))
        {
            return XMM_REGSIZE_BYTES;
        }
        else
        {
            // TODO: We should be returning 0 here, but there are a number of
            // places that don't quite get handled correctly in that scenario

            return XMM_REGSIZE_BYTES;
        }
#elif defined(TARGET_ARM64)
        if (compExactlyDependsOn(InstructionSet_VectorT128))
        {
            return FP_REGSIZE_BYTES;
        }
        else
        {
            // TODO: We should be returning 0 here, but there are a number of
            // places that don't quite get handled correctly in that scenario

            return FP_REGSIZE_BYTES;
        }
#else
        assert(!"getVectorTByteLength() unimplemented on target arch");
        unreached();
#endif
    }

    // The minimum and maximum possible number of bytes in a SIMD vector.

    // getMaxVectorByteLength
    // The minimum SIMD size supported by System.Numeric.Vectors or System.Runtime.Intrinsic
    // Arm.AdvSimd:  16-byte Vector<T> and Vector128<T>
    // X86.SSE:      16-byte Vector<T> and Vector128<T>
    // X86.AVX:      16-byte Vector<T> and Vector256<T>
    // X86.AVX2:     32-byte Vector<T> and Vector256<T>
    // X86.AVX512F:  32-byte Vector<T> and Vector512<T>
    uint32_t getMaxVectorByteLength() const
    {
#if defined(FEATURE_HW_INTRINSICS) && defined(TARGET_XARCH)
        if (compOpportunisticallyDependsOn(InstructionSet_AVX512F))
        {
            return ZMM_REGSIZE_BYTES;
        }
        else if (compOpportunisticallyDependsOn(InstructionSet_AVX))
        {
            return YMM_REGSIZE_BYTES;
        }
        else if (compOpportunisticallyDependsOn(InstructionSet_SSE))
        {
            return XMM_REGSIZE_BYTES;
        }
        else
        {
            // TODO: We should be returning 0 here, but there are a number of
            // places that don't quite get handled correctly in that scenario

            return XMM_REGSIZE_BYTES;
        }
#elif defined(TARGET_ARM64)
        if (compOpportunisticallyDependsOn(InstructionSet_AdvSimd))
        {
            return FP_REGSIZE_BYTES;
        }
        else
        {
            // TODO: We should be returning 0 here, but there are a number of
            // places that don't quite get handled correctly in that scenario

            return FP_REGSIZE_BYTES;
        }
#else
        assert(!"getMaxVectorByteLength() unimplemented on target arch");
        unreached();
#endif
    }

    //------------------------------------------------------------------------
    // getPreferredVectorByteLength: Gets the preferred length, in bytes, to use for vectorization
    //
    uint32_t getPreferredVectorByteLength() const
    {
#if defined(FEATURE_HW_INTRINSICS) && defined(TARGET_XARCH)
        uint32_t preferredVectorByteLength = opts.preferredVectorByteLength;

        if (preferredVectorByteLength != 0)
        {
            return min(getMaxVectorByteLength(), preferredVectorByteLength);
        }
#endif // FEATURE_HW_INTRINSICS && TARGET_XARCH

        return getMaxVectorByteLength();
    }

    //------------------------------------------------------------------------
    // roundUpSIMDSize: rounds the given size up to the nearest SIMD size
    //                  available on the target. Examples on XARCH:
    //
    //    size: 7 -> XMM
    //    size: 30 -> YMM (or XMM if target doesn't support AVX)
    //    size: 70 -> ZMM (or YMM or XMM depending on target)
    //
    // Arguments:
    //    size   - size of the data to process with SIMD
    //
    // Notes:
    //    It's only supposed to be used for scenarios where we can
    //    perform an overlapped load/store.
    //
    uint32_t roundUpSIMDSize(unsigned size)
    {
#if defined(FEATURE_HW_INTRINSICS) && defined(TARGET_XARCH)
        uint32_t maxSize = getPreferredVectorByteLength();
        assert(maxSize <= ZMM_REGSIZE_BYTES);

        if ((size <= XMM_REGSIZE_BYTES) && (maxSize > XMM_REGSIZE_BYTES))
        {
            return XMM_REGSIZE_BYTES;
        }

        if ((size <= YMM_REGSIZE_BYTES) && (maxSize > YMM_REGSIZE_BYTES))
        {
            return YMM_REGSIZE_BYTES;
        }

        return maxSize;
#elif defined(TARGET_ARM64)
        assert(getMaxVectorByteLength() == FP_REGSIZE_BYTES);
        return FP_REGSIZE_BYTES;
#else
        assert(!"roundUpSIMDSize() unimplemented on target arch");
        unreached();
#endif
    }

    //------------------------------------------------------------------------
    // roundDownSIMDSize: rounds the given size down to the nearest SIMD size
    //                    available on the target. Examples on XARCH:
    //
    //    size: 7 -> 0
    //    size: 30 -> XMM (not enough for AVX)
    //    size: 60 -> YMM (or XMM if target doesn't support AVX)
    //    size: 70 -> ZMM/YMM/XMM whatever the current system can offer
    //
    // Arguments:
    //    size   - size of the data to process with SIMD
    //
    uint32_t roundDownSIMDSize(unsigned size)
    {
#if defined(FEATURE_HW_INTRINSICS) && defined(TARGET_XARCH)
        uint32_t maxSize = getPreferredVectorByteLength();
        assert(maxSize <= ZMM_REGSIZE_BYTES);

        if (size >= maxSize)
        {
            // Size is bigger than max SIMD size the current target supports
            return maxSize;
        }

        if ((size >= YMM_REGSIZE_BYTES) && (maxSize >= YMM_REGSIZE_BYTES))
        {
            // Size is >= YMM but not enough for ZMM -> YMM
            return YMM_REGSIZE_BYTES;
        }

        // Return 0 if size is even less than XMM, otherwise - XMM
        return (size >= XMM_REGSIZE_BYTES) ? XMM_REGSIZE_BYTES : 0;
#elif defined(TARGET_ARM64)
        assert(getMaxVectorByteLength() == FP_REGSIZE_BYTES);
        return (size >= FP_REGSIZE_BYTES) ? FP_REGSIZE_BYTES : 0;
#else
        assert(!"roundDownSIMDSize() unimplemented on target arch");
        unreached();
#endif
    }

    uint32_t getMinVectorByteLength()
    {
        return emitTypeSize(TYP_SIMD8);
    }

    // Returns the codegen type for a given SIMD size.
    static var_types getSIMDTypeForSize(unsigned size)
    {
        var_types simdType = TYP_UNDEF;
        if (size == 8)
        {
            simdType = TYP_SIMD8;
        }
        else if (size == 12)
        {
            simdType = TYP_SIMD12;
        }
        else if (size == 16)
        {
            simdType = TYP_SIMD16;
        }
#if defined(TARGET_XARCH)
        else if (size == 32)
        {
            simdType = TYP_SIMD32;
        }
        else if (size == 64)
        {
            simdType = TYP_SIMD64;
        }
#endif // TARGET_XARCH
        else
        {
            noway_assert(!"Unexpected size for SIMD type");
        }
        return simdType;
    }

private:
    unsigned getSIMDInitTempVarNum(var_types simdType);

#else  // !FEATURE_SIMD
    bool isOpaqueSIMDLclVar(LclVarDsc* varDsc)
    {
        return false;
    }
    unsigned int roundUpSIMDSize(unsigned size)
    {
        return 0;
    }
    unsigned int roundDownSIMDSize(unsigned size)
    {
        return 0;
    }
#endif // FEATURE_SIMD

public:
    // Similar to roundUpSIMDSize, but for General Purpose Registers (GPR)
    unsigned roundUpGPRSize(unsigned size)
    {
        if (size > 4 && (REGSIZE_BYTES == 8))
        {
            return 8;
        }
        else if (size > 2)
        {
            return 4;
        }
        return size; // 2, 1, 0
    }

    var_types roundDownMaxType(unsigned size)
    {
        assert(size > 0);
        var_types result = TYP_UNDEF;
#ifdef FEATURE_SIMD
        if (IsBaselineSimdIsaSupported() && (roundDownSIMDSize(size) > 0))
        {
            return getSIMDTypeForSize(roundDownSIMDSize(size));
        }
#endif
        int nearestPow2 = 1 << BitOperations::Log2((unsigned)size);
        switch (min(nearestPow2, REGSIZE_BYTES))
        {
            case 1:
                return TYP_UBYTE;
            case 2:
                return TYP_USHORT;
            case 4:
                return TYP_INT;
            case 8:
                assert(REGSIZE_BYTES == 8);
                return TYP_LONG;
            default:
                unreached();
        }
    }

    enum UnrollKind
    {
        Memset,
        Memcpy,
        Memmove
    };

    //------------------------------------------------------------------------
    // getUnrollThreshold: Calculates the unrolling threshold for the given operation
    //
    // Arguments:
    //    type       - kind of the operation (memset/memcpy)
    //    canUseSimd - whether it is allowed to use SIMD or not
    //
    // Return Value:
    //    The unrolling threshold for the given operation in bytes
    //
    unsigned int getUnrollThreshold(UnrollKind type, bool canUseSimd = true)
    {
        unsigned maxRegSize = REGSIZE_BYTES;
        unsigned threshold  = maxRegSize;

#if defined(FEATURE_SIMD)
        if (canUseSimd)
        {
            maxRegSize = getPreferredVectorByteLength();

#if defined(TARGET_XARCH)
            assert(maxRegSize <= ZMM_REGSIZE_BYTES);
            threshold = maxRegSize;
#elif defined(TARGET_ARM64)
            // ldp/stp instructions can load/store two 16-byte vectors at once, e.g.:
            //
            //   ldp q0, q1, [x1]
            //   stp q0, q1, [x0]
            //
            threshold = maxRegSize * 2;
#endif
        }
#if defined(TARGET_XARCH)
        else
        {
            // Compatibility with previous logic: we used to allow memset:128/memcpy:64
            // on AMD64 (and 64/32 on x86) for cases where we don't use SIMD
            // see https://github.com/dotnet/runtime/issues/83297
            threshold *= 2;
        }
#endif
#endif

        if (type == UnrollKind::Memset)
        {
            // Typically, memset-like operations require less instructions than memcpy
            threshold *= 2;
        }

        // Use 4 as a multiplier by default, thus, the final threshold will be:
        //
        // | arch        | memset | memcpy |
        // |-------------|--------|--------|
        // | x86 avx512  |   512  |   256  |
        // | x86 avx     |   256  |   128  |
        // | x86 sse     |   128  |    64  |
        // | arm64       |   256  |   128  | ldp/stp (2x128bit)
        // | arm         |    32  |    16  | no SIMD support
        // | loongarch64 |    64  |    32  | no SIMD support
        //
        // We might want to use a different multiplier for truly hot/cold blocks based on PGO data
        //
        threshold *= 4;

        if (type == UnrollKind::Memmove)
        {
            // NOTE: Memmove's unrolling is currently limited with LSRA -
            // up to LinearScan::MaxInternalCount number of temp regs, e.g. 5*16=80 bytes on arm64
            threshold = maxRegSize * 4;
        }

        return threshold;
    }

    // Use to determine if a struct *might* be a SIMD type. As this function only takes a size, many
    // structs will fit the criteria.
    bool structSizeMightRepresentSIMDType(size_t structSize)
    {
#ifdef FEATURE_SIMD
        return (structSize >= getMinVectorByteLength()) && (structSize <= getMaxVectorByteLength());
#else
        return false;
#endif // FEATURE_SIMD
    }

#ifdef FEATURE_HW_INTRINSICS
    static bool vnEncodesResultTypeForHWIntrinsic(NamedIntrinsic hwIntrinsicID);
#endif // FEATURE_HW_INTRINSICS

private:
    // Returns true if the TYP_SIMD locals on stack are aligned at their
    // preferred byte boundary specified by getSIMDTypeAlignment().
    //
    // As per the Intel manual, the preferred alignment for AVX vectors is
    // 32-bytes. It is not clear whether additional stack space used in
    // aligning stack is worth the benefit and for now will use 16-byte
    // alignment for AVX 256-bit vectors with unaligned load/stores to/from
    // memory. On x86, the stack frame is aligned to 4 bytes. We need to extend
    // existing support for double (8-byte) alignment to 16 or 32 byte
    // alignment for frames with local SIMD vars, if that is determined to be
    // profitable.
    //
    // On Amd64 and SysV, RSP+8 is aligned on entry to the function (before
    // prolog has run). This means that in RBP-based frames RBP will be 16-byte
    // aligned. For RSP-based frames these are only sometimes aligned, depending
    // on the frame size.
    //
    bool isSIMDTypeLocalAligned(unsigned varNum)
    {
#if defined(FEATURE_SIMD) && ALIGN_SIMD_TYPES
        LclVarDsc* lcl = lvaGetDesc(varNum);
        if (varTypeIsSIMD(lcl))
        {
            // TODO-Cleanup: Can't this use the lvExactSize on the varDsc?
            int alignment = getSIMDTypeAlignment(lcl->TypeGet());
            if (alignment <= STACK_ALIGN)
            {
                bool rbpBased;
                int  off = lvaFrameAddress(varNum, &rbpBased);
                // On SysV and Winx64 ABIs RSP+8 will be 16-byte aligned at the
                // first instruction of a function. If our frame is RBP based
                // then RBP will always be 16 bytes aligned, so we can simply
                // check the offset.
                if (rbpBased)
                {
                    return (off % alignment) == 0;
                }

                // For RSP-based frame the alignment of RSP depends on our
                // locals. rsp+8 is aligned on entry and we just subtract frame
                // size so it is not hard to compute. Note that the compiler
                // tries hard to make sure the frame size means RSP will be
                // 16-byte aligned, but for leaf functions without locals (i.e.
                // frameSize = 0) it will not be.
                int frameSize = codeGen->genTotalFrameSize();
                return ((8 - frameSize + off) % alignment) == 0;
            }
        }
#endif // FEATURE_SIMD

        return false;
    }

#ifdef DEBUG
    // Answer the question: Is a particular ISA supported?
    // Use this api when asking the question so that future
    // ISA questions can be asked correctly or when asserting
    // support/nonsupport for an instruction set
    bool compIsaSupportedDebugOnly(CORINFO_InstructionSet isa) const
    {
#if defined(TARGET_XARCH) || defined(TARGET_ARM64)
        return opts.compSupportsISA.HasInstructionSet(isa);
#else
        return false;
#endif
    }
#endif // DEBUG

    bool notifyInstructionSetUsage(CORINFO_InstructionSet isa, bool supported) const;

    // Answer the question: Is a particular ISA allowed to be used implicitly by optimizations?
    // The result of this api call will exactly match the target machine
    // on which the function is executed (except for CoreLib, where there are special rules)
    bool compExactlyDependsOn(CORINFO_InstructionSet isa) const
    {
#if defined(TARGET_XARCH) || defined(TARGET_ARM64)
        if ((opts.compSupportsISAReported.HasInstructionSet(isa)) == false)
        {
            if (notifyInstructionSetUsage(isa, (opts.compSupportsISA.HasInstructionSet(isa))))
                ((Compiler*)this)->opts.compSupportsISAExactly.AddInstructionSet(isa);
            ((Compiler*)this)->opts.compSupportsISAReported.AddInstructionSet(isa);
        }
        return (opts.compSupportsISAExactly.HasInstructionSet(isa));
#else
        return false;
#endif
    }

    // Answer the question: Is a particular ISA allowed to be used implicitly by optimizations?
    // The result of this api call will match the target machine if the result is true.
    // If the result is false, then the target machine may have support for the instruction.
    bool compOpportunisticallyDependsOn(CORINFO_InstructionSet isa) const
    {
        if (opts.compSupportsISA.HasInstructionSet(isa))
        {
            return compExactlyDependsOn(isa);
        }
        else
        {
            return false;
        }
    }

    // Answer the question: Is a particular ISA supported for explicit hardware intrinsics?
    bool compHWIntrinsicDependsOn(CORINFO_InstructionSet isa) const
    {
        // Report intent to use the ISA to the EE
        compExactlyDependsOn(isa);
        return opts.compSupportsISA.HasInstructionSet(isa);
    }

#ifdef DEBUG
    //------------------------------------------------------------------------
    // IsBaselineVector512IsaSupportedDebugOnly - Does isa support exist for Vector512.
    //
    // Returns:
    //    `true` if AVX512F, AVX512BW, AVX512CD, AVX512DQ, and AVX512VL are supported.
    //
    bool IsBaselineVector512IsaSupportedDebugOnly() const
    {
#ifdef TARGET_XARCH
        return compIsaSupportedDebugOnly(InstructionSet_AVX512F);
#else
        return false;
#endif
    }
#endif // DEBUG

    //------------------------------------------------------------------------
    // IsBaselineVector512IsaSupportedOpportunistically - Does opportunistic isa support exist for Vector512.
    //
    // Returns:
    //    `true` if AVX512F, AVX512BW, AVX512CD, AVX512DQ, and AVX512VL are supported.
    //
    bool IsBaselineVector512IsaSupportedOpportunistically() const
    {
#ifdef TARGET_XARCH
        return compOpportunisticallyDependsOn(InstructionSet_AVX512F);
#else
        return false;
#endif
    }

#ifdef TARGET_XARCH
    bool canUseVexEncoding() const
    {
        return compOpportunisticallyDependsOn(InstructionSet_AVX);
    }

    //------------------------------------------------------------------------
    // canUseEvexEncoding - Answer the question: Is Evex encoding supported on this target.
    //
    // Returns:
    //    `true` if Evex encoding is supported, `false` if not.
    //
    bool canUseEvexEncoding() const
    {
        return compOpportunisticallyDependsOn(InstructionSet_AVX512F);
    }

    //------------------------------------------------------------------------
    // DoJitStressEvexEncoding- Answer the question: Do we force EVEX encoding.
    //
    // Returns:
    //    `true` if user requests EVEX encoding and it's safe, `false` if not.
    //
    bool DoJitStressEvexEncoding() const
    {
#ifdef DEBUG
        // Using JitStressEVEXEncoding flag will force instructions which would
        // otherwise use VEX encoding but can be EVEX encoded to use EVEX encoding
        // This requires AVX512F, AVX512BW, AVX512CD, AVX512DQ, and AVX512VL support

        if (JitConfig.JitStressEvexEncoding() && IsBaselineVector512IsaSupportedOpportunistically())
        {
            assert(compIsaSupportedDebugOnly(InstructionSet_AVX512F));
            assert(compIsaSupportedDebugOnly(InstructionSet_AVX512F_VL));
            assert(compIsaSupportedDebugOnly(InstructionSet_AVX512BW));
            assert(compIsaSupportedDebugOnly(InstructionSet_AVX512BW_VL));
            assert(compIsaSupportedDebugOnly(InstructionSet_AVX512CD));
            assert(compIsaSupportedDebugOnly(InstructionSet_AVX512CD_VL));
            assert(compIsaSupportedDebugOnly(InstructionSet_AVX512DQ));
            assert(compIsaSupportedDebugOnly(InstructionSet_AVX512DQ_VL));

            return true;
        }
#endif // DEBUG

        return false;
    }
#endif // TARGET_XARCH

    /*
    XXXXXXXXXXXXXXXXXXXXXXXXXXXXXXXXXXXXXXXXXXXXXXXXXXXXXXXXXXXXXXXXXXXXXXXXXXXXXXX
    XXXXXXXXXXXXXXXXXXXXXXXXXXXXXXXXXXXXXXXXXXXXXXXXXXXXXXXXXXXXXXXXXXXXXXXXXXXXXXX
    XX                                                                           XX
    XX                           Compiler                                        XX
    XX                                                                           XX
    XX   Generic info about the compilation and the method being compiled.       XX
    XX   It is responsible for driving the other phases.                         XX
    XX   It is also responsible for all the memory management.                   XX
    XX                                                                           XX
    XXXXXXXXXXXXXXXXXXXXXXXXXXXXXXXXXXXXXXXXXXXXXXXXXXXXXXXXXXXXXXXXXXXXXXXXXXXXXXX
    XXXXXXXXXXXXXXXXXXXXXXXXXXXXXXXXXXXXXXXXXXXXXXXXXXXXXXXXXXXXXXXXXXXXXXXXXXXXXXX
    */

public:
    Compiler* InlineeCompiler; // The Compiler instance for the inlinee

    InlineResult* compInlineResult; // The result of importing the inlinee method.

    bool compDoAggressiveInlining;     // If true, mark every method as CORINFO_FLG_FORCEINLINE
    bool compJmpOpUsed;                // Does the method do a JMP
    bool compLongUsed;                 // Does the method use TYP_LONG
    bool compFloatingPointUsed;        // Does the method use TYP_FLOAT or TYP_DOUBLE
    bool compTailCallUsed;             // Does the method do a tailcall
    bool compTailPrefixSeen;           // Does the method IL have tail. prefix
    bool compLocallocSeen;             // Does the method IL have localloc opcode
    bool compLocallocUsed;             // Does the method use localloc.
    bool compLocallocOptimized;        // Does the method have an optimized localloc
    bool compQmarkUsed;                // Does the method use GT_QMARK/GT_COLON
    bool compQmarkRationalized;        // Is it allowed to use a GT_QMARK/GT_COLON node.
    bool compHasBackwardJump;          // Does the method (or some inlinee) have a lexically backwards jump?
    bool compHasBackwardJumpInHandler; // Does the method have a lexically backwards jump in a handler?
    bool compSwitchedToOptimized;      // Codegen initially was Tier0 but jit switched to FullOpts
    bool compSwitchedToMinOpts;        // Codegen initially was Tier1/FullOpts but jit switched to MinOpts
    bool compSuppressedZeroInit;       // There are vars with lvSuppressedZeroInit set

// NOTE: These values are only reliable after
//       the importing is completely finished.

#ifdef DEBUG
    // State information - which phases have completed?
    // These are kept together for easy discoverability

    bool    compAllowStress;
    bool    compCodeGenDone;
    int64_t compNumStatementLinksTraversed; // # of links traversed while doing debug checks
    bool    fgNormalizeEHDone;              // Has the flowgraph EH normalization phase been done?
    size_t  compSizeEstimate;               // The estimated size of the method as per `gtSetEvalOrder`.
    size_t  compCycleEstimate;              // The estimated cycle count of the method as per `gtSetEvalOrder`
    bool    compPoisoningAnyImplicitByrefs; // Importer inserted IR before returns to poison implicit byrefs

#endif // DEBUG

    bool fgLocalVarLivenessDone; // Note that this one is used outside of debug.
    bool fgLocalVarLivenessChanged;
    bool fgIsDoingEarlyLiveness;
    bool fgDidEarlyLiveness;
    bool compPostImportationCleanupDone;
    bool compLSRADone;
    bool compRationalIRForm;

    bool compUsesThrowHelper; // There is a call to a THROW_HELPER for the compiled method.

    bool compGeneratingProlog;
    bool compGeneratingEpilog;
    bool compGeneratingUnwindProlog;
    bool compGeneratingUnwindEpilog;
    bool compNeedsGSSecurityCookie; // There is an unsafe buffer (or localloc) on the stack.
                                    // Insert cookie on frame and code to check the cookie, like VC++ -GS.
    bool compGSReorderStackLayout;  // There is an unsafe buffer on the stack, reorder locals and make local
    // copies of susceptible parameters to avoid buffer overrun attacks through locals/params
    bool getNeedsGSSecurityCookie() const
    {
        return compNeedsGSSecurityCookie;
    }
    void setNeedsGSSecurityCookie()
    {
        compNeedsGSSecurityCookie = true;
    }

    FrameLayoutState lvaDoneFrameLayout; // The highest frame layout state that we've completed. During
                                         // frame layout calculations, this is the level we are currently
                                         // computing.

    //---------------------------- JITing options -----------------------------

    enum codeOptimize
    {
        BLENDED_CODE,
        SMALL_CODE,
        FAST_CODE,

        COUNT_OPT_CODE
    };

    struct Options
    {
        JitFlags* jitFlags; // all flags passed from the EE

        // The instruction sets that the compiler is allowed to emit.
        CORINFO_InstructionSetFlags compSupportsISA;
        // The instruction sets that were reported to the VM as being used by the current method. Subset of
        // compSupportsISA.
        CORINFO_InstructionSetFlags compSupportsISAReported;
        // The instruction sets that the compiler is allowed to take advantage of implicitly during optimizations.
        // Subset of compSupportsISA.
        // The instruction sets available in compSupportsISA and not available in compSupportsISAExactly can be only
        // used via explicit hardware intrinsics.
        CORINFO_InstructionSetFlags compSupportsISAExactly;

        void setSupportedISAs(CORINFO_InstructionSetFlags isas)
        {
            compSupportsISA = isas;
        }

        unsigned compFlags; // method attributes
        unsigned instrCount;
        unsigned lvRefCount;

        codeOptimize compCodeOpt; // what type of code optimizations

#if defined(TARGET_XARCH)
        uint32_t preferredVectorByteLength;
#endif // TARGET_XARCH

// optimize maximally and/or favor speed over size?

#define DEFAULT_MIN_OPTS_CODE_SIZE 60000
#define DEFAULT_MIN_OPTS_INSTR_COUNT 20000
#define DEFAULT_MIN_OPTS_BB_COUNT 2000
#define DEFAULT_MIN_OPTS_LV_NUM_COUNT 2000
#define DEFAULT_MIN_OPTS_LV_REF_COUNT 8000

// Maximum number of locals before turning off the inlining
#define MAX_LV_NUM_COUNT_FOR_INLINING 512

        bool compMinOpts;
        bool compMinOptsIsSet;
#ifdef DEBUG
        mutable bool compMinOptsIsUsed;

        bool MinOpts() const
        {
            assert(compMinOptsIsSet);
            compMinOptsIsUsed = true;
            return compMinOpts;
        }
        bool IsMinOptsSet() const
        {
            return compMinOptsIsSet;
        }
#else  // !DEBUG
        bool MinOpts() const
        {
            return compMinOpts;
        }
        bool IsMinOptsSet() const
        {
            return compMinOptsIsSet;
        }
#endif // !DEBUG

        bool OptimizationDisabled() const
        {
            return MinOpts() || compDbgCode;
        }
        bool OptimizationEnabled() const
        {
            return !OptimizationDisabled();
        }

        void SetMinOpts(bool val)
        {
            assert(!compMinOptsIsUsed);
            assert(!compMinOptsIsSet || (compMinOpts == val));
            compMinOpts      = val;
            compMinOptsIsSet = true;
        }

        // true if the CLFLG_* for an optimization is set.
        bool OptEnabled(unsigned optFlag) const
        {
            return !!(compFlags & optFlag);
        }

#ifdef FEATURE_READYTORUN
        bool IsReadyToRun() const
        {
            return jitFlags->IsSet(JitFlags::JIT_FLAG_READYTORUN);
        }
#else
        bool IsReadyToRun() const
        {
            return false;
        }
#endif

        // Check if the compilation is control-flow guard enabled.
        bool IsCFGEnabled() const
        {
#if defined(TARGET_ARM64) || defined(TARGET_AMD64)
            // On these platforms we assume the register that the target is
            // passed in is preserved by the validator and take care to get the
            // target from the register for the call (even in debug mode).
            static_assert_no_msg((RBM_VALIDATE_INDIRECT_CALL_TRASH & (1 << REG_VALIDATE_INDIRECT_CALL_ADDR)) == 0);
            if (JitConfig.JitForceControlFlowGuard())
                return true;

            return jitFlags->IsSet(JitFlags::JIT_FLAG_ENABLE_CFG);
#else
            // The remaining platforms are not supported and would require some
            // work to support.
            //
            // ARM32:
            //   The ARM32 validator does not preserve any volatile registers
            //   which means we have to take special care to allocate and use a
            //   callee-saved register (reloading the target from memory is a
            //   security issue).
            //
            // x86:
            //   On x86 some VSD calls disassemble the call site and expect an
            //   indirect call which is fundamentally incompatible with CFG.
            //   This would require a different way to pass this information
            //   through.
            //
            return false;
#endif
        }

#ifdef FEATURE_ON_STACK_REPLACEMENT
        bool IsOSR() const
        {
            return jitFlags->IsSet(JitFlags::JIT_FLAG_OSR);
        }
#else
        bool IsOSR() const
        {
            return false;
        }
#endif

        bool IsTier0() const
        {
            return jitFlags->IsSet(JitFlags::JIT_FLAG_TIER0);
        }

        bool IsInstrumented() const
        {
            return jitFlags->IsSet(JitFlags::JIT_FLAG_BBINSTR);
        }

        bool IsInstrumentedAndOptimized() const
        {
            return IsInstrumented() && jitFlags->IsSet(JitFlags::JIT_FLAG_BBOPT);
        }

        bool DoEarlyBlockMerging() const
        {
            if (jitFlags->IsSet(JitFlags::JIT_FLAG_DEBUG_EnC) || jitFlags->IsSet(JitFlags::JIT_FLAG_DEBUG_CODE))
            {
                return false;
            }

            if (jitFlags->IsSet(JitFlags::JIT_FLAG_MIN_OPT) && !jitFlags->IsSet(JitFlags::JIT_FLAG_TIER0))
            {
                return false;
            }

            return true;
        }

        // true if we should use the PINVOKE_{BEGIN,END} helpers instead of generating
        // PInvoke transitions inline. Normally used by R2R, but also used when generating a reverse pinvoke frame, as
        // the current logic for frame setup initializes and pushes
        // the InlinedCallFrame before performing the Reverse PInvoke transition, which is invalid (as frames cannot
        // safely be pushed/popped while the thread is in a preemptive state.).
        bool ShouldUsePInvokeHelpers()
        {
            return jitFlags->IsSet(JitFlags::JIT_FLAG_USE_PINVOKE_HELPERS) ||
                   jitFlags->IsSet(JitFlags::JIT_FLAG_REVERSE_PINVOKE);
        }

        // true if we should use insert the REVERSE_PINVOKE_{ENTER,EXIT} helpers in the method
        // prolog/epilog
        bool IsReversePInvoke()
        {
            return jitFlags->IsSet(JitFlags::JIT_FLAG_REVERSE_PINVOKE);
        }

        bool compScopeInfo; // Generate the LocalVar info ?
        bool compDbgCode;   // Generate debugger-friendly code?
        bool compDbgInfo;   // Gather debugging info?
        bool compDbgEnC;

#ifdef PROFILING_SUPPORTED
        bool compNoPInvokeInlineCB;
#else
        static const bool compNoPInvokeInlineCB;
#endif

#ifdef DEBUG
        bool compGcChecks; // Check arguments and return values to ensure they are sane
#endif

#if defined(DEBUG) && defined(TARGET_XARCH)

        bool compStackCheckOnRet; // Check stack pointer on return to ensure it is correct.

#endif // defined(DEBUG) && defined(TARGET_XARCH)

#if defined(DEBUG) && defined(TARGET_X86)

        bool compStackCheckOnCall; // Check stack pointer after call to ensure it is correct. Only for x86.

#endif // defined(DEBUG) && defined(TARGET_X86)

        bool compReloc; // Generate relocs for pointers in code, true for all ngen/prejit codegen

#ifdef DEBUG
#if defined(TARGET_XARCH)
        bool compEnablePCRelAddr; // Whether absolute addr be encoded as PC-rel offset by RyuJIT where possible
#endif
#endif // DEBUG

#ifdef UNIX_AMD64_ABI
        // This flag  is indicating if there is a need to align the frame.
        // On AMD64-Windows, if there are calls, 4 slots for the outgoing ars are allocated, except for
        // FastTailCall. This slots makes the frame size non-zero, so alignment logic will be called.
        // On AMD64-Unix, there are no such slots. There is a possibility to have calls in the method with frame size of
        // 0. The frame alignment logic won't kick in. This flags takes care of the AMD64-Unix case by remembering that
        // there are calls and making sure the frame alignment logic is executed.
        bool compNeedToAlignFrame;
#endif // UNIX_AMD64_ABI

        bool compProcedureSplitting; // Separate cold code from hot code

        bool genFPorder; // Preserve FP order (operations are non-commutative)
        bool genFPopt;   // Can we do frame-pointer-omission optimization?
        bool altJit;     // True if we are an altjit and are compiling this method

#ifdef OPT_CONFIG
        bool optRepeat; // Repeat optimizer phases k times
#endif

        bool disAsm;       // Display native code as it is generated
        bool disTesting;   // Display BEGIN METHOD/END METHOD anchors for disasm testing
        bool dspDiffable;  // Makes the Jit Dump 'diff-able' (currently uses same DOTNET_* flag as disDiffable)
        bool disDiffable;  // Makes the Disassembly code 'diff-able'
        bool disAlignment; // Display alignment boundaries in disassembly code
        bool disCodeBytes; // Display instruction code bytes in disassembly code
#ifdef DEBUG
        bool compProcedureSplittingEH; // Separate cold code from hot code for functions with EH
        bool dspCode;                  // Display native code generated
        bool dspEHTable;               // Display the EH table reported to the VM
        bool dspDebugInfo;             // Display the Debug info reported to the VM
        bool dspInstrs;                // Display the IL instructions intermixed with the native code output
        bool dspLines;                 // Display source-code lines intermixed with native code output
        bool varNames;                 // Display variables names in native code output
        bool disAsmSpilled;            // Display native code when any register spilling occurs
        bool disasmWithGC;             // Display GC info interleaved with disassembly.
        bool disAddr;                  // Display process address next to each instruction in disassembly code
        bool disAsm2;                  // Display native code after it is generated using external disassembler
        bool dspOrder;                 // Display names of each of the methods that we ngen/jit
        bool dspUnwind;                // Display the unwind info output
        bool compLongAddress;          // Force using large pseudo instructions for long address
                                       // (IF_LARGEJMP/IF_LARGEADR/IF_LARGLDC)
        bool dspGCtbls;                // Display the GC tables
#endif

// Default numbers used to perform loop alignment. All the numbers are chosen
// based on experimenting with various benchmarks.

// Default minimum loop block weight required to enable loop alignment.
#define DEFAULT_ALIGN_LOOP_MIN_BLOCK_WEIGHT 4

// By default a loop will be aligned at 32B address boundary to get better
// performance as per architecture manuals.
#define DEFAULT_ALIGN_LOOP_BOUNDARY 0x20

// For non-adaptive loop alignment, by default, only align a loop whose size is
// at most 3 times the alignment block size. If the loop is bigger than that, it is most
// likely complicated enough that loop alignment will not impact performance.
#define DEFAULT_MAX_LOOPSIZE_FOR_ALIGN DEFAULT_ALIGN_LOOP_BOUNDARY * 3

// By default only loops with a constant iteration count less than or equal to this will be unrolled
#define DEFAULT_UNROLL_LOOP_MAX_ITERATION_COUNT 4

#ifdef DEBUG
        // Loop alignment variables

        // If set, for non-adaptive alignment, ensure loop jmps are not on or cross alignment boundary.
        bool compJitAlignLoopForJcc;
#endif
        // For non-adaptive alignment, minimum loop size (in bytes) for which alignment will be done.
        unsigned short compJitAlignLoopMaxCodeSize;

        // Minimum weight needed for the first block of a loop to make it a candidate for alignment.
        unsigned short compJitAlignLoopMinBlockWeight;

        // For non-adaptive alignment, address boundary (power of 2) at which loop alignment should
        // be done. By default, 32B.
        unsigned short compJitAlignLoopBoundary;

        // Padding limit to align a loop.
        unsigned short compJitAlignPaddingLimit;

        // If set, perform adaptive loop alignment that limits number of padding based on loop size.
        bool compJitAlignLoopAdaptive;

        // If set, tries to hide alignment instructions behind unconditional jumps.
        bool compJitHideAlignBehindJmp;

        // If set, tracks the hidden return buffer for struct arg.
        bool compJitOptimizeStructHiddenBuffer;

        // Iteration limit to unroll a loop.
        unsigned short compJitUnrollLoopMaxIterationCount;

#ifdef LATE_DISASM
        bool doLateDisasm; // Run the late disassembler
#endif                     // LATE_DISASM

#if DUMP_GC_TABLES && !defined(DEBUG)
#pragma message("NOTE: this non-debug build has GC ptr table dumping always enabled!")
        static const bool dspGCtbls = true;
#endif

#ifdef PROFILING_SUPPORTED
        // Whether to emit Enter/Leave/TailCall hooks using a dummy stub (DummyProfilerELTStub()).
        // This option helps make the JIT behave as if it is running under a profiler.
        bool compJitELTHookEnabled;
#endif // PROFILING_SUPPORTED

#if FEATURE_TAILCALL_OPT
        // Whether opportunistic or implicit tail call optimization is enabled.
        bool compTailCallOpt;
        // Whether optimization of transforming a recursive tail call into a loop is enabled.
        bool compTailCallLoopOpt;
#endif

#if FEATURE_FASTTAILCALL
        // Whether fast tail calls are allowed.
        bool compFastTailCalls;
#endif // FEATURE_FASTTAILCALL

#if defined(TARGET_ARM64)
        // Decision about whether to save FP/LR registers with callee-saved registers (see
        // DOTNET_JitSaveFpLrWithCalleSavedRegisters).
        int compJitSaveFpLrWithCalleeSavedRegisters;
#endif // defined(TARGET_ARM64)

#ifdef CONFIGURABLE_ARM_ABI
        bool compUseSoftFP = false;
#else
#ifdef ARM_SOFTFP
        static const bool compUseSoftFP = true;
#else  // !ARM_SOFTFP
        static const bool compUseSoftFP = false;
#endif // ARM_SOFTFP
#endif // CONFIGURABLE_ARM_ABI

        // Collect 64 bit counts for PGO data.
        bool compCollect64BitCounts;

    } opts;

    static bool                s_pAltJitExcludeAssembliesListInitialized;
    static AssemblyNamesList2* s_pAltJitExcludeAssembliesList;

#ifdef DEBUG
    static bool                s_pJitDisasmIncludeAssembliesListInitialized;
    static AssemblyNamesList2* s_pJitDisasmIncludeAssembliesList;

    static bool       s_pJitFunctionFileInitialized;
    static MethodSet* s_pJitMethodSet;

// silence warning of cast to greater size. It is easier to silence than construct code the compiler is happy with, and
// it is safe in this case
#pragma warning(push)
#pragma warning(disable : 4312)

    template <typename T>
    T dspPtr(T p)
    {
        return (p == ZERO) ? ZERO : (opts.dspDiffable ? T(0xD1FFAB1E) : p);
    }

    template <typename T>
    T dspOffset(T o)
    {
        return (o == ZERO) ? ZERO : (opts.dspDiffable ? T(0xD1FFAB1E) : o);
    }
#pragma warning(pop)
#else
#pragma warning(push)
#pragma warning(disable : 4312)
    template <typename T>
    T dspPtr(T p)
    {
        return p;
    }

    template <typename T>
    T dspOffset(T o)
    {
        return o;
    }
#pragma warning(pop)
#endif

#ifdef DEBUG

    static int dspTreeID(GenTree* tree)
    {
        return tree->gtTreeID;
    }

    static void printStmtID(Statement* stmt)
    {
        assert(stmt != nullptr);
        printf(FMT_STMT, stmt->GetID());
    }

    static void printTreeID(GenTree* tree)
    {
        if (tree == nullptr)
        {
            printf("[------]");
        }
        else
        {
            printf("[%06d]", dspTreeID(tree));
        }
    }

    const char* devirtualizationDetailToString(CORINFO_DEVIRTUALIZATION_DETAIL detail);

#endif // DEBUG

// clang-format off
#define STRESS_MODES                                                                            \
                                                                                                \
        STRESS_MODE(NONE)                                                                       \
                                                                                                \
        /* "Variations" stress areas which we try to mix up with each other. */                 \
        /* These should not be exhaustively used as they might */                               \
        /* hide/trivialize other areas */                                                       \
                                                                                                \
        STRESS_MODE(REGS)                                                                       \
        STRESS_MODE(DBL_ALN)                                                                    \
        STRESS_MODE(LCL_FLDS)                                                                   \
        STRESS_MODE(UNROLL_LOOPS)                                                               \
        STRESS_MODE(MAKE_CSE)                                                                   \
        STRESS_MODE(LEGACY_INLINE)                                                              \
        STRESS_MODE(CLONE_EXPR)                                                                 \
        STRESS_MODE(FOLD)                                                                       \
        STRESS_MODE(MERGED_RETURNS)                                                             \
        STRESS_MODE(BB_PROFILE)                                                                 \
        STRESS_MODE(OPT_BOOLS_GC)                                                               \
        STRESS_MODE(OPT_BOOLS_COMPARE_CHAIN_COST)                                               \
        STRESS_MODE(REMORPH_TREES)                                                              \
        STRESS_MODE(64RSLT_MUL)                                                                 \
        STRESS_MODE(DO_WHILE_LOOPS)                                                             \
        STRESS_MODE(MIN_OPTS)                                                                   \
        STRESS_MODE(REVERSE_FLAG)     /* Will set GTF_REVERSE_OPS whenever we can */            \
        STRESS_MODE(TAILCALL)         /* Will make the call as a tailcall whenever legal */     \
        STRESS_MODE(CATCH_ARG)        /* Will spill catch arg */                                \
        STRESS_MODE(UNSAFE_BUFFER_CHECKS)                                                       \
        STRESS_MODE(NULL_OBJECT_CHECK)                                                          \
        STRESS_MODE(RANDOM_INLINE)                                                              \
        STRESS_MODE(SWITCH_CMP_BR_EXPANSION)                                                    \
        STRESS_MODE(GENERIC_VARN)                                                               \
        STRESS_MODE(PROFILER_CALLBACKS) /* Will generate profiler hooks for ELT callbacks */    \
        STRESS_MODE(BYREF_PROMOTION) /* Change undoPromotion decisions for byrefs */            \
        STRESS_MODE(PROMOTE_FEWER_STRUCTS)/* Don't promote some structs that can be promoted */ \
        STRESS_MODE(VN_BUDGET)/* Randomize the VN budget */                                     \
        STRESS_MODE(SSA_INFO) /* Select lower thresholds for "complex" SSA num encoding */      \
        STRESS_MODE(SPLIT_TREES_RANDOMLY) /* Split all statements at a random tree */           \
        STRESS_MODE(SPLIT_TREES_REMOVE_COMMAS) /* Remove all GT_COMMA nodes */                  \
        STRESS_MODE(NO_OLD_PROMOTION) /* Do not use old promotion */                            \
        STRESS_MODE(PHYSICAL_PROMOTION) /* Use physical promotion */                            \
        STRESS_MODE(PHYSICAL_PROMOTION_COST)                                                    \
        STRESS_MODE(UNWIND) /* stress unwind info; e.g., create function fragments */           \
                                                                                                \
        /* After COUNT_VARN, stress level 2 does all of these all the time */                   \
                                                                                                \
        STRESS_MODE(COUNT_VARN)                                                                 \
                                                                                                \
        /* "Check" stress areas that can be exhaustively used if we */                          \
        /*  dont care about performance at all */                                               \
                                                                                                \
        STRESS_MODE(FORCE_INLINE) /* Treat every method as AggressiveInlining */                \
        STRESS_MODE(CHK_FLOW_UPDATE)                                                            \
        STRESS_MODE(EMITTER)                                                                    \
        STRESS_MODE(CHK_REIMPORT)                                                               \
        STRESS_MODE(GENERIC_CHECK)                                                              \
        STRESS_MODE(IF_CONVERSION_COST)                                                         \
        STRESS_MODE(IF_CONVERSION_INNER_LOOPS)                                                  \
        STRESS_MODE(POISON_IMPLICIT_BYREFS)                                                     \
        STRESS_MODE(COUNT)

    enum                compStressArea
    {
#define STRESS_MODE(mode) STRESS_##mode,
        STRESS_MODES
#undef STRESS_MODE
    };
// clang-format on

#ifdef DEBUG
    static const LPCWSTR s_compStressModeNamesW[STRESS_COUNT + 1];
    static const char*   s_compStressModeNames[STRESS_COUNT + 1];
    BYTE                 compActiveStressModes[STRESS_COUNT];
#endif // DEBUG

#define MAX_STRESS_WEIGHT 100

    bool compStressCompile(compStressArea stressArea, unsigned weightPercentage);
    bool compStressCompileHelper(compStressArea stressArea, unsigned weightPercentage);
    static unsigned compStressAreaHash(compStressArea area);

#ifdef DEBUG

    bool compInlineStress()
    {
        return compStressCompile(STRESS_LEGACY_INLINE, 50);
    }

    bool compRandomInlineStress()
    {
        return compStressCompile(STRESS_RANDOM_INLINE, 50);
    }

    bool compPromoteFewerStructs(unsigned lclNum);

#endif // DEBUG

    bool compTailCallStress()
    {
#ifdef DEBUG
        // Do not stress tailcalls in IL stubs as the runtime creates several IL
        // stubs to implement the tailcall mechanism, which would then
        // recursively create more IL stubs.
        return !opts.jitFlags->IsSet(JitFlags::JIT_FLAG_IL_STUB) &&
               (JitConfig.TailcallStress() != 0 || compStressCompile(STRESS_TAILCALL, 5));
#else
        return false;
#endif
    }

    const char* compGetTieringName(bool wantShortName = false) const;
    const char* compGetPgoSourceName() const;
    const char* compGetStressMessage() const;

    codeOptimize compCodeOpt() const
    {
#if 0
        // Switching between size & speed has measurable throughput impact
        // (3.5% on NGen CoreLib when measured). It used to be enabled for
        // DEBUG, but should generate identical code between CHK & RET builds,
        // so that's not acceptable.
        // TODO-Throughput: Figure out what to do about size vs. speed & throughput.
        //                  Investigate the cause of the throughput regression.

        return opts.compCodeOpt;
#else
        return BLENDED_CODE;
#endif
    }

    //--------------------- Info about the procedure --------------------------

    struct Info
    {
        COMP_HANDLE           compCompHnd;
        CORINFO_MODULE_HANDLE compScopeHnd;
        CORINFO_CLASS_HANDLE  compClassHnd;
        CORINFO_METHOD_HANDLE compMethodHnd;
        CORINFO_METHOD_INFO*  compMethodInfo;

        bool hasCircularClassConstraints;
        bool hasCircularMethodConstraints;

#if defined(DEBUG) || defined(LATE_DISASM) || DUMP_FLOWGRAPHS || DUMP_GC_TABLES

        const char* compMethodName;
        const char* compClassName;
        const char* compFullName;
        double      compPerfScore;
        int         compMethodSuperPMIIndex; // useful when debugging under SuperPMI

#endif // defined(DEBUG) || defined(LATE_DISASM) || DUMP_FLOWGRAPHS

#if defined(DEBUG)
        // Method hash is logically const, but computed
        // on first demand.
        mutable unsigned compMethodHashPrivate;
        unsigned         compMethodHash() const;
#endif // defined(DEBUG)

#ifdef PSEUDORANDOM_NOP_INSERTION
        // things for pseudorandom nop insertion
        unsigned  compChecksum;
        CLRRandom compRNG;
#endif

        // The following holds the FLG_xxxx flags for the method we're compiling.
        unsigned compFlags;

        // The following holds the class attributes for the method we're compiling.
        unsigned compClassAttr;

        const BYTE*     compCode;
        IL_OFFSET       compILCodeSize;     // The IL code size
        IL_OFFSET       compILImportSize;   // Estimated amount of IL actually imported
        IL_OFFSET       compILEntry;        // The IL entry point (normally 0)
        PatchpointInfo* compPatchpointInfo; // Patchpoint data for OSR (normally nullptr)
        UNATIVE_OFFSET  compNativeCodeSize; // The native code size, after instructions are issued. This
        // is less than (compTotalHotCodeSize + compTotalColdCodeSize) only if:
        // (1) the code is not hot/cold split, and we issued less code than we expected, or
        // (2) the code is hot/cold split, and we issued less code than we expected
        // in the cold section (the hot section will always be padded out to compTotalHotCodeSize).

        bool compIsStatic : 1;           // Is the method static (no 'this' pointer)?
        bool compIsVarArgs : 1;          // Does the method have varargs parameters?
        bool compInitMem : 1;            // Is the CORINFO_OPT_INIT_LOCALS bit set in the method info options?
        bool compProfilerCallback : 1;   // JIT inserted a profiler Enter callback
        bool compPublishStubParam : 1;   // EAX captured in prolog will be available through an intrinsic
        bool compHasNextCallRetAddr : 1; // The NextCallReturnAddress intrinsic is used.

        var_types compRetType;       // Return type of the method as declared in IL (including SIMD normalization)
        var_types compRetNativeType; // Normalized return type as per target arch ABI
        unsigned  compILargsCount;   // Number of arguments (incl. implicit but not hidden)
        unsigned  compArgsCount;     // Number of arguments (incl. implicit and     hidden)

#if FEATURE_FASTTAILCALL
        unsigned compArgStackSize; // Incoming argument stack size in bytes
#endif                             // FEATURE_FASTTAILCALL

        unsigned compRetBuffArg; // position of hidden return param var (0, 1) (BAD_VAR_NUM means not present);
        int compTypeCtxtArg; // position of hidden param for type context for generic code (CORINFO_CALLCONV_PARAMTYPE)
        unsigned       compThisArg; // position of implicit this pointer param (not to be confused with lvaArg0Var)
        unsigned       compILlocalsCount; // Number of vars : args + locals (incl. implicit but not hidden)
        unsigned       compLocalsCount;   // Number of vars : args + locals (incl. implicit and     hidden)
        unsigned       compMaxStack;
        UNATIVE_OFFSET compTotalHotCodeSize;  // Total number of bytes of Hot Code in the method
        UNATIVE_OFFSET compTotalColdCodeSize; // Total number of bytes of Cold Code in the method

        unsigned compUnmanagedCallCountWithGCTransition; // count of unmanaged calls with GC transition.

        CorInfoCallConvExtension compCallConv; // The entry-point calling convention for this method.

        unsigned compLvFrameListRoot; // lclNum for the Frame root
        unsigned compXcptnsCount;     // Number of exception-handling clauses read in the method's IL.
                                      // You should generally use compHndBBtabCount instead: it is the
                                      // current number of EH clauses (after additions like synchronized
        // methods and funclets, and removals like unreachable code deletion).

        Target::ArgOrder compArgOrder;

        bool compMatchedVM; // true if the VM is "matched": either the JIT is a cross-compiler
                            // and the VM expects that, or the JIT is a "self-host" compiler
                            // (e.g., x86 hosted targeting x86) and the VM expects that.

        /*  The following holds IL scope information about local variables.
         */

        unsigned     compVarScopesCount;
        VarScopeDsc* compVarScopes;

        /* The following holds information about instr offsets for
         * which we need to report IP-mappings
         */

        IL_OFFSET*                   compStmtOffsets; // sorted
        unsigned                     compStmtOffsetsCount;
        ICorDebugInfo::BoundaryTypes compStmtOffsetsImplicit;

        // Number of class profile probes in this method
        unsigned compHandleHistogramProbeCount;

#ifdef TARGET_ARM64
        bool compNeedsConsecutiveRegisters;
#endif

    } info;

#if defined(DEBUG)
    // Are we running a replay under SuperPMI?
    bool RunningSuperPmiReplay() const
    {
        return info.compMethodSuperPMIIndex != -1;
    }
#endif // DEBUG

    ReturnTypeDesc compRetTypeDesc; // ABI return type descriptor for the method

    //------------------------------------------------------------------------
    // compMethodHasRetVal: Does this method return some kind of value?
    //
    // Return Value:
    //    If this method returns a struct via a return buffer, whether that
    //    buffer's address needs to be returned, otherwise whether signature
    //    return type is not "TYP_VOID".
    //
    bool compMethodHasRetVal() const
    {
        return (info.compRetBuffArg != BAD_VAR_NUM) ? compMethodReturnsRetBufAddr() : (info.compRetType != TYP_VOID);
    }

    // Returns true if the method being compiled returns RetBuf addr as its return value
    bool compMethodReturnsRetBufAddr() const
    {
        // There are cases where implicit RetBuf argument should be explicitly returned in a register.
        // In such cases the return type is changed to TYP_BYREF and appropriate IR is generated.
        // These cases are:
        CLANG_FORMAT_COMMENT_ANCHOR;
#ifdef TARGET_AMD64
        // 1. on x64 Windows and Unix the address of RetBuf needs to be returned by
        //    methods with hidden RetBufArg in RAX. In such case GT_RETURN is of TYP_BYREF,
        //    returning the address of RetBuf.
        return (info.compRetBuffArg != BAD_VAR_NUM);
#else // TARGET_AMD64
#ifdef PROFILING_SUPPORTED
        // 2.  Profiler Leave callback expects the address of retbuf as return value for
        //    methods with hidden RetBuf argument.  impReturnInstruction() when profiler
        //    callbacks are needed creates GT_RETURN(TYP_BYREF, op1 = Addr of RetBuf) for
        //    methods with hidden RetBufArg.
        if (compIsProfilerHookNeeded())
        {
            return (info.compRetBuffArg != BAD_VAR_NUM);
        }
#endif
        // 3. Windows ARM64 native instance calling convention requires the address of RetBuff
        //    to be returned in x0.
        CLANG_FORMAT_COMMENT_ANCHOR;
#if defined(TARGET_ARM64)
        if (TargetOS::IsWindows)
        {
            auto callConv = info.compCallConv;
            if (callConvIsInstanceMethodCallConv(callConv))
            {
                return (info.compRetBuffArg != BAD_VAR_NUM);
            }
        }
#endif // TARGET_ARM64
        // 4. x86 unmanaged calling conventions require the address of RetBuff to be returned in eax.
        CLANG_FORMAT_COMMENT_ANCHOR;
#if defined(TARGET_X86)
        if (info.compCallConv != CorInfoCallConvExtension::Managed)
        {
            return (info.compRetBuffArg != BAD_VAR_NUM);
        }
#endif

        return false;
#endif // TARGET_AMD64
    }

    //------------------------------------------------------------------------
    // compMethodReturnsMultiRegRetType: Does this method return a multi-reg value?
    //
    // Return Value:
    //    If this method returns a value in multiple registers, "true", "false"
    //    otherwise.
    //
    bool compMethodReturnsMultiRegRetType() const
    {
        return compRetTypeDesc.IsMultiRegRetType();
    }

    bool compEnregLocals()
    {
        return ((opts.compFlags & CLFLG_REGVAR) != 0);
    }

    bool compEnregStructLocals()
    {
        return (JitConfig.JitEnregStructLocals() != 0);
    }

    bool compObjectStackAllocation()
    {
        return (JitConfig.JitObjectStackAllocation() != 0);
    }

    // Returns true if the method requires a PInvoke prolog and epilog
    bool compMethodRequiresPInvokeFrame()
    {
        return (info.compUnmanagedCallCountWithGCTransition > 0);
    }

    // Returns true if address-exposed user variables should be poisoned with a recognizable value
    bool compShouldPoisonFrame()
    {
#ifdef FEATURE_ON_STACK_REPLACEMENT
        if (opts.IsOSR())
            return false;
#endif
        return !info.compInitMem && opts.compDbgCode;
    }

    // Returns true if the jit supports having patchpoints in this method.
    // Optionally, get the reason why not.
    bool compCanHavePatchpoints(const char** reason = nullptr);

#if defined(DEBUG)

    void compDispLocalVars();

#endif // DEBUG

private:
    class ClassLayoutTable* m_classLayoutTable;

    class ClassLayoutTable* typCreateClassLayoutTable();
    class ClassLayoutTable* typGetClassLayoutTable();

public:
    // Get the layout having the specified layout number.
    ClassLayout* typGetLayoutByNum(unsigned layoutNum);
    // Get the layout number of the specified layout.
    unsigned typGetLayoutNum(ClassLayout* layout);
    // Get the layout having the specified size but no class handle.
    ClassLayout* typGetBlkLayout(unsigned blockSize);
    // Get the number of a layout having the specified size but no class handle.
    unsigned typGetBlkLayoutNum(unsigned blockSize);
    // Get the layout for the specified class handle.
    ClassLayout* typGetObjLayout(CORINFO_CLASS_HANDLE classHandle);
    // Get the number of a layout for the specified class handle.
    unsigned typGetObjLayoutNum(CORINFO_CLASS_HANDLE classHandle);

    var_types TypeHandleToVarType(CORINFO_CLASS_HANDLE handle, ClassLayout** pLayout = nullptr);
    var_types TypeHandleToVarType(CorInfoType jitType, CORINFO_CLASS_HANDLE handle, ClassLayout** pLayout = nullptr);

//-------------------------- Global Compiler Data ------------------------------------

#ifdef DEBUG
private:
    static LONG s_compMethodsCount; // to produce unique label names
#endif

public:
#ifdef DEBUG
    unsigned compGenTreeID;
    unsigned compStatementID;
    unsigned compBasicBlockID;
#endif
    LONG compMethodID;

    BasicBlock* compCurBB;   // the current basic block in process
    Statement*  compCurStmt; // the current statement in process
    GenTree*    compCurTree; // the current tree in process

    //  The following is used to create the 'method JIT info' block.
    size_t compInfoBlkSize;
    BYTE*  compInfoBlkAddr;

    EHblkDsc* compHndBBtab;           // array of EH data
    unsigned  compHndBBtabCount;      // element count of used elements in EH data array
    unsigned  compHndBBtabAllocCount; // element count of allocated elements in EH data array

#if defined(TARGET_X86)

    //-------------------------------------------------------------------------
    //  Tracking of region covered by the monitor in synchronized methods
    void* syncStartEmitCookie; // the emitter cookie for first instruction after the call to MON_ENTER
    void* syncEndEmitCookie;   // the emitter cookie for first instruction after the call to MON_EXIT

#endif // !TARGET_X86

    Phases      mostRecentlyActivePhase; // the most recently active phase
    PhaseChecks activePhaseChecks;       // the currently active phase checks
    PhaseDumps  activePhaseDumps;        // the currently active phase dumps

    //-------------------------------------------------------------------------
    //  The following keeps track of how many bytes of local frame space we've
    //  grabbed so far in the current function, and how many argument bytes we
    //  need to pop when we return.
    //

    unsigned compLclFrameSize; // secObject+lclBlk+locals+temps

    // Count of callee-saved regs we pushed in the prolog.
    // Does not include EBP for isFramePointerUsed() and double-aligned frames.
    // In case of Amd64 this doesn't include float regs saved on stack.
    unsigned compCalleeRegsPushed;

#if defined(TARGET_XARCH)
    // Mask of callee saved float regs on stack.
    regMaskTP compCalleeFPRegsSavedMask;
#endif
#ifdef TARGET_AMD64
// Quirk for VS debug-launch scenario to work:
// Bytes of padding between save-reg area and locals.
#define VSQUIRK_STACK_PAD (2 * REGSIZE_BYTES)
    unsigned compVSQuirkStackPaddingNeeded;
#endif

    unsigned compArgSize; // total size of arguments in bytes (including register args (lvIsRegArg))

#if defined(TARGET_ARM) || defined(TARGET_RISCV64)
    bool compHasSplitParam;
#endif

    unsigned compMapILargNum(unsigned ILargNum);      // map accounting for hidden args
    unsigned compMapILvarNum(unsigned ILvarNum);      // map accounting for hidden args
    unsigned compMap2ILvarNum(unsigned varNum) const; // map accounting for hidden args

#if defined(TARGET_ARM64)
    struct FrameInfo
    {
        // Frame type (1-5)
        int frameType;

        // Distance from established (method body) SP to base of callee save area
        int calleeSaveSpOffset;

        // Amount to subtract from SP before saving (prolog) OR
        // to add to SP after restoring (epilog) callee saves
        int calleeSaveSpDelta;

        // Distance from established SP to where caller's FP was saved
        int offsetSpToSavedFp;
    } compFrameInfo;
#endif

    //-------------------------------------------------------------------------

    static void compStartup();  // One-time initialization
    static void compShutdown(); // One-time finalization

    void compInit(ArenaAllocator*       pAlloc,
                  CORINFO_METHOD_HANDLE methodHnd,
                  COMP_HANDLE           compHnd,
                  CORINFO_METHOD_INFO*  methodInfo,
                  InlineInfo*           inlineInfo);
    void compDone();

    static void compDisplayStaticSizes();

    //------------ Some utility functions --------------

    void* compGetHelperFtn(CorInfoHelpFunc ftnNum,         /* IN  */
                           void**          ppIndirection); /* OUT */

    // Several JIT/EE interface functions return a CorInfoType, and also return a
    // class handle as an out parameter if the type is a value class.  Returns the
    // size of the type these describe.
    unsigned compGetTypeSize(CorInfoType cit, CORINFO_CLASS_HANDLE clsHnd);

#ifdef DEBUG
    // Components used by the compiler may write unit test suites, and
    // have them run within this method.  They will be run only once per process, and only
    // in debug.  (Perhaps should be under the control of a DOTNET_ flag.)
    // These should fail by asserting.
    void compDoComponentUnitTestsOnce();
#endif // DEBUG

    int compCompile(CORINFO_MODULE_HANDLE classPtr,
                    void**                methodCodePtr,
                    uint32_t*             methodCodeSize,
                    JitFlags*             compileFlags);
    void compCompileFinish();
    int compCompileHelper(CORINFO_MODULE_HANDLE classPtr,
                          COMP_HANDLE           compHnd,
                          CORINFO_METHOD_INFO*  methodInfo,
                          void**                methodCodePtr,
                          uint32_t*             methodCodeSize,
                          JitFlags*             compileFlag);

    ArenaAllocator* compGetArenaAllocator();

    void generatePatchpointInfo();

#if MEASURE_MEM_ALLOC
    static bool s_dspMemStats; // Display per-phase memory statistics for every function
#endif                         // MEASURE_MEM_ALLOC

#if LOOP_HOIST_STATS
    unsigned m_loopsConsidered;
    bool     m_curLoopHasHoistedExpression;
    unsigned m_loopsWithHoistedExpressions;
    unsigned m_totalHoistedExpressions;

    void AddLoopHoistStats();
    void PrintPerMethodLoopHoistStats();

    static CritSecObject s_loopHoistStatsLock; // This lock protects the data structures below.
    static unsigned      s_loopsConsidered;
    static unsigned      s_loopsWithHoistedExpressions;
    static unsigned      s_totalHoistedExpressions;

    static void PrintAggregateLoopHoistStats(FILE* f);
#endif // LOOP_HOIST_STATS

#if TRACK_ENREG_STATS
    class EnregisterStats
    {
    private:
        unsigned m_totalNumberOfVars;
        unsigned m_totalNumberOfStructVars;
        unsigned m_totalNumberOfEnregVars;
        unsigned m_totalNumberOfStructEnregVars;

        unsigned m_addrExposed;
        unsigned m_hiddenStructArg;
        unsigned m_VMNeedsStackAddr;
        unsigned m_localField;
        unsigned m_blockOp;
        unsigned m_dontEnregStructs;
        unsigned m_notRegSizeStruct;
        unsigned m_structArg;
        unsigned m_lclAddrNode;
        unsigned m_castTakesAddr;
        unsigned m_storeBlkSrc;
        unsigned m_swizzleArg;
        unsigned m_blockOpRet;
        unsigned m_returnSpCheck;
        unsigned m_callSpCheck;
        unsigned m_simdUserForcesDep;
        unsigned m_liveInOutHndlr;
        unsigned m_depField;
        unsigned m_noRegVars;
        unsigned m_minOptsGC;
#ifdef JIT32_GCENCODER
        unsigned m_PinningRef;
#endif // JIT32_GCENCODER
#if !defined(TARGET_64BIT)
        unsigned m_longParamField;
#endif // !TARGET_64BIT
        unsigned m_parentExposed;
        unsigned m_tooConservative;
        unsigned m_escapeAddress;
        unsigned m_osrExposed;
        unsigned m_stressLclFld;
        unsigned m_dispatchRetBuf;
        unsigned m_wideIndir;
        unsigned m_stressPoisonImplicitByrefs;
        unsigned m_externallyVisibleImplicitly;

    public:
        void RecordLocal(const LclVarDsc* varDsc);
        void Dump(FILE* fout) const;
    };

    static EnregisterStats s_enregisterStats;
#endif // TRACK_ENREG_STATS

    bool compIsForInlining() const;
    bool compDonotInline();

#ifdef DEBUG
    // Get the default fill char value we randomize this value when JitStress is enabled.
    static unsigned char compGetJitDefaultFill(Compiler* comp);

    const char* compLocalVarName(unsigned varNum, unsigned offs);
    VarName compVarName(regNumber reg, bool isFloatReg = false);
    const char* compFPregVarName(unsigned fpReg, bool displayVar = false);
    void compDspSrcLinesByNativeIP(UNATIVE_OFFSET curIP);
    void compDspSrcLinesByLineNum(unsigned line, bool seek = false);
#endif // DEBUG
    const char* compRegNameForSize(regNumber reg, size_t size);
    const char* compRegVarName(regNumber reg, bool displayVar = false, bool isFloatReg = false);

    //-------------------------------------------------------------------------

    struct VarScopeListNode
    {
        VarScopeDsc*             data;
        VarScopeListNode*        next;
        static VarScopeListNode* Create(VarScopeDsc* value, CompAllocator alloc)
        {
            VarScopeListNode* node = new (alloc) VarScopeListNode;
            node->data             = value;
            node->next             = nullptr;
            return node;
        }
    };

    struct VarScopeMapInfo
    {
        VarScopeListNode*       head;
        VarScopeListNode*       tail;
        static VarScopeMapInfo* Create(VarScopeListNode* node, CompAllocator alloc)
        {
            VarScopeMapInfo* info = new (alloc) VarScopeMapInfo;
            info->head            = node;
            info->tail            = node;
            return info;
        }
    };

    // Max value of scope count for which we would use linear search; for larger values we would use hashtable lookup.
    static const unsigned MAX_LINEAR_FIND_LCL_SCOPELIST = 32;

    typedef JitHashTable<unsigned, JitSmallPrimitiveKeyFuncs<unsigned>, VarScopeMapInfo*> VarNumToScopeDscMap;

    // Map to keep variables' scope indexed by varNum containing it's scope dscs at the index.
    VarNumToScopeDscMap* compVarScopeMap;

    VarScopeDsc* compFindLocalVar(unsigned varNum, unsigned lifeBeg, unsigned lifeEnd);

    VarScopeDsc* compFindLocalVar(unsigned varNum, unsigned offs);

    VarScopeDsc* compFindLocalVarLinear(unsigned varNum, unsigned offs);

    void compInitVarScopeMap();

    VarScopeDsc** compEnterScopeList; // List has the offsets where variables
                                      // enter scope, sorted by instr offset
    unsigned compNextEnterScope;

    VarScopeDsc** compExitScopeList; // List has the offsets where variables
                                     // go out of scope, sorted by instr offset
    unsigned compNextExitScope;

    void compInitScopeLists();

    void compResetScopeLists();

    VarScopeDsc* compGetNextEnterScope(unsigned offs, bool scan = false);

    VarScopeDsc* compGetNextExitScope(unsigned offs, bool scan = false);

    void compProcessScopesUntil(unsigned   offset,
                                VARSET_TP* inScope,
                                void (Compiler::*enterScopeFn)(VARSET_TP* inScope, VarScopeDsc*),
                                void (Compiler::*exitScopeFn)(VARSET_TP* inScope, VarScopeDsc*));

#ifdef DEBUG
    void compDispScopeLists();
#endif // DEBUG

    bool compIsProfilerHookNeeded() const;

    //-------------------------------------------------------------------------
    /*               Statistical Data Gathering                               */

    void compJitStats(); // call this function and enable
                         // various ifdef's below for statistical data

#if CALL_ARG_STATS
    void        compCallArgStats();
    static void compDispCallArgStats(FILE* fout);
#endif

    //-------------------------------------------------------------------------

protected:
#ifdef DEBUG
    bool skipMethod();
#endif

    ArenaAllocator* compArenaAllocator;

public:
    void compFunctionTraceStart();
    void compFunctionTraceEnd(void* methodCodePtr, ULONG methodCodeSize, bool isNYI);

protected:
    size_t compMaxUncheckedOffsetForNullObject;

    void compInitOptions(JitFlags* compileFlags);

    void compSetProcessor();
    void compInitDebuggingInfo();
    void compSetOptimizationLevel();
#if defined(TARGET_ARMARCH) || defined(TARGET_RISCV64)
    bool compRsvdRegCheck(FrameLayoutState curState);
#endif
    void compCompile(void** methodCodePtr, uint32_t* methodCodeSize, JitFlags* compileFlags);

    // Clear annotations produced during optimizations; to be used between iterations when repeating opts.
    void ResetOptAnnotations();

    // Regenerate loop descriptors; to be used between iterations when repeating opts.
    void RecomputeLoopInfo();

#ifdef PROFILING_SUPPORTED
    // Data required for generating profiler Enter/Leave/TailCall hooks

    bool  compProfilerHookNeeded; // Whether profiler Enter/Leave/TailCall hook needs to be generated for the method
    void* compProfilerMethHnd;    // Profiler handle of the method being compiled. Passed as param to ELT callbacks
    bool  compProfilerMethHndIndirected; // Whether compProfilerHandle is pointer to the handle or is an actual handle
#endif

public:
    // Assumes called as part of process shutdown; does any compiler-specific work associated with that.
    static void ProcessShutdownWork(ICorStaticInfo* statInfo);

    CompAllocator getAllocator(CompMemKind cmk = CMK_Generic)
    {
        return CompAllocator(compArenaAllocator, cmk);
    }

    CompAllocator getAllocatorGC()
    {
        return getAllocator(CMK_GC);
    }

    CompAllocator getAllocatorLoopHoist()
    {
        return getAllocator(CMK_LoopHoist);
    }

#ifdef DEBUG
    CompAllocator getAllocatorDebugOnly()
    {
        return getAllocator(CMK_DebugOnly);
    }
#endif // DEBUG

    /*
    XXXXXXXXXXXXXXXXXXXXXXXXXXXXXXXXXXXXXXXXXXXXXXXXXXXXXXXXXXXXXXXXXXXXXXXXXXXXXXX
    XXXXXXXXXXXXXXXXXXXXXXXXXXXXXXXXXXXXXXXXXXXXXXXXXXXXXXXXXXXXXXXXXXXXXXXXXXXXXXX
    XX                                                                           XX
    XX                           IL verification stuff                           XX
    XX                                                                           XX
    XX                                                                           XX
    XXXXXXXXXXXXXXXXXXXXXXXXXXXXXXXXXXXXXXXXXXXXXXXXXXXXXXXXXXXXXXXXXXXXXXXXXXXXXXX
    XXXXXXXXXXXXXXXXXXXXXXXXXXXXXXXXXXXXXXXXXXXXXXXXXXXXXXXXXXXXXXXXXXXXXXXXXXXXXXX
    */

public:
    EntryState verCurrentState;

    void verInitBBEntryState(BasicBlock* block, EntryState* currentState);

    void verInitCurrentState();
    void verResetCurrentState(BasicBlock* block, EntryState* currentState);

    void verConvertBBToThrowVerificationException(BasicBlock* block DEBUGARG(bool logMsg));
    void verHandleVerificationFailure(BasicBlock* block DEBUGARG(bool logMsg));
    typeInfo verMakeTypeInfoForLocal(unsigned lclNum);
    typeInfo verMakeTypeInfo(CORINFO_CLASS_HANDLE clsHnd); // converts from jit type representation to typeInfo
    typeInfo verMakeTypeInfo(CorInfoType          ciType,
                             CORINFO_CLASS_HANDLE clsHnd); // converts from jit type representation to typeInfo

    typeInfo verParseArgSigToTypeInfo(CORINFO_SIG_INFO* sig, CORINFO_ARG_LIST_HANDLE args);

    bool verCheckTailCallConstraint(OPCODE                  opcode,
                                    CORINFO_RESOLVED_TOKEN* pResolvedToken,
                                    CORINFO_RESOLVED_TOKEN* pConstrainedResolvedToken);

#ifdef DEBUG

    // One line log function. Default level is 0. Increasing it gives you
    // more log information

    // levels are currently unused: #define JITDUMP(level,...)                     ();
    void JitLogEE(unsigned level, const char* fmt, ...);

    bool compDebugBreak;

    bool compJitHaltMethod();

    void dumpRegMask(regMaskTP regs) const;

#endif

    /*
    XXXXXXXXXXXXXXXXXXXXXXXXXXXXXXXXXXXXXXXXXXXXXXXXXXXXXXXXXXXXXXXXXXXXXXXXXXXXXXX
    XXXXXXXXXXXXXXXXXXXXXXXXXXXXXXXXXXXXXXXXXXXXXXXXXXXXXXXXXXXXXXXXXXXXXXXXXXXXXXX
    XX                                                                           XX
    XX                   GS Security checks for unsafe buffers                   XX
    XX                                                                           XX
    XXXXXXXXXXXXXXXXXXXXXXXXXXXXXXXXXXXXXXXXXXXXXXXXXXXXXXXXXXXXXXXXXXXXXXXXXXXXXXX
    XXXXXXXXXXXXXXXXXXXXXXXXXXXXXXXXXXXXXXXXXXXXXXXXXXXXXXXXXXXXXXXXXXXXXXXXXXXXXXX
    */
public:
    struct ShadowParamVarInfo
    {
        FixedBitVect* assignGroup; // the closure set of variables whose values depend on each other
        unsigned      shadowCopy;  // Lcl var num, if not valid set to BAD_VAR_NUM

        static bool mayNeedShadowCopy(LclVarDsc* varDsc)
        {
#if defined(TARGET_AMD64)
            // GS cookie logic to create shadow slots, create trees to copy reg args to shadow
            // slots and update all trees to refer to shadow slots is done immediately after
            // fgMorph().  Lsra could potentially mark a param as DoNotEnregister after JIT determines
            // not to shadow a parameter.  Also, LSRA could potentially spill a param which is passed
            // in register. Therefore, conservatively all params may need a shadow copy.  Note that
            // GS cookie logic further checks whether the param is a ptr or an unsafe buffer before
            // creating a shadow slot even though this routine returns true.
            //
            // TODO-AMD64-CQ: Revisit this conservative approach as it could create more shadow slots than
            // required. There are two cases under which a reg arg could potentially be used from its
            // home location:
            //   a) LSRA marks it as DoNotEnregister (see LinearScan::identifyCandidates())
            //   b) LSRA spills it
            //
            // Possible solution to address case (a)
            //   - The conditions under which LSRA marks a varDsc as DoNotEnregister could be checked
            //     in this routine.  Note that live out of exception handler is something we may not be
            //     able to do it here since GS cookie logic is invoked ahead of liveness computation.
            //     Therefore, for methods with exception handling and need GS cookie check we might have
            //     to take conservative approach.
            //
            // Possible solution to address case (b)
            //   - Whenever a parameter passed in an argument register needs to be spilled by LSRA, we
            //     create a new spill temp if the method needs GS cookie check.
            return varDsc->lvIsParam;
#else // !defined(TARGET_AMD64)
            return varDsc->lvIsParam && !varDsc->lvIsRegArg;
#endif
        }

#ifdef DEBUG
        void Print()
        {
            printf("assignGroup [%p]; shadowCopy: [%d];\n", assignGroup, shadowCopy);
        }
#endif
    };

    GSCookie*           gsGlobalSecurityCookieAddr; // Address of global cookie for unsafe buffer checks
    GSCookie            gsGlobalSecurityCookieVal;  // Value of global cookie if addr is NULL
    ShadowParamVarInfo* gsShadowVarInfo;            // Table used by shadow param analysis code

    PhaseStatus gsPhase();
    void        gsGSChecksInitCookie();   // Grabs cookie variable
    void        gsCopyShadowParams();     // Identify vulnerable params and create dhadow copies
    bool        gsFindVulnerableParams(); // Shadow param analysis code
    void        gsParamsToShadows();      // Insert copy code and replave param uses by shadow

    static fgWalkPreFn gsMarkPtrsAndAssignGroups; // Shadow param analysis tree-walk
    static fgWalkPreFn gsReplaceShadowParams;     // Shadow param replacement tree-walk

#define DEFAULT_MAX_INLINE_SIZE 100 // Methods with >  DEFAULT_MAX_INLINE_SIZE IL bytes will never be inlined.
                                    // This can be overwritten by setting DOTNET_JITInlineSize env variable.

#define DEFAULT_MAX_INLINE_DEPTH 20 // Methods at more than this level deep will not be inlined

#define DEFAULT_MAX_FORCE_INLINE_DEPTH 1 // Methods at more than this level deep will not be force inlined

#define DEFAULT_MAX_LOCALLOC_TO_LOCAL_SIZE 32 // fixed locallocs of this size or smaller will convert to local buffers

private:
#ifdef FEATURE_JIT_METHOD_PERF
    JitTimer*                  pCompJitTimer;         // Timer data structure (by phases) for current compilation.
    static CompTimeSummaryInfo s_compJitTimerSummary; // Summary of the Timer information for the whole run.

    static LPCWSTR JitTimeLogCsv();        // Retrieve the file name for CSV from ConfigDWORD.
    static LPCWSTR compJitTimeLogFilename; // If a log file for JIT time is desired, filename to write it to.
#endif
    void BeginPhase(Phases phase); // Indicate the start of the given phase.
    void EndPhase(Phases phase);   // Indicate the end of the given phase.

#if MEASURE_CLRAPI_CALLS
    // Thin wrappers that call into JitTimer (if present).
    inline void CLRApiCallEnter(unsigned apix);
    inline void CLRApiCallLeave(unsigned apix);

public:
    inline void CLR_API_Enter(API_ICorJitInfo_Names ename);
    inline void CLR_API_Leave(API_ICorJitInfo_Names ename);

private:
#endif

#if defined(DEBUG)
    // These variables are associated with maintaining SQM data about compile time.
    unsigned __int64 m_compCyclesAtEndOfInlining; // The thread-virtualized cycle count at the end of the inlining phase
                                                  // in the current compilation.
    unsigned __int64 m_compCycles;                // Net cycle count for current compilation
    DWORD m_compTickCountAtEndOfInlining; // The result of GetTickCount() (# ms since some epoch marker) at the end of
                                          // the inlining phase in the current compilation.
#endif                                    // defined(DEBUG)

    // Records the SQM-relevant (cycles and tick count).  Should be called after inlining is complete.
    // (We do this after inlining because this marks the last point at which the JIT is likely to cause
    // type-loading and class initialization).
    void RecordStateAtEndOfInlining();
    // Assumes being called at the end of compilation.  Update the SQM state.
    void RecordStateAtEndOfCompilation();

public:
#if FUNC_INFO_LOGGING
    static LPCWSTR compJitFuncInfoFilename; // If a log file for per-function information is required, this is the
                                            // filename to write it to.
    static FILE* compJitFuncInfoFile;       // And this is the actual FILE* to write to.
#endif                                      // FUNC_INFO_LOGGING

    Compiler* prevCompiler; // Previous compiler on stack for TLS Compiler* linked list for reentrant compilers.

#if MEASURE_NOWAY
    void RecordNowayAssert(const char* filename, unsigned line, const char* condStr);
#endif // MEASURE_NOWAY

    // Should we actually fire the noway assert body and the exception handler?
    bool compShouldThrowOnNoway();

#ifdef DEBUG
private:
    NodeToTestDataMap* m_nodeTestData;

    static const unsigned FIRST_LOOP_HOIST_CSE_CLASS = 1000;
    unsigned              m_loopHoistCSEClass; // LoopHoist test annotations turn into CSE requirements; we
                                               // label them with CSE Class #'s starting at FIRST_LOOP_HOIST_CSE_CLASS.
                                               // Current kept in this.
public:
    NodeToTestDataMap* GetNodeTestData()
    {
        Compiler* compRoot = impInlineRoot();
        if (compRoot->m_nodeTestData == nullptr)
        {
            compRoot->m_nodeTestData = new (getAllocatorDebugOnly()) NodeToTestDataMap(getAllocatorDebugOnly());
        }
        return compRoot->m_nodeTestData;
    }

    typedef JitHashTable<GenTree*, JitPtrKeyFuncs<GenTree>, int> NodeToIntMap;

    // Returns the set (i.e., the domain of the result map) of nodes that are keys in m_nodeTestData, and
    // currently occur in the AST graph.
    NodeToIntMap* FindReachableNodesInNodeTestData();

    // Node "from" is being eliminated, and being replaced by node "to".  If "from" had any associated
    // test data, associate that data with "to".
    void TransferTestDataToNode(GenTree* from, GenTree* to);

    // These are the methods that test that the various conditions implied by the
    // test attributes are satisfied.
    void JitTestCheckSSA(); // SSA builder tests.
    void JitTestCheckVN();  // Value numbering tests.
#endif                      // DEBUG

    FieldSeqStore* m_fieldSeqStore;

    FieldSeqStore* GetFieldSeqStore()
    {
        Compiler* compRoot = impInlineRoot();
        if (compRoot->m_fieldSeqStore == nullptr)
        {
            CompAllocator alloc       = getAllocator(CMK_FieldSeqStore);
            compRoot->m_fieldSeqStore = new (alloc) FieldSeqStore(alloc);
        }
        return compRoot->m_fieldSeqStore;
    }

    typedef JitHashTable<GenTree*, JitPtrKeyFuncs<GenTree>, unsigned> NodeToUnsignedMap;

    NodeToUnsignedMap* m_memorySsaMap[MemoryKindCount];

    // In some cases, we want to assign intermediate SSA #'s to memory states, and know what nodes create those memory
    // states. (We do this for try blocks, where, if the try block doesn't do a call that loses track of the memory
    // state, all the possible memory states are possible initial states of the corresponding catch block(s).)
    NodeToUnsignedMap* GetMemorySsaMap(MemoryKind memoryKind)
    {
        if (memoryKind == GcHeap && byrefStatesMatchGcHeapStates)
        {
            // Use the same map for GCHeap and ByrefExposed when their states match.
            memoryKind = ByrefExposed;
        }

        assert(memoryKind < MemoryKindCount);
        Compiler* compRoot = impInlineRoot();
        if (compRoot->m_memorySsaMap[memoryKind] == nullptr)
        {
            // Create a CompAllocator that labels sub-structure with CMK_MemorySsaMap, and use that for allocation.
            CompAllocator ialloc(getAllocator(CMK_MemorySsaMap));
            compRoot->m_memorySsaMap[memoryKind] = new (ialloc) NodeToUnsignedMap(ialloc);
        }
        return compRoot->m_memorySsaMap[memoryKind];
    }

    // The Refany type is the only struct type whose structure is implicitly assumed by IL.  We need its fields.
    CORINFO_CLASS_HANDLE m_refAnyClass;
    CORINFO_FIELD_HANDLE GetRefanyDataField()
    {
        if (m_refAnyClass == nullptr)
        {
            m_refAnyClass = info.compCompHnd->getBuiltinClass(CLASSID_TYPED_BYREF);
        }
        return info.compCompHnd->getFieldInClass(m_refAnyClass, 0);
    }
    CORINFO_FIELD_HANDLE GetRefanyTypeField()
    {
        if (m_refAnyClass == nullptr)
        {
            m_refAnyClass = info.compCompHnd->getBuiltinClass(CLASSID_TYPED_BYREF);
        }
        return info.compCompHnd->getFieldInClass(m_refAnyClass, 1);
    }

#if VARSET_COUNTOPS
    static BitSetSupport::BitSetOpCounter m_varsetOpCounter;
#endif
#if ALLVARSET_COUNTOPS
    static BitSetSupport::BitSetOpCounter m_allvarsetOpCounter;
#endif

    static HelperCallProperties s_helperCallProperties;

#ifdef UNIX_AMD64_ABI
    static var_types GetTypeFromClassificationAndSizes(SystemVClassificationType classType, int size);
    static var_types GetEightByteType(const SYSTEMV_AMD64_CORINFO_STRUCT_REG_PASSING_DESCRIPTOR& structDesc,
                                      unsigned                                                   slotNum);

    static void GetStructTypeOffset(const SYSTEMV_AMD64_CORINFO_STRUCT_REG_PASSING_DESCRIPTOR& structDesc,
                                    var_types*                                                 type0,
                                    var_types*                                                 type1,
                                    unsigned __int8*                                           offset0,
                                    unsigned __int8*                                           offset1);

    void GetStructTypeOffset(CORINFO_CLASS_HANDLE typeHnd,
                             var_types*           type0,
                             var_types*           type1,
                             unsigned __int8*     offset0,
                             unsigned __int8*     offset1);

#endif // defined(UNIX_AMD64_ABI)

    void fgMorphMultiregStructArgs(GenTreeCall* call);
    GenTree* fgMorphMultiregStructArg(CallArg* arg);

    bool killGCRefs(GenTree* tree);

#if defined(TARGET_AMD64)
private:
    // The following are for initializing register allocator "constants" defined in targetamd64.h
    // that now depend upon runtime ISA information, e.g., the presence of AVX512F/VL, which increases
    // the number of SIMD (xmm, ymm, and zmm) registers from 16 to 32.
    // As only 64-bit xarch has the capability to have the additional registers, we limit the changes
    // to TARGET_AMD64 only.
    //
    // Users of these values need to define four accessor functions:
    //
    //    regMaskTP get_RBM_ALLFLOAT();
    //    regMaskTP get_RBM_FLT_CALLEE_TRASH();
    //    unsigned get_CNT_CALLEE_TRASH_FLOAT();
    //    unsigned get_AVAILABLE_REG_COUNT();
    //
    // which return the values of these variables.
    //
    // This was done to avoid polluting all `targetXXX.h` macro definitions with a compiler parameter, where only
    // TARGET_AMD64 requires one.
    //
    regMaskTP rbmAllFloat;
    regMaskTP rbmFltCalleeTrash;
    unsigned  cntCalleeTrashFloat;

public:
    FORCEINLINE regMaskTP get_RBM_ALLFLOAT() const
    {
        return this->rbmAllFloat;
    }
    FORCEINLINE regMaskTP get_RBM_FLT_CALLEE_TRASH() const
    {
        return this->rbmFltCalleeTrash;
    }
    FORCEINLINE unsigned get_CNT_CALLEE_TRASH_FLOAT() const
    {
        return this->cntCalleeTrashFloat;
    }

#endif // TARGET_AMD64

#if defined(TARGET_XARCH)
private:
    // The following are for initializing register allocator "constants" defined in targetamd64.h
    // that now depend upon runtime ISA information, e.g., the presence of AVX512F/VL, which adds
    // 8 mask registers for use.
    //
    // Users of these values need to define four accessor functions:
    //
    //    regMaskTP get_RBM_ALLMASK();
    //    regMaskTP get_RBM_MSK_CALLEE_TRASH();
    //    unsigned get_CNT_CALLEE_TRASH_MASK();
    //    unsigned get_AVAILABLE_REG_COUNT();
    //
    // which return the values of these variables.
    //
    // This was done to avoid polluting all `targetXXX.h` macro definitions with a compiler parameter, where only
    // TARGET_XARCH requires one.
    //
    regMaskTP rbmAllMask;
    regMaskTP rbmMskCalleeTrash;
    unsigned  cntCalleeTrashMask;
    regMaskTP varTypeCalleeTrashRegs[TYP_COUNT];

public:
    FORCEINLINE regMaskTP get_RBM_ALLMASK() const
    {
        return this->rbmAllMask;
    }
    FORCEINLINE regMaskTP get_RBM_MSK_CALLEE_TRASH() const
    {
        return this->rbmMskCalleeTrash;
    }
    FORCEINLINE unsigned get_CNT_CALLEE_TRASH_MASK() const
    {
        return this->cntCalleeTrashMask;
    }
#endif // TARGET_XARCH

}; // end of class Compiler

//---------------------------------------------------------------------------------------------------------------------
// GenTreeVisitor: a flexible tree walker implemented using the curiously-recurring-template pattern.
//
// This class implements a configurable walker for IR trees. There are five configuration options (defaults values are
// shown in parentheses):
//
// - ComputeStack (false): when true, the walker will push each node onto the `m_ancestors` stack. "Ancestors" is a bit
//                         of a misnomer, as the first entry will always be the current node.
//
// - DoPreOrder (false): when true, the walker will invoke `TVisitor::PreOrderVisit` with the current node as an
//                       argument before visiting the node's operands.
//
// - DoPostOrder (false): when true, the walker will invoke `TVisitor::PostOrderVisit` with the current node as an
//                        argument after visiting the node's operands.
//
// - DoLclVarsOnly (false): when true, the walker will only invoke `TVisitor::PreOrderVisit` for lclVar nodes.
//                          `DoPreOrder` must be true if this option is true.
//
// - UseExecutionOrder (false): when true, then walker will visit a node's operands in execution order (e.g. if a
//                              binary operator has the `GTF_REVERSE_OPS` flag set, the second operand will be
//                              visited before the first).
//
// At least one of `DoPreOrder` and `DoPostOrder` must be specified.
//
// A simple pre-order visitor might look something like the following:
//
//     class CountingVisitor final : public GenTreeVisitor<CountingVisitor>
//     {
//     public:
//         enum
//         {
//             DoPreOrder = true
//         };
//
//         unsigned m_count;
//
//         CountingVisitor(Compiler* compiler)
//             : GenTreeVisitor<CountingVisitor>(compiler), m_count(0)
//         {
//         }
//
//         Compiler::fgWalkResult PreOrderVisit(GenTree* node)
//         {
//             m_count++;
//         }
//     };
//
// This visitor would then be used like so:
//
//     CountingVisitor countingVisitor(compiler);
//     countingVisitor.WalkTree(root);
//
template <typename TVisitor>
class GenTreeVisitor
{
protected:
    typedef Compiler::fgWalkResult fgWalkResult;

    enum
    {
        ComputeStack      = false,
        DoPreOrder        = false,
        DoPostOrder       = false,
        DoLclVarsOnly     = false,
        UseExecutionOrder = false,
    };

    Compiler*            m_compiler;
    ArrayStack<GenTree*> m_ancestors;

    GenTreeVisitor(Compiler* compiler) : m_compiler(compiler), m_ancestors(compiler->getAllocator(CMK_ArrayStack))
    {
        assert(compiler != nullptr);

        static_assert_no_msg(TVisitor::DoPreOrder || TVisitor::DoPostOrder);
        static_assert_no_msg(!TVisitor::DoLclVarsOnly || TVisitor::DoPreOrder);
    }

    fgWalkResult PreOrderVisit(GenTree** use, GenTree* user)
    {
        return fgWalkResult::WALK_CONTINUE;
    }

    fgWalkResult PostOrderVisit(GenTree** use, GenTree* user)
    {
        return fgWalkResult::WALK_CONTINUE;
    }

public:
    fgWalkResult WalkTree(GenTree** use, GenTree* user)
    {
        assert(use != nullptr);

        GenTree* node = *use;

        if (TVisitor::ComputeStack)
        {
            m_ancestors.Push(node);
        }

        fgWalkResult result = fgWalkResult::WALK_CONTINUE;
        if (TVisitor::DoPreOrder && !TVisitor::DoLclVarsOnly)
        {
            result = reinterpret_cast<TVisitor*>(this)->PreOrderVisit(use, user);
            if (result == fgWalkResult::WALK_ABORT)
            {
                return result;
            }

            node = *use;
            if ((node == nullptr) || (result == fgWalkResult::WALK_SKIP_SUBTREES))
            {
                goto DONE;
            }
        }

        switch (node->OperGet())
        {
            // Leaf lclVars
            case GT_LCL_VAR:
            case GT_LCL_FLD:
            case GT_LCL_ADDR:
                if (TVisitor::DoLclVarsOnly)
                {
                    result = reinterpret_cast<TVisitor*>(this)->PreOrderVisit(use, user);
                    if (result == fgWalkResult::WALK_ABORT)
                    {
                        return result;
                    }
                }
                FALLTHROUGH;

            // Leaf nodes
            case GT_CATCH_ARG:
            case GT_LABEL:
            case GT_FTN_ADDR:
            case GT_RET_EXPR:
            case GT_CNS_INT:
            case GT_CNS_LNG:
            case GT_CNS_DBL:
            case GT_CNS_STR:
            case GT_CNS_VEC:
            case GT_MEMORYBARRIER:
            case GT_JMP:
            case GT_JCC:
            case GT_SETCC:
            case GT_NO_OP:
            case GT_START_NONGC:
            case GT_START_PREEMPTGC:
            case GT_PROF_HOOK:
#if !defined(FEATURE_EH_FUNCLETS)
            case GT_END_LFIN:
#endif // !FEATURE_EH_FUNCLETS
            case GT_PHI_ARG:
            case GT_JMPTABLE:
            case GT_PHYSREG:
            case GT_EMITNOP:
            case GT_PINVOKE_PROLOG:
            case GT_PINVOKE_EPILOG:
            case GT_IL_OFFSET:
            case GT_NOP:
                break;

            // Lclvar unary operators
            case GT_STORE_LCL_VAR:
            case GT_STORE_LCL_FLD:
                if (TVisitor::DoLclVarsOnly)
                {
                    result = reinterpret_cast<TVisitor*>(this)->PreOrderVisit(use, user);
                    if (result == fgWalkResult::WALK_ABORT)
                    {
                        return result;
                    }
                }
                FALLTHROUGH;

            // Standard unary operators
            case GT_NOT:
            case GT_NEG:
            case GT_BSWAP:
            case GT_BSWAP16:
            case GT_COPY:
            case GT_RELOAD:
            case GT_ARR_LENGTH:
            case GT_MDARR_LENGTH:
            case GT_MDARR_LOWER_BOUND:
            case GT_CAST:
            case GT_BITCAST:
            case GT_CKFINITE:
            case GT_LCLHEAP:
            case GT_IND:
            case GT_BLK:
            case GT_BOX:
            case GT_ALLOCOBJ:
            case GT_INIT_VAL:
            case GT_JTRUE:
            case GT_SWITCH:
            case GT_NULLCHECK:
            case GT_PUTARG_REG:
            case GT_PUTARG_STK:
            case GT_RETURNTRAP:
            case GT_FIELD_ADDR:
            case GT_RETURN:
            case GT_RETFILT:
            case GT_RUNTIMELOOKUP:
            case GT_ARR_ADDR:
            case GT_KEEPALIVE:
            case GT_INC_SATURATE:
            {
                GenTreeUnOp* const unOp = node->AsUnOp();
                if (unOp->gtOp1 != nullptr)
                {
                    result = WalkTree(&unOp->gtOp1, unOp);
                    if (result == fgWalkResult::WALK_ABORT)
                    {
                        return result;
                    }
                }
                break;
            }

            // Special nodes
            case GT_PHI:
                for (GenTreePhi::Use& use : node->AsPhi()->Uses())
                {
                    result = WalkTree(&use.NodeRef(), node);
                    if (result == fgWalkResult::WALK_ABORT)
                    {
                        return result;
                    }
                }
                break;

            case GT_FIELD_LIST:
                for (GenTreeFieldList::Use& use : node->AsFieldList()->Uses())
                {
                    result = WalkTree(&use.NodeRef(), node);
                    if (result == fgWalkResult::WALK_ABORT)
                    {
                        return result;
                    }
                }
                break;

            case GT_CMPXCHG:
            {
                GenTreeCmpXchg* const cmpXchg = node->AsCmpXchg();

                result = WalkTree(&cmpXchg->Addr(), cmpXchg);
                if (result == fgWalkResult::WALK_ABORT)
                {
                    return result;
                }
                result = WalkTree(&cmpXchg->Data(), cmpXchg);
                if (result == fgWalkResult::WALK_ABORT)
                {
                    return result;
                }
                result = WalkTree(&cmpXchg->Comparand(), cmpXchg);
                if (result == fgWalkResult::WALK_ABORT)
                {
                    return result;
                }
                break;
            }

            case GT_ARR_ELEM:
            {
                GenTreeArrElem* const arrElem = node->AsArrElem();

                result = WalkTree(&arrElem->gtArrObj, arrElem);
                if (result == fgWalkResult::WALK_ABORT)
                {
                    return result;
                }

                const unsigned rank = arrElem->gtArrRank;
                for (unsigned dim = 0; dim < rank; dim++)
                {
                    result = WalkTree(&arrElem->gtArrInds[dim], arrElem);
                    if (result == fgWalkResult::WALK_ABORT)
                    {
                        return result;
                    }
                }
                break;
            }

            case GT_STORE_DYN_BLK:
            {
                GenTreeStoreDynBlk* const dynBlock = node->AsStoreDynBlk();

                result = WalkTree(&dynBlock->gtOp1, dynBlock);
                if (result == fgWalkResult::WALK_ABORT)
                {
                    return result;
                }
                result = WalkTree(&dynBlock->gtOp2, dynBlock);
                if (result == fgWalkResult::WALK_ABORT)
                {
                    return result;
                }
                result = WalkTree(&dynBlock->gtDynamicSize, dynBlock);
                if (result == fgWalkResult::WALK_ABORT)
                {
                    return result;
                }
                break;
            }

            case GT_CALL:
            {
                GenTreeCall* const call = node->AsCall();

                for (CallArg& arg : call->gtArgs.EarlyArgs())
                {
                    result = WalkTree(&arg.EarlyNodeRef(), call);
                    if (result == fgWalkResult::WALK_ABORT)
                    {
                        return result;
                    }
                }

                for (CallArg& arg : call->gtArgs.LateArgs())
                {
                    result = WalkTree(&arg.LateNodeRef(), call);
                    if (result == fgWalkResult::WALK_ABORT)
                    {
                        return result;
                    }
                }

                if (call->gtCallType == CT_INDIRECT)
                {
                    if (call->gtCallCookie != nullptr)
                    {
                        result = WalkTree(&call->gtCallCookie, call);
                        if (result == fgWalkResult::WALK_ABORT)
                        {
                            return result;
                        }
                    }

                    result = WalkTree(&call->gtCallAddr, call);
                    if (result == fgWalkResult::WALK_ABORT)
                    {
                        return result;
                    }
                }

                if (call->gtControlExpr != nullptr)
                {
                    result = WalkTree(&call->gtControlExpr, call);
                    if (result == fgWalkResult::WALK_ABORT)
                    {
                        return result;
                    }
                }

                break;
            }

#if defined(FEATURE_HW_INTRINSICS)
            case GT_HWINTRINSIC:
                if (TVisitor::UseExecutionOrder && node->IsReverseOp())
                {
                    assert(node->AsMultiOp()->GetOperandCount() == 2);
                    result = WalkTree(&node->AsMultiOp()->Op(2), node);
                    if (result == fgWalkResult::WALK_ABORT)
                    {
                        return result;
                    }
                    result = WalkTree(&node->AsMultiOp()->Op(1), node);
                    if (result == fgWalkResult::WALK_ABORT)
                    {
                        return result;
                    }
                }
                else
                {
                    for (GenTree** use : node->AsMultiOp()->UseEdges())
                    {
                        result = WalkTree(use, node);
                        if (result == fgWalkResult::WALK_ABORT)
                        {
                            return result;
                        }
                    }
                }
                break;
#endif // defined(FEATURE_HW_INTRINSICS)

            case GT_SELECT:
            {
                GenTreeConditional* const conditional = node->AsConditional();

                result = WalkTree(&conditional->gtCond, conditional);
                if (result == fgWalkResult::WALK_ABORT)
                {
                    return result;
                }
                result = WalkTree(&conditional->gtOp1, conditional);
                if (result == fgWalkResult::WALK_ABORT)
                {
                    return result;
                }
                result = WalkTree(&conditional->gtOp2, conditional);
                if (result == fgWalkResult::WALK_ABORT)
                {
                    return result;
                }
                break;
            }

            // Binary nodes
            default:
            {
                assert(node->OperIsBinary());

                GenTreeOp* const op = node->AsOp();

                GenTree** op1Use = &op->gtOp1;
                GenTree** op2Use = &op->gtOp2;

                if (TVisitor::UseExecutionOrder && node->IsReverseOp())
                {
                    std::swap(op1Use, op2Use);
                }

                if (*op1Use != nullptr)
                {
                    result = WalkTree(op1Use, op);
                    if (result == fgWalkResult::WALK_ABORT)
                    {
                        return result;
                    }
                }

                if (*op2Use != nullptr)
                {
                    result = WalkTree(op2Use, op);
                    if (result == fgWalkResult::WALK_ABORT)
                    {
                        return result;
                    }
                }
                break;
            }
        }

    DONE:
        // Finally, visit the current node
        if (TVisitor::DoPostOrder)
        {
            result = reinterpret_cast<TVisitor*>(this)->PostOrderVisit(use, user);
        }

        if (TVisitor::ComputeStack)
        {
            m_ancestors.Pop();
        }

        return result;
    }
};

template <bool doPreOrder, bool doPostOrder, bool doLclVarsOnly, bool useExecutionOrder>
class GenericTreeWalker final
    : public GenTreeVisitor<GenericTreeWalker<doPreOrder, doPostOrder, doLclVarsOnly, useExecutionOrder>>
{
public:
    enum
    {
        ComputeStack      = false,
        DoPreOrder        = doPreOrder,
        DoPostOrder       = doPostOrder,
        DoLclVarsOnly     = doLclVarsOnly,
        UseExecutionOrder = useExecutionOrder,
    };

private:
    Compiler::fgWalkData* m_walkData;

public:
    GenericTreeWalker(Compiler::fgWalkData* walkData)
        : GenTreeVisitor<GenericTreeWalker<doPreOrder, doPostOrder, doLclVarsOnly, useExecutionOrder>>(
              walkData->compiler)
        , m_walkData(walkData)
    {
        assert(walkData != nullptr);
    }

    Compiler::fgWalkResult PreOrderVisit(GenTree** use, GenTree* user)
    {
        m_walkData->parent = user;
        return m_walkData->wtprVisitorFn(use, m_walkData);
    }

    Compiler::fgWalkResult PostOrderVisit(GenTree** use, GenTree* user)
    {
        m_walkData->parent = user;
        return m_walkData->wtpoVisitorFn(use, m_walkData);
    }
};

// A dominator tree visitor implemented using the curiously-recurring-template pattern, similar to GenTreeVisitor.
template <typename TVisitor>
class DomTreeVisitor
{
protected:
    Compiler* const    m_compiler;
    DomTreeNode* const m_domTree;

    DomTreeVisitor(Compiler* compiler, DomTreeNode* domTree) : m_compiler(compiler), m_domTree(domTree)
    {
    }

    void Begin()
    {
    }

    void PreOrderVisit(BasicBlock* block)
    {
    }

    void PostOrderVisit(BasicBlock* block)
    {
    }

    void End()
    {
    }

public:
    //------------------------------------------------------------------------
    // WalkTree: Walk the dominator tree, starting from fgFirstBB.
    //
    // Parameter:
    //    tree - Dominator tree nodes.
    //
    // Notes:
    //    This performs a non-recursive, non-allocating walk of the tree by using
    //    DomTreeNode's firstChild and nextSibling links to locate the children of
    //    a node and BasicBlock's bbIDom parent link to go back up the tree when
    //    no more children are left.
    //
    //    Forests are also supported, provided that all the roots are chained via
    //    DomTreeNode::nextSibling to fgFirstBB.
    //
    void WalkTree()
    {
        static_cast<TVisitor*>(this)->Begin();

        for (BasicBlock *next, *block = m_compiler->fgFirstBB; block != nullptr; block = next)
        {
            static_cast<TVisitor*>(this)->PreOrderVisit(block);

            next = m_domTree[block->bbNum].firstChild;

            if (next != nullptr)
            {
                assert(next->bbIDom == block);
                continue;
            }

            do
            {
                static_cast<TVisitor*>(this)->PostOrderVisit(block);

                next = m_domTree[block->bbNum].nextSibling;

                if (next != nullptr)
                {
                    assert(next->bbIDom == block->bbIDom);
                    break;
                }

                block = block->bbIDom;

            } while (block != nullptr);
        }

        static_cast<TVisitor*>(this)->End();
    }
};

// A dominator tree visitor implemented using the curiously-recurring-template pattern, similar to GenTreeVisitor.
template <typename TVisitor>
class NewDomTreeVisitor
{
    friend class FlowGraphDominatorTree;

protected:
    Compiler* m_compiler;

    NewDomTreeVisitor(Compiler* compiler) : m_compiler(compiler)
    {
    }

    void Begin()
    {
    }

    void PreOrderVisit(BasicBlock* block)
    {
    }

    void PostOrderVisit(BasicBlock* block)
    {
    }

    void End()
    {
    }

private:
    void WalkTree(const DomTreeNode* tree)
    {
        static_cast<TVisitor*>(this)->Begin();

        for (BasicBlock *next, *block = m_compiler->fgFirstBB; block != nullptr; block = next)
        {
            static_cast<TVisitor*>(this)->PreOrderVisit(block);

            next = tree[block->bbNewPostorderNum].firstChild;

            if (next != nullptr)
            {
                assert(next->bbIDom == block);
                continue;
            }

            do
            {
                static_cast<TVisitor*>(this)->PostOrderVisit(block);

                next = tree[block->bbNewPostorderNum].nextSibling;

                if (next != nullptr)
                {
                    assert(next->bbIDom == block->bbIDom);
                    break;
                }

                block = block->bbIDom;

            } while (block != nullptr);
        }

        static_cast<TVisitor*>(this)->End();
    }

public:
    //------------------------------------------------------------------------
    // WalkTree: Walk the dominator tree.
    //
    // Parameter:
    //    domTree - Dominator tree.
    //
    // Notes:
    //    This performs a non-recursive, non-allocating walk of the dominator
    //    tree.
    //
    void WalkTree(const FlowGraphDominatorTree* domTree)
    {
        WalkTree(domTree->m_domTree);
    }
};

// EHClauses: adapter class for forward iteration of the exception handling table using range-based `for`, e.g.:
//    for (EHblkDsc* const ehDsc : EHClauses(compiler))
//
class EHClauses
{
    EHblkDsc* m_begin;
    EHblkDsc* m_end;

    // Forward iterator for the exception handling table entries. Iteration is in table order.
    //
    class iterator
    {
        EHblkDsc* m_ehDsc;

    public:
        iterator(EHblkDsc* ehDsc) : m_ehDsc(ehDsc)
        {
        }

        EHblkDsc* operator*() const
        {
            return m_ehDsc;
        }

        iterator& operator++()
        {
            ++m_ehDsc;
            return *this;
        }

        bool operator!=(const iterator& i) const
        {
            return m_ehDsc != i.m_ehDsc;
        }
    };

public:
    EHClauses(Compiler* comp) : m_begin(comp->compHndBBtab), m_end(comp->compHndBBtab + comp->compHndBBtabCount)
    {
        assert((m_begin != nullptr) || (m_begin == m_end));
    }

    iterator begin() const
    {
        return iterator(m_begin);
    }

    iterator end() const
    {
        return iterator(m_end);
    }
};

/*
XXXXXXXXXXXXXXXXXXXXXXXXXXXXXXXXXXXXXXXXXXXXXXXXXXXXXXXXXXXXXXXXXXXXXXXXXXXXXXX
XXXXXXXXXXXXXXXXXXXXXXXXXXXXXXXXXXXXXXXXXXXXXXXXXXXXXXXXXXXXXXXXXXXXXXXXXXXXXXX
XX                                                                           XX
XX                   Miscellaneous Compiler stuff                            XX
XX                                                                           XX
XXXXXXXXXXXXXXXXXXXXXXXXXXXXXXXXXXXXXXXXXXXXXXXXXXXXXXXXXXXXXXXXXXXXXXXXXXXXXXX
XXXXXXXXXXXXXXXXXXXXXXXXXXXXXXXXXXXXXXXXXXXXXXXXXXXXXXXXXXXXXXXXXXXXXXXXXXXXXXX
*/

class StringPrinter
{
    CompAllocator m_alloc;
    char*         m_buffer;
    size_t        m_bufferMax;
    size_t        m_bufferIndex = 0;

    void Grow(size_t newSize);

public:
    StringPrinter(CompAllocator alloc, char* buffer = nullptr, size_t bufferMax = 0)
        : m_alloc(alloc), m_buffer(buffer), m_bufferMax(bufferMax)
    {
        if ((m_buffer == nullptr) || (m_bufferMax == 0))
        {
            m_bufferMax = 128;
            m_buffer    = alloc.allocate<char>(m_bufferMax);
        }

        m_buffer[0] = '\0';
    }

    size_t GetLength()
    {
        return m_bufferIndex;
    }

    char* GetBuffer()
    {
        assert(m_buffer[GetLength()] == '\0');
        return m_buffer;
    }
    void Truncate(size_t newLength)
    {
        assert(newLength <= m_bufferIndex);
        m_bufferIndex           = newLength;
        m_buffer[m_bufferIndex] = '\0';
    }

    void Append(const char* str);
    void Append(char chr);
};

/*****************************************************************************
 *
 *  Variables to keep track of total code amounts.
 */

#if DISPLAY_SIZES

extern size_t grossVMsize;
extern size_t grossNCsize;
extern size_t totalNCsize;

extern unsigned genMethodICnt;
extern unsigned genMethodNCnt;
extern size_t   gcHeaderISize;
extern size_t   gcPtrMapISize;
extern size_t   gcHeaderNSize;
extern size_t   gcPtrMapNSize;

#endif // DISPLAY_SIZES

/*****************************************************************************
 *
 *  Variables to keep track of basic block counts (more data on 1 BB methods)
 */

#if COUNT_BASIC_BLOCKS
extern Histogram bbCntTable;
extern Histogram bbOneBBSizeTable;
extern Histogram domsChangedIterationTable;
extern Histogram computeReachabilitySetsIterationTable;
extern Histogram computeReachabilityIterationTable;
#endif

/*****************************************************************************
 *
 *  Used by optFindNaturalLoops to gather statistical information such as
 *   - total number of natural loops
 *   - number of loops with 1, 2, ... exit conditions
 *   - number of loops that have an iterator (for like)
 *   - number of loops that have a constant iterator
 */

#if COUNT_LOOPS

extern unsigned  totalLoopMethods;        // counts the total number of methods that have natural loops
extern unsigned  maxLoopsPerMethod;       // counts the maximum number of loops a method has
extern unsigned  totalLoopOverflows;      // # of methods that identified more loops than we can represent
extern unsigned  totalLoopCount;          // counts the total number of natural loops
extern unsigned  totalUnnatLoopCount;     // counts the total number of (not-necessarily natural) loops
extern unsigned  totalUnnatLoopOverflows; // # of methods that identified more unnatural loops than we can represent
extern unsigned  iterLoopCount;           // counts the # of loops with an iterator (for like)
extern unsigned  constIterLoopCount;      // counts the # of loops with a constant iterator (for like)
extern bool      hasMethodLoops;          // flag to keep track if we already counted a method as having loops
extern unsigned  loopsThisMethod;         // counts the number of loops in the current method
extern bool      loopOverflowThisMethod;  // True if we exceeded the max # of loops in the method.
extern Histogram loopCountTable;          // Histogram of loop counts
extern Histogram loopExitCountTable;      // Histogram of loop exit counts

#endif // COUNT_LOOPS

#if MEASURE_BLOCK_SIZE
extern size_t genFlowNodeSize;
extern size_t genFlowNodeCnt;
#endif // MEASURE_BLOCK_SIZE

#if MEASURE_NODE_SIZE
struct NodeSizeStats
{
    void Init()
    {
        genTreeNodeCnt        = 0;
        genTreeNodeSize       = 0;
        genTreeNodeActualSize = 0;
    }

    // Count of tree nodes allocated.
    unsigned __int64 genTreeNodeCnt;

    // The size we allocate.
    unsigned __int64 genTreeNodeSize;

    // The actual size of the node. Note that the actual size will likely be smaller
    // than the allocated size, but we sometimes use SetOper()/ChangeOper() to change
    // a smaller node to a larger one. TODO-Cleanup: add stats on
    // SetOper()/ChangeOper() usage to quantify this.
    unsigned __int64 genTreeNodeActualSize;
};
extern NodeSizeStats genNodeSizeStats;        // Total node size stats
extern NodeSizeStats genNodeSizeStatsPerFunc; // Per-function node size stats
extern Histogram     genTreeNcntHist;
extern Histogram     genTreeNsizHist;
#endif // MEASURE_NODE_SIZE

/*****************************************************************************
 *  Count fatal errors (including noway_asserts).
 */

#if MEASURE_FATAL
extern unsigned fatal_badCode;
extern unsigned fatal_noWay;
extern unsigned fatal_implLimitation;
extern unsigned fatal_NOMEM;
extern unsigned fatal_noWayAssertBody;
#ifdef DEBUG
extern unsigned fatal_noWayAssertBodyArgs;
#endif // DEBUG
extern unsigned fatal_NYI;
#endif // MEASURE_FATAL

/*****************************************************************************
 * Codegen
 */

#ifdef TARGET_XARCH

const instruction INS_SHIFT_LEFT_LOGICAL  = INS_shl;
const instruction INS_SHIFT_RIGHT_LOGICAL = INS_shr;
const instruction INS_SHIFT_RIGHT_ARITHM  = INS_sar;

const instruction INS_AND             = INS_and;
const instruction INS_OR              = INS_or;
const instruction INS_XOR             = INS_xor;
const instruction INS_NEG             = INS_neg;
const instruction INS_TEST            = INS_test;
const instruction INS_MUL             = INS_imul;
const instruction INS_SIGNED_DIVIDE   = INS_idiv;
const instruction INS_UNSIGNED_DIVIDE = INS_div;
const instruction INS_BREAKPOINT      = INS_int3;
const instruction INS_ADDC            = INS_adc;
const instruction INS_SUBC            = INS_sbb;
const instruction INS_NOT             = INS_not;

#endif // TARGET_XARCH

#ifdef TARGET_ARM

const instruction INS_SHIFT_LEFT_LOGICAL  = INS_lsl;
const instruction INS_SHIFT_RIGHT_LOGICAL = INS_lsr;
const instruction INS_SHIFT_RIGHT_ARITHM  = INS_asr;

const instruction INS_AND             = INS_and;
const instruction INS_OR              = INS_orr;
const instruction INS_XOR             = INS_eor;
const instruction INS_NEG             = INS_rsb;
const instruction INS_TEST            = INS_tst;
const instruction INS_MUL             = INS_mul;
const instruction INS_MULADD          = INS_mla;
const instruction INS_SIGNED_DIVIDE   = INS_sdiv;
const instruction INS_UNSIGNED_DIVIDE = INS_udiv;
const instruction INS_BREAKPOINT      = INS_bkpt;
const instruction INS_ADDC            = INS_adc;
const instruction INS_SUBC            = INS_sbc;
const instruction INS_NOT             = INS_mvn;

const instruction INS_ABS  = INS_vabs;
const instruction INS_SQRT = INS_vsqrt;

#endif // TARGET_ARM

#ifdef TARGET_ARM64

const instruction        INS_MULADD = INS_madd;
inline const instruction INS_BREAKPOINT_osHelper()
{
    // GDB needs the encoding of brk #0
    // Windbg needs the encoding of brk #F000
    return TargetOS::IsUnix ? INS_brk_unix : INS_brk_windows;
}
#define INS_BREAKPOINT INS_BREAKPOINT_osHelper()

const instruction INS_ABS  = INS_fabs;
const instruction INS_SQRT = INS_fsqrt;

#endif // TARGET_ARM64

#ifdef TARGET_LOONGARCH64
const instruction INS_BREAKPOINT = INS_break;
const instruction INS_MULADD     = INS_fmadd_d; // NOTE: default is double.
const instruction INS_ABS        = INS_fabs_d;  // NOTE: default is double.
const instruction INS_SQRT       = INS_fsqrt_d; // NOTE: default is double.
#endif                                          // TARGET_LOONGARCH64

#ifdef TARGET_RISCV64
const instruction INS_BREAKPOINT = INS_ebreak;
#endif // TARGET_RISCV64

/*****************************************************************************/

extern const BYTE genTypeSizes[];
extern const BYTE genTypeAlignments[];
extern const BYTE genTypeStSzs[];
extern const BYTE genActualTypes[];

/*****************************************************************************/

#ifdef DEBUG
void dumpConvertedVarSet(Compiler* comp, VARSET_VALARG_TP vars);
#endif // DEBUG

#include "compiler.hpp" // All the shared inline functions

/*****************************************************************************/
#endif //_COMPILER_H_
/*****************************************************************************/<|MERGE_RESOLUTION|>--- conflicted
+++ resolved
@@ -2087,11 +2087,7 @@
     friend class FlowGraphNaturalLoops;
 
     // The DFS tree that contains the loop blocks.
-<<<<<<< HEAD
-    const FlowGraphDfsTree* m_tree;
-=======
     const FlowGraphDfsTree* m_dfsTree;
->>>>>>> d2d5bc97
 
     // The header block; dominates all other blocks in the loop, and is the
     // only block branched to from outside the loop.
@@ -2100,23 +2096,15 @@
     // Parent loop. By loop properties, well-scopedness is always guaranteed.
     // That is, the parent loop contains all blocks of this loop.
     FlowGraphNaturalLoop* m_parent = nullptr;
-<<<<<<< HEAD
-=======
     // First child loop.
     FlowGraphNaturalLoop* m_child = nullptr;
     // Sibling child loop, in reverse post order of the header blocks.
     FlowGraphNaturalLoop* m_sibling = nullptr;
->>>>>>> d2d5bc97
 
     // Bit vector of blocks in the loop; each index is the RPO index a block,
     // with the head block's RPO index subtracted.
     BitVec m_blocks;
-<<<<<<< HEAD
-
-    // Side of m_blocks.
-=======
     // Size of m_blocks.
->>>>>>> d2d5bc97
     unsigned m_blocksSize = 0;
 
     // Edges from blocks inside the loop back to the header.
@@ -2213,8 +2201,6 @@
 
     bool ContainsBlock(BasicBlock* block);
     bool ContainsLoop(FlowGraphNaturalLoop* childLoop);
-
-    unsigned NumLoopBlocks();
 
     unsigned NumLoopBlocks();
 
@@ -2247,11 +2233,7 @@
 //
 class FlowGraphNaturalLoops
 {
-<<<<<<< HEAD
-    const FlowGraphDfsTree* m_dfs;
-=======
     const FlowGraphDfsTree* m_dfsTree;
->>>>>>> d2d5bc97
 
     // Collection of loops that were found.
     jitstd::vector<FlowGraphNaturalLoop*> m_loops;
@@ -4965,27 +4947,20 @@
     unsigned     fgBBNumMax;           // The max bbNum that has been assigned to basic blocks
     unsigned     fgDomBBcount;         // # of BBs for which we have dominator and reachability information
     BasicBlock** fgBBReversePostorder; // Blocks in reverse postorder
-<<<<<<< HEAD
-    FlowGraphDfsTree* m_dfs;
-=======
 
     FlowGraphDfsTree* m_dfsTree;
     // The next members are annotations on the flow graph used during the
     // optimization phases. They are invalidated once RBO runs and modifies the
     // flow graph.
->>>>>>> d2d5bc97
     FlowGraphNaturalLoops* m_loops;
     struct LoopDsc;
     LoopDsc** m_newToOldLoop;
     FlowGraphNaturalLoop** m_oldToNewLoop;
-<<<<<<< HEAD
-=======
     LoopSideEffects* m_loopSideEffects;
     BlockToNaturalLoopMap* m_blockToLoop;
     // Dominator tree used by SSA construction and copy propagation (the two are expected to use the same tree
     // in order to avoid the need for SSA reconstruction and an "out of SSA" phase).
     FlowGraphDominatorTree* fgSsaDomTree;
->>>>>>> d2d5bc97
 
     // After the dominance tree is computed, we cache a DFS preorder number and DFS postorder number to compute
     // dominance queries in O(1). fgDomTreePreOrder and fgDomTreePostOrder are arrays giving the block's preorder and
