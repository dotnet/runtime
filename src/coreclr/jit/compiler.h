--- conflicted
+++ resolved
@@ -8641,12 +8641,10 @@
 #if defined(TARGET_XARCH)
             case TYP_SIMD32:
                 return m_simdHandleCache->CanonicalSimd32Handle;
-<<<<<<< HEAD
             case TYP_SIMD64:
                 return m_simdHandleCache->CanonicalSimd64Handle;
-=======
 #endif // TARGET_XARCH
->>>>>>> 4aa15710
+
             default:
                 unreached();
         }
@@ -8900,14 +8898,11 @@
         {
             simdType = TYP_SIMD32;
         }
-<<<<<<< HEAD
         else if (size == 64)
         {
             simdType = TYP_SIMD64;
         }
-=======
 #endif // TARGET_XARCH
->>>>>>> 4aa15710
         else
         {
             noway_assert(!"Unexpected size for SIMD type");
