// Licensed to the .NET Foundation under one or more agreements.
// The .NET Foundation licenses this file to you under the MIT license.

/*XXXXXXXXXXXXXXXXXXXXXXXXXXXXXXXXXXXXXXXXXXXXXXXXXXXXXXXXXXXXXXXXXXXXXXXXXXXXX
XXXXXXXXXXXXXXXXXXXXXXXXXXXXXXXXXXXXXXXXXXXXXXXXXXXXXXXXXXXXXXXXXXXXXXXXXXXXXXX
XX                                                                           XX
XX                           Compiler                                        XX
XX                                                                           XX
XX  Represents the method data we are currently JIT-compiling.               XX
XX  An instance of this class is created for every method we JIT.            XX
XX  This contains all the info needed for the method. So allocating a        XX
XX  a new instance per method makes it thread-safe.                          XX
XX  It should be used to do all the memory management for the compiler run.  XX
XX                                                                           XX
XXXXXXXXXXXXXXXXXXXXXXXXXXXXXXXXXXXXXXXXXXXXXXXXXXXXXXXXXXXXXXXXXXXXXXXXXXXXXXX
XXXXXXXXXXXXXXXXXXXXXXXXXXXXXXXXXXXXXXXXXXXXXXXXXXXXXXXXXXXXXXXXXXXXXXXXXXXXXXX
*/

/*****************************************************************************/
#ifndef _COMPILER_H_
#define _COMPILER_H_
/*****************************************************************************/

#include "jit.h"
#include "opcode.h"
#include "varset.h"
#include "jitstd.h"
#include "jithashtable.h"
#include "gentree.h"
#include "debuginfo.h"
#include "lir.h"
#include "block.h"
#include "inline.h"
#include "jiteh.h"
#include "instr.h"
#include "regalloc.h"
#include "sm.h"
#include "cycletimer.h"
#include "blockset.h"
#include "arraystack.h"
#include "hashbv.h"
#include "jitexpandarray.h"
#include "tinyarray.h"
#include "valuenum.h"
#include "jittelemetry.h"
#include "namedintrinsiclist.h"
#ifdef LATE_DISASM
#include "disasm.h"
#endif

#include "codegeninterface.h"
#include "regset.h"
#include "jitgcinfo.h"

#if DUMP_GC_TABLES && defined(JIT32_GCENCODER)
#include "gcdump.h"
#endif

#include "emit.h"

#include "hwintrinsic.h"
#include "simd.h"
#include "simdashwintrinsic.h"

// This is only used locally in the JIT to indicate that
// a verification block should be inserted
#define SEH_VERIFICATION_EXCEPTION 0xe0564552 // VER

/*****************************************************************************
 *                  Forward declarations
 */

struct InfoHdr;            // defined in GCInfo.h
struct escapeMapping_t;    // defined in fgdiagnostic.cpp
class emitter;             // defined in emit.h
struct ShadowParamVarInfo; // defined in GSChecks.cpp
struct InitVarDscInfo;     // defined in register_arg_convention.h
class FgStack;             // defined in fgbasic.cpp
class Instrumentor;        // defined in fgprofile.cpp
class SpanningTreeVisitor; // defined in fgprofile.cpp
class CSE_DataFlow;        // defined in OptCSE.cpp
class OptBoolsDsc;         // defined in optimizer.cpp
#ifdef DEBUG
struct IndentStack;
#endif

class Lowering; // defined in lower.h

// The following are defined in this file, Compiler.h

class Compiler;

/*****************************************************************************
 *                  Unwind info
 */

#include "unwind.h"

/*****************************************************************************/

//
// Declare global operator new overloads that use the compiler's arena allocator
//

// I wanted to make the second argument optional, with default = CMK_Unknown, but that
// caused these to be ambiguous with the global placement new operators.
void* __cdecl operator new(size_t n, Compiler* context, CompMemKind cmk);
void* __cdecl operator new[](size_t n, Compiler* context, CompMemKind cmk);
void* __cdecl operator new(size_t n, void* p, const jitstd::placement_t& syntax_difference);

// Requires the definitions of "operator new" so including "LoopCloning.h" after the definitions.
#include "loopcloning.h"

/*****************************************************************************/

/* This is included here and not earlier as it needs the definition of "CSE"
 * which is defined in the section above */

/*****************************************************************************/

unsigned genLog2(unsigned value);
unsigned genLog2(unsigned __int64 value);

unsigned ReinterpretHexAsDecimal(unsigned in);

/*****************************************************************************/

const unsigned FLG_CCTOR = (CORINFO_FLG_CONSTRUCTOR | CORINFO_FLG_STATIC);

#ifdef DEBUG
const int BAD_STK_OFFS = 0xBAADF00D; // for LclVarDsc::lvStkOffs
#endif

//------------------------------------------------------------------------
// HFA info shared by LclVarDsc and fgArgTabEntry
//------------------------------------------------------------------------
inline bool IsHfa(CorInfoHFAElemType kind)
{
    return kind != CORINFO_HFA_ELEM_NONE;
}
inline var_types HfaTypeFromElemKind(CorInfoHFAElemType kind)
{
    switch (kind)
    {
        case CORINFO_HFA_ELEM_FLOAT:
            return TYP_FLOAT;
        case CORINFO_HFA_ELEM_DOUBLE:
            return TYP_DOUBLE;
#ifdef FEATURE_SIMD
        case CORINFO_HFA_ELEM_VECTOR64:
            return TYP_SIMD8;
        case CORINFO_HFA_ELEM_VECTOR128:
            return TYP_SIMD16;
#endif
        case CORINFO_HFA_ELEM_NONE:
            return TYP_UNDEF;
        default:
            assert(!"Invalid HfaElemKind");
            return TYP_UNDEF;
    }
}
inline CorInfoHFAElemType HfaElemKindFromType(var_types type)
{
    switch (type)
    {
        case TYP_FLOAT:
            return CORINFO_HFA_ELEM_FLOAT;
        case TYP_DOUBLE:
            return CORINFO_HFA_ELEM_DOUBLE;
#ifdef FEATURE_SIMD
        case TYP_SIMD8:
            return CORINFO_HFA_ELEM_VECTOR64;
        case TYP_SIMD16:
            return CORINFO_HFA_ELEM_VECTOR128;
#endif
        case TYP_UNDEF:
            return CORINFO_HFA_ELEM_NONE;
        default:
            assert(!"Invalid HFA Type");
            return CORINFO_HFA_ELEM_NONE;
    }
}

// The following holds the Local var info (scope information)
typedef const char* VarName; // Actual ASCII string
struct VarScopeDsc
{
    unsigned vsdVarNum; // (remapped) LclVarDsc number
    unsigned vsdLVnum;  // 'which' in eeGetLVinfo().
                        // Also, it is the index of this entry in the info.compVarScopes array,
                        // which is useful since the array is also accessed via the
                        // compEnterScopeList and compExitScopeList sorted arrays.

    IL_OFFSET vsdLifeBeg; // instr offset of beg of life
    IL_OFFSET vsdLifeEnd; // instr offset of end of life

#ifdef DEBUG
    VarName vsdName; // name of the var
#endif
};

// This class stores information associated with a LclVar SSA definition.
class LclSsaVarDsc
{
    // The basic block where the definition occurs. Definitions of uninitialized variables
    // are considered to occur at the start of the first basic block (fgFirstBB).
    //
    // TODO-Cleanup: In the case of uninitialized variables the block is set to nullptr by
    // SsaBuilder and changed to fgFirstBB during value numbering. It would be useful to
    // investigate and perhaps eliminate this rather unexpected behavior.
    BasicBlock* m_block;
    // The GT_ASG node that generates the definition, or nullptr for definitions
    // of uninitialized variables.
    GenTreeOp* m_asg;

public:
    LclSsaVarDsc() : m_block(nullptr), m_asg(nullptr)
    {
    }

    LclSsaVarDsc(BasicBlock* block, GenTreeOp* asg) : m_block(block), m_asg(asg)
    {
        assert((asg == nullptr) || asg->OperIs(GT_ASG));
    }

    BasicBlock* GetBlock() const
    {
        return m_block;
    }

    void SetBlock(BasicBlock* block)
    {
        m_block = block;
    }

    GenTreeOp* GetAssignment() const
    {
        return m_asg;
    }

    void SetAssignment(GenTreeOp* asg)
    {
        assert((asg == nullptr) || asg->OperIs(GT_ASG));
        m_asg = asg;
    }

    ValueNumPair m_vnPair;
};

// This class stores information associated with a memory SSA definition.
class SsaMemDef
{
public:
    ValueNumPair m_vnPair;
};

//------------------------------------------------------------------------
// SsaDefArray: A resizable array of SSA definitions.
//
// Unlike an ordinary resizable array implementation, this allows only element
// addition (by calling AllocSsaNum) and has special handling for RESERVED_SSA_NUM
// (basically it's a 1-based array). The array doesn't impose any particular
// requirements on the elements it stores and AllocSsaNum forwards its arguments
// to the array element constructor, this way the array supports both LclSsaVarDsc
// and SsaMemDef elements.
//
template <typename T>
class SsaDefArray
{
    T*       m_array;
    unsigned m_arraySize;
    unsigned m_count;

    static_assert_no_msg(SsaConfig::RESERVED_SSA_NUM == 0);
    static_assert_no_msg(SsaConfig::FIRST_SSA_NUM == 1);

    // Get the minimum valid SSA number.
    unsigned GetMinSsaNum() const
    {
        return SsaConfig::FIRST_SSA_NUM;
    }

    // Increase (double) the size of the array.
    void GrowArray(CompAllocator alloc)
    {
        unsigned oldSize = m_arraySize;
        unsigned newSize = max(2, oldSize * 2);

        T* newArray = alloc.allocate<T>(newSize);

        for (unsigned i = 0; i < oldSize; i++)
        {
            newArray[i] = m_array[i];
        }

        m_array     = newArray;
        m_arraySize = newSize;
    }

public:
    // Construct an empty SsaDefArray.
    SsaDefArray() : m_array(nullptr), m_arraySize(0), m_count(0)
    {
    }

    // Reset the array (used only if the SSA form is reconstructed).
    void Reset()
    {
        m_count = 0;
    }

    // Allocate a new SSA number (starting with SsaConfig::FIRST_SSA_NUM).
    template <class... Args>
    unsigned AllocSsaNum(CompAllocator alloc, Args&&... args)
    {
        if (m_count == m_arraySize)
        {
            GrowArray(alloc);
        }

        unsigned ssaNum    = GetMinSsaNum() + m_count;
        m_array[m_count++] = T(std::forward<Args>(args)...);

        // Ensure that the first SSA number we allocate is SsaConfig::FIRST_SSA_NUM
        assert((ssaNum == SsaConfig::FIRST_SSA_NUM) || (m_count > 1));

        return ssaNum;
    }

    // Get the number of SSA definitions in the array.
    unsigned GetCount() const
    {
        return m_count;
    }

    // Get a pointer to the SSA definition at the specified index.
    T* GetSsaDefByIndex(unsigned index)
    {
        assert(index < m_count);
        return &m_array[index];
    }

    // Check if the specified SSA number is valid.
    bool IsValidSsaNum(unsigned ssaNum) const
    {
        return (GetMinSsaNum() <= ssaNum) && (ssaNum < (GetMinSsaNum() + m_count));
    }

    // Get a pointer to the SSA definition associated with the specified SSA number.
    T* GetSsaDef(unsigned ssaNum)
    {
        assert(ssaNum != SsaConfig::RESERVED_SSA_NUM);
        return GetSsaDefByIndex(ssaNum - GetMinSsaNum());
    }
};

enum RefCountState
{
    RCS_INVALID, // not valid to get/set ref counts
    RCS_EARLY,   // early counts for struct promotion and struct passing
    RCS_NORMAL,  // normal ref counts (from lvaMarkRefs onward)
};

#ifdef DEBUG
// Reasons why we can't enregister a local.
enum class DoNotEnregisterReason
{
    None,
    AddrExposed,      // the address of this local is exposed.
    DontEnregStructs, // struct enregistration is disabled.
    NotRegSizeStruct, // the struct size does not much any register size, usually the struct size is too big.
    LocalField,       // the local is accessed with LCL_FLD, note we can do it not only for struct locals.
    VMNeedsStackAddr,
    LiveInOutOfHandler, // the local is alive in and out of exception handler and not signle def.
    BlockOp,            // Is read or written via a block operation.
    IsStructArg,        // Is a struct passed as an argument in a way that requires a stack location.
    DepField,           // It is a field of a dependently promoted struct
    NoRegVars,          // opts.compFlags & CLFLG_REGVAR is not set
    MinOptsGC,          // It is a GC Ref and we are compiling MinOpts
#if !defined(TARGET_64BIT)
    LongParamField, // It is a decomposed field of a long parameter.
#endif
#ifdef JIT32_GCENCODER
    PinningRef,
#endif
    LclAddrNode, // the local is accessed with LCL_ADDR_VAR/FLD.
    CastTakesAddr,
    StoreBlkSrc,    // the local is used as STORE_BLK source.
    OneAsgRetyping, // fgMorphOneAsgBlockOp prevents this local from being enregister.
    SwizzleArg,     // the local is passed using LCL_FLD as another type.
    BlockOpRet,     // the struct is returned and it promoted or there is a cast.
    ReturnSpCheck   // the local is used to do SP check
};

enum class AddressExposedReason
{
    NONE,
    PARENT_EXPOSED,   // This is a promoted field but the parent is exposed.
    TOO_CONSERVATIVE, // Were marked as exposed to be conservative, fix these places.
    ESCAPE_ADDRESS,   // The address is escaping, for example, passed as call argument.
    WIDE_INDIR,       // We access via indirection with wider type.
    OSR_EXPOSED,      // It was exposed in the original method, osr has to repeat it.
    STRESS_LCL_FLD,   // Stress mode replaces localVar with localFld and makes them addrExposed.
    COPY_FLD_BY_FLD,  // Field by field copy takes the address of the local, can be fixed.
    DISPATCH_RET_BUF  // Caller return buffer dispatch.
};

#endif // DEBUG

class LclVarDsc
{
public:
    // The constructor. Most things can just be zero'ed.
    //
    // Initialize the ArgRegs to REG_STK.
    // Morph will update if this local is passed in a register.
    LclVarDsc()
        : _lvArgReg(REG_STK)
        ,
#if FEATURE_MULTIREG_ARGS
        _lvOtherArgReg(REG_STK)
        ,
#endif // FEATURE_MULTIREG_ARGS
        lvClassHnd(NO_CLASS_HANDLE)
        , lvRefBlks(BlockSetOps::UninitVal())
        , lvPerSsaData()
    {
    }

    // note this only packs because var_types is a typedef of unsigned char
    var_types lvType : 5; // TYP_INT/LONG/FLOAT/DOUBLE/REF

    unsigned char lvIsParam : 1;           // is this a parameter?
    unsigned char lvIsRegArg : 1;          // is this an argument that was passed by register?
    unsigned char lvFramePointerBased : 1; // 0 = off of REG_SPBASE (e.g., ESP), 1 = off of REG_FPBASE (e.g., EBP)

    unsigned char lvOnFrame : 1;  // (part of) the variable lives on the frame
    unsigned char lvRegister : 1; // assigned to live in a register? For RyuJIT backend, this is only set if the
                                  // variable is in the same register for the entire function.
    unsigned char lvTracked : 1;  // is this a tracked variable?
    bool          lvTrackedNonStruct()
    {
        return lvTracked && lvType != TYP_STRUCT;
    }
    unsigned char lvPinned : 1; // is this a pinned variable?

    unsigned char lvMustInit : 1; // must be initialized

private:
    bool m_addrExposed : 1; // The address of this variable is "exposed" -- passed as an argument, stored in a
                            // global location, etc.
                            // We cannot reason reliably about the value of the variable.
public:
    unsigned char lvDoNotEnregister : 1; // Do not enregister this variable.
    unsigned char lvFieldAccessed : 1;   // The var is a struct local, and a field of the variable is accessed.  Affects
                                         // struct promotion.
    unsigned char lvLiveInOutOfHndlr : 1; // The variable is live in or out of an exception handler, and therefore must
                                          // be on the stack (at least at those boundaries.)

    unsigned char lvInSsa : 1;       // The variable is in SSA form (set by SsaBuilder)
    unsigned char lvIsCSE : 1;       // Indicates if this LclVar is a CSE variable.
    unsigned char lvHasLdAddrOp : 1; // has ldloca or ldarga opcode on this local.
    unsigned char lvStackByref : 1;  // This is a compiler temporary of TYP_BYREF that is known to point into our local
                                     // stack frame.

    unsigned char lvHasILStoreOp : 1;         // there is at least one STLOC or STARG on this local
    unsigned char lvHasMultipleILStoreOp : 1; // there is more than one STLOC on this local

    unsigned char lvIsTemp : 1; // Short-lifetime compiler temp

#if defined(TARGET_AMD64) || defined(TARGET_ARM64)
    unsigned char lvIsImplicitByRef : 1; // Set if the argument is an implicit byref.
#endif                                   // defined(TARGET_AMD64) || defined(TARGET_ARM64)

    unsigned char lvIsBoolean : 1; // set if variable is boolean
    unsigned char lvSingleDef : 1; // variable has a single def
                                   // before lvaMarkLocalVars: identifies ref type locals that can get type updates
                                   // after lvaMarkLocalVars: identifies locals that are suitable for optAddCopies

    unsigned char lvSingleDefRegCandidate : 1; // variable has a single def and hence is a register candidate
                                               // Currently, this is only used to decide if an EH variable can be
                                               // a register candiate or not.

    unsigned char lvDisqualifySingleDefRegCandidate : 1; // tracks variable that are disqualified from register
                                                         // candidancy

    unsigned char lvSpillAtSingleDef : 1; // variable has a single def (as determined by LSRA interval scan)
                                          // and is spilled making it candidate to spill right after the
                                          // first (and only) definition.
                                          // Note: We cannot reuse lvSingleDefRegCandidate because it is set
                                          // in earlier phase and the information might not be appropriate
                                          // in LSRA.

    unsigned char lvDisqualify : 1;   // variable is no longer OK for add copy optimization
    unsigned char lvVolatileHint : 1; // hint for AssertionProp

#ifndef TARGET_64BIT
    unsigned char lvStructDoubleAlign : 1; // Must we double align this struct?
#endif                                     // !TARGET_64BIT
#ifdef TARGET_64BIT
    unsigned char lvQuirkToLong : 1; // Quirk to allocate this LclVar as a 64-bit long
#endif
#ifdef DEBUG
    unsigned char lvKeepType : 1;       // Don't change the type of this variable
    unsigned char lvNoLclFldStress : 1; // Can't apply local field stress on this one
#endif
    unsigned char lvIsPtr : 1; // Might this be used in an address computation? (used by buffer overflow security
                               // checks)
    unsigned char lvIsUnsafeBuffer : 1; // Does this contain an unsafe buffer requiring buffer overflow security checks?
    unsigned char lvPromoted : 1; // True when this local is a promoted struct, a normed struct, or a "split" long on a
                                  // 32-bit target.  For implicit byref parameters, this gets hijacked between
                                  // fgRetypeImplicitByRefArgs and fgMarkDemotedImplicitByRefArgs to indicate whether
                                  // references to the arg are being rewritten as references to a promoted shadow local.
    unsigned char lvIsStructField : 1;     // Is this local var a field of a promoted struct local?
    unsigned char lvOverlappingFields : 1; // True when we have a struct with possibly overlapping fields
    unsigned char lvContainsHoles : 1;     // True when we have a promoted struct that contains holes
    unsigned char lvCustomLayout : 1;      // True when this struct has "CustomLayout"

    unsigned char lvIsMultiRegArg : 1; // true if this is a multireg LclVar struct used in an argument context
    unsigned char lvIsMultiRegRet : 1; // true if this is a multireg LclVar struct assigned from a multireg call

#ifdef FEATURE_HFA_FIELDS_PRESENT
    CorInfoHFAElemType _lvHfaElemKind : 3; // What kind of an HFA this is (CORINFO_HFA_ELEM_NONE if it is not an HFA).
#endif                                     // FEATURE_HFA_FIELDS_PRESENT

#ifdef DEBUG
    // TODO-Cleanup: See the note on lvSize() - this flag is only in use by asserts that are checking for struct
    // types, and is needed because of cases where TYP_STRUCT is bashed to an integral type.
    // Consider cleaning this up so this workaround is not required.
    unsigned char lvUnusedStruct : 1; // All references to this promoted struct are through its field locals.
                                      // I.e. there is no longer any reference to the struct directly.
                                      // In this case we can simply remove this struct local.

    unsigned char lvUndoneStructPromotion : 1; // The struct promotion was undone and hence there should be no
                                               // reference to the fields of this struct.
#endif

    unsigned char lvLRACandidate : 1; // Tracked for linear scan register allocation purposes

#ifdef FEATURE_SIMD
    // Note that both SIMD vector args and locals are marked as lvSIMDType = true, but the
    // type of an arg node is TYP_BYREF and a local node is TYP_SIMD*.
    unsigned char lvSIMDType : 1;            // This is a SIMD struct
    unsigned char lvUsedInSIMDIntrinsic : 1; // This tells lclvar is used for simd intrinsic
    unsigned char lvSimdBaseJitType : 5;     // Note: this only packs because CorInfoType has less than 32 entries

    CorInfoType GetSimdBaseJitType() const
    {
        return (CorInfoType)lvSimdBaseJitType;
    }

    void SetSimdBaseJitType(CorInfoType simdBaseJitType)
    {
        assert(simdBaseJitType < (1 << 5));
        lvSimdBaseJitType = (unsigned char)simdBaseJitType;
    }

    var_types GetSimdBaseType() const;
#endif                             // FEATURE_SIMD
    unsigned char lvRegStruct : 1; // This is a reg-sized non-field-addressed struct.

    unsigned char lvClassIsExact : 1; // lvClassHandle is the exact type

#ifdef DEBUG
    unsigned char lvClassInfoUpdated : 1; // true if this var has updated class handle or exactness
#endif

    unsigned char lvImplicitlyReferenced : 1; // true if there are non-IR references to this local (prolog, epilog, gc,
                                              // eh)

    unsigned char lvSuppressedZeroInit : 1; // local needs zero init if we transform tail call to loop

    unsigned char lvHasExplicitInit : 1; // The local is explicitly initialized and doesn't need zero initialization in
                                         // the prolog. If the local has gc pointers, there are no gc-safe points
                                         // between the prolog and the explicit initialization.

    union {
        unsigned lvFieldLclStart; // The index of the local var representing the first field in the promoted struct
                                  // local.  For implicit byref parameters, this gets hijacked between
                                  // fgRetypeImplicitByRefArgs and fgMarkDemotedImplicitByRefArgs to point to the
                                  // struct local created to model the parameter's struct promotion, if any.
        unsigned lvParentLcl; // The index of the local var representing the parent (i.e. the promoted struct local).
                              // Valid on promoted struct local fields.
    };

    unsigned char lvFieldCnt; //  Number of fields in the promoted VarDsc.
    unsigned char lvFldOffset;
    unsigned char lvFldOrdinal;

#ifdef DEBUG
    unsigned char lvSingleDefDisqualifyReason = 'H';
#endif

#if FEATURE_MULTIREG_ARGS
    regNumber lvRegNumForSlot(unsigned slotNum)
    {
        if (slotNum == 0)
        {
            return (regNumber)_lvArgReg;
        }
        else if (slotNum == 1)
        {
            return GetOtherArgReg();
        }
        else
        {
            assert(false && "Invalid slotNum!");
        }

        unreached();
    }
#endif // FEATURE_MULTIREG_ARGS

    CorInfoHFAElemType GetLvHfaElemKind() const
    {
#ifdef FEATURE_HFA_FIELDS_PRESENT
        return _lvHfaElemKind;
#else
        NOWAY_MSG("GetLvHfaElemKind");
        return CORINFO_HFA_ELEM_NONE;
#endif // FEATURE_HFA_FIELDS_PRESENT
    }

    void SetLvHfaElemKind(CorInfoHFAElemType elemKind)
    {
#ifdef FEATURE_HFA_FIELDS_PRESENT
        _lvHfaElemKind = elemKind;
#else
        NOWAY_MSG("SetLvHfaElemKind");
#endif // FEATURE_HFA_FIELDS_PRESENT
    }

    bool lvIsHfa() const
    {
        if (GlobalJitOptions::compFeatureHfa)
        {
            return IsHfa(GetLvHfaElemKind());
        }
        else
        {
            return false;
        }
    }

    bool lvIsHfaRegArg() const
    {
        if (GlobalJitOptions::compFeatureHfa)
        {
            return lvIsRegArg && lvIsHfa();
        }
        else
        {
            return false;
        }
    }

    //------------------------------------------------------------------------------
    // lvHfaSlots: Get the number of slots used by an HFA local
    //
    // Return Value:
    //    On Arm64 - Returns 1-4 indicating the number of register slots used by the HFA
    //    On Arm32 - Returns the total number of single FP register slots used by the HFA, max is 8
    //
    unsigned lvHfaSlots() const
    {
        assert(lvIsHfa());
        assert(varTypeIsStruct(lvType));
        unsigned slots = 0;
#ifdef TARGET_ARM
        slots = lvExactSize / sizeof(float);
        assert(slots <= 8);
#elif defined(TARGET_ARM64)
        switch (GetLvHfaElemKind())
        {
            case CORINFO_HFA_ELEM_NONE:
                assert(!"lvHfaSlots called for non-HFA");
                break;
            case CORINFO_HFA_ELEM_FLOAT:
                assert((lvExactSize % 4) == 0);
                slots = lvExactSize >> 2;
                break;
            case CORINFO_HFA_ELEM_DOUBLE:
            case CORINFO_HFA_ELEM_VECTOR64:
                assert((lvExactSize % 8) == 0);
                slots = lvExactSize >> 3;
                break;
            case CORINFO_HFA_ELEM_VECTOR128:
                assert((lvExactSize % 16) == 0);
                slots = lvExactSize >> 4;
                break;
            default:
                unreached();
        }
        assert(slots <= 4);
#endif //  TARGET_ARM64
        return slots;
    }

    // lvIsMultiRegArgOrRet()
    //     returns true if this is a multireg LclVar struct used in an argument context
    //               or if this is a multireg LclVar struct assigned from a multireg call
    bool lvIsMultiRegArgOrRet()
    {
        return lvIsMultiRegArg || lvIsMultiRegRet;
    }

#if defined(DEBUG)
private:
    DoNotEnregisterReason m_doNotEnregReason;

    AddressExposedReason m_addrExposedReason;

public:
    void SetDoNotEnregReason(DoNotEnregisterReason reason)
    {
        m_doNotEnregReason = reason;
    }

    DoNotEnregisterReason GetDoNotEnregReason() const
    {
        return m_doNotEnregReason;
    }

    AddressExposedReason GetAddrExposedReason() const
    {
        return m_addrExposedReason;
    }
#endif // DEBUG

public:
    void SetAddressExposed(bool value DEBUGARG(AddressExposedReason reason))
    {
        m_addrExposed = value;
        INDEBUG(m_addrExposedReason = reason);
    }

    void CleanAddressExposed()
    {
        m_addrExposed = false;
    }

    bool IsAddressExposed() const
    {
        return m_addrExposed;
    }

private:
    regNumberSmall _lvRegNum; // Used to store the register this variable is in (or, the low register of a
                              // register pair). It is set during codegen any time the
                              // variable is enregistered (lvRegister is only set
                              // to non-zero if the variable gets the same register assignment for its entire
                              // lifetime).
#if !defined(TARGET_64BIT)
    regNumberSmall _lvOtherReg; // Used for "upper half" of long var.
#endif                          // !defined(TARGET_64BIT)

    regNumberSmall _lvArgReg; // The (first) register in which this argument is passed.

#if FEATURE_MULTIREG_ARGS
    regNumberSmall _lvOtherArgReg; // Used for the second part of the struct passed in a register.
                                   // Note this is defined but not used by ARM32
#endif                             // FEATURE_MULTIREG_ARGS

    regNumberSmall _lvArgInitReg; // the register into which the argument is moved at entry

public:
    // The register number is stored in a small format (8 bits), but the getters return and the setters take
    // a full-size (unsigned) format, to localize the casts here.

    /////////////////////

    regNumber GetRegNum() const
    {
        return (regNumber)_lvRegNum;
    }

    void SetRegNum(regNumber reg)
    {
        _lvRegNum = (regNumberSmall)reg;
        assert(_lvRegNum == reg);
    }

/////////////////////

#if defined(TARGET_64BIT)

    regNumber GetOtherReg() const
    {
        assert(!"shouldn't get here"); // can't use "unreached();" because it's NORETURN, which causes C4072
                                       // "unreachable code" warnings
        return REG_NA;
    }

    void SetOtherReg(regNumber reg)
    {
        assert(!"shouldn't get here"); // can't use "unreached();" because it's NORETURN, which causes C4072
                                       // "unreachable code" warnings
    }
#else  // !TARGET_64BIT

    regNumber GetOtherReg() const
    {
        return (regNumber)_lvOtherReg;
    }

    void SetOtherReg(regNumber reg)
    {
        _lvOtherReg = (regNumberSmall)reg;
        assert(_lvOtherReg == reg);
    }
#endif // !TARGET_64BIT

    /////////////////////

    regNumber GetArgReg() const
    {
        return (regNumber)_lvArgReg;
    }

    void SetArgReg(regNumber reg)
    {
        _lvArgReg = (regNumberSmall)reg;
        assert(_lvArgReg == reg);
    }

#if FEATURE_MULTIREG_ARGS

    regNumber GetOtherArgReg() const
    {
        return (regNumber)_lvOtherArgReg;
    }

    void SetOtherArgReg(regNumber reg)
    {
        _lvOtherArgReg = (regNumberSmall)reg;
        assert(_lvOtherArgReg == reg);
    }
#endif // FEATURE_MULTIREG_ARGS

#ifdef FEATURE_SIMD
    // Is this is a SIMD struct?
    bool lvIsSIMDType() const
    {
        return lvSIMDType;
    }

    // Is this is a SIMD struct which is used for SIMD intrinsic?
    bool lvIsUsedInSIMDIntrinsic() const
    {
        return lvUsedInSIMDIntrinsic;
    }
#else
    // If feature_simd not enabled, return false
    bool lvIsSIMDType() const
    {
        return false;
    }
    bool lvIsUsedInSIMDIntrinsic() const
    {
        return false;
    }
#endif

    /////////////////////

    regNumber GetArgInitReg() const
    {
        return (regNumber)_lvArgInitReg;
    }

    void SetArgInitReg(regNumber reg)
    {
        _lvArgInitReg = (regNumberSmall)reg;
        assert(_lvArgInitReg == reg);
    }

    /////////////////////

    bool lvIsRegCandidate() const
    {
        return lvLRACandidate != 0;
    }

    bool lvIsInReg() const
    {
        return lvIsRegCandidate() && (GetRegNum() != REG_STK);
    }

    regMaskTP lvRegMask() const
    {
        regMaskTP regMask = RBM_NONE;
        if (varTypeUsesFloatReg(TypeGet()))
        {
            if (GetRegNum() != REG_STK)
            {
                regMask = genRegMaskFloat(GetRegNum(), TypeGet());
            }
        }
        else
        {
            if (GetRegNum() != REG_STK)
            {
                regMask = genRegMask(GetRegNum());
            }
        }
        return regMask;
    }

    unsigned short lvVarIndex; // variable tracking index

private:
    unsigned short m_lvRefCnt; // unweighted (real) reference count.  For implicit by reference
                               // parameters, this gets hijacked from fgResetImplicitByRefRefCount
                               // through fgMarkDemotedImplicitByRefArgs, to provide a static
                               // appearance count (computed during address-exposed analysis)
                               // that fgMakeOutgoingStructArgCopy consults during global morph
                               // to determine if eliding its copy is legal.

    weight_t m_lvRefCntWtd; // weighted reference count

public:
    unsigned short lvRefCnt(RefCountState state = RCS_NORMAL) const;
    void incLvRefCnt(unsigned short delta, RefCountState state = RCS_NORMAL);
    void setLvRefCnt(unsigned short newValue, RefCountState state = RCS_NORMAL);

    weight_t lvRefCntWtd(RefCountState state = RCS_NORMAL) const;
    void incLvRefCntWtd(weight_t delta, RefCountState state = RCS_NORMAL);
    void setLvRefCntWtd(weight_t newValue, RefCountState state = RCS_NORMAL);

private:
    int lvStkOffs; // stack offset of home in bytes.

public:
    int GetStackOffset() const
    {
        return lvStkOffs;
    }

    void SetStackOffset(int offset)
    {
        lvStkOffs = offset;
    }

    unsigned lvExactSize; // (exact) size of the type in bytes

    // Is this a promoted struct?
    // This method returns true only for structs (including SIMD structs), not for
    // locals that are split on a 32-bit target.
    // It is only necessary to use this:
    //   1) if only structs are wanted, and
    //   2) if Lowering has already been done.
    // Otherwise lvPromoted is valid.
    bool lvPromotedStruct()
    {
#if !defined(TARGET_64BIT)
        return (lvPromoted && !varTypeIsLong(lvType));
#else  // defined(TARGET_64BIT)
        return lvPromoted;
#endif // defined(TARGET_64BIT)
    }

    unsigned lvSize() const;

    size_t lvArgStackSize() const;

    unsigned lvSlotNum; // original slot # (if remapped)

    typeInfo lvVerTypeInfo; // type info needed for verification

    // class handle for the local or null if not known or not a class,
    // for a struct handle use `GetStructHnd()`.
    CORINFO_CLASS_HANDLE lvClassHnd;

    // Get class handle for a struct local or implicitByRef struct local.
    CORINFO_CLASS_HANDLE GetStructHnd() const
    {
#ifdef FEATURE_SIMD
        if (lvSIMDType && (m_layout == nullptr))
        {
            return NO_CLASS_HANDLE;
        }
#endif
        assert(m_layout != nullptr);
#if defined(TARGET_AMD64) || defined(TARGET_ARM64)
        assert(varTypeIsStruct(TypeGet()) || (lvIsImplicitByRef && (TypeGet() == TYP_BYREF)));
#else
        assert(varTypeIsStruct(TypeGet()));
#endif
        CORINFO_CLASS_HANDLE structHnd = m_layout->GetClassHandle();
        assert(structHnd != NO_CLASS_HANDLE);
        return structHnd;
    }

    CORINFO_FIELD_HANDLE lvFieldHnd; // field handle for promoted struct fields

private:
    ClassLayout* m_layout; // layout info for structs

public:
    BlockSet   lvRefBlks;          // Set of blocks that contain refs
    Statement* lvDefStmt;          // Pointer to the statement with the single definition
    void       lvaDisqualifyVar(); // Call to disqualify a local variable from use in optAddCopies

    var_types TypeGet() const
    {
        return (var_types)lvType;
    }
    bool lvStackAligned() const
    {
        assert(lvIsStructField);
        return ((lvFldOffset % TARGET_POINTER_SIZE) == 0);
    }
    bool lvNormalizeOnLoad() const
    {
        return varTypeIsSmall(TypeGet()) &&
               // lvIsStructField is treated the same as the aliased local, see fgDoNormalizeOnStore.
               (lvIsParam || m_addrExposed || lvIsStructField);
    }

    bool lvNormalizeOnStore() const
    {
        return varTypeIsSmall(TypeGet()) &&
               // lvIsStructField is treated the same as the aliased local, see fgDoNormalizeOnStore.
               !(lvIsParam || m_addrExposed || lvIsStructField);
    }

    void incRefCnts(weight_t weight, Compiler* pComp, RefCountState state = RCS_NORMAL, bool propagate = true);

    var_types GetHfaType() const
    {
        if (GlobalJitOptions::compFeatureHfa)
        {
            assert(lvIsHfa());
            return HfaTypeFromElemKind(GetLvHfaElemKind());
        }
        else
        {
            return TYP_UNDEF;
        }
    }

    void SetHfaType(var_types type)
    {
        if (GlobalJitOptions::compFeatureHfa)
        {
            CorInfoHFAElemType elemKind = HfaElemKindFromType(type);
            SetLvHfaElemKind(elemKind);
            // Ensure we've allocated enough bits.
            assert(GetLvHfaElemKind() == elemKind);
        }
    }

    // Returns true if this variable contains GC pointers (including being a GC pointer itself).
    bool HasGCPtr() const
    {
        return varTypeIsGC(lvType) || ((lvType == TYP_STRUCT) && m_layout->HasGCPtr());
    }

    // Returns the layout of a struct variable.
    ClassLayout* GetLayout() const
    {
        assert(varTypeIsStruct(lvType));
        return m_layout;
    }

    // Sets the layout of a struct variable.
    void SetLayout(ClassLayout* layout)
    {
        assert(varTypeIsStruct(lvType));
        assert((m_layout == nullptr) || ClassLayout::AreCompatible(m_layout, layout));
        m_layout = layout;
    }

    SsaDefArray<LclSsaVarDsc> lvPerSsaData;

    // Returns the address of the per-Ssa data for the given ssaNum (which is required
    // not to be the SsaConfig::RESERVED_SSA_NUM, which indicates that the variable is
    // not an SSA variable).
    LclSsaVarDsc* GetPerSsaData(unsigned ssaNum)
    {
        return lvPerSsaData.GetSsaDef(ssaNum);
    }

    var_types GetRegisterType(const GenTreeLclVarCommon* tree) const;

    var_types GetRegisterType() const;

    var_types GetActualRegisterType() const;

    bool IsEnregisterableType() const
    {
        return GetRegisterType() != TYP_UNDEF;
    }

    bool IsEnregisterableLcl() const
    {
        if (lvDoNotEnregister)
        {
            return false;
        }
        return IsEnregisterableType();
    }

    //-----------------------------------------------------------------------------
    //  IsAlwaysAliveInMemory: Determines if this variable's value is always
    //     up-to-date on stack. This is possible if this is an EH-var or
    //     we decided to spill after single-def.
    //
    bool IsAlwaysAliveInMemory() const
    {
        return lvLiveInOutOfHndlr || lvSpillAtSingleDef;
    }

    bool CanBeReplacedWithItsField(Compiler* comp) const;

#ifdef DEBUG
public:
    const char* lvReason;

    void PrintVarReg() const
    {
        printf("%s", getRegName(GetRegNum()));
    }
#endif // DEBUG

}; // class LclVarDsc

enum class SymbolicIntegerValue : int32_t
{
    LongMin,
    IntMin,
    ShortMin,
    ByteMin,
    Zero,
    One,
    ByteMax,
    UByteMax,
    ShortMax,
    UShortMax,
    IntMax,
    UIntMax,
    LongMax,
};

inline constexpr bool operator>(SymbolicIntegerValue left, SymbolicIntegerValue right)
{
    return static_cast<int32_t>(left) > static_cast<int32_t>(right);
}

inline constexpr bool operator>=(SymbolicIntegerValue left, SymbolicIntegerValue right)
{
    return static_cast<int32_t>(left) >= static_cast<int32_t>(right);
}

inline constexpr bool operator<(SymbolicIntegerValue left, SymbolicIntegerValue right)
{
    return static_cast<int32_t>(left) < static_cast<int32_t>(right);
}

inline constexpr bool operator<=(SymbolicIntegerValue left, SymbolicIntegerValue right)
{
    return static_cast<int32_t>(left) <= static_cast<int32_t>(right);
}

// Represents an integral range useful for reasoning about integral casts.
// It uses a symbolic representation for lower and upper bounds so
// that it can efficiently handle integers of all sizes on all hosts.
//
// Note that the ranges represented by this class are **always** in the
// "signed" domain. This is so that if we know the range a node produces, it
// can be trivially used to determine if a cast above the node does or does not
// overflow, which requires that the interpretation of integers be the same both
// for the "input" and "output". We choose signed interpretation here because it
// produces nice continuous ranges and because IR uses sign-extension for constants.
//
// Some examples of how ranges are computed for casts:
// 1. CAST_OVF(ubyte <- uint): does not overflow for [0..UBYTE_MAX], produces the
//    same range - all casts that do not change the representation, i. e. have the same
//    "actual" input and output type, have the same "input" and "output" range.
// 2. CAST_OVF(ulong <- uint): never oveflows => the "input" range is [INT_MIN..INT_MAX]
//    (aka all possible 32 bit integers). Produces [0..UINT_MAX] (aka all possible 32
//    bit integers zero-extended to 64 bits).
// 3. CAST_OVF(int <- uint): overflows for inputs larger than INT_MAX <=> less than 0
//    when interpreting as signed => the "input" range is [0..INT_MAX], the same range
//    being the produced one as the node does not change the width of the integer.
//
class IntegralRange
{
private:
    SymbolicIntegerValue m_lowerBound;
    SymbolicIntegerValue m_upperBound;

public:
    IntegralRange() = default;

    IntegralRange(SymbolicIntegerValue lowerBound, SymbolicIntegerValue upperBound)
        : m_lowerBound(lowerBound), m_upperBound(upperBound)
    {
        assert(lowerBound <= upperBound);
    }

    bool Contains(int64_t value) const;

    bool Contains(IntegralRange other) const
    {
        return (m_lowerBound <= other.m_lowerBound) && (other.m_upperBound <= m_upperBound);
    }

    bool IsPositive()
    {
        return m_lowerBound >= SymbolicIntegerValue::Zero;
    }

    bool Equals(IntegralRange other) const
    {
        return (m_lowerBound == other.m_lowerBound) && (m_upperBound == other.m_upperBound);
    }

    static int64_t SymbolicToRealValue(SymbolicIntegerValue value);
    static SymbolicIntegerValue LowerBoundForType(var_types type);
    static SymbolicIntegerValue UpperBoundForType(var_types type);

    static IntegralRange ForType(var_types type)
    {
        return {LowerBoundForType(type), UpperBoundForType(type)};
    }

    static IntegralRange ForNode(GenTree* node, Compiler* compiler);
    static IntegralRange ForCastInput(GenTreeCast* cast);
    static IntegralRange ForCastOutput(GenTreeCast* cast);

#ifdef DEBUG
    static void Print(IntegralRange range);
#endif // DEBUG
};

/*
XXXXXXXXXXXXXXXXXXXXXXXXXXXXXXXXXXXXXXXXXXXXXXXXXXXXXXXXXXXXXXXXXXXXXXXXXXXXXXX
XXXXXXXXXXXXXXXXXXXXXXXXXXXXXXXXXXXXXXXXXXXXXXXXXXXXXXXXXXXXXXXXXXXXXXXXXXXXXXX
XX                                                                           XX
XX                           TempsInfo                                       XX
XX                                                                           XX
XX  The temporary lclVars allocated by the compiler for code generation      XX
XX                                                                           XX
XXXXXXXXXXXXXXXXXXXXXXXXXXXXXXXXXXXXXXXXXXXXXXXXXXXXXXXXXXXXXXXXXXXXXXXXXXXXXXX
XXXXXXXXXXXXXXXXXXXXXXXXXXXXXXXXXXXXXXXXXXXXXXXXXXXXXXXXXXXXXXXXXXXXXXXXXXXXXXX
*/

/*****************************************************************************
 *
 *  The following keeps track of temporaries allocated in the stack frame
 *  during code-generation (after register allocation). These spill-temps are
 *  only used if we run out of registers while evaluating a tree.
 *
 *  These are different from the more common temps allocated by lvaGrabTemp().
 */

class TempDsc
{
public:
    TempDsc* tdNext;

private:
    int tdOffs;
#ifdef DEBUG
    static const int BAD_TEMP_OFFSET = 0xDDDDDDDD; // used as a sentinel "bad value" for tdOffs in DEBUG
#endif                                             // DEBUG

    int       tdNum;
    BYTE      tdSize;
    var_types tdType;

public:
    TempDsc(int _tdNum, unsigned _tdSize, var_types _tdType) : tdNum(_tdNum), tdSize((BYTE)_tdSize), tdType(_tdType)
    {
#ifdef DEBUG
        // temps must have a negative number (so they have a different number from all local variables)
        assert(tdNum < 0);
        tdOffs = BAD_TEMP_OFFSET;
#endif // DEBUG
        if (tdNum != _tdNum)
        {
            IMPL_LIMITATION("too many spill temps");
        }
    }

#ifdef DEBUG
    bool tdLegalOffset() const
    {
        return tdOffs != BAD_TEMP_OFFSET;
    }
#endif // DEBUG

    int tdTempOffs() const
    {
        assert(tdLegalOffset());
        return tdOffs;
    }
    void tdSetTempOffs(int offs)
    {
        tdOffs = offs;
        assert(tdLegalOffset());
    }
    void tdAdjustTempOffs(int offs)
    {
        tdOffs += offs;
        assert(tdLegalOffset());
    }

    int tdTempNum() const
    {
        assert(tdNum < 0);
        return tdNum;
    }
    unsigned tdTempSize() const
    {
        return tdSize;
    }
    var_types tdTempType() const
    {
        return tdType;
    }
};

// interface to hide linearscan implementation from rest of compiler
class LinearScanInterface
{
public:
    virtual void doLinearScan()                                = 0;
    virtual void recordVarLocationsAtStartOfBB(BasicBlock* bb) = 0;
    virtual bool willEnregisterLocalVars() const               = 0;
#if TRACK_LSRA_STATS
    virtual void dumpLsraStatsCsv(FILE* file)     = 0;
    virtual void dumpLsraStatsSummary(FILE* file) = 0;
#endif // TRACK_LSRA_STATS
};

LinearScanInterface* getLinearScanAllocator(Compiler* comp);

// Information about arrays: their element type and size, and the offset of the first element.
// We label GT_IND's that are array indices with GTF_IND_ARR_INDEX, and, for such nodes,
// associate an array info via the map retrieved by GetArrayInfoMap().  This information is used,
// for example, in value numbering of array index expressions.
struct ArrayInfo
{
    var_types            m_elemType;
    CORINFO_CLASS_HANDLE m_elemStructType;
    unsigned             m_elemSize;
    unsigned             m_elemOffset;

    ArrayInfo() : m_elemType(TYP_UNDEF), m_elemStructType(nullptr), m_elemSize(0), m_elemOffset(0)
    {
    }

    ArrayInfo(var_types elemType, unsigned elemSize, unsigned elemOffset, CORINFO_CLASS_HANDLE elemStructType)
        : m_elemType(elemType), m_elemStructType(elemStructType), m_elemSize(elemSize), m_elemOffset(elemOffset)
    {
    }
};

// This enumeration names the phases into which we divide compilation.  The phases should completely
// partition a compilation.
enum Phases
{
#define CompPhaseNameMacro(enum_nm, string_nm, short_nm, hasChildren, parent, measureIR) enum_nm,
#include "compphases.h"
    PHASE_NUMBER_OF
};

extern const char*   PhaseNames[];
extern const char*   PhaseEnums[];
extern const LPCWSTR PhaseShortNames[];

// Specify which checks should be run after each phase
//
enum class PhaseChecks
{
    CHECK_NONE,
    CHECK_ALL
};

// Specify compiler data that a phase might modify
enum class PhaseStatus : unsigned
{
    MODIFIED_NOTHING,
    MODIFIED_EVERYTHING
};

// The following enum provides a simple 1:1 mapping to CLR API's
enum API_ICorJitInfo_Names
{
#define DEF_CLR_API(name) API_##name,
#include "ICorJitInfo_API_names.h"
    API_COUNT
};

//---------------------------------------------------------------
// Compilation time.
//

// A "CompTimeInfo" is a structure for tracking the compilation time of one or more methods.
// We divide a compilation into a sequence of contiguous phases, and track the total (per-thread) cycles
// of the compilation, as well as the cycles for each phase.  We also track the number of bytecodes.
// If there is a failure in reading a timer at any point, the "CompTimeInfo" becomes invalid, as indicated
// by "m_timerFailure" being true.
// If FEATURE_JIT_METHOD_PERF is not set, we define a minimal form of this, enough to let other code compile.
struct CompTimeInfo
{
#ifdef FEATURE_JIT_METHOD_PERF
    // The string names of the phases.
    static const char* PhaseNames[];

    static bool PhaseHasChildren[];
    static int  PhaseParent[];
    static bool PhaseReportsIRSize[];

    unsigned         m_byteCodeBytes;
    unsigned __int64 m_totalCycles;
    unsigned __int64 m_invokesByPhase[PHASE_NUMBER_OF];
    unsigned __int64 m_cyclesByPhase[PHASE_NUMBER_OF];
#if MEASURE_CLRAPI_CALLS
    unsigned __int64 m_CLRinvokesByPhase[PHASE_NUMBER_OF];
    unsigned __int64 m_CLRcyclesByPhase[PHASE_NUMBER_OF];
#endif

    unsigned m_nodeCountAfterPhase[PHASE_NUMBER_OF];

    // For better documentation, we call EndPhase on
    // non-leaf phases.  We should also call EndPhase on the
    // last leaf subphase; obviously, the elapsed cycles between the EndPhase
    // for the last leaf subphase and the EndPhase for an ancestor should be very small.
    // We add all such "redundant end phase" intervals to this variable below; we print
    // it out in a report, so we can verify that it is, indeed, very small.  If it ever
    // isn't, this means that we're doing something significant between the end of the last
    // declared subphase and the end of its parent.
    unsigned __int64 m_parentPhaseEndSlop;
    bool             m_timerFailure;

#if MEASURE_CLRAPI_CALLS
    // The following measures the time spent inside each individual CLR API call.
    unsigned         m_allClrAPIcalls;
    unsigned         m_perClrAPIcalls[API_ICorJitInfo_Names::API_COUNT];
    unsigned __int64 m_allClrAPIcycles;
    unsigned __int64 m_perClrAPIcycles[API_ICorJitInfo_Names::API_COUNT];
    unsigned __int32 m_maxClrAPIcycles[API_ICorJitInfo_Names::API_COUNT];
#endif // MEASURE_CLRAPI_CALLS

    CompTimeInfo(unsigned byteCodeBytes);
#endif
};

#ifdef FEATURE_JIT_METHOD_PERF

#if MEASURE_CLRAPI_CALLS
struct WrapICorJitInfo;
#endif

// This class summarizes the JIT time information over the course of a run: the number of methods compiled,
// and the total and maximum timings.  (These are instances of the "CompTimeInfo" type described above).
// The operation of adding a single method's timing to the summary may be performed concurrently by several
// threads, so it is protected by a lock.
// This class is intended to be used as a singleton type, with only a single instance.
class CompTimeSummaryInfo
{
    // This lock protects the fields of all CompTimeSummaryInfo(s) (of which we expect there to be one).
    static CritSecObject s_compTimeSummaryLock;

    int          m_numMethods;
    int          m_totMethods;
    CompTimeInfo m_total;
    CompTimeInfo m_maximum;

    int          m_numFilteredMethods;
    CompTimeInfo m_filtered;

    // This can use what ever data you want to determine if the value to be added
    // belongs in the filtered section (it's always included in the unfiltered section)
    bool IncludedInFilteredData(CompTimeInfo& info);

public:
    // This is the unique CompTimeSummaryInfo object for this instance of the runtime.
    static CompTimeSummaryInfo s_compTimeSummary;

    CompTimeSummaryInfo()
        : m_numMethods(0), m_totMethods(0), m_total(0), m_maximum(0), m_numFilteredMethods(0), m_filtered(0)
    {
    }

    // Assumes that "info" is a completed CompTimeInfo for a compilation; adds it to the summary.
    // This is thread safe.
    void AddInfo(CompTimeInfo& info, bool includePhases);

    // Print the summary information to "f".
    // This is not thread-safe; assumed to be called by only one thread.
    void Print(FILE* f);
};

// A JitTimer encapsulates a CompTimeInfo for a single compilation. It also tracks the start of compilation,
// and when the current phase started.  This is intended to be part of a Compilation object.
//
class JitTimer
{
    unsigned __int64 m_start;         // Start of the compilation.
    unsigned __int64 m_curPhaseStart; // Start of the current phase.
#if MEASURE_CLRAPI_CALLS
    unsigned __int64 m_CLRcallStart;   // Start of the current CLR API call (if any).
    unsigned __int64 m_CLRcallInvokes; // CLR API invokes under current outer so far
    unsigned __int64 m_CLRcallCycles;  // CLR API  cycles under current outer so far.
    int              m_CLRcallAPInum;  // The enum/index of the current CLR API call (or -1).
    static double    s_cyclesPerSec;   // Cached for speedier measurements
#endif
#ifdef DEBUG
    Phases m_lastPhase; // The last phase that was completed (or (Phases)-1 to start).
#endif
    CompTimeInfo m_info; // The CompTimeInfo for this compilation.

    static CritSecObject s_csvLock; // Lock to protect the time log file.
    static FILE*         s_csvFile; // The time log file handle.
    void PrintCsvMethodStats(Compiler* comp);

private:
    void* operator new(size_t);
    void* operator new[](size_t);
    void operator delete(void*);
    void operator delete[](void*);

public:
    // Initialized the timer instance
    JitTimer(unsigned byteCodeSize);

    static JitTimer* Create(Compiler* comp, unsigned byteCodeSize)
    {
        return ::new (comp, CMK_Unknown) JitTimer(byteCodeSize);
    }

    static void PrintCsvHeader();

    // Ends the current phase (argument is for a redundant check).
    void EndPhase(Compiler* compiler, Phases phase);

#if MEASURE_CLRAPI_CALLS
    // Start and end a timed CLR API call.
    void CLRApiCallEnter(unsigned apix);
    void CLRApiCallLeave(unsigned apix);
#endif // MEASURE_CLRAPI_CALLS

    // Completes the timing of the current method, which is assumed to have "byteCodeBytes" bytes of bytecode,
    // and adds it to "sum".
    void Terminate(Compiler* comp, CompTimeSummaryInfo& sum, bool includePhases);

    // Attempts to query the cycle counter of the current thread.  If successful, returns "true" and sets
    // *cycles to the cycle counter value.  Otherwise, returns false and sets the "m_timerFailure" flag of
    // "m_info" to true.
    bool GetThreadCycles(unsigned __int64* cycles)
    {
        bool res = CycleTimer::GetThreadCyclesS(cycles);
        if (!res)
        {
            m_info.m_timerFailure = true;
        }
        return res;
    }

    static void Shutdown();
};
#endif // FEATURE_JIT_METHOD_PERF

//------------------- Function/Funclet info -------------------------------
enum FuncKind : BYTE
{
    FUNC_ROOT,    // The main/root function (always id==0)
    FUNC_HANDLER, // a funclet associated with an EH handler (finally, fault, catch, filter handler)
    FUNC_FILTER,  // a funclet associated with an EH filter
    FUNC_COUNT
};

class emitLocation;

struct FuncInfoDsc
{
    FuncKind       funKind;
    BYTE           funFlags;   // Currently unused, just here for padding
    unsigned short funEHIndex; // index, into the ebd table, of innermost EH clause corresponding to this
                               // funclet. It is only valid if funKind field indicates this is a
                               // EH-related funclet: FUNC_HANDLER or FUNC_FILTER

#if defined(TARGET_AMD64)

    // TODO-AMD64-Throughput: make the AMD64 info more like the ARM info to avoid having this large static array.
    emitLocation* startLoc;
    emitLocation* endLoc;
    emitLocation* coldStartLoc; // locations for the cold section, if there is one.
    emitLocation* coldEndLoc;
    UNWIND_INFO   unwindHeader;
    // Maximum of 255 UNWIND_CODE 'nodes' and then the unwind header. If there are an odd
    // number of codes, the VM or Zapper will 4-byte align the whole thing.
    BYTE     unwindCodes[offsetof(UNWIND_INFO, UnwindCode) + (0xFF * sizeof(UNWIND_CODE))];
    unsigned unwindCodeSlot;

#elif defined(TARGET_X86)

    emitLocation* startLoc;
    emitLocation* endLoc;
    emitLocation* coldStartLoc; // locations for the cold section, if there is one.
    emitLocation* coldEndLoc;

#elif defined(TARGET_ARMARCH)

    UnwindInfo  uwi;     // Unwind information for this function/funclet's hot  section
    UnwindInfo* uwiCold; // Unwind information for this function/funclet's cold section
                         //   Note: we only have a pointer here instead of the actual object,
                         //   to save memory in the JIT case (compared to the NGEN case),
                         //   where we don't have any cold section.
                         //   Note 2: we currently don't support hot/cold splitting in functions
                         //   with EH, so uwiCold will be NULL for all funclets.

    emitLocation* startLoc;
    emitLocation* endLoc;
    emitLocation* coldStartLoc; // locations for the cold section, if there is one.
    emitLocation* coldEndLoc;

#endif // TARGET_ARMARCH

#if defined(FEATURE_CFI_SUPPORT)
    jitstd::vector<CFI_CODE>* cfiCodes;
#endif // FEATURE_CFI_SUPPORT

    // Eventually we may want to move rsModifiedRegsMask, lvaOutgoingArgSize, and anything else
    // that isn't shared between the main function body and funclets.
};

struct fgArgTabEntry
{
    GenTreeCall::Use* use;     // Points to the argument's GenTreeCall::Use in gtCallArgs or gtCallThisArg.
    GenTreeCall::Use* lateUse; // Points to the argument's GenTreeCall::Use in gtCallLateArgs, if any.

    // Get the node that coresponds to this argument entry.
    // This is the "real" node and not a placeholder or setup node.
    GenTree* GetNode() const
    {
        return lateUse == nullptr ? use->GetNode() : lateUse->GetNode();
    }

    unsigned argNum; // The original argument number, also specifies the required argument evaluation order from the IL

private:
    regNumberSmall regNums[MAX_ARG_REG_COUNT]; // The registers to use when passing this argument, set to REG_STK for
                                               // arguments passed on the stack
public:
    unsigned numRegs; // Count of number of registers that this argument uses.
                      // Note that on ARM, if we have a double hfa, this reflects the number
                      // of DOUBLE registers.

#if defined(UNIX_AMD64_ABI)
    // Unix amd64 will split floating point types and integer types in structs
    // between floating point and general purpose registers. Keep track of that
    // information so we do not need to recompute it later.
    unsigned structIntRegs;
    unsigned structFloatRegs;
#endif // UNIX_AMD64_ABI

#if defined(DEBUG_ARG_SLOTS)
    // These fields were used to calculate stack size in stack slots for arguments
    // but now they are replaced by precise `m_byteOffset/m_byteSize` because of
    // arm64 apple abi requirements.

    // A slot is a pointer sized region in the OutArg area.
    unsigned slotNum;  // When an argument is passed in the OutArg area this is the slot number in the OutArg area
    unsigned numSlots; // Count of number of slots that this argument uses
#endif                 // DEBUG_ARG_SLOTS

    // Return number of stack slots that this argument is taking.
    // TODO-Cleanup: this function does not align with arm64 apple model,
    // delete it. In most cases we just want to know if we it is using stack or not
    // but in some cases we are checking if it is a multireg arg, like:
    // `numRegs + GetStackSlotsNumber() > 1` that is harder to replace.
    //
    unsigned GetStackSlotsNumber() const
    {
        return roundUp(GetStackByteSize(), TARGET_POINTER_SIZE) / TARGET_POINTER_SIZE;
    }

private:
    unsigned _lateArgInx; // index into gtCallLateArgs list; UINT_MAX if this is not a late arg.
public:
    unsigned tmpNum; // the LclVar number if we had to force evaluation of this arg

    var_types argType; // The type used to pass this argument. This is generally the original argument type, but when a
                       // struct is passed as a scalar type, this is that type.
                       // Note that if a struct is passed by reference, this will still be the struct type.

    bool needTmp : 1;      // True when we force this argument's evaluation into a temp LclVar
    bool needPlace : 1;    // True when we must replace this argument with a placeholder node
    bool isTmp : 1;        // True when we setup a temp LclVar for this argument due to size issues with the struct
    bool processed : 1;    // True when we have decided the evaluation order for this argument in the gtCallLateArgs
    bool isBackFilled : 1; // True when the argument fills a register slot skipped due to alignment requirements of
                           // previous arguments.
    NonStandardArgKind nonStandardArgKind : 4; // The non-standard arg kind. Non-standard args are args that are forced
                                               // to be in certain registers or on the stack, regardless of where they
                                               // appear in the arg list.
    bool isStruct : 1;                         // True if this is a struct arg
    bool _isVararg : 1;                        // True if the argument is in a vararg context.
    bool passedByRef : 1;                      // True iff the argument is passed by reference.
#if FEATURE_ARG_SPLIT
    bool _isSplit : 1; // True when this argument is split between the registers and OutArg area
#endif                 // FEATURE_ARG_SPLIT
#ifdef FEATURE_HFA_FIELDS_PRESENT
    CorInfoHFAElemType _hfaElemKind : 3; // What kind of an HFA this is (CORINFO_HFA_ELEM_NONE if it is not an HFA).
#endif
    CorInfoHFAElemType GetHfaElemKind() const
    {
#ifdef FEATURE_HFA_FIELDS_PRESENT
        return _hfaElemKind;
#else
        NOWAY_MSG("GetHfaElemKind");
        return CORINFO_HFA_ELEM_NONE;
#endif
    }

    void SetHfaElemKind(CorInfoHFAElemType elemKind)
    {
#ifdef FEATURE_HFA_FIELDS_PRESENT
        _hfaElemKind = elemKind;
#else
        NOWAY_MSG("SetHfaElemKind");
#endif
    }

    bool isNonStandard() const
    {
        return nonStandardArgKind != NonStandardArgKind::None;
    }

    // Returns true if the IR node for this non-standarg arg is added by fgInitArgInfo.
    // In this case, it must be removed by GenTreeCall::ResetArgInfo.
    bool isNonStandardArgAddedLate() const
    {
        switch (static_cast<NonStandardArgKind>(nonStandardArgKind))
        {
            case NonStandardArgKind::None:
            case NonStandardArgKind::PInvokeFrame:
            case NonStandardArgKind::ShiftLow:
            case NonStandardArgKind::ShiftHigh:
            case NonStandardArgKind::FixedRetBuffer:
                return false;
            case NonStandardArgKind::WrapperDelegateCell:
            case NonStandardArgKind::VirtualStubCell:
            case NonStandardArgKind::PInvokeCookie:
            case NonStandardArgKind::PInvokeTarget:
            case NonStandardArgKind::R2RIndirectionCell:
                return true;
            default:
                unreached();
        }
    }

    bool isLateArg() const
    {
        bool isLate = (_lateArgInx != UINT_MAX);
        return isLate;
    }

    unsigned GetLateArgInx() const
    {
        assert(isLateArg());
        return _lateArgInx;
    }
    void SetLateArgInx(unsigned inx)
    {
        _lateArgInx = inx;
    }
    regNumber GetRegNum() const
    {
        return (regNumber)regNums[0];
    }

    regNumber GetOtherRegNum() const
    {
        return (regNumber)regNums[1];
    }

#if defined(UNIX_AMD64_ABI)
    SYSTEMV_AMD64_CORINFO_STRUCT_REG_PASSING_DESCRIPTOR structDesc;
#endif

    void setRegNum(unsigned int i, regNumber regNum)
    {
        assert(i < MAX_ARG_REG_COUNT);
        regNums[i] = (regNumberSmall)regNum;
    }
    regNumber GetRegNum(unsigned int i)
    {
        assert(i < MAX_ARG_REG_COUNT);
        return (regNumber)regNums[i];
    }

    bool IsSplit() const
    {
#if FEATURE_ARG_SPLIT
        return compFeatureArgSplit() && _isSplit;
#else // FEATURE_ARG_SPLIT
        return false;
#endif
    }
    void SetSplit(bool value)
    {
#if FEATURE_ARG_SPLIT
        _isSplit = value;
#endif
    }

    bool IsVararg() const
    {
        return compFeatureVarArg() && _isVararg;
    }
    void SetIsVararg(bool value)
    {
        if (compFeatureVarArg())
        {
            _isVararg = value;
        }
    }

    bool IsHfaArg() const
    {
        if (GlobalJitOptions::compFeatureHfa)
        {
            return IsHfa(GetHfaElemKind());
        }
        else
        {
            return false;
        }
    }

    bool IsHfaRegArg() const
    {
        if (GlobalJitOptions::compFeatureHfa)
        {
            return IsHfa(GetHfaElemKind()) && isPassedInRegisters();
        }
        else
        {
            return false;
        }
    }

    unsigned intRegCount() const
    {
#if defined(UNIX_AMD64_ABI)
        if (this->isStruct)
        {
            return this->structIntRegs;
        }
#endif // defined(UNIX_AMD64_ABI)

        if (!this->isPassedInFloatRegisters())
        {
            return this->numRegs;
        }

        return 0;
    }

    unsigned floatRegCount() const
    {
#if defined(UNIX_AMD64_ABI)
        if (this->isStruct)
        {
            return this->structFloatRegs;
        }
#endif // defined(UNIX_AMD64_ABI)

        if (this->isPassedInFloatRegisters())
        {
            return this->numRegs;
        }

        return 0;
    }

    // Get the number of bytes that this argument is occupying on the stack,
    // including padding up to the target pointer size for platforms
    // where a stack argument can't take less.
    unsigned GetStackByteSize() const
    {
        if (!IsSplit() && numRegs > 0)
        {
            return 0;
        }

        assert(!IsHfaArg() || !IsSplit());

        assert(GetByteSize() > TARGET_POINTER_SIZE * numRegs);
        const unsigned stackByteSize = GetByteSize() - TARGET_POINTER_SIZE * numRegs;
        return stackByteSize;
    }

    var_types GetHfaType() const
    {
        if (GlobalJitOptions::compFeatureHfa)
        {
            return HfaTypeFromElemKind(GetHfaElemKind());
        }
        else
        {
            return TYP_UNDEF;
        }
    }

    void SetHfaType(var_types type, unsigned hfaSlots)
    {
        if (GlobalJitOptions::compFeatureHfa)
        {
            if (type != TYP_UNDEF)
            {
                // We must already have set the passing mode.
                assert(numRegs != 0 || GetStackByteSize() != 0);
                // We originally set numRegs according to the size of the struct, but if the size of the
                // hfaType is not the same as the pointer size, we need to correct it.
                // Note that hfaSlots is the number of registers we will use. For ARM, that is twice
                // the number of "double registers".
                unsigned numHfaRegs = hfaSlots;
#ifdef TARGET_ARM
                if (type == TYP_DOUBLE)
                {
                    // Must be an even number of registers.
                    assert((numRegs & 1) == 0);
                    numHfaRegs = hfaSlots / 2;
                }
#endif // TARGET_ARM

                if (!IsHfaArg())
                {
                    // We haven't previously set this; do so now.
                    CorInfoHFAElemType elemKind = HfaElemKindFromType(type);
                    SetHfaElemKind(elemKind);
                    // Ensure we've allocated enough bits.
                    assert(GetHfaElemKind() == elemKind);
                    if (isPassedInRegisters())
                    {
                        numRegs = numHfaRegs;
                    }
                }
                else
                {
                    // We've already set this; ensure that it's consistent.
                    if (isPassedInRegisters())
                    {
                        assert(numRegs == numHfaRegs);
                    }
                    assert(type == HfaTypeFromElemKind(GetHfaElemKind()));
                }
            }
        }
    }

#ifdef TARGET_ARM
    void SetIsBackFilled(bool backFilled)
    {
        isBackFilled = backFilled;
    }

    bool IsBackFilled() const
    {
        return isBackFilled;
    }
#else  // !TARGET_ARM
    void SetIsBackFilled(bool backFilled)
    {
    }

    bool IsBackFilled() const
    {
        return false;
    }
#endif // !TARGET_ARM

    bool isPassedInRegisters() const
    {
        return !IsSplit() && (numRegs != 0);
    }

    bool isPassedInFloatRegisters() const
    {
#ifdef TARGET_X86
        return false;
#else
        return isValidFloatArgReg(GetRegNum());
#endif
    }

    // Can we replace the struct type of this node with a primitive type for argument passing?
    bool TryPassAsPrimitive() const
    {
        return !IsSplit() && ((numRegs == 1) || (m_byteSize <= TARGET_POINTER_SIZE));
    }

#if defined(DEBUG_ARG_SLOTS)
    // Returns the number of "slots" used, where for this purpose a
    // register counts as a slot.
    unsigned getSlotCount() const
    {
        if (isBackFilled)
        {
            assert(isPassedInRegisters());
            assert(numRegs == 1);
        }
        else if (GetRegNum() == REG_STK)
        {
            assert(!isPassedInRegisters());
            assert(numRegs == 0);
        }
        else
        {
            assert(numRegs > 0);
        }
        return numSlots + numRegs;
    }
#endif

#if defined(DEBUG_ARG_SLOTS)
    // Returns the size as a multiple of pointer-size.
    // For targets without HFAs, this is the same as getSlotCount().
    unsigned getSize() const
    {
        unsigned size = getSlotCount();
        if (GlobalJitOptions::compFeatureHfa)
        {
            if (IsHfaRegArg())
            {
#ifdef TARGET_ARM
                // We counted the number of regs, but if they are DOUBLE hfa regs we have to double the size.
                if (GetHfaType() == TYP_DOUBLE)
                {
                    assert(!IsSplit());
                    size <<= 1;
                }
#elif defined(TARGET_ARM64)
                // We counted the number of regs, but if they are FLOAT hfa regs we have to halve the size,
                // or if they are SIMD16 vector hfa regs we have to double the size.
                if (GetHfaType() == TYP_FLOAT)
                {
                    // Round up in case of odd HFA count.
                    size = (size + 1) >> 1;
                }
#ifdef FEATURE_SIMD
                else if (GetHfaType() == TYP_SIMD16)
                {
                    size <<= 1;
                }
#endif // FEATURE_SIMD
#endif // TARGET_ARM64
            }
        }
        return size;
    }

#endif // DEBUG_ARG_SLOTS

private:
    unsigned m_byteOffset;

    // byte size that this argument takes including the padding after.
    // For example, 1-byte arg on x64 with 8-byte alignment
    // will have `m_byteSize == 8`, the same arg on apple arm64 will have `m_byteSize == 1`.
    unsigned m_byteSize;

    unsigned m_byteAlignment; // usually 4 or 8 bytes (slots/registers).

public:
    void SetByteOffset(unsigned byteOffset)
    {
        DEBUG_ARG_SLOTS_ASSERT(byteOffset / TARGET_POINTER_SIZE == slotNum);
        m_byteOffset = byteOffset;
    }

    unsigned GetByteOffset() const
    {
        DEBUG_ARG_SLOTS_ASSERT(m_byteOffset / TARGET_POINTER_SIZE == slotNum);
        return m_byteOffset;
    }

    void SetByteSize(unsigned byteSize, bool isStruct, bool isFloatHfa)
    {

        unsigned roundedByteSize;
        if (compMacOsArm64Abi())
        {
            // Only struct types need extension or rounding to pointer size, but HFA<float> does not.
            if (isStruct && !isFloatHfa)
            {
                roundedByteSize = roundUp(byteSize, TARGET_POINTER_SIZE);
            }
            else
            {
                roundedByteSize = byteSize;
            }
        }
        else
        {
            roundedByteSize = roundUp(byteSize, TARGET_POINTER_SIZE);
        }

#if !defined(TARGET_ARM)
        // Arm32 could have a struct with 8 byte alignment
        // which rounded size % 8 is not 0.
        assert(m_byteAlignment != 0);
        assert(roundedByteSize % m_byteAlignment == 0);
#endif // TARGET_ARM

#if defined(DEBUG_ARG_SLOTS)
        if (!compMacOsArm64Abi() && !isStruct)
        {
            assert(roundedByteSize == getSlotCount() * TARGET_POINTER_SIZE);
        }
#endif
        m_byteSize = roundedByteSize;
    }

    unsigned GetByteSize() const
    {
        return m_byteSize;
    }

    void SetByteAlignment(unsigned byteAlignment)
    {
        m_byteAlignment = byteAlignment;
    }

    unsigned GetByteAlignment() const
    {
        return m_byteAlignment;
    }

    // Set the register numbers for a multireg argument.
    // There's nothing to do on x64/Ux because the structDesc has already been used to set the
    // register numbers.
    void SetMultiRegNums()
    {
#if FEATURE_MULTIREG_ARGS && !defined(UNIX_AMD64_ABI)
        if (numRegs == 1)
        {
            return;
        }

        regNumber argReg = GetRegNum(0);
#ifdef TARGET_ARM
        unsigned int regSize = (GetHfaType() == TYP_DOUBLE) ? 2 : 1;
#else
        unsigned int regSize = 1;
#endif

        if (numRegs > MAX_ARG_REG_COUNT)
            NO_WAY("Multireg argument exceeds the maximum length");

        for (unsigned int regIndex = 1; regIndex < numRegs; regIndex++)
        {
            argReg = (regNumber)(argReg + regSize);
            setRegNum(regIndex, argReg);
        }
#endif // FEATURE_MULTIREG_ARGS && !defined(UNIX_AMD64_ABI)
    }

#ifdef DEBUG
    // Check that the value of 'isStruct' is consistent.
    // A struct arg must be one of the following:
    // - A node of struct type,
    // - A GT_FIELD_LIST, or
    // - A node of a scalar type, passed in a single register or slot
    //   (or two slots in the case of a struct pass on the stack as TYP_DOUBLE).
    //
    void checkIsStruct() const
    {
        GenTree* node = GetNode();
        if (isStruct)
        {
            if (!varTypeIsStruct(node) && !node->OperIs(GT_FIELD_LIST))
            {
                // This is the case where we are passing a struct as a primitive type.
                // On most targets, this is always a single register or slot.
                // However, on ARM this could be two slots if it is TYP_DOUBLE.
                bool isPassedAsPrimitiveType =
                    ((numRegs == 1) || ((numRegs == 0) && (GetByteSize() <= TARGET_POINTER_SIZE)));
#ifdef TARGET_ARM
                if (!isPassedAsPrimitiveType)
                {
                    if (node->TypeGet() == TYP_DOUBLE && numRegs == 0 && (numSlots == 2))
                    {
                        isPassedAsPrimitiveType = true;
                    }
                }
#endif // TARGET_ARM
                assert(isPassedAsPrimitiveType);
            }
        }
        else
        {
            assert(!varTypeIsStruct(node));
        }
    }

    void Dump() const;
#endif
};

//-------------------------------------------------------------------------
//
//  The class fgArgInfo is used to handle the arguments
//  when morphing a GT_CALL node.
//

class fgArgInfo
{
    Compiler*    compiler; // Back pointer to the compiler instance so that we can allocate memory
    GenTreeCall* callTree; // Back pointer to the GT_CALL node for this fgArgInfo
    unsigned     argCount; // Updatable arg count value
#if defined(DEBUG_ARG_SLOTS)
    unsigned nextSlotNum; // Updatable slot count value
#endif
    unsigned nextStackByteOffset;
    unsigned stkLevel; // Stack depth when we make this call (for x86)

#if defined(UNIX_X86_ABI)
    bool     alignmentDone; // Updateable flag, set to 'true' after we've done any required alignment.
    unsigned stkSizeBytes;  // Size of stack used by this call, in bytes. Calculated during fgMorphArgs().
    unsigned padStkAlign;   // Stack alignment in bytes required before arguments are pushed for this call.
                            // Computed dynamically during codegen, based on stkSizeBytes and the current
                            // stack level (genStackLevel) when the first stack adjustment is made for
                            // this call.
#endif

#if FEATURE_FIXED_OUT_ARGS
    unsigned outArgSize; // Size of the out arg area for the call, will be at least MIN_ARG_AREA_FOR_CALL
#endif

    unsigned        argTableSize; // size of argTable array (equal to the argCount when done with fgMorphArgs)
    bool            hasRegArgs;   // true if we have one or more register arguments
    bool            hasStackArgs; // true if we have one or more stack arguments
    bool            argsComplete; // marker for state
    bool            argsSorted;   // marker for state
    bool            needsTemps;   // one or more arguments must be copied to a temp by EvalArgsToTemps
    fgArgTabEntry** argTable;     // variable sized array of per argument descrption: (i.e. argTable[argTableSize])

private:
    void AddArg(fgArgTabEntry* curArgTabEntry);

public:
    fgArgInfo(Compiler* comp, GenTreeCall* call, unsigned argCount);
    fgArgInfo(GenTreeCall* newCall, GenTreeCall* oldCall);

    fgArgTabEntry* AddRegArg(unsigned          argNum,
                             GenTree*          node,
                             GenTreeCall::Use* use,
                             regNumber         regNum,
                             unsigned          numRegs,
                             unsigned          byteSize,
                             unsigned          byteAlignment,
                             bool              isStruct,
                             bool              isFloatHfa,
                             bool              isVararg = false);

#ifdef UNIX_AMD64_ABI
    fgArgTabEntry* AddRegArg(unsigned                                                         argNum,
                             GenTree*                                                         node,
                             GenTreeCall::Use*                                                use,
                             regNumber                                                        regNum,
                             unsigned                                                         numRegs,
                             unsigned                                                         byteSize,
                             unsigned                                                         byteAlignment,
                             const bool                                                       isStruct,
                             const bool                                                       isFloatHfa,
                             const bool                                                       isVararg,
                             const regNumber                                                  otherRegNum,
                             const unsigned                                                   structIntRegs,
                             const unsigned                                                   structFloatRegs,
                             const SYSTEMV_AMD64_CORINFO_STRUCT_REG_PASSING_DESCRIPTOR* const structDescPtr = nullptr);
#endif // UNIX_AMD64_ABI

    fgArgTabEntry* AddStkArg(unsigned          argNum,
                             GenTree*          node,
                             GenTreeCall::Use* use,
                             unsigned          numSlots,
                             unsigned          byteSize,
                             unsigned          byteAlignment,
                             bool              isStruct,
                             bool              isFloatHfa,
                             bool              isVararg = false);

    void RemorphReset();
    void UpdateRegArg(fgArgTabEntry* argEntry, GenTree* node, bool reMorphing);
    void UpdateStkArg(fgArgTabEntry* argEntry, GenTree* node, bool reMorphing);

    void SplitArg(unsigned argNum, unsigned numRegs, unsigned numSlots);

    void EvalToTmp(fgArgTabEntry* curArgTabEntry, unsigned tmpNum, GenTree* newNode);

    void ArgsComplete();

    void SortArgs();

    void EvalArgsToTemps();

    unsigned ArgCount() const
    {
        return argCount;
    }
    fgArgTabEntry** ArgTable() const
    {
        return argTable;
    }

#if defined(DEBUG_ARG_SLOTS)
    unsigned GetNextSlotNum() const
    {
        return nextSlotNum;
    }
#endif

    unsigned GetNextSlotByteOffset() const
    {
        return nextStackByteOffset;
    }

    bool HasRegArgs() const
    {
        return hasRegArgs;
    }
    bool NeedsTemps() const
    {
        return needsTemps;
    }
    bool HasStackArgs() const
    {
        return hasStackArgs;
    }
    bool AreArgsComplete() const
    {
        return argsComplete;
    }
#if FEATURE_FIXED_OUT_ARGS
    unsigned GetOutArgSize() const
    {
        return outArgSize;
    }
    void SetOutArgSize(unsigned newVal)
    {
        outArgSize = newVal;
    }
#endif // FEATURE_FIXED_OUT_ARGS

#if defined(UNIX_X86_ABI)
    void ComputeStackAlignment(unsigned curStackLevelInBytes)
    {
        padStkAlign = AlignmentPad(curStackLevelInBytes, STACK_ALIGN);
    }

    unsigned GetStkAlign() const
    {
        return padStkAlign;
    }

    void SetStkSizeBytes(unsigned newStkSizeBytes)
    {
        stkSizeBytes = newStkSizeBytes;
    }

    unsigned GetStkSizeBytes() const
    {
        return stkSizeBytes;
    }

    bool IsStkAlignmentDone() const
    {
        return alignmentDone;
    }

    void SetStkAlignmentDone()
    {
        alignmentDone = true;
    }
#endif // defined(UNIX_X86_ABI)

    // Get the fgArgTabEntry for the arg at position argNum.
    fgArgTabEntry* GetArgEntry(unsigned argNum, bool reMorphing = true) const
    {
        fgArgTabEntry* curArgTabEntry = nullptr;

        if (!reMorphing)
        {
            // The arg table has not yet been sorted.
            curArgTabEntry = argTable[argNum];
            assert(curArgTabEntry->argNum == argNum);
            return curArgTabEntry;
        }

        for (unsigned i = 0; i < argCount; i++)
        {
            curArgTabEntry = argTable[i];
            if (curArgTabEntry->argNum == argNum)
            {
                return curArgTabEntry;
            }
        }
        noway_assert(!"GetArgEntry: argNum not found");
        return nullptr;
    }
    void SetNeedsTemps()
    {
        needsTemps = true;
    }

    // Get the node for the arg at position argIndex.
    // Caller must ensure that this index is a valid arg index.
    GenTree* GetArgNode(unsigned argIndex) const
    {
        return GetArgEntry(argIndex)->GetNode();
    }

    void Dump(Compiler* compiler) const;
};

#ifdef DEBUG
// XXXXXXXXXXXXXXXXXXXXXXXXXXXXXXXXXXXXXXXXXXXXXXXXXXXXXXXXXXXXXXXXXXXXXXXXXXXXXX
// We have the ability to mark source expressions with "Test Labels."
// These drive assertions within the JIT, or internal JIT testing.  For example, we could label expressions
// that should be CSE defs, and other expressions that should uses of those defs, with a shared label.

enum TestLabel // This must be kept identical to System.Runtime.CompilerServices.JitTestLabel.TestLabel.
{
    TL_SsaName,
    TL_VN,        // Defines a "VN equivalence class".  (For full VN, including exceptions thrown).
    TL_VNNorm,    // Like above, but uses the non-exceptional value of the expression.
    TL_CSE_Def,   //  This must be identified in the JIT as a CSE def
    TL_CSE_Use,   //  This must be identified in the JIT as a CSE use
    TL_LoopHoist, // Expression must (or must not) be hoisted out of the loop.
};

struct TestLabelAndNum
{
    TestLabel m_tl;
    ssize_t   m_num;

    TestLabelAndNum() : m_tl(TestLabel(0)), m_num(0)
    {
    }
};

typedef JitHashTable<GenTree*, JitPtrKeyFuncs<GenTree>, TestLabelAndNum> NodeToTestDataMap;

// XXXXXXXXXXXXXXXXXXXXXXXXXXXXXXXXXXXXXXXXXXXXXXXXXXXXXXXXXXXXXXXXXXXXXXXXXXXXXX
#endif // DEBUG

//-------------------------------------------------------------------------
// LoopFlags: flags for the loop table.
//
enum LoopFlags : unsigned short
{
    LPFLG_EMPTY = 0,

    // LPFLG_UNUSED  = 0x0001,
    // LPFLG_UNUSED  = 0x0002,
    LPFLG_ITER = 0x0004, // loop of form: for (i = icon or lclVar; test_condition(); i++)
    // LPFLG_UNUSED    = 0x0008,

    LPFLG_CONTAINS_CALL = 0x0010, // If executing the loop body *may* execute a call
    LPFLG_VAR_INIT      = 0x0020, // iterator is initialized with a local var (var # found in lpVarInit)
    LPFLG_CONST_INIT    = 0x0040, // iterator is initialized with a constant (found in lpConstInit)
    LPFLG_SIMD_LIMIT    = 0x0080, // iterator is compared with vector element count (found in lpConstLimit)

    LPFLG_VAR_LIMIT    = 0x0100, // iterator is compared with a local var (var # found in lpVarLimit)
    LPFLG_CONST_LIMIT  = 0x0200, // iterator is compared with a constant (found in lpConstLimit)
    LPFLG_ARRLEN_LIMIT = 0x0400, // iterator is compared with a.len or a[i].len (found in lpArrLenLimit)
    LPFLG_HAS_PREHEAD  = 0x0800, // lpHead is known to be a preHead for this loop

    LPFLG_REMOVED     = 0x1000, // has been removed from the loop table (unrolled or optimized away)
    LPFLG_DONT_UNROLL = 0x2000, // do not unroll this loop
    LPFLG_ASGVARS_YES = 0x4000, // "lpAsgVars" has been computed
    LPFLG_ASGVARS_INC = 0x8000, // "lpAsgVars" is incomplete -- vars beyond those representable in an AllVarSet
                                // type are assigned to.
};

inline constexpr LoopFlags operator~(LoopFlags a)
{
    return (LoopFlags)(~(unsigned short)a);
}

inline constexpr LoopFlags operator|(LoopFlags a, LoopFlags b)
{
    return (LoopFlags)((unsigned short)a | (unsigned short)b);
}

inline constexpr LoopFlags operator&(LoopFlags a, LoopFlags b)
{
    return (LoopFlags)((unsigned short)a & (unsigned short)b);
}

inline LoopFlags& operator|=(LoopFlags& a, LoopFlags b)
{
    return a = (LoopFlags)((unsigned short)a | (unsigned short)b);
}

inline LoopFlags& operator&=(LoopFlags& a, LoopFlags b)
{
    return a = (LoopFlags)((unsigned short)a & (unsigned short)b);
}

//  The following holds information about instr offsets in terms of generated code.

enum class IPmappingDscKind
{
    Prolog,    // The mapping represents the start of a prolog.
    Epilog,    // The mapping represents the start of an epilog.
    NoMapping, // This does not map to any IL offset.
    Normal,    // The mapping maps to an IL offset.
};

struct IPmappingDsc
{
    emitLocation     ipmdNativeLoc; // the emitter location of the native code corresponding to the IL offset
    IPmappingDscKind ipmdKind;      // The kind of mapping
    ILLocation       ipmdLoc;       // The location for normal mappings
    bool             ipmdIsLabel;   // Can this code be a branch label?
};

struct PreciseIPMapping
{
    emitLocation nativeLoc;
    DebugInfo    debugInfo;
};

/*
XXXXXXXXXXXXXXXXXXXXXXXXXXXXXXXXXXXXXXXXXXXXXXXXXXXXXXXXXXXXXXXXXXXXXXXXXXXXXXX
XXXXXXXXXXXXXXXXXXXXXXXXXXXXXXXXXXXXXXXXXXXXXXXXXXXXXXXXXXXXXXXXXXXXXXXXXXXXXXX
XX                                                                           XX
XX   The big guy. The sections are currently organized as :                  XX
XX                                                                           XX
XX    o  GenTree and BasicBlock                                              XX
XX    o  LclVarsInfo                                                         XX
XX    o  Importer                                                            XX
XX    o  FlowGraph                                                           XX
XX    o  Optimizer                                                           XX
XX    o  RegAlloc                                                            XX
XX    o  EEInterface                                                         XX
XX    o  TempsInfo                                                           XX
XX    o  RegSet                                                              XX
XX    o  GCInfo                                                              XX
XX    o  Instruction                                                         XX
XX    o  ScopeInfo                                                           XX
XX    o  PrologScopeInfo                                                     XX
XX    o  CodeGenerator                                                       XX
XX    o  UnwindInfo                                                          XX
XX    o  Compiler                                                            XX
XX    o  typeInfo                                                            XX
XX                                                                           XX
XXXXXXXXXXXXXXXXXXXXXXXXXXXXXXXXXXXXXXXXXXXXXXXXXXXXXXXXXXXXXXXXXXXXXXXXXXXXXXX
XXXXXXXXXXXXXXXXXXXXXXXXXXXXXXXXXXXXXXXXXXXXXXXXXXXXXXXXXXXXXXXXXXXXXXXXXXXXXXX
*/

struct HWIntrinsicInfo;

class Compiler
{
    friend class emitter;
    friend class UnwindInfo;
    friend class UnwindFragmentInfo;
    friend class UnwindEpilogInfo;
    friend class JitTimer;
    friend class LinearScan;
    friend class fgArgInfo;
    friend class Rationalizer;
    friend class Phase;
    friend class Lowering;
    friend class CSE_DataFlow;
    friend class CSE_Heuristic;
    friend class CodeGenInterface;
    friend class CodeGen;
    friend class LclVarDsc;
    friend class TempDsc;
    friend class LIR;
    friend class ObjectAllocator;
    friend class LocalAddressVisitor;
    friend struct GenTree;
    friend class MorphInitBlockHelper;
    friend class MorphCopyBlockHelper;

#ifdef FEATURE_HW_INTRINSICS
    friend struct HWIntrinsicInfo;
#endif // FEATURE_HW_INTRINSICS

#ifndef TARGET_64BIT
    friend class DecomposeLongs;
#endif // !TARGET_64BIT

    /*
    XXXXXXXXXXXXXXXXXXXXXXXXXXXXXXXXXXXXXXXXXXXXXXXXXXXXXXXXXXXXXXXXXXXXXXXXXXXXXXX
    XXXXXXXXXXXXXXXXXXXXXXXXXXXXXXXXXXXXXXXXXXXXXXXXXXXXXXXXXXXXXXXXXXXXXXXXXXXXXXX
    XX                                                                           XX
    XX  Misc structs definitions                                                 XX
    XX                                                                           XX
    XXXXXXXXXXXXXXXXXXXXXXXXXXXXXXXXXXXXXXXXXXXXXXXXXXXXXXXXXXXXXXXXXXXXXXXXXXXXXXX
    XXXXXXXXXXXXXXXXXXXXXXXXXXXXXXXXXXXXXXXXXXXXXXXXXXXXXXXXXXXXXXXXXXXXXXXXXXXXXXX
    */

public:
    hashBvGlobalData hbvGlobalData; // Used by the hashBv bitvector package.

#ifdef DEBUG
    bool verbose;
    bool verboseTrees;
    bool shouldUseVerboseTrees();
    bool asciiTrees; // If true, dump trees using only ASCII characters
    bool shouldDumpASCIITrees();
    bool verboseSsa; // If true, produce especially verbose dump output in SSA construction.
    bool shouldUseVerboseSsa();
    bool treesBeforeAfterMorph; // If true, print trees before/after morphing (paired by an intra-compilation id:
    int  morphNum;              // This counts the the trees that have been morphed, allowing us to label each uniquely.
    bool doExtraSuperPmiQueries;
    void makeExtraStructQueries(CORINFO_CLASS_HANDLE structHandle, int level); // Make queries recursively 'level' deep.

    const char* VarNameToStr(VarName name)
    {
        return name;
    }

    DWORD expensiveDebugCheckLevel;
#endif

#if FEATURE_MULTIREG_RET
    GenTree* impAssignMultiRegTypeToVar(GenTree*             op,
                                        CORINFO_CLASS_HANDLE hClass DEBUGARG(CorInfoCallConvExtension callConv));
#endif // FEATURE_MULTIREG_RET

#ifdef TARGET_X86
    bool isTrivialPointerSizedStruct(CORINFO_CLASS_HANDLE clsHnd) const;
#endif // TARGET_X86

    //-------------------------------------------------------------------------
    // Functions to handle homogeneous floating-point aggregates (HFAs) in ARM/ARM64.
    // HFAs are one to four element structs where each element is the same
    // type, either all float or all double. We handle HVAs (one to four elements of
    // vector types) uniformly with HFAs. HFAs are treated specially
    // in the ARM/ARM64 Procedure Call Standards, specifically, they are passed in
    // floating-point registers instead of the general purpose registers.
    //

    bool IsHfa(CORINFO_CLASS_HANDLE hClass);
    bool IsHfa(GenTree* tree);

    var_types GetHfaType(GenTree* tree);
    unsigned GetHfaCount(GenTree* tree);

    var_types GetHfaType(CORINFO_CLASS_HANDLE hClass);
    unsigned GetHfaCount(CORINFO_CLASS_HANDLE hClass);

    bool IsMultiRegReturnedType(CORINFO_CLASS_HANDLE hClass, CorInfoCallConvExtension callConv);

    //-------------------------------------------------------------------------
    // The following is used for validating format of EH table
    //

    struct EHNodeDsc;
    typedef struct EHNodeDsc* pEHNodeDsc;

    EHNodeDsc* ehnTree; // root of the tree comprising the EHnodes.
    EHNodeDsc* ehnNext; // root of the tree comprising the EHnodes.

    struct EHNodeDsc
    {
        enum EHBlockType
        {
            TryNode,
            FilterNode,
            HandlerNode,
            FinallyNode,
            FaultNode
        };

        EHBlockType ehnBlockType;   // kind of EH block
        IL_OFFSET   ehnStartOffset; // IL offset of start of the EH block
        IL_OFFSET ehnEndOffset; // IL offset past end of the EH block. (TODO: looks like verInsertEhNode() sets this to
                                // the last IL offset, not "one past the last one", i.e., the range Start to End is
                                // inclusive).
        pEHNodeDsc ehnNext;     // next (non-nested) block in sequential order
        pEHNodeDsc ehnChild;    // leftmost nested block
        union {
            pEHNodeDsc ehnTryNode;     // for filters and handlers, the corresponding try node
            pEHNodeDsc ehnHandlerNode; // for a try node, the corresponding handler node
        };
        pEHNodeDsc ehnFilterNode; // if this is a try node and has a filter, otherwise 0
        pEHNodeDsc ehnEquivalent; // if blockType=tryNode, start offset and end offset is same,

        void ehnSetTryNodeType()
        {
            ehnBlockType = TryNode;
        }
        void ehnSetFilterNodeType()
        {
            ehnBlockType = FilterNode;
        }
        void ehnSetHandlerNodeType()
        {
            ehnBlockType = HandlerNode;
        }
        void ehnSetFinallyNodeType()
        {
            ehnBlockType = FinallyNode;
        }
        void ehnSetFaultNodeType()
        {
            ehnBlockType = FaultNode;
        }

        bool ehnIsTryBlock()
        {
            return ehnBlockType == TryNode;
        }
        bool ehnIsFilterBlock()
        {
            return ehnBlockType == FilterNode;
        }
        bool ehnIsHandlerBlock()
        {
            return ehnBlockType == HandlerNode;
        }
        bool ehnIsFinallyBlock()
        {
            return ehnBlockType == FinallyNode;
        }
        bool ehnIsFaultBlock()
        {
            return ehnBlockType == FaultNode;
        }

        // returns true if there is any overlap between the two nodes
        static bool ehnIsOverlap(pEHNodeDsc node1, pEHNodeDsc node2)
        {
            if (node1->ehnStartOffset < node2->ehnStartOffset)
            {
                return (node1->ehnEndOffset >= node2->ehnStartOffset);
            }
            else
            {
                return (node1->ehnStartOffset <= node2->ehnEndOffset);
            }
        }

        // fails with BADCODE if inner is not completely nested inside outer
        static bool ehnIsNested(pEHNodeDsc inner, pEHNodeDsc outer)
        {
            return ((inner->ehnStartOffset >= outer->ehnStartOffset) && (inner->ehnEndOffset <= outer->ehnEndOffset));
        }
    };

//-------------------------------------------------------------------------
// Exception handling functions
//

#if !defined(FEATURE_EH_FUNCLETS)

    bool ehNeedsShadowSPslots()
    {
        return (info.compXcptnsCount || opts.compDbgEnC);
    }

    // 0 for methods with no EH
    // 1 for methods with non-nested EH, or where only the try blocks are nested
    // 2 for a method with a catch within a catch
    // etc.
    unsigned ehMaxHndNestingCount;

#endif // !FEATURE_EH_FUNCLETS

    static bool jitIsBetween(unsigned value, unsigned start, unsigned end);
    static bool jitIsBetweenInclusive(unsigned value, unsigned start, unsigned end);

    bool bbInCatchHandlerILRange(BasicBlock* blk);
    bool bbInFilterILRange(BasicBlock* blk);
    bool bbInTryRegions(unsigned regionIndex, BasicBlock* blk);
    bool bbInExnFlowRegions(unsigned regionIndex, BasicBlock* blk);
    bool bbInHandlerRegions(unsigned regionIndex, BasicBlock* blk);
    bool bbInCatchHandlerRegions(BasicBlock* tryBlk, BasicBlock* hndBlk);
    unsigned short bbFindInnermostCommonTryRegion(BasicBlock* bbOne, BasicBlock* bbTwo);

    unsigned short bbFindInnermostTryRegionContainingHandlerRegion(unsigned handlerIndex);
    unsigned short bbFindInnermostHandlerRegionContainingTryRegion(unsigned tryIndex);

    // Returns true if "block" is the start of a try region.
    bool bbIsTryBeg(BasicBlock* block);

    // Returns true if "block" is the start of a handler or filter region.
    bool bbIsHandlerBeg(BasicBlock* block);

    // Returns true iff "block" is where control flows if an exception is raised in the
    // try region, and sets "*regionIndex" to the index of the try for the handler.
    // Differs from "IsHandlerBeg" in the case of filters, where this is true for the first
    // block of the filter, but not for the filter's handler.
    bool bbIsExFlowBlock(BasicBlock* block, unsigned* regionIndex);

    bool ehHasCallableHandlers();

    // Return the EH descriptor for the given region index.
    EHblkDsc* ehGetDsc(unsigned regionIndex);

    // Return the EH index given a region descriptor.
    unsigned ehGetIndex(EHblkDsc* ehDsc);

    // Return the EH descriptor index of the enclosing try, for the given region index.
    unsigned ehGetEnclosingTryIndex(unsigned regionIndex);

    // Return the EH descriptor index of the enclosing handler, for the given region index.
    unsigned ehGetEnclosingHndIndex(unsigned regionIndex);

    // Return the EH descriptor for the most nested 'try' region this BasicBlock is a member of (or nullptr if this
    // block is not in a 'try' region).
    EHblkDsc* ehGetBlockTryDsc(BasicBlock* block);

    // Return the EH descriptor for the most nested filter or handler region this BasicBlock is a member of (or nullptr
    // if this block is not in a filter or handler region).
    EHblkDsc* ehGetBlockHndDsc(BasicBlock* block);

    // Return the EH descriptor for the most nested region that may handle exceptions raised in this BasicBlock (or
    // nullptr if this block's exceptions propagate to caller).
    EHblkDsc* ehGetBlockExnFlowDsc(BasicBlock* block);

    EHblkDsc* ehIsBlockTryLast(BasicBlock* block);
    EHblkDsc* ehIsBlockHndLast(BasicBlock* block);
    bool ehIsBlockEHLast(BasicBlock* block);

    bool ehBlockHasExnFlowDsc(BasicBlock* block);

    // Return the region index of the most nested EH region this block is in.
    unsigned ehGetMostNestedRegionIndex(BasicBlock* block, bool* inTryRegion);

    // Find the true enclosing try index, ignoring 'mutual protect' try. Uses IL ranges to check.
    unsigned ehTrueEnclosingTryIndexIL(unsigned regionIndex);

    // Return the index of the most nested enclosing region for a particular EH region. Returns NO_ENCLOSING_INDEX
    // if there is no enclosing region. If the returned index is not NO_ENCLOSING_INDEX, then '*inTryRegion'
    // is set to 'true' if the enclosing region is a 'try', or 'false' if the enclosing region is a handler.
    // (It can never be a filter.)
    unsigned ehGetEnclosingRegionIndex(unsigned regionIndex, bool* inTryRegion);

    // A block has been deleted. Update the EH table appropriately.
    void ehUpdateForDeletedBlock(BasicBlock* block);

    // Determine whether a block can be deleted while preserving the EH normalization rules.
    bool ehCanDeleteEmptyBlock(BasicBlock* block);

    // Update the 'last' pointers in the EH table to reflect new or deleted blocks in an EH region.
    void ehUpdateLastBlocks(BasicBlock* oldLast, BasicBlock* newLast);

    // For a finally handler, find the region index that the BBJ_CALLFINALLY lives in that calls the handler,
    // or NO_ENCLOSING_INDEX if the BBJ_CALLFINALLY lives in the main function body. Normally, the index
    // is the same index as the handler (and the BBJ_CALLFINALLY lives in the 'try' region), but for AMD64 the
    // BBJ_CALLFINALLY lives in the enclosing try or handler region, whichever is more nested, or the main function
    // body. If the returned index is not NO_ENCLOSING_INDEX, then '*inTryRegion' is set to 'true' if the
    // BBJ_CALLFINALLY lives in the returned index's 'try' region, or 'false' if lives in the handler region. (It never
    // lives in a filter.)
    unsigned ehGetCallFinallyRegionIndex(unsigned finallyIndex, bool* inTryRegion);

    // Find the range of basic blocks in which all BBJ_CALLFINALLY will be found that target the 'finallyIndex' region's
    // handler. Set begBlk to the first block, and endBlk to the block after the last block of the range
    // (nullptr if the last block is the last block in the program).
    // Precondition: 'finallyIndex' is the EH region of a try/finally clause.
    void ehGetCallFinallyBlockRange(unsigned finallyIndex, BasicBlock** begBlk, BasicBlock** endBlk);

#ifdef DEBUG
    // Given a BBJ_CALLFINALLY block and the EH region index of the finally it is calling, return
    // 'true' if the BBJ_CALLFINALLY is in the correct EH region.
    bool ehCallFinallyInCorrectRegion(BasicBlock* blockCallFinally, unsigned finallyIndex);
#endif // DEBUG

#if defined(FEATURE_EH_FUNCLETS)
    // Do we need a PSPSym in the main function? For codegen purposes, we only need one
    // if there is a filter that protects a region with a nested EH clause (such as a
    // try/catch nested in the 'try' body of a try/filter/filter-handler). See
    // genFuncletProlog() for more details. However, the VM seems to use it for more
    // purposes, maybe including debugging. Until we are sure otherwise, always create
    // a PSPSym for functions with any EH.
    bool ehNeedsPSPSym() const
    {
#ifdef TARGET_X86
        return false;
#else  // TARGET_X86
        return compHndBBtabCount > 0;
#endif // TARGET_X86
    }

    bool     ehAnyFunclets();  // Are there any funclets in this function?
    unsigned ehFuncletCount(); // Return the count of funclets in the function

    unsigned bbThrowIndex(BasicBlock* blk); // Get the index to use as the cache key for sharing throw blocks

#else  // !FEATURE_EH_FUNCLETS

    bool ehAnyFunclets()
    {
        return false;
    }
    unsigned ehFuncletCount()
    {
        return 0;
    }

    unsigned bbThrowIndex(BasicBlock* blk)
    {
        return blk->bbTryIndex;
    } // Get the index to use as the cache key for sharing throw blocks
#endif // !FEATURE_EH_FUNCLETS

    // Returns a flowList representing the "EH predecessors" of "blk".  These are the normal predecessors of
    // "blk", plus one special case: if "blk" is the first block of a handler, considers the predecessor(s) of the first
    // first block of the corresponding try region to be "EH predecessors".  (If there is a single such predecessor,
    // for example, we want to consider that the immediate dominator of the catch clause start block, so it's
    // convenient to also consider it a predecessor.)
    flowList* BlockPredsWithEH(BasicBlock* blk);

    // This table is useful for memoization of the method above.
    typedef JitHashTable<BasicBlock*, JitPtrKeyFuncs<BasicBlock>, flowList*> BlockToFlowListMap;
    BlockToFlowListMap* m_blockToEHPreds;
    BlockToFlowListMap* GetBlockToEHPreds()
    {
        if (m_blockToEHPreds == nullptr)
        {
            m_blockToEHPreds = new (getAllocator()) BlockToFlowListMap(getAllocator());
        }
        return m_blockToEHPreds;
    }

    void* ehEmitCookie(BasicBlock* block);
    UNATIVE_OFFSET ehCodeOffset(BasicBlock* block);

    EHblkDsc* ehInitHndRange(BasicBlock* src, IL_OFFSET* hndBeg, IL_OFFSET* hndEnd, bool* inFilter);

    EHblkDsc* ehInitTryRange(BasicBlock* src, IL_OFFSET* tryBeg, IL_OFFSET* tryEnd);

    EHblkDsc* ehInitHndBlockRange(BasicBlock* blk, BasicBlock** hndBeg, BasicBlock** hndLast, bool* inFilter);

    EHblkDsc* ehInitTryBlockRange(BasicBlock* blk, BasicBlock** tryBeg, BasicBlock** tryLast);

    void fgSetTryBeg(EHblkDsc* handlerTab, BasicBlock* newTryBeg);

    void fgSetTryEnd(EHblkDsc* handlerTab, BasicBlock* newTryLast);

    void fgSetHndEnd(EHblkDsc* handlerTab, BasicBlock* newHndLast);

    void fgSkipRmvdBlocks(EHblkDsc* handlerTab);

    void fgAllocEHTable();

    void fgRemoveEHTableEntry(unsigned XTnum);

#if defined(FEATURE_EH_FUNCLETS)

    EHblkDsc* fgAddEHTableEntry(unsigned XTnum);

#endif // FEATURE_EH_FUNCLETS

#if !FEATURE_EH
    void fgRemoveEH();
#endif // !FEATURE_EH

    void fgSortEHTable();

    // Causes the EH table to obey some well-formedness conditions, by inserting
    // empty BB's when necessary:
    //   * No block is both the first block of a handler and the first block of a try.
    //   * No block is the first block of multiple 'try' regions.
    //   * No block is the last block of multiple EH regions.
    void fgNormalizeEH();
    bool fgNormalizeEHCase1();
    bool fgNormalizeEHCase2();
    bool fgNormalizeEHCase3();

    void fgCheckForLoopsInHandlers();

#ifdef DEBUG
    void dispIncomingEHClause(unsigned num, const CORINFO_EH_CLAUSE& clause);
    void dispOutgoingEHClause(unsigned num, const CORINFO_EH_CLAUSE& clause);
    void fgVerifyHandlerTab();
    void fgDispHandlerTab();
#endif // DEBUG

    bool fgNeedToSortEHTable;

    void verInitEHTree(unsigned numEHClauses);
    void verInsertEhNode(CORINFO_EH_CLAUSE* clause, EHblkDsc* handlerTab);
    void verInsertEhNodeInTree(EHNodeDsc** ppRoot, EHNodeDsc* node);
    void verInsertEhNodeParent(EHNodeDsc** ppRoot, EHNodeDsc* node);
    void verCheckNestingLevel(EHNodeDsc* initRoot);

    /*
    XXXXXXXXXXXXXXXXXXXXXXXXXXXXXXXXXXXXXXXXXXXXXXXXXXXXXXXXXXXXXXXXXXXXXXXXXXXXXXX
    XXXXXXXXXXXXXXXXXXXXXXXXXXXXXXXXXXXXXXXXXXXXXXXXXXXXXXXXXXXXXXXXXXXXXXXXXXXXXXX
    XX                                                                           XX
    XX                        GenTree and BasicBlock                             XX
    XX                                                                           XX
    XX  Functions to allocate and display the GenTrees and BasicBlocks           XX
    XX                                                                           XX
    XXXXXXXXXXXXXXXXXXXXXXXXXXXXXXXXXXXXXXXXXXXXXXXXXXXXXXXXXXXXXXXXXXXXXXXXXXXXXXX
    XXXXXXXXXXXXXXXXXXXXXXXXXXXXXXXXXXXXXXXXXXXXXXXXXXXXXXXXXXXXXXXXXXXXXXXXXXXXXXX
    */

    // Functions to create nodes
    Statement* gtNewStmt(GenTree* expr = nullptr);
    Statement* gtNewStmt(GenTree* expr, const DebugInfo& di);

    // For unary opers.
    GenTree* gtNewOperNode(genTreeOps oper, var_types type, GenTree* op1, bool doSimplifications = TRUE);

    // For binary opers.
    GenTree* gtNewOperNode(genTreeOps oper, var_types type, GenTree* op1, GenTree* op2);

    GenTreeQmark* gtNewQmarkNode(var_types type, GenTree* cond, GenTreeColon* colon);

    GenTree* gtNewLargeOperNode(genTreeOps oper,
                                var_types  type = TYP_I_IMPL,
                                GenTree*   op1  = nullptr,
                                GenTree*   op2  = nullptr);

    GenTreeIntCon* gtNewIconNode(ssize_t value, var_types type = TYP_INT);
    GenTreeIntCon* gtNewIconNode(unsigned fieldOffset, FieldSeqNode* fieldSeq);

    GenTree* gtNewPhysRegNode(regNumber reg, var_types type);

    GenTree* gtNewJmpTableNode();

    GenTree* gtNewIndOfIconHandleNode(var_types indType, size_t value, GenTreeFlags iconFlags, bool isInvariant);

    GenTree* gtNewIconHandleNode(size_t value, GenTreeFlags flags, FieldSeqNode* fields = nullptr);

    GenTreeFlags gtTokenToIconFlags(unsigned token);

    GenTree* gtNewIconEmbHndNode(void* value, void* pValue, GenTreeFlags flags, void* compileTimeHandle);

    GenTree* gtNewIconEmbScpHndNode(CORINFO_MODULE_HANDLE scpHnd);
    GenTree* gtNewIconEmbClsHndNode(CORINFO_CLASS_HANDLE clsHnd);
    GenTree* gtNewIconEmbMethHndNode(CORINFO_METHOD_HANDLE methHnd);
    GenTree* gtNewIconEmbFldHndNode(CORINFO_FIELD_HANDLE fldHnd);

    GenTree* gtNewStringLiteralNode(InfoAccessType iat, void* pValue);
    GenTreeIntCon* gtNewStringLiteralLength(GenTreeStrCon* node);

    GenTree* gtNewLconNode(__int64 value);

    GenTree* gtNewDconNode(double value, var_types type = TYP_DOUBLE);

    GenTree* gtNewSconNode(int CPX, CORINFO_MODULE_HANDLE scpHandle);

    GenTree* gtNewZeroConNode(var_types type);

    GenTree* gtNewOneConNode(var_types type);

    GenTreeLclVar* gtNewStoreLclVar(unsigned dstLclNum, GenTree* src);

#ifdef FEATURE_SIMD
    GenTree* gtNewSIMDVectorZero(var_types simdType, CorInfoType simdBaseJitType, unsigned simdSize);
#endif

    GenTree* gtNewBlkOpNode(GenTree* dst, GenTree* srcOrFillVal, bool isVolatile, bool isCopyBlock);

    GenTree* gtNewPutArgReg(var_types type, GenTree* arg, regNumber argReg);

    GenTree* gtNewBitCastNode(var_types type, GenTree* arg);

protected:
    void gtBlockOpInit(GenTree* result, GenTree* dst, GenTree* srcOrFillVal, bool isVolatile);

public:
    GenTreeObj* gtNewObjNode(CORINFO_CLASS_HANDLE structHnd, GenTree* addr);
    void gtSetObjGcInfo(GenTreeObj* objNode);
    GenTree* gtNewStructVal(CORINFO_CLASS_HANDLE structHnd, GenTree* addr);
    GenTree* gtNewBlockVal(GenTree* addr, unsigned size);

    GenTree* gtNewCpObjNode(GenTree* dst, GenTree* src, CORINFO_CLASS_HANDLE structHnd, bool isVolatile);

    GenTreeCall::Use* gtNewCallArgs(GenTree* node);
    GenTreeCall::Use* gtNewCallArgs(GenTree* node1, GenTree* node2);
    GenTreeCall::Use* gtNewCallArgs(GenTree* node1, GenTree* node2, GenTree* node3);
    GenTreeCall::Use* gtNewCallArgs(GenTree* node1, GenTree* node2, GenTree* node3, GenTree* node4);
    GenTreeCall::Use* gtPrependNewCallArg(GenTree* node, GenTreeCall::Use* args);
    GenTreeCall::Use* gtInsertNewCallArgAfter(GenTree* node, GenTreeCall::Use* after);

    GenTreeCall* gtNewCallNode(gtCallTypes           callType,
                               CORINFO_METHOD_HANDLE handle,
                               var_types             type,
                               GenTreeCall::Use*     args,
                               const DebugInfo&      di = DebugInfo());

    GenTreeCall* gtNewIndCallNode(GenTree*          addr,
                                  var_types         type,
                                  GenTreeCall::Use* args,
                                  const DebugInfo&  di = DebugInfo());

    GenTreeCall* gtNewHelperCallNode(unsigned helper, var_types type, GenTreeCall::Use* args = nullptr);

    GenTreeCall* gtNewRuntimeLookupHelperCallNode(CORINFO_RUNTIME_LOOKUP* pRuntimeLookup,
                                                  GenTree*                ctxTree,
                                                  void*                   compileTimeHandle);

    GenTreeLclVar* gtNewLclvNode(unsigned lnum, var_types type DEBUGARG(IL_OFFSET offs = BAD_IL_OFFSET));
    GenTreeLclVar* gtNewLclLNode(unsigned lnum, var_types type DEBUGARG(IL_OFFSET offs = BAD_IL_OFFSET));

    GenTreeLclVar* gtNewLclVarAddrNode(unsigned lclNum, var_types type = TYP_I_IMPL);
    GenTreeLclFld* gtNewLclFldAddrNode(unsigned      lclNum,
                                       unsigned      lclOffs,
                                       FieldSeqNode* fieldSeq,
                                       var_types     type = TYP_I_IMPL);

#ifdef FEATURE_SIMD
    GenTreeSIMD* gtNewSIMDNode(
        var_types type, GenTree* op1, SIMDIntrinsicID simdIntrinsicID, CorInfoType simdBaseJitType, unsigned simdSize);
    GenTreeSIMD* gtNewSIMDNode(var_types       type,
                               GenTree*        op1,
                               GenTree*        op2,
                               SIMDIntrinsicID simdIntrinsicID,
                               CorInfoType     simdBaseJitType,
                               unsigned        simdSize);
    void SetOpLclRelatedToSIMDIntrinsic(GenTree* op);
#endif

#ifdef FEATURE_HW_INTRINSICS
    GenTreeHWIntrinsic* gtNewSimdHWIntrinsicNode(var_types      type,
                                                 NamedIntrinsic hwIntrinsicID,
                                                 CorInfoType    simdBaseJitType,
                                                 unsigned       simdSize,
                                                 bool           isSimdAsHWIntrinsic = false);
    GenTreeHWIntrinsic* gtNewSimdHWIntrinsicNode(var_types      type,
                                                 GenTree*       op1,
                                                 NamedIntrinsic hwIntrinsicID,
                                                 CorInfoType    simdBaseJitType,
                                                 unsigned       simdSize,
                                                 bool           isSimdAsHWIntrinsic = false);
    GenTreeHWIntrinsic* gtNewSimdHWIntrinsicNode(var_types      type,
                                                 GenTree*       op1,
                                                 GenTree*       op2,
                                                 NamedIntrinsic hwIntrinsicID,
                                                 CorInfoType    simdBaseJitType,
                                                 unsigned       simdSize,
                                                 bool           isSimdAsHWIntrinsic = false);
    GenTreeHWIntrinsic* gtNewSimdHWIntrinsicNode(var_types      type,
                                                 GenTree*       op1,
                                                 GenTree*       op2,
                                                 GenTree*       op3,
                                                 NamedIntrinsic hwIntrinsicID,
                                                 CorInfoType    simdBaseJitType,
                                                 unsigned       simdSize,
                                                 bool           isSimdAsHWIntrinsic = false);
    GenTreeHWIntrinsic* gtNewSimdHWIntrinsicNode(var_types      type,
                                                 GenTree*       op1,
                                                 GenTree*       op2,
                                                 GenTree*       op3,
                                                 GenTree*       op4,
                                                 NamedIntrinsic hwIntrinsicID,
                                                 CorInfoType    simdBaseJitType,
                                                 unsigned       simdSize,
                                                 bool           isSimdAsHWIntrinsic = false);
    GenTreeHWIntrinsic* gtNewSimdHWIntrinsicNode(var_types      type,
                                                 GenTree**      operands,
                                                 size_t         operandCount,
                                                 NamedIntrinsic hwIntrinsicID,
                                                 CorInfoType    simdBaseJitType,
                                                 unsigned       simdSize,
                                                 bool           isSimdAsHWIntrinsic = false);
    GenTreeHWIntrinsic* gtNewSimdHWIntrinsicNode(var_types              type,
                                                 IntrinsicNodeBuilder&& nodeBuilder,
                                                 NamedIntrinsic         hwIntrinsicID,
                                                 CorInfoType            simdBaseJitType,
                                                 unsigned               simdSize,
                                                 bool                   isSimdAsHWIntrinsic = false);

    GenTreeHWIntrinsic* gtNewSimdAsHWIntrinsicNode(var_types      type,
                                                   NamedIntrinsic hwIntrinsicID,
                                                   CorInfoType    simdBaseJitType,
                                                   unsigned       simdSize)
    {
        bool isSimdAsHWIntrinsic = true;
        return gtNewSimdHWIntrinsicNode(type, hwIntrinsicID, simdBaseJitType, simdSize, isSimdAsHWIntrinsic);
    }

    GenTreeHWIntrinsic* gtNewSimdAsHWIntrinsicNode(
        var_types type, GenTree* op1, NamedIntrinsic hwIntrinsicID, CorInfoType simdBaseJitType, unsigned simdSize)
    {
        bool isSimdAsHWIntrinsic = true;
        return gtNewSimdHWIntrinsicNode(type, op1, hwIntrinsicID, simdBaseJitType, simdSize, isSimdAsHWIntrinsic);
    }

    GenTreeHWIntrinsic* gtNewSimdAsHWIntrinsicNode(var_types      type,
                                                   GenTree*       op1,
                                                   GenTree*       op2,
                                                   NamedIntrinsic hwIntrinsicID,
                                                   CorInfoType    simdBaseJitType,
                                                   unsigned       simdSize)
    {
        bool isSimdAsHWIntrinsic = true;
        return gtNewSimdHWIntrinsicNode(type, op1, op2, hwIntrinsicID, simdBaseJitType, simdSize, isSimdAsHWIntrinsic);
    }

    GenTreeHWIntrinsic* gtNewSimdAsHWIntrinsicNode(var_types      type,
                                                   GenTree*       op1,
                                                   GenTree*       op2,
                                                   GenTree*       op3,
                                                   NamedIntrinsic hwIntrinsicID,
                                                   CorInfoType    simdBaseJitType,
                                                   unsigned       simdSize)
    {
        bool isSimdAsHWIntrinsic = true;
        return gtNewSimdHWIntrinsicNode(type, op1, op2, op3, hwIntrinsicID, simdBaseJitType, simdSize,
                                        isSimdAsHWIntrinsic);
    }

    GenTree* gtNewSimdAbsNode(
        var_types type, GenTree* op1, CorInfoType simdBaseJitType, unsigned simdSize, bool isSimdAsHWIntrinsic);

    GenTree* gtNewSimdBinOpNode(genTreeOps  op,
                                var_types   type,
                                GenTree*    op1,
                                GenTree*    op2,
                                CorInfoType simdBaseJitType,
                                unsigned    simdSize,
                                bool        isSimdAsHWIntrinsic);

    GenTree* gtNewSimdCeilNode(
        var_types type, GenTree* op1, CorInfoType simdBaseJitType, unsigned simdSize, bool isSimdAsHWIntrinsic);

    GenTree* gtNewSimdCmpOpNode(genTreeOps  op,
                                var_types   type,
                                GenTree*    op1,
                                GenTree*    op2,
                                CorInfoType simdBaseJitType,
                                unsigned    simdSize,
                                bool        isSimdAsHWIntrinsic);

    GenTree* gtNewSimdCmpOpAllNode(genTreeOps  op,
                                   var_types   type,
                                   GenTree*    op1,
                                   GenTree*    op2,
                                   CorInfoType simdBaseJitType,
                                   unsigned    simdSize,
                                   bool        isSimdAsHWIntrinsic);

    GenTree* gtNewSimdCmpOpAnyNode(genTreeOps  op,
                                   var_types   type,
                                   GenTree*    op1,
                                   GenTree*    op2,
                                   CorInfoType simdBaseJitType,
                                   unsigned    simdSize,
                                   bool        isSimdAsHWIntrinsic);

    GenTree* gtNewSimdCndSelNode(var_types   type,
                                 GenTree*    op1,
                                 GenTree*    op2,
                                 GenTree*    op3,
                                 CorInfoType simdBaseJitType,
                                 unsigned    simdSize,
                                 bool        isSimdAsHWIntrinsic);

    GenTree* gtNewSimdCreateBroadcastNode(
        var_types type, GenTree* op1, CorInfoType simdBaseJitType, unsigned simdSize, bool isSimdAsHWIntrinsic);

    GenTree* gtNewSimdDotProdNode(var_types   type,
                                  GenTree*    op1,
                                  GenTree*    op2,
                                  CorInfoType simdBaseJitType,
                                  unsigned    simdSize,
                                  bool        isSimdAsHWIntrinsic);

    GenTree* gtNewSimdFloorNode(
        var_types type, GenTree* op1, CorInfoType simdBaseJitType, unsigned simdSize, bool isSimdAsHWIntrinsic);

    GenTree* gtNewSimdGetElementNode(var_types   type,
                                     GenTree*    op1,
                                     GenTree*    op2,
                                     CorInfoType simdBaseJitType,
                                     unsigned    simdSize,
                                     bool        isSimdAsHWIntrinsic);

    GenTree* gtNewSimdMaxNode(var_types   type,
                              GenTree*    op1,
                              GenTree*    op2,
                              CorInfoType simdBaseJitType,
                              unsigned    simdSize,
                              bool        isSimdAsHWIntrinsic);

    GenTree* gtNewSimdMinNode(var_types   type,
                              GenTree*    op1,
                              GenTree*    op2,
                              CorInfoType simdBaseJitType,
                              unsigned    simdSize,
                              bool        isSimdAsHWIntrinsic);

    GenTree* gtNewSimdNarrowNode(var_types   type,
                                 GenTree*    op1,
                                 GenTree*    op2,
                                 CorInfoType simdBaseJitType,
                                 unsigned    simdSize,
                                 bool        isSimdAsHWIntrinsic);

    GenTree* gtNewSimdSqrtNode(
        var_types type, GenTree* op1, CorInfoType simdBaseJitType, unsigned simdSize, bool isSimdAsHWIntrinsic);

    GenTree* gtNewSimdSumNode(
        var_types type, GenTree* op1, CorInfoType simdBaseJitType, unsigned simdSize, bool isSimdAsHWIntrinsic);

    GenTree* gtNewSimdUnOpNode(genTreeOps  op,
                               var_types   type,
                               GenTree*    op1,
                               CorInfoType simdBaseJitType,
                               unsigned    simdSize,
                               bool        isSimdAsHWIntrinsic);

    GenTree* gtNewSimdWidenLowerNode(
        var_types type, GenTree* op1, CorInfoType simdBaseJitType, unsigned simdSize, bool isSimdAsHWIntrinsic);

    GenTree* gtNewSimdWidenUpperNode(
        var_types type, GenTree* op1, CorInfoType simdBaseJitType, unsigned simdSize, bool isSimdAsHWIntrinsic);

    GenTree* gtNewSimdWithElementNode(var_types   type,
                                      GenTree*    op1,
                                      GenTree*    op2,
                                      GenTree*    op3,
                                      CorInfoType simdBaseJitType,
                                      unsigned    simdSize,
                                      bool        isSimdAsHWIntrinsic);

    GenTree* gtNewSimdZeroNode(var_types   type,
                               CorInfoType simdBaseJitType,
                               unsigned    simdSize,
                               bool        isSimdAsHWIntrinsic);

    GenTreeHWIntrinsic* gtNewScalarHWIntrinsicNode(var_types type, NamedIntrinsic hwIntrinsicID);
    GenTreeHWIntrinsic* gtNewScalarHWIntrinsicNode(var_types type, GenTree* op1, NamedIntrinsic hwIntrinsicID);
    GenTreeHWIntrinsic* gtNewScalarHWIntrinsicNode(var_types      type,
                                                   GenTree*       op1,
                                                   GenTree*       op2,
                                                   NamedIntrinsic hwIntrinsicID);
    GenTreeHWIntrinsic* gtNewScalarHWIntrinsicNode(
        var_types type, GenTree* op1, GenTree* op2, GenTree* op3, NamedIntrinsic hwIntrinsicID);
    CORINFO_CLASS_HANDLE gtGetStructHandleForHWSIMD(var_types simdType, CorInfoType simdBaseJitType);
    CorInfoType getBaseJitTypeFromArgIfNeeded(NamedIntrinsic       intrinsic,
                                              CORINFO_CLASS_HANDLE clsHnd,
                                              CORINFO_SIG_INFO*    sig,
                                              CorInfoType          simdBaseJitType);
#endif // FEATURE_HW_INTRINSICS

    GenTree* gtNewMustThrowException(unsigned helper, var_types type, CORINFO_CLASS_HANDLE clsHnd);

    GenTreeLclFld* gtNewLclFldNode(unsigned lnum, var_types type, unsigned offset);
    GenTree* gtNewInlineCandidateReturnExpr(GenTree* inlineCandidate, var_types type, BasicBlockFlags bbFlags);

    GenTree* gtNewFieldRef(var_types type, CORINFO_FIELD_HANDLE fldHnd, GenTree* obj = nullptr, DWORD offset = 0);

    GenTree* gtNewIndexRef(var_types typ, GenTree* arrayOp, GenTree* indexOp);

    GenTreeArrLen* gtNewArrLen(var_types typ, GenTree* arrayOp, int lenOffset, BasicBlock* block);

    GenTreeIndir* gtNewIndir(var_types typ, GenTree* addr);

    GenTree* gtNewNullCheck(GenTree* addr, BasicBlock* basicBlock);

    void gtChangeOperToNullCheck(GenTree* tree, BasicBlock* block);

    static fgArgTabEntry* gtArgEntryByArgNum(GenTreeCall* call, unsigned argNum);
    static fgArgTabEntry* gtArgEntryByNode(GenTreeCall* call, GenTree* node);
    fgArgTabEntry* gtArgEntryByLateArgIndex(GenTreeCall* call, unsigned lateArgInx);
    static GenTree* gtArgNodeByLateArgInx(GenTreeCall* call, unsigned lateArgInx);

    GenTreeOp* gtNewAssignNode(GenTree* dst, GenTree* src);

    GenTree* gtNewTempAssign(unsigned         tmp,
                             GenTree*         val,
                             Statement**      pAfterStmt = nullptr,
                             const DebugInfo& di         = DebugInfo(),
                             BasicBlock*      block      = nullptr);

    GenTree* gtNewRefCOMfield(GenTree*                objPtr,
                              CORINFO_RESOLVED_TOKEN* pResolvedToken,
                              CORINFO_ACCESS_FLAGS    access,
                              CORINFO_FIELD_INFO*     pFieldInfo,
                              var_types               lclTyp,
                              CORINFO_CLASS_HANDLE    structType,
                              GenTree*                assg);

    GenTree* gtNewNothingNode();

    GenTree* gtNewArgPlaceHolderNode(var_types type, CORINFO_CLASS_HANDLE clsHnd);

    GenTree* gtUnusedValNode(GenTree* expr);

    GenTree* gtNewKeepAliveNode(GenTree* op);

    GenTreeCast* gtNewCastNode(var_types typ, GenTree* op1, bool fromUnsigned, var_types castType);

    GenTreeCast* gtNewCastNodeL(var_types typ, GenTree* op1, bool fromUnsigned, var_types castType);

    GenTreeAllocObj* gtNewAllocObjNode(
        unsigned int helper, bool helperHasSideEffects, CORINFO_CLASS_HANDLE clsHnd, var_types type, GenTree* op1);

    GenTreeAllocObj* gtNewAllocObjNode(CORINFO_RESOLVED_TOKEN* pResolvedToken, bool useParent);

    GenTree* gtNewRuntimeLookup(CORINFO_GENERIC_HANDLE hnd, CorInfoGenericHandleType hndTyp, GenTree* lookupTree);

    GenTreeIndir* gtNewMethodTableLookup(GenTree* obj);

    //------------------------------------------------------------------------
    // Other GenTree functions

    GenTree* gtClone(GenTree* tree, bool complexOK = false);

    // If `tree` is a lclVar with lclNum `varNum`, return an IntCns with value `varVal`; otherwise,
    // create a copy of `tree`, adding specified flags, replacing uses of lclVar `deepVarNum` with
    // IntCnses with value `deepVarVal`.
    GenTree* gtCloneExpr(
        GenTree* tree, GenTreeFlags addFlags, unsigned varNum, int varVal, unsigned deepVarNum, int deepVarVal);

    // Create a copy of `tree`, optionally adding specifed flags, and optionally mapping uses of local
    // `varNum` to int constants with value `varVal`.
    GenTree* gtCloneExpr(GenTree*     tree,
                         GenTreeFlags addFlags = GTF_EMPTY,
                         unsigned     varNum   = BAD_VAR_NUM,
                         int          varVal   = 0)
    {
        return gtCloneExpr(tree, addFlags, varNum, varVal, varNum, varVal);
    }

    Statement* gtCloneStmt(Statement* stmt)
    {
        GenTree* exprClone = gtCloneExpr(stmt->GetRootNode());
        return gtNewStmt(exprClone, stmt->GetDebugInfo());
    }

    // Internal helper for cloning a call
    GenTreeCall* gtCloneExprCallHelper(GenTreeCall* call,
                                       GenTreeFlags addFlags   = GTF_EMPTY,
                                       unsigned     deepVarNum = BAD_VAR_NUM,
                                       int          deepVarVal = 0);

    // Create copy of an inline or guarded devirtualization candidate tree.
    GenTreeCall* gtCloneCandidateCall(GenTreeCall* call);

    void gtUpdateSideEffects(Statement* stmt, GenTree* tree);

    void gtUpdateTreeAncestorsSideEffects(GenTree* tree);

    void gtUpdateStmtSideEffects(Statement* stmt);

    void gtUpdateNodeSideEffects(GenTree* tree);

    void gtUpdateNodeOperSideEffects(GenTree* tree);

    void gtUpdateNodeOperSideEffectsPost(GenTree* tree);

    // Returns "true" iff the complexity (not formally defined, but first interpretation
    // is #of nodes in subtree) of "tree" is greater than "limit".
    // (This is somewhat redundant with the "GetCostEx()/GetCostSz()" fields, but can be used
    // before they have been set.)
    bool gtComplexityExceeds(GenTree** tree, unsigned limit);

    GenTree* gtReverseCond(GenTree* tree);

    static bool gtHasRef(GenTree* tree, ssize_t lclNum);

    bool gtHasLocalsWithAddrOp(GenTree* tree);

    unsigned gtSetCallArgsOrder(const GenTreeCall::UseList& args, bool lateArgs, int* callCostEx, int* callCostSz);
    unsigned gtSetMultiOpOrder(GenTreeMultiOp* multiOp);

    void gtWalkOp(GenTree** op1, GenTree** op2, GenTree* base, bool constOnly);

#ifdef DEBUG
    unsigned gtHashValue(GenTree* tree);

    GenTree* gtWalkOpEffectiveVal(GenTree* op);
#endif

    void gtPrepareCost(GenTree* tree);
    bool gtIsLikelyRegVar(GenTree* tree);

    // Returns true iff the secondNode can be swapped with firstNode.
    bool gtCanSwapOrder(GenTree* firstNode, GenTree* secondNode);

    // Given an address expression, compute its costs and addressing mode opportunities,
    // and mark addressing mode candidates as GTF_DONT_CSE.
    // TODO-Throughput - Consider actually instantiating these early, to avoid
    // having to re-run the algorithm that looks for them (might also improve CQ).
    bool gtMarkAddrMode(GenTree* addr, int* costEx, int* costSz, var_types type);

    unsigned gtSetEvalOrder(GenTree* tree);

    void gtSetStmtInfo(Statement* stmt);

    // Returns "true" iff "node" has any of the side effects in "flags".
    bool gtNodeHasSideEffects(GenTree* node, GenTreeFlags flags);

    // Returns "true" iff "tree" or its (transitive) children have any of the side effects in "flags".
    bool gtTreeHasSideEffects(GenTree* tree, GenTreeFlags flags);

    // Appends 'expr' in front of 'list'
    //    'list' will typically start off as 'nullptr'
    //    when 'list' is non-null a GT_COMMA node is used to insert 'expr'
    GenTree* gtBuildCommaList(GenTree* list, GenTree* expr);

    void gtExtractSideEffList(GenTree*     expr,
                              GenTree**    pList,
                              GenTreeFlags GenTreeFlags = GTF_SIDE_EFFECT,
                              bool         ignoreRoot   = false);

    GenTree* gtGetThisArg(GenTreeCall* call);

    // Static fields of struct types (and sometimes the types that those are reduced to) are represented by having the
    // static field contain an object pointer to the boxed struct.  This simplifies the GC implementation...but
    // complicates the JIT somewhat.  This predicate returns "true" iff a node with type "fieldNodeType", representing
    // the given "fldHnd", is such an object pointer.
    bool gtIsStaticFieldPtrToBoxedStruct(var_types fieldNodeType, CORINFO_FIELD_HANDLE fldHnd);

    // Return true if call is a recursive call; return false otherwise.
    // Note when inlining, this looks for calls back to the root method.
    bool gtIsRecursiveCall(GenTreeCall* call)
    {
        return gtIsRecursiveCall(call->gtCallMethHnd);
    }

    bool gtIsRecursiveCall(CORINFO_METHOD_HANDLE callMethodHandle)
    {
        return (callMethodHandle == impInlineRoot()->info.compMethodHnd);
    }

    //-------------------------------------------------------------------------

    GenTree* gtFoldExpr(GenTree* tree);
    GenTree* gtFoldExprConst(GenTree* tree);
    GenTree* gtFoldExprSpecial(GenTree* tree);
    GenTree* gtFoldBoxNullable(GenTree* tree);
    GenTree* gtFoldExprCompare(GenTree* tree);
    GenTree* gtCreateHandleCompare(genTreeOps             oper,
                                   GenTree*               op1,
                                   GenTree*               op2,
                                   CorInfoInlineTypeCheck typeCheckInliningResult);
    GenTree* gtFoldExprCall(GenTreeCall* call);
    GenTree* gtFoldTypeCompare(GenTree* tree);
    GenTree* gtFoldTypeEqualityCall(bool isEq, GenTree* op1, GenTree* op2);

    // Options to control behavior of gtTryRemoveBoxUpstreamEffects
    enum BoxRemovalOptions
    {
        BR_REMOVE_AND_NARROW, // remove effects, minimize remaining work, return possibly narrowed source tree
        BR_REMOVE_AND_NARROW_WANT_TYPE_HANDLE, // remove effects and minimize remaining work, return type handle tree
        BR_REMOVE_BUT_NOT_NARROW,              // remove effects, return original source tree
        BR_DONT_REMOVE,                        // check if removal is possible, return copy source tree
        BR_DONT_REMOVE_WANT_TYPE_HANDLE,       // check if removal is possible, return type handle tree
        BR_MAKE_LOCAL_COPY                     // revise box to copy to temp local and return local's address
    };

    GenTree* gtTryRemoveBoxUpstreamEffects(GenTree* tree, BoxRemovalOptions options = BR_REMOVE_AND_NARROW);
    GenTree* gtOptimizeEnumHasFlag(GenTree* thisOp, GenTree* flagOp);

    //-------------------------------------------------------------------------
    // Get the handle, if any.
    CORINFO_CLASS_HANDLE gtGetStructHandleIfPresent(GenTree* tree);
    // Get the handle, and assert if not found.
    CORINFO_CLASS_HANDLE gtGetStructHandle(GenTree* tree);
    // Get the handle for a ref type.
    CORINFO_CLASS_HANDLE gtGetClassHandle(GenTree* tree, bool* pIsExact, bool* pIsNonNull);
    // Get the class handle for an helper call
    CORINFO_CLASS_HANDLE gtGetHelperCallClassHandle(GenTreeCall* call, bool* pIsExact, bool* pIsNonNull);
    // Get the element handle for an array of ref type.
    CORINFO_CLASS_HANDLE gtGetArrayElementClassHandle(GenTree* array);
    // Get a class handle from a helper call argument
    CORINFO_CLASS_HANDLE gtGetHelperArgClassHandle(GenTree* array);
    // Get the class handle for a field
    CORINFO_CLASS_HANDLE gtGetFieldClassHandle(CORINFO_FIELD_HANDLE fieldHnd, bool* pIsExact, bool* pIsNonNull);
    // Check if this tree is a gc static base helper call
    bool gtIsStaticGCBaseHelperCall(GenTree* tree);

//-------------------------------------------------------------------------
// Functions to display the trees

#ifdef DEBUG
    void gtDispNode(GenTree* tree, IndentStack* indentStack, _In_z_ const char* msg, bool isLIR);

    void gtDispConst(GenTree* tree);
    void gtDispLeaf(GenTree* tree, IndentStack* indentStack);
    void gtDispNodeName(GenTree* tree);
#if FEATURE_MULTIREG_RET
    unsigned gtDispRegCount(GenTree* tree);
#endif
    void gtDispRegVal(GenTree* tree);
    void gtDispZeroFieldSeq(GenTree* tree);
    void gtDispVN(GenTree* tree);
    void gtDispCommonEndLine(GenTree* tree);

    enum IndentInfo
    {
        IINone,
        IIArc,
        IIArcTop,
        IIArcBottom,
        IIEmbedded,
        IIError,
        IndentInfoCount
    };
    void gtDispChild(GenTree*             child,
                     IndentStack*         indentStack,
                     IndentInfo           arcType,
                     _In_opt_ const char* msg     = nullptr,
                     bool                 topOnly = false);
    void gtDispTree(GenTree*             tree,
                    IndentStack*         indentStack = nullptr,
                    _In_opt_ const char* msg         = nullptr,
                    bool                 topOnly     = false,
                    bool                 isLIR       = false);
    void gtGetLclVarNameInfo(unsigned lclNum, const char** ilKindOut, const char** ilNameOut, unsigned* ilNumOut);
    int gtGetLclVarName(unsigned lclNum, char* buf, unsigned buf_remaining);
    char* gtGetLclVarName(unsigned lclNum);
    void gtDispLclVar(unsigned lclNum, bool padForBiggestDisp = true);
    void gtDispLclVarStructType(unsigned lclNum);
    void gtDispClassLayout(ClassLayout* layout, var_types type);
    void gtDispILLocation(const ILLocation& loc);
    void gtDispStmt(Statement* stmt, const char* msg = nullptr);
    void gtDispBlockStmts(BasicBlock* block);
    void gtGetArgMsg(GenTreeCall* call, GenTree* arg, unsigned argNum, char* bufp, unsigned bufLength);
    void gtGetLateArgMsg(GenTreeCall* call, GenTree* arg, int argNum, char* bufp, unsigned bufLength);
    void gtDispArgList(GenTreeCall* call, GenTree* lastCallOperand, IndentStack* indentStack);
    void gtDispFieldSeq(FieldSeqNode* pfsn);

    void gtDispRange(LIR::ReadOnlyRange const& range);

    void gtDispTreeRange(LIR::Range& containingRange, GenTree* tree);

    void gtDispLIRNode(GenTree* node, const char* prefixMsg = nullptr);
#endif

    // For tree walks

    enum fgWalkResult
    {
        WALK_CONTINUE,
        WALK_SKIP_SUBTREES,
        WALK_ABORT
    };
    struct fgWalkData;
    typedef fgWalkResult(fgWalkPreFn)(GenTree** pTree, fgWalkData* data);
    typedef fgWalkResult(fgWalkPostFn)(GenTree** pTree, fgWalkData* data);

    static fgWalkPreFn gtMarkColonCond;
    static fgWalkPreFn gtClearColonCond;

    struct FindLinkData
    {
        GenTree*  nodeToFind;
        GenTree** result;
        GenTree*  parent;
    };

    FindLinkData gtFindLink(Statement* stmt, GenTree* node);
    bool gtHasCatchArg(GenTree* tree);

    typedef ArrayStack<GenTree*> GenTreeStack;

    static bool gtHasCallOnStack(GenTreeStack* parentStack);

//=========================================================================
// BasicBlock functions
#ifdef DEBUG
    // This is a debug flag we will use to assert when creating block during codegen
    // as this interferes with procedure splitting. If you know what you're doing, set
    // it to true before creating the block. (DEBUG only)
    bool fgSafeBasicBlockCreation;
#endif

    BasicBlock* bbNewBasicBlock(BBjumpKinds jumpKind);
    void placeLoopAlignInstructions();

    /*
    XXXXXXXXXXXXXXXXXXXXXXXXXXXXXXXXXXXXXXXXXXXXXXXXXXXXXXXXXXXXXXXXXXXXXXXXXXXXXXX
    XXXXXXXXXXXXXXXXXXXXXXXXXXXXXXXXXXXXXXXXXXXXXXXXXXXXXXXXXXXXXXXXXXXXXXXXXXXXXXX
    XX                                                                           XX
    XX                           LclVarsInfo                                     XX
    XX                                                                           XX
    XX   The variables to be used by the code generator.                         XX
    XX                                                                           XX
    XXXXXXXXXXXXXXXXXXXXXXXXXXXXXXXXXXXXXXXXXXXXXXXXXXXXXXXXXXXXXXXXXXXXXXXXXXXXXXX
    XXXXXXXXXXXXXXXXXXXXXXXXXXXXXXXXXXXXXXXXXXXXXXXXXXXXXXXXXXXXXXXXXXXXXXXXXXXXXXX
    */

    //
    // For both PROMOTION_TYPE_NONE and PROMOTION_TYPE_DEPENDENT the struct will
    // be placed in the stack frame and it's fields must be laid out sequentially.
    //
    // For PROMOTION_TYPE_INDEPENDENT each of the struct's fields is replaced by
    //  a local variable that can be enregistered or placed in the stack frame.
    //  The fields do not need to be laid out sequentially
    //
    enum lvaPromotionType
    {
        PROMOTION_TYPE_NONE,        // The struct local is not promoted
        PROMOTION_TYPE_INDEPENDENT, // The struct local is promoted,
                                    //   and its field locals are independent of its parent struct local.
        PROMOTION_TYPE_DEPENDENT    // The struct local is promoted,
                                    //   but its field locals depend on its parent struct local.
    };

    /*****************************************************************************/

    enum FrameLayoutState
    {
        NO_FRAME_LAYOUT,
        INITIAL_FRAME_LAYOUT,
        PRE_REGALLOC_FRAME_LAYOUT,
        REGALLOC_FRAME_LAYOUT,
        TENTATIVE_FRAME_LAYOUT,
        FINAL_FRAME_LAYOUT
    };

public:
    RefCountState lvaRefCountState; // Current local ref count state

    bool lvaLocalVarRefCounted() const
    {
        return lvaRefCountState == RCS_NORMAL;
    }

    bool     lvaTrackedFixed; // true: We cannot add new 'tracked' variable
    unsigned lvaCount;        // total number of locals, which includes function arguments,
                              // special arguments, IL local variables, and JIT temporary variables

    LclVarDsc* lvaTable;    // variable descriptor table
    unsigned   lvaTableCnt; // lvaTable size (>= lvaCount)

    unsigned lvaTrackedCount;             // actual # of locals being tracked
    unsigned lvaTrackedCountInSizeTUnits; // min # of size_t's sufficient to hold a bit for all the locals being tracked

#ifdef DEBUG
    VARSET_TP lvaTrackedVars; // set of tracked variables
#endif
#ifndef TARGET_64BIT
    VARSET_TP lvaLongVars; // set of long (64-bit) variables
#endif
    VARSET_TP lvaFloatVars; // set of floating-point (32-bit and 64-bit) variables

    unsigned lvaCurEpoch; // VarSets are relative to a specific set of tracked var indices.
                          // It that changes, this changes.  VarSets from different epochs
                          // cannot be meaningfully combined.

    unsigned GetCurLVEpoch()
    {
        return lvaCurEpoch;
    }

    // reverse map of tracked number to var number
    unsigned  lvaTrackedToVarNumSize;
    unsigned* lvaTrackedToVarNum;

#if DOUBLE_ALIGN
#ifdef DEBUG
    // # of procs compiled a with double-aligned stack
    static unsigned s_lvaDoubleAlignedProcsCount;
#endif
#endif

    // Getters and setters for address-exposed and do-not-enregister local var properties.
    bool lvaVarAddrExposed(unsigned varNum) const;
    void lvaSetVarAddrExposed(unsigned varNum DEBUGARG(AddressExposedReason reason));
    void lvaSetVarLiveInOutOfHandler(unsigned varNum);
    bool lvaVarDoNotEnregister(unsigned varNum);

    void lvSetMinOptsDoNotEnreg();

    bool lvaEnregEHVars;
    bool lvaEnregMultiRegVars;

    void lvaSetVarDoNotEnregister(unsigned varNum DEBUGARG(DoNotEnregisterReason reason));

    unsigned lvaVarargsHandleArg;
#ifdef TARGET_X86
    unsigned lvaVarargsBaseOfStkArgs; // Pointer (computed based on incoming varargs handle) to the start of the stack
                                      // arguments
#endif                                // TARGET_X86

    unsigned lvaInlinedPInvokeFrameVar; // variable representing the InlinedCallFrame
    unsigned lvaReversePInvokeFrameVar; // variable representing the reverse PInvoke frame
#if FEATURE_FIXED_OUT_ARGS
    unsigned lvaPInvokeFrameRegSaveVar; // variable representing the RegSave for PInvoke inlining.
#endif
    unsigned lvaMonAcquired; // boolean variable introduced into in synchronized methods
                             // that tracks whether the lock has been taken

    unsigned lvaArg0Var; // The lclNum of arg0. Normally this will be info.compThisArg.
                         // However, if there is a "ldarga 0" or "starg 0" in the IL,
                         // we will redirect all "ldarg(a) 0" and "starg 0" to this temp.

    unsigned lvaInlineeReturnSpillTemp; // The temp to spill the non-VOID return expression
                                        // in case there are multiple BBJ_RETURN blocks in the inlinee
                                        // or if the inlinee has GC ref locals.

#if FEATURE_FIXED_OUT_ARGS
    unsigned            lvaOutgoingArgSpaceVar;  // dummy TYP_LCLBLK var for fixed outgoing argument space
    PhasedVar<unsigned> lvaOutgoingArgSpaceSize; // size of fixed outgoing argument space
#endif                                           // FEATURE_FIXED_OUT_ARGS

    static unsigned GetOutgoingArgByteSize(unsigned sizeWithoutPadding)
    {
        return roundUp(sizeWithoutPadding, TARGET_POINTER_SIZE);
    }

    // Variable representing the return address. The helper-based tailcall
    // mechanism passes the address of the return address to a runtime helper
    // where it is used to detect tail-call chains.
    unsigned lvaRetAddrVar;

#if defined(DEBUG) && defined(TARGET_XARCH)

    unsigned lvaReturnSpCheck; // Stores SP to confirm it is not corrupted on return.

#endif // defined(DEBUG) && defined(TARGET_XARCH)

#if defined(DEBUG) && defined(TARGET_X86)

    unsigned lvaCallSpCheck; // Stores SP to confirm it is not corrupted after every call.

#endif // defined(DEBUG) && defined(TARGET_X86)

    bool lvaGenericsContextInUse;

    bool lvaKeepAliveAndReportThis(); // Synchronized instance method of a reference type, or
                                      // CORINFO_GENERICS_CTXT_FROM_THIS?
    bool lvaReportParamTypeArg();     // Exceptions and CORINFO_GENERICS_CTXT_FROM_PARAMTYPEARG?

//-------------------------------------------------------------------------
// All these frame offsets are inter-related and must be kept in sync

#if !defined(FEATURE_EH_FUNCLETS)
    // This is used for the callable handlers
    unsigned lvaShadowSPslotsVar; // TYP_BLK variable for all the shadow SP slots
#endif                            // FEATURE_EH_FUNCLETS

    int lvaCachedGenericContextArgOffs;
    int lvaCachedGenericContextArgOffset(); // For CORINFO_CALLCONV_PARAMTYPE and if generic context is passed as
                                            // THIS pointer

#ifdef JIT32_GCENCODER

    unsigned lvaLocAllocSPvar; // variable which stores the value of ESP after the the last alloca/localloc

#endif // JIT32_GCENCODER

    unsigned lvaNewObjArrayArgs; // variable with arguments for new MD array helper

    // TODO-Review: Prior to reg predict we reserve 24 bytes for Spill temps.
    //              after the reg predict we will use a computed maxTmpSize
    //              which is based upon the number of spill temps predicted by reg predict
    //              All this is necessary because if we under-estimate the size of the spill
    //              temps we could fail when encoding instructions that reference stack offsets for ARM.
    //
    // Pre codegen max spill temp size.
    static const unsigned MAX_SPILL_TEMP_SIZE = 24;

    //-------------------------------------------------------------------------

    unsigned lvaGetMaxSpillTempSize();
#ifdef TARGET_ARM
    bool lvaIsPreSpilled(unsigned lclNum, regMaskTP preSpillMask);
#endif // TARGET_ARM
    void lvaAssignFrameOffsets(FrameLayoutState curState);
    void lvaFixVirtualFrameOffsets();
    void lvaUpdateArgWithInitialReg(LclVarDsc* varDsc);
    void lvaUpdateArgsWithInitialReg();
    void lvaAssignVirtualFrameOffsetsToArgs();
#ifdef UNIX_AMD64_ABI
    int lvaAssignVirtualFrameOffsetToArg(unsigned lclNum, unsigned argSize, int argOffs, int* callerArgOffset);
#else  // !UNIX_AMD64_ABI
    int lvaAssignVirtualFrameOffsetToArg(unsigned lclNum, unsigned argSize, int argOffs);
#endif // !UNIX_AMD64_ABI
    void lvaAssignVirtualFrameOffsetsToLocals();
    int lvaAllocLocalAndSetVirtualOffset(unsigned lclNum, unsigned size, int stkOffs);
#ifdef TARGET_AMD64
    // Returns true if compCalleeRegsPushed (including RBP if used as frame pointer) is even.
    bool lvaIsCalleeSavedIntRegCountEven();
#endif
    void lvaAlignFrame();
    void lvaAssignFrameOffsetsToPromotedStructs();
    int lvaAllocateTemps(int stkOffs, bool mustDoubleAlign);

#ifdef DEBUG
    void lvaDumpRegLocation(unsigned lclNum);
    void lvaDumpFrameLocation(unsigned lclNum);
    void lvaDumpEntry(unsigned lclNum, FrameLayoutState curState, size_t refCntWtdWidth = 6);
    void lvaTableDump(FrameLayoutState curState = NO_FRAME_LAYOUT); // NO_FRAME_LAYOUT means use the current frame
                                                                    // layout state defined by lvaDoneFrameLayout
#endif

// Limit frames size to 1GB. The maximum is 2GB in theory - make it intentionally smaller
// to avoid bugs from borderline cases.
#define MAX_FrameSize 0x3FFFFFFF
    void lvaIncrementFrameSize(unsigned size);

    unsigned lvaFrameSize(FrameLayoutState curState);

    // Returns the caller-SP-relative offset for the SP/FP relative offset determined by FP based.
    int lvaToCallerSPRelativeOffset(int offs, bool isFpBased, bool forRootFrame = true) const;

    // Returns the caller-SP-relative offset for the local variable "varNum."
    int lvaGetCallerSPRelativeOffset(unsigned varNum);

    // Returns the SP-relative offset for the local variable "varNum". Illegal to ask this for functions with localloc.
    int lvaGetSPRelativeOffset(unsigned varNum);

    int lvaToInitialSPRelativeOffset(unsigned offset, bool isFpBased);
    int lvaGetInitialSPRelativeOffset(unsigned varNum);

    // True if this is an OSR compilation and this local is potentially
    // located on the original method stack frame.
    bool lvaIsOSRLocal(unsigned varNum);

    //------------------------ For splitting types ----------------------------

    void lvaInitTypeRef();

    void lvaInitArgs(InitVarDscInfo* varDscInfo);
    void lvaInitThisPtr(InitVarDscInfo* varDscInfo);
    void lvaInitRetBuffArg(InitVarDscInfo* varDscInfo, bool useFixedRetBufReg);
    void lvaInitUserArgs(InitVarDscInfo* varDscInfo, unsigned skipArgs, unsigned takeArgs);
    void lvaInitGenericsCtxt(InitVarDscInfo* varDscInfo);
    void lvaInitVarArgsHandle(InitVarDscInfo* varDscInfo);

    void lvaInitVarDsc(LclVarDsc*              varDsc,
                       unsigned                varNum,
                       CorInfoType             corInfoType,
                       CORINFO_CLASS_HANDLE    typeHnd,
                       CORINFO_ARG_LIST_HANDLE varList,
                       CORINFO_SIG_INFO*       varSig);

    static unsigned lvaTypeRefMask(var_types type);

    var_types lvaGetActualType(unsigned lclNum);
    var_types lvaGetRealType(unsigned lclNum);

    //-------------------------------------------------------------------------

    void lvaInit();

    LclVarDsc* lvaGetDesc(unsigned lclNum)
    {
        assert(lclNum < lvaCount);
        return &lvaTable[lclNum];
    }

    LclVarDsc* lvaGetDesc(unsigned lclNum) const
    {
        assert(lclNum < lvaCount);
        return &lvaTable[lclNum];
    }

    LclVarDsc* lvaGetDesc(const GenTreeLclVarCommon* lclVar)
    {
        return lvaGetDesc(lclVar->GetLclNum());
    }

    unsigned lvaTrackedIndexToLclNum(unsigned trackedIndex)
    {
        assert(trackedIndex < lvaTrackedCount);
        unsigned lclNum = lvaTrackedToVarNum[trackedIndex];
        assert(lclNum < lvaCount);
        return lclNum;
    }

    LclVarDsc* lvaGetDescByTrackedIndex(unsigned trackedIndex)
    {
        return lvaGetDesc(lvaTrackedIndexToLclNum(trackedIndex));
    }

    unsigned lvaGetLclNum(const LclVarDsc* varDsc)
    {
        assert((lvaTable <= varDsc) && (varDsc < lvaTable + lvaCount)); // varDsc must point within the table
        assert(((char*)varDsc - (char*)lvaTable) % sizeof(LclVarDsc) ==
               0); // varDsc better not point in the middle of a variable
        unsigned varNum = (unsigned)(varDsc - lvaTable);
        assert(varDsc == &lvaTable[varNum]);
        return varNum;
    }

    unsigned lvaLclSize(unsigned varNum);
    unsigned lvaLclExactSize(unsigned varNum);

    bool lvaHaveManyLocals() const;

    unsigned lvaGrabTemp(bool shortLifetime DEBUGARG(const char* reason));
    unsigned lvaGrabTemps(unsigned cnt DEBUGARG(const char* reason));
    unsigned lvaGrabTempWithImplicitUse(bool shortLifetime DEBUGARG(const char* reason));

    void lvaSortByRefCount();

    void lvaMarkLocalVars(); // Local variable ref-counting
    void lvaComputeRefCounts(bool isRecompute, bool setSlotNumbers);
    void lvaMarkLocalVars(BasicBlock* block, bool isRecompute);

    void lvaAllocOutgoingArgSpaceVar(); // Set up lvaOutgoingArgSpaceVar

    VARSET_VALRET_TP lvaStmtLclMask(Statement* stmt);

#ifdef DEBUG
    struct lvaStressLclFldArgs
    {
        Compiler* m_pCompiler;
        bool      m_bFirstPass;
    };

    static fgWalkPreFn lvaStressLclFldCB;
    void               lvaStressLclFld();

    void lvaDispVarSet(VARSET_VALARG_TP set, VARSET_VALARG_TP allVars);
    void lvaDispVarSet(VARSET_VALARG_TP set);

#endif

#ifdef TARGET_ARM
    int lvaFrameAddress(int varNum, bool mustBeFPBased, regNumber* pBaseReg, int addrModeOffset, bool isFloatUsage);
#else
    int lvaFrameAddress(int varNum, bool* pFPbased);
#endif

    bool lvaIsParameter(unsigned varNum);
    bool lvaIsRegArgument(unsigned varNum);
    bool lvaIsOriginalThisArg(unsigned varNum); // Is this varNum the original this argument?
    bool lvaIsOriginalThisReadOnly();           // return true if there is no place in the code
                                                // that writes to arg0

    // For x64 this is 3, 5, 6, 7, >8 byte structs that are passed by reference.
    // For ARM64, this is structs larger than 16 bytes that are passed by reference.
    bool lvaIsImplicitByRefLocal(unsigned varNum)
    {
#if defined(TARGET_AMD64) || defined(TARGET_ARM64)
        LclVarDsc* varDsc = lvaGetDesc(varNum);
        if (varDsc->lvIsImplicitByRef)
        {
            assert(varDsc->lvIsParam);

            assert(varTypeIsStruct(varDsc) || (varDsc->lvType == TYP_BYREF));
            return true;
        }
#endif // defined(TARGET_AMD64) || defined(TARGET_ARM64)
        return false;
    }

    // Returns true if this local var is a multireg struct
    bool lvaIsMultiregStruct(LclVarDsc* varDsc, bool isVararg);

    // If the local is a TYP_STRUCT, get/set a class handle describing it
    CORINFO_CLASS_HANDLE lvaGetStruct(unsigned varNum);
    void lvaSetStruct(unsigned varNum, CORINFO_CLASS_HANDLE typeHnd, bool unsafeValueClsCheck, bool setTypeInfo = true);
    void lvaSetStructUsedAsVarArg(unsigned varNum);

    // If the local is TYP_REF, set or update the associated class information.
    void lvaSetClass(unsigned varNum, CORINFO_CLASS_HANDLE clsHnd, bool isExact = false);
    void lvaSetClass(unsigned varNum, GenTree* tree, CORINFO_CLASS_HANDLE stackHandle = nullptr);
    void lvaUpdateClass(unsigned varNum, CORINFO_CLASS_HANDLE clsHnd, bool isExact = false);
    void lvaUpdateClass(unsigned varNum, GenTree* tree, CORINFO_CLASS_HANDLE stackHandle = nullptr);

#define MAX_NumOfFieldsInPromotableStruct 4 // Maximum number of fields in promotable struct

    // Info about struct type fields.
    struct lvaStructFieldInfo
    {
        CORINFO_FIELD_HANDLE fldHnd;
        unsigned char        fldOffset;
        unsigned char        fldOrdinal;
        var_types            fldType;
        unsigned             fldSize;
        CORINFO_CLASS_HANDLE fldTypeHnd;

        lvaStructFieldInfo()
            : fldHnd(nullptr), fldOffset(0), fldOrdinal(0), fldType(TYP_UNDEF), fldSize(0), fldTypeHnd(nullptr)
        {
        }
    };

    // Info about a struct type, instances of which may be candidates for promotion.
    struct lvaStructPromotionInfo
    {
        CORINFO_CLASS_HANDLE typeHnd;
        bool                 canPromote;
        bool                 containsHoles;
        bool                 customLayout;
        bool                 fieldsSorted;
        unsigned char        fieldCnt;
        lvaStructFieldInfo   fields[MAX_NumOfFieldsInPromotableStruct];

        lvaStructPromotionInfo(CORINFO_CLASS_HANDLE typeHnd = nullptr)
            : typeHnd(typeHnd)
            , canPromote(false)
            , containsHoles(false)
            , customLayout(false)
            , fieldsSorted(false)
            , fieldCnt(0)
        {
        }
    };

    struct lvaFieldOffsetCmp
    {
        bool operator()(const lvaStructFieldInfo& field1, const lvaStructFieldInfo& field2);
    };

    // This class is responsible for checking validity and profitability of struct promotion.
    // If it is both legal and profitable, then TryPromoteStructVar promotes the struct and initializes
    // nessesary information for fgMorphStructField to use.
    class StructPromotionHelper
    {
    public:
        StructPromotionHelper(Compiler* compiler);

        bool CanPromoteStructType(CORINFO_CLASS_HANDLE typeHnd);
        bool TryPromoteStructVar(unsigned lclNum);
        void Clear()
        {
            structPromotionInfo.typeHnd = NO_CLASS_HANDLE;
        }

#ifdef DEBUG
        void CheckRetypedAsScalar(CORINFO_FIELD_HANDLE fieldHnd, var_types requestedType);
#endif // DEBUG

    private:
        bool CanPromoteStructVar(unsigned lclNum);
        bool ShouldPromoteStructVar(unsigned lclNum);
        void PromoteStructVar(unsigned lclNum);
        void SortStructFields();

        lvaStructFieldInfo GetFieldInfo(CORINFO_FIELD_HANDLE fieldHnd, BYTE ordinal);
        bool TryPromoteStructField(lvaStructFieldInfo& outerFieldInfo);

    private:
        Compiler*              compiler;
        lvaStructPromotionInfo structPromotionInfo;

#ifdef DEBUG
        typedef JitHashTable<CORINFO_FIELD_HANDLE, JitPtrKeyFuncs<CORINFO_FIELD_STRUCT_>, var_types>
                                 RetypedAsScalarFieldsMap;
        RetypedAsScalarFieldsMap retypedFieldsMap;
#endif // DEBUG
    };

    StructPromotionHelper* structPromotionHelper;

    unsigned lvaGetFieldLocal(const LclVarDsc* varDsc, unsigned int fldOffset);
    lvaPromotionType lvaGetPromotionType(const LclVarDsc* varDsc);
    lvaPromotionType lvaGetPromotionType(unsigned varNum);
    lvaPromotionType lvaGetParentPromotionType(const LclVarDsc* varDsc);
    lvaPromotionType lvaGetParentPromotionType(unsigned varNum);
    bool lvaIsFieldOfDependentlyPromotedStruct(const LclVarDsc* varDsc);
    bool lvaIsGCTracked(const LclVarDsc* varDsc);

#if defined(FEATURE_SIMD)
    bool lvaMapSimd12ToSimd16(const LclVarDsc* varDsc)
    {
        assert(varDsc->lvType == TYP_SIMD12);
        assert(varDsc->lvExactSize == 12);

#if defined(TARGET_64BIT)
        assert(compMacOsArm64Abi() || varDsc->lvSize() == 16);
#endif // defined(TARGET_64BIT)

        // We make local variable SIMD12 types 16 bytes instead of just 12.
        // lvSize() will return 16 bytes for SIMD12, even for fields.
        // However, we can't do that mapping if the var is a dependently promoted struct field.
        // Such a field must remain its exact size within its parent struct unless it is a single
        // field *and* it is the only field in a struct of 16 bytes.
        if (varDsc->lvSize() != 16)
        {
            return false;
        }
        if (lvaIsFieldOfDependentlyPromotedStruct(varDsc))
        {
            LclVarDsc* parentVarDsc = lvaGetDesc(varDsc->lvParentLcl);
            return (parentVarDsc->lvFieldCnt == 1) && (parentVarDsc->lvSize() == 16);
        }
        return true;
    }
#endif // defined(FEATURE_SIMD)

    unsigned lvaGSSecurityCookie; // LclVar number
    bool     lvaTempsHaveLargerOffsetThanVars();

    // Returns "true" iff local variable "lclNum" is in SSA form.
    bool lvaInSsa(unsigned lclNum)
    {
        assert(lclNum < lvaCount);
        return lvaTable[lclNum].lvInSsa;
    }

    unsigned lvaStubArgumentVar; // variable representing the secret stub argument coming in EAX

#if defined(FEATURE_EH_FUNCLETS)
    unsigned lvaPSPSym; // variable representing the PSPSym
#endif

    InlineInfo*     impInlineInfo; // Only present for inlinees
    InlineStrategy* m_inlineStrategy;

    InlineContext* compInlineContext; // Always present

    // The Compiler* that is the root of the inlining tree of which "this" is a member.
    Compiler* impInlineRoot();

#if defined(DEBUG) || defined(INLINE_DATA)
    unsigned __int64 getInlineCycleCount()
    {
        return m_compCycles;
    }
#endif // defined(DEBUG) || defined(INLINE_DATA)

    bool fgNoStructPromotion;      // Set to TRUE to turn off struct promotion for this method.
    bool fgNoStructParamPromotion; // Set to TRUE to turn off struct promotion for parameters this method.

    //=========================================================================
    //                          PROTECTED
    //=========================================================================

protected:
    //---------------- Local variable ref-counting ----------------------------

    void lvaMarkLclRefs(GenTree* tree, BasicBlock* block, Statement* stmt, bool isRecompute);
    bool IsDominatedByExceptionalEntry(BasicBlock* block);
    void SetVolatileHint(LclVarDsc* varDsc);

    // Keeps the mapping from SSA #'s to VN's for the implicit memory variables.
    SsaDefArray<SsaMemDef> lvMemoryPerSsaData;

public:
    // Returns the address of the per-Ssa data for memory at the given ssaNum (which is required
    // not to be the SsaConfig::RESERVED_SSA_NUM, which indicates that the variable is
    // not an SSA variable).
    SsaMemDef* GetMemoryPerSsaData(unsigned ssaNum)
    {
        return lvMemoryPerSsaData.GetSsaDef(ssaNum);
    }

    /*
    XXXXXXXXXXXXXXXXXXXXXXXXXXXXXXXXXXXXXXXXXXXXXXXXXXXXXXXXXXXXXXXXXXXXXXXXXXXXXXX
    XXXXXXXXXXXXXXXXXXXXXXXXXXXXXXXXXXXXXXXXXXXXXXXXXXXXXXXXXXXXXXXXXXXXXXXXXXXXXXX
    XX                                                                           XX
    XX                           Importer                                        XX
    XX                                                                           XX
    XX   Imports the given method and converts it to semantic trees              XX
    XX                                                                           XX
    XXXXXXXXXXXXXXXXXXXXXXXXXXXXXXXXXXXXXXXXXXXXXXXXXXXXXXXXXXXXXXXXXXXXXXXXXXXXXXX
    XXXXXXXXXXXXXXXXXXXXXXXXXXXXXXXXXXXXXXXXXXXXXXXXXXXXXXXXXXXXXXXXXXXXXXXXXXXXXXX
    */

private:
    // For prefixFlags
    enum
    {
        PREFIX_TAILCALL_EXPLICIT = 0x00000001, // call has "tail" IL prefix
        PREFIX_TAILCALL_IMPLICIT =
            0x00000010, // call is treated as having "tail" prefix even though there is no "tail" IL prefix
        PREFIX_TAILCALL_STRESS =
            0x00000100, // call doesn't "tail" IL prefix but is treated as explicit because of tail call stress
        PREFIX_TAILCALL    = (PREFIX_TAILCALL_EXPLICIT | PREFIX_TAILCALL_IMPLICIT | PREFIX_TAILCALL_STRESS),
        PREFIX_VOLATILE    = 0x00001000,
        PREFIX_UNALIGNED   = 0x00010000,
        PREFIX_CONSTRAINED = 0x00100000,
        PREFIX_READONLY    = 0x01000000
    };

    static void impValidateMemoryAccessOpcode(const BYTE* codeAddr, const BYTE* codeEndp, bool volatilePrefix);
    static OPCODE impGetNonPrefixOpcode(const BYTE* codeAddr, const BYTE* codeEndp);
    static bool impOpcodeIsCallOpcode(OPCODE opcode);

public:
    void impInit();
    void impImport();

    CORINFO_CLASS_HANDLE impGetRefAnyClass();
    CORINFO_CLASS_HANDLE impGetRuntimeArgumentHandle();
    CORINFO_CLASS_HANDLE impGetTypeHandleClass();
    CORINFO_CLASS_HANDLE impGetStringClass();
    CORINFO_CLASS_HANDLE impGetObjectClass();

    // Returns underlying type of handles returned by ldtoken instruction
    var_types GetRuntimeHandleUnderlyingType()
    {
        // RuntimeTypeHandle is backed by raw pointer on CoreRT and by object reference on other runtimes
        return IsTargetAbi(CORINFO_CORERT_ABI) ? TYP_I_IMPL : TYP_REF;
    }

    void impDevirtualizeCall(GenTreeCall*            call,
                             CORINFO_RESOLVED_TOKEN* pResolvedToken,
                             CORINFO_METHOD_HANDLE*  method,
                             unsigned*               methodFlags,
                             CORINFO_CONTEXT_HANDLE* contextHandle,
                             CORINFO_CONTEXT_HANDLE* exactContextHandle,
                             bool                    isLateDevirtualization,
                             bool                    isExplicitTailCall,
                             IL_OFFSET               ilOffset = BAD_IL_OFFSET);

    //=========================================================================
    //                          PROTECTED
    //=========================================================================

protected:
    //-------------------- Stack manipulation ---------------------------------

    unsigned impStkSize; // Size of the full stack

#define SMALL_STACK_SIZE 16 // number of elements in impSmallStack

    struct SavedStack // used to save/restore stack contents.
    {
        unsigned    ssDepth; // number of values on stack
        StackEntry* ssTrees; // saved tree values
    };

    bool impIsPrimitive(CorInfoType type);
    bool impILConsumesAddr(const BYTE* codeAddr);

    void impResolveToken(const BYTE* addr, CORINFO_RESOLVED_TOKEN* pResolvedToken, CorInfoTokenKind kind);

    void impPushOnStack(GenTree* tree, typeInfo ti);
    void        impPushNullObjRefOnStack();
    StackEntry  impPopStack();
    StackEntry& impStackTop(unsigned n = 0);
    unsigned impStackHeight();

    void impSaveStackState(SavedStack* savePtr, bool copy);
    void impRestoreStackState(SavedStack* savePtr);

    GenTree* impImportLdvirtftn(GenTree* thisPtr, CORINFO_RESOLVED_TOKEN* pResolvedToken, CORINFO_CALL_INFO* pCallInfo);

    int impBoxPatternMatch(CORINFO_RESOLVED_TOKEN* pResolvedToken,
                           const BYTE*             codeAddr,
                           const BYTE*             codeEndp,
                           bool                    makeInlineObservation = false);
    void impImportAndPushBox(CORINFO_RESOLVED_TOKEN* pResolvedToken);

    void impImportNewObjArray(CORINFO_RESOLVED_TOKEN* pResolvedToken, CORINFO_CALL_INFO* pCallInfo);

    bool impCanPInvokeInline();
    bool impCanPInvokeInlineCallSite(BasicBlock* block);
    void impCheckForPInvokeCall(
        GenTreeCall* call, CORINFO_METHOD_HANDLE methHnd, CORINFO_SIG_INFO* sig, unsigned mflags, BasicBlock* block);
    GenTreeCall* impImportIndirectCall(CORINFO_SIG_INFO* sig, const DebugInfo& di = DebugInfo());
    void impPopArgsForUnmanagedCall(GenTree* call, CORINFO_SIG_INFO* sig);

    void impInsertHelperCall(CORINFO_HELPER_DESC* helperCall);
    void impHandleAccessAllowed(CorInfoIsAccessAllowedResult result, CORINFO_HELPER_DESC* helperCall);
    void impHandleAccessAllowedInternal(CorInfoIsAccessAllowedResult result, CORINFO_HELPER_DESC* helperCall);

    var_types impImportCall(OPCODE                  opcode,
                            CORINFO_RESOLVED_TOKEN* pResolvedToken,
                            CORINFO_RESOLVED_TOKEN* pConstrainedResolvedToken, // Is this a "constrained." call on a
                                                                               // type parameter?
                            GenTree*           newobjThis,
                            int                prefixFlags,
                            CORINFO_CALL_INFO* callInfo,
                            IL_OFFSET          rawILOffset);

    CORINFO_CLASS_HANDLE impGetSpecialIntrinsicExactReturnType(CORINFO_METHOD_HANDLE specialIntrinsicHandle);

    bool impMethodInfo_hasRetBuffArg(CORINFO_METHOD_INFO* methInfo, CorInfoCallConvExtension callConv);

    GenTree* impFixupCallStructReturn(GenTreeCall* call, CORINFO_CLASS_HANDLE retClsHnd);

    GenTree* impFixupStructReturnType(GenTree*                 op,
                                      CORINFO_CLASS_HANDLE     retClsHnd,
                                      CorInfoCallConvExtension unmgdCallConv);

#ifdef DEBUG
    var_types impImportJitTestLabelMark(int numArgs);
#endif // DEBUG

    GenTree* impInitClass(CORINFO_RESOLVED_TOKEN* pResolvedToken);

    GenTree* impImportStaticReadOnlyField(void* fldAddr, var_types lclTyp);

    GenTree* impImportStaticFieldAccess(CORINFO_RESOLVED_TOKEN* pResolvedToken,
                                        CORINFO_ACCESS_FLAGS    access,
                                        CORINFO_FIELD_INFO*     pFieldInfo,
                                        var_types               lclTyp);

    static void impBashVarAddrsToI(GenTree* tree1, GenTree* tree2 = nullptr);

    GenTree* impImplicitIorI4Cast(GenTree* tree, var_types dstTyp);

    GenTree* impImplicitR4orR8Cast(GenTree* tree, var_types dstTyp);

    void impImportLeave(BasicBlock* block);
    void impResetLeaveBlock(BasicBlock* block, unsigned jmpAddr);
    GenTree* impTypeIsAssignable(GenTree* typeTo, GenTree* typeFrom);

    GenTree* impIntrinsic(GenTree*                newobjThis,
                          CORINFO_CLASS_HANDLE    clsHnd,
                          CORINFO_METHOD_HANDLE   method,
                          CORINFO_SIG_INFO*       sig,
                          unsigned                methodFlags,
                          int                     memberRef,
                          bool                    readonlyCall,
                          bool                    tailCall,
                          CORINFO_RESOLVED_TOKEN* pContstrainedResolvedToken,
                          CORINFO_THIS_TRANSFORM  constraintCallThisTransform,
                          NamedIntrinsic*         pIntrinsicName,
                          bool*                   isSpecialIntrinsic = nullptr);
    GenTree* impMathIntrinsic(CORINFO_METHOD_HANDLE method,
                              CORINFO_SIG_INFO*     sig,
                              var_types             callType,
                              NamedIntrinsic        intrinsicName,
                              bool                  tailCall);
    NamedIntrinsic lookupNamedIntrinsic(CORINFO_METHOD_HANDLE method);
    GenTree* impUnsupportedNamedIntrinsic(unsigned              helper,
                                          CORINFO_METHOD_HANDLE method,
                                          CORINFO_SIG_INFO*     sig,
                                          bool                  mustExpand);

#ifdef FEATURE_HW_INTRINSICS
    GenTree* impHWIntrinsic(NamedIntrinsic        intrinsic,
                            CORINFO_CLASS_HANDLE  clsHnd,
                            CORINFO_METHOD_HANDLE method,
                            CORINFO_SIG_INFO*     sig,
                            bool                  mustExpand);
    GenTree* impSimdAsHWIntrinsic(NamedIntrinsic        intrinsic,
                                  CORINFO_CLASS_HANDLE  clsHnd,
                                  CORINFO_METHOD_HANDLE method,
                                  CORINFO_SIG_INFO*     sig,
                                  GenTree*              newobjThis);

protected:
    bool compSupportsHWIntrinsic(CORINFO_InstructionSet isa);

    GenTree* impSimdAsHWIntrinsicSpecial(NamedIntrinsic       intrinsic,
                                         CORINFO_CLASS_HANDLE clsHnd,
                                         CORINFO_SIG_INFO*    sig,
                                         var_types            retType,
                                         CorInfoType          simdBaseJitType,
                                         unsigned             simdSize,
                                         GenTree*             newobjThis);

    GenTree* impSpecialIntrinsic(NamedIntrinsic        intrinsic,
                                 CORINFO_CLASS_HANDLE  clsHnd,
                                 CORINFO_METHOD_HANDLE method,
                                 CORINFO_SIG_INFO*     sig,
                                 CorInfoType           simdBaseJitType,
                                 var_types             retType,
                                 unsigned              simdSize);

    GenTree* getArgForHWIntrinsic(var_types            argType,
                                  CORINFO_CLASS_HANDLE argClass,
                                  bool                 expectAddr = false,
                                  GenTree*             newobjThis = nullptr);
    GenTree* impNonConstFallback(NamedIntrinsic intrinsic, var_types simdType, CorInfoType simdBaseJitType);
    GenTree* addRangeCheckIfNeeded(
        NamedIntrinsic intrinsic, GenTree* immOp, bool mustExpand, int immLowerBound, int immUpperBound);
    GenTree* addRangeCheckForHWIntrinsic(GenTree* immOp, int immLowerBound, int immUpperBound);

#ifdef TARGET_XARCH
    GenTree* impBaseIntrinsic(NamedIntrinsic        intrinsic,
                              CORINFO_CLASS_HANDLE  clsHnd,
                              CORINFO_METHOD_HANDLE method,
                              CORINFO_SIG_INFO*     sig,
                              CorInfoType           simdBaseJitType,
                              var_types             retType,
                              unsigned              simdSize);
    GenTree* impSSEIntrinsic(NamedIntrinsic intrinsic, CORINFO_METHOD_HANDLE method, CORINFO_SIG_INFO* sig);
    GenTree* impSSE2Intrinsic(NamedIntrinsic intrinsic, CORINFO_METHOD_HANDLE method, CORINFO_SIG_INFO* sig);
    GenTree* impAvxOrAvx2Intrinsic(NamedIntrinsic intrinsic, CORINFO_METHOD_HANDLE method, CORINFO_SIG_INFO* sig);
    GenTree* impBMI1OrBMI2Intrinsic(NamedIntrinsic intrinsic, CORINFO_METHOD_HANDLE method, CORINFO_SIG_INFO* sig);
#endif // TARGET_XARCH
#endif // FEATURE_HW_INTRINSICS
    GenTree* impArrayAccessIntrinsic(CORINFO_CLASS_HANDLE clsHnd,
                                     CORINFO_SIG_INFO*    sig,
                                     int                  memberRef,
                                     bool                 readonlyCall,
                                     NamedIntrinsic       intrinsicName);
    GenTree* impInitializeArrayIntrinsic(CORINFO_SIG_INFO* sig);
    GenTree* impCreateSpanIntrinsic(CORINFO_SIG_INFO* sig);

    GenTree* impKeepAliveIntrinsic(GenTree* objToKeepAlive);

    GenTree* impMethodPointer(CORINFO_RESOLVED_TOKEN* pResolvedToken, CORINFO_CALL_INFO* pCallInfo);

    GenTree* impTransformThis(GenTree*                thisPtr,
                              CORINFO_RESOLVED_TOKEN* pConstrainedResolvedToken,
                              CORINFO_THIS_TRANSFORM  transform);

    //----------------- Manipulating the trees and stmts ----------------------

    Statement* impStmtList; // Statements for the BB being imported.
    Statement* impLastStmt; // The last statement for the current BB.

public:
    enum
    {
        CHECK_SPILL_ALL  = -1,
        CHECK_SPILL_NONE = -2
    };

    void impBeginTreeList();
    void impEndTreeList(BasicBlock* block, Statement* firstStmt, Statement* lastStmt);
    void impEndTreeList(BasicBlock* block);
    void impAppendStmtCheck(Statement* stmt, unsigned chkLevel);
    void impAppendStmt(Statement* stmt, unsigned chkLevel, bool checkConsumedDebugInfo = true);
    void impAppendStmt(Statement* stmt);
    void impInsertStmtBefore(Statement* stmt, Statement* stmtBefore);
    Statement* impAppendTree(GenTree* tree, unsigned chkLevel, const DebugInfo& di, bool checkConsumedDebugInfo = true);
    void impInsertTreeBefore(GenTree* tree, const DebugInfo& di, Statement* stmtBefore);
    void impAssignTempGen(unsigned         tmp,
                          GenTree*         val,
                          unsigned         curLevel,
                          Statement**      pAfterStmt = nullptr,
                          const DebugInfo& di         = DebugInfo(),
                          BasicBlock*      block      = nullptr);
    void impAssignTempGen(unsigned             tmpNum,
                          GenTree*             val,
                          CORINFO_CLASS_HANDLE structHnd,
                          unsigned             curLevel,
                          Statement**          pAfterStmt = nullptr,
                          const DebugInfo&     di         = DebugInfo(),
                          BasicBlock*          block      = nullptr);

    Statement* impExtractLastStmt();
    GenTree* impCloneExpr(GenTree*             tree,
                          GenTree**            clone,
                          CORINFO_CLASS_HANDLE structHnd,
                          unsigned             curLevel,
                          Statement** pAfterStmt DEBUGARG(const char* reason));
    GenTree* impAssignStruct(GenTree*             dest,
                             GenTree*             src,
                             CORINFO_CLASS_HANDLE structHnd,
                             unsigned             curLevel,
                             Statement**          pAfterStmt = nullptr,
                             const DebugInfo&     di         = DebugInfo(),
                             BasicBlock*          block      = nullptr);
    GenTree* impAssignStructPtr(GenTree*             dest,
                                GenTree*             src,
                                CORINFO_CLASS_HANDLE structHnd,
                                unsigned             curLevel,
                                Statement**          pAfterStmt = nullptr,
                                const DebugInfo&     di         = DebugInfo(),
                                BasicBlock*          block      = nullptr);

    GenTree* impGetStructAddr(GenTree* structVal, CORINFO_CLASS_HANDLE structHnd, unsigned curLevel, bool willDeref);

    var_types impNormStructType(CORINFO_CLASS_HANDLE structHnd, CorInfoType* simdBaseJitType = nullptr);

    GenTree* impNormStructVal(GenTree*             structVal,
                              CORINFO_CLASS_HANDLE structHnd,
                              unsigned             curLevel,
                              bool                 forceNormalization = false);

    GenTree* impTokenToHandle(CORINFO_RESOLVED_TOKEN* pResolvedToken,
                              bool*                   pRuntimeLookup    = nullptr,
                              bool                    mustRestoreHandle = false,
                              bool                    importParent      = false);

    GenTree* impParentClassTokenToHandle(CORINFO_RESOLVED_TOKEN* pResolvedToken,
                                         bool*                   pRuntimeLookup    = nullptr,
                                         bool                    mustRestoreHandle = false)
    {
        return impTokenToHandle(pResolvedToken, pRuntimeLookup, mustRestoreHandle, true);
    }

    GenTree* impLookupToTree(CORINFO_RESOLVED_TOKEN* pResolvedToken,
                             CORINFO_LOOKUP*         pLookup,
                             GenTreeFlags            flags,
                             void*                   compileTimeHandle);

    GenTree* getRuntimeContextTree(CORINFO_RUNTIME_LOOKUP_KIND kind);

    GenTree* impRuntimeLookupToTree(CORINFO_RESOLVED_TOKEN* pResolvedToken,
                                    CORINFO_LOOKUP*         pLookup,
                                    void*                   compileTimeHandle);

    GenTree* impReadyToRunLookupToTree(CORINFO_CONST_LOOKUP* pLookup, GenTreeFlags flags, void* compileTimeHandle);

    GenTreeCall* impReadyToRunHelperToTree(CORINFO_RESOLVED_TOKEN* pResolvedToken,
                                           CorInfoHelpFunc         helper,
                                           var_types               type,
                                           GenTreeCall::Use*       args               = nullptr,
                                           CORINFO_LOOKUP_KIND*    pGenericLookupKind = nullptr);

    GenTree* impCastClassOrIsInstToTree(GenTree*                op1,
                                        GenTree*                op2,
                                        CORINFO_RESOLVED_TOKEN* pResolvedToken,
                                        bool                    isCastClass);

    GenTree* impOptimizeCastClassOrIsInst(GenTree* op1, CORINFO_RESOLVED_TOKEN* pResolvedToken, bool isCastClass);

    bool VarTypeIsMultiByteAndCanEnreg(var_types                type,
                                       CORINFO_CLASS_HANDLE     typeClass,
                                       unsigned*                typeSize,
                                       bool                     forReturn,
                                       bool                     isVarArg,
                                       CorInfoCallConvExtension callConv);

    bool IsIntrinsicImplementedByUserCall(NamedIntrinsic intrinsicName);
    bool IsTargetIntrinsic(NamedIntrinsic intrinsicName);
    bool IsMathIntrinsic(NamedIntrinsic intrinsicName);
    bool IsMathIntrinsic(GenTree* tree);

private:
    //----------------- Importing the method ----------------------------------

    CORINFO_CONTEXT_HANDLE impTokenLookupContextHandle; // The context used for looking up tokens.

#ifdef DEBUG
    unsigned    impCurOpcOffs;
    const char* impCurOpcName;
    bool        impNestedStackSpill;

    // For displaying instrs with generated native code (-n:B)
    Statement* impLastILoffsStmt; // oldest stmt added for which we did not call SetLastILOffset().
    void       impNoteLastILoffs();
#endif

    // Debug info of current statement being imported. It gets set to contain
    // no IL location (!impCurStmtDI.GetLocation().IsValid) after it has been
    // set in the appended trees. Then it gets updated at IL instructions for
    // which we have to report mapping info.
    // It will always contain the current inline context.
    DebugInfo impCurStmtDI;

    DebugInfo impCreateDIWithCurrentStackInfo(IL_OFFSET offs, bool isCall);
    void impCurStmtOffsSet(IL_OFFSET offs);

    void impNoteBranchOffs();

    unsigned impInitBlockLineInfo();

    bool impIsThis(GenTree* obj);
    bool impIsLDFTN_TOKEN(const BYTE* delegateCreateStart, const BYTE* newobjCodeAddr);
    bool impIsDUP_LDVIRTFTN_TOKEN(const BYTE* delegateCreateStart, const BYTE* newobjCodeAddr);
    bool impIsAnySTLOC(OPCODE opcode)
    {
        return ((opcode == CEE_STLOC) || (opcode == CEE_STLOC_S) ||
                ((opcode >= CEE_STLOC_0) && (opcode <= CEE_STLOC_3)));
    }

    GenTreeCall::Use* impPopCallArgs(unsigned count, CORINFO_SIG_INFO* sig, GenTreeCall::Use* prefixArgs = nullptr);

    bool impCheckImplicitArgumentCoercion(var_types sigType, var_types nodeType) const;

    GenTreeCall::Use* impPopReverseCallArgs(unsigned count, CORINFO_SIG_INFO* sig, unsigned skipReverseCount = 0);

    //---------------- Spilling the importer stack ----------------------------

    // The maximum number of bytes of IL processed without clean stack state.
    // It allows to limit the maximum tree size and depth.
    static const unsigned MAX_TREE_SIZE = 200;
    bool impCanSpillNow(OPCODE prevOpcode);

    struct PendingDsc
    {
        PendingDsc*   pdNext;
        BasicBlock*   pdBB;
        SavedStack    pdSavedStack;
        ThisInitState pdThisPtrInit;
    };

    PendingDsc* impPendingList; // list of BBs currently waiting to be imported.
    PendingDsc* impPendingFree; // Freed up dscs that can be reused

    // We keep a byte-per-block map (dynamically extended) in the top-level Compiler object of a compilation.
    JitExpandArray<BYTE> impPendingBlockMembers;

    // Return the byte for "b" (allocating/extending impPendingBlockMembers if necessary.)
    // Operates on the map in the top-level ancestor.
    BYTE impGetPendingBlockMember(BasicBlock* blk)
    {
        return impInlineRoot()->impPendingBlockMembers.Get(blk->bbInd());
    }

    // Set the byte for "b" to "val" (allocating/extending impPendingBlockMembers if necessary.)
    // Operates on the map in the top-level ancestor.
    void impSetPendingBlockMember(BasicBlock* blk, BYTE val)
    {
        impInlineRoot()->impPendingBlockMembers.Set(blk->bbInd(), val);
    }

    bool impCanReimport;

    bool impSpillStackEntry(unsigned level,
                            unsigned varNum
#ifdef DEBUG
                            ,
                            bool        bAssertOnRecursion,
                            const char* reason
#endif
                            );

    void impSpillStackEnsure(bool spillLeaves = false);
    void impEvalSideEffects();
    void impSpillSpecialSideEff();
    void impSpillSideEffects(bool spillGlobEffects, unsigned chkLevel DEBUGARG(const char* reason));
    void               impSpillValueClasses();
    void               impSpillEvalStack();
    static fgWalkPreFn impFindValueClasses;
    void impSpillLclRefs(ssize_t lclNum);

    BasicBlock* impPushCatchArgOnStack(BasicBlock* hndBlk, CORINFO_CLASS_HANDLE clsHnd, bool isSingleBlockFilter);

    bool impBlockIsInALoop(BasicBlock* block);
    void impImportBlockCode(BasicBlock* block);

    void impReimportMarkBlock(BasicBlock* block);
    void impReimportMarkSuccessors(BasicBlock* block);

    void impVerifyEHBlock(BasicBlock* block, bool isTryStart);

    void impImportBlockPending(BasicBlock* block);

    // Similar to impImportBlockPending, but assumes that block has already been imported once and is being
    // reimported for some reason.  It specifically does *not* look at verCurrentState to set the EntryState
    // for the block, but instead, just re-uses the block's existing EntryState.
    void impReimportBlockPending(BasicBlock* block);

    var_types impGetByRefResultType(genTreeOps oper, bool fUnsigned, GenTree** pOp1, GenTree** pOp2);

    void impImportBlock(BasicBlock* block);

    // Assumes that "block" is a basic block that completes with a non-empty stack. We will assign the values
    // on the stack to local variables (the "spill temp" variables). The successor blocks will assume that
    // its incoming stack contents are in those locals. This requires "block" and its successors to agree on
    // the variables that will be used -- and for all the predecessors of those successors, and the
    // successors of those predecessors, etc. Call such a set of blocks closed under alternating
    // successor/predecessor edges a "spill clique." A block is a "predecessor" or "successor" member of the
    // clique (or, conceivably, both). Each block has a specified sequence of incoming and outgoing spill
    // temps. If "block" already has its outgoing spill temps assigned (they are always a contiguous series
    // of local variable numbers, so we represent them with the base local variable number), returns that.
    // Otherwise, picks a set of spill temps, and propagates this choice to all blocks in the spill clique of
    // which "block" is a member (asserting, in debug mode, that no block in this clique had its spill temps
    // chosen already. More precisely, that the incoming or outgoing spill temps are not chosen, depending
    // on which kind of member of the clique the block is).
    unsigned impGetSpillTmpBase(BasicBlock* block);

    // Assumes that "block" is a basic block that completes with a non-empty stack. We have previously
    // assigned the values on the stack to local variables (the "spill temp" variables). The successor blocks
    // will assume that its incoming stack contents are in those locals. This requires "block" and its
    // successors to agree on the variables and their types that will be used.  The CLI spec allows implicit
    // conversions between 'int' and 'native int' or 'float' and 'double' stack types. So one predecessor can
    // push an int and another can push a native int.  For 64-bit we have chosen to implement this by typing
    // the "spill temp" as native int, and then importing (or re-importing as needed) so that all the
    // predecessors in the "spill clique" push a native int (sign-extending if needed), and all the
    // successors receive a native int. Similarly float and double are unified to double.
    // This routine is called after a type-mismatch is detected, and it will walk the spill clique to mark
    // blocks for re-importation as appropriate (both successors, so they get the right incoming type, and
    // predecessors, so they insert an upcast if needed).
    void impReimportSpillClique(BasicBlock* block);

    // When we compute a "spill clique" (see above) these byte-maps are allocated to have a byte per basic
    // block, and represent the predecessor and successor members of the clique currently being computed.
    // *** Access to these will need to be locked in a parallel compiler.
    JitExpandArray<BYTE> impSpillCliquePredMembers;
    JitExpandArray<BYTE> impSpillCliqueSuccMembers;

    enum SpillCliqueDir
    {
        SpillCliquePred,
        SpillCliqueSucc
    };

    // Abstract class for receiving a callback while walking a spill clique
    class SpillCliqueWalker
    {
    public:
        virtual void Visit(SpillCliqueDir predOrSucc, BasicBlock* blk) = 0;
    };

    // This class is used for setting the bbStkTempsIn and bbStkTempsOut on the blocks within a spill clique
    class SetSpillTempsBase : public SpillCliqueWalker
    {
        unsigned m_baseTmp;

    public:
        SetSpillTempsBase(unsigned baseTmp) : m_baseTmp(baseTmp)
        {
        }
        virtual void Visit(SpillCliqueDir predOrSucc, BasicBlock* blk);
    };

    // This class is used for implementing impReimportSpillClique part on each block within the spill clique
    class ReimportSpillClique : public SpillCliqueWalker
    {
        Compiler* m_pComp;

    public:
        ReimportSpillClique(Compiler* pComp) : m_pComp(pComp)
        {
        }
        virtual void Visit(SpillCliqueDir predOrSucc, BasicBlock* blk);
    };

    // This is the heart of the algorithm for walking spill cliques. It invokes callback->Visit for each
    // predecessor or successor within the spill clique
    void impWalkSpillCliqueFromPred(BasicBlock* pred, SpillCliqueWalker* callback);

    // For a BasicBlock that has already been imported, the EntryState has an array of GenTrees for the
    // incoming locals. This walks that list an resets the types of the GenTrees to match the types of
    // the VarDscs. They get out of sync when we have int/native int issues (see impReimportSpillClique).
    void impRetypeEntryStateTemps(BasicBlock* blk);

    BYTE impSpillCliqueGetMember(SpillCliqueDir predOrSucc, BasicBlock* blk);
    void impSpillCliqueSetMember(SpillCliqueDir predOrSucc, BasicBlock* blk, BYTE val);

    void impPushVar(GenTree* op, typeInfo tiRetVal);
    GenTreeLclVar* impCreateLocalNode(unsigned lclNum DEBUGARG(IL_OFFSET offset));
    void impLoadVar(unsigned lclNum, IL_OFFSET offset, const typeInfo& tiRetVal);
    void impLoadVar(unsigned lclNum, IL_OFFSET offset)
    {
        impLoadVar(lclNum, offset, lvaGetDesc(lclNum)->lvVerTypeInfo);
    }
    void impLoadArg(unsigned ilArgNum, IL_OFFSET offset);
    void impLoadLoc(unsigned ilLclNum, IL_OFFSET offset);
    bool impReturnInstruction(int prefixFlags, OPCODE& opcode);

#ifdef TARGET_ARM
    void impMarkLclDstNotPromotable(unsigned tmpNum, GenTree* op, CORINFO_CLASS_HANDLE hClass);
#endif

    // A free list of linked list nodes used to represent to-do stacks of basic blocks.
    struct BlockListNode
    {
        BasicBlock*    m_blk;
        BlockListNode* m_next;
        BlockListNode(BasicBlock* blk, BlockListNode* next = nullptr) : m_blk(blk), m_next(next)
        {
        }
        void* operator new(size_t sz, Compiler* comp);
    };
    BlockListNode* impBlockListNodeFreeList;

    void FreeBlockListNode(BlockListNode* node);

    bool impIsValueType(typeInfo* pTypeInfo);
    var_types mangleVarArgsType(var_types type);

    regNumber getCallArgIntRegister(regNumber floatReg);
    regNumber getCallArgFloatRegister(regNumber intReg);

#if defined(DEBUG)
    static unsigned jitTotalMethodCompiled;
#endif

#ifdef DEBUG
    static LONG jitNestingLevel;
#endif // DEBUG

    static bool impIsAddressInLocal(const GenTree* tree, GenTree** lclVarTreeOut);

    void impMakeDiscretionaryInlineObservations(InlineInfo* pInlineInfo, InlineResult* inlineResult);

    // STATIC inlining decision based on the IL code.
    void impCanInlineIL(CORINFO_METHOD_HANDLE fncHandle,
                        CORINFO_METHOD_INFO*  methInfo,
                        bool                  forceInline,
                        InlineResult*         inlineResult);

    void impCheckCanInline(GenTreeCall*           call,
                           CORINFO_METHOD_HANDLE  fncHandle,
                           unsigned               methAttr,
                           CORINFO_CONTEXT_HANDLE exactContextHnd,
                           InlineCandidateInfo**  ppInlineCandidateInfo,
                           InlineResult*          inlineResult);

    void impInlineRecordArgInfo(InlineInfo*   pInlineInfo,
                                GenTree*      curArgVal,
                                unsigned      argNum,
                                InlineResult* inlineResult);

    void impInlineInitVars(InlineInfo* pInlineInfo);

    unsigned impInlineFetchLocal(unsigned lclNum DEBUGARG(const char* reason));

    GenTree* impInlineFetchArg(unsigned lclNum, InlArgInfo* inlArgInfo, InlLclVarInfo* lclTypeInfo);

    bool impInlineIsThis(GenTree* tree, InlArgInfo* inlArgInfo);

    bool impInlineIsGuaranteedThisDerefBeforeAnySideEffects(GenTree*          additionalTree,
                                                            GenTreeCall::Use* additionalCallArgs,
                                                            GenTree*          dereferencedAddress,
                                                            InlArgInfo*       inlArgInfo);

    void impMarkInlineCandidate(GenTree*               call,
                                CORINFO_CONTEXT_HANDLE exactContextHnd,
                                bool                   exactContextNeedsRuntimeLookup,
                                CORINFO_CALL_INFO*     callInfo);

    void impMarkInlineCandidateHelper(GenTreeCall*           call,
                                      CORINFO_CONTEXT_HANDLE exactContextHnd,
                                      bool                   exactContextNeedsRuntimeLookup,
                                      CORINFO_CALL_INFO*     callInfo);

    bool impTailCallRetTypeCompatible(bool                     allowWidening,
                                      var_types                callerRetType,
                                      CORINFO_CLASS_HANDLE     callerRetTypeClass,
                                      CorInfoCallConvExtension callerCallConv,
                                      var_types                calleeRetType,
                                      CORINFO_CLASS_HANDLE     calleeRetTypeClass,
                                      CorInfoCallConvExtension calleeCallConv);

    bool impIsTailCallILPattern(
        bool tailPrefixed, OPCODE curOpcode, const BYTE* codeAddrOfNextOpcode, const BYTE* codeEnd, bool isRecursive);

    bool impIsImplicitTailCallCandidate(
        OPCODE curOpcode, const BYTE* codeAddrOfNextOpcode, const BYTE* codeEnd, int prefixFlags, bool isRecursive);

    bool impIsClassExact(CORINFO_CLASS_HANDLE classHnd);
    bool impCanSkipCovariantStoreCheck(GenTree* value, GenTree* array);

    CORINFO_RESOLVED_TOKEN* impAllocateToken(const CORINFO_RESOLVED_TOKEN& token);

    /*
    XXXXXXXXXXXXXXXXXXXXXXXXXXXXXXXXXXXXXXXXXXXXXXXXXXXXXXXXXXXXXXXXXXXXXXXXXXXXXXX
    XXXXXXXXXXXXXXXXXXXXXXXXXXXXXXXXXXXXXXXXXXXXXXXXXXXXXXXXXXXXXXXXXXXXXXXXXXXXXXX
    XX                                                                           XX
    XX                           FlowGraph                                       XX
    XX                                                                           XX
    XX   Info about the basic-blocks, their contents and the flow analysis       XX
    XX                                                                           XX
    XXXXXXXXXXXXXXXXXXXXXXXXXXXXXXXXXXXXXXXXXXXXXXXXXXXXXXXXXXXXXXXXXXXXXXXXXXXXXXX
    XXXXXXXXXXXXXXXXXXXXXXXXXXXXXXXXXXXXXXXXXXXXXXXXXXXXXXXXXXXXXXXXXXXXXXXXXXXXXXX
    */

public:
    BasicBlock* fgFirstBB;        // Beginning of the basic block list
    BasicBlock* fgLastBB;         // End of the basic block list
    BasicBlock* fgFirstColdBlock; // First block to be placed in the cold section
    BasicBlock* fgEntryBB;        // For OSR, the original method's entry point
    BasicBlock* fgOSREntryBB;     // For OSR, the logical entry point (~ patchpoint)
#if defined(FEATURE_EH_FUNCLETS)
    BasicBlock* fgFirstFuncletBB; // First block of outlined funclets (to allow block insertion before the funclets)
#endif
    BasicBlock* fgFirstBBScratch;   // Block inserted for initialization stuff. Is nullptr if no such block has been
                                    // created.
    BasicBlockList* fgReturnBlocks; // list of BBJ_RETURN blocks
    unsigned        fgEdgeCount;    // # of control flow edges between the BBs
    unsigned        fgBBcount;      // # of BBs in the method
#ifdef DEBUG
    unsigned fgBBcountAtCodegen; // # of BBs in the method at the start of codegen
#endif
    unsigned     fgBBNumMax;       // The max bbNum that has been assigned to basic blocks
    unsigned     fgDomBBcount;     // # of BBs for which we have dominator and reachability information
    BasicBlock** fgBBInvPostOrder; // The flow graph stored in an array sorted in topological order, needed to compute
                                   // dominance. Indexed by block number. Size: fgBBNumMax + 1.

    // After the dominance tree is computed, we cache a DFS preorder number and DFS postorder number to compute
    // dominance queries in O(1). fgDomTreePreOrder and fgDomTreePostOrder are arrays giving the block's preorder and
    // postorder number, respectively. The arrays are indexed by basic block number. (Note that blocks are numbered
    // starting from one. Thus, we always waste element zero. This makes debugging easier and makes the code less likely
    // to suffer from bugs stemming from forgetting to add or subtract one from the block number to form an array
    // index). The arrays are of size fgBBNumMax + 1.
    unsigned* fgDomTreePreOrder;
    unsigned* fgDomTreePostOrder;

    // Dominator tree used by SSA construction and copy propagation (the two are expected to use the same tree
    // in order to avoid the need for SSA reconstruction and an "out of SSA" phase).
    DomTreeNode* fgSsaDomTree;

    bool fgBBVarSetsInited;

    // Allocate array like T* a = new T[fgBBNumMax + 1];
    // Using helper so we don't keep forgetting +1.
    template <typename T>
    T* fgAllocateTypeForEachBlk(CompMemKind cmk = CMK_Unknown)
    {
        return getAllocator(cmk).allocate<T>(fgBBNumMax + 1);
    }

    // BlockSets are relative to a specific set of BasicBlock numbers. If that changes
    // (if the blocks are renumbered), this changes. BlockSets from different epochs
    // cannot be meaningfully combined. Note that new blocks can be created with higher
    // block numbers without changing the basic block epoch. These blocks *cannot*
    // participate in a block set until the blocks are all renumbered, causing the epoch
    // to change. This is useful if continuing to use previous block sets is valuable.
    // If the epoch is zero, then it is uninitialized, and block sets can't be used.
    unsigned fgCurBBEpoch;

    unsigned GetCurBasicBlockEpoch()
    {
        return fgCurBBEpoch;
    }

    // The number of basic blocks in the current epoch. When the blocks are renumbered,
    // this is fgBBcount. As blocks are added, fgBBcount increases, fgCurBBEpochSize remains
    // the same, until a new BasicBlock epoch is created, such as when the blocks are all renumbered.
    unsigned fgCurBBEpochSize;

    // The number of "size_t" elements required to hold a bitset large enough for fgCurBBEpochSize
    // bits. This is precomputed to avoid doing math every time BasicBlockBitSetTraits::GetArrSize() is called.
    unsigned fgBBSetCountInSizeTUnits;

    void NewBasicBlockEpoch()
    {
        INDEBUG(unsigned oldEpochArrSize = fgBBSetCountInSizeTUnits);

        // We have a new epoch. Compute and cache the size needed for new BlockSets.
        fgCurBBEpoch++;
        fgCurBBEpochSize = fgBBNumMax + 1;
        fgBBSetCountInSizeTUnits =
            roundUp(fgCurBBEpochSize, (unsigned)(sizeof(size_t) * 8)) / unsigned(sizeof(size_t) * 8);

#ifdef DEBUG
        // All BlockSet objects are now invalid!
        fgReachabilitySetsValid = false; // the bbReach sets are now invalid!
        fgEnterBlksSetValid     = false; // the fgEnterBlks set is now invalid!

        if (verbose)
        {
            unsigned epochArrSize = BasicBlockBitSetTraits::GetArrSize(this, sizeof(size_t));
            printf("\nNew BlockSet epoch %d, # of blocks (including unused BB00): %u, bitset array size: %u (%s)",
                   fgCurBBEpoch, fgCurBBEpochSize, epochArrSize, (epochArrSize <= 1) ? "short" : "long");
            if ((fgCurBBEpoch != 1) && ((oldEpochArrSize <= 1) != (epochArrSize <= 1)))
            {
                // If we're not just establishing the first epoch, and the epoch array size has changed such that we're
                // going to change our bitset representation from short (just a size_t bitset) to long (a pointer to an
                // array of size_t bitsets), then print that out.
                printf("; NOTE: BlockSet size was previously %s!", (oldEpochArrSize <= 1) ? "short" : "long");
            }
            printf("\n");
        }
#endif // DEBUG
    }

    void EnsureBasicBlockEpoch()
    {
        if (fgCurBBEpochSize != fgBBNumMax + 1)
        {
            NewBasicBlockEpoch();
        }
    }

    BasicBlock* fgNewBasicBlock(BBjumpKinds jumpKind);
    void fgEnsureFirstBBisScratch();
    bool fgFirstBBisScratch();
    bool fgBBisScratch(BasicBlock* block);

    void fgExtendEHRegionBefore(BasicBlock* block);
    void fgExtendEHRegionAfter(BasicBlock* block);

    BasicBlock* fgNewBBbefore(BBjumpKinds jumpKind, BasicBlock* block, bool extendRegion);

    BasicBlock* fgNewBBafter(BBjumpKinds jumpKind, BasicBlock* block, bool extendRegion);

    BasicBlock* fgNewBBinRegion(BBjumpKinds jumpKind,
                                unsigned    tryIndex,
                                unsigned    hndIndex,
                                BasicBlock* nearBlk,
                                bool        putInFilter = false,
                                bool        runRarely   = false,
                                bool        insertAtEnd = false);

    BasicBlock* fgNewBBinRegion(BBjumpKinds jumpKind,
                                BasicBlock* srcBlk,
                                bool        runRarely   = false,
                                bool        insertAtEnd = false);

    BasicBlock* fgNewBBinRegion(BBjumpKinds jumpKind);

    BasicBlock* fgNewBBinRegionWorker(BBjumpKinds jumpKind,
                                      BasicBlock* afterBlk,
                                      unsigned    xcptnIndex,
                                      bool        putInTryRegion);

    void fgInsertBBbefore(BasicBlock* insertBeforeBlk, BasicBlock* newBlk);
    void fgInsertBBafter(BasicBlock* insertAfterBlk, BasicBlock* newBlk);
    void fgUnlinkBlock(BasicBlock* block);

#ifdef FEATURE_JIT_METHOD_PERF
    unsigned fgMeasureIR();
#endif // FEATURE_JIT_METHOD_PERF

    bool fgModified;             // True if the flow graph has been modified recently
    bool fgComputePredsDone;     // Have we computed the bbPreds list
    bool fgCheapPredsValid;      // Is the bbCheapPreds list valid?
    bool fgDomsComputed;         // Have we computed the dominator sets?
    bool fgReturnBlocksComputed; // Have we computed the return blocks list?
    bool fgOptimizedFinally;     // Did we optimize any try-finallys?

    bool fgHasSwitch; // any BBJ_SWITCH jumps?

    BlockSet fgEnterBlks; // Set of blocks which have a special transfer of control; the "entry" blocks plus EH handler
                          // begin blocks.
#if defined(FEATURE_EH_FUNCLETS) && defined(TARGET_ARM)
    BlockSet fgAlwaysBlks; // Set of blocks which are BBJ_ALWAYS part  of BBJ_CALLFINALLY/BBJ_ALWAYS pair that should
                           // never be removed due to a requirement to use the BBJ_ALWAYS for generating code and
                           // not have "retless" blocks.

#endif // defined(FEATURE_EH_FUNCLETS) && defined(TARGET_ARM)

#ifdef DEBUG
    bool fgReachabilitySetsValid; // Are the bbReach sets valid?
    bool fgEnterBlksSetValid;     // Is the fgEnterBlks set valid?
#endif                            // DEBUG

    bool fgRemoveRestOfBlock; // true if we know that we will throw
    bool fgStmtRemoved;       // true if we remove statements -> need new DFA

    // There are two modes for ordering of the trees.
    //  - In FGOrderTree, the dominant ordering is the tree order, and the nodes contained in
    //    each tree and sub-tree are contiguous, and can be traversed (in gtNext/gtPrev order)
    //    by traversing the tree according to the order of the operands.
    //  - In FGOrderLinear, the dominant ordering is the linear order.

    enum FlowGraphOrder
    {
        FGOrderTree,
        FGOrderLinear
    };
    FlowGraphOrder fgOrder;

    // The following are boolean flags that keep track of the state of internal data structures

    bool     fgStmtListThreaded;       // true if the node list is now threaded
    bool     fgCanRelocateEHRegions;   // true if we are allowed to relocate the EH regions
    bool     fgEdgeWeightsComputed;    // true after we have called fgComputeEdgeWeights
    bool     fgHaveValidEdgeWeights;   // true if we were successful in computing all of the edge weights
    bool     fgSlopUsedInEdgeWeights;  // true if their was some slop used when computing the edge weights
    bool     fgRangeUsedInEdgeWeights; // true if some of the edgeWeight are expressed in Min..Max form
    bool     fgNeedsUpdateFlowGraph;   // true if we need to run fgUpdateFlowGraph
    weight_t fgCalledCount;            // count of the number of times this method was called
                                       // This is derived from the profile data
                                       // or is BB_UNITY_WEIGHT when we don't have profile data

#if defined(FEATURE_EH_FUNCLETS)
    bool fgFuncletsCreated; // true if the funclet creation phase has been run
#endif                      // FEATURE_EH_FUNCLETS

    bool fgGlobalMorph; // indicates if we are during the global morphing phase
                        // since fgMorphTree can be called from several places

    bool     impBoxTempInUse; // the temp below is valid and available
    unsigned impBoxTemp;      // a temporary that is used for boxing

#ifdef DEBUG
    bool jitFallbackCompile; // Are we doing a fallback compile? That is, have we executed a NO_WAY assert,
                             //   and we are trying to compile again in a "safer", minopts mode?
#endif

#if defined(DEBUG)
    unsigned impInlinedCodeSize;
    bool     fgPrintInlinedMethods;
#endif

    jitstd::vector<flowList*>* fgPredListSortVector;

    //-------------------------------------------------------------------------

    void fgInit();

    PhaseStatus fgImport();

    PhaseStatus fgTransformIndirectCalls();

    PhaseStatus fgTransformPatchpoints();

    PhaseStatus fgInline();

    PhaseStatus fgRemoveEmptyTry();

    PhaseStatus fgRemoveEmptyFinally();

    PhaseStatus fgMergeFinallyChains();

    PhaseStatus fgCloneFinally();

    void fgCleanupContinuation(BasicBlock* continuation);

#if defined(FEATURE_EH_FUNCLETS) && defined(TARGET_ARM)

    PhaseStatus fgUpdateFinallyTargetFlags();

    void fgClearAllFinallyTargetBits();

    void fgAddFinallyTargetFlags();

#endif // defined(FEATURE_EH_FUNCLETS) && defined(TARGET_ARM)

    PhaseStatus fgTailMergeThrows();
    void fgTailMergeThrowsFallThroughHelper(BasicBlock* predBlock,
                                            BasicBlock* nonCanonicalBlock,
                                            BasicBlock* canonicalBlock,
                                            flowList*   predEdge);
    void fgTailMergeThrowsJumpToHelper(BasicBlock* predBlock,
                                       BasicBlock* nonCanonicalBlock,
                                       BasicBlock* canonicalBlock,
                                       flowList*   predEdge);

    GenTree* fgCheckCallArgUpdate(GenTree* parent, GenTree* child, var_types origType);

#if defined(FEATURE_EH_FUNCLETS) && defined(TARGET_ARM)
    // Sometimes we need to defer updating the BBF_FINALLY_TARGET bit. fgNeedToAddFinallyTargetBits signals
    // when this is necessary.
    bool fgNeedToAddFinallyTargetBits;
#endif // defined(FEATURE_EH_FUNCLETS) && defined(TARGET_ARM)

    bool fgRetargetBranchesToCanonicalCallFinally(BasicBlock*      block,
                                                  BasicBlock*      handler,
                                                  BlockToBlockMap& continuationMap);

    GenTree* fgGetCritSectOfStaticMethod();

#if defined(FEATURE_EH_FUNCLETS)

    void fgAddSyncMethodEnterExit();

    GenTree* fgCreateMonitorTree(unsigned lvaMonitorBool, unsigned lvaThisVar, BasicBlock* block, bool enter);

    void fgConvertSyncReturnToLeave(BasicBlock* block);

#endif // FEATURE_EH_FUNCLETS

    void fgAddReversePInvokeEnterExit();

    bool fgMoreThanOneReturnBlock();

    // The number of separate return points in the method.
    unsigned fgReturnCount;

    void fgAddInternal();

    bool fgFoldConditional(BasicBlock* block);

    void fgMorphStmts(BasicBlock* block);
    void fgMorphBlocks();

    void fgMergeBlockReturn(BasicBlock* block);

    bool fgMorphBlockStmt(BasicBlock* block, Statement* stmt DEBUGARG(const char* msg));

    void fgSetOptions();

#ifdef DEBUG
    static fgWalkPreFn fgAssertNoQmark;
    void fgPreExpandQmarkChecks(GenTree* expr);
    void        fgPostExpandQmarkChecks();
    static void fgCheckQmarkAllowedForm(GenTree* tree);
#endif

    IL_OFFSET fgFindBlockILOffset(BasicBlock* block);
    void fgFixEntryFlowForOSR();

    BasicBlock* fgSplitBlockAtBeginning(BasicBlock* curr);
    BasicBlock* fgSplitBlockAtEnd(BasicBlock* curr);
    BasicBlock* fgSplitBlockAfterStatement(BasicBlock* curr, Statement* stmt);
    BasicBlock* fgSplitBlockAfterNode(BasicBlock* curr, GenTree* node); // for LIR
    BasicBlock* fgSplitEdge(BasicBlock* curr, BasicBlock* succ);

    Statement* fgNewStmtFromTree(GenTree* tree, BasicBlock* block, const DebugInfo& di);
    Statement* fgNewStmtFromTree(GenTree* tree);
    Statement* fgNewStmtFromTree(GenTree* tree, BasicBlock* block);
    Statement* fgNewStmtFromTree(GenTree* tree, const DebugInfo& di);

    GenTree* fgGetTopLevelQmark(GenTree* expr, GenTree** ppDst = nullptr);
    void fgExpandQmarkForCastInstOf(BasicBlock* block, Statement* stmt);
    void fgExpandQmarkStmt(BasicBlock* block, Statement* stmt);
    void fgExpandQmarkNodes();

    // Do "simple lowering."  This functionality is (conceptually) part of "general"
    // lowering that is distributed between fgMorph and the lowering phase of LSRA.
    void fgSimpleLowering();

    GenTree* fgInitThisClass();

    GenTreeCall* fgGetStaticsCCtorHelper(CORINFO_CLASS_HANDLE cls, CorInfoHelpFunc helper);

    GenTreeCall* fgGetSharedCCtor(CORINFO_CLASS_HANDLE cls);

    bool backendRequiresLocalVarLifetimes()
    {
        return !opts.MinOpts() || m_pLinearScan->willEnregisterLocalVars();
    }

    void fgLocalVarLiveness();

    void fgLocalVarLivenessInit();

    void fgPerNodeLocalVarLiveness(GenTree* node);
    void fgPerBlockLocalVarLiveness();

    VARSET_VALRET_TP fgGetHandlerLiveVars(BasicBlock* block);

    void fgLiveVarAnalysis(bool updateInternalOnly = false);

    void fgComputeLifeCall(VARSET_TP& life, GenTreeCall* call);

    void fgComputeLifeTrackedLocalUse(VARSET_TP& life, LclVarDsc& varDsc, GenTreeLclVarCommon* node);
    bool fgComputeLifeTrackedLocalDef(VARSET_TP&           life,
                                      VARSET_VALARG_TP     keepAliveVars,
                                      LclVarDsc&           varDsc,
                                      GenTreeLclVarCommon* node);
    bool fgComputeLifeUntrackedLocal(VARSET_TP&           life,
                                     VARSET_VALARG_TP     keepAliveVars,
                                     LclVarDsc&           varDsc,
                                     GenTreeLclVarCommon* lclVarNode);
    bool fgComputeLifeLocal(VARSET_TP& life, VARSET_VALARG_TP keepAliveVars, GenTree* lclVarNode);

    void fgComputeLife(VARSET_TP&       life,
                       GenTree*         startNode,
                       GenTree*         endNode,
                       VARSET_VALARG_TP volatileVars,
                       bool* pStmtInfoDirty DEBUGARG(bool* treeModf));

    void fgComputeLifeLIR(VARSET_TP& life, BasicBlock* block, VARSET_VALARG_TP volatileVars);

    bool fgTryRemoveNonLocal(GenTree* node, LIR::Range* blockRange);

    void fgRemoveDeadStoreLIR(GenTree* store, BasicBlock* block);
    bool fgRemoveDeadStore(GenTree**        pTree,
                           LclVarDsc*       varDsc,
                           VARSET_VALARG_TP life,
                           bool*            doAgain,
                           bool* pStmtInfoDirty DEBUGARG(bool* treeModf));

    void fgInterBlockLocalVarLiveness();

    // Blocks: convenience methods for enabling range-based `for` iteration over the function's blocks, e.g.:
    // 1.   for (BasicBlock* const block : compiler->Blocks()) ...
    // 2.   for (BasicBlock* const block : compiler->Blocks(startBlock)) ...
    // 3.   for (BasicBlock* const block : compiler->Blocks(startBlock, endBlock)) ...
    // In case (1), the block list can be empty. In case (2), `startBlock` can be nullptr. In case (3),
    // both `startBlock` and `endBlock` must be non-null.
    //
    BasicBlockSimpleList Blocks() const
    {
        return BasicBlockSimpleList(fgFirstBB);
    }

    BasicBlockSimpleList Blocks(BasicBlock* startBlock) const
    {
        return BasicBlockSimpleList(startBlock);
    }

    BasicBlockRangeList Blocks(BasicBlock* startBlock, BasicBlock* endBlock) const
    {
        return BasicBlockRangeList(startBlock, endBlock);
    }

    // The presence of a partial definition presents some difficulties for SSA: this is both a use of some SSA name
    // of "x", and a def of a new SSA name for "x".  The tree only has one local variable for "x", so it has to choose
    // whether to treat that as the use or def.  It chooses the "use", and thus the old SSA name.  This map allows us
    // to record/recover the "def" SSA number, given the lcl var node for "x" in such a tree.
    typedef JitHashTable<GenTree*, JitPtrKeyFuncs<GenTree>, unsigned> NodeToUnsignedMap;
    NodeToUnsignedMap* m_opAsgnVarDefSsaNums;
    NodeToUnsignedMap* GetOpAsgnVarDefSsaNums()
    {
        if (m_opAsgnVarDefSsaNums == nullptr)
        {
            m_opAsgnVarDefSsaNums = new (getAllocator()) NodeToUnsignedMap(getAllocator());
        }
        return m_opAsgnVarDefSsaNums;
    }

    // This map tracks nodes whose value numbers explicitly or implicitly depend on memory states.
    // The map provides the entry block of the most closely enclosing loop that
    // defines the memory region accessed when defining the nodes's VN.
    //
    // This information should be consulted when considering hoisting node out of a loop, as the VN
    // for the node will only be valid within the indicated loop.
    //
    // It is not fine-grained enough to track memory dependence within loops, so cannot be used
    // for more general code motion.
    //
    // If a node does not have an entry in the map we currently assume the VN is not memory dependent
    // and so memory does not constrain hoisting.
    //
    typedef JitHashTable<GenTree*, JitPtrKeyFuncs<GenTree>, BasicBlock*> NodeToLoopMemoryBlockMap;
    NodeToLoopMemoryBlockMap* m_nodeToLoopMemoryBlockMap;
    NodeToLoopMemoryBlockMap* GetNodeToLoopMemoryBlockMap()
    {
        if (m_nodeToLoopMemoryBlockMap == nullptr)
        {
            m_nodeToLoopMemoryBlockMap = new (getAllocator()) NodeToLoopMemoryBlockMap(getAllocator());
        }
        return m_nodeToLoopMemoryBlockMap;
    }

    void optRecordLoopMemoryDependence(GenTree* tree, BasicBlock* block, ValueNum memoryVN);
    void optCopyLoopMemoryDependence(GenTree* fromTree, GenTree* toTree);

    // Requires value numbering phase to have completed. Returns the value number ("gtVN") of the
    // "tree," EXCEPT in the case of GTF_VAR_USEASG, because the tree node's gtVN member is the
    // "use" VN. Performs a lookup into the map of (use asg tree -> def VN.) to return the "def's"
    // VN.
    inline ValueNum GetUseAsgDefVNOrTreeVN(GenTree* tree);

    // Requires that "lcl" has the GTF_VAR_DEF flag set.  Returns the SSA number of "lcl".
    // Except: assumes that lcl is a def, and if it is
    // a partial def (GTF_VAR_USEASG), looks up and returns the SSA number for the "def",
    // rather than the "use" SSA number recorded in the tree "lcl".
    inline unsigned GetSsaNumForLocalVarDef(GenTree* lcl);

    inline bool PreciseRefCountsRequired();

    // Performs SSA conversion.
    void fgSsaBuild();

    // Reset any data structures to the state expected by "fgSsaBuild", so it can be run again.
    void fgResetForSsa();

    unsigned fgSsaPassesCompleted; // Number of times fgSsaBuild has been run.

    // Returns "true" if this is a special variable that is never zero initialized in the prolog.
    inline bool fgVarIsNeverZeroInitializedInProlog(unsigned varNum);

    // Returns "true" if the variable needs explicit zero initialization.
    inline bool fgVarNeedsExplicitZeroInit(unsigned varNum, bool bbInALoop, bool bbIsReturn);

    // The value numbers for this compilation.
    ValueNumStore* vnStore;

public:
    ValueNumStore* GetValueNumStore()
    {
        return vnStore;
    }

    // Do value numbering (assign a value number to each
    // tree node).
    void fgValueNumber();

    // Computes new GcHeap VN via the assignment H[elemTypeEq][arrVN][inx][fldSeq] = rhsVN.
    // Assumes that "elemTypeEq" is the (equivalence class rep) of the array element type.
    // The 'indType' is the indirection type of the lhs of the assignment and will typically
    // match the element type of the array or fldSeq.  When this type doesn't match
    // or if the fldSeq is 'NotAField' we invalidate the array contents H[elemTypeEq][arrVN]
    //
    ValueNum fgValueNumberArrIndexAssign(CORINFO_CLASS_HANDLE elemTypeEq,
                                         ValueNum             arrVN,
                                         ValueNum             inxVN,
                                         FieldSeqNode*        fldSeq,
                                         ValueNum             rhsVN,
                                         var_types            indType);

    // Requires that "tree" is a GT_IND marked as an array index, and that its address argument
    // has been parsed to yield the other input arguments.  If evaluation of the address
    // can raise exceptions, those should be captured in the exception set "addrXvnp".
    // Assumes that "elemTypeEq" is the (equivalence class rep) of the array element type.
    // Marks "tree" with the VN for H[elemTypeEq][arrVN][inx][fldSeq] (for the liberal VN; a new unique
    // VN for the conservative VN.)  Also marks the tree's argument as the address of an array element.
    // The type tree->TypeGet() will typically match the element type of the array or fldSeq.
    // When this type doesn't match or if the fldSeq is 'NotAField' we return a new unique VN
    //
    ValueNum fgValueNumberArrIndexVal(GenTree*             tree,
                                      CORINFO_CLASS_HANDLE elemTypeEq,
                                      ValueNum             arrVN,
                                      ValueNum             inxVN,
                                      ValueNumPair         addrXvnp,
                                      FieldSeqNode*        fldSeq);

    // Requires "funcApp" to be a VNF_PtrToArrElem, and "addrXvnp" to represent the exception set thrown
    // by evaluating the array index expression "tree".  Returns the value number resulting from
    // dereferencing the array in the current GcHeap state.  If "tree" is non-null, it must be the
    // "GT_IND" that does the dereference, and it is given the returned value number.
    ValueNum fgValueNumberArrIndexVal(GenTree* tree, VNFuncApp* funcApp, ValueNumPair addrXvnp);

    // Compute the value number for a byref-exposed load of the given type via the given pointerVN.
    ValueNum fgValueNumberByrefExposedLoad(var_types type, ValueNum pointerVN);

    unsigned fgVNPassesCompleted; // Number of times fgValueNumber has been run.

    // Utility functions for fgValueNumber.

    // Perform value-numbering for the trees in "blk".
    void fgValueNumberBlock(BasicBlock* blk);

    // Requires that "entryBlock" is the entry block of loop "loopNum", and that "loopNum" is the
    // innermost loop of which "entryBlock" is the entry.  Returns the value number that should be
    // assumed for the memoryKind at the start "entryBlk".
    ValueNum fgMemoryVNForLoopSideEffects(MemoryKind memoryKind, BasicBlock* entryBlock, unsigned loopNum);

    // Called when an operation (performed by "tree", described by "msg") may cause the GcHeap to be mutated.
    // As GcHeap is a subset of ByrefExposed, this will also annotate the ByrefExposed mutation.
    void fgMutateGcHeap(GenTree* tree DEBUGARG(const char* msg));

    // Called when an operation (performed by "tree", described by "msg") may cause an address-exposed local to be
    // mutated.
    void fgMutateAddressExposedLocal(GenTree* tree DEBUGARG(const char* msg));

    // For a GC heap store at curTree, record the new curMemoryVN's and update curTree's MemorySsaMap.
    // As GcHeap is a subset of ByrefExposed, this will also record the ByrefExposed store.
    void recordGcHeapStore(GenTree* curTree, ValueNum gcHeapVN DEBUGARG(const char* msg));

    // For a store to an address-exposed local at curTree, record the new curMemoryVN and update curTree's MemorySsaMap.
    void recordAddressExposedLocalStore(GenTree* curTree, ValueNum memoryVN DEBUGARG(const char* msg));

    void fgSetCurrentMemoryVN(MemoryKind memoryKind, ValueNum newMemoryVN);

    // Tree caused an update in the current memory VN.  If "tree" has an associated heap SSA #, record that
    // value in that SSA #.
    void fgValueNumberRecordMemorySsa(MemoryKind memoryKind, GenTree* tree);

    // The input 'tree' is a leaf node that is a constant
    // Assign the proper value number to the tree
    void fgValueNumberTreeConst(GenTree* tree);

    // If the VN store has been initialized, reassign the
    // proper value number to the constant tree.
    void fgUpdateConstTreeValueNumber(GenTree* tree);

    // Assumes that all inputs to "tree" have had value numbers assigned; assigns a VN to tree.
    // (With some exceptions: the VN of the lhs of an assignment is assigned as part of the
    // assignment.)
    void fgValueNumberTree(GenTree* tree);

    void fgValueNumberAssignment(GenTreeOp* tree);

    // Does value-numbering for a block assignment.
    void fgValueNumberBlockAssignment(GenTree* tree);

    bool fgValueNumberIsStructReinterpretation(GenTreeLclVarCommon* lhsLclVarTree, GenTreeLclVarCommon* rhsLclVarTree);

    // Does value-numbering for a cast tree.
    void fgValueNumberCastTree(GenTree* tree);

    // Does value-numbering for an intrinsic tree.
    void fgValueNumberIntrinsic(GenTree* tree);

#ifdef FEATURE_SIMD
    // Does value-numbering for a GT_SIMD tree
    void fgValueNumberSimd(GenTreeSIMD* tree);
#endif // FEATURE_SIMD

#ifdef FEATURE_HW_INTRINSICS
    // Does value-numbering for a GT_HWINTRINSIC tree
    void fgValueNumberHWIntrinsic(GenTreeHWIntrinsic* tree);
#endif // FEATURE_HW_INTRINSICS

    // Does value-numbering for a call.  We interpret some helper calls.
    void fgValueNumberCall(GenTreeCall* call);

    // Does value-numbering for a helper representing a cast operation.
    void fgValueNumberCastHelper(GenTreeCall* call);

    // Does value-numbering for a helper "call" that has a VN function symbol "vnf".
    void fgValueNumberHelperCallFunc(GenTreeCall* call, VNFunc vnf, ValueNumPair vnpExc);

    // Requires "helpCall" to be a helper call.  Assigns it a value number;
    // we understand the semantics of some of the calls.  Returns "true" if
    // the call may modify the heap (we assume arbitrary memory side effects if so).
    bool fgValueNumberHelperCall(GenTreeCall* helpCall);

    // Requires that "helpFunc" is one of the pure Jit Helper methods.
    // Returns the corresponding VNFunc to use for value numbering
    VNFunc fgValueNumberJitHelperMethodVNFunc(CorInfoHelpFunc helpFunc);

    // Adds the exception set for the current tree node which has a memory indirection operation
    void fgValueNumberAddExceptionSetForIndirection(GenTree* tree, GenTree* baseAddr);

    // Adds the exception sets for the current tree node which is performing a division or modulus operation
    void fgValueNumberAddExceptionSetForDivision(GenTree* tree);

    // Adds the exception set for the current tree node which is performing a overflow checking operation
    void fgValueNumberAddExceptionSetForOverflow(GenTree* tree);

    // Adds the exception set for the current tree node which is performing a bounds check operation
    void fgValueNumberAddExceptionSetForBoundsCheck(GenTree* tree);

    // Adds the exception set for the current tree node which is performing a ckfinite operation
    void fgValueNumberAddExceptionSetForCkFinite(GenTree* tree);

    // Adds the exception sets for the current tree node
    void fgValueNumberAddExceptionSet(GenTree* tree);

#ifdef DEBUG
    void fgDebugCheckExceptionSets();
#endif

    // These are the current value number for the memory implicit variables while
    // doing value numbering.  These are the value numbers under the "liberal" interpretation
    // of memory values; the "conservative" interpretation needs no VN, since every access of
    // memory yields an unknown value.
    ValueNum fgCurMemoryVN[MemoryKindCount];

    // Return a "pseudo"-class handle for an array element type.  If "elemType" is TYP_STRUCT,
    // requires "elemStructType" to be non-null (and to have a low-order zero).  Otherwise, low order bit
    // is 1, and the rest is an encoding of "elemTyp".
    static CORINFO_CLASS_HANDLE EncodeElemType(var_types elemTyp, CORINFO_CLASS_HANDLE elemStructType)
    {
        if (elemStructType != nullptr)
        {
            assert(varTypeIsStruct(elemTyp) || elemTyp == TYP_REF || elemTyp == TYP_BYREF ||
                   varTypeIsIntegral(elemTyp));
            assert((size_t(elemStructType) & 0x1) == 0x0); // Make sure the encoding below is valid.
            return elemStructType;
        }
        else
        {
            assert(elemTyp != TYP_STRUCT);
            elemTyp = varTypeToSigned(elemTyp);
            return CORINFO_CLASS_HANDLE(size_t(elemTyp) << 1 | 0x1);
        }
    }
    // If "clsHnd" is the result of an "EncodePrim" call, returns true and sets "*pPrimType" to the
    // var_types it represents.  Otherwise, returns TYP_STRUCT (on the assumption that "clsHnd" is
    // the struct type of the element).
    static var_types DecodeElemType(CORINFO_CLASS_HANDLE clsHnd)
    {
        size_t clsHndVal = size_t(clsHnd);
        if (clsHndVal & 0x1)
        {
            return var_types(clsHndVal >> 1);
        }
        else
        {
            return TYP_STRUCT;
        }
    }

    // Convert a BYTE which represents the VM's CorInfoGCtype to the JIT's var_types
    var_types getJitGCType(BYTE gcType);

    // Returns true if the provided type should be treated as a primitive type
    // for the unmanaged calling conventions.
    bool isNativePrimitiveStructType(CORINFO_CLASS_HANDLE clsHnd);

    enum structPassingKind
    {
        SPK_Unknown,       // Invalid value, never returned
        SPK_PrimitiveType, // The struct is passed/returned using a primitive type.
        SPK_EnclosingType, // Like SPK_Primitive type, but used for return types that
                           //  require a primitive type temp that is larger than the struct size.
                           //  Currently used for structs of size 3, 5, 6, or 7 bytes.
        SPK_ByValue,       // The struct is passed/returned by value (using the ABI rules)
                           //  for ARM64 and UNIX_X64 in multiple registers. (when all of the
                           //   parameters registers are used, then the stack will be used)
                           //  for X86 passed on the stack, for ARM32 passed in registers
                           //   or the stack or split between registers and the stack.
        SPK_ByValueAsHfa,  // The struct is passed/returned as an HFA in multiple registers.
        SPK_ByReference
    }; // The struct is passed/returned by reference to a copy/buffer.

    // Get the "primitive" type that is is used when we are given a struct of size 'structSize'.
    // For pointer sized structs the 'clsHnd' is used to determine if the struct contains GC ref.
    // A "primitive" type is one of the scalar types: byte, short, int, long, ref, float, double
    // If we can't or shouldn't use a "primitive" type then TYP_UNKNOWN is returned.
    //
    // isVarArg is passed for use on Windows Arm64 to change the decision returned regarding
    // hfa types.
    //
    var_types getPrimitiveTypeForStruct(unsigned structSize, CORINFO_CLASS_HANDLE clsHnd, bool isVarArg);

    // Get the type that is used to pass values of the given struct type.
    // isVarArg is passed for use on Windows Arm64 to change the decision returned regarding
    // hfa types.
    //
    var_types getArgTypeForStruct(CORINFO_CLASS_HANDLE clsHnd,
                                  structPassingKind*   wbPassStruct,
                                  bool                 isVarArg,
                                  unsigned             structSize);

    // Get the type that is used to return values of the given struct type.
    // If the size is unknown, pass 0 and it will be determined from 'clsHnd'.
    var_types getReturnTypeForStruct(CORINFO_CLASS_HANDLE     clsHnd,
                                     CorInfoCallConvExtension callConv,
                                     structPassingKind*       wbPassStruct = nullptr,
                                     unsigned                 structSize   = 0);

#ifdef DEBUG
    // Print a representation of "vnp" or "vn" on standard output.
    // If "level" is non-zero, we also print out a partial expansion of the value.
    void vnpPrint(ValueNumPair vnp, unsigned level);
    void vnPrint(ValueNum vn, unsigned level);
#endif

    bool fgDominate(BasicBlock* b1, BasicBlock* b2); // Return true if b1 dominates b2

    // Dominator computation member functions
    // Not exposed outside Compiler
protected:
    bool fgReachable(BasicBlock* b1, BasicBlock* b2); // Returns true if block b1 can reach block b2

    // Compute immediate dominators, the dominator tree and and its pre/post-order travsersal numbers.
    void fgComputeDoms();

    void fgCompDominatedByExceptionalEntryBlocks();

    BlockSet_ValRet_T fgGetDominatorSet(BasicBlock* block); // Returns a set of blocks that dominate the given block.
    // Note: this is relatively slow compared to calling fgDominate(),
    // especially if dealing with a single block versus block check.

    void fgComputeReachabilitySets(); // Compute bbReach sets. (Also sets BBF_GC_SAFE_POINT flag on blocks.)

    void fgComputeReturnBlocks(); // Initialize fgReturnBlocks to a list of BBJ_RETURN blocks.

    void fgComputeEnterBlocksSet(); // Compute the set of entry blocks, 'fgEnterBlks'.

    bool fgRemoveUnreachableBlocks(); // Remove blocks determined to be unreachable by the bbReach sets.

    void fgComputeReachability(); // Perform flow graph node reachability analysis.

    BasicBlock* fgIntersectDom(BasicBlock* a, BasicBlock* b); // Intersect two immediate dominator sets.

    void fgDfsInvPostOrder(); // In order to compute dominance using fgIntersectDom, the flow graph nodes must be
                              // processed in topological sort, this function takes care of that.

    void fgDfsInvPostOrderHelper(BasicBlock* block, BlockSet& visited, unsigned* count);

    BlockSet_ValRet_T fgDomFindStartNodes(); // Computes which basic blocks don't have incoming edges in the flow graph.
                                             // Returns this as a set.

    INDEBUG(void fgDispDomTree(DomTreeNode* domTree);) // Helper that prints out the Dominator Tree in debug builds.

    DomTreeNode* fgBuildDomTree(); // Once we compute all the immediate dominator sets for each node in the flow graph
                                   // (performed by fgComputeDoms), this procedure builds the dominance tree represented
                                   // adjacency lists.

    // In order to speed up the queries of the form 'Does A dominates B', we can perform a DFS preorder and postorder
    // traversal of the dominance tree and the dominance query will become A dominates B iif preOrder(A) <= preOrder(B)
    // && postOrder(A) >= postOrder(B) making the computation O(1).
    void fgNumberDomTree(DomTreeNode* domTree);

    // When the flow graph changes, we need to update the block numbers, predecessor lists, reachability sets,
    // dominators, and possibly loops.
    void fgUpdateChangedFlowGraph(const bool computePreds        = true,
                                  const bool computeDoms         = true,
                                  const bool computeReturnBlocks = false,
                                  const bool computeLoops        = false);

public:
    // Compute the predecessors of the blocks in the control flow graph.
    void fgComputePreds();

    // Remove all predecessor information.
    void fgRemovePreds();

    // Compute the cheap flow graph predecessors lists. This is used in some early phases
    // before the full predecessors lists are computed.
    void fgComputeCheapPreds();

private:
    void fgAddCheapPred(BasicBlock* block, BasicBlock* blockPred);

    void fgRemoveCheapPred(BasicBlock* block, BasicBlock* blockPred);

public:
    enum GCPollType
    {
        GCPOLL_NONE,
        GCPOLL_CALL,
        GCPOLL_INLINE
    };

    // Initialize the per-block variable sets (used for liveness analysis).
    void fgInitBlockVarSets();

    PhaseStatus fgInsertGCPolls();
    BasicBlock* fgCreateGCPoll(GCPollType pollType, BasicBlock* block);

    // Requires that "block" is a block that returns from
    // a finally.  Returns the number of successors (jump targets of
    // of blocks in the covered "try" that did a "LEAVE".)
    unsigned fgNSuccsOfFinallyRet(BasicBlock* block);

    // Requires that "block" is a block that returns (in the sense of BBJ_EHFINALLYRET) from
    // a finally.  Returns its "i"th successor (jump targets of
    // of blocks in the covered "try" that did a "LEAVE".)
    // Requires that "i" < fgNSuccsOfFinallyRet(block).
    BasicBlock* fgSuccOfFinallyRet(BasicBlock* block, unsigned i);

private:
    // Factor out common portions of the impls of the methods above.
    void fgSuccOfFinallyRetWork(BasicBlock* block, unsigned i, BasicBlock** bres, unsigned* nres);

public:
    // For many purposes, it is desirable to be able to enumerate the *distinct* targets of a switch statement,
    // skipping duplicate targets.  (E.g., in flow analyses that are only interested in the set of possible targets.)
    // SwitchUniqueSuccSet contains the non-duplicated switch targets.
    // (Code that modifies the jump table of a switch has an obligation to call Compiler::UpdateSwitchTableTarget,
    // which in turn will call the "UpdateTarget" method of this type if a SwitchUniqueSuccSet has already
    // been computed for the switch block.  If a switch block is deleted or is transformed into a non-switch,
    // we leave the entry associated with the block, but it will no longer be accessed.)
    struct SwitchUniqueSuccSet
    {
        unsigned     numDistinctSuccs; // Number of distinct targets of the switch.
        BasicBlock** nonDuplicates;    // Array of "numDistinctSuccs", containing all the distinct switch target
                                       // successors.

        // The switch block "switchBlk" just had an entry with value "from" modified to the value "to".
        // Update "this" as necessary: if "from" is no longer an element of the jump table of "switchBlk",
        // remove it from "this", and ensure that "to" is a member.  Use "alloc" to do any required allocation.
        void UpdateTarget(CompAllocator alloc, BasicBlock* switchBlk, BasicBlock* from, BasicBlock* to);
    };

    typedef JitHashTable<BasicBlock*, JitPtrKeyFuncs<BasicBlock>, SwitchUniqueSuccSet> BlockToSwitchDescMap;

private:
    // Maps BasicBlock*'s that end in switch statements to SwitchUniqueSuccSets that allow
    // iteration over only the distinct successors.
    BlockToSwitchDescMap* m_switchDescMap;

public:
    BlockToSwitchDescMap* GetSwitchDescMap(bool createIfNull = true)
    {
        if ((m_switchDescMap == nullptr) && createIfNull)
        {
            m_switchDescMap = new (getAllocator()) BlockToSwitchDescMap(getAllocator());
        }
        return m_switchDescMap;
    }

    // Invalidate the map of unique switch block successors. For example, since the hash key of the map
    // depends on block numbers, we must invalidate the map when the blocks are renumbered, to ensure that
    // we don't accidentally look up and return the wrong switch data.
    void InvalidateUniqueSwitchSuccMap()
    {
        m_switchDescMap = nullptr;
    }

    // Requires "switchBlock" to be a block that ends in a switch.  Returns
    // the corresponding SwitchUniqueSuccSet.
    SwitchUniqueSuccSet GetDescriptorForSwitch(BasicBlock* switchBlk);

    // The switch block "switchBlk" just had an entry with value "from" modified to the value "to".
    // Update "this" as necessary: if "from" is no longer an element of the jump table of "switchBlk",
    // remove it from "this", and ensure that "to" is a member.
    void UpdateSwitchTableTarget(BasicBlock* switchBlk, BasicBlock* from, BasicBlock* to);

    // Remove the "SwitchUniqueSuccSet" of "switchBlk" in the BlockToSwitchDescMap.
    void fgInvalidateSwitchDescMapEntry(BasicBlock* switchBlk);

    BasicBlock* fgFirstBlockOfHandler(BasicBlock* block);

    bool fgIsFirstBlockOfFilterOrHandler(BasicBlock* block);

    flowList* fgGetPredForBlock(BasicBlock* block, BasicBlock* blockPred);

    flowList* fgGetPredForBlock(BasicBlock* block, BasicBlock* blockPred, flowList*** ptrToPred);

    flowList* fgRemoveRefPred(BasicBlock* block, BasicBlock* blockPred);

    flowList* fgRemoveAllRefPreds(BasicBlock* block, BasicBlock* blockPred);

    void fgRemoveBlockAsPred(BasicBlock* block);

    void fgChangeSwitchBlock(BasicBlock* oldSwitchBlock, BasicBlock* newSwitchBlock);

    void fgReplaceSwitchJumpTarget(BasicBlock* blockSwitch, BasicBlock* newTarget, BasicBlock* oldTarget);

    void fgReplaceJumpTarget(BasicBlock* block, BasicBlock* newTarget, BasicBlock* oldTarget);

    void fgReplacePred(BasicBlock* block, BasicBlock* oldPred, BasicBlock* newPred);

    flowList* fgAddRefPred(BasicBlock* block,
                           BasicBlock* blockPred,
                           flowList*   oldEdge           = nullptr,
                           bool        initializingPreds = false); // Only set to 'true' when we are computing preds in
                                                                   // fgComputePreds()

    void fgFindBasicBlocks();

    bool fgIsBetterFallThrough(BasicBlock* bCur, BasicBlock* bAlt);

    bool fgCheckEHCanInsertAfterBlock(BasicBlock* blk, unsigned regionIndex, bool putInTryRegion);

    BasicBlock* fgFindInsertPoint(unsigned    regionIndex,
                                  bool        putInTryRegion,
                                  BasicBlock* startBlk,
                                  BasicBlock* endBlk,
                                  BasicBlock* nearBlk,
                                  BasicBlock* jumpBlk,
                                  bool        runRarely);

    unsigned fgGetNestingLevel(BasicBlock* block, unsigned* pFinallyNesting = nullptr);

    void fgPostImportationCleanup();

    void fgRemoveStmt(BasicBlock* block, Statement* stmt DEBUGARG(bool isUnlink = false));
    void fgUnlinkStmt(BasicBlock* block, Statement* stmt);

    bool fgCheckRemoveStmt(BasicBlock* block, Statement* stmt);

    void fgCreateLoopPreHeader(unsigned lnum);

    void fgUnreachableBlock(BasicBlock* block);

    void fgRemoveConditionalJump(BasicBlock* block);

    BasicBlock* fgLastBBInMainFunction();

    BasicBlock* fgEndBBAfterMainFunction();

    void fgUnlinkRange(BasicBlock* bBeg, BasicBlock* bEnd);

    void fgRemoveBlock(BasicBlock* block, bool unreachable);

    bool fgCanCompactBlocks(BasicBlock* block, BasicBlock* bNext);

    void fgCompactBlocks(BasicBlock* block, BasicBlock* bNext);

    void fgUpdateLoopsAfterCompacting(BasicBlock* block, BasicBlock* bNext);

    BasicBlock* fgConnectFallThrough(BasicBlock* bSrc, BasicBlock* bDst);

    bool fgRenumberBlocks();

    bool fgExpandRarelyRunBlocks();

    bool fgEhAllowsMoveBlock(BasicBlock* bBefore, BasicBlock* bAfter);

    void fgMoveBlocksAfter(BasicBlock* bStart, BasicBlock* bEnd, BasicBlock* insertAfterBlk);

    enum FG_RELOCATE_TYPE
    {
        FG_RELOCATE_TRY,    // relocate the 'try' region
        FG_RELOCATE_HANDLER // relocate the handler region (including the filter if necessary)
    };
    BasicBlock* fgRelocateEHRange(unsigned regionIndex, FG_RELOCATE_TYPE relocateType);

#if defined(FEATURE_EH_FUNCLETS)
#if defined(TARGET_ARM)
    void fgClearFinallyTargetBit(BasicBlock* block);
#endif // defined(TARGET_ARM)
    bool fgIsIntraHandlerPred(BasicBlock* predBlock, BasicBlock* block);
    bool fgAnyIntraHandlerPreds(BasicBlock* block);
    void fgInsertFuncletPrologBlock(BasicBlock* block);
    void fgCreateFuncletPrologBlocks();
    void fgCreateFunclets();
#else  // !FEATURE_EH_FUNCLETS
    bool fgRelocateEHRegions();
#endif // !FEATURE_EH_FUNCLETS

    bool fgOptimizeUncondBranchToSimpleCond(BasicBlock* block, BasicBlock* target);

    bool fgBlockEndFavorsTailDuplication(BasicBlock* block, unsigned lclNum);

    bool fgBlockIsGoodTailDuplicationCandidate(BasicBlock* block, unsigned* lclNum);

    bool fgOptimizeEmptyBlock(BasicBlock* block);

    bool fgOptimizeBranchToEmptyUnconditional(BasicBlock* block, BasicBlock* bDest);

    bool fgOptimizeBranch(BasicBlock* bJump);

    bool fgOptimizeSwitchBranches(BasicBlock* block);

    bool fgOptimizeBranchToNext(BasicBlock* block, BasicBlock* bNext, BasicBlock* bPrev);

    bool fgOptimizeSwitchJumps();
#ifdef DEBUG
    void fgPrintEdgeWeights();
#endif
    void     fgComputeBlockAndEdgeWeights();
    weight_t fgComputeMissingBlockWeights();
    void fgComputeCalledCount(weight_t returnWeight);
    void fgComputeEdgeWeights();

    bool fgReorderBlocks();

    PhaseStatus fgDetermineFirstColdBlock();

    bool fgIsForwardBranch(BasicBlock* bJump, BasicBlock* bSrc = nullptr);

    bool fgUpdateFlowGraph(bool doTailDup = false);

    void fgFindOperOrder();

    // method that returns if you should split here
    typedef bool(fgSplitPredicate)(GenTree* tree, GenTree* parent, fgWalkData* data);

    void fgSetBlockOrder();

    void fgRemoveReturnBlock(BasicBlock* block);

    /* Helper code that has been factored out */
    inline void fgConvertBBToThrowBB(BasicBlock* block);

    bool fgCastNeeded(GenTree* tree, var_types toType);
    GenTree* fgDoNormalizeOnStore(GenTree* tree);
    GenTree* fgMakeTmpArgNode(fgArgTabEntry* curArgTabEntry);

    // The following check for loops that don't execute calls
    bool fgLoopCallMarked;

    void fgLoopCallTest(BasicBlock* srcBB, BasicBlock* dstBB);
    void fgLoopCallMark();

    void fgMarkLoopHead(BasicBlock* block);

    unsigned fgGetCodeEstimate(BasicBlock* block);

#if DUMP_FLOWGRAPHS
    enum class PhasePosition
    {
        PrePhase,
        PostPhase
    };
    const char* fgProcessEscapes(const char* nameIn, escapeMapping_t* map);
    static void fgDumpTree(FILE* fgxFile, GenTree* const tree);
    FILE* fgOpenFlowGraphFile(bool* wbDontClose, Phases phase, PhasePosition pos, LPCWSTR type);
    bool fgDumpFlowGraph(Phases phase, PhasePosition pos);
#endif // DUMP_FLOWGRAPHS

#ifdef DEBUG

    void fgDispDoms();
    void fgDispReach();
    void fgDispBBLiveness(BasicBlock* block);
    void fgDispBBLiveness();
    void fgTableDispBasicBlock(BasicBlock* block, int ibcColWidth = 0);
    void fgDispBasicBlocks(BasicBlock* firstBlock, BasicBlock* lastBlock, bool dumpTrees);
    void fgDispBasicBlocks(bool dumpTrees = false);
    void fgDumpStmtTree(Statement* stmt, unsigned bbNum);
    void fgDumpBlock(BasicBlock* block);
    void fgDumpTrees(BasicBlock* firstBlock, BasicBlock* lastBlock);

    static fgWalkPreFn fgStress64RsltMulCB;
    void               fgStress64RsltMul();
    void               fgDebugCheckUpdate();

    void fgDebugCheckBBNumIncreasing();
    void fgDebugCheckBBlist(bool checkBBNum = false, bool checkBBRefs = true);
    void fgDebugCheckBlockLinks();
    void fgDebugCheckLinks(bool morphTrees = false);
    void fgDebugCheckStmtsList(BasicBlock* block, bool morphTrees);
    void fgDebugCheckNodeLinks(BasicBlock* block, Statement* stmt);
    void fgDebugCheckNodesUniqueness();
    void fgDebugCheckLoopTable();

    void fgDebugCheckFlags(GenTree* tree);
    void fgDebugCheckDispFlags(GenTree* tree, GenTreeFlags dispFlags, GenTreeDebugFlags debugFlags);
    void fgDebugCheckFlagsHelper(GenTree* tree, GenTreeFlags actualFlags, GenTreeFlags expectedFlags);
    void fgDebugCheckTryFinallyExits();
    void fgDebugCheckProfileData();
    bool fgDebugCheckIncomingProfileData(BasicBlock* block);
    bool fgDebugCheckOutgoingProfileData(BasicBlock* block);

#endif // DEBUG

    static bool fgProfileWeightsEqual(weight_t weight1, weight_t weight2);
    static bool fgProfileWeightsConsistent(weight_t weight1, weight_t weight2);

    static GenTree* fgGetFirstNode(GenTree* tree);

    //--------------------- Walking the trees in the IR -----------------------

    struct fgWalkData
    {
        Compiler*     compiler;
        fgWalkPreFn*  wtprVisitorFn;
        fgWalkPostFn* wtpoVisitorFn;
        void*         pCallbackData; // user-provided data
        GenTree*      parent;        // parent of current node, provided to callback
        GenTreeStack* parentStack;   // stack of parent nodes, if asked for
        bool          wtprLclsOnly;  // whether to only visit lclvar nodes
#ifdef DEBUG
        bool printModified; // callback can use this
#endif
    };

    fgWalkResult fgWalkTreePre(GenTree**    pTree,
                               fgWalkPreFn* visitor,
                               void*        pCallBackData = nullptr,
                               bool         lclVarsOnly   = false,
                               bool         computeStack  = false);

    fgWalkResult fgWalkTree(GenTree**     pTree,
                            fgWalkPreFn*  preVisitor,
                            fgWalkPostFn* postVisitor,
                            void*         pCallBackData = nullptr);

    void fgWalkAllTreesPre(fgWalkPreFn* visitor, void* pCallBackData);

    //----- Postorder

    fgWalkResult fgWalkTreePost(GenTree**     pTree,
                                fgWalkPostFn* visitor,
                                void*         pCallBackData = nullptr,
                                bool          computeStack  = false);

    // An fgWalkPreFn that looks for expressions that have inline throws in
    // minopts mode. Basically it looks for tress with gtOverflowEx() or
    // GTF_IND_RNGCHK.  It returns WALK_ABORT if one is found.  It
    // returns WALK_SKIP_SUBTREES if GTF_EXCEPT is not set (assumes flags
    // properly propagated to parent trees).  It returns WALK_CONTINUE
    // otherwise.
    static fgWalkResult fgChkThrowCB(GenTree** pTree, Compiler::fgWalkData* data);
    static fgWalkResult fgChkLocAllocCB(GenTree** pTree, Compiler::fgWalkData* data);
    static fgWalkResult fgChkQmarkCB(GenTree** pTree, Compiler::fgWalkData* data);

    /**************************************************************************
     *                          PROTECTED
     *************************************************************************/

protected:
    friend class SsaBuilder;
    friend struct ValueNumberState;

    //--------------------- Detect the basic blocks ---------------------------

    BasicBlock** fgBBs; // Table of pointers to the BBs

    void        fgInitBBLookup();
    BasicBlock* fgLookupBB(unsigned addr);

    bool fgCanSwitchToOptimized();
    void fgSwitchToOptimized(const char* reason);

    bool fgMayExplicitTailCall();

    void fgFindJumpTargets(const BYTE* codeAddr, IL_OFFSET codeSize, FixedBitVect* jumpTarget);

    void fgMarkBackwardJump(BasicBlock* startBlock, BasicBlock* endBlock);

    void fgLinkBasicBlocks();

    unsigned fgMakeBasicBlocks(const BYTE* codeAddr, IL_OFFSET codeSize, FixedBitVect* jumpTarget);

    void fgCheckBasicBlockControlFlow();

    void fgControlFlowPermitted(BasicBlock* blkSrc,
                                BasicBlock* blkDest,
                                bool        IsLeave = false /* is the src a leave block */);

    bool fgFlowToFirstBlockOfInnerTry(BasicBlock* blkSrc, BasicBlock* blkDest, bool sibling);

    void fgObserveInlineConstants(OPCODE opcode, const FgStack& stack, bool isInlining);

    void fgAdjustForAddressExposedOrWrittenThis();

    unsigned fgStressBBProf()
    {
#ifdef DEBUG
        unsigned result = JitConfig.JitStressBBProf();
        if (result == 0)
        {
            if (compStressCompile(STRESS_BB_PROFILE, 15))
            {
                result = 1;
            }
        }
        return result;
#else
        return 0;
#endif
    }

    bool fgHaveProfileData();
    bool fgGetProfileWeightForBasicBlock(IL_OFFSET offset, weight_t* weight);

    Instrumentor* fgCountInstrumentor;
    Instrumentor* fgClassInstrumentor;

    PhaseStatus fgPrepareToInstrumentMethod();
    PhaseStatus fgInstrumentMethod();
    PhaseStatus fgIncorporateProfileData();
    void        fgIncorporateBlockCounts();
    void        fgIncorporateEdgeCounts();

    CORINFO_CLASS_HANDLE getRandomClass(ICorJitInfo::PgoInstrumentationSchema* schema,
                                        UINT32                                 countSchemaItems,
                                        BYTE*                                  pInstrumentationData,
                                        int32_t                                ilOffset,
                                        CLRRandom*                             random);

public:
    const char*                            fgPgoFailReason;
    bool                                   fgPgoDisabled;
    ICorJitInfo::PgoSource                 fgPgoSource;
    ICorJitInfo::PgoInstrumentationSchema* fgPgoSchema;
    BYTE*                                  fgPgoData;
    UINT32                                 fgPgoSchemaCount;
    HRESULT                                fgPgoQueryResult;
    UINT32                                 fgNumProfileRuns;
    UINT32                                 fgPgoBlockCounts;
    UINT32                                 fgPgoEdgeCounts;
    UINT32                                 fgPgoClassProfiles;
    unsigned                               fgPgoInlineePgo;
    unsigned                               fgPgoInlineeNoPgo;
    unsigned                               fgPgoInlineeNoPgoSingleBlock;

    void WalkSpanningTree(SpanningTreeVisitor* visitor);
    void fgSetProfileWeight(BasicBlock* block, weight_t weight);
    void fgApplyProfileScale();
    bool fgHaveSufficientProfileData();
    bool fgHaveTrustedProfileData();

    // fgIsUsingProfileWeights - returns true if we have real profile data for this method
    //                           or if we have some fake profile data for the stress mode
    bool fgIsUsingProfileWeights()
    {
        return (fgHaveProfileData() || fgStressBBProf());
    }

    // fgProfileRunsCount - returns total number of scenario runs for the profile data
    //                      or BB_UNITY_WEIGHT_UNSIGNED when we aren't using profile data.
    unsigned fgProfileRunsCount()
    {
        return fgIsUsingProfileWeights() ? fgNumProfileRuns : BB_UNITY_WEIGHT_UNSIGNED;
    }

//-------- Insert a statement at the start or end of a basic block --------

#ifdef DEBUG
public:
    static bool fgBlockContainsStatementBounded(BasicBlock* block, Statement* stmt, bool answerOnBoundExceeded = true);
#endif

public:
    Statement* fgNewStmtAtBeg(BasicBlock* block, GenTree* tree, const DebugInfo& di = DebugInfo());
    void fgInsertStmtAtEnd(BasicBlock* block, Statement* stmt);
    Statement* fgNewStmtAtEnd(BasicBlock* block, GenTree* tree, const DebugInfo& di = DebugInfo());
    Statement* fgNewStmtNearEnd(BasicBlock* block, GenTree* tree, const DebugInfo& di = DebugInfo());

private:
    void fgInsertStmtNearEnd(BasicBlock* block, Statement* stmt);
    void fgInsertStmtAtBeg(BasicBlock* block, Statement* stmt);
    void fgInsertStmtAfter(BasicBlock* block, Statement* insertionPoint, Statement* stmt);

public:
    void fgInsertStmtBefore(BasicBlock* block, Statement* insertionPoint, Statement* stmt);

private:
    Statement* fgInsertStmtListAfter(BasicBlock* block, Statement* stmtAfter, Statement* stmtList);

    //                  Create a new temporary variable to hold the result of *ppTree,
    //                  and transform the graph accordingly.
    GenTree* fgInsertCommaFormTemp(GenTree** ppTree, CORINFO_CLASS_HANDLE structType = nullptr);
    GenTree* fgMakeMultiUse(GenTree** ppTree);

private:
    //                  Recognize a bitwise rotation pattern and convert into a GT_ROL or a GT_ROR node.
    GenTree* fgRecognizeAndMorphBitwiseRotation(GenTree* tree);
    bool fgOperIsBitwiseRotationRoot(genTreeOps oper);

#if !defined(TARGET_64BIT)
    //                  Recognize and morph a long multiplication with 32 bit operands.
    GenTreeOp* fgRecognizeAndMorphLongMul(GenTreeOp* mul);
    GenTreeOp* fgMorphLongMul(GenTreeOp* mul);
#endif

    //-------- Determine the order in which the trees will be evaluated -------

    unsigned fgTreeSeqNum;
    GenTree* fgTreeSeqLst;
    GenTree* fgTreeSeqBeg;

    GenTree* fgSetTreeSeq(GenTree* tree, GenTree* prev = nullptr, bool isLIR = false);
    void fgSetTreeSeqHelper(GenTree* tree, bool isLIR);
    void fgSetTreeSeqFinish(GenTree* tree, bool isLIR);
    void fgSetStmtSeq(Statement* stmt);
    void fgSetBlockOrder(BasicBlock* block);

    //------------------------- Morphing --------------------------------------

    unsigned fgPtrArgCntMax;

public:
    //------------------------------------------------------------------------
    // fgGetPtrArgCntMax: Return the maximum number of pointer-sized stack arguments that calls inside this method
    // can push on the stack. This value is calculated during morph.
    //
    // Return Value:
    //    Returns fgPtrArgCntMax, that is a private field.
    //
    unsigned fgGetPtrArgCntMax() const
    {
        return fgPtrArgCntMax;
    }

    //------------------------------------------------------------------------
    // fgSetPtrArgCntMax: Set the maximum number of pointer-sized stack arguments that calls inside this method
    // can push on the stack. This function is used during StackLevelSetter to fix incorrect morph calculations.
    //
    void fgSetPtrArgCntMax(unsigned argCntMax)
    {
        fgPtrArgCntMax = argCntMax;
    }

    bool compCanEncodePtrArgCntMax();

private:
    hashBv* fgOutgoingArgTemps;
    hashBv* fgCurrentlyInUseArgTemps;

    void fgSetRngChkTarget(GenTree* tree, bool delay = true);

    BasicBlock* fgSetRngChkTargetInner(SpecialCodeKind kind, bool delay);

#if REARRANGE_ADDS
    void fgMoveOpsLeft(GenTree* tree);
#endif

    bool fgIsCommaThrow(GenTree* tree, bool forFolding = false);

    bool fgIsThrow(GenTree* tree);

    bool fgInDifferentRegions(BasicBlock* blk1, BasicBlock* blk2);
    bool fgIsBlockCold(BasicBlock* block);

    GenTree* fgMorphCastIntoHelper(GenTree* tree, int helper, GenTree* oper);

    GenTree* fgMorphIntoHelperCall(GenTree* tree, int helper, GenTreeCall::Use* args, bool morphArgs = true);

    GenTree* fgMorphStackArgForVarArgs(unsigned lclNum, var_types varType, unsigned lclOffs);

    // A "MorphAddrContext" carries information from the surrounding context.  If we are evaluating a byref address,
    // it is useful to know whether the address will be immediately dereferenced, or whether the address value will
    // be used, perhaps by passing it as an argument to a called method.  This affects how null checking is done:
    // for sufficiently small offsets, we can rely on OS page protection to implicitly null-check addresses that we
    // know will be dereferenced.  To know that reliance on implicit null checking is sound, we must further know that
    // all offsets between the top-level indirection and the bottom are constant, and that their sum is sufficiently
    // small; hence the other fields of MorphAddrContext.
    enum MorphAddrContextKind
    {
        MACK_Ind,
        MACK_Addr,
    };
    struct MorphAddrContext
    {
        MorphAddrContextKind m_kind;
        bool                 m_allConstantOffsets; // Valid only for "m_kind == MACK_Ind".  True iff all offsets between
                                                   // top-level indirection and here have been constants.
        size_t m_totalOffset; // Valid only for "m_kind == MACK_Ind", and if "m_allConstantOffsets" is true.
                              // In that case, is the sum of those constant offsets.

        MorphAddrContext(MorphAddrContextKind kind) : m_kind(kind), m_allConstantOffsets(true), m_totalOffset(0)
        {
        }
    };

    // A MACK_CopyBlock context is immutable, so we can just make one of these and share it.
    static MorphAddrContext s_CopyBlockMAC;

#ifdef FEATURE_SIMD
    GenTree* getSIMDStructFromField(GenTree*     tree,
                                    CorInfoType* simdBaseJitTypeOut,
                                    unsigned*    indexOut,
                                    unsigned*    simdSizeOut,
                                    bool         ignoreUsedInSIMDIntrinsic = false);
    GenTree* fgMorphFieldAssignToSimdSetElement(GenTree* tree);
    GenTree* fgMorphFieldToSimdGetElement(GenTree* tree);
    bool fgMorphCombineSIMDFieldAssignments(BasicBlock* block, Statement* stmt);
    void impMarkContiguousSIMDFieldAssignments(Statement* stmt);

    // fgPreviousCandidateSIMDFieldAsgStmt is only used for tracking previous simd field assignment
    // in function: Complier::impMarkContiguousSIMDFieldAssignments.
    Statement* fgPreviousCandidateSIMDFieldAsgStmt;

#endif // FEATURE_SIMD
    GenTree* fgMorphArrayIndex(GenTree* tree);
    GenTree* fgMorphExpandCast(GenTreeCast* tree);
    GenTreeFieldList* fgMorphLclArgToFieldlist(GenTreeLclVarCommon* lcl);
    void fgInitArgInfo(GenTreeCall* call);
    GenTreeCall* fgMorphArgs(GenTreeCall* call);

    void fgMakeOutgoingStructArgCopy(GenTreeCall* call, GenTreeCall::Use* args, CORINFO_CLASS_HANDLE copyBlkClass);

    GenTree* fgMorphLocalVar(GenTree* tree, bool forceRemorph);

public:
    bool fgAddrCouldBeNull(GenTree* addr);

private:
    GenTree* fgMorphField(GenTree* tree, MorphAddrContext* mac);
    bool fgCanFastTailCall(GenTreeCall* call, const char** failReason);
#if FEATURE_FASTTAILCALL
    bool fgCallHasMustCopyByrefParameter(GenTreeCall* callee);
#endif
    bool     fgCheckStmtAfterTailCall();
    GenTree* fgMorphTailCallViaHelpers(GenTreeCall* call, CORINFO_TAILCALL_HELPERS& help);
    bool fgCanTailCallViaJitHelper();
    void fgMorphTailCallViaJitHelper(GenTreeCall* call);
    GenTree* fgCreateCallDispatcherAndGetResult(GenTreeCall*          origCall,
                                                CORINFO_METHOD_HANDLE callTargetStubHnd,
                                                CORINFO_METHOD_HANDLE dispatcherHnd);
    GenTree* getLookupTree(CORINFO_RESOLVED_TOKEN* pResolvedToken,
                           CORINFO_LOOKUP*         pLookup,
                           GenTreeFlags            handleFlags,
                           void*                   compileTimeHandle);
    GenTree* getRuntimeLookupTree(CORINFO_RESOLVED_TOKEN* pResolvedToken,
                                  CORINFO_LOOKUP*         pLookup,
                                  void*                   compileTimeHandle);
    GenTree* getVirtMethodPointerTree(GenTree*                thisPtr,
                                      CORINFO_RESOLVED_TOKEN* pResolvedToken,
                                      CORINFO_CALL_INFO*      pCallInfo);
    GenTree* getTokenHandleTree(CORINFO_RESOLVED_TOKEN* pResolvedToken, bool parent);

    GenTree* fgMorphPotentialTailCall(GenTreeCall* call);
    GenTree* fgGetStubAddrArg(GenTreeCall* call);
    unsigned fgGetArgTabEntryParameterLclNum(GenTreeCall* call, fgArgTabEntry* argTabEntry);
    void fgMorphRecursiveFastTailCallIntoLoop(BasicBlock* block, GenTreeCall* recursiveTailCall);
    Statement* fgAssignRecursiveCallArgToCallerParam(GenTree*         arg,
                                                     fgArgTabEntry*   argTabEntry,
                                                     unsigned         lclParamNum,
                                                     BasicBlock*      block,
                                                     const DebugInfo& callDI,
                                                     Statement*       tmpAssignmentInsertionPoint,
                                                     Statement*       paramAssignmentInsertionPoint);
    GenTree* fgMorphCall(GenTreeCall* call);
    GenTree* fgExpandVirtualVtableCallTarget(GenTreeCall* call);
    void fgMorphCallInline(GenTreeCall* call, InlineResult* result);
    void fgMorphCallInlineHelper(GenTreeCall* call, InlineResult* result, InlineContext** createdContext);
#if DEBUG
    void fgNoteNonInlineCandidate(Statement* stmt, GenTreeCall* call);
    static fgWalkPreFn fgFindNonInlineCandidate;
#endif
    GenTree* fgOptimizeDelegateConstructor(GenTreeCall*            call,
                                           CORINFO_CONTEXT_HANDLE* ExactContextHnd,
                                           CORINFO_RESOLVED_TOKEN* ldftnToken);
    GenTree* fgMorphLeaf(GenTree* tree);
    void fgAssignSetVarDef(GenTree* tree);
    GenTree* fgMorphOneAsgBlockOp(GenTree* tree);
    GenTree* fgMorphInitBlock(GenTree* tree);
    GenTree* fgMorphPromoteLocalInitBlock(GenTreeLclVar* destLclNode, GenTree* initVal, unsigned blockSize);
    GenTree* fgMorphGetStructAddr(GenTree** pTree, CORINFO_CLASS_HANDLE clsHnd, bool isRValue = false);
    GenTree* fgMorphBlockOperand(GenTree* tree, var_types asgType, unsigned blockWidth, bool isBlkReqd);
    GenTree* fgMorphCopyBlock(GenTree* tree);
    GenTree* fgMorphStoreDynBlock(GenTreeStoreDynBlk* tree);
    GenTree* fgMorphForRegisterFP(GenTree* tree);
    GenTree* fgMorphSmpOp(GenTree* tree, MorphAddrContext* mac = nullptr);
    GenTree* fgOptimizeCast(GenTreeCast* cast);
    GenTree* fgOptimizeEqualityComparisonWithConst(GenTreeOp* cmp);
    GenTree* fgOptimizeRelationalComparisonWithConst(GenTreeOp* cmp);
<<<<<<< HEAD
    GenTree* fgOptimizeRelationalComparisonWithCasts(GenTreeOp* cmp);
=======
    GenTree* fgOptimizeCommutativeArithmetic(GenTreeOp* tree);
    GenTree* fgOptimizeAddition(GenTreeOp* add);
    GenTree* fgOptimizeMultiply(GenTreeOp* mul);
    GenTree* fgOptimizeBitwiseAnd(GenTreeOp* andOp);
>>>>>>> 9ae484f9
    GenTree* fgPropagateCommaThrow(GenTree* parent, GenTreeOp* commaThrow, GenTreeFlags precedingSideEffects);
    GenTree* fgMorphRetInd(GenTreeUnOp* tree);
    GenTree* fgMorphModToSubMulDiv(GenTreeOp* tree);
    GenTree* fgMorphSmpOpOptional(GenTreeOp* tree);
    GenTree* fgMorphMultiOp(GenTreeMultiOp* multiOp);
    GenTree* fgMorphConst(GenTree* tree);

    bool fgMorphCanUseLclFldForCopy(unsigned lclNum1, unsigned lclNum2);

    GenTreeLclVar* fgMorphTryFoldObjAsLclVar(GenTreeObj* obj);
    GenTreeOp* fgMorphCommutative(GenTreeOp* tree);
    GenTree* fgMorphCastedBitwiseOp(GenTreeOp* tree);

    GenTree* fgMorphReduceAddOps(GenTree* tree);

public:
    GenTree* fgMorphTree(GenTree* tree, MorphAddrContext* mac = nullptr);

private:
    void fgKillDependentAssertionsSingle(unsigned lclNum DEBUGARG(GenTree* tree));
    void fgKillDependentAssertions(unsigned lclNum DEBUGARG(GenTree* tree));
    void fgMorphTreeDone(GenTree* tree, GenTree* oldTree = nullptr DEBUGARG(int morphNum = 0));

    Statement* fgMorphStmt;

    unsigned fgGetBigOffsetMorphingTemp(var_types type); // We cache one temp per type to be
                                                         // used when morphing big offset.

    //----------------------- Liveness analysis -------------------------------

    VARSET_TP fgCurUseSet; // vars used     by block (before an assignment)
    VARSET_TP fgCurDefSet; // vars assigned by block (before a use)

    MemoryKindSet fgCurMemoryUse;   // True iff the current basic block uses memory.
    MemoryKindSet fgCurMemoryDef;   // True iff the current basic block modifies memory.
    MemoryKindSet fgCurMemoryHavoc; // True if  the current basic block is known to set memory to a "havoc" value.

    bool byrefStatesMatchGcHeapStates; // True iff GcHeap and ByrefExposed memory have all the same def points.

    void fgMarkUseDef(GenTreeLclVarCommon* tree);

    void fgBeginScopeLife(VARSET_TP* inScope, VarScopeDsc* var);
    void fgEndScopeLife(VARSET_TP* inScope, VarScopeDsc* var);

    void fgMarkInScope(BasicBlock* block, VARSET_VALARG_TP inScope);
    void fgUnmarkInScope(BasicBlock* block, VARSET_VALARG_TP unmarkScope);

    void fgExtendDbgScopes();
    void fgExtendDbgLifetimes();

#ifdef DEBUG
    void fgDispDebugScopes();
#endif // DEBUG

    //-------------------------------------------------------------------------
    //
    //  The following keeps track of any code we've added for things like array
    //  range checking or explicit calls to enable GC, and so on.
    //
public:
    struct AddCodeDsc
    {
        AddCodeDsc*     acdNext;
        BasicBlock*     acdDstBlk; // block  to  which we jump
        unsigned        acdData;
        SpecialCodeKind acdKind; // what kind of a special block is this?
#if !FEATURE_FIXED_OUT_ARGS
        bool     acdStkLvlInit; // has acdStkLvl value been already set?
        unsigned acdStkLvl;     // stack level in stack slots.
#endif                          // !FEATURE_FIXED_OUT_ARGS
    };

private:
    static unsigned acdHelper(SpecialCodeKind codeKind);

    AddCodeDsc* fgAddCodeList;
    bool        fgAddCodeModf;
    bool        fgRngChkThrowAdded;
    AddCodeDsc* fgExcptnTargetCache[SCK_COUNT];

    BasicBlock* fgRngChkTarget(BasicBlock* block, SpecialCodeKind kind);

    BasicBlock* fgAddCodeRef(BasicBlock* srcBlk, unsigned refData, SpecialCodeKind kind);

public:
    AddCodeDsc* fgFindExcptnTarget(SpecialCodeKind kind, unsigned refData);

    bool fgUseThrowHelperBlocks();

    AddCodeDsc* fgGetAdditionalCodeDescriptors()
    {
        return fgAddCodeList;
    }

private:
    bool fgIsCodeAdded();

    bool fgIsThrowHlpBlk(BasicBlock* block);

#if !FEATURE_FIXED_OUT_ARGS
    unsigned fgThrowHlpBlkStkLevel(BasicBlock* block);
#endif // !FEATURE_FIXED_OUT_ARGS

    unsigned fgBigOffsetMorphingTemps[TYP_COUNT];

    unsigned fgCheckInlineDepthAndRecursion(InlineInfo* inlineInfo);
    void fgInvokeInlineeCompiler(GenTreeCall* call, InlineResult* result, InlineContext** createdContext);
    void fgInsertInlineeBlocks(InlineInfo* pInlineInfo);
    Statement* fgInlinePrependStatements(InlineInfo* inlineInfo);
    void fgInlineAppendStatements(InlineInfo* inlineInfo, BasicBlock* block, Statement* stmt);

#if FEATURE_MULTIREG_RET
    GenTree* fgGetStructAsStructPtr(GenTree* tree);
    GenTree* fgAssignStructInlineeToVar(GenTree* child, CORINFO_CLASS_HANDLE retClsHnd);
    void fgAttachStructInlineeToAsg(GenTree* tree, GenTree* child, CORINFO_CLASS_HANDLE retClsHnd);
#endif // FEATURE_MULTIREG_RET

    static fgWalkPreFn  fgUpdateInlineReturnExpressionPlaceHolder;
    static fgWalkPostFn fgLateDevirtualization;

#ifdef DEBUG
    static fgWalkPreFn fgDebugCheckInlineCandidates;

    void               CheckNoTransformableIndirectCallsRemain();
    static fgWalkPreFn fgDebugCheckForTransformableIndirectCalls;
#endif

    void fgPromoteStructs();
    void fgMorphStructField(GenTree* tree, GenTree* parent);
    void fgMorphLocalField(GenTree* tree, GenTree* parent);

    // Reset the refCount for implicit byrefs.
    void fgResetImplicitByRefRefCount();

    // Change implicit byrefs' types from struct to pointer, and for any that were
    // promoted, create new promoted struct temps.
    void fgRetypeImplicitByRefArgs();

    // Rewrite appearances of implicit byrefs (manifest the implied additional level of indirection).
    bool fgMorphImplicitByRefArgs(GenTree* tree);
    GenTree* fgMorphImplicitByRefArgs(GenTree* tree, bool isAddr);

    // Clear up annotations for any struct promotion temps created for implicit byrefs.
    void fgMarkDemotedImplicitByRefArgs();

    void fgMarkAddressExposedLocals();
    void fgMarkAddressExposedLocals(Statement* stmt);

    static fgWalkPreFn  fgUpdateSideEffectsPre;
    static fgWalkPostFn fgUpdateSideEffectsPost;

    // The given local variable, required to be a struct variable, is being assigned via
    // a "lclField", to make it masquerade as an integral type in the ABI.  Make sure that
    // the variable is not enregistered, and is therefore not promoted independently.
    void fgLclFldAssign(unsigned lclNum);

    static fgWalkPreFn gtHasLocalsWithAddrOpCB;

    enum TypeProducerKind
    {
        TPK_Unknown = 0, // May not be a RuntimeType
        TPK_Handle  = 1, // RuntimeType via handle
        TPK_GetType = 2, // RuntimeType via Object.get_Type()
        TPK_Null    = 3, // Tree value is null
        TPK_Other   = 4  // RuntimeType via other means
    };

    TypeProducerKind gtGetTypeProducerKind(GenTree* tree);
    bool gtIsTypeHandleToRuntimeTypeHelper(GenTreeCall* call);
    bool gtIsTypeHandleToRuntimeTypeHandleHelper(GenTreeCall* call, CorInfoHelpFunc* pHelper = nullptr);
    bool gtIsActiveCSE_Candidate(GenTree* tree);

    bool fgIsBigOffset(size_t offset);

    bool fgNeedReturnSpillTemp();

    /*
    XXXXXXXXXXXXXXXXXXXXXXXXXXXXXXXXXXXXXXXXXXXXXXXXXXXXXXXXXXXXXXXXXXXXXXXXXXXXXXX
    XXXXXXXXXXXXXXXXXXXXXXXXXXXXXXXXXXXXXXXXXXXXXXXXXXXXXXXXXXXXXXXXXXXXXXXXXXXXXXX
    XX                                                                           XX
    XX                           Optimizer                                       XX
    XX                                                                           XX
    XXXXXXXXXXXXXXXXXXXXXXXXXXXXXXXXXXXXXXXXXXXXXXXXXXXXXXXXXXXXXXXXXXXXXXXXXXXXXXX
    XXXXXXXXXXXXXXXXXXXXXXXXXXXXXXXXXXXXXXXXXXXXXXXXXXXXXXXXXXXXXXXXXXXXXXXXXXXXXXX
    */

public:
    void optInit();

    GenTree* optRemoveRangeCheck(GenTreeBoundsChk* check, GenTree* comma, Statement* stmt);
    GenTree* optRemoveStandaloneRangeCheck(GenTreeBoundsChk* check, Statement* stmt);
    void optRemoveCommaBasedRangeCheck(GenTree* comma, Statement* stmt);

protected:
    // Do hoisting for all loops.
    void optHoistLoopCode();

    // To represent sets of VN's that have already been hoisted in outer loops.
    typedef JitHashTable<ValueNum, JitSmallPrimitiveKeyFuncs<ValueNum>, bool> VNSet;

    struct LoopHoistContext
    {
    private:
        // The set of variables hoisted in the current loop (or nullptr if there are none).
        VNSet* m_pHoistedInCurLoop;

    public:
        // Value numbers of expressions that have been hoisted in parent loops in the loop nest.
        VNSet m_hoistedInParentLoops;

        // Value numbers of expressions that have been hoisted in the current (or most recent) loop in the nest.
        // Previous decisions on loop-invariance of value numbers in the current loop.
        VNSet m_curLoopVnInvariantCache;

        VNSet* GetHoistedInCurLoop(Compiler* comp)
        {
            if (m_pHoistedInCurLoop == nullptr)
            {
                m_pHoistedInCurLoop = new (comp->getAllocatorLoopHoist()) VNSet(comp->getAllocatorLoopHoist());
            }
            return m_pHoistedInCurLoop;
        }

        VNSet* ExtractHoistedInCurLoop()
        {
            VNSet* res          = m_pHoistedInCurLoop;
            m_pHoistedInCurLoop = nullptr;
            return res;
        }

        LoopHoistContext(Compiler* comp)
            : m_pHoistedInCurLoop(nullptr)
            , m_hoistedInParentLoops(comp->getAllocatorLoopHoist())
            , m_curLoopVnInvariantCache(comp->getAllocatorLoopHoist())
        {
        }
    };

    // Do hoisting for loop "lnum" (an index into the optLoopTable), and all loops nested within it.
    // Tracks the expressions that have been hoisted by containing loops by temporarily recording their
    // value numbers in "m_hoistedInParentLoops".  This set is not modified by the call.
    void optHoistLoopNest(unsigned lnum, LoopHoistContext* hoistCtxt);

    // Do hoisting for a particular loop ("lnum" is an index into the optLoopTable.)
    // Assumes that expressions have been hoisted in containing loops if their value numbers are in
    // "m_hoistedInParentLoops".
    //
    void optHoistThisLoop(unsigned lnum, LoopHoistContext* hoistCtxt);

    // Hoist all expressions in "blocks" that are invariant in loop "loopNum" (an index into the optLoopTable)
    // outside of that loop.  Exempt expressions whose value number is in "m_hoistedInParentLoops"; add VN's of hoisted
    // expressions to "hoistInLoop".
    void optHoistLoopBlocks(unsigned loopNum, ArrayStack<BasicBlock*>* blocks, LoopHoistContext* hoistContext);

    // Return true if the tree looks profitable to hoist out of loop 'lnum'.
    bool optIsProfitableToHoistTree(GenTree* tree, unsigned lnum);

    // Performs the hoisting 'tree' into the PreHeader for loop 'lnum'
    void optHoistCandidate(GenTree* tree, BasicBlock* treeBb, unsigned lnum, LoopHoistContext* hoistCtxt);

    // Returns true iff the ValueNum "vn" represents a value that is loop-invariant in "lnum".
    //   Constants and init values are always loop invariant.
    //   VNPhi's connect VN's to the SSA definition, so we can know if the SSA def occurs in the loop.
    bool optVNIsLoopInvariant(ValueNum vn, unsigned lnum, VNSet* recordedVNs);

    // If "blk" is the entry block of a natural loop, returns true and sets "*pLnum" to the index of the loop
    // in the loop table.
    bool optBlockIsLoopEntry(BasicBlock* blk, unsigned* pLnum);

    // Records the set of "side effects" of all loops: fields (object instance and static)
    // written to, and SZ-array element type equivalence classes updated.
    void optComputeLoopSideEffects();

#ifdef DEBUG
    bool optAnyChildNotRemoved(unsigned loopNum);
#endif // DEBUG

    // Mark a loop as removed.
    void optMarkLoopRemoved(unsigned loopNum);

private:
    // Requires "lnum" to be the index of an outermost loop in the loop table.  Traverses the body of that loop,
    // including all nested loops, and records the set of "side effects" of the loop: fields (object instance and
    // static) written to, and SZ-array element type equivalence classes updated.
    void optComputeLoopNestSideEffects(unsigned lnum);

    // Given a loop number 'lnum' mark it and any nested loops as having 'memoryHavoc'
    void optRecordLoopNestsMemoryHavoc(unsigned lnum, MemoryKindSet memoryHavoc);

    // Add the side effects of "blk" (which is required to be within a loop) to all loops of which it is a part.
    // Returns false if we encounter a block that is not marked as being inside a loop.
    //
    bool optComputeLoopSideEffectsOfBlock(BasicBlock* blk);

    // Hoist the expression "expr" out of loop "lnum".
    void optPerformHoistExpr(GenTree* expr, BasicBlock* exprBb, unsigned lnum);

public:
    void optOptimizeBools();

public:
    PhaseStatus optInvertLoops();    // Invert loops so they're entered at top and tested at bottom.
    PhaseStatus optOptimizeLayout(); // Optimize the BasicBlock layout of the method
    PhaseStatus optSetBlockWeights();
    PhaseStatus optFindLoopsPhase(); // Finds loops and records them in the loop table

    void optFindLoops();

    PhaseStatus optCloneLoops();
    void optCloneLoop(unsigned loopInd, LoopCloneContext* context);
    void optEnsureUniqueHead(unsigned loopInd, weight_t ambientWeight);
    PhaseStatus optUnrollLoops(); // Unrolls loops (needs to have cost info)
    void        optRemoveRedundantZeroInits();

protected:
    // This enumeration describes what is killed by a call.

    enum callInterf
    {
        CALLINT_NONE,       // no interference                               (most helpers)
        CALLINT_REF_INDIRS, // kills GC ref indirections                     (SETFIELD OBJ)
        CALLINT_SCL_INDIRS, // kills non GC ref indirections                 (SETFIELD non-OBJ)
        CALLINT_ALL_INDIRS, // kills both GC ref and non GC ref indirections (SETFIELD STRUCT)
        CALLINT_ALL,        // kills everything                              (normal method call)
    };

    enum class FieldKindForVN
    {
        SimpleStatic,
        WithBaseAddr
    };

public:
    // A "LoopDsc" describes a ("natural") loop.  We (currently) require the body of a loop to be a contiguous (in
    // bbNext order) sequence of basic blocks.  (At times, we may require the blocks in a loop to be "properly numbered"
    // in bbNext order; we use comparisons on the bbNum to decide order.)
    // The blocks that define the body are
    //   top <= entry <= bottom
    // The "head" of the loop is a block outside the loop that has "entry" as a successor. We only support loops with a
    // single 'head' block. The meanings of these blocks are given in the definitions below. Also see the picture at
    // Compiler::optFindNaturalLoops().
    struct LoopDsc
    {
        BasicBlock* lpHead;   // HEAD of the loop (not part of the looping of the loop) -- has ENTRY as a successor.
        BasicBlock* lpTop;    // loop TOP (the back edge from lpBottom reaches here). Lexically first block (in bbNext
                              // order) reachable in this loop.
        BasicBlock* lpEntry;  // the ENTRY in the loop (in most cases TOP or BOTTOM)
        BasicBlock* lpBottom; // loop BOTTOM (from here we have a back edge to the TOP)
        BasicBlock* lpExit;   // if a single exit loop this is the EXIT (in most cases BOTTOM)

        callInterf   lpAsgCall;     // "callInterf" for calls in the loop
        ALLVARSET_TP lpAsgVars;     // set of vars assigned within the loop (all vars, not just tracked)
        varRefKinds  lpAsgInds : 8; // set of inds modified within the loop

        LoopFlags lpFlags;

        unsigned char lpExitCnt; // number of exits from the loop

        unsigned char lpParent;  // The index of the most-nested loop that completely contains this one,
                                 // or else BasicBlock::NOT_IN_LOOP if no such loop exists.
        unsigned char lpChild;   // The index of a nested loop, or else BasicBlock::NOT_IN_LOOP if no child exists.
                                 // (Actually, an "immediately" nested loop --
                                 // no other child of this loop is a parent of lpChild.)
        unsigned char lpSibling; // The index of another loop that is an immediate child of lpParent,
                                 // or else BasicBlock::NOT_IN_LOOP.  One can enumerate all the children of a loop
                                 // by following "lpChild" then "lpSibling" links.

        bool lpLoopHasMemoryHavoc[MemoryKindCount]; // The loop contains an operation that we assume has arbitrary
                                                    // memory side effects.  If this is set, the fields below
                                                    // may not be accurate (since they become irrelevant.)

        VARSET_TP lpVarInOut;  // The set of variables that are IN or OUT during the execution of this loop
        VARSET_TP lpVarUseDef; // The set of variables that are USE or DEF during the execution of this loop

        // The following counts are used for hoisting profitability checks.

        int lpHoistedExprCount; // The register count for the non-FP expressions from inside this loop that have been
                                // hoisted
        int lpLoopVarCount;     // The register count for the non-FP LclVars that are read/written inside this loop
        int lpVarInOutCount;    // The register count for the non-FP LclVars that are alive inside or across this loop

        int lpHoistedFPExprCount; // The register count for the FP expressions from inside this loop that have been
                                  // hoisted
        int lpLoopVarFPCount;     // The register count for the FP LclVars that are read/written inside this loop
        int lpVarInOutFPCount;    // The register count for the FP LclVars that are alive inside or across this loop

        typedef JitHashTable<CORINFO_FIELD_HANDLE, JitPtrKeyFuncs<struct CORINFO_FIELD_STRUCT_>, FieldKindForVN>
                        FieldHandleSet;
        FieldHandleSet* lpFieldsModified; // This has entries for all static field and object instance fields modified
                                          // in the loop.

        typedef JitHashTable<CORINFO_CLASS_HANDLE, JitPtrKeyFuncs<struct CORINFO_CLASS_STRUCT_>, bool> ClassHandleSet;
        ClassHandleSet* lpArrayElemTypesModified; // Bits set indicate the set of sz array element types such that
                                                  // arrays of that type are modified
                                                  // in the loop.

        // Adds the variable liveness information for 'blk' to 'this' LoopDsc
        void AddVariableLiveness(Compiler* comp, BasicBlock* blk);

        inline void AddModifiedField(Compiler* comp, CORINFO_FIELD_HANDLE fldHnd, FieldKindForVN fieldKind);
        // This doesn't *always* take a class handle -- it can also take primitive types, encoded as class handles
        // (shifted left, with a low-order bit set to distinguish.)
        // Use the {Encode/Decode}ElemType methods to construct/destruct these.
        inline void AddModifiedElemType(Compiler* comp, CORINFO_CLASS_HANDLE structHnd);

        /* The following values are set only for iterator loops, i.e. has the flag LPFLG_ITER set */

        GenTree*   lpIterTree;          // The "i = i <op> const" tree
        unsigned   lpIterVar() const;   // iterator variable #
        int        lpIterConst() const; // the constant with which the iterator is incremented
        genTreeOps lpIterOper() const;  // the type of the operation on the iterator (ASG_ADD, ASG_SUB, etc.)
        void       VERIFY_lpIterTree() const;

        var_types lpIterOperType() const; // For overflow instructions

        // Set to the block where we found the initialization for LPFLG_CONST_INIT or LPFLG_VAR_INIT loops.
        // Initially, this will be 'head', but 'head' might change if we insert a loop pre-header block.
        BasicBlock* lpInitBlock;

        union {
            int lpConstInit;    // initial constant value of iterator
                                // : Valid if LPFLG_CONST_INIT
            unsigned lpVarInit; // initial local var number to which we initialize the iterator
                                // : Valid if LPFLG_VAR_INIT
        };

        // The following is for LPFLG_ITER loops only (i.e. the loop condition is "i RELOP const or var")

        GenTree*   lpTestTree;         // pointer to the node containing the loop test
        genTreeOps lpTestOper() const; // the type of the comparison between the iterator and the limit (GT_LE, GT_GE,
                                       // etc.)
        void VERIFY_lpTestTree() const;

        bool     lpIsReversed() const; // true if the iterator node is the second operand in the loop condition
        GenTree* lpIterator() const;   // the iterator node in the loop test
        GenTree* lpLimit() const;      // the limit node in the loop test

        // Limit constant value of iterator - loop condition is "i RELOP const"
        // : Valid if LPFLG_CONST_LIMIT
        int lpConstLimit() const;

        // The lclVar # in the loop condition ( "i RELOP lclVar" )
        // : Valid if LPFLG_VAR_LIMIT
        unsigned lpVarLimit() const;

        // The array length in the loop condition ( "i RELOP arr.len" or "i RELOP arr[i][j].len" )
        // : Valid if LPFLG_ARRLEN_LIMIT
        bool lpArrLenLimit(Compiler* comp, ArrIndex* index) const;

        // Returns "true" iff this is a "top entry" loop.
        bool lpIsTopEntry() const
        {
            if (lpHead->bbNext == lpEntry)
            {
                assert(lpHead->bbFallsThrough());
                assert(lpTop == lpEntry);
                return true;
            }
            else
            {
                return false;
            }
        }

        // Returns "true" iff "*this" contains the blk.
        bool lpContains(BasicBlock* blk) const
        {
            return lpTop->bbNum <= blk->bbNum && blk->bbNum <= lpBottom->bbNum;
        }

        // Returns "true" iff "*this" (properly) contains the range [top, bottom] (allowing tops
        // to be equal, but requiring bottoms to be different.)
        bool lpContains(BasicBlock* top, BasicBlock* bottom) const
        {
            return lpTop->bbNum <= top->bbNum && bottom->bbNum < lpBottom->bbNum;
        }

        // Returns "true" iff "*this" (properly) contains "lp2" (allowing tops to be equal, but requiring
        // bottoms to be different.)
        bool lpContains(const LoopDsc& lp2) const
        {
            return lpContains(lp2.lpTop, lp2.lpBottom);
        }

        // Returns "true" iff "*this" is (properly) contained by the range [top, bottom]
        // (allowing tops to be equal, but requiring bottoms to be different.)
        bool lpContainedBy(BasicBlock* top, BasicBlock* bottom) const
        {
            return top->bbNum <= lpTop->bbNum && lpBottom->bbNum < bottom->bbNum;
        }

        // Returns "true" iff "*this" is (properly) contained by "lp2"
        // (allowing tops to be equal, but requiring bottoms to be different.)
        bool lpContainedBy(const LoopDsc& lp2) const
        {
            return lpContainedBy(lp2.lpTop, lp2.lpBottom);
        }

        // Returns "true" iff "*this" is disjoint from the range [top, bottom].
        bool lpDisjoint(BasicBlock* top, BasicBlock* bottom) const
        {
            return bottom->bbNum < lpTop->bbNum || lpBottom->bbNum < top->bbNum;
        }
        // Returns "true" iff "*this" is disjoint from "lp2".
        bool lpDisjoint(const LoopDsc& lp2) const
        {
            return lpDisjoint(lp2.lpTop, lp2.lpBottom);
        }

        // Returns "true" iff the loop is well-formed (see code for defn).
        bool lpWellFormed() const
        {
            return lpTop->bbNum <= lpEntry->bbNum && lpEntry->bbNum <= lpBottom->bbNum &&
                   (lpHead->bbNum < lpTop->bbNum || lpHead->bbNum > lpBottom->bbNum);
        }

#ifdef DEBUG
        void lpValidatePreHeader() const
        {
            // If this is called, we expect there to be a pre-header.
            assert(lpFlags & LPFLG_HAS_PREHEAD);

            // The pre-header must unconditionally enter the loop.
            assert(lpHead->GetUniqueSucc() == lpEntry);

            // The loop block must be marked as a pre-header.
            assert(lpHead->bbFlags & BBF_LOOP_PREHEADER);

            // The loop entry must have a single non-loop predecessor, which is the pre-header.
            // We can't assume here that the bbNum are properly ordered, so we can't do a simple lpContained()
            // check. So, we defer this check, which will be done by `fgDebugCheckLoopTable()`.
        }
#endif // DEBUG

        // LoopBlocks: convenience method for enabling range-based `for` iteration over all the
        // blocks in a loop, e.g.:
        //    for (BasicBlock* const block : loop->LoopBlocks()) ...
        // Currently, the loop blocks are expected to be in linear, lexical, `bbNext` order
        // from `lpTop` through `lpBottom`, inclusive. All blocks in this range are considered
        // to be part of the loop.
        //
        BasicBlockRangeList LoopBlocks() const
        {
            return BasicBlockRangeList(lpTop, lpBottom);
        }
    };

protected:
    bool fgMightHaveLoop(); // returns true if there are any back edges
    bool fgHasLoops;        // True if this method has any loops, set in fgComputeReachability

public:
    LoopDsc*      optLoopTable;        // loop descriptor table
    unsigned char optLoopCount;        // number of tracked loops
    unsigned char loopAlignCandidates; // number of loops identified for alignment

    // Every time we rebuild the loop table, we increase the global "loop epoch". Any loop indices or
    // loop table pointers from the previous epoch are invalid.
    // TODO: validate this in some way?
    unsigned optCurLoopEpoch;

    void NewLoopEpoch()
    {
        ++optCurLoopEpoch;
        JITDUMP("New loop epoch %d\n", optCurLoopEpoch);
    }

#ifdef DEBUG
    unsigned char loopsAligned; // number of loops actually aligned
#endif                          // DEBUG

    bool optRecordLoop(BasicBlock*   head,
                       BasicBlock*   top,
                       BasicBlock*   entry,
                       BasicBlock*   bottom,
                       BasicBlock*   exit,
                       unsigned char exitCnt);

    void optClearLoopIterInfo();

#ifdef DEBUG
    void optPrintLoopInfo(unsigned lnum, bool printVerbose = false);
    void optPrintLoopInfo(const LoopDsc* loop, bool printVerbose = false);
    void optPrintLoopTable();
#endif

protected:
    unsigned optCallCount;         // number of calls made in the method
    unsigned optIndirectCallCount; // number of virtual, interface and indirect calls made in the method
    unsigned optNativeCallCount;   // number of Pinvoke/Native calls made in the method
    unsigned optLoopsCloned;       // number of loops cloned in the current method.

#ifdef DEBUG
    void optCheckPreds();
#endif

    void optResetLoopInfo();
    void optFindAndScaleGeneralLoopBlocks();

    // Determine if there are any potential loops, and set BBF_LOOP_HEAD on potential loop heads.
    void optMarkLoopHeads();

    void optScaleLoopBlocks(BasicBlock* begBlk, BasicBlock* endBlk);

    void optUnmarkLoopBlocks(BasicBlock* begBlk, BasicBlock* endBlk);

    void optUpdateLoopsBeforeRemoveBlock(BasicBlock* block, bool skipUnmarkLoop = false);

    bool optIsLoopTestEvalIntoTemp(Statement* testStmt, Statement** newTestStmt);
    unsigned optIsLoopIncrTree(GenTree* incr);
    bool optCheckIterInLoopTest(unsigned loopInd, GenTree* test, BasicBlock* from, BasicBlock* to, unsigned iterVar);
    bool optComputeIterInfo(GenTree* incr, BasicBlock* from, BasicBlock* to, unsigned* pIterVar);
    bool optPopulateInitInfo(unsigned loopInd, BasicBlock* initBlock, GenTree* init, unsigned iterVar);
    bool optExtractInitTestIncr(
        BasicBlock* head, BasicBlock* bottom, BasicBlock* exit, GenTree** ppInit, GenTree** ppTest, GenTree** ppIncr);

    void optFindNaturalLoops();

    void optIdentifyLoopsForAlignment();

    // Ensures that all the loops in the loop nest rooted at "loopInd" (an index into the loop table) are 'canonical' --
    // each loop has a unique "top."  Returns "true" iff the flowgraph has been modified.
    bool optCanonicalizeLoopNest(unsigned char loopInd);

    // Ensures that the loop "loopInd" (an index into the loop table) is 'canonical' -- it has a unique "top,"
    // unshared with any other loop.  Returns "true" iff the flowgraph has been modified
    bool optCanonicalizeLoop(unsigned char loopInd);

    // Requires "l1" to be a valid loop table index, and not "BasicBlock::NOT_IN_LOOP".
    // Requires "l2" to be a valid loop table index, or else "BasicBlock::NOT_IN_LOOP".
    // Returns true iff "l2" is not NOT_IN_LOOP, and "l1" contains "l2".
    // A loop contains itself.
    bool optLoopContains(unsigned l1, unsigned l2) const;

    // Updates the loop table by changing loop "loopInd", whose head is required
    // to be "from", to be "to".  Also performs this transformation for any
    // loop nested in "loopInd" that shares the same head as "loopInd".
    void optUpdateLoopHead(unsigned loopInd, BasicBlock* from, BasicBlock* to);

    void optRedirectBlock(BasicBlock* blk, BlockToBlockMap* redirectMap, const bool updatePreds = false);

    // Marks the containsCall information to "lnum" and any parent loops.
    void AddContainsCallAllContainingLoops(unsigned lnum);

    // Adds the variable liveness information from 'blk' to "lnum" and any parent loops.
    void AddVariableLivenessAllContainingLoops(unsigned lnum, BasicBlock* blk);

    // Adds "fldHnd" to the set of modified fields of "lnum" and any parent loops.
    void AddModifiedFieldAllContainingLoops(unsigned lnum, CORINFO_FIELD_HANDLE fldHnd, FieldKindForVN fieldKind);

    // Adds "elemType" to the set of modified array element types of "lnum" and any parent loops.
    void AddModifiedElemTypeAllContainingLoops(unsigned lnum, CORINFO_CLASS_HANDLE elemType);

    // Requires that "from" and "to" have the same "bbJumpKind" (perhaps because "to" is a clone
    // of "from".)  Copies the jump destination from "from" to "to".
    void optCopyBlkDest(BasicBlock* from, BasicBlock* to);

    // Returns true if 'block' is an entry block for any loop in 'optLoopTable'
    bool optIsLoopEntry(BasicBlock* block) const;

    // The depth of the loop described by "lnum" (an index into the loop table.) (0 == top level)
    unsigned optLoopDepth(unsigned lnum)
    {
        assert(lnum < optLoopCount);
        unsigned depth = 0;
        while ((lnum = optLoopTable[lnum].lpParent) != BasicBlock::NOT_IN_LOOP)
        {
            ++depth;
        }
        return depth;
    }

    // Struct used in optInvertWhileLoop to count interesting constructs to boost the profitability score.
    struct OptInvertCountTreeInfoType
    {
        int sharedStaticHelperCount;
        int arrayLengthCount;
    };

    static fgWalkResult optInvertCountTreeInfo(GenTree** pTree, fgWalkData* data);

    bool optInvertWhileLoop(BasicBlock* block);

private:
    static bool optIterSmallOverflow(int iterAtExit, var_types incrType);
    static bool optIterSmallUnderflow(int iterAtExit, var_types decrType);

    bool optComputeLoopRep(int        constInit,
                           int        constLimit,
                           int        iterInc,
                           genTreeOps iterOper,
                           var_types  iterType,
                           genTreeOps testOper,
                           bool       unsignedTest,
                           bool       dupCond,
                           unsigned*  iterCount);

    static fgWalkPreFn optIsVarAssgCB;

protected:
    bool optIsVarAssigned(BasicBlock* beg, BasicBlock* end, GenTree* skip, unsigned var);

    bool optIsVarAssgLoop(unsigned lnum, unsigned var);

    int optIsSetAssgLoop(unsigned lnum, ALLVARSET_VALARG_TP vars, varRefKinds inds = VR_NONE);

    bool optNarrowTree(GenTree* tree, var_types srct, var_types dstt, ValueNumPair vnpNarrow, bool doit);

    /**************************************************************************
     *                       Optimization conditions
     *************************************************************************/

    bool optAvoidIntMult(void);

protected:
    //  The following is the upper limit on how many expressions we'll keep track
    //  of for the CSE analysis.
    //
    static const unsigned MAX_CSE_CNT = EXPSET_SZ;

    static const int MIN_CSE_COST = 2;

    // BitVec trait information only used by the optCSE_canSwap() method, for the  CSE_defMask and CSE_useMask.
    // This BitVec uses one bit per CSE candidate
    BitVecTraits* cseMaskTraits; // one bit per CSE candidate

    // BitVec trait information for computing CSE availability using the CSE_DataFlow algorithm.
    // Two bits are allocated per CSE candidate to compute CSE availability
    // plus an extra bit to handle the initial unvisited case.
    // (See CSE_DataFlow::EndMerge for an explanation of why this is necessary.)
    //
    // The two bits per CSE candidate have the following meanings:
    //     11 - The CSE is available, and is also available when considering calls as killing availability.
    //     10 - The CSE is available, but is not available when considering calls as killing availability.
    //     00 - The CSE is not available
    //     01 - An illegal combination
    //
    BitVecTraits* cseLivenessTraits;

    //-----------------------------------------------------------------------------------------------------------------
    // getCSEnum2bit: Return the normalized index to use in the EXPSET_TP for the CSE with the given CSE index.
    // Each GenTree has a `gtCSEnum` field. Zero is reserved to mean this node is not a CSE, positive values indicate
    // CSE uses, and negative values indicate CSE defs. The caller must pass a non-zero positive value, as from
    // GET_CSE_INDEX().
    //
    static unsigned genCSEnum2bit(unsigned CSEnum)
    {
        assert((CSEnum > 0) && (CSEnum <= MAX_CSE_CNT));
        return CSEnum - 1;
    }

    //-----------------------------------------------------------------------------------------------------------------
    // getCSEAvailBit: Return the bit used by CSE dataflow sets (bbCseGen, etc.) for the availability bit for a CSE.
    //
    static unsigned getCSEAvailBit(unsigned CSEnum)
    {
        return genCSEnum2bit(CSEnum) * 2;
    }

    //-----------------------------------------------------------------------------------------------------------------
    // getCSEAvailCrossCallBit: Return the bit used by CSE dataflow sets (bbCseGen, etc.) for the availability bit
    // for a CSE considering calls as killing availability bit (see description above).
    //
    static unsigned getCSEAvailCrossCallBit(unsigned CSEnum)
    {
        return getCSEAvailBit(CSEnum) + 1;
    }

    void optPrintCSEDataFlowSet(EXPSET_VALARG_TP cseDataFlowSet, bool includeBits = true);

    EXPSET_TP cseCallKillsMask; // Computed once - A mask that is used to kill available CSEs at callsites

    /* Generic list of nodes - used by the CSE logic */

    struct treeLst
    {
        treeLst* tlNext;
        GenTree* tlTree;
    };

    struct treeStmtLst
    {
        treeStmtLst* tslNext;
        GenTree*     tslTree;  // tree node
        Statement*   tslStmt;  // statement containing the tree
        BasicBlock*  tslBlock; // block containing the statement
    };

    // The following logic keeps track of expressions via a simple hash table.

    struct CSEdsc
    {
        CSEdsc*  csdNextInBucket;  // used by the hash table
        size_t   csdHashKey;       // the orginal hashkey
        ssize_t  csdConstDefValue; // When we CSE similar constants, this is the value that we use as the def
        ValueNum csdConstDefVN;    // When we CSE similar constants, this is the ValueNumber that we use for the LclVar
                                   // assignment
        unsigned csdIndex;         // 1..optCSECandidateCount
        bool     csdIsSharedConst; // true if this CSE is a shared const
        bool     csdLiveAcrossCall;

        unsigned short csdDefCount; // definition   count
        unsigned short csdUseCount; // use          count  (excluding the implicit uses at defs)

        weight_t csdDefWtCnt; // weighted def count
        weight_t csdUseWtCnt; // weighted use count  (excluding the implicit uses at defs)

        GenTree*    csdTree;  // treenode containing the 1st occurrence
        Statement*  csdStmt;  // stmt containing the 1st occurrence
        BasicBlock* csdBlock; // block containing the 1st occurrence

        treeStmtLst* csdTreeList; // list of matching tree nodes: head
        treeStmtLst* csdTreeLast; // list of matching tree nodes: tail

        // ToDo: This can be removed when gtGetStructHandleIfPresent stops guessing
        // and GT_IND nodes always have valid struct handle.
        //
        CORINFO_CLASS_HANDLE csdStructHnd; // The class handle, currently needed to create a SIMD LclVar in PerformCSE
        bool                 csdStructHndMismatch;

        ValueNum defExcSetPromise; // The exception set that is now required for all defs of this CSE.
                                   // This will be set to NoVN if we decide to abandon this CSE

        ValueNum defExcSetCurrent; // The set of exceptions we currently can use for CSE uses.

        ValueNum defConservNormVN; // if all def occurrences share the same conservative normal value
                                   // number, this will reflect it; otherwise, NoVN.
                                   // not used for shared const CSE's
    };

    static const size_t s_optCSEhashSizeInitial;
    static const size_t s_optCSEhashGrowthFactor;
    static const size_t s_optCSEhashBucketSize;
    size_t              optCSEhashSize;                 // The current size of hashtable
    size_t              optCSEhashCount;                // Number of entries in hashtable
    size_t              optCSEhashMaxCountBeforeResize; // Number of entries before resize
    CSEdsc**            optCSEhash;
    CSEdsc**            optCSEtab;

    typedef JitHashTable<GenTree*, JitPtrKeyFuncs<GenTree>, GenTree*> NodeToNodeMap;

    NodeToNodeMap* optCseCheckedBoundMap; // Maps bound nodes to ancestor compares that should be
                                          // re-numbered with the bound to improve range check elimination

    // Given a compare, look for a cse candidate checked bound feeding it and add a map entry if found.
    void optCseUpdateCheckedBoundMap(GenTree* compare);

    void optCSEstop();

    CSEdsc* optCSEfindDsc(unsigned index);
    bool optUnmarkCSE(GenTree* tree);

    // user defined callback data for the tree walk function optCSE_MaskHelper()
    struct optCSE_MaskData
    {
        EXPSET_TP CSE_defMask;
        EXPSET_TP CSE_useMask;
    };

    // Treewalk helper for optCSE_DefMask and optCSE_UseMask
    static fgWalkPreFn optCSE_MaskHelper;

    // This function walks all the node for an given tree
    // and return the mask of CSE definitions and uses for the tree
    //
    void optCSE_GetMaskData(GenTree* tree, optCSE_MaskData* pMaskData);

    // Given a binary tree node return true if it is safe to swap the order of evaluation for op1 and op2.
    bool optCSE_canSwap(GenTree* firstNode, GenTree* secondNode);
    bool optCSE_canSwap(GenTree* tree);

    struct optCSEcostCmpEx
    {
        bool operator()(const CSEdsc* op1, const CSEdsc* op2);
    };
    struct optCSEcostCmpSz
    {
        bool operator()(const CSEdsc* op1, const CSEdsc* op2);
    };

    void optCleanupCSEs();

#ifdef DEBUG
    void optEnsureClearCSEInfo();
#endif // DEBUG

    static bool Is_Shared_Const_CSE(size_t key)
    {
        return ((key & TARGET_SIGN_BIT) != 0);
    }

    // returns the encoded key
    static size_t Encode_Shared_Const_CSE_Value(size_t key)
    {
        return TARGET_SIGN_BIT | (key >> CSE_CONST_SHARED_LOW_BITS);
    }

    // returns the orginal key
    static size_t Decode_Shared_Const_CSE_Value(size_t enckey)
    {
        assert(Is_Shared_Const_CSE(enckey));
        return (enckey & ~TARGET_SIGN_BIT) << CSE_CONST_SHARED_LOW_BITS;
    }

/**************************************************************************
 *                   Value Number based CSEs
 *************************************************************************/

// String to use for formatting CSE numbers. Note that this is the positive number, e.g., from GET_CSE_INDEX().
#define FMT_CSE "CSE #%02u"

public:
    void optOptimizeValnumCSEs();

protected:
    void     optValnumCSE_Init();
    unsigned optValnumCSE_Index(GenTree* tree, Statement* stmt);
    bool optValnumCSE_Locate();
    void optValnumCSE_InitDataFlow();
    void optValnumCSE_DataFlow();
    void optValnumCSE_Availablity();
    void optValnumCSE_Heuristic();

    bool     optDoCSE;             // True when we have found a duplicate CSE tree
    bool     optValnumCSE_phase;   // True when we are executing the optOptimizeValnumCSEs() phase
    unsigned optCSECandidateCount; // Count of CSE's candidates
    unsigned optCSEstart;          // The first local variable number that is a CSE
    unsigned optCSEcount;          // The total count of CSE's introduced.
    weight_t optCSEweight;         // The weight of the current block when we are doing PerformCSE

    bool optIsCSEcandidate(GenTree* tree);

    // lclNumIsTrueCSE returns true if the LclVar was introduced by the CSE phase of the compiler
    //
    bool lclNumIsTrueCSE(unsigned lclNum) const
    {
        return ((optCSEcount > 0) && (lclNum >= optCSEstart) && (lclNum < optCSEstart + optCSEcount));
    }

    //  lclNumIsCSE returns true if the LclVar should be treated like a CSE with regards to constant prop.
    //
    bool lclNumIsCSE(unsigned lclNum) const
    {
        return lvaGetDesc(lclNum)->lvIsCSE;
    }

#ifdef DEBUG
    bool optConfigDisableCSE();
    bool optConfigDisableCSE2();
#endif

    void optOptimizeCSEs();

    struct isVarAssgDsc
    {
        GenTree*     ivaSkip;
        ALLVARSET_TP ivaMaskVal; // Set of variables assigned to.  This is a set of all vars, not tracked vars.
#ifdef DEBUG
        void* ivaSelf;
#endif
        unsigned    ivaVar;            // Variable we are interested in, or -1
        varRefKinds ivaMaskInd;        // What kind of indirect assignments are there?
        callInterf  ivaMaskCall;       // What kind of calls are there?
        bool        ivaMaskIncomplete; // Variables not representable in ivaMaskVal were assigned to.
    };

    static callInterf optCallInterf(GenTreeCall* call);

public:
    // VN based copy propagation.
    typedef ArrayStack<GenTree*> GenTreePtrStack;
    typedef JitHashTable<unsigned, JitSmallPrimitiveKeyFuncs<unsigned>, GenTreePtrStack*> LclNumToGenTreePtrStack;

    // Copy propagation functions.
    void optCopyProp(Statement* stmt, GenTreeLclVarCommon* tree, unsigned lclNum, LclNumToGenTreePtrStack* curSsaName);
    void optBlockCopyPropPopStacks(BasicBlock* block, LclNumToGenTreePtrStack* curSsaName);
    void optBlockCopyProp(BasicBlock* block, LclNumToGenTreePtrStack* curSsaName);
    unsigned optIsSsaLocal(GenTreeLclVarCommon* lclNode);
    int optCopyProp_LclVarScore(LclVarDsc* lclVarDsc, LclVarDsc* copyVarDsc, bool preferOp2);
    void optVnCopyProp();
    INDEBUG(void optDumpCopyPropStack(LclNumToGenTreePtrStack* curSsaName));

    /**************************************************************************
     *               Early value propagation
     *************************************************************************/
    struct SSAName
    {
        unsigned m_lvNum;
        unsigned m_ssaNum;

        SSAName(unsigned lvNum, unsigned ssaNum) : m_lvNum(lvNum), m_ssaNum(ssaNum)
        {
        }

        static unsigned GetHashCode(SSAName ssaNm)
        {
            return (ssaNm.m_lvNum << 16) | (ssaNm.m_ssaNum);
        }

        static bool Equals(SSAName ssaNm1, SSAName ssaNm2)
        {
            return (ssaNm1.m_lvNum == ssaNm2.m_lvNum) && (ssaNm1.m_ssaNum == ssaNm2.m_ssaNum);
        }
    };

#define OMF_HAS_NEWARRAY 0x00000001         // Method contains 'new' of an array
#define OMF_HAS_NEWOBJ 0x00000002           // Method contains 'new' of an object type.
#define OMF_HAS_ARRAYREF 0x00000004         // Method contains array element loads or stores.
#define OMF_HAS_NULLCHECK 0x00000008        // Method contains null check.
#define OMF_HAS_FATPOINTER 0x00000010       // Method contains call, that needs fat pointer transformation.
#define OMF_HAS_OBJSTACKALLOC 0x00000020    // Method contains an object allocated on the stack.
#define OMF_HAS_GUARDEDDEVIRT 0x00000040    // Method contains guarded devirtualization candidate
#define OMF_HAS_EXPRUNTIMELOOKUP 0x00000080 // Method contains a runtime lookup to an expandable dictionary.
#define OMF_HAS_PATCHPOINT 0x00000100       // Method contains patchpoints
#define OMF_NEEDS_GCPOLLS 0x00000200        // Method needs GC polls
#define OMF_HAS_FROZEN_STRING 0x00000400    // Method has a frozen string (REF constant int), currently only on CoreRT.
#define OMF_HAS_PARTIAL_COMPILATION_PATCHPOINT 0x00000800 // Method contains partial compilation patchpoints
#define OMF_HAS_TAILCALL_SUCCESSOR 0x00001000             // Method has potential tail call in a non BBJ_RETURN block

    bool doesMethodHaveFatPointer()
    {
        return (optMethodFlags & OMF_HAS_FATPOINTER) != 0;
    }

    void setMethodHasFatPointer()
    {
        optMethodFlags |= OMF_HAS_FATPOINTER;
    }

    void clearMethodHasFatPointer()
    {
        optMethodFlags &= ~OMF_HAS_FATPOINTER;
    }

    void addFatPointerCandidate(GenTreeCall* call);

    bool doesMethodHaveFrozenString() const
    {
        return (optMethodFlags & OMF_HAS_FROZEN_STRING) != 0;
    }

    void setMethodHasFrozenString()
    {
        optMethodFlags |= OMF_HAS_FROZEN_STRING;
    }

    bool doesMethodHaveGuardedDevirtualization() const
    {
        return (optMethodFlags & OMF_HAS_GUARDEDDEVIRT) != 0;
    }

    void setMethodHasGuardedDevirtualization()
    {
        optMethodFlags |= OMF_HAS_GUARDEDDEVIRT;
    }

    void clearMethodHasGuardedDevirtualization()
    {
        optMethodFlags &= ~OMF_HAS_GUARDEDDEVIRT;
    }

    void considerGuardedDevirtualization(GenTreeCall*            call,
                                         IL_OFFSET               ilOffset,
                                         bool                    isInterface,
                                         CORINFO_METHOD_HANDLE   baseMethod,
                                         CORINFO_CLASS_HANDLE    baseClass,
                                         CORINFO_CONTEXT_HANDLE* pContextHandle DEBUGARG(CORINFO_CLASS_HANDLE objClass)
                                             DEBUGARG(const char* objClassName));

    void addGuardedDevirtualizationCandidate(GenTreeCall*          call,
                                             CORINFO_METHOD_HANDLE methodHandle,
                                             CORINFO_CLASS_HANDLE  classHandle,
                                             unsigned              methodAttr,
                                             unsigned              classAttr,
                                             unsigned              likelihood);

    bool doesMethodHaveExpRuntimeLookup()
    {
        return (optMethodFlags & OMF_HAS_EXPRUNTIMELOOKUP) != 0;
    }

    void setMethodHasExpRuntimeLookup()
    {
        optMethodFlags |= OMF_HAS_EXPRUNTIMELOOKUP;
    }

    void clearMethodHasExpRuntimeLookup()
    {
        optMethodFlags &= ~OMF_HAS_EXPRUNTIMELOOKUP;
    }

    void addExpRuntimeLookupCandidate(GenTreeCall* call);

    bool doesMethodHavePatchpoints()
    {
        return (optMethodFlags & OMF_HAS_PATCHPOINT) != 0;
    }

    void setMethodHasPatchpoint()
    {
        optMethodFlags |= OMF_HAS_PATCHPOINT;
    }

    bool doesMethodHavePartialCompilationPatchpoints()
    {
        return (optMethodFlags & OMF_HAS_PARTIAL_COMPILATION_PATCHPOINT) != 0;
    }

    void setMethodHasPartialCompilationPatchpoint()
    {
        optMethodFlags |= OMF_HAS_PARTIAL_COMPILATION_PATCHPOINT;
    }

    unsigned optMethodFlags;

    bool doesMethodHaveNoReturnCalls()
    {
        return optNoReturnCallCount > 0;
    }

    void setMethodHasNoReturnCalls()
    {
        optNoReturnCallCount++;
    }

    unsigned optNoReturnCallCount;

    // Recursion bound controls how far we can go backwards tracking for a SSA value.
    // No throughput diff was found with backward walk bound between 3-8.
    static const int optEarlyPropRecurBound = 5;

    enum class optPropKind
    {
        OPK_INVALID,
        OPK_ARRAYLEN,
        OPK_NULLCHECK
    };

    typedef JitHashTable<unsigned, JitSmallPrimitiveKeyFuncs<unsigned>, GenTree*> LocalNumberToNullCheckTreeMap;

    GenTree* getArrayLengthFromAllocation(GenTree* tree DEBUGARG(BasicBlock* block));
    GenTree* optPropGetValueRec(unsigned lclNum, unsigned ssaNum, optPropKind valueKind, int walkDepth);
    GenTree* optPropGetValue(unsigned lclNum, unsigned ssaNum, optPropKind valueKind);
    GenTree* optEarlyPropRewriteTree(GenTree* tree, LocalNumberToNullCheckTreeMap* nullCheckMap);
    bool optDoEarlyPropForBlock(BasicBlock* block);
    bool optDoEarlyPropForFunc();
    void optEarlyProp();
    void optFoldNullCheck(GenTree* tree, LocalNumberToNullCheckTreeMap* nullCheckMap);
    GenTree* optFindNullCheckToFold(GenTree* tree, LocalNumberToNullCheckTreeMap* nullCheckMap);
    bool optIsNullCheckFoldingLegal(GenTree*    tree,
                                    GenTree*    nullCheckTree,
                                    GenTree**   nullCheckParent,
                                    Statement** nullCheckStmt);
    bool optCanMoveNullCheckPastTree(GenTree* tree,
                                     unsigned nullCheckLclNum,
                                     bool     isInsideTry,
                                     bool     checkSideEffectSummary);
#if DEBUG
    void optCheckFlagsAreSet(unsigned    methodFlag,
                             const char* methodFlagStr,
                             unsigned    bbFlag,
                             const char* bbFlagStr,
                             GenTree*    tree,
                             BasicBlock* basicBlock);
#endif

    // Redundant branch opts
    //
    PhaseStatus optRedundantBranches();
    bool optRedundantRelop(BasicBlock* const block);
    bool optRedundantBranch(BasicBlock* const block);
    bool optJumpThread(BasicBlock* const block, BasicBlock* const domBlock, bool domIsSameRelop);
    bool optReachable(BasicBlock* const fromBlock, BasicBlock* const toBlock, BasicBlock* const excludedBlock);

    /**************************************************************************
     *               Value/Assertion propagation
     *************************************************************************/
public:
    // Data structures for assertion prop
    BitVecTraits* apTraits;
    ASSERT_TP     apFull;

    enum optAssertionKind
    {
        OAK_INVALID,
        OAK_EQUAL,
        OAK_NOT_EQUAL,
        OAK_SUBRANGE,
        OAK_NO_THROW,
        OAK_COUNT
    };

    enum optOp1Kind
    {
        O1K_INVALID,
        O1K_LCLVAR,
        O1K_ARR_BND,
        O1K_BOUND_OPER_BND,
        O1K_BOUND_LOOP_BND,
        O1K_CONSTANT_LOOP_BND,
        O1K_CONSTANT_LOOP_BND_UN,
        O1K_EXACT_TYPE,
        O1K_SUBTYPE,
        O1K_VALUE_NUMBER,
        O1K_COUNT
    };

    enum optOp2Kind
    {
        O2K_INVALID,
        O2K_LCLVAR_COPY,
        O2K_IND_CNS_INT,
        O2K_CONST_INT,
        O2K_CONST_LONG,
        O2K_CONST_DOUBLE,
        O2K_ARR_LEN,
        O2K_SUBRANGE,
        O2K_COUNT
    };

    struct AssertionDsc
    {
        optAssertionKind assertionKind;
        struct SsaVar
        {
            unsigned lclNum; // assigned to or property of this local var number
            unsigned ssaNum;
        };
        struct ArrBnd
        {
            ValueNum vnIdx;
            ValueNum vnLen;
        };
        struct AssertionDscOp1
        {
            optOp1Kind kind; // a normal LclVar, or Exact-type or Subtype
            ValueNum   vn;
            union {
                SsaVar lcl;
                ArrBnd bnd;
            };
        } op1;
        struct AssertionDscOp2
        {
            optOp2Kind kind; // a const or copy assignment
            ValueNum   vn;
            struct IntVal
            {
                ssize_t iconVal; // integer
#if !defined(HOST_64BIT)
                unsigned padding; // unused; ensures iconFlags does not overlap lconVal
#endif
                GenTreeFlags iconFlags; // gtFlags
            };
            union {
                SsaVar        lcl;
                IntVal        u1;
                __int64       lconVal;
                double        dconVal;
                IntegralRange u2;
            };
        } op2;

        bool IsCheckedBoundArithBound()
        {
            return ((assertionKind == OAK_EQUAL || assertionKind == OAK_NOT_EQUAL) && op1.kind == O1K_BOUND_OPER_BND);
        }
        bool IsCheckedBoundBound()
        {
            return ((assertionKind == OAK_EQUAL || assertionKind == OAK_NOT_EQUAL) && op1.kind == O1K_BOUND_LOOP_BND);
        }
        bool IsConstantBound()
        {
            return ((assertionKind == OAK_EQUAL || assertionKind == OAK_NOT_EQUAL) &&
                    (op1.kind == O1K_CONSTANT_LOOP_BND));
        }
        bool IsConstantBoundUnsigned()
        {
            return ((assertionKind == OAK_EQUAL || assertionKind == OAK_NOT_EQUAL) &&
                    (op1.kind == O1K_CONSTANT_LOOP_BND_UN));
        }
        bool IsBoundsCheckNoThrow()
        {
            return ((assertionKind == OAK_NO_THROW) && (op1.kind == O1K_ARR_BND));
        }

        bool IsCopyAssertion()
        {
            return ((assertionKind == OAK_EQUAL) && (op1.kind == O1K_LCLVAR) && (op2.kind == O2K_LCLVAR_COPY));
        }

        bool IsConstantInt32Assertion()
        {
            return ((assertionKind == OAK_EQUAL) || (assertionKind == OAK_NOT_EQUAL)) && (op2.kind == O2K_CONST_INT);
        }

        static bool SameKind(AssertionDsc* a1, AssertionDsc* a2)
        {
            return a1->assertionKind == a2->assertionKind && a1->op1.kind == a2->op1.kind &&
                   a1->op2.kind == a2->op2.kind;
        }

        static bool ComplementaryKind(optAssertionKind kind, optAssertionKind kind2)
        {
            if (kind == OAK_EQUAL)
            {
                return kind2 == OAK_NOT_EQUAL;
            }
            else if (kind == OAK_NOT_EQUAL)
            {
                return kind2 == OAK_EQUAL;
            }
            return false;
        }

        bool HasSameOp1(AssertionDsc* that, bool vnBased)
        {
            if (op1.kind != that->op1.kind)
            {
                return false;
            }
            else if (op1.kind == O1K_ARR_BND)
            {
                assert(vnBased);
                return (op1.bnd.vnIdx == that->op1.bnd.vnIdx) && (op1.bnd.vnLen == that->op1.bnd.vnLen);
            }
            else
            {
                return ((vnBased && (op1.vn == that->op1.vn)) ||
                        (!vnBased && (op1.lcl.lclNum == that->op1.lcl.lclNum)));
            }
        }

        bool HasSameOp2(AssertionDsc* that, bool vnBased)
        {
            if (op2.kind != that->op2.kind)
            {
                return false;
            }
            switch (op2.kind)
            {
                case O2K_IND_CNS_INT:
                case O2K_CONST_INT:
                    return ((op2.u1.iconVal == that->op2.u1.iconVal) && (op2.u1.iconFlags == that->op2.u1.iconFlags));

                case O2K_CONST_LONG:
                    return (op2.lconVal == that->op2.lconVal);

                case O2K_CONST_DOUBLE:
                    // exact match because of positive and negative zero.
                    return (memcmp(&op2.dconVal, &that->op2.dconVal, sizeof(double)) == 0);

                case O2K_LCLVAR_COPY:
                case O2K_ARR_LEN:
                    return (op2.lcl.lclNum == that->op2.lcl.lclNum) &&
                           (!vnBased || op2.lcl.ssaNum == that->op2.lcl.ssaNum);

                case O2K_SUBRANGE:
                    return op2.u2.Equals(that->op2.u2);

                case O2K_INVALID:
                    // we will return false
                    break;

                default:
                    assert(!"Unexpected value for op2.kind in AssertionDsc.");
                    break;
            }
            return false;
        }

        bool Complementary(AssertionDsc* that, bool vnBased)
        {
            return ComplementaryKind(assertionKind, that->assertionKind) && HasSameOp1(that, vnBased) &&
                   HasSameOp2(that, vnBased);
        }

        bool Equals(AssertionDsc* that, bool vnBased)
        {
            if (assertionKind != that->assertionKind)
            {
                return false;
            }
            else if (assertionKind == OAK_NO_THROW)
            {
                assert(op2.kind == O2K_INVALID);
                return HasSameOp1(that, vnBased);
            }
            else
            {
                return HasSameOp1(that, vnBased) && HasSameOp2(that, vnBased);
            }
        }
    };

protected:
    static fgWalkPreFn optAddCopiesCallback;
    static fgWalkPreFn optVNAssertionPropCurStmtVisitor;
    unsigned           optAddCopyLclNum;
    GenTree*           optAddCopyAsgnNode;

    bool optLocalAssertionProp;  // indicates that we are performing local assertion prop
    bool optAssertionPropagated; // set to true if we modified the trees
    bool optAssertionPropagatedCurrentStmt;
#ifdef DEBUG
    GenTree* optAssertionPropCurrentTree;
#endif
    AssertionIndex*            optComplementaryAssertionMap;
    JitExpandArray<ASSERT_TP>* optAssertionDep; // table that holds dependent assertions (assertions
                                                // using the value of a local var) for each local var
    AssertionDsc*  optAssertionTabPrivate;      // table that holds info about value assignments
    AssertionIndex optAssertionCount;           // total number of assertions in the assertion table
    AssertionIndex optMaxAssertionCount;

public:
    void optVnNonNullPropCurStmt(BasicBlock* block, Statement* stmt, GenTree* tree);
    fgWalkResult optVNConstantPropCurStmt(BasicBlock* block, Statement* stmt, GenTree* tree);
    GenTree* optVNConstantPropOnJTrue(BasicBlock* block, GenTree* test);
    GenTree* optVNConstantPropOnTree(BasicBlock* block, GenTree* tree);
    GenTree* optExtractSideEffListFromConst(GenTree* tree);

    AssertionIndex GetAssertionCount()
    {
        return optAssertionCount;
    }
    ASSERT_TP* bbJtrueAssertionOut;
    typedef JitHashTable<ValueNum, JitSmallPrimitiveKeyFuncs<ValueNum>, ASSERT_TP> ValueNumToAssertsMap;
    ValueNumToAssertsMap* optValueNumToAsserts;

    // Assertion prop helpers.
    ASSERT_TP& GetAssertionDep(unsigned lclNum);
    AssertionDsc* optGetAssertion(AssertionIndex assertIndex);
    void optAssertionInit(bool isLocalProp);
    void optAssertionTraitsInit(AssertionIndex assertionCount);
    void optAssertionReset(AssertionIndex limit);
    void optAssertionRemove(AssertionIndex index);

    // Assertion prop data flow functions.
    void       optAssertionPropMain();
    Statement* optVNAssertionPropCurStmt(BasicBlock* block, Statement* stmt);
    bool optIsTreeKnownIntValue(bool vnBased, GenTree* tree, ssize_t* pConstant, GenTreeFlags* pIconFlags);
    ASSERT_TP* optInitAssertionDataflowFlags();
    ASSERT_TP* optComputeAssertionGen();

    // Assertion Gen functions.
    void optAssertionGen(GenTree* tree);
    AssertionIndex optAssertionGenCast(GenTreeCast* cast);
    AssertionIndex optAssertionGenPhiDefn(GenTree* tree);
    AssertionInfo optCreateJTrueBoundsAssertion(GenTree* tree);
    AssertionInfo optAssertionGenJtrue(GenTree* tree);
    AssertionIndex optCreateJtrueAssertions(GenTree*                   op1,
                                            GenTree*                   op2,
                                            Compiler::optAssertionKind assertionKind,
                                            bool                       helperCallArgs = false);
    AssertionIndex optFindComplementary(AssertionIndex assertionIndex);
    void optMapComplementary(AssertionIndex assertionIndex, AssertionIndex index);

    // Assertion creation functions.
    AssertionIndex optCreateAssertion(GenTree*         op1,
                                      GenTree*         op2,
                                      optAssertionKind assertionKind,
                                      bool             helperCallArgs = false);

    AssertionIndex optFinalizeCreatingAssertion(AssertionDsc* assertion);

    bool optTryExtractSubrangeAssertion(GenTree* source, IntegralRange* pRange);

    void optCreateComplementaryAssertion(AssertionIndex assertionIndex,
                                         GenTree*       op1,
                                         GenTree*       op2,
                                         bool           helperCallArgs = false);

    bool optAssertionVnInvolvesNan(AssertionDsc* assertion);
    AssertionIndex optAddAssertion(AssertionDsc* assertion);
    void optAddVnAssertionMapping(ValueNum vn, AssertionIndex index);
#ifdef DEBUG
    void optPrintVnAssertionMapping();
#endif
    ASSERT_TP optGetVnMappedAssertions(ValueNum vn);

    // Used for respective assertion propagations.
    AssertionIndex optAssertionIsSubrange(GenTree* tree, IntegralRange range, ASSERT_VALARG_TP assertions);
    AssertionIndex optAssertionIsSubtype(GenTree* tree, GenTree* methodTableArg, ASSERT_VALARG_TP assertions);
    AssertionIndex optAssertionIsNonNullInternal(GenTree* op, ASSERT_VALARG_TP assertions DEBUGARG(bool* pVnBased));
    bool optAssertionIsNonNull(GenTree*         op,
                               ASSERT_VALARG_TP assertions DEBUGARG(bool* pVnBased) DEBUGARG(AssertionIndex* pIndex));

    // Used for Relop propagation.
    AssertionIndex optGlobalAssertionIsEqualOrNotEqual(ASSERT_VALARG_TP assertions, GenTree* op1, GenTree* op2);
    AssertionIndex optGlobalAssertionIsEqualOrNotEqualZero(ASSERT_VALARG_TP assertions, GenTree* op1);
    AssertionIndex optLocalAssertionIsEqualOrNotEqual(
        optOp1Kind op1Kind, unsigned lclNum, optOp2Kind op2Kind, ssize_t cnsVal, ASSERT_VALARG_TP assertions);

    // Assertion prop for lcl var functions.
    bool optAssertionProp_LclVarTypeCheck(GenTree* tree, LclVarDsc* lclVarDsc, LclVarDsc* copyVarDsc);
    GenTree* optCopyAssertionProp(AssertionDsc*        curAssertion,
                                  GenTreeLclVarCommon* tree,
                                  Statement* stmt DEBUGARG(AssertionIndex index));
    GenTree* optConstantAssertionProp(AssertionDsc*        curAssertion,
                                      GenTreeLclVarCommon* tree,
                                      Statement* stmt DEBUGARG(AssertionIndex index));

    // Assertion propagation functions.
    GenTree* optAssertionProp(ASSERT_VALARG_TP assertions, GenTree* tree, Statement* stmt, BasicBlock* block);
    GenTree* optAssertionProp_LclVar(ASSERT_VALARG_TP assertions, GenTreeLclVarCommon* tree, Statement* stmt);
    GenTree* optAssertionProp_Ind(ASSERT_VALARG_TP assertions, GenTree* tree, Statement* stmt);
    GenTree* optAssertionProp_Cast(ASSERT_VALARG_TP assertions, GenTreeCast* cast, Statement* stmt);
    GenTree* optAssertionProp_Call(ASSERT_VALARG_TP assertions, GenTreeCall* call, Statement* stmt);
    GenTree* optAssertionProp_RelOp(ASSERT_VALARG_TP assertions, GenTree* tree, Statement* stmt);
    GenTree* optAssertionProp_Comma(ASSERT_VALARG_TP assertions, GenTree* tree, Statement* stmt);
    GenTree* optAssertionProp_BndsChk(ASSERT_VALARG_TP assertions, GenTree* tree, Statement* stmt);
    GenTree* optAssertionPropGlobal_RelOp(ASSERT_VALARG_TP assertions, GenTree* tree, Statement* stmt);
    GenTree* optAssertionPropLocal_RelOp(ASSERT_VALARG_TP assertions, GenTree* tree, Statement* stmt);
    GenTree* optAssertionProp_Update(GenTree* newTree, GenTree* tree, Statement* stmt);
    GenTree* optNonNullAssertionProp_Call(ASSERT_VALARG_TP assertions, GenTreeCall* call);

    // Implied assertion functions.
    void optImpliedAssertions(AssertionIndex assertionIndex, ASSERT_TP& activeAssertions);
    void optImpliedByTypeOfAssertions(ASSERT_TP& activeAssertions);
    void optImpliedByCopyAssertion(AssertionDsc* copyAssertion, AssertionDsc* depAssertion, ASSERT_TP& result);
    void optImpliedByConstAssertion(AssertionDsc* curAssertion, ASSERT_TP& result);

#ifdef DEBUG
    void optPrintAssertion(AssertionDsc* newAssertion, AssertionIndex assertionIndex = 0);
    void optPrintAssertionIndex(AssertionIndex index);
    void optPrintAssertionIndices(ASSERT_TP assertions);
    void optDebugCheckAssertion(AssertionDsc* assertion);
    void optDebugCheckAssertions(AssertionIndex AssertionIndex);
#endif

    static void optDumpAssertionIndices(const char* header, ASSERT_TP assertions, const char* footer = nullptr);
    static void optDumpAssertionIndices(ASSERT_TP assertions, const char* footer = nullptr);

    void optAddCopies();

    /**************************************************************************
     *                          Range checks
     *************************************************************************/

public:
    struct LoopCloneVisitorInfo
    {
        LoopCloneContext* context;
        unsigned          loopNum;
        Statement*        stmt;
        LoopCloneVisitorInfo(LoopCloneContext* context, unsigned loopNum, Statement* stmt)
            : context(context), loopNum(loopNum), stmt(nullptr)
        {
        }
    };

    bool optIsStackLocalInvariant(unsigned loopNum, unsigned lclNum);
    bool optExtractArrIndex(GenTree* tree, ArrIndex* result, unsigned lhsNum);
    bool optReconstructArrIndex(GenTree* tree, ArrIndex* result, unsigned lhsNum);
    bool optIdentifyLoopOptInfo(unsigned loopNum, LoopCloneContext* context);
    static fgWalkPreFn optCanOptimizeByLoopCloningVisitor;
    fgWalkResult optCanOptimizeByLoopCloning(GenTree* tree, LoopCloneVisitorInfo* info);
    bool optObtainLoopCloningOpts(LoopCloneContext* context);
    bool optIsLoopClonable(unsigned loopInd);

    bool optLoopCloningEnabled();

#ifdef DEBUG
    void optDebugLogLoopCloning(BasicBlock* block, Statement* insertBefore);
#endif
    void optPerformStaticOptimizations(unsigned loopNum, LoopCloneContext* context DEBUGARG(bool fastPath));
    bool optComputeDerefConditions(unsigned loopNum, LoopCloneContext* context);
    bool optDeriveLoopCloningConditions(unsigned loopNum, LoopCloneContext* context);
    BasicBlock* optInsertLoopChoiceConditions(LoopCloneContext* context,
                                              unsigned          loopNum,
                                              BasicBlock*       slowHead,
                                              BasicBlock*       insertAfter);

protected:
    ssize_t optGetArrayRefScaleAndIndex(GenTree* mul, GenTree** pIndex DEBUGARG(bool bRngChk));

    bool optReachWithoutCall(BasicBlock* srcBB, BasicBlock* dstBB);

protected:
    bool optLoopsMarked;

    /*
    XXXXXXXXXXXXXXXXXXXXXXXXXXXXXXXXXXXXXXXXXXXXXXXXXXXXXXXXXXXXXXXXXXXXXXXXXXXXXXX
    XXXXXXXXXXXXXXXXXXXXXXXXXXXXXXXXXXXXXXXXXXXXXXXXXXXXXXXXXXXXXXXXXXXXXXXXXXXXXXX
    XX                                                                           XX
    XX                           RegAlloc                                        XX
    XX                                                                           XX
    XX  Does the register allocation and puts the remaining lclVars on the stack XX
    XX                                                                           XX
    XXXXXXXXXXXXXXXXXXXXXXXXXXXXXXXXXXXXXXXXXXXXXXXXXXXXXXXXXXXXXXXXXXXXXXXXXXXXXXX
    XXXXXXXXXXXXXXXXXXXXXXXXXXXXXXXXXXXXXXXXXXXXXXXXXXXXXXXXXXXXXXXXXXXXXXXXXXXXXXX
    */

public:
    regNumber raUpdateRegStateForArg(RegState* regState, LclVarDsc* argDsc);

    void raMarkStkVars();

#if FEATURE_PARTIAL_SIMD_CALLEE_SAVE
#if defined(TARGET_AMD64)
    static bool varTypeNeedsPartialCalleeSave(var_types type)
    {
        assert(type != TYP_STRUCT);
        return (type == TYP_SIMD32);
    }
#elif defined(TARGET_ARM64)
    static bool varTypeNeedsPartialCalleeSave(var_types type)
    {
        assert(type != TYP_STRUCT);
        // ARM64 ABI FP Callee save registers only require Callee to save lower 8 Bytes
        // For SIMD types longer than 8 bytes Caller is responsible for saving and restoring Upper bytes.
        return ((type == TYP_SIMD16) || (type == TYP_SIMD12));
    }
#else // !defined(TARGET_AMD64) && !defined(TARGET_ARM64)
#error("Unknown target architecture for FEATURE_SIMD")
#endif // !defined(TARGET_AMD64) && !defined(TARGET_ARM64)
#endif // FEATURE_PARTIAL_SIMD_CALLEE_SAVE

protected:
    // Some things are used by both LSRA and regpredict allocators.

    FrameType rpFrameType;
    bool      rpMustCreateEBPCalled; // Set to true after we have called rpMustCreateEBPFrame once

    bool rpMustCreateEBPFrame(INDEBUG(const char** wbReason));

private:
    Lowering*            m_pLowering;   // Lowering; needed to Lower IR that's added or modified after Lowering.
    LinearScanInterface* m_pLinearScan; // Linear Scan allocator

    /* raIsVarargsStackArg is called by raMaskStkVars and by
       lvaComputeRefCounts.  It identifies the special case
       where a varargs function has a parameter passed on the
       stack, other than the special varargs handle.  Such parameters
       require special treatment, because they cannot be tracked
       by the GC (their offsets in the stack are not known
       at compile time).
    */

    bool raIsVarargsStackArg(unsigned lclNum)
    {
#ifdef TARGET_X86

        LclVarDsc* varDsc = lvaGetDesc(lclNum);

        assert(varDsc->lvIsParam);

        return (info.compIsVarArgs && !varDsc->lvIsRegArg && (lclNum != lvaVarargsHandleArg));

#else // TARGET_X86

        return false;

#endif // TARGET_X86
    }

    /*
    XXXXXXXXXXXXXXXXXXXXXXXXXXXXXXXXXXXXXXXXXXXXXXXXXXXXXXXXXXXXXXXXXXXXXXXXXXXXXXX
    XXXXXXXXXXXXXXXXXXXXXXXXXXXXXXXXXXXXXXXXXXXXXXXXXXXXXXXXXXXXXXXXXXXXXXXXXXXXXXX
    XX                                                                           XX
    XX                           EEInterface                                     XX
    XX                                                                           XX
    XX   Get to the class and method info from the Execution Engine given        XX
    XX   tokens for the class and method                                         XX
    XX                                                                           XX
    XXXXXXXXXXXXXXXXXXXXXXXXXXXXXXXXXXXXXXXXXXXXXXXXXXXXXXXXXXXXXXXXXXXXXXXXXXXXXXX
    XXXXXXXXXXXXXXXXXXXXXXXXXXXXXXXXXXXXXXXXXXXXXXXXXXXXXXXXXXXXXXXXXXXXXXXXXXXXXXX
    */

public:
    // Get handles

    void eeGetCallInfo(CORINFO_RESOLVED_TOKEN* pResolvedToken,
                       CORINFO_RESOLVED_TOKEN* pConstrainedToken,
                       CORINFO_CALLINFO_FLAGS  flags,
                       CORINFO_CALL_INFO*      pResult);
    inline CORINFO_CALLINFO_FLAGS addVerifyFlag(CORINFO_CALLINFO_FLAGS flags);

    void eeGetFieldInfo(CORINFO_RESOLVED_TOKEN* pResolvedToken,
                        CORINFO_ACCESS_FLAGS    flags,
                        CORINFO_FIELD_INFO*     pResult);

    // Get the flags

    bool eeIsValueClass(CORINFO_CLASS_HANDLE clsHnd);
    bool eeIsIntrinsic(CORINFO_METHOD_HANDLE ftn);
    bool eeIsFieldStatic(CORINFO_FIELD_HANDLE fldHnd);

    var_types eeGetFieldType(CORINFO_FIELD_HANDLE fldHnd, CORINFO_CLASS_HANDLE* pStructHnd = nullptr);

#if defined(DEBUG) || defined(FEATURE_JIT_METHOD_PERF) || defined(FEATURE_SIMD) || defined(TRACK_LSRA_STATS)

    const char* eeGetMethodName(CORINFO_METHOD_HANDLE hnd, const char** className);
    const char* eeGetMethodFullName(CORINFO_METHOD_HANDLE hnd);
    unsigned compMethodHash(CORINFO_METHOD_HANDLE methodHandle);

    bool eeIsNativeMethod(CORINFO_METHOD_HANDLE method);
    CORINFO_METHOD_HANDLE eeGetMethodHandleForNative(CORINFO_METHOD_HANDLE method);
#endif

    var_types eeGetArgType(CORINFO_ARG_LIST_HANDLE list, CORINFO_SIG_INFO* sig);
    var_types eeGetArgType(CORINFO_ARG_LIST_HANDLE list, CORINFO_SIG_INFO* sig, bool* isPinned);
    CORINFO_CLASS_HANDLE eeGetArgClass(CORINFO_SIG_INFO* sig, CORINFO_ARG_LIST_HANDLE list);
    CORINFO_CLASS_HANDLE eeGetClassFromContext(CORINFO_CONTEXT_HANDLE context);
    unsigned eeGetArgSize(CORINFO_ARG_LIST_HANDLE list, CORINFO_SIG_INFO* sig);
    static unsigned eeGetArgAlignment(var_types type, bool isFloatHfa);

    // VOM info, method sigs

    void eeGetSig(unsigned               sigTok,
                  CORINFO_MODULE_HANDLE  scope,
                  CORINFO_CONTEXT_HANDLE context,
                  CORINFO_SIG_INFO*      retSig);

    void eeGetCallSiteSig(unsigned               sigTok,
                          CORINFO_MODULE_HANDLE  scope,
                          CORINFO_CONTEXT_HANDLE context,
                          CORINFO_SIG_INFO*      retSig);

    void eeGetMethodSig(CORINFO_METHOD_HANDLE methHnd, CORINFO_SIG_INFO* retSig, CORINFO_CLASS_HANDLE owner = nullptr);

    // Method entry-points, instrs

    CORINFO_METHOD_HANDLE eeMarkNativeTarget(CORINFO_METHOD_HANDLE method);

    CORINFO_EE_INFO eeInfo;
    bool            eeInfoInitialized;

    CORINFO_EE_INFO* eeGetEEInfo();

    // Gets the offset of a SDArray's first element
    static unsigned eeGetArrayDataOffset();

    // Get the offset of a MDArray's first element
    static unsigned eeGetMDArrayDataOffset(unsigned rank);

    // Get the offset of a MDArray's dimension length for a given dimension.
    static unsigned eeGetMDArrayLengthOffset(unsigned rank, unsigned dimension);

    // Get the offset of a MDArray's lower bound for a given dimension.
    static unsigned eeGetMDArrayLowerBoundOffset(unsigned rank, unsigned dimension);

    GenTree* eeGetPInvokeCookie(CORINFO_SIG_INFO* szMetaSig);

    // Returns the page size for the target machine as reported by the EE.
    target_size_t eeGetPageSize()
    {
        return (target_size_t)eeGetEEInfo()->osPageSize;
    }

    //------------------------------------------------------------------------
    // VirtualStubParam: virtual stub dispatch extra parameter (slot address).
    //
    // It represents Abi and target specific registers for the parameter.
    //
    class VirtualStubParamInfo
    {
    public:
        VirtualStubParamInfo(bool isCoreRTABI)
        {
#if defined(TARGET_X86)
            reg     = REG_EAX;
            regMask = RBM_EAX;
#elif defined(TARGET_AMD64)
            if (isCoreRTABI)
            {
                reg     = REG_R10;
                regMask = RBM_R10;
            }
            else
            {
                reg     = REG_R11;
                regMask = RBM_R11;
            }
#elif defined(TARGET_ARM)
            if (isCoreRTABI)
            {
                reg     = REG_R12;
                regMask = RBM_R12;
            }
            else
            {
                reg     = REG_R4;
                regMask = RBM_R4;
            }
#elif defined(TARGET_ARM64)
            reg     = REG_R11;
            regMask = RBM_R11;
#else
#error Unsupported or unset target architecture
#endif
        }

        regNumber GetReg() const
        {
            return reg;
        }

        _regMask_enum GetRegMask() const
        {
            return regMask;
        }

    private:
        regNumber     reg;
        _regMask_enum regMask;
    };

    VirtualStubParamInfo* virtualStubParamInfo;

    bool IsTargetAbi(CORINFO_RUNTIME_ABI abi)
    {
        return eeGetEEInfo()->targetAbi == abi;
    }

    bool generateCFIUnwindCodes()
    {
#if defined(FEATURE_CFI_SUPPORT)
        return TargetOS::IsUnix && IsTargetAbi(CORINFO_CORERT_ABI);
#else
        return false;
#endif
    }

    // Debugging support - Line number info

    void eeGetStmtOffsets();

    unsigned eeBoundariesCount;

    ICorDebugInfo::OffsetMapping* eeBoundaries; // Boundaries to report to the EE
    void eeSetLIcount(unsigned count);
    void eeSetLIinfo(unsigned which, UNATIVE_OFFSET offs, IPmappingDscKind kind, const ILLocation& loc);
    void eeSetLIdone();

#ifdef DEBUG
    static void eeDispILOffs(IL_OFFSET offs);
    static void eeDispSourceMappingOffs(uint32_t offs);
    static void eeDispLineInfo(const ICorDebugInfo::OffsetMapping* line);
    void eeDispLineInfos();
#endif // DEBUG

    // Debugging support - Local var info

    void eeGetVars();

    unsigned eeVarsCount;

    struct VarResultInfo
    {
        UNATIVE_OFFSET             startOffset;
        UNATIVE_OFFSET             endOffset;
        DWORD                      varNumber;
        CodeGenInterface::siVarLoc loc;
    } * eeVars;
    void eeSetLVcount(unsigned count);
    void eeSetLVinfo(unsigned                          which,
                     UNATIVE_OFFSET                    startOffs,
                     UNATIVE_OFFSET                    length,
                     unsigned                          varNum,
                     const CodeGenInterface::siVarLoc& loc);
    void eeSetLVdone();

#ifdef DEBUG
    void eeDispVar(ICorDebugInfo::NativeVarInfo* var);
    void eeDispVars(CORINFO_METHOD_HANDLE ftn, ULONG32 cVars, ICorDebugInfo::NativeVarInfo* vars);
#endif // DEBUG

    // ICorJitInfo wrappers

    void eeReserveUnwindInfo(bool isFunclet, bool isColdCode, ULONG unwindSize);

    void eeAllocUnwindInfo(BYTE*          pHotCode,
                           BYTE*          pColdCode,
                           ULONG          startOffset,
                           ULONG          endOffset,
                           ULONG          unwindSize,
                           BYTE*          pUnwindBlock,
                           CorJitFuncKind funcKind);

    void eeSetEHcount(unsigned cEH);

    void eeSetEHinfo(unsigned EHnumber, const CORINFO_EH_CLAUSE* clause);

    WORD eeGetRelocTypeHint(void* target);

    // ICorStaticInfo wrapper functions

    bool eeTryResolveToken(CORINFO_RESOLVED_TOKEN* resolvedToken);

#if defined(UNIX_AMD64_ABI)
#ifdef DEBUG
    static void dumpSystemVClassificationType(SystemVClassificationType ct);
#endif // DEBUG

    void eeGetSystemVAmd64PassStructInRegisterDescriptor(
        /*IN*/ CORINFO_CLASS_HANDLE                                  structHnd,
        /*OUT*/ SYSTEMV_AMD64_CORINFO_STRUCT_REG_PASSING_DESCRIPTOR* structPassInRegDescPtr);
#endif // UNIX_AMD64_ABI

    template <typename ParamType>
    bool eeRunWithErrorTrap(void (*function)(ParamType*), ParamType* param)
    {
        return eeRunWithErrorTrapImp(reinterpret_cast<void (*)(void*)>(function), reinterpret_cast<void*>(param));
    }

    bool eeRunWithErrorTrapImp(void (*function)(void*), void* param);

    template <typename ParamType>
    bool eeRunWithSPMIErrorTrap(void (*function)(ParamType*), ParamType* param)
    {
        return eeRunWithSPMIErrorTrapImp(reinterpret_cast<void (*)(void*)>(function), reinterpret_cast<void*>(param));
    }

    bool eeRunWithSPMIErrorTrapImp(void (*function)(void*), void* param);

    // Utility functions

    const char* eeGetFieldName(CORINFO_FIELD_HANDLE fieldHnd, const char** classNamePtr = nullptr);

#if defined(DEBUG)
    const WCHAR* eeGetCPString(size_t stringHandle);
#endif

    const char* eeGetClassName(CORINFO_CLASS_HANDLE clsHnd);

    static CORINFO_METHOD_HANDLE eeFindHelper(unsigned helper);
    static CorInfoHelpFunc eeGetHelperNum(CORINFO_METHOD_HANDLE method);

    static bool IsSharedStaticHelper(GenTree* tree);
    static bool IsGcSafePoint(GenTreeCall* call);

    static CORINFO_FIELD_HANDLE eeFindJitDataOffs(unsigned jitDataOffs);
    // returns true/false if 'field' is a Jit Data offset
    static bool eeIsJitDataOffs(CORINFO_FIELD_HANDLE field);
    // returns a number < 0 if 'field' is not a Jit Data offset, otherwise the data offset (limited to 2GB)
    static int eeGetJitDataOffs(CORINFO_FIELD_HANDLE field);

    /*****************************************************************************/

    /*
    XXXXXXXXXXXXXXXXXXXXXXXXXXXXXXXXXXXXXXXXXXXXXXXXXXXXXXXXXXXXXXXXXXXXXXXXXXXXXXX
    XXXXXXXXXXXXXXXXXXXXXXXXXXXXXXXXXXXXXXXXXXXXXXXXXXXXXXXXXXXXXXXXXXXXXXXXXXXXXXX
    XX                                                                           XX
    XX                           CodeGenerator                                   XX
    XX                                                                           XX
    XXXXXXXXXXXXXXXXXXXXXXXXXXXXXXXXXXXXXXXXXXXXXXXXXXXXXXXXXXXXXXXXXXXXXXXXXXXXXXX
    XXXXXXXXXXXXXXXXXXXXXXXXXXXXXXXXXXXXXXXXXXXXXXXXXXXXXXXXXXXXXXXXXXXXXXXXXXXXXXX
    */

public:
    CodeGenInterface* codeGen;

    // Record the instr offset mapping to the generated code

    jitstd::list<IPmappingDsc> genIPmappings;

#ifdef DEBUG
    jitstd::list<PreciseIPMapping> genPreciseIPmappings;
#endif

    // Managed RetVal - A side hash table meant to record the mapping from a
    // GT_CALL node to its debug info.  This info is used to emit sequence points
    // that can be used by debugger to determine the native offset at which the
    // managed RetVal will be available.
    //
    // In fact we can store debug info in a GT_CALL node.  This was ruled out in
    // favor of a side table for two reasons: 1) We need debug info for only those
    // GT_CALL nodes (created during importation) that correspond to an IL call and
    // whose return type is other than TYP_VOID. 2) GT_CALL node is a frequently used
    // structure and IL offset is needed only when generating debuggable code. Therefore
    // it is desirable to avoid memory size penalty in retail scenarios.
    typedef JitHashTable<GenTree*, JitPtrKeyFuncs<GenTree>, DebugInfo> CallSiteDebugInfoTable;
    CallSiteDebugInfoTable* genCallSite2DebugInfoMap;

    unsigned    genReturnLocal; // Local number for the return value when applicable.
    BasicBlock* genReturnBB;    // jumped to when not optimizing for speed.

    // The following properties are part of CodeGenContext.  Getters are provided here for
    // convenience and backward compatibility, but the properties can only be set by invoking
    // the setter on CodeGenContext directly.

    emitter* GetEmitter() const
    {
        return codeGen->GetEmitter();
    }

    bool isFramePointerUsed() const
    {
        return codeGen->isFramePointerUsed();
    }

    bool GetInterruptible()
    {
        return codeGen->GetInterruptible();
    }
    void SetInterruptible(bool value)
    {
        codeGen->SetInterruptible(value);
    }

#ifdef TARGET_ARMARCH

    bool GetHasTailCalls()
    {
        return codeGen->GetHasTailCalls();
    }
    void SetHasTailCalls(bool value)
    {
        codeGen->SetHasTailCalls(value);
    }
#endif // TARGET_ARMARCH

#if DOUBLE_ALIGN
    const bool genDoubleAlign()
    {
        return codeGen->doDoubleAlign();
    }
    DWORD getCanDoubleAlign();
    bool shouldDoubleAlign(unsigned refCntStk,
                           unsigned refCntReg,
                           weight_t refCntWtdReg,
                           unsigned refCntStkParam,
                           weight_t refCntWtdStkDbl);
#endif // DOUBLE_ALIGN

    bool IsFullPtrRegMapRequired()
    {
        return codeGen->IsFullPtrRegMapRequired();
    }
    void SetFullPtrRegMapRequired(bool value)
    {
        codeGen->SetFullPtrRegMapRequired(value);
    }

// Things that MAY belong either in CodeGen or CodeGenContext

#if defined(FEATURE_EH_FUNCLETS)
    FuncInfoDsc*   compFuncInfos;
    unsigned short compCurrFuncIdx;
    unsigned short compFuncInfoCount;

    unsigned short compFuncCount()
    {
        assert(fgFuncletsCreated);
        return compFuncInfoCount;
    }

#else // !FEATURE_EH_FUNCLETS

    // This is a no-op when there are no funclets!
    void genUpdateCurrentFunclet(BasicBlock* block)
    {
        return;
    }

    FuncInfoDsc compFuncInfoRoot;

    static const unsigned compCurrFuncIdx = 0;

    unsigned short compFuncCount()
    {
        return 1;
    }

#endif // !FEATURE_EH_FUNCLETS

    FuncInfoDsc* funCurrentFunc();
    void funSetCurrentFunc(unsigned funcIdx);
    FuncInfoDsc* funGetFunc(unsigned funcIdx);
    unsigned int funGetFuncIdx(BasicBlock* block);

    // LIVENESS

    VARSET_TP compCurLife;     // current live variables
    GenTree*  compCurLifeTree; // node after which compCurLife has been computed

    // Compare the given "newLife" with last set of live variables and update
    // codeGen "gcInfo", siScopes, "regSet" with the new variable's homes/liveness.
    template <bool ForCodeGen>
    void compChangeLife(VARSET_VALARG_TP newLife);

    // Update the GC's masks, register's masks and reports change on variable's homes given a set of
    // current live variables if changes have happened since "compCurLife".
    template <bool ForCodeGen>
    inline void compUpdateLife(VARSET_VALARG_TP newLife);

    // Gets a register mask that represent the kill set for a helper call since
    // not all JIT Helper calls follow the standard ABI on the target architecture.
    regMaskTP compHelperCallKillSet(CorInfoHelpFunc helper);

#ifdef TARGET_ARM
    // Requires that "varDsc" be a promoted struct local variable being passed as an argument, beginning at
    // "firstArgRegNum", which is assumed to have already been aligned to the register alignment restriction of the
    // struct type. Adds bits to "*pArgSkippedRegMask" for any argument registers *not* used in passing "varDsc" --
    // i.e., internal "holes" caused by internal alignment constraints.  For example, if the struct contained an int and
    // a double, and we at R0 (on ARM), then R1 would be skipped, and the bit for R1 would be added to the mask.
    void fgAddSkippedRegsInPromotedStructArg(LclVarDsc* varDsc, unsigned firstArgRegNum, regMaskTP* pArgSkippedRegMask);
#endif // TARGET_ARM

    // If "tree" is a indirection (GT_IND, or GT_OBJ) whose arg is an ADDR, whose arg is a LCL_VAR, return that LCL_VAR
    // node, else NULL.
    static GenTreeLclVar* fgIsIndirOfAddrOfLocal(GenTree* tree);

    // This map is indexed by GT_OBJ nodes that are address of promoted struct variables, which
    // have been annotated with the GTF_VAR_DEATH flag.  If such a node is *not* mapped in this
    // table, one may assume that all the (tracked) field vars die at this GT_OBJ.  Otherwise,
    // the node maps to a pointer to a VARSET_TP, containing set bits for each of the tracked field
    // vars of the promoted struct local that go dead at the given node (the set bits are the bits
    // for the tracked var indices of the field vars, as in a live var set).
    //
    // The map is allocated on demand so all map operations should use one of the following three
    // wrapper methods.

    NodeToVarsetPtrMap* m_promotedStructDeathVars;

    NodeToVarsetPtrMap* GetPromotedStructDeathVars()
    {
        if (m_promotedStructDeathVars == nullptr)
        {
            m_promotedStructDeathVars = new (getAllocator()) NodeToVarsetPtrMap(getAllocator());
        }
        return m_promotedStructDeathVars;
    }

    void ClearPromotedStructDeathVars()
    {
        if (m_promotedStructDeathVars != nullptr)
        {
            m_promotedStructDeathVars->RemoveAll();
        }
    }

    bool LookupPromotedStructDeathVars(GenTree* tree, VARSET_TP** bits)
    {
        *bits       = nullptr;
        bool result = false;

        if (m_promotedStructDeathVars != nullptr)
        {
            result = m_promotedStructDeathVars->Lookup(tree, bits);
        }

        return result;
    }

/*
XXXXXXXXXXXXXXXXXXXXXXXXXXXXXXXXXXXXXXXXXXXXXXXXXXXXXXXXXXXXXXXXXXXXXXXXXXXXXXX
XXXXXXXXXXXXXXXXXXXXXXXXXXXXXXXXXXXXXXXXXXXXXXXXXXXXXXXXXXXXXXXXXXXXXXXXXXXXXXX
XX                                                                           XX
XX                           UnwindInfo                                      XX
XX                                                                           XX
XXXXXXXXXXXXXXXXXXXXXXXXXXXXXXXXXXXXXXXXXXXXXXXXXXXXXXXXXXXXXXXXXXXXXXXXXXXXXXX
XXXXXXXXXXXXXXXXXXXXXXXXXXXXXXXXXXXXXXXXXXXXXXXXXXXXXXXXXXXXXXXXXXXXXXXXXXXXXXX
*/

#if !defined(__GNUC__)
#pragma region Unwind information
#endif

public:
    //
    // Infrastructure functions: start/stop/reserve/emit.
    //

    void unwindBegProlog();
    void unwindEndProlog();
    void unwindBegEpilog();
    void unwindEndEpilog();
    void unwindReserve();
    void unwindEmit(void* pHotCode, void* pColdCode);

    //
    // Specific unwind information functions: called by code generation to indicate a particular
    // prolog or epilog unwindable instruction has been generated.
    //

    void unwindPush(regNumber reg);
    void unwindAllocStack(unsigned size);
    void unwindSetFrameReg(regNumber reg, unsigned offset);
    void unwindSaveReg(regNumber reg, unsigned offset);

#if defined(TARGET_ARM)
    void unwindPushMaskInt(regMaskTP mask);
    void unwindPushMaskFloat(regMaskTP mask);
    void unwindPopMaskInt(regMaskTP mask);
    void unwindPopMaskFloat(regMaskTP mask);
    void unwindBranch16();                    // The epilog terminates with a 16-bit branch (e.g., "bx lr")
    void unwindNop(unsigned codeSizeInBytes); // Generate unwind NOP code. 'codeSizeInBytes' is 2 or 4 bytes. Only
                                              // called via unwindPadding().
    void unwindPadding(); // Generate a sequence of unwind NOP codes representing instructions between the last
                          // instruction and the current location.
#endif                    // TARGET_ARM

#if defined(TARGET_ARM64)
    void unwindNop();
    void unwindPadding(); // Generate a sequence of unwind NOP codes representing instructions between the last
                          // instruction and the current location.
    void unwindSaveReg(regNumber reg, int offset);                                // str reg, [sp, #offset]
    void unwindSaveRegPreindexed(regNumber reg, int offset);                      // str reg, [sp, #offset]!
    void unwindSaveRegPair(regNumber reg1, regNumber reg2, int offset);           // stp reg1, reg2, [sp, #offset]
    void unwindSaveRegPairPreindexed(regNumber reg1, regNumber reg2, int offset); // stp reg1, reg2, [sp, #offset]!
    void unwindSaveNext();                                                        // unwind code: save_next
    void unwindReturn(regNumber reg);                                             // ret lr
#endif                                                                            // defined(TARGET_ARM64)

    //
    // Private "helper" functions for the unwind implementation.
    //

private:
#if defined(FEATURE_EH_FUNCLETS)
    void unwindGetFuncLocations(FuncInfoDsc*             func,
                                bool                     getHotSectionData,
                                /* OUT */ emitLocation** ppStartLoc,
                                /* OUT */ emitLocation** ppEndLoc);
#endif // FEATURE_EH_FUNCLETS

    void unwindReserveFunc(FuncInfoDsc* func);
    void unwindEmitFunc(FuncInfoDsc* func, void* pHotCode, void* pColdCode);

#if defined(TARGET_AMD64) || (defined(TARGET_X86) && defined(FEATURE_EH_FUNCLETS))

    void unwindReserveFuncHelper(FuncInfoDsc* func, bool isHotCode);
    void unwindEmitFuncHelper(FuncInfoDsc* func, void* pHotCode, void* pColdCode, bool isHotCode);

#endif // TARGET_AMD64 || (TARGET_X86 && FEATURE_EH_FUNCLETS)

    UNATIVE_OFFSET unwindGetCurrentOffset(FuncInfoDsc* func);

#if defined(TARGET_AMD64)

    void unwindBegPrologWindows();
    void unwindPushWindows(regNumber reg);
    void unwindAllocStackWindows(unsigned size);
    void unwindSetFrameRegWindows(regNumber reg, unsigned offset);
    void unwindSaveRegWindows(regNumber reg, unsigned offset);

#ifdef UNIX_AMD64_ABI
    void unwindSaveRegCFI(regNumber reg, unsigned offset);
#endif // UNIX_AMD64_ABI
#elif defined(TARGET_ARM)

    void unwindPushPopMaskInt(regMaskTP mask, bool useOpsize16);
    void unwindPushPopMaskFloat(regMaskTP mask);

#endif // TARGET_ARM

#if defined(FEATURE_CFI_SUPPORT)
    short mapRegNumToDwarfReg(regNumber reg);
    void createCfiCode(FuncInfoDsc* func, UNATIVE_OFFSET codeOffset, UCHAR opcode, short dwarfReg, INT offset = 0);
    void unwindPushPopCFI(regNumber reg);
    void unwindBegPrologCFI();
    void unwindPushPopMaskCFI(regMaskTP regMask, bool isFloat);
    void unwindAllocStackCFI(unsigned size);
    void unwindSetFrameRegCFI(regNumber reg, unsigned offset);
    void unwindEmitFuncCFI(FuncInfoDsc* func, void* pHotCode, void* pColdCode);
#ifdef DEBUG
    void DumpCfiInfo(bool                  isHotCode,
                     UNATIVE_OFFSET        startOffset,
                     UNATIVE_OFFSET        endOffset,
                     DWORD                 cfiCodeBytes,
                     const CFI_CODE* const pCfiCode);
#endif

#endif // FEATURE_CFI_SUPPORT

#if !defined(__GNUC__)
#pragma endregion // Note: region is NOT under !defined(__GNUC__)
#endif

    /*
    XXXXXXXXXXXXXXXXXXXXXXXXXXXXXXXXXXXXXXXXXXXXXXXXXXXXXXXXXXXXXXXXXXXXXXXXXXXXXXX
    XXXXXXXXXXXXXXXXXXXXXXXXXXXXXXXXXXXXXXXXXXXXXXXXXXXXXXXXXXXXXXXXXXXXXXXXXXXXXXX
    XX                                                                           XX
    XX                               SIMD                                        XX
    XX                                                                           XX
    XX   Info about SIMD types, methods and the SIMD assembly (i.e. the assembly XX
    XX   that contains the distinguished, well-known SIMD type definitions).     XX
    XX                                                                           XX
    XXXXXXXXXXXXXXXXXXXXXXXXXXXXXXXXXXXXXXXXXXXXXXXXXXXXXXXXXXXXXXXXXXXXXXXXXXXXXXX
    XXXXXXXXXXXXXXXXXXXXXXXXXXXXXXXXXXXXXXXXXXXXXXXXXXXXXXXXXXXXXXXXXXXXXXXXXXXXXXX
    */

    bool IsBaselineSimdIsaSupported()
    {
#ifdef FEATURE_SIMD
#if defined(TARGET_XARCH)
        CORINFO_InstructionSet minimumIsa = InstructionSet_SSE2;
#elif defined(TARGET_ARM64)
        CORINFO_InstructionSet minimumIsa = InstructionSet_AdvSimd;
#else
#error Unsupported platform
#endif // !TARGET_XARCH && !TARGET_ARM64

        return compOpportunisticallyDependsOn(minimumIsa);
#else
        return false;
#endif
    }

#if defined(DEBUG)
    bool IsBaselineSimdIsaSupportedDebugOnly()
    {
#ifdef FEATURE_SIMD
#if defined(TARGET_XARCH)
        CORINFO_InstructionSet minimumIsa = InstructionSet_SSE2;
#elif defined(TARGET_ARM64)
        CORINFO_InstructionSet minimumIsa = InstructionSet_AdvSimd;
#else
#error Unsupported platform
#endif // !TARGET_XARCH && !TARGET_ARM64

        return compIsaSupportedDebugOnly(minimumIsa);
#else
        return false;
#endif // FEATURE_SIMD
    }
#endif // DEBUG

    // Get highest available level for SIMD codegen
    SIMDLevel getSIMDSupportLevel()
    {
#if defined(TARGET_XARCH)
        if (compOpportunisticallyDependsOn(InstructionSet_AVX2))
        {
            return SIMD_AVX2_Supported;
        }

        if (compOpportunisticallyDependsOn(InstructionSet_SSE42))
        {
            return SIMD_SSE4_Supported;
        }

        // min bar is SSE2
        return SIMD_SSE2_Supported;
#else
        assert(!"Available instruction set(s) for SIMD codegen is not defined for target arch");
        unreached();
        return SIMD_Not_Supported;
#endif
    }

    bool isIntrinsicType(CORINFO_CLASS_HANDLE clsHnd)
    {
        return info.compCompHnd->isIntrinsicType(clsHnd);
    }

    const char* getClassNameFromMetadata(CORINFO_CLASS_HANDLE cls, const char** namespaceName)
    {
        return info.compCompHnd->getClassNameFromMetadata(cls, namespaceName);
    }

    CORINFO_CLASS_HANDLE getTypeInstantiationArgument(CORINFO_CLASS_HANDLE cls, unsigned index)
    {
        return info.compCompHnd->getTypeInstantiationArgument(cls, index);
    }

#ifdef FEATURE_SIMD

    // Should we support SIMD intrinsics?
    bool featureSIMD;

    // Should we recognize SIMD types?
    // We always do this on ARM64 to support HVA types.
    bool supportSIMDTypes()
    {
#ifdef TARGET_ARM64
        return true;
#else
        return featureSIMD;
#endif
    }

    // Have we identified any SIMD types?
    // This is currently used by struct promotion to avoid getting type information for a struct
    // field to see if it is a SIMD type, if we haven't seen any SIMD types or operations in
    // the method.
    bool _usesSIMDTypes;
    bool usesSIMDTypes()
    {
        return _usesSIMDTypes;
    }
    void setUsesSIMDTypes(bool value)
    {
        _usesSIMDTypes = value;
    }

    // This is a temp lclVar allocated on the stack as TYP_SIMD.  It is used to implement intrinsics
    // that require indexed access to the individual fields of the vector, which is not well supported
    // by the hardware.  It is allocated when/if such situations are encountered during Lowering.
    unsigned lvaSIMDInitTempVarNum;

    struct SIMDHandlesCache
    {
        // SIMD Types
        CORINFO_CLASS_HANDLE SIMDFloatHandle;
        CORINFO_CLASS_HANDLE SIMDDoubleHandle;
        CORINFO_CLASS_HANDLE SIMDIntHandle;
        CORINFO_CLASS_HANDLE SIMDUShortHandle;
        CORINFO_CLASS_HANDLE SIMDUByteHandle;
        CORINFO_CLASS_HANDLE SIMDShortHandle;
        CORINFO_CLASS_HANDLE SIMDByteHandle;
        CORINFO_CLASS_HANDLE SIMDLongHandle;
        CORINFO_CLASS_HANDLE SIMDUIntHandle;
        CORINFO_CLASS_HANDLE SIMDULongHandle;
        CORINFO_CLASS_HANDLE SIMDNIntHandle;
        CORINFO_CLASS_HANDLE SIMDNUIntHandle;

        CORINFO_CLASS_HANDLE SIMDVector2Handle;
        CORINFO_CLASS_HANDLE SIMDVector3Handle;
        CORINFO_CLASS_HANDLE SIMDVector4Handle;
        CORINFO_CLASS_HANDLE SIMDVectorHandle;

#ifdef FEATURE_HW_INTRINSICS
#if defined(TARGET_ARM64)
        CORINFO_CLASS_HANDLE Vector64FloatHandle;
        CORINFO_CLASS_HANDLE Vector64DoubleHandle;
        CORINFO_CLASS_HANDLE Vector64IntHandle;
        CORINFO_CLASS_HANDLE Vector64UShortHandle;
        CORINFO_CLASS_HANDLE Vector64UByteHandle;
        CORINFO_CLASS_HANDLE Vector64ShortHandle;
        CORINFO_CLASS_HANDLE Vector64ByteHandle;
        CORINFO_CLASS_HANDLE Vector64LongHandle;
        CORINFO_CLASS_HANDLE Vector64UIntHandle;
        CORINFO_CLASS_HANDLE Vector64ULongHandle;
        CORINFO_CLASS_HANDLE Vector64NIntHandle;
        CORINFO_CLASS_HANDLE Vector64NUIntHandle;
#endif // defined(TARGET_ARM64)
        CORINFO_CLASS_HANDLE Vector128FloatHandle;
        CORINFO_CLASS_HANDLE Vector128DoubleHandle;
        CORINFO_CLASS_HANDLE Vector128IntHandle;
        CORINFO_CLASS_HANDLE Vector128UShortHandle;
        CORINFO_CLASS_HANDLE Vector128UByteHandle;
        CORINFO_CLASS_HANDLE Vector128ShortHandle;
        CORINFO_CLASS_HANDLE Vector128ByteHandle;
        CORINFO_CLASS_HANDLE Vector128LongHandle;
        CORINFO_CLASS_HANDLE Vector128UIntHandle;
        CORINFO_CLASS_HANDLE Vector128ULongHandle;
        CORINFO_CLASS_HANDLE Vector128NIntHandle;
        CORINFO_CLASS_HANDLE Vector128NUIntHandle;
#if defined(TARGET_XARCH)
        CORINFO_CLASS_HANDLE Vector256FloatHandle;
        CORINFO_CLASS_HANDLE Vector256DoubleHandle;
        CORINFO_CLASS_HANDLE Vector256IntHandle;
        CORINFO_CLASS_HANDLE Vector256UShortHandle;
        CORINFO_CLASS_HANDLE Vector256UByteHandle;
        CORINFO_CLASS_HANDLE Vector256ShortHandle;
        CORINFO_CLASS_HANDLE Vector256ByteHandle;
        CORINFO_CLASS_HANDLE Vector256LongHandle;
        CORINFO_CLASS_HANDLE Vector256UIntHandle;
        CORINFO_CLASS_HANDLE Vector256ULongHandle;
        CORINFO_CLASS_HANDLE Vector256NIntHandle;
        CORINFO_CLASS_HANDLE Vector256NUIntHandle;
#endif // defined(TARGET_XARCH)
#endif // FEATURE_HW_INTRINSICS

        SIMDHandlesCache()
        {
            memset(this, 0, sizeof(*this));
        }
    };

    SIMDHandlesCache* m_simdHandleCache;

    // Get an appropriate "zero" for the given type and class handle.
    GenTree* gtGetSIMDZero(var_types simdType, CorInfoType simdBaseJitType, CORINFO_CLASS_HANDLE simdHandle);

    // Get the handle for a SIMD type.
    CORINFO_CLASS_HANDLE gtGetStructHandleForSIMD(var_types simdType, CorInfoType simdBaseJitType)
    {
        if (m_simdHandleCache == nullptr)
        {
            // This may happen if the JIT generates SIMD node on its own, without importing them.
            // Otherwise getBaseJitTypeAndSizeOfSIMDType should have created the cache.
            return NO_CLASS_HANDLE;
        }

        if (simdBaseJitType == CORINFO_TYPE_FLOAT)
        {
            switch (simdType)
            {
                case TYP_SIMD8:
                    return m_simdHandleCache->SIMDVector2Handle;
                case TYP_SIMD12:
                    return m_simdHandleCache->SIMDVector3Handle;
                case TYP_SIMD16:
                    if ((getSIMDVectorType() == TYP_SIMD32) ||
                        (m_simdHandleCache->SIMDVector4Handle != NO_CLASS_HANDLE))
                    {
                        return m_simdHandleCache->SIMDVector4Handle;
                    }
                    break;
                case TYP_SIMD32:
                    break;
                default:
                    unreached();
            }
        }
        assert(emitTypeSize(simdType) <= largestEnregisterableStructSize());
        switch (simdBaseJitType)
        {
            case CORINFO_TYPE_FLOAT:
                return m_simdHandleCache->SIMDFloatHandle;
            case CORINFO_TYPE_DOUBLE:
                return m_simdHandleCache->SIMDDoubleHandle;
            case CORINFO_TYPE_INT:
                return m_simdHandleCache->SIMDIntHandle;
            case CORINFO_TYPE_USHORT:
                return m_simdHandleCache->SIMDUShortHandle;
            case CORINFO_TYPE_UBYTE:
                return m_simdHandleCache->SIMDUByteHandle;
            case CORINFO_TYPE_SHORT:
                return m_simdHandleCache->SIMDShortHandle;
            case CORINFO_TYPE_BYTE:
                return m_simdHandleCache->SIMDByteHandle;
            case CORINFO_TYPE_LONG:
                return m_simdHandleCache->SIMDLongHandle;
            case CORINFO_TYPE_UINT:
                return m_simdHandleCache->SIMDUIntHandle;
            case CORINFO_TYPE_ULONG:
                return m_simdHandleCache->SIMDULongHandle;
            case CORINFO_TYPE_NATIVEINT:
                return m_simdHandleCache->SIMDNIntHandle;
            case CORINFO_TYPE_NATIVEUINT:
                return m_simdHandleCache->SIMDNUIntHandle;
            default:
                assert(!"Didn't find a class handle for simdType");
        }
        return NO_CLASS_HANDLE;
    }

    // Returns true if this is a SIMD type that should be considered an opaque
    // vector type (i.e. do not analyze or promote its fields).
    // Note that all but the fixed vector types are opaque, even though they may
    // actually be declared as having fields.
    bool isOpaqueSIMDType(CORINFO_CLASS_HANDLE structHandle) const
    {
        return ((m_simdHandleCache != nullptr) && (structHandle != m_simdHandleCache->SIMDVector2Handle) &&
                (structHandle != m_simdHandleCache->SIMDVector3Handle) &&
                (structHandle != m_simdHandleCache->SIMDVector4Handle));
    }

    // Returns true if the tree corresponds to a TYP_SIMD lcl var.
    // Note that both SIMD vector args and locals are mared as lvSIMDType = true, but
    // type of an arg node is TYP_BYREF and a local node is TYP_SIMD or TYP_STRUCT.
    bool isSIMDTypeLocal(GenTree* tree)
    {
        return tree->OperIsLocal() && lvaGetDesc(tree->AsLclVarCommon())->lvSIMDType;
    }

    // Returns true if the lclVar is an opaque SIMD type.
    bool isOpaqueSIMDLclVar(const LclVarDsc* varDsc) const
    {
        if (!varDsc->lvSIMDType)
        {
            return false;
        }
        return isOpaqueSIMDType(varDsc->GetStructHnd());
    }

    static bool isRelOpSIMDIntrinsic(SIMDIntrinsicID intrinsicId)
    {
        return (intrinsicId == SIMDIntrinsicEqual);
    }

    // Returns base JIT type of a TYP_SIMD local.
    // Returns CORINFO_TYPE_UNDEF if the local is not TYP_SIMD.
    CorInfoType getBaseJitTypeOfSIMDLocal(GenTree* tree)
    {
        if (isSIMDTypeLocal(tree))
        {
            return lvaGetDesc(tree->AsLclVarCommon())->GetSimdBaseJitType();
        }

        return CORINFO_TYPE_UNDEF;
    }

    bool isSIMDClass(CORINFO_CLASS_HANDLE clsHnd)
    {
        if (isIntrinsicType(clsHnd))
        {
            const char* namespaceName = nullptr;
            (void)getClassNameFromMetadata(clsHnd, &namespaceName);
            return strcmp(namespaceName, "System.Numerics") == 0;
        }
        return false;
    }

    bool isSIMDClass(typeInfo* pTypeInfo)
    {
        return pTypeInfo->IsStruct() && isSIMDClass(pTypeInfo->GetClassHandleForValueClass());
    }

    bool isHWSIMDClass(CORINFO_CLASS_HANDLE clsHnd)
    {
#ifdef FEATURE_HW_INTRINSICS
        if (isIntrinsicType(clsHnd))
        {
            const char* namespaceName = nullptr;
            (void)getClassNameFromMetadata(clsHnd, &namespaceName);
            return strcmp(namespaceName, "System.Runtime.Intrinsics") == 0;
        }
#endif // FEATURE_HW_INTRINSICS
        return false;
    }

    bool isHWSIMDClass(typeInfo* pTypeInfo)
    {
#ifdef FEATURE_HW_INTRINSICS
        return pTypeInfo->IsStruct() && isHWSIMDClass(pTypeInfo->GetClassHandleForValueClass());
#else
        return false;
#endif
    }

    bool isSIMDorHWSIMDClass(CORINFO_CLASS_HANDLE clsHnd)
    {
        return isSIMDClass(clsHnd) || isHWSIMDClass(clsHnd);
    }

    bool isSIMDorHWSIMDClass(typeInfo* pTypeInfo)
    {
        return isSIMDClass(pTypeInfo) || isHWSIMDClass(pTypeInfo);
    }

    // Get the base (element) type and size in bytes for a SIMD type. Returns CORINFO_TYPE_UNDEF
    // if it is not a SIMD type or is an unsupported base JIT type.
    CorInfoType getBaseJitTypeAndSizeOfSIMDType(CORINFO_CLASS_HANDLE typeHnd, unsigned* sizeBytes = nullptr);

    CorInfoType getBaseJitTypeOfSIMDType(CORINFO_CLASS_HANDLE typeHnd)
    {
        return getBaseJitTypeAndSizeOfSIMDType(typeHnd, nullptr);
    }

    // Get SIMD Intrinsic info given the method handle.
    // Also sets typeHnd, argCount, baseType and sizeBytes out params.
    const SIMDIntrinsicInfo* getSIMDIntrinsicInfo(CORINFO_CLASS_HANDLE* typeHnd,
                                                  CORINFO_METHOD_HANDLE methodHnd,
                                                  CORINFO_SIG_INFO*     sig,
                                                  bool                  isNewObj,
                                                  unsigned*             argCount,
                                                  CorInfoType*          simdBaseJitType,
                                                  unsigned*             sizeBytes);

    // Pops and returns GenTree node from importers type stack.
    // Normalizes TYP_STRUCT value in case of GT_CALL, GT_RET_EXPR and arg nodes.
    GenTree* impSIMDPopStack(var_types type, bool expectAddr = false, CORINFO_CLASS_HANDLE structType = nullptr);

    // Transforms operands and returns the SIMD intrinsic to be applied on
    // transformed operands to obtain given relop result.
    SIMDIntrinsicID impSIMDRelOp(SIMDIntrinsicID      relOpIntrinsicId,
                                 CORINFO_CLASS_HANDLE typeHnd,
                                 unsigned             simdVectorSize,
                                 CorInfoType*         inOutBaseJitType,
                                 GenTree**            op1,
                                 GenTree**            op2);

#if defined(TARGET_XARCH)

    // Transforms operands and returns the SIMD intrinsic to be applied on
    // transformed operands to obtain == comparison result.
    SIMDIntrinsicID impSIMDLongRelOpEqual(CORINFO_CLASS_HANDLE typeHnd,
                                          unsigned             simdVectorSize,
                                          GenTree**            op1,
                                          GenTree**            op2);

#endif // defined(TARGET_XARCH)

    void setLclRelatedToSIMDIntrinsic(GenTree* tree);
    bool areFieldsContiguous(GenTree* op1, GenTree* op2);
    bool areLocalFieldsContiguous(GenTreeLclFld* first, GenTreeLclFld* second);
    bool areArrayElementsContiguous(GenTree* op1, GenTree* op2);
    bool areArgumentsContiguous(GenTree* op1, GenTree* op2);
    GenTree* createAddressNodeForSIMDInit(GenTree* tree, unsigned simdSize);

    // check methodHnd to see if it is a SIMD method that is expanded as an intrinsic in the JIT.
    GenTree* impSIMDIntrinsic(OPCODE                opcode,
                              GenTree*              newobjThis,
                              CORINFO_CLASS_HANDLE  clsHnd,
                              CORINFO_METHOD_HANDLE method,
                              CORINFO_SIG_INFO*     sig,
                              unsigned              methodFlags,
                              int                   memberRef);

    GenTree* getOp1ForConstructor(OPCODE opcode, GenTree* newobjThis, CORINFO_CLASS_HANDLE clsHnd);

    // Whether SIMD vector occupies part of SIMD register.
    // SSE2: vector2f/3f are considered sub register SIMD types.
    // AVX: vector2f, 3f and 4f are all considered sub register SIMD types.
    bool isSubRegisterSIMDType(GenTreeSIMD* simdNode)
    {
        unsigned vectorRegisterByteLength;
#if defined(TARGET_XARCH)
        // Calling the getSIMDVectorRegisterByteLength api causes the size of Vector<T> to be recorded
        // with the AOT compiler, so that it cannot change from aot compilation time to runtime
        // This api does not require such fixing as it merely pertains to the size of the simd type
        // relative to the Vector<T> size as used at compile time. (So detecting a vector length of 16 here
        // does not preclude the code from being used on a machine with a larger vector length.)
        if (getSIMDSupportLevel() < SIMD_AVX2_Supported)
        {
            vectorRegisterByteLength = 16;
        }
        else
        {
            vectorRegisterByteLength = 32;
        }
#else
        vectorRegisterByteLength = getSIMDVectorRegisterByteLength();
#endif
        return (simdNode->GetSimdSize() < vectorRegisterByteLength);
    }

    // Get the type for the hardware SIMD vector.
    // This is the maximum SIMD type supported for this target.
    var_types getSIMDVectorType()
    {
#if defined(TARGET_XARCH)
        if (getSIMDSupportLevel() == SIMD_AVX2_Supported)
        {
            return TYP_SIMD32;
        }
        else
        {
            // Verify and record that AVX2 isn't supported
            compVerifyInstructionSetUnusable(InstructionSet_AVX2);
            assert(getSIMDSupportLevel() >= SIMD_SSE2_Supported);
            return TYP_SIMD16;
        }
#elif defined(TARGET_ARM64)
        return TYP_SIMD16;
#else
        assert(!"getSIMDVectorType() unimplemented on target arch");
        unreached();
#endif
    }

    // Get the size of the SIMD type in bytes
    int getSIMDTypeSizeInBytes(CORINFO_CLASS_HANDLE typeHnd)
    {
        unsigned sizeBytes = 0;
        (void)getBaseJitTypeAndSizeOfSIMDType(typeHnd, &sizeBytes);
        return sizeBytes;
    }

    // Get the the number of elements of baseType of SIMD vector given by its size and baseType
    static int getSIMDVectorLength(unsigned simdSize, var_types baseType);

    // Get the the number of elements of baseType of SIMD vector given by its type handle
    int getSIMDVectorLength(CORINFO_CLASS_HANDLE typeHnd);

    // Get preferred alignment of SIMD type.
    int getSIMDTypeAlignment(var_types simdType);

    // Get the number of bytes in a System.Numeric.Vector<T> for the current compilation.
    // Note - cannot be used for System.Runtime.Intrinsic
    unsigned getSIMDVectorRegisterByteLength()
    {
#if defined(TARGET_XARCH)
        if (getSIMDSupportLevel() == SIMD_AVX2_Supported)
        {
            return YMM_REGSIZE_BYTES;
        }
        else
        {
            // Verify and record that AVX2 isn't supported
            compVerifyInstructionSetUnusable(InstructionSet_AVX2);
            assert(getSIMDSupportLevel() >= SIMD_SSE2_Supported);
            return XMM_REGSIZE_BYTES;
        }
#elif defined(TARGET_ARM64)
        return FP_REGSIZE_BYTES;
#else
        assert(!"getSIMDVectorRegisterByteLength() unimplemented on target arch");
        unreached();
#endif
    }

    // The minimum and maximum possible number of bytes in a SIMD vector.

    // maxSIMDStructBytes
    // The minimum SIMD size supported by System.Numeric.Vectors or System.Runtime.Intrinsic
    // SSE:  16-byte Vector<T> and Vector128<T>
    // AVX:  32-byte Vector256<T> (Vector<T> is 16-byte)
    // AVX2: 32-byte Vector<T> and Vector256<T>
    unsigned int maxSIMDStructBytes()
    {
#if defined(FEATURE_HW_INTRINSICS) && defined(TARGET_XARCH)
        if (compOpportunisticallyDependsOn(InstructionSet_AVX))
        {
            return YMM_REGSIZE_BYTES;
        }
        else
        {
            // Verify and record that AVX2 isn't supported
            compVerifyInstructionSetUnusable(InstructionSet_AVX2);
            assert(getSIMDSupportLevel() >= SIMD_SSE2_Supported);
            return XMM_REGSIZE_BYTES;
        }
#else
        return getSIMDVectorRegisterByteLength();
#endif
    }

    unsigned int minSIMDStructBytes()
    {
        return emitTypeSize(TYP_SIMD8);
    }

public:
    // Returns the codegen type for a given SIMD size.
    static var_types getSIMDTypeForSize(unsigned size)
    {
        var_types simdType = TYP_UNDEF;
        if (size == 8)
        {
            simdType = TYP_SIMD8;
        }
        else if (size == 12)
        {
            simdType = TYP_SIMD12;
        }
        else if (size == 16)
        {
            simdType = TYP_SIMD16;
        }
        else if (size == 32)
        {
            simdType = TYP_SIMD32;
        }
        else
        {
            noway_assert(!"Unexpected size for SIMD type");
        }
        return simdType;
    }

private:
    unsigned getSIMDInitTempVarNum(var_types simdType);

#else  // !FEATURE_SIMD
    bool isOpaqueSIMDLclVar(LclVarDsc* varDsc)
    {
        return false;
    }
#endif // FEATURE_SIMD

public:
    //------------------------------------------------------------------------
    // largestEnregisterableStruct: The size in bytes of the largest struct that can be enregistered.
    //
    // Notes: It is not guaranteed that the struct of this size or smaller WILL be a
    //        candidate for enregistration.

    unsigned largestEnregisterableStructSize()
    {
#ifdef FEATURE_SIMD
#if defined(FEATURE_HW_INTRINSICS) && defined(TARGET_XARCH)
        if (opts.IsReadyToRun())
        {
            // Return constant instead of maxSIMDStructBytes, as maxSIMDStructBytes performs
            // checks that are effected by the current level of instruction set support would
            // otherwise cause the highest level of instruction set support to be reported to crossgen2.
            // and this api is only ever used as an optimization or assert, so no reporting should
            // ever happen.
            return YMM_REGSIZE_BYTES;
        }
#endif // defined(FEATURE_HW_INTRINSICS) && defined(TARGET_XARCH)
        unsigned vectorRegSize = maxSIMDStructBytes();
        assert(vectorRegSize >= TARGET_POINTER_SIZE);
        return vectorRegSize;
#else  // !FEATURE_SIMD
        return TARGET_POINTER_SIZE;
#endif // !FEATURE_SIMD
    }

    // Use to determine if a struct *might* be a SIMD type. As this function only takes a size, many
    // structs will fit the criteria.
    bool structSizeMightRepresentSIMDType(size_t structSize)
    {
#ifdef FEATURE_SIMD
        // Do not use maxSIMDStructBytes as that api in R2R on X86 and X64 may notify the JIT
        // about the size of a struct under the assumption that the struct size needs to be recorded.
        // By using largestEnregisterableStructSize here, the detail of whether or not Vector256<T> is
        // enregistered or not will not be messaged to the R2R compiler.
        return (structSize >= minSIMDStructBytes()) && (structSize <= largestEnregisterableStructSize());
#else
        return false;
#endif // FEATURE_SIMD
    }

#ifdef FEATURE_SIMD
    static bool vnEncodesResultTypeForSIMDIntrinsic(SIMDIntrinsicID intrinsicId);
#endif // !FEATURE_SIMD
#ifdef FEATURE_HW_INTRINSICS
    static bool vnEncodesResultTypeForHWIntrinsic(NamedIntrinsic hwIntrinsicID);
#endif // FEATURE_HW_INTRINSICS

private:
    // These routines need not be enclosed under FEATURE_SIMD since lvIsSIMDType()
    // is defined for both FEATURE_SIMD and !FEATURE_SIMD apropriately. The use
    // of this routines also avoids the need of #ifdef FEATURE_SIMD specific code.

    // Is this var is of type simd struct?
    bool lclVarIsSIMDType(unsigned varNum)
    {
        return lvaGetDesc(varNum)->lvIsSIMDType();
    }

    // Is this Local node a SIMD local?
    bool lclVarIsSIMDType(GenTreeLclVarCommon* lclVarTree)
    {
        return lclVarIsSIMDType(lclVarTree->GetLclNum());
    }

    // Returns true if the TYP_SIMD locals on stack are aligned at their
    // preferred byte boundary specified by getSIMDTypeAlignment().
    //
    // As per the Intel manual, the preferred alignment for AVX vectors is
    // 32-bytes. It is not clear whether additional stack space used in
    // aligning stack is worth the benefit and for now will use 16-byte
    // alignment for AVX 256-bit vectors with unaligned load/stores to/from
    // memory. On x86, the stack frame is aligned to 4 bytes. We need to extend
    // existing support for double (8-byte) alignment to 16 or 32 byte
    // alignment for frames with local SIMD vars, if that is determined to be
    // profitable.
    //
    // On Amd64 and SysV, RSP+8 is aligned on entry to the function (before
    // prolog has run). This means that in RBP-based frames RBP will be 16-byte
    // aligned. For RSP-based frames these are only sometimes aligned, depending
    // on the frame size.
    //
    bool isSIMDTypeLocalAligned(unsigned varNum)
    {
#if defined(FEATURE_SIMD) && ALIGN_SIMD_TYPES
        if (lclVarIsSIMDType(varNum) && lvaTable[varNum].lvType != TYP_BYREF)
        {
            // TODO-Cleanup: Can't this use the lvExactSize on the varDsc?
            int alignment = getSIMDTypeAlignment(lvaTable[varNum].lvType);
            if (alignment <= STACK_ALIGN)
            {
                bool rbpBased;
                int  off = lvaFrameAddress(varNum, &rbpBased);
                // On SysV and Winx64 ABIs RSP+8 will be 16-byte aligned at the
                // first instruction of a function. If our frame is RBP based
                // then RBP will always be 16 bytes aligned, so we can simply
                // check the offset.
                if (rbpBased)
                {
                    return (off % alignment) == 0;
                }

                // For RSP-based frame the alignment of RSP depends on our
                // locals. rsp+8 is aligned on entry and we just subtract frame
                // size so it is not hard to compute. Note that the compiler
                // tries hard to make sure the frame size means RSP will be
                // 16-byte aligned, but for leaf functions without locals (i.e.
                // frameSize = 0) it will not be.
                int frameSize = codeGen->genTotalFrameSize();
                return ((8 - frameSize + off) % alignment) == 0;
            }
        }
#endif // FEATURE_SIMD

        return false;
    }

#ifdef DEBUG
    // Answer the question: Is a particular ISA supported?
    // Use this api when asking the question so that future
    // ISA questions can be asked correctly or when asserting
    // support/nonsupport for an instruction set
    bool compIsaSupportedDebugOnly(CORINFO_InstructionSet isa) const
    {
#if defined(TARGET_XARCH) || defined(TARGET_ARM64)
        return (opts.compSupportsISA & (1ULL << isa)) != 0;
#else
        return false;
#endif
    }
#endif // DEBUG

    bool notifyInstructionSetUsage(CORINFO_InstructionSet isa, bool supported) const;

    // Answer the question: Is a particular ISA allowed to be used implicitly by optimizations?
    // The result of this api call will exactly match the target machine
    // on which the function is executed (except for CoreLib, where there are special rules)
    bool compExactlyDependsOn(CORINFO_InstructionSet isa) const
    {
#if defined(TARGET_XARCH) || defined(TARGET_ARM64)
        uint64_t isaBit = (1ULL << isa);
        if ((opts.compSupportsISAReported & isaBit) == 0)
        {
            if (notifyInstructionSetUsage(isa, (opts.compSupportsISA & isaBit) != 0))
                ((Compiler*)this)->opts.compSupportsISAExactly |= isaBit;
            ((Compiler*)this)->opts.compSupportsISAReported |= isaBit;
        }
        return (opts.compSupportsISAExactly & isaBit) != 0;
#else
        return false;
#endif
    }

    // Ensure that code will not execute if an instruction set is usable. Call only
    // if the instruction set has previously reported as unusable, but when
    // that that status has not yet been recorded to the AOT compiler
    void compVerifyInstructionSetUnusable(CORINFO_InstructionSet isa)
    {
        // use compExactlyDependsOn to capture are record the use of the isa
        bool isaUsable = compExactlyDependsOn(isa);
        // Assert that the is unusable. If true, this function should never be called.
        assert(!isaUsable);
    }

    // Answer the question: Is a particular ISA allowed to be used implicitly by optimizations?
    // The result of this api call will match the target machine if the result is true
    // If the result is false, then the target machine may have support for the instruction
    bool compOpportunisticallyDependsOn(CORINFO_InstructionSet isa) const
    {
        if ((opts.compSupportsISA & (1ULL << isa)) != 0)
        {
            return compExactlyDependsOn(isa);
        }
        else
        {
            return false;
        }
    }

    // Answer the question: Is a particular ISA supported for explicit hardware intrinsics?
    bool compHWIntrinsicDependsOn(CORINFO_InstructionSet isa) const
    {
        // Report intent to use the ISA to the EE
        compExactlyDependsOn(isa);
        return ((opts.compSupportsISA & (1ULL << isa)) != 0);
    }

    bool canUseVexEncoding() const
    {
#ifdef TARGET_XARCH
        return compOpportunisticallyDependsOn(InstructionSet_AVX);
#else
        return false;
#endif
    }

    /*
    XXXXXXXXXXXXXXXXXXXXXXXXXXXXXXXXXXXXXXXXXXXXXXXXXXXXXXXXXXXXXXXXXXXXXXXXXXXXXXX
    XXXXXXXXXXXXXXXXXXXXXXXXXXXXXXXXXXXXXXXXXXXXXXXXXXXXXXXXXXXXXXXXXXXXXXXXXXXXXXX
    XX                                                                           XX
    XX                           Compiler                                        XX
    XX                                                                           XX
    XX   Generic info about the compilation and the method being compiled.       XX
    XX   It is responsible for driving the other phases.                         XX
    XX   It is also responsible for all the memory management.                   XX
    XX                                                                           XX
    XXXXXXXXXXXXXXXXXXXXXXXXXXXXXXXXXXXXXXXXXXXXXXXXXXXXXXXXXXXXXXXXXXXXXXXXXXXXXXX
    XXXXXXXXXXXXXXXXXXXXXXXXXXXXXXXXXXXXXXXXXXXXXXXXXXXXXXXXXXXXXXXXXXXXXXXXXXXXXXX
    */

public:
    Compiler* InlineeCompiler; // The Compiler instance for the inlinee

    InlineResult* compInlineResult; // The result of importing the inlinee method.

    bool compDoAggressiveInlining;     // If true, mark every method as CORINFO_FLG_FORCEINLINE
    bool compJmpOpUsed;                // Does the method do a JMP
    bool compLongUsed;                 // Does the method use TYP_LONG
    bool compFloatingPointUsed;        // Does the method use TYP_FLOAT or TYP_DOUBLE
    bool compTailCallUsed;             // Does the method do a tailcall
    bool compTailPrefixSeen;           // Does the method IL have tail. prefix
    bool compLocallocSeen;             // Does the method IL have localloc opcode
    bool compLocallocUsed;             // Does the method use localloc.
    bool compLocallocOptimized;        // Does the method have an optimized localloc
    bool compQmarkUsed;                // Does the method use GT_QMARK/GT_COLON
    bool compQmarkRationalized;        // Is it allowed to use a GT_QMARK/GT_COLON node.
    bool compUnsafeCastUsed;           // Does the method use LDIND/STIND to cast between scalar/refernce types
    bool compHasBackwardJump;          // Does the method (or some inlinee) have a lexically backwards jump?
    bool compHasBackwardJumpInHandler; // Does the method have a lexically backwards jump in a handler?
    bool compSwitchedToOptimized;      // Codegen initially was Tier0 but jit switched to FullOpts
    bool compSwitchedToMinOpts;        // Codegen initially was Tier1/FullOpts but jit switched to MinOpts
    bool compSuppressedZeroInit;       // There are vars with lvSuppressedZeroInit set

// NOTE: These values are only reliable after
//       the importing is completely finished.

#ifdef DEBUG
    // State information - which phases have completed?
    // These are kept together for easy discoverability

    bool    bRangeAllowStress;
    bool    compCodeGenDone;
    int64_t compNumStatementLinksTraversed; // # of links traversed while doing debug checks
    bool    fgNormalizeEHDone;              // Has the flowgraph EH normalization phase been done?
    size_t  compSizeEstimate;               // The estimated size of the method as per `gtSetEvalOrder`.
    size_t  compCycleEstimate;              // The estimated cycle count of the method as per `gtSetEvalOrder`
#endif                                      // DEBUG

    bool fgLocalVarLivenessDone; // Note that this one is used outside of debug.
    bool fgLocalVarLivenessChanged;
    bool compLSRADone;
    bool compRationalIRForm;

    bool compUsesThrowHelper; // There is a call to a THROW_HELPER for the compiled method.

    bool compGeneratingProlog;
    bool compGeneratingEpilog;
    bool compNeedsGSSecurityCookie; // There is an unsafe buffer (or localloc) on the stack.
                                    // Insert cookie on frame and code to check the cookie, like VC++ -GS.
    bool compGSReorderStackLayout;  // There is an unsafe buffer on the stack, reorder locals and make local
    // copies of susceptible parameters to avoid buffer overrun attacks through locals/params
    bool getNeedsGSSecurityCookie() const
    {
        return compNeedsGSSecurityCookie;
    }
    void setNeedsGSSecurityCookie()
    {
        compNeedsGSSecurityCookie = true;
    }

    FrameLayoutState lvaDoneFrameLayout; // The highest frame layout state that we've completed. During
                                         // frame layout calculations, this is the level we are currently
                                         // computing.

    //---------------------------- JITing options -----------------------------

    enum codeOptimize
    {
        BLENDED_CODE,
        SMALL_CODE,
        FAST_CODE,

        COUNT_OPT_CODE
    };

    struct Options
    {
        JitFlags* jitFlags; // all flags passed from the EE

        // The instruction sets that the compiler is allowed to emit.
        uint64_t compSupportsISA;
        // The instruction sets that were reported to the VM as being used by the current method. Subset of
        // compSupportsISA.
        uint64_t compSupportsISAReported;
        // The instruction sets that the compiler is allowed to take advantage of implicitly during optimizations.
        // Subset of compSupportsISA.
        // The instruction sets available in compSupportsISA and not available in compSupportsISAExactly can be only
        // used via explicit hardware intrinsics.
        uint64_t compSupportsISAExactly;

        void setSupportedISAs(CORINFO_InstructionSetFlags isas)
        {
            compSupportsISA = isas.GetFlagsRaw();
        }

        unsigned compFlags; // method attributes
        unsigned instrCount;
        unsigned lvRefCount;

        codeOptimize compCodeOpt; // what type of code optimizations

        bool compUseCMOV;

// optimize maximally and/or favor speed over size?

#define DEFAULT_MIN_OPTS_CODE_SIZE 60000
#define DEFAULT_MIN_OPTS_INSTR_COUNT 20000
#define DEFAULT_MIN_OPTS_BB_COUNT 2000
#define DEFAULT_MIN_OPTS_LV_NUM_COUNT 2000
#define DEFAULT_MIN_OPTS_LV_REF_COUNT 8000

// Maximun number of locals before turning off the inlining
#define MAX_LV_NUM_COUNT_FOR_INLINING 512

        bool compMinOpts;
        bool compMinOptsIsSet;
#ifdef DEBUG
        mutable bool compMinOptsIsUsed;

        bool MinOpts() const
        {
            assert(compMinOptsIsSet);
            compMinOptsIsUsed = true;
            return compMinOpts;
        }
        bool IsMinOptsSet()
        {
            return compMinOptsIsSet;
        }
#else  // !DEBUG
        bool MinOpts() const
        {
            return compMinOpts;
        }
        bool IsMinOptsSet()
        {
            return compMinOptsIsSet;
        }
#endif // !DEBUG

        bool OptimizationDisabled() const
        {
            return MinOpts() || compDbgCode;
        }
        bool OptimizationEnabled() const
        {
            return !OptimizationDisabled();
        }

        void SetMinOpts(bool val)
        {
            assert(!compMinOptsIsUsed);
            assert(!compMinOptsIsSet || (compMinOpts == val));
            compMinOpts      = val;
            compMinOptsIsSet = true;
        }

        // true if the CLFLG_* for an optimization is set.
        bool OptEnabled(unsigned optFlag)
        {
            return !!(compFlags & optFlag);
        }

#ifdef FEATURE_READYTORUN
        bool IsReadyToRun()
        {
            return jitFlags->IsSet(JitFlags::JIT_FLAG_READYTORUN);
        }
#else
        bool IsReadyToRun()
        {
            return false;
        }
#endif

#ifdef FEATURE_ON_STACK_REPLACEMENT
        bool IsOSR() const
        {
            return jitFlags->IsSet(JitFlags::JIT_FLAG_OSR);
        }
#else
        bool IsOSR() const
        {
            return false;
        }
#endif

        // true if we should use the PINVOKE_{BEGIN,END} helpers instead of generating
        // PInvoke transitions inline. Normally used by R2R, but also used when generating a reverse pinvoke frame, as
        // the current logic for frame setup initializes and pushes
        // the InlinedCallFrame before performing the Reverse PInvoke transition, which is invalid (as frames cannot
        // safely be pushed/popped while the thread is in a preemptive state.).
        bool ShouldUsePInvokeHelpers()
        {
            return jitFlags->IsSet(JitFlags::JIT_FLAG_USE_PINVOKE_HELPERS) ||
                   jitFlags->IsSet(JitFlags::JIT_FLAG_REVERSE_PINVOKE);
        }

        // true if we should use insert the REVERSE_PINVOKE_{ENTER,EXIT} helpers in the method
        // prolog/epilog
        bool IsReversePInvoke()
        {
            return jitFlags->IsSet(JitFlags::JIT_FLAG_REVERSE_PINVOKE);
        }

        bool compScopeInfo; // Generate the LocalVar info ?
        bool compDbgCode;   // Generate debugger-friendly code?
        bool compDbgInfo;   // Gather debugging info?
        bool compDbgEnC;

#ifdef PROFILING_SUPPORTED
        bool compNoPInvokeInlineCB;
#else
        static const bool compNoPInvokeInlineCB;
#endif

#ifdef DEBUG
        bool compGcChecks; // Check arguments and return values to ensure they are sane
#endif

#if defined(DEBUG) && defined(TARGET_XARCH)

        bool compStackCheckOnRet; // Check stack pointer on return to ensure it is correct.

#endif // defined(DEBUG) && defined(TARGET_XARCH)

#if defined(DEBUG) && defined(TARGET_X86)

        bool compStackCheckOnCall; // Check stack pointer after call to ensure it is correct. Only for x86.

#endif // defined(DEBUG) && defined(TARGET_X86)

        bool compReloc; // Generate relocs for pointers in code, true for all ngen/prejit codegen

#ifdef DEBUG
#if defined(TARGET_XARCH)
        bool compEnablePCRelAddr; // Whether absolute addr be encoded as PC-rel offset by RyuJIT where possible
#endif
#endif // DEBUG

#ifdef UNIX_AMD64_ABI
        // This flag  is indicating if there is a need to align the frame.
        // On AMD64-Windows, if there are calls, 4 slots for the outgoing ars are allocated, except for
        // FastTailCall. This slots makes the frame size non-zero, so alignment logic will be called.
        // On AMD64-Unix, there are no such slots. There is a possibility to have calls in the method with frame size of
        // 0. The frame alignment logic won't kick in. This flags takes care of the AMD64-Unix case by remembering that
        // there are calls and making sure the frame alignment logic is executed.
        bool compNeedToAlignFrame;
#endif // UNIX_AMD64_ABI

        bool compProcedureSplitting; // Separate cold code from hot code

        bool genFPorder; // Preserve FP order (operations are non-commutative)
        bool genFPopt;   // Can we do frame-pointer-omission optimization?
        bool altJit;     // True if we are an altjit and are compiling this method

#ifdef OPT_CONFIG
        bool optRepeat; // Repeat optimizer phases k times
#endif

#ifdef DEBUG
        bool compProcedureSplittingEH; // Separate cold code from hot code for functions with EH
        bool dspCode;                  // Display native code generated
        bool dspEHTable;               // Display the EH table reported to the VM
        bool dspDebugInfo;             // Display the Debug info reported to the VM
        bool dspInstrs;                // Display the IL instructions intermixed with the native code output
        bool dspLines;                 // Display source-code lines intermixed with native code output
        bool dmpHex;                   // Display raw bytes in hex of native code output
        bool varNames;                 // Display variables names in native code output
        bool disAsm;                   // Display native code as it is generated
        bool disAsmSpilled;            // Display native code when any register spilling occurs
        bool disasmWithGC;             // Display GC info interleaved with disassembly.
        bool disDiffable;              // Makes the Disassembly code 'diff-able'
        bool disAddr;                  // Display process address next to each instruction in disassembly code
        bool disAlignment;             // Display alignment boundaries in disassembly code
        bool disAsm2;                  // Display native code after it is generated using external disassembler
        bool dspOrder;                 // Display names of each of the methods that we ngen/jit
        bool dspUnwind;                // Display the unwind info output
        bool dspDiffable;     // Makes the Jit Dump 'diff-able' (currently uses same COMPlus_* flag as disDiffable)
        bool compLongAddress; // Force using large pseudo instructions for long address
                              // (IF_LARGEJMP/IF_LARGEADR/IF_LARGLDC)
        bool dspGCtbls;       // Display the GC tables
#endif

        bool compExpandCallsEarly; // True if we should expand virtual call targets early for this method

// Default numbers used to perform loop alignment. All the numbers are choosen
// based on experimenting with various benchmarks.

// Default minimum loop block weight required to enable loop alignment.
#define DEFAULT_ALIGN_LOOP_MIN_BLOCK_WEIGHT 4

// By default a loop will be aligned at 32B address boundary to get better
// performance as per architecture manuals.
#define DEFAULT_ALIGN_LOOP_BOUNDARY 0x20

// For non-adaptive loop alignment, by default, only align a loop whose size is
// at most 3 times the alignment block size. If the loop is bigger than that, it is most
// likely complicated enough that loop alignment will not impact performance.
#define DEFAULT_MAX_LOOPSIZE_FOR_ALIGN DEFAULT_ALIGN_LOOP_BOUNDARY * 3

#ifdef DEBUG
        // Loop alignment variables

        // If set, for non-adaptive alignment, ensure loop jmps are not on or cross alignment boundary.
        bool compJitAlignLoopForJcc;
#endif
        // For non-adaptive alignment, minimum loop size (in bytes) for which alignment will be done.
        unsigned short compJitAlignLoopMaxCodeSize;

        // Minimum weight needed for the first block of a loop to make it a candidate for alignment.
        unsigned short compJitAlignLoopMinBlockWeight;

        // For non-adaptive alignment, address boundary (power of 2) at which loop alignment should
        // be done. By default, 32B.
        unsigned short compJitAlignLoopBoundary;

        // Padding limit to align a loop.
        unsigned short compJitAlignPaddingLimit;

        // If set, perform adaptive loop alignment that limits number of padding based on loop size.
        bool compJitAlignLoopAdaptive;

        // If set, tries to hide alignment instructions behind unconditional jumps.
        bool compJitHideAlignBehindJmp;

#ifdef LATE_DISASM
        bool doLateDisasm; // Run the late disassembler
#endif                     // LATE_DISASM

#if DUMP_GC_TABLES && !defined(DEBUG)
#pragma message("NOTE: this non-debug build has GC ptr table dumping always enabled!")
        static const bool dspGCtbls = true;
#endif

#ifdef PROFILING_SUPPORTED
        // Whether to emit Enter/Leave/TailCall hooks using a dummy stub (DummyProfilerELTStub()).
        // This option helps make the JIT behave as if it is running under a profiler.
        bool compJitELTHookEnabled;
#endif // PROFILING_SUPPORTED

#if FEATURE_TAILCALL_OPT
        // Whether opportunistic or implicit tail call optimization is enabled.
        bool compTailCallOpt;
        // Whether optimization of transforming a recursive tail call into a loop is enabled.
        bool compTailCallLoopOpt;
#endif

#if FEATURE_FASTTAILCALL
        // Whether fast tail calls are allowed.
        bool compFastTailCalls;
#endif // FEATURE_FASTTAILCALL

#if defined(TARGET_ARM64)
        // Decision about whether to save FP/LR registers with callee-saved registers (see
        // COMPlus_JitSaveFpLrWithCalleSavedRegisters).
        int compJitSaveFpLrWithCalleeSavedRegisters;
#endif // defined(TARGET_ARM64)

#ifdef CONFIGURABLE_ARM_ABI
        bool compUseSoftFP = false;
#else
#ifdef ARM_SOFTFP
        static const bool compUseSoftFP = true;
#else  // !ARM_SOFTFP
        static const bool compUseSoftFP = false;
#endif // ARM_SOFTFP
#endif // CONFIGURABLE_ARM_ABI
    } opts;

    static bool                s_pAltJitExcludeAssembliesListInitialized;
    static AssemblyNamesList2* s_pAltJitExcludeAssembliesList;

#ifdef DEBUG
    static bool                s_pJitDisasmIncludeAssembliesListInitialized;
    static AssemblyNamesList2* s_pJitDisasmIncludeAssembliesList;

    static bool       s_pJitFunctionFileInitialized;
    static MethodSet* s_pJitMethodSet;
#endif // DEBUG

#ifdef DEBUG
// silence warning of cast to greater size. It is easier to silence than construct code the compiler is happy with, and
// it is safe in this case
#pragma warning(push)
#pragma warning(disable : 4312)

    template <typename T>
    T dspPtr(T p)
    {
        return (p == ZERO) ? ZERO : (opts.dspDiffable ? T(0xD1FFAB1E) : p);
    }

    template <typename T>
    T dspOffset(T o)
    {
        return (o == ZERO) ? ZERO : (opts.dspDiffable ? T(0xD1FFAB1E) : o);
    }
#pragma warning(pop)

    static int dspTreeID(GenTree* tree)
    {
        return tree->gtTreeID;
    }

    static void printStmtID(Statement* stmt)
    {
        assert(stmt != nullptr);
        printf(FMT_STMT, stmt->GetID());
    }

    static void printTreeID(GenTree* tree)
    {
        if (tree == nullptr)
        {
            printf("[------]");
        }
        else
        {
            printf("[%06d]", dspTreeID(tree));
        }
    }

    const char* pgoSourceToString(ICorJitInfo::PgoSource p);
    const char* devirtualizationDetailToString(CORINFO_DEVIRTUALIZATION_DETAIL detail);

#endif // DEBUG

// clang-format off
#define STRESS_MODES                                                                            \
                                                                                                \
        STRESS_MODE(NONE)                                                                       \
                                                                                                \
        /* "Variations" stress areas which we try to mix up with each other. */                 \
        /* These should not be exhaustively used as they might */                               \
        /* hide/trivialize other areas */                                                       \
                                                                                                \
        STRESS_MODE(REGS)                                                                       \
        STRESS_MODE(DBL_ALN)                                                                    \
        STRESS_MODE(LCL_FLDS)                                                                   \
        STRESS_MODE(UNROLL_LOOPS)                                                               \
        STRESS_MODE(MAKE_CSE)                                                                   \
        STRESS_MODE(LEGACY_INLINE)                                                              \
        STRESS_MODE(CLONE_EXPR)                                                                 \
        STRESS_MODE(USE_CMOV)                                                                   \
        STRESS_MODE(FOLD)                                                                       \
        STRESS_MODE(MERGED_RETURNS)                                                             \
        STRESS_MODE(BB_PROFILE)                                                                 \
        STRESS_MODE(OPT_BOOLS_GC)                                                               \
        STRESS_MODE(REMORPH_TREES)                                                              \
        STRESS_MODE(64RSLT_MUL)                                                                 \
        STRESS_MODE(DO_WHILE_LOOPS)                                                             \
        STRESS_MODE(MIN_OPTS)                                                                   \
        STRESS_MODE(REVERSE_FLAG)     /* Will set GTF_REVERSE_OPS whenever we can */            \
        STRESS_MODE(REVERSE_COMMA)    /* Will reverse commas created  with gtNewCommaNode */    \
        STRESS_MODE(TAILCALL)         /* Will make the call as a tailcall whenever legal */     \
        STRESS_MODE(CATCH_ARG)        /* Will spill catch arg */                                \
        STRESS_MODE(UNSAFE_BUFFER_CHECKS)                                                       \
        STRESS_MODE(NULL_OBJECT_CHECK)                                                          \
        STRESS_MODE(PINVOKE_RESTORE_ESP)                                                        \
        STRESS_MODE(RANDOM_INLINE)                                                              \
        STRESS_MODE(SWITCH_CMP_BR_EXPANSION)                                                    \
        STRESS_MODE(GENERIC_VARN)                                                               \
        STRESS_MODE(PROFILER_CALLBACKS) /* Will generate profiler hooks for ELT callbacks */    \
        STRESS_MODE(BYREF_PROMOTION) /* Change undoPromotion decisions for byrefs */            \
        STRESS_MODE(PROMOTE_FEWER_STRUCTS)/* Don't promote some structs that can be promoted */ \
        STRESS_MODE(VN_BUDGET)/* Randomize the VN budget */                                     \
                                                                                                \
        /* After COUNT_VARN, stress level 2 does all of these all the time */                   \
                                                                                                \
        STRESS_MODE(COUNT_VARN)                                                                 \
                                                                                                \
        /* "Check" stress areas that can be exhaustively used if we */                          \
        /*  dont care about performance at all */                                               \
                                                                                                \
        STRESS_MODE(FORCE_INLINE) /* Treat every method as AggressiveInlining */                \
        STRESS_MODE(CHK_FLOW_UPDATE)                                                            \
        STRESS_MODE(EMITTER)                                                                    \
        STRESS_MODE(CHK_REIMPORT)                                                               \
        STRESS_MODE(FLATFP)                                                                     \
        STRESS_MODE(GENERIC_CHECK)                                                              \
        STRESS_MODE(COUNT)

    enum                compStressArea
    {
#define STRESS_MODE(mode) STRESS_##mode,
        STRESS_MODES
#undef STRESS_MODE
    };
// clang-format on

#ifdef DEBUG
    static const LPCWSTR s_compStressModeNames[STRESS_COUNT + 1];
    BYTE                 compActiveStressModes[STRESS_COUNT];
#endif // DEBUG

#define MAX_STRESS_WEIGHT 100

    bool compStressCompile(compStressArea stressArea, unsigned weightPercentage);
    bool compStressCompileHelper(compStressArea stressArea, unsigned weightPercentage);

#ifdef DEBUG

    bool compInlineStress()
    {
        return compStressCompile(STRESS_LEGACY_INLINE, 50);
    }

    bool compRandomInlineStress()
    {
        return compStressCompile(STRESS_RANDOM_INLINE, 50);
    }

    bool compPromoteFewerStructs(unsigned lclNum);

#endif // DEBUG

    bool compTailCallStress()
    {
#ifdef DEBUG
        // Do not stress tailcalls in IL stubs as the runtime creates several IL
        // stubs to implement the tailcall mechanism, which would then
        // recursively create more IL stubs.
        return !opts.jitFlags->IsSet(JitFlags::JIT_FLAG_IL_STUB) &&
               (JitConfig.TailcallStress() != 0 || compStressCompile(STRESS_TAILCALL, 5));
#else
        return false;
#endif
    }

    const char* compGetTieringName(bool wantShortName = false) const;
    const char* compGetStressMessage() const;

    codeOptimize compCodeOpt() const
    {
#if 0
        // Switching between size & speed has measurable throughput impact
        // (3.5% on NGen CoreLib when measured). It used to be enabled for
        // DEBUG, but should generate identical code between CHK & RET builds,
        // so that's not acceptable.
        // TODO-Throughput: Figure out what to do about size vs. speed & throughput.
        //                  Investigate the cause of the throughput regression.

        return opts.compCodeOpt;
#else
        return BLENDED_CODE;
#endif
    }

    //--------------------- Info about the procedure --------------------------

    struct Info
    {
        COMP_HANDLE           compCompHnd;
        CORINFO_MODULE_HANDLE compScopeHnd;
        CORINFO_CLASS_HANDLE  compClassHnd;
        CORINFO_METHOD_HANDLE compMethodHnd;
        CORINFO_METHOD_INFO*  compMethodInfo;

        bool hasCircularClassConstraints;
        bool hasCircularMethodConstraints;

#if defined(DEBUG) || defined(LATE_DISASM) || DUMP_FLOWGRAPHS

        const char* compMethodName;
        const char* compClassName;
        const char* compFullName;
        double      compPerfScore;
        int         compMethodSuperPMIIndex; // useful when debugging under SuperPMI

#endif // defined(DEBUG) || defined(LATE_DISASM) || DUMP_FLOWGRAPHS

#if defined(DEBUG) || defined(INLINE_DATA)
        // Method hash is logically const, but computed
        // on first demand.
        mutable unsigned compMethodHashPrivate;
        unsigned         compMethodHash() const;
#endif // defined(DEBUG) || defined(INLINE_DATA)

#ifdef PSEUDORANDOM_NOP_INSERTION
        // things for pseudorandom nop insertion
        unsigned  compChecksum;
        CLRRandom compRNG;
#endif

        // The following holds the FLG_xxxx flags for the method we're compiling.
        unsigned compFlags;

        // The following holds the class attributes for the method we're compiling.
        unsigned compClassAttr;

        const BYTE*     compCode;
        IL_OFFSET       compILCodeSize;     // The IL code size
        IL_OFFSET       compILImportSize;   // Estimated amount of IL actually imported
        IL_OFFSET       compILEntry;        // The IL entry point (normally 0)
        PatchpointInfo* compPatchpointInfo; // Patchpoint data for OSR (normally nullptr)
        UNATIVE_OFFSET  compNativeCodeSize; // The native code size, after instructions are issued. This
        // is less than (compTotalHotCodeSize + compTotalColdCodeSize) only if:
        // (1) the code is not hot/cold split, and we issued less code than we expected, or
        // (2) the code is hot/cold split, and we issued less code than we expected
        // in the cold section (the hot section will always be padded out to compTotalHotCodeSize).

        bool compIsStatic : 1;           // Is the method static (no 'this' pointer)?
        bool compIsVarArgs : 1;          // Does the method have varargs parameters?
        bool compInitMem : 1;            // Is the CORINFO_OPT_INIT_LOCALS bit set in the method info options?
        bool compProfilerCallback : 1;   // JIT inserted a profiler Enter callback
        bool compPublishStubParam : 1;   // EAX captured in prolog will be available through an intrinsic
        bool compHasNextCallRetAddr : 1; // The NextCallReturnAddress intrinsic is used.

        var_types compRetType;       // Return type of the method as declared in IL
        var_types compRetNativeType; // Normalized return type as per target arch ABI
        unsigned  compILargsCount;   // Number of arguments (incl. implicit but not hidden)
        unsigned  compArgsCount;     // Number of arguments (incl. implicit and     hidden)

#if FEATURE_FASTTAILCALL
        unsigned compArgStackSize; // Incoming argument stack size in bytes
#endif                             // FEATURE_FASTTAILCALL

        unsigned compRetBuffArg; // position of hidden return param var (0, 1) (BAD_VAR_NUM means not present);
        int compTypeCtxtArg; // position of hidden param for type context for generic code (CORINFO_CALLCONV_PARAMTYPE)
        unsigned       compThisArg; // position of implicit this pointer param (not to be confused with lvaArg0Var)
        unsigned       compILlocalsCount; // Number of vars : args + locals (incl. implicit but not hidden)
        unsigned       compLocalsCount;   // Number of vars : args + locals (incl. implicit and     hidden)
        unsigned       compMaxStack;
        UNATIVE_OFFSET compTotalHotCodeSize;  // Total number of bytes of Hot Code in the method
        UNATIVE_OFFSET compTotalColdCodeSize; // Total number of bytes of Cold Code in the method

        unsigned compUnmanagedCallCountWithGCTransition; // count of unmanaged calls with GC transition.

        CorInfoCallConvExtension compCallConv; // The entry-point calling convention for this method.

        unsigned compLvFrameListRoot; // lclNum for the Frame root
        unsigned compXcptnsCount;     // Number of exception-handling clauses read in the method's IL.
                                      // You should generally use compHndBBtabCount instead: it is the
                                      // current number of EH clauses (after additions like synchronized
        // methods and funclets, and removals like unreachable code deletion).

        Target::ArgOrder compArgOrder;

        bool compMatchedVM; // true if the VM is "matched": either the JIT is a cross-compiler
                            // and the VM expects that, or the JIT is a "self-host" compiler
                            // (e.g., x86 hosted targeting x86) and the VM expects that.

        /*  The following holds IL scope information about local variables.
         */

        unsigned     compVarScopesCount;
        VarScopeDsc* compVarScopes;

        /* The following holds information about instr offsets for
         * which we need to report IP-mappings
         */

        IL_OFFSET*                   compStmtOffsets; // sorted
        unsigned                     compStmtOffsetsCount;
        ICorDebugInfo::BoundaryTypes compStmtOffsetsImplicit;

#define CPU_X86 0x0100 // The generic X86 CPU
#define CPU_X86_PENTIUM_4 0x0110

#define CPU_X64 0x0200       // The generic x64 CPU
#define CPU_AMD_X64 0x0210   // AMD x64 CPU
#define CPU_INTEL_X64 0x0240 // Intel x64 CPU

#define CPU_ARM 0x0300   // The generic ARM CPU
#define CPU_ARM64 0x0400 // The generic ARM64 CPU

        unsigned genCPU; // What CPU are we running on

        // Number of class profile probes in this method
        unsigned compClassProbeCount;

    } info;

    // Returns true if the method being compiled returns a non-void and non-struct value.
    // Note that lvaInitTypeRef() normalizes compRetNativeType for struct returns in a
    // single register as per target arch ABI (e.g on Amd64 Windows structs of size 1, 2,
    // 4 or 8 gets normalized to TYP_BYTE/TYP_SHORT/TYP_INT/TYP_LONG; On Arm HFA structs).
    // Methods returning such structs are considered to return non-struct return value and
    // this method returns true in that case.
    bool compMethodReturnsNativeScalarType()
    {
        return (info.compRetType != TYP_VOID) && !varTypeIsStruct(info.compRetNativeType);
    }

    // Returns true if the method being compiled returns RetBuf addr as its return value
    bool compMethodReturnsRetBufAddr()
    {
        // There are cases where implicit RetBuf argument should be explicitly returned in a register.
        // In such cases the return type is changed to TYP_BYREF and appropriate IR is generated.
        // These cases are:
        CLANG_FORMAT_COMMENT_ANCHOR;
#ifdef TARGET_AMD64
        // 1. on x64 Windows and Unix the address of RetBuf needs to be returned by
        //    methods with hidden RetBufArg in RAX. In such case GT_RETURN is of TYP_BYREF,
        //    returning the address of RetBuf.
        return (info.compRetBuffArg != BAD_VAR_NUM);
#else // TARGET_AMD64
#ifdef PROFILING_SUPPORTED
        // 2.  Profiler Leave callback expects the address of retbuf as return value for
        //    methods with hidden RetBuf argument.  impReturnInstruction() when profiler
        //    callbacks are needed creates GT_RETURN(TYP_BYREF, op1 = Addr of RetBuf) for
        //    methods with hidden RetBufArg.
        if (compIsProfilerHookNeeded())
        {
            return (info.compRetBuffArg != BAD_VAR_NUM);
        }
#endif
        // 3. Windows ARM64 native instance calling convention requires the address of RetBuff
        //    to be returned in x0.
        CLANG_FORMAT_COMMENT_ANCHOR;
#if defined(TARGET_ARM64)
        if (TargetOS::IsWindows)
        {
            auto callConv = info.compCallConv;
            if (callConvIsInstanceMethodCallConv(callConv))
            {
                return (info.compRetBuffArg != BAD_VAR_NUM);
            }
        }
#endif // TARGET_ARM64
        // 4. x86 unmanaged calling conventions require the address of RetBuff to be returned in eax.
        CLANG_FORMAT_COMMENT_ANCHOR;
#if defined(TARGET_X86)
        if (info.compCallConv != CorInfoCallConvExtension::Managed)
        {
            return (info.compRetBuffArg != BAD_VAR_NUM);
        }
#endif

        return false;
#endif // TARGET_AMD64
    }

    // Returns true if the method returns a value in more than one return register
    // TODO-ARM-Bug: Deal with multi-register genReturnLocaled structs?
    // TODO-ARM64: Does this apply for ARM64 too?
    bool compMethodReturnsMultiRegRetType()
    {
#if FEATURE_MULTIREG_RET
#if defined(TARGET_X86)
        // On x86, 64-bit longs and structs are returned in multiple registers
        return varTypeIsLong(info.compRetNativeType) ||
               (varTypeIsStruct(info.compRetNativeType) && (info.compRetBuffArg == BAD_VAR_NUM));
#else  // targets: X64-UNIX, ARM64 or ARM32
        // On all other targets that support multireg return values:
        // Methods returning a struct in multiple registers have a return value of TYP_STRUCT.
        // Such method's compRetNativeType is TYP_STRUCT without a hidden RetBufArg
        return varTypeIsStruct(info.compRetNativeType) && (info.compRetBuffArg == BAD_VAR_NUM);
#endif // TARGET_XXX

#else // not FEATURE_MULTIREG_RET

        // For this architecture there are no multireg returns
        return false;

#endif // FEATURE_MULTIREG_RET
    }

    bool compEnregLocals()
    {
        return ((opts.compFlags & CLFLG_REGVAR) != 0);
    }

    bool compEnregStructLocals()
    {
        return (JitConfig.JitEnregStructLocals() != 0);
    }

    bool compObjectStackAllocation()
    {
        return (JitConfig.JitObjectStackAllocation() != 0);
    }

    // Returns true if the method returns a value in more than one return register,
    // it should replace/be  merged with compMethodReturnsMultiRegRetType when #36868 is fixed.
    // The difference from original `compMethodReturnsMultiRegRetType` is in ARM64 SIMD* handling,
    // this method correctly returns false for it (it is passed as HVA), when the original returns true.
    bool compMethodReturnsMultiRegRegTypeAlternate()
    {
#if FEATURE_MULTIREG_RET
#if defined(TARGET_X86)
        // On x86, 64-bit longs and structs are returned in multiple registers
        return varTypeIsLong(info.compRetNativeType) ||
               (varTypeIsStruct(info.compRetNativeType) && (info.compRetBuffArg == BAD_VAR_NUM));
#else // targets: X64-UNIX, ARM64 or ARM32
#if defined(TARGET_ARM64)
        // TYP_SIMD* are returned in one register.
        if (varTypeIsSIMD(info.compRetNativeType))
        {
            return false;
        }
#endif
        // On all other targets that support multireg return values:
        // Methods returning a struct in multiple registers have a return value of TYP_STRUCT.
        // Such method's compRetNativeType is TYP_STRUCT without a hidden RetBufArg
        return varTypeIsStruct(info.compRetNativeType) && (info.compRetBuffArg == BAD_VAR_NUM);
#endif // TARGET_XXX

#else // not FEATURE_MULTIREG_RET

        // For this architecture there are no multireg returns
        return false;

#endif // FEATURE_MULTIREG_RET
    }

    // Returns true if the method being compiled returns a value
    bool compMethodHasRetVal()
    {
        return compMethodReturnsNativeScalarType() || compMethodReturnsRetBufAddr() ||
               compMethodReturnsMultiRegRetType();
    }

    // Returns true if the method requires a PInvoke prolog and epilog
    bool compMethodRequiresPInvokeFrame()
    {
        return (info.compUnmanagedCallCountWithGCTransition > 0);
    }

    // Returns true if address-exposed user variables should be poisoned with a recognizable value
    bool compShouldPoisonFrame()
    {
#ifdef FEATURE_ON_STACK_REPLACEMENT
        if (opts.IsOSR())
            return false;
#endif
        return !info.compInitMem && opts.compDbgCode;
    }

    // Returns true if the jit supports having patchpoints in this method.
    // Optionally, get the reason why not.
    bool compCanHavePatchpoints(const char** reason = nullptr);

#if defined(DEBUG)

    void compDispLocalVars();

#endif // DEBUG

private:
    class ClassLayoutTable* m_classLayoutTable;

    class ClassLayoutTable* typCreateClassLayoutTable();
    class ClassLayoutTable* typGetClassLayoutTable();

public:
    // Get the layout having the specified layout number.
    ClassLayout* typGetLayoutByNum(unsigned layoutNum);
    // Get the layout number of the specified layout.
    unsigned typGetLayoutNum(ClassLayout* layout);
    // Get the layout having the specified size but no class handle.
    ClassLayout* typGetBlkLayout(unsigned blockSize);
    // Get the number of a layout having the specified size but no class handle.
    unsigned typGetBlkLayoutNum(unsigned blockSize);
    // Get the layout for the specified class handle.
    ClassLayout* typGetObjLayout(CORINFO_CLASS_HANDLE classHandle);
    // Get the number of a layout for the specified class handle.
    unsigned typGetObjLayoutNum(CORINFO_CLASS_HANDLE classHandle);

//-------------------------- Global Compiler Data ------------------------------------

#ifdef DEBUG
private:
    static LONG s_compMethodsCount; // to produce unique label names
#endif

public:
#ifdef DEBUG
    LONG     compMethodID;
    unsigned compGenTreeID;
    unsigned compStatementID;
    unsigned compBasicBlockID;
#endif

    BasicBlock* compCurBB;   // the current basic block in process
    Statement*  compCurStmt; // the current statement in process
    GenTree*    compCurTree; // the current tree in process

    //  The following is used to create the 'method JIT info' block.
    size_t compInfoBlkSize;
    BYTE*  compInfoBlkAddr;

    EHblkDsc* compHndBBtab;           // array of EH data
    unsigned  compHndBBtabCount;      // element count of used elements in EH data array
    unsigned  compHndBBtabAllocCount; // element count of allocated elements in EH data array

#if defined(TARGET_X86)

    //-------------------------------------------------------------------------
    //  Tracking of region covered by the monitor in synchronized methods
    void* syncStartEmitCookie; // the emitter cookie for first instruction after the call to MON_ENTER
    void* syncEndEmitCookie;   // the emitter cookie for first instruction after the call to MON_EXIT

#endif // !TARGET_X86

    Phases      mostRecentlyActivePhase; // the most recently active phase
    PhaseChecks activePhaseChecks;       // the currently active phase checks

    //-------------------------------------------------------------------------
    //  The following keeps track of how many bytes of local frame space we've
    //  grabbed so far in the current function, and how many argument bytes we
    //  need to pop when we return.
    //

    unsigned compLclFrameSize; // secObject+lclBlk+locals+temps

    // Count of callee-saved regs we pushed in the prolog.
    // Does not include EBP for isFramePointerUsed() and double-aligned frames.
    // In case of Amd64 this doesn't include float regs saved on stack.
    unsigned compCalleeRegsPushed;

#if defined(TARGET_XARCH)
    // Mask of callee saved float regs on stack.
    regMaskTP compCalleeFPRegsSavedMask;
#endif
#ifdef TARGET_AMD64
// Quirk for VS debug-launch scenario to work:
// Bytes of padding between save-reg area and locals.
#define VSQUIRK_STACK_PAD (2 * REGSIZE_BYTES)
    unsigned compVSQuirkStackPaddingNeeded;
#endif

    unsigned compArgSize; // total size of arguments in bytes (including register args (lvIsRegArg))

    unsigned compMapILargNum(unsigned ILargNum);      // map accounting for hidden args
    unsigned compMapILvarNum(unsigned ILvarNum);      // map accounting for hidden args
    unsigned compMap2ILvarNum(unsigned varNum) const; // map accounting for hidden args

#if defined(TARGET_ARM64)
    struct FrameInfo
    {
        // Frame type (1-5)
        int frameType;

        // Distance from established (method body) SP to base of callee save area
        int calleeSaveSpOffset;

        // Amount to subtract from SP before saving (prolog) OR
        // to add to SP after restoring (epilog) callee saves
        int calleeSaveSpDelta;

        // Distance from established SP to where caller's FP was saved
        int offsetSpToSavedFp;
    } compFrameInfo;
#endif

    //-------------------------------------------------------------------------

    static void compStartup();  // One-time initialization
    static void compShutdown(); // One-time finalization

    void compInit(ArenaAllocator*       pAlloc,
                  CORINFO_METHOD_HANDLE methodHnd,
                  COMP_HANDLE           compHnd,
                  CORINFO_METHOD_INFO*  methodInfo,
                  InlineInfo*           inlineInfo);
    void compDone();

    static void compDisplayStaticSizes(FILE* fout);

    //------------ Some utility functions --------------

    void* compGetHelperFtn(CorInfoHelpFunc ftnNum,         /* IN  */
                           void**          ppIndirection); /* OUT */

    // Several JIT/EE interface functions return a CorInfoType, and also return a
    // class handle as an out parameter if the type is a value class.  Returns the
    // size of the type these describe.
    unsigned compGetTypeSize(CorInfoType cit, CORINFO_CLASS_HANDLE clsHnd);

    // Returns true if the method being compiled has a return buffer.
    bool compHasRetBuffArg();

#ifdef DEBUG
    // Components used by the compiler may write unit test suites, and
    // have them run within this method.  They will be run only once per process, and only
    // in debug.  (Perhaps should be under the control of a COMPlus_ flag.)
    // These should fail by asserting.
    void compDoComponentUnitTestsOnce();
#endif // DEBUG

    int compCompile(CORINFO_MODULE_HANDLE classPtr,
                    void**                methodCodePtr,
                    uint32_t*             methodCodeSize,
                    JitFlags*             compileFlags);
    void compCompileFinish();
    int compCompileHelper(CORINFO_MODULE_HANDLE classPtr,
                          COMP_HANDLE           compHnd,
                          CORINFO_METHOD_INFO*  methodInfo,
                          void**                methodCodePtr,
                          uint32_t*             methodCodeSize,
                          JitFlags*             compileFlag);

    ArenaAllocator* compGetArenaAllocator();

    void generatePatchpointInfo();

#if MEASURE_MEM_ALLOC
    static bool s_dspMemStats; // Display per-phase memory statistics for every function
#endif                         // MEASURE_MEM_ALLOC

#if LOOP_HOIST_STATS
    unsigned m_loopsConsidered;
    bool     m_curLoopHasHoistedExpression;
    unsigned m_loopsWithHoistedExpressions;
    unsigned m_totalHoistedExpressions;

    void AddLoopHoistStats();
    void PrintPerMethodLoopHoistStats();

    static CritSecObject s_loopHoistStatsLock; // This lock protects the data structures below.
    static unsigned      s_loopsConsidered;
    static unsigned      s_loopsWithHoistedExpressions;
    static unsigned      s_totalHoistedExpressions;

    static void PrintAggregateLoopHoistStats(FILE* f);
#endif // LOOP_HOIST_STATS

#if TRACK_ENREG_STATS
    class EnregisterStats
    {
    private:
        unsigned m_totalNumberOfVars;
        unsigned m_totalNumberOfStructVars;
        unsigned m_totalNumberOfEnregVars;
        unsigned m_totalNumberOfStructEnregVars;

        unsigned m_addrExposed;
        unsigned m_VMNeedsStackAddr;
        unsigned m_localField;
        unsigned m_blockOp;
        unsigned m_dontEnregStructs;
        unsigned m_notRegSizeStruct;
        unsigned m_structArg;
        unsigned m_lclAddrNode;
        unsigned m_castTakesAddr;
        unsigned m_storeBlkSrc;
        unsigned m_oneAsgRetyping;
        unsigned m_swizzleArg;
        unsigned m_blockOpRet;
        unsigned m_returnSpCheck;
        unsigned m_liveInOutHndlr;
        unsigned m_depField;
        unsigned m_noRegVars;
        unsigned m_minOptsGC;
#ifdef JIT32_GCENCODER
        unsigned m_PinningRef;
#endif // JIT32_GCENCODER
#if !defined(TARGET_64BIT)
        unsigned m_longParamField;
#endif // !TARGET_64BIT
        unsigned m_parentExposed;
        unsigned m_tooConservative;
        unsigned m_escapeAddress;
        unsigned m_osrExposed;
        unsigned m_stressLclFld;
        unsigned m_copyFldByFld;
        unsigned m_dispatchRetBuf;
        unsigned m_wideIndir;

    public:
        void RecordLocal(const LclVarDsc* varDsc);
        void Dump(FILE* fout) const;
    };

    static EnregisterStats s_enregisterStats;
#endif // TRACK_ENREG_STATS

    bool compIsForImportOnly();
    bool compIsForInlining() const;
    bool compDonotInline();

#ifdef DEBUG
    // Get the default fill char value we randomize this value when JitStress is enabled.
    static unsigned char compGetJitDefaultFill(Compiler* comp);

    const char* compLocalVarName(unsigned varNum, unsigned offs);
    VarName compVarName(regNumber reg, bool isFloatReg = false);
    const char* compRegVarName(regNumber reg, bool displayVar = false, bool isFloatReg = false);
    const char* compRegNameForSize(regNumber reg, size_t size);
    const char* compFPregVarName(unsigned fpReg, bool displayVar = false);
    void compDspSrcLinesByNativeIP(UNATIVE_OFFSET curIP);
    void compDspSrcLinesByLineNum(unsigned line, bool seek = false);
#endif // DEBUG

    //-------------------------------------------------------------------------

    struct VarScopeListNode
    {
        VarScopeDsc*             data;
        VarScopeListNode*        next;
        static VarScopeListNode* Create(VarScopeDsc* value, CompAllocator alloc)
        {
            VarScopeListNode* node = new (alloc) VarScopeListNode;
            node->data             = value;
            node->next             = nullptr;
            return node;
        }
    };

    struct VarScopeMapInfo
    {
        VarScopeListNode*       head;
        VarScopeListNode*       tail;
        static VarScopeMapInfo* Create(VarScopeListNode* node, CompAllocator alloc)
        {
            VarScopeMapInfo* info = new (alloc) VarScopeMapInfo;
            info->head            = node;
            info->tail            = node;
            return info;
        }
    };

    // Max value of scope count for which we would use linear search; for larger values we would use hashtable lookup.
    static const unsigned MAX_LINEAR_FIND_LCL_SCOPELIST = 32;

    typedef JitHashTable<unsigned, JitSmallPrimitiveKeyFuncs<unsigned>, VarScopeMapInfo*> VarNumToScopeDscMap;

    // Map to keep variables' scope indexed by varNum containing it's scope dscs at the index.
    VarNumToScopeDscMap* compVarScopeMap;

    VarScopeDsc* compFindLocalVar(unsigned varNum, unsigned lifeBeg, unsigned lifeEnd);

    VarScopeDsc* compFindLocalVar(unsigned varNum, unsigned offs);

    VarScopeDsc* compFindLocalVarLinear(unsigned varNum, unsigned offs);

    void compInitVarScopeMap();

    VarScopeDsc** compEnterScopeList; // List has the offsets where variables
                                      // enter scope, sorted by instr offset
    unsigned compNextEnterScope;

    VarScopeDsc** compExitScopeList; // List has the offsets where variables
                                     // go out of scope, sorted by instr offset
    unsigned compNextExitScope;

    void compInitScopeLists();

    void compResetScopeLists();

    VarScopeDsc* compGetNextEnterScope(unsigned offs, bool scan = false);

    VarScopeDsc* compGetNextExitScope(unsigned offs, bool scan = false);

    void compProcessScopesUntil(unsigned   offset,
                                VARSET_TP* inScope,
                                void (Compiler::*enterScopeFn)(VARSET_TP* inScope, VarScopeDsc*),
                                void (Compiler::*exitScopeFn)(VARSET_TP* inScope, VarScopeDsc*));

#ifdef DEBUG
    void compDispScopeLists();
#endif // DEBUG

    bool compIsProfilerHookNeeded();

    //-------------------------------------------------------------------------
    /*               Statistical Data Gathering                               */

    void compJitStats(); // call this function and enable
                         // various ifdef's below for statistical data

#if CALL_ARG_STATS
    void        compCallArgStats();
    static void compDispCallArgStats(FILE* fout);
#endif

    //-------------------------------------------------------------------------

protected:
#ifdef DEBUG
    bool skipMethod();
#endif

    ArenaAllocator* compArenaAllocator;

public:
    void compFunctionTraceStart();
    void compFunctionTraceEnd(void* methodCodePtr, ULONG methodCodeSize, bool isNYI);

protected:
    size_t compMaxUncheckedOffsetForNullObject;

    void compInitOptions(JitFlags* compileFlags);

    void compSetProcessor();
    void compInitDebuggingInfo();
    void compSetOptimizationLevel();
#ifdef TARGET_ARMARCH
    bool compRsvdRegCheck(FrameLayoutState curState);
#endif
    void compCompile(void** methodCodePtr, uint32_t* methodCodeSize, JitFlags* compileFlags);

    // Clear annotations produced during optimizations; to be used between iterations when repeating opts.
    void ResetOptAnnotations();

    // Regenerate loop descriptors; to be used between iterations when repeating opts.
    void RecomputeLoopInfo();

#ifdef PROFILING_SUPPORTED
    // Data required for generating profiler Enter/Leave/TailCall hooks

    bool  compProfilerHookNeeded; // Whether profiler Enter/Leave/TailCall hook needs to be generated for the method
    void* compProfilerMethHnd;    // Profiler handle of the method being compiled. Passed as param to ELT callbacks
    bool  compProfilerMethHndIndirected; // Whether compProfilerHandle is pointer to the handle or is an actual handle
#endif

public:
    // Assumes called as part of process shutdown; does any compiler-specific work associated with that.
    static void ProcessShutdownWork(ICorStaticInfo* statInfo);

    CompAllocator getAllocator(CompMemKind cmk = CMK_Generic)
    {
        return CompAllocator(compArenaAllocator, cmk);
    }

    CompAllocator getAllocatorGC()
    {
        return getAllocator(CMK_GC);
    }

    CompAllocator getAllocatorLoopHoist()
    {
        return getAllocator(CMK_LoopHoist);
    }

#ifdef DEBUG
    CompAllocator getAllocatorDebugOnly()
    {
        return getAllocator(CMK_DebugOnly);
    }
#endif // DEBUG

    /*
    XXXXXXXXXXXXXXXXXXXXXXXXXXXXXXXXXXXXXXXXXXXXXXXXXXXXXXXXXXXXXXXXXXXXXXXXXXXXXXX
    XXXXXXXXXXXXXXXXXXXXXXXXXXXXXXXXXXXXXXXXXXXXXXXXXXXXXXXXXXXXXXXXXXXXXXXXXXXXXXX
    XX                                                                           XX
    XX                           typeInfo                                        XX
    XX                                                                           XX
    XX   Checks for type compatibility and merges types                          XX
    XX                                                                           XX
    XXXXXXXXXXXXXXXXXXXXXXXXXXXXXXXXXXXXXXXXXXXXXXXXXXXXXXXXXXXXXXXXXXXXXXXXXXXXXXX
    XXXXXXXXXXXXXXXXXXXXXXXXXXXXXXXXXXXXXXXXXXXXXXXXXXXXXXXXXXXXXXXXXXXXXXXXXXXXXXX
    */

public:
    // Set to true if verification cannot be skipped for this method
    // CoreCLR does not ever run IL verification. Compile out the verifier from the JIT by making this a constant.
    // TODO: Delete the verifier from the JIT? (https://github.com/dotnet/runtime/issues/32648)
    // bool tiVerificationNeeded;
    static const bool tiVerificationNeeded = false;

    // Returns true if child is equal to or a subtype of parent for merge purposes
    // This support is necessary to suport attributes that are not described in
    // for example, signatures. For example, the permanent home byref (byref that
    // points to the gc heap), isn't a property of method signatures, therefore,
    // it is safe to have mismatches here (that tiCompatibleWith will not flag),
    // but when deciding if we need to reimport a block, we need to take these
    // in account
    bool tiMergeCompatibleWith(const typeInfo& pChild, const typeInfo& pParent, bool normalisedForStack) const;

    // Returns true if child is equal to or a subtype of parent.
    // normalisedForStack indicates that both types are normalised for the stack
    bool tiCompatibleWith(const typeInfo& pChild, const typeInfo& pParent, bool normalisedForStack) const;

    // Merges pDest and pSrc. Returns false if merge is undefined.
    // *pDest is modified to represent the merged type.  Sets "*changed" to true
    // if this changes "*pDest".
    bool tiMergeToCommonParent(typeInfo* pDest, const typeInfo* pSrc, bool* changed) const;

    /*
    XXXXXXXXXXXXXXXXXXXXXXXXXXXXXXXXXXXXXXXXXXXXXXXXXXXXXXXXXXXXXXXXXXXXXXXXXXXXXXX
    XXXXXXXXXXXXXXXXXXXXXXXXXXXXXXXXXXXXXXXXXXXXXXXXXXXXXXXXXXXXXXXXXXXXXXXXXXXXXXX
    XX                                                                           XX
    XX                           IL verification stuff                           XX
    XX                                                                           XX
    XX                                                                           XX
    XXXXXXXXXXXXXXXXXXXXXXXXXXXXXXXXXXXXXXXXXXXXXXXXXXXXXXXXXXXXXXXXXXXXXXXXXXXXXXX
    XXXXXXXXXXXXXXXXXXXXXXXXXXXXXXXXXXXXXXXXXXXXXXXXXXXXXXXXXXXXXXXXXXXXXXXXXXXXXXX
    */

public:
    // The following is used to track liveness of local variables, initialization
    // of valueclass constructors, and type safe use of IL instructions.

    // dynamic state info needed for verification
    EntryState verCurrentState;

    // this ptr of object type .ctors are considered intited only after
    // the base class ctor is called, or an alternate ctor is called.
    // An uninited this ptr can be used to access fields, but cannot
    // be used to call a member function.
    bool verTrackObjCtorInitState;

    void verInitBBEntryState(BasicBlock* block, EntryState* currentState);

    // Requires that "tis" is not TIS_Bottom -- it's a definite init/uninit state.
    void verSetThisInit(BasicBlock* block, ThisInitState tis);
    void verInitCurrentState();
    void verResetCurrentState(BasicBlock* block, EntryState* currentState);

    // Merges the current verification state into the entry state of "block", return false if that merge fails,
    // TRUE if it succeeds.  Further sets "*changed" to true if this changes the entry state of "block".
    bool verMergeEntryStates(BasicBlock* block, bool* changed);

    void verConvertBBToThrowVerificationException(BasicBlock* block DEBUGARG(bool logMsg));
    void verHandleVerificationFailure(BasicBlock* block DEBUGARG(bool logMsg));
    typeInfo verMakeTypeInfo(CORINFO_CLASS_HANDLE clsHnd,
                             bool bashStructToRef = false); // converts from jit type representation to typeInfo
    typeInfo verMakeTypeInfo(CorInfoType          ciType,
                             CORINFO_CLASS_HANDLE clsHnd); // converts from jit type representation to typeInfo
    bool verIsSDArray(const typeInfo& ti);
    typeInfo verGetArrayElemType(const typeInfo& ti);

    typeInfo verParseArgSigToTypeInfo(CORINFO_SIG_INFO* sig, CORINFO_ARG_LIST_HANDLE args);
    bool verIsByRefLike(const typeInfo& ti);
    bool verIsSafeToReturnByRef(const typeInfo& ti);

    // generic type variables range over types that satisfy IsBoxable
    bool verIsBoxable(const typeInfo& ti);

    void DECLSPEC_NORETURN verRaiseVerifyException(INDEBUG(const char* reason) DEBUGARG(const char* file)
                                                       DEBUGARG(unsigned line));
    void verRaiseVerifyExceptionIfNeeded(INDEBUG(const char* reason) DEBUGARG(const char* file)
                                             DEBUGARG(unsigned line));
    bool verCheckTailCallConstraint(OPCODE                  opcode,
                                    CORINFO_RESOLVED_TOKEN* pResolvedToken,
                                    CORINFO_RESOLVED_TOKEN* pConstrainedResolvedToken, // Is this a "constrained." call
                                                                                       // on a type parameter?
                                    bool speculative // If true, won't throw if verificatoin fails. Instead it will
                                                     // return false to the caller.
                                                     // If false, it will throw.
                                    );
    bool verIsBoxedValueType(const typeInfo& ti);

    void verVerifyCall(OPCODE                  opcode,
                       CORINFO_RESOLVED_TOKEN* pResolvedToken,
                       CORINFO_RESOLVED_TOKEN* pConstrainedResolvedToken,
                       bool                    tailCall,
                       bool                    readonlyCall, // is this a "readonly." call?
                       const BYTE*             delegateCreateStart,
                       const BYTE*             codeAddr,
                       CORINFO_CALL_INFO* callInfo DEBUGARG(const char* methodName));

    bool verCheckDelegateCreation(const BYTE* delegateCreateStart, const BYTE* codeAddr, mdMemberRef& targetMemberRef);

    typeInfo verVerifySTIND(const typeInfo& ptr, const typeInfo& value, const typeInfo& instrType);
    typeInfo verVerifyLDIND(const typeInfo& ptr, const typeInfo& instrType);
    void verVerifyField(CORINFO_RESOLVED_TOKEN*   pResolvedToken,
                        const CORINFO_FIELD_INFO& fieldInfo,
                        const typeInfo*           tiThis,
                        bool                      mutator,
                        bool                      allowPlainStructAsThis = false);
    void verVerifyCond(const typeInfo& tiOp1, const typeInfo& tiOp2, unsigned opcode);
    void verVerifyThisPtrInitialised();
    bool verIsCallToInitThisPtr(CORINFO_CLASS_HANDLE context, CORINFO_CLASS_HANDLE target);

#ifdef DEBUG

    // One line log function. Default level is 0. Increasing it gives you
    // more log information

    // levels are currently unused: #define JITDUMP(level,...)                     ();
    void JitLogEE(unsigned level, const char* fmt, ...);

    bool compDebugBreak;

    bool compJitHaltMethod();

#endif

    /*
    XXXXXXXXXXXXXXXXXXXXXXXXXXXXXXXXXXXXXXXXXXXXXXXXXXXXXXXXXXXXXXXXXXXXXXXXXXXXXXX
    XXXXXXXXXXXXXXXXXXXXXXXXXXXXXXXXXXXXXXXXXXXXXXXXXXXXXXXXXXXXXXXXXXXXXXXXXXXXXXX
    XX                                                                           XX
    XX                   GS Security checks for unsafe buffers                   XX
    XX                                                                           XX
    XXXXXXXXXXXXXXXXXXXXXXXXXXXXXXXXXXXXXXXXXXXXXXXXXXXXXXXXXXXXXXXXXXXXXXXXXXXXXXX
    XXXXXXXXXXXXXXXXXXXXXXXXXXXXXXXXXXXXXXXXXXXXXXXXXXXXXXXXXXXXXXXXXXXXXXXXXXXXXXX
    */
public:
    struct ShadowParamVarInfo
    {
        FixedBitVect* assignGroup; // the closure set of variables whose values depend on each other
        unsigned      shadowCopy;  // Lcl var num, valid only if not set to NO_SHADOW_COPY

        static bool mayNeedShadowCopy(LclVarDsc* varDsc)
        {
#if defined(TARGET_AMD64)
            // GS cookie logic to create shadow slots, create trees to copy reg args to shadow
            // slots and update all trees to refer to shadow slots is done immediately after
            // fgMorph().  Lsra could potentially mark a param as DoNotEnregister after JIT determines
            // not to shadow a parameter.  Also, LSRA could potentially spill a param which is passed
            // in register. Therefore, conservatively all params may need a shadow copy.  Note that
            // GS cookie logic further checks whether the param is a ptr or an unsafe buffer before
            // creating a shadow slot even though this routine returns true.
            //
            // TODO-AMD64-CQ: Revisit this conservative approach as it could create more shadow slots than
            // required. There are two cases under which a reg arg could potentially be used from its
            // home location:
            //   a) LSRA marks it as DoNotEnregister (see LinearScan::identifyCandidates())
            //   b) LSRA spills it
            //
            // Possible solution to address case (a)
            //   - The conditions under which LSRA marks a varDsc as DoNotEnregister could be checked
            //     in this routine.  Note that live out of exception handler is something we may not be
            //     able to do it here since GS cookie logic is invoked ahead of liveness computation.
            //     Therefore, for methods with exception handling and need GS cookie check we might have
            //     to take conservative approach.
            //
            // Possible solution to address case (b)
            //   - Whenver a parameter passed in an argument register needs to be spilled by LSRA, we
            //     create a new spill temp if the method needs GS cookie check.
            return varDsc->lvIsParam;
#else // !defined(TARGET_AMD64)
            return varDsc->lvIsParam && !varDsc->lvIsRegArg;
#endif
        }

#ifdef DEBUG
        void Print()
        {
            printf("assignGroup [%p]; shadowCopy: [%d];\n", assignGroup, shadowCopy);
        }
#endif
    };

    GSCookie*           gsGlobalSecurityCookieAddr; // Address of global cookie for unsafe buffer checks
    GSCookie            gsGlobalSecurityCookieVal;  // Value of global cookie if addr is NULL
    ShadowParamVarInfo* gsShadowVarInfo;            // Table used by shadow param analysis code

    void gsGSChecksInitCookie();   // Grabs cookie variable
    void gsCopyShadowParams();     // Identify vulnerable params and create dhadow copies
    bool gsFindVulnerableParams(); // Shadow param analysis code
    void gsParamsToShadows();      // Insert copy code and replave param uses by shadow

    static fgWalkPreFn gsMarkPtrsAndAssignGroups; // Shadow param analysis tree-walk
    static fgWalkPreFn gsReplaceShadowParams;     // Shadow param replacement tree-walk

#define DEFAULT_MAX_INLINE_SIZE 100 // Methods with >  DEFAULT_MAX_INLINE_SIZE IL bytes will never be inlined.
                                    // This can be overwritten by setting complus_JITInlineSize env variable.

#define DEFAULT_MAX_INLINE_DEPTH 20 // Methods at more than this level deep will not be inlined

#define DEFAULT_MAX_LOCALLOC_TO_LOCAL_SIZE 32 // fixed locallocs of this size or smaller will convert to local buffers

private:
#ifdef FEATURE_JIT_METHOD_PERF
    JitTimer*                  pCompJitTimer;         // Timer data structure (by phases) for current compilation.
    static CompTimeSummaryInfo s_compJitTimerSummary; // Summary of the Timer information for the whole run.

    static LPCWSTR JitTimeLogCsv();        // Retrieve the file name for CSV from ConfigDWORD.
    static LPCWSTR compJitTimeLogFilename; // If a log file for JIT time is desired, filename to write it to.
#endif
    void BeginPhase(Phases phase); // Indicate the start of the given phase.
    void EndPhase(Phases phase);   // Indicate the end of the given phase.

#if MEASURE_CLRAPI_CALLS
    // Thin wrappers that call into JitTimer (if present).
    inline void CLRApiCallEnter(unsigned apix);
    inline void CLRApiCallLeave(unsigned apix);

public:
    inline void CLR_API_Enter(API_ICorJitInfo_Names ename);
    inline void CLR_API_Leave(API_ICorJitInfo_Names ename);

private:
#endif

#if defined(DEBUG) || defined(INLINE_DATA)
    // These variables are associated with maintaining SQM data about compile time.
    unsigned __int64 m_compCyclesAtEndOfInlining; // The thread-virtualized cycle count at the end of the inlining phase
                                                  // in the current compilation.
    unsigned __int64 m_compCycles;                // Net cycle count for current compilation
    DWORD m_compTickCountAtEndOfInlining; // The result of GetTickCount() (# ms since some epoch marker) at the end of
                                          // the inlining phase in the current compilation.
#endif                                    // defined(DEBUG) || defined(INLINE_DATA)

    // Records the SQM-relevant (cycles and tick count).  Should be called after inlining is complete.
    // (We do this after inlining because this marks the last point at which the JIT is likely to cause
    // type-loading and class initialization).
    void RecordStateAtEndOfInlining();
    // Assumes being called at the end of compilation.  Update the SQM state.
    void RecordStateAtEndOfCompilation();

public:
#if FUNC_INFO_LOGGING
    static LPCWSTR compJitFuncInfoFilename; // If a log file for per-function information is required, this is the
                                            // filename to write it to.
    static FILE* compJitFuncInfoFile;       // And this is the actual FILE* to write to.
#endif                                      // FUNC_INFO_LOGGING

    Compiler* prevCompiler; // Previous compiler on stack for TLS Compiler* linked list for reentrant compilers.

#if MEASURE_NOWAY
    void RecordNowayAssert(const char* filename, unsigned line, const char* condStr);
#endif // MEASURE_NOWAY

#ifndef FEATURE_TRACELOGGING
    // Should we actually fire the noway assert body and the exception handler?
    bool compShouldThrowOnNoway();
#else  // FEATURE_TRACELOGGING
    // Should we actually fire the noway assert body and the exception handler?
    bool compShouldThrowOnNoway(const char* filename, unsigned line);

    // Telemetry instance to use per method compilation.
    JitTelemetry compJitTelemetry;

    // Get common parameters that have to be logged with most telemetry data.
    void compGetTelemetryDefaults(const char** assemblyName,
                                  const char** scopeName,
                                  const char** methodName,
                                  unsigned*    methodHash);
#endif // !FEATURE_TRACELOGGING

#ifdef DEBUG
private:
    NodeToTestDataMap* m_nodeTestData;

    static const unsigned FIRST_LOOP_HOIST_CSE_CLASS = 1000;
    unsigned              m_loopHoistCSEClass; // LoopHoist test annotations turn into CSE requirements; we
                                               // label them with CSE Class #'s starting at FIRST_LOOP_HOIST_CSE_CLASS.
                                               // Current kept in this.
public:
    NodeToTestDataMap* GetNodeTestData()
    {
        Compiler* compRoot = impInlineRoot();
        if (compRoot->m_nodeTestData == nullptr)
        {
            compRoot->m_nodeTestData = new (getAllocatorDebugOnly()) NodeToTestDataMap(getAllocatorDebugOnly());
        }
        return compRoot->m_nodeTestData;
    }

    typedef JitHashTable<GenTree*, JitPtrKeyFuncs<GenTree>, int> NodeToIntMap;

    // Returns the set (i.e., the domain of the result map) of nodes that are keys in m_nodeTestData, and
    // currently occur in the AST graph.
    NodeToIntMap* FindReachableNodesInNodeTestData();

    // Node "from" is being eliminated, and being replaced by node "to".  If "from" had any associated
    // test data, associate that data with "to".
    void TransferTestDataToNode(GenTree* from, GenTree* to);

    // These are the methods that test that the various conditions implied by the
    // test attributes are satisfied.
    void JitTestCheckSSA(); // SSA builder tests.
    void JitTestCheckVN();  // Value numbering tests.
#endif                      // DEBUG

    // The "FieldSeqStore", for canonicalizing field sequences.  See the definition of FieldSeqStore for
    // operations.
    FieldSeqStore* m_fieldSeqStore;

    FieldSeqStore* GetFieldSeqStore()
    {
        Compiler* compRoot = impInlineRoot();
        if (compRoot->m_fieldSeqStore == nullptr)
        {
            // Create a CompAllocator that labels sub-structure with CMK_FieldSeqStore, and use that for allocation.
            CompAllocator ialloc(getAllocator(CMK_FieldSeqStore));
            compRoot->m_fieldSeqStore = new (ialloc) FieldSeqStore(ialloc);
        }
        return compRoot->m_fieldSeqStore;
    }

    typedef JitHashTable<GenTree*, JitPtrKeyFuncs<GenTree>, FieldSeqNode*> NodeToFieldSeqMap;

    // Some nodes of "TYP_BYREF" or "TYP_I_IMPL" actually represent the address of a field within a struct, but since
    // the offset of the field is zero, there's no "GT_ADD" node.  We normally attach a field sequence to the constant
    // that is added, but what do we do when that constant is zero, and is thus not present?  We use this mechanism to
    // attach the field sequence directly to the address node.
    NodeToFieldSeqMap* m_zeroOffsetFieldMap;

    NodeToFieldSeqMap* GetZeroOffsetFieldMap()
    {
        // Don't need to worry about inlining here
        if (m_zeroOffsetFieldMap == nullptr)
        {
            // Create a CompAllocator that labels sub-structure with CMK_ZeroOffsetFieldMap, and use that for
            // allocation.
            CompAllocator ialloc(getAllocator(CMK_ZeroOffsetFieldMap));
            m_zeroOffsetFieldMap = new (ialloc) NodeToFieldSeqMap(ialloc);
        }
        return m_zeroOffsetFieldMap;
    }

    // Requires that "op1" is a node of type "TYP_BYREF" or "TYP_I_IMPL".  We are dereferencing this with the fields in
    // "fieldSeq", whose offsets are required all to be zero.  Ensures that any field sequence annotation currently on
    // "op1" or its components is augmented by appending "fieldSeq".  In practice, if "op1" is a GT_LCL_FLD, it has
    // a field sequence as a member; otherwise, it may be the addition of an a byref and a constant, where the const
    // has a field sequence -- in this case "fieldSeq" is appended to that of the constant; otherwise, we
    // record the the field sequence using the ZeroOffsetFieldMap described above.
    //
    // One exception above is that "op1" is a node of type "TYP_REF" where "op1" is a GT_LCL_VAR.
    // This happens when System.Object vtable pointer is a regular field at offset 0 in System.Private.CoreLib in
    // CoreRT. Such case is handled same as the default case.
    void fgAddFieldSeqForZeroOffset(GenTree* op1, FieldSeqNode* fieldSeq);

    typedef JitHashTable<const GenTree*, JitPtrKeyFuncs<GenTree>, ArrayInfo> NodeToArrayInfoMap;
    NodeToArrayInfoMap* m_arrayInfoMap;

    NodeToArrayInfoMap* GetArrayInfoMap()
    {
        Compiler* compRoot = impInlineRoot();
        if (compRoot->m_arrayInfoMap == nullptr)
        {
            // Create a CompAllocator that labels sub-structure with CMK_ArrayInfoMap, and use that for allocation.
            CompAllocator ialloc(getAllocator(CMK_ArrayInfoMap));
            compRoot->m_arrayInfoMap = new (ialloc) NodeToArrayInfoMap(ialloc);
        }
        return compRoot->m_arrayInfoMap;
    }

    //-----------------------------------------------------------------------------------------------------------------
    // Compiler::TryGetArrayInfo:
    //    Given an indirection node, checks to see whether or not that indirection represents an array access, and
    //    if so returns information about the array.
    //
    // Arguments:
    //    indir           - The `GT_IND` node.
    //    arrayInfo (out) - Information about the accessed array if this function returns true. Undefined otherwise.
    //
    // Returns:
    //    True if the `GT_IND` node represents an array access; false otherwise.
    bool TryGetArrayInfo(GenTreeIndir* indir, ArrayInfo* arrayInfo)
    {
        if ((indir->gtFlags & GTF_IND_ARR_INDEX) == 0)
        {
            return false;
        }

        if (indir->gtOp1->OperIs(GT_INDEX_ADDR))
        {
            GenTreeIndexAddr* const indexAddr = indir->gtOp1->AsIndexAddr();
            *arrayInfo = ArrayInfo(indexAddr->gtElemType, indexAddr->gtElemSize, indexAddr->gtElemOffset,
                                   indexAddr->gtStructElemClass);
            return true;
        }

        bool found = GetArrayInfoMap()->Lookup(indir, arrayInfo);
        assert(found);
        return true;
    }

    NodeToUnsignedMap* m_memorySsaMap[MemoryKindCount];

    // In some cases, we want to assign intermediate SSA #'s to memory states, and know what nodes create those memory
    // states. (We do this for try blocks, where, if the try block doesn't do a call that loses track of the memory
    // state, all the possible memory states are possible initial states of the corresponding catch block(s).)
    NodeToUnsignedMap* GetMemorySsaMap(MemoryKind memoryKind)
    {
        if (memoryKind == GcHeap && byrefStatesMatchGcHeapStates)
        {
            // Use the same map for GCHeap and ByrefExposed when their states match.
            memoryKind = ByrefExposed;
        }

        assert(memoryKind < MemoryKindCount);
        Compiler* compRoot = impInlineRoot();
        if (compRoot->m_memorySsaMap[memoryKind] == nullptr)
        {
            // Create a CompAllocator that labels sub-structure with CMK_ArrayInfoMap, and use that for allocation.
            CompAllocator ialloc(getAllocator(CMK_ArrayInfoMap));
            compRoot->m_memorySsaMap[memoryKind] = new (ialloc) NodeToUnsignedMap(ialloc);
        }
        return compRoot->m_memorySsaMap[memoryKind];
    }

    // The Refany type is the only struct type whose structure is implicitly assumed by IL.  We need its fields.
    CORINFO_CLASS_HANDLE m_refAnyClass;
    CORINFO_FIELD_HANDLE GetRefanyDataField()
    {
        if (m_refAnyClass == nullptr)
        {
            m_refAnyClass = info.compCompHnd->getBuiltinClass(CLASSID_TYPED_BYREF);
        }
        return info.compCompHnd->getFieldInClass(m_refAnyClass, 0);
    }
    CORINFO_FIELD_HANDLE GetRefanyTypeField()
    {
        if (m_refAnyClass == nullptr)
        {
            m_refAnyClass = info.compCompHnd->getBuiltinClass(CLASSID_TYPED_BYREF);
        }
        return info.compCompHnd->getFieldInClass(m_refAnyClass, 1);
    }

#if VARSET_COUNTOPS
    static BitSetSupport::BitSetOpCounter m_varsetOpCounter;
#endif
#if ALLVARSET_COUNTOPS
    static BitSetSupport::BitSetOpCounter m_allvarsetOpCounter;
#endif

    static HelperCallProperties s_helperCallProperties;

#ifdef UNIX_AMD64_ABI
    static var_types GetTypeFromClassificationAndSizes(SystemVClassificationType classType, int size);
    static var_types GetEightByteType(const SYSTEMV_AMD64_CORINFO_STRUCT_REG_PASSING_DESCRIPTOR& structDesc,
                                      unsigned                                                   slotNum);

    static void GetStructTypeOffset(const SYSTEMV_AMD64_CORINFO_STRUCT_REG_PASSING_DESCRIPTOR& structDesc,
                                    var_types*                                                 type0,
                                    var_types*                                                 type1,
                                    unsigned __int8*                                           offset0,
                                    unsigned __int8*                                           offset1);

    void GetStructTypeOffset(CORINFO_CLASS_HANDLE typeHnd,
                             var_types*           type0,
                             var_types*           type1,
                             unsigned __int8*     offset0,
                             unsigned __int8*     offset1);

#endif // defined(UNIX_AMD64_ABI)

    void fgMorphMultiregStructArgs(GenTreeCall* call);
    GenTree* fgMorphMultiregStructArg(GenTree* arg, fgArgTabEntry* fgEntryPtr);

    bool killGCRefs(GenTree* tree);
}; // end of class Compiler

//---------------------------------------------------------------------------------------------------------------------
// GenTreeVisitor: a flexible tree walker implemented using the curiously-recurring-template pattern.
//
// This class implements a configurable walker for IR trees. There are five configuration options (defaults values are
// shown in parentheses):
//
// - ComputeStack (false): when true, the walker will push each node onto the `m_ancestors` stack. "Ancestors" is a bit
//                         of a misnomer, as the first entry will always be the current node.
//
// - DoPreOrder (false): when true, the walker will invoke `TVisitor::PreOrderVisit` with the current node as an
//                       argument before visiting the node's operands.
//
// - DoPostOrder (false): when true, the walker will invoke `TVisitor::PostOrderVisit` with the current node as an
//                        argument after visiting the node's operands.
//
// - DoLclVarsOnly (false): when true, the walker will only invoke `TVisitor::PreOrderVisit` for lclVar nodes.
//                          `DoPreOrder` must be true if this option is true.
//
// - UseExecutionOrder (false): when true, then walker will visit a node's operands in execution order (e.g. if a
//                              binary operator has the `GTF_REVERSE_OPS` flag set, the second operand will be
//                              visited before the first).
//
// At least one of `DoPreOrder` and `DoPostOrder` must be specified.
//
// A simple pre-order visitor might look something like the following:
//
//     class CountingVisitor final : public GenTreeVisitor<CountingVisitor>
//     {
//     public:
//         enum
//         {
//             DoPreOrder = true
//         };
//
//         unsigned m_count;
//
//         CountingVisitor(Compiler* compiler)
//             : GenTreeVisitor<CountingVisitor>(compiler), m_count(0)
//         {
//         }
//
//         Compiler::fgWalkResult PreOrderVisit(GenTree* node)
//         {
//             m_count++;
//         }
//     };
//
// This visitor would then be used like so:
//
//     CountingVisitor countingVisitor(compiler);
//     countingVisitor.WalkTree(root);
//
template <typename TVisitor>
class GenTreeVisitor
{
protected:
    typedef Compiler::fgWalkResult fgWalkResult;

    enum
    {
        ComputeStack      = false,
        DoPreOrder        = false,
        DoPostOrder       = false,
        DoLclVarsOnly     = false,
        UseExecutionOrder = false,
    };

    Compiler*            m_compiler;
    ArrayStack<GenTree*> m_ancestors;

    GenTreeVisitor(Compiler* compiler) : m_compiler(compiler), m_ancestors(compiler->getAllocator(CMK_ArrayStack))
    {
        assert(compiler != nullptr);

        static_assert_no_msg(TVisitor::DoPreOrder || TVisitor::DoPostOrder);
        static_assert_no_msg(!TVisitor::DoLclVarsOnly || TVisitor::DoPreOrder);
    }

    fgWalkResult PreOrderVisit(GenTree** use, GenTree* user)
    {
        return fgWalkResult::WALK_CONTINUE;
    }

    fgWalkResult PostOrderVisit(GenTree** use, GenTree* user)
    {
        return fgWalkResult::WALK_CONTINUE;
    }

public:
    fgWalkResult WalkTree(GenTree** use, GenTree* user)
    {
        assert(use != nullptr);

        GenTree* node = *use;

        if (TVisitor::ComputeStack)
        {
            m_ancestors.Push(node);
        }

        fgWalkResult result = fgWalkResult::WALK_CONTINUE;
        if (TVisitor::DoPreOrder && !TVisitor::DoLclVarsOnly)
        {
            result = reinterpret_cast<TVisitor*>(this)->PreOrderVisit(use, user);
            if (result == fgWalkResult::WALK_ABORT)
            {
                return result;
            }

            node = *use;
            if ((node == nullptr) || (result == fgWalkResult::WALK_SKIP_SUBTREES))
            {
                goto DONE;
            }
        }

        switch (node->OperGet())
        {
            // Leaf lclVars
            case GT_LCL_VAR:
            case GT_LCL_FLD:
            case GT_LCL_VAR_ADDR:
            case GT_LCL_FLD_ADDR:
                if (TVisitor::DoLclVarsOnly)
                {
                    result = reinterpret_cast<TVisitor*>(this)->PreOrderVisit(use, user);
                    if (result == fgWalkResult::WALK_ABORT)
                    {
                        return result;
                    }
                }
                FALLTHROUGH;

            // Leaf nodes
            case GT_CATCH_ARG:
            case GT_LABEL:
            case GT_FTN_ADDR:
            case GT_RET_EXPR:
            case GT_CNS_INT:
            case GT_CNS_LNG:
            case GT_CNS_DBL:
            case GT_CNS_STR:
            case GT_MEMORYBARRIER:
            case GT_JMP:
            case GT_JCC:
            case GT_SETCC:
            case GT_NO_OP:
            case GT_START_NONGC:
            case GT_START_PREEMPTGC:
            case GT_PROF_HOOK:
#if !defined(FEATURE_EH_FUNCLETS)
            case GT_END_LFIN:
#endif // !FEATURE_EH_FUNCLETS
            case GT_PHI_ARG:
            case GT_JMPTABLE:
            case GT_CLS_VAR:
            case GT_CLS_VAR_ADDR:
            case GT_ARGPLACE:
            case GT_PHYSREG:
            case GT_EMITNOP:
            case GT_PINVOKE_PROLOG:
            case GT_PINVOKE_EPILOG:
            case GT_IL_OFFSET:
                break;

            // Lclvar unary operators
            case GT_STORE_LCL_VAR:
            case GT_STORE_LCL_FLD:
                if (TVisitor::DoLclVarsOnly)
                {
                    result = reinterpret_cast<TVisitor*>(this)->PreOrderVisit(use, user);
                    if (result == fgWalkResult::WALK_ABORT)
                    {
                        return result;
                    }
                }
                FALLTHROUGH;

            // Standard unary operators
            case GT_NOT:
            case GT_NEG:
            case GT_BSWAP:
            case GT_BSWAP16:
            case GT_COPY:
            case GT_RELOAD:
            case GT_ARR_LENGTH:
            case GT_CAST:
            case GT_BITCAST:
            case GT_CKFINITE:
            case GT_LCLHEAP:
            case GT_ADDR:
            case GT_IND:
            case GT_OBJ:
            case GT_BLK:
            case GT_BOX:
            case GT_ALLOCOBJ:
            case GT_INIT_VAL:
            case GT_JTRUE:
            case GT_SWITCH:
            case GT_NULLCHECK:
            case GT_PUTARG_REG:
            case GT_PUTARG_STK:
            case GT_PUTARG_TYPE:
            case GT_RETURNTRAP:
            case GT_NOP:
            case GT_FIELD:
            case GT_RETURN:
            case GT_RETFILT:
            case GT_RUNTIMELOOKUP:
            case GT_KEEPALIVE:
            case GT_INC_SATURATE:
            {
                GenTreeUnOp* const unOp = node->AsUnOp();
                if (unOp->gtOp1 != nullptr)
                {
                    result = WalkTree(&unOp->gtOp1, unOp);
                    if (result == fgWalkResult::WALK_ABORT)
                    {
                        return result;
                    }
                }
                break;
            }

            // Special nodes
            case GT_PHI:
                for (GenTreePhi::Use& use : node->AsPhi()->Uses())
                {
                    result = WalkTree(&use.NodeRef(), node);
                    if (result == fgWalkResult::WALK_ABORT)
                    {
                        return result;
                    }
                }
                break;

            case GT_FIELD_LIST:
                for (GenTreeFieldList::Use& use : node->AsFieldList()->Uses())
                {
                    result = WalkTree(&use.NodeRef(), node);
                    if (result == fgWalkResult::WALK_ABORT)
                    {
                        return result;
                    }
                }
                break;

            case GT_CMPXCHG:
            {
                GenTreeCmpXchg* const cmpXchg = node->AsCmpXchg();

                result = WalkTree(&cmpXchg->gtOpLocation, cmpXchg);
                if (result == fgWalkResult::WALK_ABORT)
                {
                    return result;
                }
                result = WalkTree(&cmpXchg->gtOpValue, cmpXchg);
                if (result == fgWalkResult::WALK_ABORT)
                {
                    return result;
                }
                result = WalkTree(&cmpXchg->gtOpComparand, cmpXchg);
                if (result == fgWalkResult::WALK_ABORT)
                {
                    return result;
                }
                break;
            }

            case GT_ARR_ELEM:
            {
                GenTreeArrElem* const arrElem = node->AsArrElem();

                result = WalkTree(&arrElem->gtArrObj, arrElem);
                if (result == fgWalkResult::WALK_ABORT)
                {
                    return result;
                }

                const unsigned rank = arrElem->gtArrRank;
                for (unsigned dim = 0; dim < rank; dim++)
                {
                    result = WalkTree(&arrElem->gtArrInds[dim], arrElem);
                    if (result == fgWalkResult::WALK_ABORT)
                    {
                        return result;
                    }
                }
                break;
            }

            case GT_ARR_OFFSET:
            {
                GenTreeArrOffs* const arrOffs = node->AsArrOffs();

                result = WalkTree(&arrOffs->gtOffset, arrOffs);
                if (result == fgWalkResult::WALK_ABORT)
                {
                    return result;
                }
                result = WalkTree(&arrOffs->gtIndex, arrOffs);
                if (result == fgWalkResult::WALK_ABORT)
                {
                    return result;
                }
                result = WalkTree(&arrOffs->gtArrObj, arrOffs);
                if (result == fgWalkResult::WALK_ABORT)
                {
                    return result;
                }
                break;
            }

            case GT_STORE_DYN_BLK:
            {
                GenTreeStoreDynBlk* const dynBlock = node->AsStoreDynBlk();

                GenTree** op1Use = &dynBlock->gtOp1;
                GenTree** op2Use = &dynBlock->gtOp2;
                GenTree** op3Use = &dynBlock->gtDynamicSize;

                result = WalkTree(op1Use, dynBlock);
                if (result == fgWalkResult::WALK_ABORT)
                {
                    return result;
                }
                result = WalkTree(op2Use, dynBlock);
                if (result == fgWalkResult::WALK_ABORT)
                {
                    return result;
                }
                result = WalkTree(op3Use, dynBlock);
                if (result == fgWalkResult::WALK_ABORT)
                {
                    return result;
                }
                break;
            }

            case GT_CALL:
            {
                GenTreeCall* const call = node->AsCall();

                if (call->gtCallThisArg != nullptr)
                {
                    result = WalkTree(&call->gtCallThisArg->NodeRef(), call);
                    if (result == fgWalkResult::WALK_ABORT)
                    {
                        return result;
                    }
                }

                for (GenTreeCall::Use& use : call->Args())
                {
                    result = WalkTree(&use.NodeRef(), call);
                    if (result == fgWalkResult::WALK_ABORT)
                    {
                        return result;
                    }
                }

                for (GenTreeCall::Use& use : call->LateArgs())
                {
                    result = WalkTree(&use.NodeRef(), call);
                    if (result == fgWalkResult::WALK_ABORT)
                    {
                        return result;
                    }
                }

                if (call->gtCallType == CT_INDIRECT)
                {
                    if (call->gtCallCookie != nullptr)
                    {
                        result = WalkTree(&call->gtCallCookie, call);
                        if (result == fgWalkResult::WALK_ABORT)
                        {
                            return result;
                        }
                    }

                    result = WalkTree(&call->gtCallAddr, call);
                    if (result == fgWalkResult::WALK_ABORT)
                    {
                        return result;
                    }
                }

                if (call->gtControlExpr != nullptr)
                {
                    result = WalkTree(&call->gtControlExpr, call);
                    if (result == fgWalkResult::WALK_ABORT)
                    {
                        return result;
                    }
                }

                break;
            }

#if defined(FEATURE_SIMD) || defined(FEATURE_HW_INTRINSICS)
#if defined(FEATURE_SIMD)
            case GT_SIMD:
#endif
#if defined(FEATURE_HW_INTRINSICS)
            case GT_HWINTRINSIC:
#endif
                if (TVisitor::UseExecutionOrder && node->IsReverseOp())
                {
                    assert(node->AsMultiOp()->GetOperandCount() == 2);

                    result = WalkTree(&node->AsMultiOp()->Op(2), node);
                    if (result == fgWalkResult::WALK_ABORT)
                    {
                        return result;
                    }
                    result = WalkTree(&node->AsMultiOp()->Op(1), node);
                    if (result == fgWalkResult::WALK_ABORT)
                    {
                        return result;
                    }
                }
                else
                {
                    for (GenTree** use : node->AsMultiOp()->UseEdges())
                    {
                        result = WalkTree(use, node);
                        if (result == fgWalkResult::WALK_ABORT)
                        {
                            return result;
                        }
                    }
                }
                break;
#endif // defined(FEATURE_SIMD) || defined(FEATURE_HW_INTRINSICS)

            // Binary nodes
            default:
            {
                assert(node->OperIsBinary());

                GenTreeOp* const op = node->AsOp();

                GenTree** op1Use = &op->gtOp1;
                GenTree** op2Use = &op->gtOp2;

                if (TVisitor::UseExecutionOrder && node->IsReverseOp())
                {
                    std::swap(op1Use, op2Use);
                }

                if (*op1Use != nullptr)
                {
                    result = WalkTree(op1Use, op);
                    if (result == fgWalkResult::WALK_ABORT)
                    {
                        return result;
                    }
                }

                if (*op2Use != nullptr)
                {
                    result = WalkTree(op2Use, op);
                    if (result == fgWalkResult::WALK_ABORT)
                    {
                        return result;
                    }
                }
                break;
            }
        }

    DONE:
        // Finally, visit the current node
        if (TVisitor::DoPostOrder)
        {
            result = reinterpret_cast<TVisitor*>(this)->PostOrderVisit(use, user);
        }

        if (TVisitor::ComputeStack)
        {
            m_ancestors.Pop();
        }

        return result;
    }
};

template <bool computeStack, bool doPreOrder, bool doPostOrder, bool doLclVarsOnly, bool useExecutionOrder>
class GenericTreeWalker final
    : public GenTreeVisitor<GenericTreeWalker<computeStack, doPreOrder, doPostOrder, doLclVarsOnly, useExecutionOrder>>
{
public:
    enum
    {
        ComputeStack      = computeStack,
        DoPreOrder        = doPreOrder,
        DoPostOrder       = doPostOrder,
        DoLclVarsOnly     = doLclVarsOnly,
        UseExecutionOrder = useExecutionOrder,
    };

private:
    Compiler::fgWalkData* m_walkData;

public:
    GenericTreeWalker(Compiler::fgWalkData* walkData)
        : GenTreeVisitor<GenericTreeWalker<computeStack, doPreOrder, doPostOrder, doLclVarsOnly, useExecutionOrder>>(
              walkData->compiler)
        , m_walkData(walkData)
    {
        assert(walkData != nullptr);

        if (computeStack)
        {
            walkData->parentStack = &this->m_ancestors;
        }
    }

    Compiler::fgWalkResult PreOrderVisit(GenTree** use, GenTree* user)
    {
        m_walkData->parent = user;
        return m_walkData->wtprVisitorFn(use, m_walkData);
    }

    Compiler::fgWalkResult PostOrderVisit(GenTree** use, GenTree* user)
    {
        m_walkData->parent = user;
        return m_walkData->wtpoVisitorFn(use, m_walkData);
    }
};

// A dominator tree visitor implemented using the curiously-recurring-template pattern, similar to GenTreeVisitor.
template <typename TVisitor>
class DomTreeVisitor
{
protected:
    Compiler* const    m_compiler;
    DomTreeNode* const m_domTree;

    DomTreeVisitor(Compiler* compiler, DomTreeNode* domTree) : m_compiler(compiler), m_domTree(domTree)
    {
    }

    void Begin()
    {
    }

    void PreOrderVisit(BasicBlock* block)
    {
    }

    void PostOrderVisit(BasicBlock* block)
    {
    }

    void End()
    {
    }

public:
    //------------------------------------------------------------------------
    // WalkTree: Walk the dominator tree, starting from fgFirstBB.
    //
    // Notes:
    //    This performs a non-recursive, non-allocating walk of the tree by using
    //    DomTreeNode's firstChild and nextSibling links to locate the children of
    //    a node and BasicBlock's bbIDom parent link to go back up the tree when
    //    no more children are left.
    //
    //    Forests are also supported, provided that all the roots are chained via
    //    DomTreeNode::nextSibling to fgFirstBB.
    //
    void WalkTree()
    {
        static_cast<TVisitor*>(this)->Begin();

        for (BasicBlock *next, *block = m_compiler->fgFirstBB; block != nullptr; block = next)
        {
            static_cast<TVisitor*>(this)->PreOrderVisit(block);

            next = m_domTree[block->bbNum].firstChild;

            if (next != nullptr)
            {
                assert(next->bbIDom == block);
                continue;
            }

            do
            {
                static_cast<TVisitor*>(this)->PostOrderVisit(block);

                next = m_domTree[block->bbNum].nextSibling;

                if (next != nullptr)
                {
                    assert(next->bbIDom == block->bbIDom);
                    break;
                }

                block = block->bbIDom;

            } while (block != nullptr);
        }

        static_cast<TVisitor*>(this)->End();
    }
};

// EHClauses: adapter class for forward iteration of the exception handling table using range-based `for`, e.g.:
//    for (EHblkDsc* const ehDsc : EHClauses(compiler))
//
class EHClauses
{
    EHblkDsc* m_begin;
    EHblkDsc* m_end;

    // Forward iterator for the exception handling table entries. Iteration is in table order.
    //
    class iterator
    {
        EHblkDsc* m_ehDsc;

    public:
        iterator(EHblkDsc* ehDsc) : m_ehDsc(ehDsc)
        {
        }

        EHblkDsc* operator*() const
        {
            return m_ehDsc;
        }

        iterator& operator++()
        {
            ++m_ehDsc;
            return *this;
        }

        bool operator!=(const iterator& i) const
        {
            return m_ehDsc != i.m_ehDsc;
        }
    };

public:
    EHClauses(Compiler* comp) : m_begin(comp->compHndBBtab), m_end(comp->compHndBBtab + comp->compHndBBtabCount)
    {
        assert((m_begin != nullptr) || (m_begin == m_end));
    }

    iterator begin() const
    {
        return iterator(m_begin);
    }

    iterator end() const
    {
        return iterator(m_end);
    }
};

/*
XXXXXXXXXXXXXXXXXXXXXXXXXXXXXXXXXXXXXXXXXXXXXXXXXXXXXXXXXXXXXXXXXXXXXXXXXXXXXXX
XXXXXXXXXXXXXXXXXXXXXXXXXXXXXXXXXXXXXXXXXXXXXXXXXXXXXXXXXXXXXXXXXXXXXXXXXXXXXXX
XX                                                                           XX
XX                   Miscellaneous Compiler stuff                            XX
XX                                                                           XX
XXXXXXXXXXXXXXXXXXXXXXXXXXXXXXXXXXXXXXXXXXXXXXXXXXXXXXXXXXXXXXXXXXXXXXXXXXXXXXX
XXXXXXXXXXXXXXXXXXXXXXXXXXXXXXXXXXXXXXXXXXXXXXXXXXXXXXXXXXXXXXXXXXXXXXXXXXXXXXX
*/

// Values used to mark the types a stack slot is used for

const unsigned TYPE_REF_INT      = 0x01; // slot used as a 32-bit int
const unsigned TYPE_REF_LNG      = 0x02; // slot used as a 64-bit long
const unsigned TYPE_REF_FLT      = 0x04; // slot used as a 32-bit float
const unsigned TYPE_REF_DBL      = 0x08; // slot used as a 64-bit float
const unsigned TYPE_REF_PTR      = 0x10; // slot used as a 32-bit pointer
const unsigned TYPE_REF_BYR      = 0x20; // slot used as a byref pointer
const unsigned TYPE_REF_STC      = 0x40; // slot used as a struct
const unsigned TYPE_REF_TYPEMASK = 0x7F; // bits that represent the type

// const unsigned TYPE_REF_ADDR_TAKEN  = 0x80; // slots address was taken

/*****************************************************************************
 *
 *  Variables to keep track of total code amounts.
 */

#if DISPLAY_SIZES

extern size_t grossVMsize;
extern size_t grossNCsize;
extern size_t totalNCsize;

extern unsigned genMethodICnt;
extern unsigned genMethodNCnt;
extern size_t   gcHeaderISize;
extern size_t   gcPtrMapISize;
extern size_t   gcHeaderNSize;
extern size_t   gcPtrMapNSize;

#endif // DISPLAY_SIZES

/*****************************************************************************
 *
 *  Variables to keep track of basic block counts (more data on 1 BB methods)
 */

#if COUNT_BASIC_BLOCKS
extern Histogram bbCntTable;
extern Histogram bbOneBBSizeTable;
#endif

/*****************************************************************************
 *
 *  Used by optFindNaturalLoops to gather statistical information such as
 *   - total number of natural loops
 *   - number of loops with 1, 2, ... exit conditions
 *   - number of loops that have an iterator (for like)
 *   - number of loops that have a constant iterator
 */

#if COUNT_LOOPS

extern unsigned totalLoopMethods;        // counts the total number of methods that have natural loops
extern unsigned maxLoopsPerMethod;       // counts the maximum number of loops a method has
extern unsigned totalLoopOverflows;      // # of methods that identified more loops than we can represent
extern unsigned totalLoopCount;          // counts the total number of natural loops
extern unsigned totalUnnatLoopCount;     // counts the total number of (not-necessarily natural) loops
extern unsigned totalUnnatLoopOverflows; // # of methods that identified more unnatural loops than we can represent
extern unsigned iterLoopCount;           // counts the # of loops with an iterator (for like)
extern unsigned simpleTestLoopCount;     // counts the # of loops with an iterator and a simple loop condition (iter <
                                         // const)
extern unsigned  constIterLoopCount;     // counts the # of loops with a constant iterator (for like)
extern bool      hasMethodLoops;         // flag to keep track if we already counted a method as having loops
extern unsigned  loopsThisMethod;        // counts the number of loops in the current method
extern bool      loopOverflowThisMethod; // True if we exceeded the max # of loops in the method.
extern Histogram loopCountTable;         // Histogram of loop counts
extern Histogram loopExitCountTable;     // Histogram of loop exit counts

#endif // COUNT_LOOPS

/*****************************************************************************
 * variables to keep track of how many iterations we go in a dataflow pass
 */

#if DATAFLOW_ITER

extern unsigned CSEiterCount; // counts the # of iteration for the CSE dataflow
extern unsigned CFiterCount;  // counts the # of iteration for the Const Folding dataflow

#endif // DATAFLOW_ITER

#if MEASURE_BLOCK_SIZE
extern size_t genFlowNodeSize;
extern size_t genFlowNodeCnt;
#endif // MEASURE_BLOCK_SIZE

#if MEASURE_NODE_SIZE
struct NodeSizeStats
{
    void Init()
    {
        genTreeNodeCnt        = 0;
        genTreeNodeSize       = 0;
        genTreeNodeActualSize = 0;
    }

    // Count of tree nodes allocated.
    unsigned __int64 genTreeNodeCnt;

    // The size we allocate.
    unsigned __int64 genTreeNodeSize;

    // The actual size of the node. Note that the actual size will likely be smaller
    // than the allocated size, but we sometimes use SetOper()/ChangeOper() to change
    // a smaller node to a larger one. TODO-Cleanup: add stats on
    // SetOper()/ChangeOper() usage to quantify this.
    unsigned __int64 genTreeNodeActualSize;
};
extern NodeSizeStats genNodeSizeStats;        // Total node size stats
extern NodeSizeStats genNodeSizeStatsPerFunc; // Per-function node size stats
extern Histogram     genTreeNcntHist;
extern Histogram     genTreeNsizHist;
#endif // MEASURE_NODE_SIZE

/*****************************************************************************
 *  Count fatal errors (including noway_asserts).
 */

#if MEASURE_FATAL
extern unsigned fatal_badCode;
extern unsigned fatal_noWay;
extern unsigned fatal_implLimitation;
extern unsigned fatal_NOMEM;
extern unsigned fatal_noWayAssertBody;
#ifdef DEBUG
extern unsigned fatal_noWayAssertBodyArgs;
#endif // DEBUG
extern unsigned fatal_NYI;
#endif // MEASURE_FATAL

/*****************************************************************************
 * Codegen
 */

#ifdef TARGET_XARCH

const instruction INS_SHIFT_LEFT_LOGICAL  = INS_shl;
const instruction INS_SHIFT_RIGHT_LOGICAL = INS_shr;
const instruction INS_SHIFT_RIGHT_ARITHM  = INS_sar;

const instruction INS_AND             = INS_and;
const instruction INS_OR              = INS_or;
const instruction INS_XOR             = INS_xor;
const instruction INS_NEG             = INS_neg;
const instruction INS_TEST            = INS_test;
const instruction INS_MUL             = INS_imul;
const instruction INS_SIGNED_DIVIDE   = INS_idiv;
const instruction INS_UNSIGNED_DIVIDE = INS_div;
const instruction INS_BREAKPOINT      = INS_int3;
const instruction INS_ADDC            = INS_adc;
const instruction INS_SUBC            = INS_sbb;
const instruction INS_NOT             = INS_not;

#endif // TARGET_XARCH

#ifdef TARGET_ARM

const instruction INS_SHIFT_LEFT_LOGICAL  = INS_lsl;
const instruction INS_SHIFT_RIGHT_LOGICAL = INS_lsr;
const instruction INS_SHIFT_RIGHT_ARITHM  = INS_asr;

const instruction INS_AND             = INS_and;
const instruction INS_OR              = INS_orr;
const instruction INS_XOR             = INS_eor;
const instruction INS_NEG             = INS_rsb;
const instruction INS_TEST            = INS_tst;
const instruction INS_MUL             = INS_mul;
const instruction INS_MULADD          = INS_mla;
const instruction INS_SIGNED_DIVIDE   = INS_sdiv;
const instruction INS_UNSIGNED_DIVIDE = INS_udiv;
const instruction INS_BREAKPOINT      = INS_bkpt;
const instruction INS_ADDC            = INS_adc;
const instruction INS_SUBC            = INS_sbc;
const instruction INS_NOT             = INS_mvn;

const instruction INS_ABS  = INS_vabs;
const instruction INS_SQRT = INS_vsqrt;

#endif // TARGET_ARM

#ifdef TARGET_ARM64

const instruction        INS_MULADD = INS_madd;
inline const instruction INS_BREAKPOINT_osHelper()
{
    // GDB needs the encoding of brk #0
    // Windbg needs the encoding of brk #F000
    return TargetOS::IsUnix ? INS_brk_unix : INS_brk_windows;
}
#define INS_BREAKPOINT INS_BREAKPOINT_osHelper()

const instruction INS_ABS  = INS_fabs;
const instruction INS_SQRT = INS_fsqrt;

#endif // TARGET_ARM64

/*****************************************************************************/

extern const BYTE genTypeSizes[];
extern const BYTE genTypeAlignments[];
extern const BYTE genTypeStSzs[];
extern const BYTE genActualTypes[];

/*****************************************************************************/

#ifdef DEBUG
void dumpConvertedVarSet(Compiler* comp, VARSET_VALARG_TP vars);
#endif // DEBUG

#include "compiler.hpp" // All the shared inline functions

/*****************************************************************************/
#endif //_COMPILER_H_
/*****************************************************************************/<|MERGE_RESOLUTION|>--- conflicted
+++ resolved
@@ -6410,14 +6410,11 @@
     GenTree* fgOptimizeCast(GenTreeCast* cast);
     GenTree* fgOptimizeEqualityComparisonWithConst(GenTreeOp* cmp);
     GenTree* fgOptimizeRelationalComparisonWithConst(GenTreeOp* cmp);
-<<<<<<< HEAD
+    GenTree* fgOptimizeCommutativeArithmetic(GenTreeOp* tree);
     GenTree* fgOptimizeRelationalComparisonWithCasts(GenTreeOp* cmp);
-=======
-    GenTree* fgOptimizeCommutativeArithmetic(GenTreeOp* tree);
     GenTree* fgOptimizeAddition(GenTreeOp* add);
     GenTree* fgOptimizeMultiply(GenTreeOp* mul);
     GenTree* fgOptimizeBitwiseAnd(GenTreeOp* andOp);
->>>>>>> 9ae484f9
     GenTree* fgPropagateCommaThrow(GenTree* parent, GenTreeOp* commaThrow, GenTreeFlags precedingSideEffects);
     GenTree* fgMorphRetInd(GenTreeUnOp* tree);
     GenTree* fgMorphModToSubMulDiv(GenTreeOp* tree);
