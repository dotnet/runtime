--- conflicted
+++ resolved
@@ -7460,7 +7460,6 @@
 #endif
 
     PhaseStatus optInductionVariables();
-<<<<<<< HEAD
     template<typename TFunctor>
     void optFindLocalOccurrences(BasicBlock* block, unsigned lclNum, TFunctor func);
     bool optWidenPrimaryIV(FlowGraphNaturalLoop* loop, unsigned lclNum, ScevAddRec* addRec, ArrayStack<struct LocalOccurrence>& loopOccurrences);
@@ -7472,16 +7471,6 @@
                                    ArrayStack<LocalOccurrence>& loopOccurrences);
     void optBestEffortReplaceNarrowIVUses(
         unsigned lclNum, unsigned ssaNum, unsigned newLclNum, BasicBlock* block, Statement* firstStmt);
-=======
-    bool        optCanSinkWidenedIV(unsigned lclNum, FlowGraphNaturalLoop* loop);
-    bool        optIsIVWideningProfitable(unsigned                lclNum,
-                                          BasicBlock*             initBlock,
-                                          bool                    initedToConstant,
-                                          FlowGraphNaturalLoop*   loop,
-                                          ArrayStack<Statement*>& ivUses);
-    void        optBestEffortReplaceNarrowIVUses(
-               unsigned lclNum, unsigned ssaNum, unsigned newLclNum, BasicBlock* block, Statement* firstStmt);
->>>>>>> 69110bfd
     void optReplaceWidenedIV(unsigned lclNum, unsigned ssaNum, unsigned newLclNum, Statement* stmt);
     void optSinkWidenedIV(unsigned lclNum, unsigned newLclNum, FlowGraphNaturalLoop* loop);
 
