// Licensed to the .NET Foundation under one or more agreements.
// The .NET Foundation licenses this file to you under the MIT license.

/*XXXXXXXXXXXXXXXXXXXXXXXXXXXXXXXXXXXXXXXXXXXXXXXXXXXXXXXXXXXXXXXXXXXXXXXXXXXXX
XXXXXXXXXXXXXXXXXXXXXXXXXXXXXXXXXXXXXXXXXXXXXXXXXXXXXXXXXXXXXXXXXXXXXXXXXXXXXXX
XX                                                                           XX
XX                           Compiler                                        XX
XX                                                                           XX
XX  Represents the method data we are currently JIT-compiling.               XX
XX  An instance of this class is created for every method we JIT.            XX
XX  This contains all the info needed for the method. So allocating a        XX
XX  a new instance per method makes it thread-safe.                          XX
XX  It should be used to do all the memory management for the compiler run.  XX
XX                                                                           XX
XXXXXXXXXXXXXXXXXXXXXXXXXXXXXXXXXXXXXXXXXXXXXXXXXXXXXXXXXXXXXXXXXXXXXXXXXXXXXXX
XXXXXXXXXXXXXXXXXXXXXXXXXXXXXXXXXXXXXXXXXXXXXXXXXXXXXXXXXXXXXXXXXXXXXXXXXXXXXXX
*/

/*****************************************************************************/
#ifndef _COMPILER_H_
#define _COMPILER_H_
/*****************************************************************************/

#include "jit.h"
#include "opcode.h"
#include "varset.h"
#include "jitstd.h"
#include "jithashtable.h"
#include "gentree.h"
#include "debuginfo.h"
#include "lir.h"
#include "block.h"
#include "inline.h"
#include "jiteh.h"
#include "instr.h"
#include "regalloc.h"
#include "sm.h"
#include "cycletimer.h"
#include "blockset.h"
#include "arraystack.h"
#include "hashbv.h"
#include "jitexpandarray.h"
#include "valuenum.h"
#include "scev.h"
#include "namedintrinsiclist.h"
#ifdef LATE_DISASM
#include "disasm.h"
#endif

#include "codegeninterface.h"
#include "regset.h"
#include "abi.h"
#include "jitgcinfo.h"

#if DUMP_GC_TABLES && defined(JIT32_GCENCODER)
#include "gcdump.h"
#endif

#include "emit.h"

// Forward declaration
template <class T>
inline var_types genActualType(T value);

#include "hwintrinsic.h"
#include "simd.h"
#include "simdashwintrinsic.h"

#include "jitmetadata.h"

/*****************************************************************************
 *                  Forward declarations
 */

struct InfoHdr;              // defined in GCInfo.h
struct escapeMapping_t;      // defined in fgdiagnostic.cpp
class emitter;               // defined in emit.h
struct ShadowParamVarInfo;   // defined in GSChecks.cpp
struct InitVarDscInfo;       // defined in registerargconvention.h
class FgStack;               // defined in fgbasic.cpp
class Instrumentor;          // defined in fgprofile.cpp
class SpanningTreeVisitor;   // defined in fgprofile.cpp
class CSE_DataFlow;          // defined in optcse.cpp
struct CSEdsc;               // defined in optcse.h
class CSE_HeuristicCommon;   // defined in optcse.h
class OptBoolsDsc;           // defined in optimizer.cpp
struct RelopImplicationInfo; // defined in redundantbranchopts.cpp
struct JumpThreadInfo;       // defined in redundantbranchopts.cpp
class ProfileSynthesis;      // defined in profilesynthesis.h
#ifdef DEBUG
struct IndentStack;
#endif

class Lowering; // defined in lower.h

// The following are defined in this file, Compiler.h

class Compiler;

/*****************************************************************************
 *                  Unwind info
 */

#include "unwind.h"

/*****************************************************************************/

//
// Declare global operator new overloads that use the compiler's arena allocator
//

void* operator new(size_t n, Compiler* context, CompMemKind cmk);
void* operator new[](size_t n, Compiler* context, CompMemKind cmk);

// Requires the definitions of "operator new" so including "LoopCloning.h" after the definitions.
#include "loopcloning.h"

/*****************************************************************************/

/* This is included here and not earlier as it needs the definition of "CSE"
 * which is defined in the section above */

/*****************************************************************************/

unsigned genLog2(unsigned value);
unsigned genLog2(unsigned __int64 value);

unsigned ReinterpretHexAsDecimal(unsigned in);

/*****************************************************************************/

const unsigned FLG_CCTOR = (CORINFO_FLG_CONSTRUCTOR | CORINFO_FLG_STATIC);

#ifdef DEBUG
const int BAD_STK_OFFS = 0xBAADF00D; // for LclVarDsc::lvStkOffs
#endif

//------------------------------------------------------------------------
// HFA info shared by LclVarDsc and CallArgABIInformation
//------------------------------------------------------------------------
inline bool IsHfa(CorInfoHFAElemType kind)
{
    return kind != CORINFO_HFA_ELEM_NONE;
}
inline var_types HfaTypeFromElemKind(CorInfoHFAElemType kind)
{
    switch (kind)
    {
        case CORINFO_HFA_ELEM_FLOAT:
            return TYP_FLOAT;
        case CORINFO_HFA_ELEM_DOUBLE:
            return TYP_DOUBLE;
#ifdef FEATURE_SIMD
        case CORINFO_HFA_ELEM_VECTOR64:
            return TYP_SIMD8;
        case CORINFO_HFA_ELEM_VECTOR128:
            return TYP_SIMD16;
#endif
        case CORINFO_HFA_ELEM_NONE:
            return TYP_UNDEF;
        default:
            assert(!"Invalid HfaElemKind");
            return TYP_UNDEF;
    }
}
inline CorInfoHFAElemType HfaElemKindFromType(var_types type)
{
    switch (type)
    {
        case TYP_FLOAT:
            return CORINFO_HFA_ELEM_FLOAT;
        case TYP_DOUBLE:
            return CORINFO_HFA_ELEM_DOUBLE;
#ifdef FEATURE_SIMD
        case TYP_SIMD8:
            return CORINFO_HFA_ELEM_VECTOR64;
        case TYP_SIMD16:
            return CORINFO_HFA_ELEM_VECTOR128;
#endif
        case TYP_UNDEF:
            return CORINFO_HFA_ELEM_NONE;
        default:
            assert(!"Invalid HFA Type");
            return CORINFO_HFA_ELEM_NONE;
    }
}

// The following holds the Local var info (scope information)
typedef const char* VarName; // Actual ASCII string
struct VarScopeDsc
{
    unsigned vsdVarNum; // (remapped) LclVarDsc number
    unsigned vsdLVnum;  // 'which' in eeGetLVinfo().
                        // Also, it is the index of this entry in the info.compVarScopes array,
                        // which is useful since the array is also accessed via the
                        // compEnterScopeList and compExitScopeList sorted arrays.

    IL_OFFSET vsdLifeBeg; // instr offset of beg of life
    IL_OFFSET vsdLifeEnd; // instr offset of end of life

#ifdef DEBUG
    VarName vsdName; // name of the var
#endif
};

// This class stores information associated with a LclVar SSA definition.
class LclSsaVarDsc
{
    // The basic block where the definition occurs. Definitions of uninitialized variables
    // are considered to occur at the start of the first basic block (fgFirstBB).
    //
    // TODO-Cleanup: In the case of uninitialized variables the block is set to nullptr by
    // SsaBuilder and changed to fgFirstBB during value numbering. It would be useful to
    // investigate and perhaps eliminate this rather unexpected behavior.
    BasicBlock* m_block = nullptr;
    // The store node that generates the definition, or nullptr for definitions
    // of uninitialized variables.
    GenTreeLclVarCommon* m_defNode = nullptr;
    // The SSA number associated with the previous definition for partial (GTF_USEASG) defs.
    unsigned m_useDefSsaNum = SsaConfig::RESERVED_SSA_NUM;
    // Number of uses of this SSA def (may be an over-estimate).
    // May not be accurate for for promoted fields.
    unsigned short m_numUses = 0;
    // True if there may be phi args uses of this def
    // May not be accurate for for promoted fields.
    // (false implies all uses are non-phi).
    bool m_hasPhiUse = false;
    // True if there may be uses of the def in a different block.
    // May not be accurate for for promoted fields.
    bool m_hasGlobalUse = false;

public:
    LclSsaVarDsc()
    {
    }

    LclSsaVarDsc(BasicBlock* block)
        : m_block(block)
    {
    }

    LclSsaVarDsc(BasicBlock* block, GenTreeLclVarCommon* defNode)
        : m_block(block)
    {
        SetDefNode(defNode);
    }

    BasicBlock* GetBlock() const
    {
        return m_block;
    }

    void SetBlock(BasicBlock* block)
    {
        m_block = block;
    }

    GenTreeLclVarCommon* GetDefNode() const
    {
        return m_defNode;
    }

    void SetDefNode(GenTreeLclVarCommon* defNode)
    {
        assert((defNode == nullptr) || defNode->OperIsLocalStore());
        m_defNode = defNode;
    }

    unsigned GetUseDefSsaNum() const
    {
        return m_useDefSsaNum;
    }

    void SetUseDefSsaNum(unsigned ssaNum)
    {
        m_useDefSsaNum = ssaNum;
    }

    unsigned GetNumUses() const
    {
        return m_numUses;
    }

    void AddUse(BasicBlock* block)
    {
        if (block != m_block)
        {
            m_hasGlobalUse = true;
        }

        if (m_numUses < USHRT_MAX)
        {
            m_numUses++;
        }
    }

    void AddPhiUse(BasicBlock* block)
    {
        m_hasPhiUse = true;
        AddUse(block);
    }

    bool HasPhiUse() const
    {
        return m_hasPhiUse;
    }

    bool HasGlobalUse() const
    {
        return m_hasGlobalUse;
    }

    ValueNumPair m_vnPair;
};

// This class stores information associated with a memory SSA definition.
class SsaMemDef
{
public:
    ValueNumPair m_vnPair;
};

//------------------------------------------------------------------------
// SsaDefArray: A resizable array of SSA definitions.
//
// Unlike an ordinary resizable array implementation, this allows only element
// addition (by calling AllocSsaNum) and has special handling for RESERVED_SSA_NUM
// (basically it's a 1-based array). The array doesn't impose any particular
// requirements on the elements it stores and AllocSsaNum forwards its arguments
// to the array element constructor, this way the array supports both LclSsaVarDsc
// and SsaMemDef elements.
//
template <typename T>
class SsaDefArray
{
    T*       m_array;
    unsigned m_arraySize;
    unsigned m_count;

    static_assert_no_msg(SsaConfig::RESERVED_SSA_NUM == 0);
    static_assert_no_msg(SsaConfig::FIRST_SSA_NUM == 1);

    // Get the minimum valid SSA number.
    unsigned GetMinSsaNum() const
    {
        return SsaConfig::FIRST_SSA_NUM;
    }

    // Increase (double) the size of the array.
    void GrowArray(CompAllocator alloc)
    {
        unsigned oldSize = m_arraySize;
        unsigned newSize = max(2u, oldSize * 2);

        T* newArray = alloc.allocate<T>(newSize);

        for (unsigned i = 0; i < oldSize; i++)
        {
            newArray[i] = m_array[i];
        }

        m_array     = newArray;
        m_arraySize = newSize;
    }

public:
    // Construct an empty SsaDefArray.
    SsaDefArray()
        : m_array(nullptr)
        , m_arraySize(0)
        , m_count(0)
    {
    }

    // Reset the array (used only if the SSA form is reconstructed).
    void Reset()
    {
        m_count = 0;
    }

    // Allocate a new SSA number (starting with SsaConfig::FIRST_SSA_NUM).
    template <class... Args>
    unsigned AllocSsaNum(CompAllocator alloc, Args&&... args)
    {
        if (m_count == m_arraySize)
        {
            GrowArray(alloc);
        }

        unsigned ssaNum    = GetMinSsaNum() + m_count;
        m_array[m_count++] = T(std::forward<Args>(args)...);

        // Ensure that the first SSA number we allocate is SsaConfig::FIRST_SSA_NUM
        assert((ssaNum == SsaConfig::FIRST_SSA_NUM) || (m_count > 1));

        return ssaNum;
    }

    // Get the number of SSA definitions in the array.
    unsigned GetCount() const
    {
        return m_count;
    }

    // Get a pointer to the SSA definition at the specified index.
    T* GetSsaDefByIndex(unsigned index) const
    {
        assert(index < m_count);
        return &m_array[index];
    }

    // Check if the specified SSA number is valid.
    bool IsValidSsaNum(unsigned ssaNum) const
    {
        return (GetMinSsaNum() <= ssaNum) && (ssaNum < (GetMinSsaNum() + m_count));
    }

    // Get a pointer to the SSA definition associated with the specified SSA number.
    T* GetSsaDef(unsigned ssaNum) const
    {
        assert(ssaNum != SsaConfig::RESERVED_SSA_NUM);
        return GetSsaDefByIndex(ssaNum - GetMinSsaNum());
    }

    // Get an SSA number associated with the specified SSA def (that must be in this array).
    unsigned GetSsaNum(T* ssaDef) const
    {
        assert((m_array <= ssaDef) && (ssaDef < &m_array[m_count]));
        return GetMinSsaNum() + static_cast<unsigned>(ssaDef - &m_array[0]);
    }
};

enum RefCountState
{
    RCS_INVALID, // not valid to get/set ref counts
    RCS_EARLY,   // early counts for struct promotion and struct passing
    RCS_NORMAL,  // normal ref counts (from lvaMarkRefs onward)
};

#ifdef DEBUG
// Reasons why we can't enregister a local.
enum class DoNotEnregisterReason
{
    None,
    AddrExposed,      // the address of this local is exposed.
    DontEnregStructs, // struct enregistration is disabled.
    NotRegSizeStruct, // the struct size does not much any register size, usually the struct size is too big.
    LocalField,       // the local is accessed with LCL_FLD, note we can do it not only for struct locals.
    VMNeedsStackAddr,
    LiveInOutOfHandler, // the local is alive in and out of exception handler and not single def.
    BlockOp,            // Is read or written via a block operation.
    IsStructArg,        // Is a struct passed as an argument in a way that requires a stack location.
    DepField,           // It is a field of a dependently promoted struct
    NoRegVars,          // opts.compFlags & CLFLG_REGVAR is not set
    MinOptsGC,          // It is a GC Ref and we are compiling MinOpts
#if !defined(TARGET_64BIT)
    LongParamField, // It is a decomposed field of a long parameter.
#endif
#ifdef JIT32_GCENCODER
    PinningRef,
#endif
    LclAddrNode, // the local is accessed with LCL_ADDR_VAR/FLD.
    CastTakesAddr,
    StoreBlkSrc,           // the local is used as STORE_BLK source.
    SwizzleArg,            // the local is passed using LCL_FLD as another type.
    BlockOpRet,            // the struct is returned and it promoted or there is a cast.
    ReturnSpCheck,         // the local is used to do SP check on return from function
    CallSpCheck,           // the local is used to do SP check on every call
    SimdUserForcesDep,     // a promoted struct was used by a SIMD/HWI node; it must be dependently promoted
    HiddenBufferStructArg, // the argument is a hidden return buffer passed to a method.
    NonStandardParameter,  // local is a parameter that is passed in a register unhandled by genFnPrologCalleeRegArgs
};

enum class AddressExposedReason
{
    NONE,
    PARENT_EXPOSED,                // This is a promoted field but the parent is exposed.
    TOO_CONSERVATIVE,              // Were marked as exposed to be conservative, fix these places.
    ESCAPE_ADDRESS,                // The address is escaping, for example, passed as call argument.
    WIDE_INDIR,                    // We access via indirection with wider type.
    OSR_EXPOSED,                   // It was exposed in the original method, osr has to repeat it.
    STRESS_LCL_FLD,                // Stress mode replaces localVar with localFld and makes them addrExposed.
    DISPATCH_RET_BUF,              // Caller return buffer dispatch.
    STRESS_POISON_IMPLICIT_BYREFS, // This is an implicit byref we want to poison.
    EXTERNALLY_VISIBLE_IMPLICITLY, // Local is visible externally without explicit escape in JIT IR.
                                   // For example because it is used by GC or is the outgoing arg area
                                   // that belongs to callees.
};

#endif // DEBUG

class LclVarDsc
{
public:
    // The constructor. Most things can just be zero'ed.
    //
    // Initialize the ArgRegs to REG_STK.
    LclVarDsc()
        : _lvArgReg(REG_STK)
#if FEATURE_MULTIREG_ARGS
        , _lvOtherArgReg(REG_STK)
#endif // FEATURE_MULTIREG_ARGS
        , lvClassHnd(NO_CLASS_HANDLE)
        , lvPerSsaData()
    {
    }

    // note this only packs because var_types is a typedef of unsigned char
    var_types lvType : 5; // TYP_INT/LONG/FLOAT/DOUBLE/REF

    unsigned char lvIsParam           : 1; // is this a parameter?
    unsigned char lvIsRegArg          : 1; // is this an argument that was passed by register?
    unsigned char lvFramePointerBased : 1; // 0 = off of REG_SPBASE (e.g., ESP), 1 = off of REG_FPBASE (e.g., EBP)

    unsigned char lvOnFrame  : 1; // (part of) the variable lives on the frame
    unsigned char lvRegister : 1; // assigned to live in a register? For RyuJIT backend, this is only set if the
                                  // variable is in the same register for the entire function.
    unsigned char lvTracked : 1;  // is this a tracked variable?
    bool          lvTrackedNonStruct()
    {
        return lvTracked && lvType != TYP_STRUCT;
    }
#ifdef DEBUG
    unsigned char lvTrackedWithoutIndex : 1; // Tracked but has no lvVarIndex (i.e. only valid GTF_VAR_DEATH flags, used
                                             // by physical promotion)
#endif
    unsigned char lvPinned : 1; // is this a pinned variable?

    unsigned char lvMustInit : 1; // must be initialized

private:
    bool m_addrExposed : 1; // The address of this variable is "exposed" -- passed as an argument, stored in a
                            // global location, etc.
                            // We cannot reason reliably about the value of the variable.
public:
    unsigned char lvDoNotEnregister : 1; // Do not enregister this variable.
    unsigned char lvFieldAccessed   : 1; // The var is a struct local, and a field of the variable is accessed.  Affects
                                         // struct promotion.
    unsigned char lvLiveInOutOfHndlr : 1; // The variable is live in or out of an exception handler, and therefore must
                                          // be on the stack (at least at those boundaries.)

    unsigned char lvInSsa       : 1; // The variable is in SSA form (set by SsaBuilder)
    unsigned char lvIsCSE       : 1; // Indicates if this LclVar is a CSE variable.
    unsigned char lvHasLdAddrOp : 1; // has ldloca or ldarga opcode on this local.

    unsigned char lvHasILStoreOp         : 1; // there is at least one STLOC or STARG on this local
    unsigned char lvHasMultipleILStoreOp : 1; // there is more than one STLOC on this local

    unsigned char lvIsTemp : 1; // Short-lifetime compiler temp

#if FEATURE_IMPLICIT_BYREFS
    // Set if the argument is an implicit byref.
    unsigned char lvIsImplicitByRef : 1;
    // Set if the local appears as a last use that will be passed as an implicit byref.
    unsigned char lvIsLastUseCopyOmissionCandidate : 1;
#endif // FEATURE_IMPLICIT_BYREFS

#if defined(TARGET_LOONGARCH64)
    unsigned char lvIs4Field1 : 1; // Set if the 1st field is int or float within struct for LA-ABI64.
    unsigned char lvIs4Field2 : 1; // Set if the 2nd field is int or float within struct for LA-ABI64.
    unsigned char lvIsSplit   : 1; // Set if the argument is splited.
#endif                             // defined(TARGET_LOONGARCH64)

#if defined(TARGET_RISCV64)
    unsigned char lvIs4Field1 : 1; // Set if the 1st field is int or float within struct for RISCV64.
    unsigned char lvIs4Field2 : 1; // Set if the 2nd field is int or float within struct for RISCV64.
    unsigned char lvIsSplit   : 1; // Set if the argument is splited.
#endif                             // defined(TARGET_RISCV64)

    unsigned char lvSingleDef : 1; // variable has a single def. Used to identify ref type locals that can get type
                                   // updates

    unsigned char lvSingleDefRegCandidate : 1; // variable has a single def and hence is a register candidate
                                               // Currently, this is only used to decide if an EH variable can be
                                               // a register candidate or not.

    unsigned char lvDisqualifySingleDefRegCandidate : 1; // tracks variable that are disqualified from register
                                                         // candidancy

    unsigned char lvSpillAtSingleDef : 1; // variable has a single def (as determined by LSRA interval scan)
                                          // and is spilled making it candidate to spill right after the
                                          // first (and only) definition.
                                          // Note: We cannot reuse lvSingleDefRegCandidate because it is set
                                          // in earlier phase and the information might not be appropriate
                                          // in LSRA.

    unsigned char lvHasExceptionalUsesHint : 1; // hint for CopyProp

#ifndef TARGET_64BIT
    unsigned char lvStructDoubleAlign : 1; // Must we double align this struct?
#endif                                     // !TARGET_64BIT
#ifdef TARGET_64BIT
    unsigned char lvQuirkToLong : 1; // Quirk to allocate this LclVar as a 64-bit long
#endif
#ifdef DEBUG
    unsigned char lvKeepType       : 1; // Don't change the type of this variable
    unsigned char lvNoLclFldStress : 1; // Can't apply local field stress on this one
#endif
    unsigned char lvIsPtr : 1; // Might this be used in an address computation? (used by buffer overflow security
                               // checks)
    unsigned char lvIsUnsafeBuffer : 1; // Does this contain an unsafe buffer requiring buffer overflow security checks?
    unsigned char lvPromoted : 1; // True when this local is a promoted struct, a normed struct, or a "split" long on a
                                  // 32-bit target.  For implicit byref parameters, this gets hijacked between
                                  // fgRetypeImplicitByRefArgs and fgMarkDemotedImplicitByRefArgs to indicate whether
                                  // references to the arg are being rewritten as references to a promoted shadow local.
    unsigned char lvIsStructField : 1; // Is this local var a field of a promoted struct local?
    unsigned char lvContainsHoles : 1; // Is this a promoted struct whose fields do not cover the struct local?

    // True for a promoted struct that has significant padding in it.
    // Significant padding is any data in the struct that is not covered by a
    // promoted field and that the EE told us we need to preserve on block
    // copies/inits.
    unsigned char lvAnySignificantPadding : 1;

    unsigned char lvIsMultiRegArg : 1; // true if this is a multireg LclVar struct used in an argument context
    unsigned char lvIsMultiRegRet : 1; // true if this is a multireg LclVar struct assigned from a multireg call

#ifdef DEBUG
    unsigned char lvHiddenBufferStructArg : 1; // True when this struct (or its field) are passed as hidden buffer
                                               // pointer.
#endif

#ifdef FEATURE_HFA_FIELDS_PRESENT
    CorInfoHFAElemType _lvHfaElemKind : 3; // What kind of an HFA this is (CORINFO_HFA_ELEM_NONE if it is not an HFA).
#endif                                     // FEATURE_HFA_FIELDS_PRESENT

#ifdef DEBUG
    // TODO-Cleanup: See the note on lvSize() - this flag is only in use by asserts that are checking for struct
    // types, and is needed because of cases where TYP_STRUCT is bashed to an integral type.
    // Consider cleaning this up so this workaround is not required.
    unsigned char lvUnusedStruct : 1; // All references to this promoted struct are through its field locals.
                                      // I.e. there is no longer any reference to the struct directly.
                                      // In this case we can simply remove this struct local.

    unsigned char lvUndoneStructPromotion : 1; // The struct promotion was undone and hence there should be no
                                               // reference to the fields of this struct.
#endif

    unsigned char lvLRACandidate : 1; // Tracked for linear scan register allocation purposes

#ifdef FEATURE_SIMD
    unsigned char lvUsedInSIMDIntrinsic : 1; // This tells lclvar is used for simd intrinsic
#endif                                       // FEATURE_SIMD

    unsigned char lvRegStruct : 1; // This is a reg-sized non-field-addressed struct.

    unsigned char lvClassIsExact : 1; // lvClassHandle is the exact type

#ifdef DEBUG
    unsigned char lvClassInfoUpdated : 1; // true if this var has updated class handle or exactness
    unsigned char lvIsHoist          : 1; // CSE temp for a hoisted tree
    unsigned char lvIsMultiDefCSE    : 1; // CSE temp for a multi-def CSE
#endif

    unsigned char lvImplicitlyReferenced : 1; // true if there are non-IR references to this local (prolog, epilog, gc,
                                              // eh)

    unsigned char lvSuppressedZeroInit : 1; // local needs zero init if we transform tail call to loop

    unsigned char lvHasExplicitInit : 1; // The local is explicitly initialized and doesn't need zero initialization in
                                         // the prolog. If the local has gc pointers, there are no gc-safe points
                                         // between the prolog and the explicit initialization.

    unsigned char lvIsOSRLocal : 1; // Root method local in an OSR method. Any stack home will be on the Tier0 frame.
                                    // Initial value will be defined by Tier0. Requires special handing in prolog.

    unsigned char lvIsOSRExposedLocal : 1; // OSR local that was address exposed in Tier0

    unsigned char lvRedefinedInEmbeddedStatement : 1; // Local has redefinitions inside embedded statements that
                                                      // disqualify it from local copy prop.
private:
    unsigned char lvIsNeverNegative : 1; // The local is known to be never negative

    unsigned char lvIsSpan : 1; // The local is a Span<T>

public:
    union
    {
        unsigned lvFieldLclStart; // The index of the local var representing the first field in the promoted struct
                                  // local.  For implicit byref parameters, this gets hijacked between
                                  // fgRetypeImplicitByRefArgs and fgMarkDemotedImplicitByRefArgs to point to the
                                  // struct local created to model the parameter's struct promotion, if any.
        unsigned lvParentLcl; // The index of the local var representing the parent (i.e. the promoted struct local).
                              // Valid on promoted struct local fields.
    };

    unsigned char lvFieldCnt; //  Number of fields in the promoted VarDsc.
    unsigned char lvFldOffset;
    unsigned char lvFldOrdinal;

#ifdef DEBUG
    unsigned char lvSingleDefDisqualifyReason = 'H';
#endif

    unsigned char lvAllDefsAreNoGc : 1; // For pinned locals: true if all defs of this local are no-gc

#if FEATURE_MULTIREG_ARGS
    regNumber lvRegNumForSlot(unsigned slotNum)
    {
        if (slotNum == 0)
        {
            return (regNumber)_lvArgReg;
        }
        else if (slotNum == 1)
        {
            return GetOtherArgReg();
        }
        else
        {
            assert(false && "Invalid slotNum!");
        }

        unreached();
    }
#endif // FEATURE_MULTIREG_ARGS

    CorInfoHFAElemType GetLvHfaElemKind() const
    {
#ifdef FEATURE_HFA_FIELDS_PRESENT
        return _lvHfaElemKind;
#else
        NOWAY_MSG("GetLvHfaElemKind");
        return CORINFO_HFA_ELEM_NONE;
#endif // FEATURE_HFA_FIELDS_PRESENT
    }

    void SetLvHfaElemKind(CorInfoHFAElemType elemKind)
    {
#ifdef FEATURE_HFA_FIELDS_PRESENT
        _lvHfaElemKind = elemKind;
#else
        NOWAY_MSG("SetLvHfaElemKind");
#endif // FEATURE_HFA_FIELDS_PRESENT
    }

    bool lvIsHfa() const
    {
        if (GlobalJitOptions::compFeatureHfa)
        {
            return IsHfa(GetLvHfaElemKind());
        }
        else
        {
            return false;
        }
    }

    bool lvIsHfaRegArg() const
    {
        if (GlobalJitOptions::compFeatureHfa)
        {
            return lvIsRegArg && lvIsHfa();
        }
        else
        {
            return false;
        }
    }

    //------------------------------------------------------------------------------
    // lvHfaSlots: Get the number of slots used by an HFA local
    //
    // Return Value:
    //    On Arm64 - Returns 1-4 indicating the number of register slots used by the HFA
    //    On Arm32 - Returns the total number of single FP register slots used by the HFA, max is 8
    //
    unsigned lvHfaSlots() const
    {
        assert(lvIsHfa());
        assert(varTypeIsStruct(lvType));
        unsigned slots = 0;
#ifdef TARGET_ARM
        slots = lvExactSize() / sizeof(float);
        assert(slots <= 8);
#elif defined(TARGET_ARM64)
        switch (GetLvHfaElemKind())
        {
            case CORINFO_HFA_ELEM_NONE:
                assert(!"lvHfaSlots called for non-HFA");
                break;
            case CORINFO_HFA_ELEM_FLOAT:
                assert((lvExactSize() % 4) == 0);
                slots = lvExactSize() >> 2;
                break;
            case CORINFO_HFA_ELEM_DOUBLE:
            case CORINFO_HFA_ELEM_VECTOR64:
                assert((lvExactSize() % 8) == 0);
                slots = lvExactSize() >> 3;
                break;
            case CORINFO_HFA_ELEM_VECTOR128:
                assert((lvExactSize() % 16) == 0);
                slots = lvExactSize() >> 4;
                break;
            default:
                unreached();
        }
        assert(slots <= 4);
#endif //  TARGET_ARM64
        return slots;
    }

    // lvIsMultiRegArgOrRet()
    //     returns true if this is a multireg LclVar struct used in an argument context
    //               or if this is a multireg LclVar struct assigned from a multireg call
    bool lvIsMultiRegArgOrRet()
    {
        return lvIsMultiRegArg || lvIsMultiRegRet;
    }

#if defined(DEBUG)
private:
    DoNotEnregisterReason m_doNotEnregReason;

    AddressExposedReason m_addrExposedReason;

public:
    void SetDoNotEnregReason(DoNotEnregisterReason reason)
    {
        m_doNotEnregReason = reason;
    }

    DoNotEnregisterReason GetDoNotEnregReason() const
    {
        return m_doNotEnregReason;
    }

    AddressExposedReason GetAddrExposedReason() const
    {
        return m_addrExposedReason;
    }
#endif // DEBUG

public:
    void SetAddressExposed(bool value DEBUGARG(AddressExposedReason reason))
    {
        m_addrExposed = value;
        INDEBUG(m_addrExposedReason = reason);
    }

    void CleanAddressExposed()
    {
        m_addrExposed = false;
    }

    bool IsAddressExposed() const
    {
        return m_addrExposed;
    }

#ifdef DEBUG
    void SetHiddenBufferStructArg(char value)
    {
        lvHiddenBufferStructArg = value;
    }

    bool IsHiddenBufferStructArg() const
    {
        return lvHiddenBufferStructArg;
    }
#endif

private:
    regNumberSmall _lvRegNum; // Used to store the register this variable is in (or, the low register of a
                              // register pair). It is set during codegen any time the
                              // variable is enregistered (lvRegister is only set
                              // to non-zero if the variable gets the same register assignment for its entire
                              // lifetime).
#if !defined(TARGET_64BIT)
    regNumberSmall _lvOtherReg; // Used for "upper half" of long var.
#endif                          // !defined(TARGET_64BIT)

    regNumberSmall _lvArgReg; // The (first) register in which this argument is passed.

#if FEATURE_MULTIREG_ARGS
    regNumberSmall _lvOtherArgReg; // Used for the second part of the struct passed in a register.
                                   // Note this is defined but not used by ARM32
#endif                             // FEATURE_MULTIREG_ARGS

    regNumberSmall _lvArgInitReg; // the register into which the argument is moved at entry

public:
    // The register number is stored in a small format (8 bits), but the getters return and the setters take
    // a full-size (unsigned) format, to localize the casts here.

    /////////////////////

    regNumber GetRegNum() const
    {
        return (regNumber)_lvRegNum;
    }

    void SetRegNum(regNumber reg)
    {
        _lvRegNum = (regNumberSmall)reg;
        assert(_lvRegNum == reg);
    }

    /////////////////////

#if defined(TARGET_64BIT)

    regNumber GetOtherReg() const
    {
        assert(!"shouldn't get here"); // can't use "unreached();" because it's NORETURN, which causes C4072
                                       // "unreachable code" warnings
        return REG_NA;
    }

    void SetOtherReg(regNumber reg)
    {
        assert(!"shouldn't get here"); // can't use "unreached();" because it's NORETURN, which causes C4072
                                       // "unreachable code" warnings
    }
#else  // !TARGET_64BIT

    regNumber GetOtherReg() const
    {
        return (regNumber)_lvOtherReg;
    }

    void SetOtherReg(regNumber reg)
    {
        _lvOtherReg = (regNumberSmall)reg;
        assert(_lvOtherReg == reg);
    }
#endif // !TARGET_64BIT

    /////////////////////

    regNumber GetArgReg() const
    {
        return (regNumber)_lvArgReg;
    }

    void SetArgReg(regNumber reg)
    {
        _lvArgReg = (regNumberSmall)reg;
        assert(_lvArgReg == reg);
    }

#if FEATURE_MULTIREG_ARGS

    regNumber GetOtherArgReg() const
    {
        return (regNumber)_lvOtherArgReg;
    }

    void SetOtherArgReg(regNumber reg)
    {
        _lvOtherArgReg = (regNumberSmall)reg;
        assert(_lvOtherArgReg == reg);
    }
#endif // FEATURE_MULTIREG_ARGS

#ifdef FEATURE_SIMD
    // Is this is a SIMD struct which is used for SIMD intrinsic?
    bool lvIsUsedInSIMDIntrinsic() const
    {
        return lvUsedInSIMDIntrinsic;
    }
#else
    bool lvIsUsedInSIMDIntrinsic() const
    {
        return false;
    }
#endif

    // Is this is local never negative?
    bool IsNeverNegative() const
    {
        return lvIsNeverNegative;
    }

    // Is this is local never negative?
    void SetIsNeverNegative(bool value)
    {
        lvIsNeverNegative = value;
    }

    // Is this is local a Span<T>?
    bool IsSpan() const
    {
        return lvIsSpan;
    }

    // Is this is local a Span<T>?
    void SetIsSpan(bool value)
    {
        lvIsSpan = value;
    }

    /////////////////////

    regNumber GetArgInitReg() const
    {
        return (regNumber)_lvArgInitReg;
    }

    void SetArgInitReg(regNumber reg)
    {
        _lvArgInitReg = (regNumberSmall)reg;
        assert(_lvArgInitReg == reg);
    }

    /////////////////////

    bool lvIsRegCandidate() const
    {
        return lvLRACandidate != 0;
    }

    bool lvIsInReg() const
    {
        return lvIsRegCandidate() && (GetRegNum() != REG_STK);
    }

    regMaskOnlyOne lvRegMask() const
    {
        regMaskOnlyOne regMask = RBM_NONE;
        if (GetRegNum() != REG_STK)
        {
            if (varTypeUsesFloatReg(this))
            {
                regMask = genRegMaskFloat(GetRegNum() ARM_ARG(TypeGet()));
            }
            else
            {
#ifdef TARGET_XARCH
                assert(varTypeUsesIntReg(this) || varTypeUsesMaskReg(this));
#else
                assert(varTypeUsesIntReg(this));
#endif

                regMask = genRegMask(GetRegNum());
            }
        }
        return regMask;
    }

    //-----------------------------------------------------------------------------
    // AllFieldDeathFlags: Get a bitset of flags that represents all fields dying.
    //
    // Returns:
    //    A bit mask that has GTF_VAR_FIELD_DEATH0 to GTF_VAR_FIELD_DEATH3 set,
    //    depending on how many fields this promoted local has.
    //
    // Remarks:
    //    Only usable for promoted locals.
    //
    GenTreeFlags AllFieldDeathFlags() const
    {
        assert(lvPromoted && (lvFieldCnt > 0) && (lvFieldCnt <= 4));
        GenTreeFlags flags = static_cast<GenTreeFlags>(((1 << lvFieldCnt) - 1) << FIELD_LAST_USE_SHIFT);
        assert((flags & ~GTF_VAR_DEATH_MASK) == 0);
        return flags;
    }

    //-----------------------------------------------------------------------------
    // FullDeathFlags: Get a bitset of flags that represents this local fully dying.
    //
    // Returns:
    //    For promoted locals, this returns AllFieldDeathFlags(). Otherwise
    //    returns GTF_VAR_DEATH.
    //
    GenTreeFlags FullDeathFlags() const
    {
        return lvPromoted ? AllFieldDeathFlags() : GTF_VAR_DEATH;
    }

    unsigned short lvVarIndex; // variable tracking index

private:
    unsigned short m_lvRefCnt; // unweighted (real) reference count.  For implicit by reference
                               // parameters, this gets hijacked from fgResetImplicitByRefRefCount
                               // through fgMarkDemotedImplicitByRefArgs, to provide a static
                               // appearance count (computed during address-exposed analysis)
                               // that fgMakeOutgoingStructArgCopy consults during global morph
                               // to determine if eliding its copy is legal.

    weight_t m_lvRefCntWtd; // weighted reference count

public:
    unsigned short lvRefCnt(RefCountState state = RCS_NORMAL) const;
    void           incLvRefCnt(unsigned short delta, RefCountState state = RCS_NORMAL);
    void           setLvRefCnt(unsigned short newValue, RefCountState state = RCS_NORMAL);
    void           incLvRefCntSaturating(unsigned short delta, RefCountState state = RCS_NORMAL);

    weight_t lvRefCntWtd(RefCountState state = RCS_NORMAL) const;
    void     incLvRefCntWtd(weight_t delta, RefCountState state = RCS_NORMAL);
    void     setLvRefCntWtd(weight_t newValue, RefCountState state = RCS_NORMAL);

private:
    int lvStkOffs; // stack offset of home in bytes.

public:
    int GetStackOffset() const
    {
        return lvStkOffs;
    }

    void SetStackOffset(int offset)
    {
        lvStkOffs = offset;
    }

    unsigned lvExactSize() const;
    unsigned lvSize() const;

    size_t lvArgStackSize() const;

    unsigned lvSlotNum; // original slot # (if remapped)

    // class handle for the local or null if not known or not a class
    CORINFO_CLASS_HANDLE lvClassHnd;

private:
    ClassLayout* m_layout; // layout info for structs

public:
    var_types TypeGet() const
    {
        return (var_types)lvType;
    }

    // NormalizeOnLoad Rules:
    //     1. All small locals are actually TYP_INT locals.
    //     2. NOL locals are such that not all definitions can be controlled by the compiler and so the upper bits can
    //        be undefined.For parameters this is the case because of ABI.For struct fields - because of padding.For
    //        address - exposed locals - because not all stores are direct.
    //     3. Hence, all NOL uses(unless proven otherwise) are assumed in morph to have undefined upper bits and
    //        explicit casts have be inserted to "normalize" them back to conform to IL semantics.
    bool lvNormalizeOnLoad() const
    {
        return varTypeIsSmall(TypeGet()) &&
               // OSR exposed locals were normalize on load in the Tier0 frame so must be so for OSR too.
               (lvIsParam || m_addrExposed || lvIsStructField || lvIsOSRExposedLocal);
    }

    bool lvNormalizeOnStore() const
    {
        return varTypeIsSmall(TypeGet()) &&
               // OSR exposed locals were normalize on load in the Tier0 frame so must be so for OSR too.
               !(lvIsParam || m_addrExposed || lvIsStructField || lvIsOSRExposedLocal);
    }

    void incRefCnts(weight_t weight, Compiler* pComp, RefCountState state = RCS_NORMAL, bool propagate = true);

    var_types GetHfaType() const
    {
        if (GlobalJitOptions::compFeatureHfa)
        {
            assert(lvIsHfa());
            return HfaTypeFromElemKind(GetLvHfaElemKind());
        }
        else
        {
            return TYP_UNDEF;
        }
    }

    void SetHfaType(var_types type)
    {
        if (GlobalJitOptions::compFeatureHfa)
        {
            CorInfoHFAElemType elemKind = HfaElemKindFromType(type);
            SetLvHfaElemKind(elemKind);
            // Ensure we've allocated enough bits.
            assert(GetLvHfaElemKind() == elemKind);
        }
    }

    // Returns true if this variable contains GC pointers (including being a GC pointer itself).
    bool HasGCPtr() const
    {
        return varTypeIsGC(lvType) || ((lvType == TYP_STRUCT) && m_layout->HasGCPtr());
    }

    // Returns the layout of a struct variable or implicit byref.
    ClassLayout* GetLayout() const
    {
#if FEATURE_IMPLICIT_BYREFS
        assert(varTypeIsStruct(TypeGet()) || (lvIsImplicitByRef && (TypeGet() == TYP_BYREF)));
#else
        assert(varTypeIsStruct(TypeGet()));
#endif
        return m_layout;
    }

    // Sets the layout of a struct variable.
    void SetLayout(ClassLayout* layout)
    {
        assert(varTypeIsStruct(lvType));
        assert((m_layout == nullptr) || ClassLayout::AreCompatible(m_layout, layout));
        m_layout = layout;
    }

    // Grow the size of a block layout local.
    void GrowBlockLayout(ClassLayout* layout)
    {
        assert(varTypeIsStruct(lvType));
        assert((m_layout == nullptr) || (m_layout->IsBlockLayout() && (m_layout->GetSize() <= layout->GetSize())));
        assert(layout->IsBlockLayout());
        m_layout = layout;
    }

    SsaDefArray<LclSsaVarDsc> lvPerSsaData;

    // True if ssaNum is a viable ssaNum for this local.
    bool IsValidSsaNum(unsigned ssaNum) const
    {
        return lvPerSsaData.IsValidSsaNum(ssaNum);
    }

    // Returns the address of the per-Ssa data for the given ssaNum (which is required
    // not to be the SsaConfig::RESERVED_SSA_NUM, which indicates that the variable is
    // not an SSA variable).
    LclSsaVarDsc* GetPerSsaData(unsigned ssaNum) const
    {
        return lvPerSsaData.GetSsaDef(ssaNum);
    }

    // Returns the SSA number for "ssaDef". Requires "ssaDef" to be a valid definition
    // of this variable.
    unsigned GetSsaNumForSsaDef(LclSsaVarDsc* ssaDef)
    {
        return lvPerSsaData.GetSsaNum(ssaDef);
    }

    var_types GetRegisterType(const GenTreeLclVarCommon* tree) const;

    var_types GetRegisterType() const;

    var_types GetStackSlotHomeType() const;

    bool IsEnregisterableType() const
    {
        return GetRegisterType() != TYP_UNDEF;
    }

    bool IsEnregisterableLcl() const
    {
        if (lvDoNotEnregister)
        {
            return false;
        }
        return IsEnregisterableType();
    }

    //-----------------------------------------------------------------------------
    //  IsAlwaysAliveInMemory: Determines if this variable's value is always
    //     up-to-date on stack. This is possible if this is an EH-var or
    //     we decided to spill after single-def.
    //
    bool IsAlwaysAliveInMemory() const
    {
        return lvLiveInOutOfHndlr || lvSpillAtSingleDef;
    }

    bool CanBeReplacedWithItsField(Compiler* comp) const;

#ifdef DEBUG
public:
    const char* lvReason;

    void PrintVarReg() const
    {
        printf("%s", getRegName(GetRegNum()));
    }
#endif // DEBUG

}; // class LclVarDsc

enum class SymbolicIntegerValue : int32_t
{
    LongMin,
    IntMin,
    ShortMin,
    ByteMin,
    Zero,
    One,
    ByteMax,
    UByteMax,
    ShortMax,
    UShortMax,
    ArrayLenMax,
    IntMax,
    UIntMax,
    LongMax,
};

inline constexpr bool operator>(SymbolicIntegerValue left, SymbolicIntegerValue right)
{
    return static_cast<int32_t>(left) > static_cast<int32_t>(right);
}

inline constexpr bool operator>=(SymbolicIntegerValue left, SymbolicIntegerValue right)
{
    return static_cast<int32_t>(left) >= static_cast<int32_t>(right);
}

inline constexpr bool operator<(SymbolicIntegerValue left, SymbolicIntegerValue right)
{
    return static_cast<int32_t>(left) < static_cast<int32_t>(right);
}

inline constexpr bool operator<=(SymbolicIntegerValue left, SymbolicIntegerValue right)
{
    return static_cast<int32_t>(left) <= static_cast<int32_t>(right);
}

// Represents an integral range useful for reasoning about integral casts.
// It uses a symbolic representation for lower and upper bounds so
// that it can efficiently handle integers of all sizes on all hosts.
//
// Note that the ranges represented by this class are **always** in the
// "signed" domain. This is so that if we know the range a node produces, it
// can be trivially used to determine if a cast above the node does or does not
// overflow, which requires that the interpretation of integers be the same both
// for the "input" and "output". We choose signed interpretation here because it
// produces nice continuous ranges and because IR uses sign-extension for constants.
//
// Some examples of how ranges are computed for casts:
// 1. CAST_OVF(ubyte <- uint): does not overflow for [0..UBYTE_MAX], produces the
//    same range - all casts that do not change the representation, i. e. have the same
//    "actual" input and output type, have the same "input" and "output" range.
// 2. CAST_OVF(ulong <- uint): never overflows => the "input" range is [INT_MIN..INT_MAX]
//    (aka all possible 32 bit integers). Produces [0..UINT_MAX] (aka all possible 32
//    bit integers zero-extended to 64 bits).
// 3. CAST_OVF(int <- uint): overflows for inputs larger than INT_MAX <=> less than 0
//    when interpreting as signed => the "input" range is [0..INT_MAX], the same range
//    being the produced one as the node does not change the width of the integer.
//
class IntegralRange
{
private:
    SymbolicIntegerValue m_lowerBound;
    SymbolicIntegerValue m_upperBound;

public:
    IntegralRange() = default;

    IntegralRange(SymbolicIntegerValue lowerBound, SymbolicIntegerValue upperBound)
        : m_lowerBound(lowerBound)
        , m_upperBound(upperBound)
    {
        assert(lowerBound <= upperBound);
    }

    SymbolicIntegerValue GetLowerBound() const
    {
        return m_lowerBound;
    }

    SymbolicIntegerValue GetUpperBound() const
    {
        return m_upperBound;
    }

    bool Contains(int64_t value) const;

    bool Contains(IntegralRange other) const
    {
        return (m_lowerBound <= other.m_lowerBound) && (other.m_upperBound <= m_upperBound);
    }

    bool IsNonNegative() const
    {
        return m_lowerBound >= SymbolicIntegerValue::Zero;
    }

    bool Equals(IntegralRange other) const
    {
        return (m_lowerBound == other.m_lowerBound) && (m_upperBound == other.m_upperBound);
    }

    static int64_t              SymbolicToRealValue(SymbolicIntegerValue value);
    static SymbolicIntegerValue LowerBoundForType(var_types type);
    static SymbolicIntegerValue UpperBoundForType(var_types type);

    static IntegralRange ForType(var_types type)
    {
        return {LowerBoundForType(type), UpperBoundForType(type)};
    }

    static IntegralRange ForNode(GenTree* node, Compiler* compiler);
    static IntegralRange ForCastInput(GenTreeCast* cast);
    static IntegralRange ForCastOutput(GenTreeCast* cast, Compiler* compiler);
    static IntegralRange Union(IntegralRange range1, IntegralRange range2);

#ifdef DEBUG
    static void Print(IntegralRange range);
#endif // DEBUG
};

/*
XXXXXXXXXXXXXXXXXXXXXXXXXXXXXXXXXXXXXXXXXXXXXXXXXXXXXXXXXXXXXXXXXXXXXXXXXXXXXXX
XXXXXXXXXXXXXXXXXXXXXXXXXXXXXXXXXXXXXXXXXXXXXXXXXXXXXXXXXXXXXXXXXXXXXXXXXXXXXXX
XX                                                                           XX
XX                           TempsInfo                                       XX
XX                                                                           XX
XX  The temporary lclVars allocated by the compiler for code generation      XX
XX                                                                           XX
XXXXXXXXXXXXXXXXXXXXXXXXXXXXXXXXXXXXXXXXXXXXXXXXXXXXXXXXXXXXXXXXXXXXXXXXXXXXXXX
XXXXXXXXXXXXXXXXXXXXXXXXXXXXXXXXXXXXXXXXXXXXXXXXXXXXXXXXXXXXXXXXXXXXXXXXXXXXXXX
*/

/*****************************************************************************
 *
 *  The following keeps track of temporaries allocated in the stack frame
 *  during code-generation (after register allocation). These spill-temps are
 *  only used if we run out of registers while evaluating a tree.
 *
 *  These are different from the more common temps allocated by lvaGrabTemp().
 */

class TempDsc
{
public:
    TempDsc* tdNext;

private:
    int tdOffs;
#ifdef DEBUG
    static const int BAD_TEMP_OFFSET = 0xDDDDDDDD; // used as a sentinel "bad value" for tdOffs in DEBUG
#endif                                             // DEBUG

    int       tdNum;
    BYTE      tdSize;
    var_types tdType;

public:
    TempDsc(int _tdNum, unsigned _tdSize, var_types _tdType)
        : tdNum(_tdNum)
        , tdSize((BYTE)_tdSize)
        , tdType(_tdType)
    {
#ifdef DEBUG
        // temps must have a negative number (so they have a different number from all local variables)
        assert(tdNum < 0);
        tdOffs = BAD_TEMP_OFFSET;
#endif // DEBUG
        if (tdNum != _tdNum)
        {
            IMPL_LIMITATION("too many spill temps");
        }
    }

#ifdef DEBUG
    bool tdLegalOffset() const
    {
        return tdOffs != BAD_TEMP_OFFSET;
    }
#endif // DEBUG

    int tdTempOffs() const
    {
        assert(tdLegalOffset());
        return tdOffs;
    }
    void tdSetTempOffs(int offs)
    {
        tdOffs = offs;
        assert(tdLegalOffset());
    }
    void tdAdjustTempOffs(int offs)
    {
        tdOffs += offs;
        assert(tdLegalOffset());
    }

    int tdTempNum() const
    {
        assert(tdNum < 0);
        return tdNum;
    }
    unsigned tdTempSize() const
    {
        return tdSize;
    }
    var_types tdTempType() const
    {
        return tdType;
    }
};

// Specify compiler data that a phase might modify
enum class PhaseStatus : unsigned
{
    MODIFIED_NOTHING,    // Phase did not make any changes that warrant running post-phase checks or dumping
                         // the main jit data strutures.
    MODIFIED_EVERYTHING, // Phase made changes that warrant running post-phase checks or dumping
                         // the main jit data strutures.
};

// interface to hide linearscan implementation from rest of compiler
class LinearScanInterface
{
public:
    virtual PhaseStatus doLinearScan()                                = 0;
    virtual void        recordVarLocationsAtStartOfBB(BasicBlock* bb) = 0;
    virtual bool        willEnregisterLocalVars() const               = 0;
#if TRACK_LSRA_STATS
    virtual void dumpLsraStatsCsv(FILE* file)     = 0;
    virtual void dumpLsraStatsSummary(FILE* file) = 0;
#endif // TRACK_LSRA_STATS
};

LinearScanInterface* getLinearScanAllocator(Compiler* comp);

// This enumeration names the phases into which we divide compilation.  The phases should completely
// partition a compilation.
enum Phases
{
#define CompPhaseNameMacro(enum_nm, string_nm, hasChildren, parent, measureIR) enum_nm,
#include "compphases.h"
    PHASE_NUMBER_OF
};

extern const char* PhaseNames[];
extern const char* PhaseEnums[];

// Specify which checks should be run after each phase
//
// clang-format off
enum class PhaseChecks : unsigned int
{
    CHECK_NONE          = 0,
    CHECK_IR            = 1 << 0, // ir flags, etc
    CHECK_UNIQUE        = 1 << 1, // tree node uniqueness
    CHECK_FG            = 1 << 2, // flow graph integrity
    CHECK_EH            = 1 << 3, // eh table integrity
    CHECK_LOOPS         = 1 << 4, // loop integrity/canonicalization
    CHECK_PROFILE       = 1 << 5, // profile data integrity
    CHECK_LINKED_LOCALS = 1 << 6, // check linked list of locals
};

inline constexpr PhaseChecks operator ~(PhaseChecks a)
{
    return (PhaseChecks)(~(unsigned int)a);
}

inline constexpr PhaseChecks operator |(PhaseChecks a, PhaseChecks b)
{
    return (PhaseChecks)((unsigned int)a | (unsigned int)b);
}

inline constexpr PhaseChecks operator &(PhaseChecks a, PhaseChecks b)
{
    return (PhaseChecks)((unsigned int)a & (unsigned int)b);
}

inline PhaseChecks& operator |=(PhaseChecks& a, PhaseChecks b)
{
    return a = (PhaseChecks)((unsigned int)a | (unsigned int)b);
}

inline PhaseChecks& operator &=(PhaseChecks& a, PhaseChecks b)
{
    return a = (PhaseChecks)((unsigned int)a & (unsigned int)b);
}

inline PhaseChecks& operator ^=(PhaseChecks& a, PhaseChecks b)
{
    return a = (PhaseChecks)((unsigned int)a ^ (unsigned int)b);
}
// clang-format on

// Specify which dumps should be run after each phase
//
enum class PhaseDumps
{
    DUMP_NONE,
    DUMP_ALL
};

// The following enum provides a simple 1:1 mapping to CLR API's
enum API_ICorJitInfo_Names
{
#define DEF_CLR_API(name) API_##name,
#include "ICorJitInfo_names_generated.h"
    API_COUNT
};

// Profile checking options
//
// clang-format off
enum class ProfileChecks : unsigned int
{
    CHECK_NONE          = 0,
    CHECK_CLASSIC       = 1 << 0, // check "classic" jit weights
    CHECK_HASLIKELIHOOD = 1 << 1, // check all FlowEdges for hasLikelihood
    CHECK_LIKELIHOODSUM = 1 << 2, // check block successor likelihoods sum to 1                              
    CHECK_LIKELY        = 1 << 3, // fully check likelihood based weights
    RAISE_ASSERT        = 1 << 4, // assert on check failure
    CHECK_ALL_BLOCKS    = 1 << 5, // check blocks even if bbHasProfileWeight is false
};

inline constexpr ProfileChecks operator ~(ProfileChecks a)
{
    return (ProfileChecks)(~(unsigned int)a);
}

inline constexpr ProfileChecks operator |(ProfileChecks a, ProfileChecks b)
{
    return (ProfileChecks)((unsigned int)a | (unsigned int)b);
}

inline constexpr ProfileChecks operator &(ProfileChecks a, ProfileChecks b)
{
    return (ProfileChecks)((unsigned int)a & (unsigned int)b);
}

inline ProfileChecks& operator |=(ProfileChecks& a, ProfileChecks b)
{
    return a = (ProfileChecks)((unsigned int)a | (unsigned int)b);
}

inline ProfileChecks& operator &=(ProfileChecks& a, ProfileChecks b)
{
    return a = (ProfileChecks)((unsigned int)a & (unsigned int)b);
}

inline ProfileChecks& operator ^=(ProfileChecks& a, ProfileChecks b)
{
    return a = (ProfileChecks)((unsigned int)a ^ (unsigned int)b);
}

inline bool hasFlag(const ProfileChecks& flagSet, const ProfileChecks& flag)
{
    return ((flagSet & flag) == flag);
}

//---------------------------------------------------------------
// Compilation time.
//

// A "CompTimeInfo" is a structure for tracking the compilation time of one or more methods.
// We divide a compilation into a sequence of contiguous phases, and track the total (per-thread) cycles
// of the compilation, as well as the cycles for each phase.  We also track the number of bytecodes.
// If there is a failure in reading a timer at any point, the "CompTimeInfo" becomes invalid, as indicated
// by "m_timerFailure" being true.
// If FEATURE_JIT_METHOD_PERF is not set, we define a minimal form of this, enough to let other code compile.
struct CompTimeInfo
{
#ifdef FEATURE_JIT_METHOD_PERF
    // The string names of the phases.
    static const char* PhaseNames[];

    static bool PhaseHasChildren[];
    static int  PhaseParent[];
    static bool PhaseReportsIRSize[];

    unsigned         m_byteCodeBytes;
    unsigned __int64 m_totalCycles;
    unsigned __int64 m_invokesByPhase[PHASE_NUMBER_OF];
    unsigned __int64 m_cyclesByPhase[PHASE_NUMBER_OF];
#if MEASURE_CLRAPI_CALLS
    unsigned __int64 m_CLRinvokesByPhase[PHASE_NUMBER_OF];
    unsigned __int64 m_CLRcyclesByPhase[PHASE_NUMBER_OF];
#endif

    unsigned m_nodeCountAfterPhase[PHASE_NUMBER_OF];

    // For better documentation, we call EndPhase on
    // non-leaf phases.  We should also call EndPhase on the
    // last leaf subphase; obviously, the elapsed cycles between the EndPhase
    // for the last leaf subphase and the EndPhase for an ancestor should be very small.
    // We add all such "redundant end phase" intervals to this variable below; we print
    // it out in a report, so we can verify that it is, indeed, very small.  If it ever
    // isn't, this means that we're doing something significant between the end of the last
    // declared subphase and the end of its parent.
    unsigned __int64 m_parentPhaseEndSlop;
    bool             m_timerFailure;

#if MEASURE_CLRAPI_CALLS
    // The following measures the time spent inside each individual CLR API call.
    unsigned         m_allClrAPIcalls;
    unsigned         m_perClrAPIcalls[API_ICorJitInfo_Names::API_COUNT];
    unsigned __int64 m_allClrAPIcycles;
    unsigned __int64 m_perClrAPIcycles[API_ICorJitInfo_Names::API_COUNT];
    unsigned __int32 m_maxClrAPIcycles[API_ICorJitInfo_Names::API_COUNT];
#endif // MEASURE_CLRAPI_CALLS

    CompTimeInfo(unsigned byteCodeBytes);
#endif
};

#ifdef FEATURE_JIT_METHOD_PERF

#if MEASURE_CLRAPI_CALLS
struct WrapICorJitInfo;
#endif

// This class summarizes the JIT time information over the course of a run: the number of methods compiled,
// and the total and maximum timings.  (These are instances of the "CompTimeInfo" type described above).
// The operation of adding a single method's timing to the summary may be performed concurrently by several
// threads, so it is protected by a lock.
// This class is intended to be used as a singleton type, with only a single instance.
class CompTimeSummaryInfo
{
    // This lock protects the fields of all CompTimeSummaryInfo(s) (of which we expect there to be one).
    static CritSecObject s_compTimeSummaryLock;

    int          m_numMethods;
    int          m_totMethods;
    CompTimeInfo m_total;
    CompTimeInfo m_maximum;

    int          m_numFilteredMethods;
    CompTimeInfo m_filtered;

    // This can use what ever data you want to determine if the value to be added
    // belongs in the filtered section (it's always included in the unfiltered section)
    bool IncludedInFilteredData(CompTimeInfo& info);

public:
    // This is the unique CompTimeSummaryInfo object for this instance of the runtime.
    static CompTimeSummaryInfo s_compTimeSummary;

    CompTimeSummaryInfo()
        : m_numMethods(0), m_totMethods(0), m_total(0), m_maximum(0), m_numFilteredMethods(0), m_filtered(0)
    {
    }

    // Assumes that "info" is a completed CompTimeInfo for a compilation; adds it to the summary.
    // This is thread safe.
    void AddInfo(CompTimeInfo& info, bool includePhases);

    // Print the summary information to "f".
    // This is not thread-safe; assumed to be called by only one thread.
    void Print(FILE* f);
};

// A JitTimer encapsulates a CompTimeInfo for a single compilation. It also tracks the start of compilation,
// and when the current phase started.  This is intended to be part of a Compilation object.
//
class JitTimer
{
    unsigned __int64 m_start;         // Start of the compilation.
    unsigned __int64 m_curPhaseStart; // Start of the current phase.
#if MEASURE_CLRAPI_CALLS
    unsigned __int64 m_CLRcallStart;   // Start of the current CLR API call (if any).
    unsigned __int64 m_CLRcallInvokes; // CLR API invokes under current outer so far
    unsigned __int64 m_CLRcallCycles;  // CLR API  cycles under current outer so far.
    int              m_CLRcallAPInum;  // The enum/index of the current CLR API call (or -1).
    static double    s_cyclesPerSec;   // Cached for speedier measurements
#endif
#ifdef DEBUG
    Phases m_lastPhase; // The last phase that was completed (or (Phases)-1 to start).
#endif
    CompTimeInfo m_info; // The CompTimeInfo for this compilation.

    static CritSecObject s_csvLock; // Lock to protect the time log file.
    static FILE*         s_csvFile; // The time log file handle.
    void PrintCsvMethodStats(Compiler* comp);

private:
    void* operator new(size_t);
    void* operator new[](size_t);
    void operator delete(void*);
    void operator delete[](void*);

public:
    // Initialized the timer instance
    JitTimer(unsigned byteCodeSize);

    static JitTimer* Create(Compiler* comp, unsigned byteCodeSize)
    {
        return ::new (comp, CMK_Unknown) JitTimer(byteCodeSize);
    }

    static void PrintCsvHeader();

    // Ends the current phase (argument is for a redundant check).
    void EndPhase(Compiler* compiler, Phases phase);

#if MEASURE_CLRAPI_CALLS
    // Start and end a timed CLR API call.
    void CLRApiCallEnter(unsigned apix);
    void CLRApiCallLeave(unsigned apix);
#endif // MEASURE_CLRAPI_CALLS

    // Completes the timing of the current method, which is assumed to have "byteCodeBytes" bytes of bytecode,
    // and adds it to "sum".
    void Terminate(Compiler* comp, CompTimeSummaryInfo& sum, bool includePhases);

    // Attempts to query the cycle counter of the current thread.  If successful, returns "true" and sets
    // *cycles to the cycle counter value.  Otherwise, returns false and sets the "m_timerFailure" flag of
    // "m_info" to true.
    bool GetThreadCycles(unsigned __int64* cycles)
    {
        bool res = CycleTimer::GetThreadCyclesS(cycles);
        if (!res)
        {
            m_info.m_timerFailure = true;
        }
        return res;
    }

    static void Shutdown();
};
#endif // FEATURE_JIT_METHOD_PERF

//------------------- Function/Funclet info -------------------------------
enum FuncKind : BYTE
{
    FUNC_ROOT,    // The main/root function (always id==0)
    FUNC_HANDLER, // a funclet associated with an EH handler (finally, fault, catch, filter handler)
    FUNC_FILTER,  // a funclet associated with an EH filter
    FUNC_COUNT
};

class emitLocation;

struct FuncInfoDsc
{
    FuncKind       funKind;
    BYTE           funFlags;   // Currently unused, just here for padding
    unsigned short funEHIndex; // index, into the ebd table, of innermost EH clause corresponding to this
                               // funclet. It is only valid if funKind field indicates this is a
                               // EH-related funclet: FUNC_HANDLER or FUNC_FILTER

#if defined(TARGET_AMD64)

    // TODO-AMD64-Throughput: make the AMD64 info more like the ARM info to avoid having this large static array.
    emitLocation* startLoc;
    emitLocation* endLoc;
    emitLocation* coldStartLoc; // locations for the cold section, if there is one.
    emitLocation* coldEndLoc;
    UNWIND_INFO   unwindHeader;
    // Maximum of 255 UNWIND_CODE 'nodes' and then the unwind header. If there are an odd
    // number of codes, the VM or Zapper will 4-byte align the whole thing.
    BYTE     unwindCodes[offsetof(UNWIND_INFO, UnwindCode) + (0xFF * sizeof(UNWIND_CODE))];
    unsigned unwindCodeSlot;

#elif defined(TARGET_X86)

    emitLocation* startLoc;
    emitLocation* endLoc;
    emitLocation* coldStartLoc; // locations for the cold section, if there is one.
    emitLocation* coldEndLoc;

#elif defined(TARGET_ARMARCH) || defined(TARGET_LOONGARCH64) || defined(TARGET_RISCV64)

    UnwindInfo  uwi;     // Unwind information for this function/funclet's hot  section
    UnwindInfo* uwiCold; // Unwind information for this function/funclet's cold section
                         //   Note: we only have a pointer here instead of the actual object,
                         //   to save memory in the JIT case (compared to the NGEN case),
                         //   where we don't have any cold section.
                         //   Note 2: we currently don't support hot/cold splitting in functions
                         //   with EH, so uwiCold will be NULL for all funclets.

    emitLocation* startLoc;
    emitLocation* endLoc;
    emitLocation* coldStartLoc; // locations for the cold section, if there is one.
    emitLocation* coldEndLoc;

#endif // TARGET_ARMARCH || TARGET_LOONGARCH64 || TARGET_RISCV64

#if defined(FEATURE_CFI_SUPPORT)
    jitstd::vector<CFI_CODE>* cfiCodes;
#endif // FEATURE_CFI_SUPPORT

    // Eventually we may want to move rsModifiedRegsMask, lvaOutgoingArgSize, and anything else
    // that isn't shared between the main function body and funclets.
};

struct TempInfo
{
    GenTree* store;
    GenTree* load;
};

#ifdef DEBUG
// XXXXXXXXXXXXXXXXXXXXXXXXXXXXXXXXXXXXXXXXXXXXXXXXXXXXXXXXXXXXXXXXXXXXXXXXXXXXXX
// We have the ability to mark source expressions with "Test Labels."
// These drive assertions within the JIT, or internal JIT testing.  For example, we could label expressions
// that should be CSE defs, and other expressions that should uses of those defs, with a shared label.

enum TestLabel // This must be kept identical to System.Runtime.CompilerServices.JitTestLabel.TestLabel.
{
    TL_SsaName,
    TL_VN,        // Defines a "VN equivalence class".  (For full VN, including exceptions thrown).
    TL_VNNorm,    // Like above, but uses the non-exceptional value of the expression.
    TL_CSE_Def,   //  This must be identified in the JIT as a CSE def
    TL_CSE_Use,   //  This must be identified in the JIT as a CSE use
    TL_LoopHoist, // Expression must (or must not) be hoisted out of the loop.
};

struct TestLabelAndNum
{
    TestLabel m_tl;
    ssize_t   m_num;

    TestLabelAndNum() : m_tl(TestLabel(0)), m_num(0)
    {
    }
};

typedef JitHashTable<GenTree*, JitPtrKeyFuncs<GenTree>, TestLabelAndNum> NodeToTestDataMap;

// XXXXXXXXXXXXXXXXXXXXXXXXXXXXXXXXXXXXXXXXXXXXXXXXXXXXXXXXXXXXXXXXXXXXXXXXXXXXXX
#endif // DEBUG

// Represents a depth-first search tree of the flow graph.
class FlowGraphDfsTree
{
    Compiler* m_comp;

    // Post-order that we saw reachable basic blocks in. This order can be
    // particularly useful to iterate in reverse, as reverse post-order ensures
    // that all predecessors are visited before successors whenever possible.
    BasicBlock** m_postOrder;
    unsigned m_postOrderCount;

    // Whether the DFS that produced the tree found any backedges.
    bool m_hasCycle;

public:
    FlowGraphDfsTree(Compiler* comp, BasicBlock** postOrder, unsigned postOrderCount, bool hasCycle)
        : m_comp(comp)
        , m_postOrder(postOrder)
        , m_postOrderCount(postOrderCount)
        , m_hasCycle(hasCycle)
    {
    }

    Compiler* GetCompiler() const
    {
        return m_comp;
    }

    BasicBlock** GetPostOrder() const
    {
        return m_postOrder;
    }

    unsigned GetPostOrderCount() const
    {
        return m_postOrderCount;
    }

    BasicBlock* GetPostOrder(unsigned index) const
    {
        assert(index < m_postOrderCount);
        return m_postOrder[index];
    }

    BitVecTraits PostOrderTraits() const
    {
        return BitVecTraits(m_postOrderCount, m_comp);
    }

    bool HasCycle() const
    {
        return m_hasCycle;
    }

#ifdef DEBUG
    void Dump() const;
#endif // DEBUG

    bool Contains(BasicBlock* block) const;
    bool IsAncestor(BasicBlock* ancestor, BasicBlock* descendant) const;
};

// Represents the result of induction variable analysis. See
// FlowGraphNaturalLoop::AnalyzeIteration.
struct NaturalLoopIterInfo
{
    // The local that is the induction variable.
    unsigned IterVar = BAD_VAR_NUM;

#ifdef DEBUG
    // Tree that initializes induction variable outside the loop.
    // Only valid if HasConstInit is true.
    GenTree* InitTree = nullptr;
#endif

    // Constant value that the induction variable is initialized with, outside
    // the loop. Only valid if HasConstInit is true.
    int ConstInitValue = 0;

    // Tree that has the loop test for the induction variable.
    GenTree* TestTree = nullptr;

    // Block that has the loop test.
    BasicBlock* TestBlock = nullptr;

    // Tree that mutates the induction variable.
    GenTree* IterTree = nullptr;

    // Is the loop exited when TestTree is true?
    bool ExitedOnTrue : 1;

    // Whether or not we found an initialization of the induction variable.
    bool HasConstInit : 1;

    // Whether or not the loop test compares the induction variable with a
    // constant value.
    bool HasConstLimit : 1;

    // Whether or not the loop test constant value is a SIMD vector element count.
    bool HasSimdLimit : 1;

    // Whether or not the loop test compares the induction variable with an
    // invariant local.
    bool HasInvariantLocalLimit : 1;

    // Whether or not the loop test compares the induction variable with the
    // length of an invariant array.
    bool HasArrayLengthLimit : 1;

    NaturalLoopIterInfo()
        : ExitedOnTrue(false)
        , HasConstInit(false)
        , HasConstLimit(false)
        , HasSimdLimit(false)
        , HasInvariantLocalLimit(false)
        , HasArrayLengthLimit(false)
    {
    }

    int IterConst();
    genTreeOps IterOper();
    var_types IterOperType();
    genTreeOps TestOper();
    bool IsIncreasingLoop();
    bool IsDecreasingLoop();
    GenTree* Iterator();
    GenTree* Limit();
    int ConstLimit();
    unsigned VarLimit();
    bool ArrLenLimit(Compiler* comp, ArrIndex* index);

private:
    bool IsReversed();
};

// Represents a natural loop in the flow graph. Natural loops are characterized
// by the following properties:
//
// * All loop blocks are strongly connected, meaning that every block of the
//   loop can reach every other block of the loop.
//
// * All loop blocks are dominated by the header block, i.e. the header block
//   is guaranteed to be entered on every iteration. Note that in the prescence
//   of exceptional flow the header might not fully execute on every iteration.
//
// * From the above it follows that the loop can only be entered at the header
//   block. FlowGraphNaturalLoop::EntryEdges() gives a vector of these edges.
//   After loop canonicalization it is expected that this vector has exactly one
//   edge, from the "preheader".
//
// * The loop can have multiple exits. The regular exit edges are recorded in
//   FlowGraphNaturalLoop::ExitEdges(). The loop can also be exited by
//   exceptional flow.
//
class FlowGraphNaturalLoop
{
    friend class FlowGraphNaturalLoops;

    // The DFS tree that contains the loop blocks.
    const FlowGraphDfsTree* m_dfsTree;

    // The header block; dominates all other blocks in the loop, and is the
    // only block branched to from outside the loop.
    BasicBlock* m_header;

    // Parent loop. By loop properties, well-scopedness is always guaranteed.
    // That is, the parent loop contains all blocks of this loop.
    FlowGraphNaturalLoop* m_parent = nullptr;
    // First child loop.
    FlowGraphNaturalLoop* m_child = nullptr;
    // Sibling child loop, in reverse post order of the header blocks.
    FlowGraphNaturalLoop* m_sibling = nullptr;

    // Bit vector of blocks in the loop; each index is the RPO index a block,
    // with the head block's RPO index subtracted.
    BitVec m_blocks;
    // Size of m_blocks.
    unsigned m_blocksSize = 0;

    // Edges from blocks inside the loop back to the header.
    jitstd::vector<FlowEdge*> m_backEdges;

    // Edges from blocks outside the loop to the header.
    jitstd::vector<FlowEdge*> m_entryEdges;

    // Edges from inside the loop to outside the loop. Note that exceptional
    // flow can also exit the loop and is not modelled.
    jitstd::vector<FlowEdge*> m_exitEdges;

    // Index of the loop in the range [0..FlowGraphNaturalLoops::NumLoops()).
    // Can be used to store additional annotations for this loop on the side.
    unsigned m_index = 0;

    // True if this loop contains an improper loop header
    bool m_containsImproperHeader = false;

    FlowGraphNaturalLoop(const FlowGraphDfsTree* dfsTree, BasicBlock* head);

    unsigned LoopBlockBitVecIndex(BasicBlock* block);
    bool TryGetLoopBlockBitVecIndex(BasicBlock* block, unsigned* pIndex);

    BitVecTraits LoopBlockTraits();

    template<typename TFunc>
    bool VisitDefs(TFunc func);

    GenTreeLclVarCommon* FindDef(unsigned lclNum);

    void MatchInit(NaturalLoopIterInfo* info, BasicBlock* initBlock, GenTree* init);
    bool MatchLimit(unsigned iterVar, GenTree* test, NaturalLoopIterInfo* info);
    bool CheckLoopConditionBaseCase(BasicBlock* initBlock, NaturalLoopIterInfo* info);
    bool IsZeroTripTest(BasicBlock* initBlock, NaturalLoopIterInfo* info);
    bool InitBlockEntersLoopOnTrue(BasicBlock* initBlock);
    template<typename T>
    static bool EvaluateRelop(T op1, T op2, genTreeOps oper);
public:
    BasicBlock* GetHeader() const
    {
        return m_header;
    }

    const FlowGraphDfsTree* GetDfsTree() const
    {
        return m_dfsTree;
    }

    FlowGraphNaturalLoop* GetParent() const
    {
        return m_parent;
    }

    FlowGraphNaturalLoop* GetChild() const
    {
        return m_child;
    }

    FlowGraphNaturalLoop* GetSibling() const
    {
        return m_sibling;
    }

    unsigned GetIndex() const
    {
        return m_index;
    }

    const jitstd::vector<FlowEdge*>& BackEdges()
    {
        return m_backEdges;
    }

    const jitstd::vector<FlowEdge*>& EntryEdges()
    {
        return m_entryEdges;
    }

    const jitstd::vector<FlowEdge*>& ExitEdges()
    {
        return m_exitEdges;
    }

    FlowEdge* BackEdge(unsigned index)
    {
        assert(index < m_backEdges.size());
        return m_backEdges[index];
    }

    FlowEdge* EntryEdge(unsigned index)
    {
        assert(index < m_entryEdges.size());
        return m_entryEdges[index];
    }

    FlowEdge* ExitEdge(unsigned index)
    {
        assert(index < m_exitEdges.size());
        return m_exitEdges[index];
    }

    unsigned GetDepth() const;

    bool ContainsBlock(BasicBlock* block);
    bool ContainsLoop(FlowGraphNaturalLoop* childLoop);

    bool ContainsImproperHeader() const
    {
        return m_containsImproperHeader;
    }

    unsigned NumLoopBlocks();

    template<typename TFunc>
    BasicBlockVisit VisitLoopBlocksReversePostOrder(TFunc func);

    template<typename TFunc>
    BasicBlockVisit VisitLoopBlocksPostOrder(TFunc func);

    template<typename TFunc>
    BasicBlockVisit VisitLoopBlocks(TFunc func);

    template<typename TFunc>
    BasicBlockVisit VisitLoopBlocksLexical(TFunc func);

    template<typename TFunc>
    BasicBlockVisit VisitRegularExitBlocks(TFunc func);

    BasicBlock* GetLexicallyTopMostBlock();
    BasicBlock* GetLexicallyBottomMostBlock();

    bool AnalyzeIteration(NaturalLoopIterInfo* info);

    bool HasDef(unsigned lclNum);

    bool CanDuplicate(INDEBUG(const char** reason));
    void Duplicate(BasicBlock** insertAfter, BlockToBlockMap* map, weight_t weightScale);

#ifdef DEBUG
    static void Dump(FlowGraphNaturalLoop* loop);
#endif // DEBUG
};

// Represents a collection of the natural loops in the flow graph. See
// FlowGraphNaturalLoop for the characteristics of these loops.
//
// Loops are stored in a vector, with easily accessible indices (see
// FlowGraphNaturalLoop::GetIndex()). These indices can be used to store
// additional annotations for each loop on the side.
//
class FlowGraphNaturalLoops
{
    const FlowGraphDfsTree* m_dfsTree;

    // Collection of loops that were found.
    jitstd::vector<FlowGraphNaturalLoop*> m_loops;

    unsigned m_improperLoopHeaders;

    FlowGraphNaturalLoops(const FlowGraphDfsTree* dfs);

    static bool FindNaturalLoopBlocks(FlowGraphNaturalLoop* loop, ArrayStack<BasicBlock*>& worklist);

public:
    const FlowGraphDfsTree* GetDfsTree()
    {
        return m_dfsTree;
    }

    size_t NumLoops() const
    {
        return m_loops.size();
    }

    FlowGraphNaturalLoop* GetLoopByIndex(unsigned index);
    FlowGraphNaturalLoop* GetLoopByHeader(BasicBlock* header);

    bool IsLoopBackEdge(FlowEdge* edge);
    bool IsLoopExitEdge(FlowEdge* edge);

    class LoopsPostOrderIter
    {
        jitstd::vector<FlowGraphNaturalLoop*>* m_loops;

    public:
        LoopsPostOrderIter(jitstd::vector<FlowGraphNaturalLoop*>* loops)
            : m_loops(loops)
        {
        }

        jitstd::vector<FlowGraphNaturalLoop*>::reverse_iterator begin()
        {
            return m_loops->rbegin();
        }

        jitstd::vector<FlowGraphNaturalLoop*>::reverse_iterator end()
        {
            return m_loops->rend();
        }
    };

    class LoopsReversePostOrderIter
    {
        jitstd::vector<FlowGraphNaturalLoop*>* m_loops;

    public:
        LoopsReversePostOrderIter(jitstd::vector<FlowGraphNaturalLoop*>* loops)
            : m_loops(loops)
        {
        }

        jitstd::vector<FlowGraphNaturalLoop*>::iterator begin()
        {
            return m_loops->begin();
        }

        jitstd::vector<FlowGraphNaturalLoop*>::iterator end()
        {
            return m_loops->end();
        }
    };

    // Iterate the loops in post order (child loops before parent loops)
    LoopsPostOrderIter InPostOrder()
    {
        return LoopsPostOrderIter(&m_loops);
    }

    // Iterate the loops in reverse post order (parent loops before child loops)
    LoopsReversePostOrderIter InReversePostOrder()
    {
        return LoopsReversePostOrderIter(&m_loops);
    }

    static FlowGraphNaturalLoops* Find(const FlowGraphDfsTree* dfs);

    // Number of blocks with DFS backedges that are not natural loop headers
    // (indicates presence of "irreducible" loops)
    unsigned ImproperLoopHeaders() const
    {
        return m_improperLoopHeaders;
    }

#ifdef DEBUG
    static void Dump(FlowGraphNaturalLoops* loops);
#endif // DEBUG
};

// Represents the dominator tree of the flow graph.
class FlowGraphDominatorTree
{
    template<typename TVisitor>
    friend class DomTreeVisitor;

    const FlowGraphDfsTree* m_dfsTree;
    const DomTreeNode* m_domTree;
    const unsigned* m_preorderNum;
    const unsigned* m_postorderNum;

    FlowGraphDominatorTree(const FlowGraphDfsTree* dfsTree, const DomTreeNode* domTree, const unsigned* preorderNum, const unsigned* postorderNum)
        : m_dfsTree(dfsTree)
        , m_domTree(domTree)
        , m_preorderNum(preorderNum)
        , m_postorderNum(postorderNum)
    {
    }

    static BasicBlock* IntersectDom(BasicBlock* block1, BasicBlock* block2);

public:
    const FlowGraphDfsTree* GetDfsTree()
    {
        return m_dfsTree;
    }

    BasicBlock* Intersect(BasicBlock* block, BasicBlock* block2);
    bool Dominates(BasicBlock* dominator, BasicBlock* dominated);

#ifdef DEBUG
    void Dump();
#endif

    static FlowGraphDominatorTree* Build(const FlowGraphDfsTree* dfsTree);
};

// Represents a reverse mapping from block back to its (most nested) containing loop.
class BlockToNaturalLoopMap
{
    FlowGraphNaturalLoops* m_loops;
    // Array from postorder num -> index of most-nested loop containing the
    // block, or UINT_MAX if no loop contains it.
    unsigned* m_indices;

    BlockToNaturalLoopMap(FlowGraphNaturalLoops* loops, unsigned* indices)
        : m_loops(loops), m_indices(indices)
    {
    }

public:
    FlowGraphNaturalLoop* GetLoop(BasicBlock* block);

    static BlockToNaturalLoopMap* Build(FlowGraphNaturalLoops* loops);

#ifdef DEBUG
    void Dump() const;
#endif // DEBUG
};

// Represents a data structure that can answer A -> B reachability queries in
// O(1) time. Only takes regular flow into account; if A -> B requires
// exceptional flow, then CanReach returns false.
class BlockReachabilitySets
{
    const FlowGraphDfsTree* m_dfsTree;
    BitVec* m_reachabilitySets;

    BlockReachabilitySets(const FlowGraphDfsTree* dfsTree, BitVec* reachabilitySets)
        : m_dfsTree(dfsTree)
        , m_reachabilitySets(reachabilitySets)
    {
    }

public:
    const FlowGraphDfsTree* GetDfsTree()
    {
        return m_dfsTree;
    }

    bool CanReach(BasicBlock* from, BasicBlock* to);

#ifdef DEBUG
    void Dump();
#endif

    static BlockReachabilitySets* Build(const FlowGraphDfsTree* dfsTree);
};

enum class FieldKindForVN
{
    SimpleStatic,
    WithBaseAddr
};

typedef JitHashTable<CORINFO_FIELD_HANDLE, JitPtrKeyFuncs<struct CORINFO_FIELD_STRUCT_>, FieldKindForVN> FieldHandleSet;

typedef JitHashTable<CORINFO_CLASS_HANDLE, JitPtrKeyFuncs<struct CORINFO_CLASS_STRUCT_>, bool> ClassHandleSet;

// Represents a distillation of the useful side effects that occur inside a loop.
// Used by VN to be able to reason more precisely when entering loops.
struct LoopSideEffects
{
    // The loop contains an operation that we assume has arbitrary memory side
    // effects. If this is set, the fields below may not be accurate (since
    // they become irrelevant.)
    bool HasMemoryHavoc[MemoryKindCount];
    // The set of variables that are IN or OUT during the execution of this loop
    VARSET_TP VarInOut;
    // The set of variables that are USE or DEF during the execution of this loop.
    VARSET_TP VarUseDef;
    // This has entries for all static field and object instance fields modified
    // in the loop.
    FieldHandleSet* FieldsModified = nullptr;
    // Bits set indicate the set of sz array element types such that
    // arrays of that type are modified
    // in the loop.
    ClassHandleSet* ArrayElemTypesModified = nullptr;
    bool            ContainsCall           = false;

    LoopSideEffects();

    void AddVariableLiveness(Compiler* comp, BasicBlock* block);
    void AddModifiedField(Compiler* comp, CORINFO_FIELD_HANDLE fldHnd, FieldKindForVN fieldKind);
    void AddModifiedElemType(Compiler* comp, CORINFO_CLASS_HANDLE structHnd);
};

//  The following holds information about instr offsets in terms of generated code.

enum class IPmappingDscKind
{
    Prolog,    // The mapping represents the start of a prolog.
    Epilog,    // The mapping represents the start of an epilog.
    NoMapping, // This does not map to any IL offset.
    Normal,    // The mapping maps to an IL offset.
};

struct IPmappingDsc
{
    emitLocation     ipmdNativeLoc; // the emitter location of the native code corresponding to the IL offset
    IPmappingDscKind ipmdKind;      // The kind of mapping
    ILLocation       ipmdLoc;       // The location for normal mappings
    bool             ipmdIsLabel;   // Can this code be a branch label?
};

struct RichIPMapping
{
    emitLocation nativeLoc;
    DebugInfo    debugInfo;
};

// Current kind of node threading stored in GenTree::gtPrev and GenTree::gtNext.
// See fgNodeThreading for more information.
enum class NodeThreading
{
    None,
    AllLocals, // Locals are threaded (after local morph when optimizing)
    AllTrees,  // All nodes are threaded (after gtSetBlockOrder)
    LIR,       // Nodes are in LIR form (after rationalization)
};

/*
XXXXXXXXXXXXXXXXXXXXXXXXXXXXXXXXXXXXXXXXXXXXXXXXXXXXXXXXXXXXXXXXXXXXXXXXXXXXXXX
XXXXXXXXXXXXXXXXXXXXXXXXXXXXXXXXXXXXXXXXXXXXXXXXXXXXXXXXXXXXXXXXXXXXXXXXXXXXXXX
XX                                                                           XX
XX   The big guy. The sections are currently organized as :                  XX
XX                                                                           XX
XX    o  GenTree and BasicBlock                                              XX
XX    o  LclVarsInfo                                                         XX
XX    o  Importer                                                            XX
XX    o  FlowGraph                                                           XX
XX    o  Optimizer                                                           XX
XX    o  RegAlloc                                                            XX
XX    o  EEInterface                                                         XX
XX    o  TempsInfo                                                           XX
XX    o  RegSet                                                              XX
XX    o  GCInfo                                                              XX
XX    o  Instruction                                                         XX
XX    o  ScopeInfo                                                           XX
XX    o  PrologScopeInfo                                                     XX
XX    o  CodeGenerator                                                       XX
XX    o  UnwindInfo                                                          XX
XX    o  Compiler                                                            XX
XX    o  typeInfo                                                            XX
XX                                                                           XX
XXXXXXXXXXXXXXXXXXXXXXXXXXXXXXXXXXXXXXXXXXXXXXXXXXXXXXXXXXXXXXXXXXXXXXXXXXXXXXX
XXXXXXXXXXXXXXXXXXXXXXXXXXXXXXXXXXXXXXXXXXXXXXXXXXXXXXXXXXXXXXXXXXXXXXXXXXXXXXX
*/

struct HWIntrinsicInfo;

class Compiler
{
    friend class emitter;
    friend class UnwindInfo;
    friend class UnwindFragmentInfo;
    friend class UnwindEpilogInfo;
    friend class JitTimer;
    friend class LinearScan;
    friend class Rationalizer;
    friend class Phase;
    friend class Lowering;
    friend class CSE_DataFlow;
    friend class CSE_HeuristicCommon;
    friend class CSE_HeuristicRandom;
    friend class CSE_HeuristicReplay;
    friend class CSE_HeuristicRL;
    friend class CSE_HeuristicParameterized;
    friend class CSE_Heuristic;
    friend class CodeGenInterface;
    friend class CodeGen;
    friend class LclVarDsc;
    friend class TempDsc;
    friend class LIR;
    friend class ObjectAllocator;
    friend class LocalAddressVisitor;
    friend struct Statement;
    friend struct GenTree;
    friend class MorphInitBlockHelper;
    friend class MorphCopyBlockHelper;
    friend class SharedTempsScope;
    friend class CallArgs;
    friend class IndirectCallTransformer;
    friend class ProfileSynthesis;
    friend class LocalsUseVisitor;
    friend class Promotion;
    friend class ReplaceVisitor;
    friend class FlowGraphNaturalLoop;

#ifdef FEATURE_HW_INTRINSICS
    friend struct HWIntrinsicInfo;
    friend struct SimdAsHWIntrinsicInfo;
#endif // FEATURE_HW_INTRINSICS

#ifndef TARGET_64BIT
    friend class DecomposeLongs;
#endif // !TARGET_64BIT

    /*
    XXXXXXXXXXXXXXXXXXXXXXXXXXXXXXXXXXXXXXXXXXXXXXXXXXXXXXXXXXXXXXXXXXXXXXXXXXXXXXX
    XXXXXXXXXXXXXXXXXXXXXXXXXXXXXXXXXXXXXXXXXXXXXXXXXXXXXXXXXXXXXXXXXXXXXXXXXXXXXXX
    XX                                                                           XX
    XX  Misc structs definitions                                                 XX
    XX                                                                           XX
    XXXXXXXXXXXXXXXXXXXXXXXXXXXXXXXXXXXXXXXXXXXXXXXXXXXXXXXXXXXXXXXXXXXXXXXXXXXXXXX
    XXXXXXXXXXXXXXXXXXXXXXXXXXXXXXXXXXXXXXXXXXXXXXXXXXXXXXXXXXXXXXXXXXXXXXXXXXXXXXX
    */

public:
    hashBvGlobalData hbvGlobalData; // Used by the hashBv bitvector package.

#ifdef DEBUG
    bool verbose;
    bool verboseTrees;
    bool shouldUseVerboseTrees();
    bool asciiTrees; // If true, dump trees using only ASCII characters
    bool shouldDumpASCIITrees();
    bool verboseSsa; // If true, produce especially verbose dump output in SSA construction.
    bool shouldUseVerboseSsa();
    bool treesBeforeAfterMorph; // If true, print trees before/after morphing (paired by an intra-compilation id:
    int  morphNum;              // This counts the trees that have been morphed, allowing us to label each uniquely.
    void makeExtraStructQueries(CORINFO_CLASS_HANDLE structHandle, int level); // Make queries recursively 'level' deep.

    const char* VarNameToStr(VarName name)
    {
        return name;
    }

    DWORD expensiveDebugCheckLevel;
#endif

    GenTree* impStoreMultiRegValueToVar(GenTree*             op,
                                        CORINFO_CLASS_HANDLE hClass DEBUGARG(CorInfoCallConvExtension callConv));

#ifdef TARGET_X86
    bool isTrivialPointerSizedStruct(CORINFO_CLASS_HANDLE clsHnd) const;
#endif // TARGET_X86

    //-------------------------------------------------------------------------
    // Functions to handle homogeneous floating-point aggregates (HFAs) in ARM/ARM64.
    // HFAs are one to four element structs where each element is the same
    // type, either all float or all double. We handle HVAs (one to four elements of
    // vector types) uniformly with HFAs. HFAs are treated specially
    // in the ARM/ARM64 Procedure Call Standards, specifically, they are passed in
    // floating-point registers instead of the general purpose registers.
    //

    bool IsHfa(CORINFO_CLASS_HANDLE hClass);
    var_types GetHfaType(CORINFO_CLASS_HANDLE hClass);
    unsigned GetHfaCount(CORINFO_CLASS_HANDLE hClass);

    bool IsMultiRegReturnedType(CORINFO_CLASS_HANDLE hClass, CorInfoCallConvExtension callConv);

    //-------------------------------------------------------------------------
    // The following is used for validating format of EH table
    //

    struct EHNodeDsc;
    typedef struct EHNodeDsc* pEHNodeDsc;

    EHNodeDsc* ehnTree; // root of the tree comprising the EHnodes.
    EHNodeDsc* ehnNext; // root of the tree comprising the EHnodes.

    struct EHNodeDsc
    {
        enum EHBlockType
        {
            TryNode,
            FilterNode,
            HandlerNode,
            FinallyNode,
            FaultNode
        };

        EHBlockType ehnBlockType;   // kind of EH block
        IL_OFFSET   ehnStartOffset; // IL offset of start of the EH block
        IL_OFFSET ehnEndOffset; // IL offset past end of the EH block. (TODO: looks like verInsertEhNode() sets this to
                                // the last IL offset, not "one past the last one", i.e., the range Start to End is
                                // inclusive).
        pEHNodeDsc ehnNext;     // next (non-nested) block in sequential order
        pEHNodeDsc ehnChild;    // leftmost nested block
        union {
            pEHNodeDsc ehnTryNode;     // for filters and handlers, the corresponding try node
            pEHNodeDsc ehnHandlerNode; // for a try node, the corresponding handler node
        };
        pEHNodeDsc ehnFilterNode; // if this is a try node and has a filter, otherwise 0
        pEHNodeDsc ehnEquivalent; // if blockType=tryNode, start offset and end offset is same,

        void ehnSetTryNodeType()
        {
            ehnBlockType = TryNode;
        }
        void ehnSetFilterNodeType()
        {
            ehnBlockType = FilterNode;
        }
        void ehnSetHandlerNodeType()
        {
            ehnBlockType = HandlerNode;
        }
        void ehnSetFinallyNodeType()
        {
            ehnBlockType = FinallyNode;
        }
        void ehnSetFaultNodeType()
        {
            ehnBlockType = FaultNode;
        }

        bool ehnIsTryBlock()
        {
            return ehnBlockType == TryNode;
        }
        bool ehnIsFilterBlock()
        {
            return ehnBlockType == FilterNode;
        }
        bool ehnIsHandlerBlock()
        {
            return ehnBlockType == HandlerNode;
        }
        bool ehnIsFinallyBlock()
        {
            return ehnBlockType == FinallyNode;
        }
        bool ehnIsFaultBlock()
        {
            return ehnBlockType == FaultNode;
        }

        // returns true if there is any overlap between the two nodes
        static bool ehnIsOverlap(pEHNodeDsc node1, pEHNodeDsc node2)
        {
            if (node1->ehnStartOffset < node2->ehnStartOffset)
            {
                return (node1->ehnEndOffset >= node2->ehnStartOffset);
            }
            else
            {
                return (node1->ehnStartOffset <= node2->ehnEndOffset);
            }
        }

        // fails with BADCODE if inner is not completely nested inside outer
        static bool ehnIsNested(pEHNodeDsc inner, pEHNodeDsc outer)
        {
            return ((inner->ehnStartOffset >= outer->ehnStartOffset) && (inner->ehnEndOffset <= outer->ehnEndOffset));
        }
    };

//-------------------------------------------------------------------------
// Exception handling functions
//

#if !defined(FEATURE_EH_FUNCLETS)

    bool ehNeedsShadowSPslots()
    {
        return (info.compXcptnsCount || opts.compDbgEnC);
    }

    // 0 for methods with no EH
    // 1 for methods with non-nested EH, or where only the try blocks are nested
    // 2 for a method with a catch within a catch
    // etc.
    unsigned ehMaxHndNestingCount;

#endif // !FEATURE_EH_FUNCLETS

    static bool jitIsBetween(unsigned value, unsigned start, unsigned end);
    static bool jitIsBetweenInclusive(unsigned value, unsigned start, unsigned end);

    bool bbInCatchHandlerILRange(BasicBlock* blk);
    bool bbInFilterILRange(BasicBlock* blk);
    bool bbInFilterBBRange(BasicBlock* blk);
    bool bbInTryRegions(unsigned regionIndex, BasicBlock* blk);
    bool bbInExnFlowRegions(unsigned regionIndex, BasicBlock* blk);
    bool bbInHandlerRegions(unsigned regionIndex, BasicBlock* blk);
    bool bbInCatchHandlerRegions(BasicBlock* tryBlk, BasicBlock* hndBlk);
    unsigned short bbFindInnermostCommonTryRegion(BasicBlock* bbOne, BasicBlock* bbTwo);

    unsigned short bbFindInnermostTryRegionContainingHandlerRegion(unsigned handlerIndex);
    unsigned short bbFindInnermostHandlerRegionContainingTryRegion(unsigned tryIndex);

    // Returns true if "block" is the start of a try region.
    bool bbIsTryBeg(const BasicBlock* block);

    // Returns true if "block" is the start of a handler or filter region.
    bool bbIsHandlerBeg(const BasicBlock* block);

    bool ehHasCallableHandlers();

    // Return the EH descriptor for the given region index.
    EHblkDsc* ehGetDsc(unsigned regionIndex);

    // Return the EH index given a region descriptor.
    unsigned ehGetIndex(EHblkDsc* ehDsc);

    // Return the EH descriptor index of the enclosing try, for the given region index.
    unsigned ehGetEnclosingTryIndex(unsigned regionIndex);

    // Return the EH descriptor index of the enclosing handler, for the given region index.
    unsigned ehGetEnclosingHndIndex(unsigned regionIndex);

    // Return the EH descriptor for the most nested 'try' region this BasicBlock is a member of (or nullptr if this
    // block is not in a 'try' region).
    EHblkDsc* ehGetBlockTryDsc(const BasicBlock* block);

    // Return the EH descriptor for the most nested filter or handler region this BasicBlock is a member of (or nullptr
    // if this block is not in a filter or handler region).
    EHblkDsc* ehGetBlockHndDsc(const BasicBlock* block);

    // Return the EH descriptor for the most nested region that may handle exceptions raised in this BasicBlock (or
    // nullptr if this block's exceptions propagate to caller).
    EHblkDsc* ehGetBlockExnFlowDsc(BasicBlock* block);

    EHblkDsc* ehIsBlockTryLast(BasicBlock* block);
    EHblkDsc* ehIsBlockHndLast(BasicBlock* block);
    bool ehIsBlockEHLast(BasicBlock* block);

    bool ehBlockHasExnFlowDsc(BasicBlock* block);

    // Return the region index of the most nested EH region this block is in.
    unsigned ehGetMostNestedRegionIndex(BasicBlock* block, bool* inTryRegion);

    // Find the true enclosing try index, ignoring 'mutual protect' try. Uses IL ranges to check.
    unsigned ehTrueEnclosingTryIndexIL(unsigned regionIndex);

    // Return the index of the most nested enclosing region for a particular EH region. Returns NO_ENCLOSING_INDEX
    // if there is no enclosing region. If the returned index is not NO_ENCLOSING_INDEX, then '*inTryRegion'
    // is set to 'true' if the enclosing region is a 'try', or 'false' if the enclosing region is a handler.
    // (It can never be a filter.)
    unsigned ehGetEnclosingRegionIndex(unsigned regionIndex, bool* inTryRegion);

    // A block has been deleted. Update the EH table appropriately.
    void ehUpdateForDeletedBlock(BasicBlock* block);

    // Determine whether a block can be deleted while preserving the EH normalization rules.
    bool ehCanDeleteEmptyBlock(BasicBlock* block);

    // Update the 'last' pointers in the EH table to reflect new or deleted blocks in an EH region.
    void ehUpdateLastBlocks(BasicBlock* oldLast, BasicBlock* newLast);

    // For a finally handler, find the region index that the BBJ_CALLFINALLY lives in that calls the handler,
    // or NO_ENCLOSING_INDEX if the BBJ_CALLFINALLY lives in the main function body. Normally, the index
    // is the same index as the handler (and the BBJ_CALLFINALLY lives in the 'try' region), but for AMD64 the
    // BBJ_CALLFINALLY lives in the enclosing try or handler region, whichever is more nested, or the main function
    // body. If the returned index is not NO_ENCLOSING_INDEX, then '*inTryRegion' is set to 'true' if the
    // BBJ_CALLFINALLY lives in the returned index's 'try' region, or 'false' if lives in the handler region. (It never
    // lives in a filter.)
    unsigned ehGetCallFinallyRegionIndex(unsigned finallyIndex, bool* inTryRegion);

    // Find the range of basic blocks in which all BBJ_CALLFINALLY will be found that target the 'finallyIndex'
    // region's handler. Set `firstBlock` to the first block, and `lastBlock` to the last block of the range
    // (the range is inclusive of `firstBlock` and `lastBlock`). Thus, the range is [firstBlock .. lastBlock].
    // Precondition: 'finallyIndex' is the EH region of a try/finally clause.
    void ehGetCallFinallyBlockRange(unsigned finallyIndex, BasicBlock** firstBlock, BasicBlock** lastBlock);

#ifdef DEBUG
    // Given a BBJ_CALLFINALLY block and the EH region index of the finally it is calling, return
    // 'true' if the BBJ_CALLFINALLY is in the correct EH region.
    bool ehCallFinallyInCorrectRegion(BasicBlock* blockCallFinally, unsigned finallyIndex);
#endif // DEBUG

#if defined(FEATURE_EH_FUNCLETS)
    // Do we need a PSPSym in the main function? For codegen purposes, we only need one
    // if there is a filter that protects a region with a nested EH clause (such as a
    // try/catch nested in the 'try' body of a try/filter/filter-handler). See
    // genFuncletProlog() for more details. However, the VM seems to use it for more
    // purposes, maybe including debugging. Until we are sure otherwise, always create
    // a PSPSym for functions with any EH.
    bool ehNeedsPSPSym() const
    {
#ifdef TARGET_X86
        return false;
#else  // TARGET_X86
        return compHndBBtabCount > 0;
#endif // TARGET_X86
    }

    bool     ehAnyFunclets();  // Are there any funclets in this function?
    unsigned ehFuncletCount(); // Return the count of funclets in the function

    unsigned bbThrowIndex(BasicBlock* blk); // Get the index to use as the cache key for sharing throw blocks

#else  // !FEATURE_EH_FUNCLETS

    bool ehAnyFunclets()
    {
        return false;
    }
    unsigned ehFuncletCount()
    {
        return 0;
    }

    unsigned bbThrowIndex(BasicBlock* blk)
    {
        return blk->bbTryIndex;
    } // Get the index to use as the cache key for sharing throw blocks
#endif // !FEATURE_EH_FUNCLETS

    FlowEdge* BlockPredsWithEH(BasicBlock* blk);
    FlowEdge* BlockDominancePreds(BasicBlock* blk);

    // This table is useful for memoization of the method above.
    typedef JitHashTable<BasicBlock*, JitPtrKeyFuncs<BasicBlock>, FlowEdge*> BlockToFlowEdgeMap;
    BlockToFlowEdgeMap* m_blockToEHPreds;
    BlockToFlowEdgeMap* GetBlockToEHPreds()
    {
        if (m_blockToEHPreds == nullptr)
        {
            m_blockToEHPreds = new (getAllocator()) BlockToFlowEdgeMap(getAllocator());
        }
        return m_blockToEHPreds;
    }

    BlockToFlowEdgeMap* m_dominancePreds;
    BlockToFlowEdgeMap* GetDominancePreds()
    {
        if (m_dominancePreds == nullptr)
        {
            m_dominancePreds = new (getAllocator()) BlockToFlowEdgeMap(getAllocator());
        }
        return m_dominancePreds;
    }

    void* ehEmitCookie(BasicBlock* block);
    UNATIVE_OFFSET ehCodeOffset(BasicBlock* block);

    EHblkDsc* ehInitHndRange(BasicBlock* src, IL_OFFSET* hndBeg, IL_OFFSET* hndEnd, bool* inFilter);

    EHblkDsc* ehInitTryRange(BasicBlock* src, IL_OFFSET* tryBeg, IL_OFFSET* tryEnd);

    EHblkDsc* ehInitHndBlockRange(BasicBlock* blk, BasicBlock** hndBeg, BasicBlock** hndLast, bool* inFilter);

    EHblkDsc* ehInitTryBlockRange(BasicBlock* blk, BasicBlock** tryBeg, BasicBlock** tryLast);

    void fgSetTryBeg(EHblkDsc* handlerTab, BasicBlock* newTryBeg);

    void fgSetTryEnd(EHblkDsc* handlerTab, BasicBlock* newTryLast);

    void fgSetHndEnd(EHblkDsc* handlerTab, BasicBlock* newHndLast);

    void fgSkipRmvdBlocks(EHblkDsc* handlerTab);

    void fgAllocEHTable();

    void fgRemoveEHTableEntry(unsigned XTnum);

#if defined(FEATURE_EH_FUNCLETS)

    EHblkDsc* fgAddEHTableEntry(unsigned XTnum);

#endif // FEATURE_EH_FUNCLETS

    void fgSortEHTable();

    // Causes the EH table to obey some well-formedness conditions, by inserting
    // empty BB's when necessary:
    //   * No block is both the first block of a handler and the first block of a try.
    //   * No block is the first block of multiple 'try' regions.
    //   * No block is the last block of multiple EH regions.
    void fgNormalizeEH();
    bool fgNormalizeEHCase1();
    bool fgNormalizeEHCase2();
    bool fgNormalizeEHCase3();

    bool fgCreateFiltersForGenericExceptions();

    void fgCheckForLoopsInHandlers();

#ifdef DEBUG
    void dispIncomingEHClause(unsigned num, const CORINFO_EH_CLAUSE& clause);
    void dispOutgoingEHClause(unsigned num, const CORINFO_EH_CLAUSE& clause);
    void fgVerifyHandlerTab();
    void fgDispHandlerTab();
#endif // DEBUG

    bool fgNeedToSortEHTable;

    void verInitEHTree(unsigned numEHClauses);
    void verInsertEhNode(CORINFO_EH_CLAUSE* clause, EHblkDsc* handlerTab);
    void verInsertEhNodeInTree(EHNodeDsc** ppRoot, EHNodeDsc* node);
    void verInsertEhNodeParent(EHNodeDsc** ppRoot, EHNodeDsc* node);
    void verCheckNestingLevel(EHNodeDsc* initRoot);

    /*
    XXXXXXXXXXXXXXXXXXXXXXXXXXXXXXXXXXXXXXXXXXXXXXXXXXXXXXXXXXXXXXXXXXXXXXXXXXXXXXX
    XXXXXXXXXXXXXXXXXXXXXXXXXXXXXXXXXXXXXXXXXXXXXXXXXXXXXXXXXXXXXXXXXXXXXXXXXXXXXXX
    XX                                                                           XX
    XX                        GenTree and BasicBlock                             XX
    XX                                                                           XX
    XX  Functions to allocate and display the GenTrees and BasicBlocks           XX
    XX                                                                           XX
    XXXXXXXXXXXXXXXXXXXXXXXXXXXXXXXXXXXXXXXXXXXXXXXXXXXXXXXXXXXXXXXXXXXXXXXXXXXXXXX
    XXXXXXXXXXXXXXXXXXXXXXXXXXXXXXXXXXXXXXXXXXXXXXXXXXXXXXXXXXXXXXXXXXXXXXXXXXXXXXX
    */

    // Functions to create nodes
    Statement* gtNewStmt(GenTree* expr = nullptr);
    Statement* gtNewStmt(GenTree* expr, const DebugInfo& di);

    // For unary opers.
    GenTree* gtNewOperNode(genTreeOps oper, var_types type, GenTree* op1);

    // For binary opers.
    GenTreeOp* gtNewOperNode(genTreeOps oper, var_types type, GenTree* op1, GenTree* op2);

    GenTreeCC* gtNewCC(genTreeOps oper, var_types type, GenCondition cond);
    GenTreeOpCC* gtNewOperCC(genTreeOps oper, var_types type, GenCondition cond, GenTree* op1, GenTree* op2);

    GenTreeColon* gtNewColonNode(var_types type, GenTree* thenNode, GenTree* elseNode);
    GenTreeQmark* gtNewQmarkNode(var_types type, GenTree* cond, GenTreeColon* colon);

    GenTree* gtNewLargeOperNode(genTreeOps oper,
                                var_types  type = TYP_I_IMPL,
                                GenTree*   op1  = nullptr,
                                GenTree*   op2  = nullptr);

    GenTreeIntCon* gtNewIconNode(ssize_t value, var_types type = TYP_INT);
    GenTreeIntCon* gtNewIconNode(unsigned fieldOffset, FieldSeq* fieldSeq);
    GenTreeIntCon* gtNewNull();
    GenTreeIntCon* gtNewTrue();
    GenTreeIntCon* gtNewFalse();

    GenTree* gtNewPhysRegNode(regNumber reg, var_types type);

    GenTree* gtNewJmpTableNode();

    GenTree* gtNewIndOfIconHandleNode(var_types indType, size_t addr, GenTreeFlags iconFlags, bool isInvariant);

    GenTreeIntCon*   gtNewIconHandleNode(size_t value, GenTreeFlags flags, FieldSeq* fields = nullptr);

    static var_types gtGetTypeForIconFlags(GenTreeFlags flags)
    {
        return flags == GTF_ICON_OBJ_HDL ? TYP_REF : TYP_I_IMPL;
    }

    GenTreeFlags gtTokenToIconFlags(unsigned token);

    GenTree* gtNewIconEmbHndNode(void* value, void* pValue, GenTreeFlags flags, void* compileTimeHandle);

    GenTree* gtNewIconEmbScpHndNode(CORINFO_MODULE_HANDLE scpHnd);
    GenTree* gtNewIconEmbClsHndNode(CORINFO_CLASS_HANDLE clsHnd);
    GenTree* gtNewIconEmbMethHndNode(CORINFO_METHOD_HANDLE methHnd);
    GenTree* gtNewIconEmbFldHndNode(CORINFO_FIELD_HANDLE fldHnd);

    GenTree* gtNewStringLiteralNode(InfoAccessType iat, void* pValue);
    GenTreeIntCon* gtNewStringLiteralLength(GenTreeStrCon* node);

    GenTree* gtNewLconNode(__int64 value);

    GenTree* gtNewDconNodeF(float value);
    GenTree* gtNewDconNodeD(double value);
    GenTree* gtNewDconNode(float value, var_types type) = delete; // use gtNewDconNodeF instead
    GenTree* gtNewDconNode(double value, var_types type);

    GenTree* gtNewSconNode(int CPX, CORINFO_MODULE_HANDLE scpHandle);

    GenTreeVecCon* gtNewVconNode(var_types type);

    GenTreeVecCon* gtNewVconNode(var_types type, void* data);

    GenTree* gtNewAllBitsSetConNode(var_types type);

    GenTree* gtNewZeroConNode(var_types type);

    GenTree* gtNewOneConNode(var_types type, var_types simdBaseType = TYP_UNDEF);

    GenTree* gtNewGenericCon(var_types type, uint8_t* cnsVal);

    GenTree* gtNewConWithPattern(var_types type, uint8_t pattern);

    GenTreeLclVar* gtNewStoreLclVarNode(unsigned lclNum, GenTree* data);

    GenTreeLclFld* gtNewStoreLclFldNode(
        unsigned lclNum, var_types type, ClassLayout* layout, unsigned offset, GenTree* data);

    GenTreeLclFld* gtNewStoreLclFldNode(unsigned lclNum, var_types type, unsigned offset, GenTree* data)
    {
        return gtNewStoreLclFldNode(lclNum, type, (type == TYP_STRUCT) ? data->GetLayout(this) : nullptr, offset, data);
    }

    GenTree* gtNewPutArgReg(var_types type, GenTree* arg, regNumber argReg);

    GenTree* gtNewBitCastNode(var_types type, GenTree* arg);

public:
    GenTreeCall* gtNewCallNode(gtCallTypes           callType,
                               CORINFO_METHOD_HANDLE handle,
                               var_types             type,
                               const DebugInfo&      di = DebugInfo());

    GenTreeCall* gtNewIndCallNode(GenTree* addr, var_types type, const DebugInfo& di = DebugInfo());

    GenTreeCall* gtNewHelperCallNode(
        unsigned helper, var_types type, GenTree* arg1 = nullptr, GenTree* arg2 = nullptr, GenTree* arg3 = nullptr);

    GenTreeCall* gtNewRuntimeLookupHelperCallNode(CORINFO_RUNTIME_LOOKUP* pRuntimeLookup,
                                                  GenTree*                ctxTree,
                                                  void*                   compileTimeHandle);

    GenTreeLclVar* gtNewLclvNode(unsigned lnum, var_types type DEBUGARG(IL_OFFSET offs = BAD_IL_OFFSET));
    GenTreeLclVar* gtNewLclVarNode(unsigned lclNum, var_types type = TYP_UNDEF);
    GenTreeLclVar* gtNewLclLNode(unsigned lnum, var_types type DEBUGARG(IL_OFFSET offs = BAD_IL_OFFSET));

    GenTreeLclFld* gtNewLclVarAddrNode(unsigned lclNum, var_types type = TYP_I_IMPL);
    GenTreeLclFld* gtNewLclAddrNode(unsigned lclNum, unsigned lclOffs, var_types type = TYP_I_IMPL);

    GenTreeConditional* gtNewConditionalNode(
        genTreeOps oper, GenTree* cond, GenTree* op1, GenTree* op2, var_types type);

#ifdef FEATURE_SIMD
    void SetOpLclRelatedToSIMDIntrinsic(GenTree* op);
#endif

#ifdef FEATURE_HW_INTRINSICS
    GenTreeHWIntrinsic* gtNewSimdHWIntrinsicNode(var_types      type,
                                                 NamedIntrinsic hwIntrinsicID,
                                                 CorInfoType    simdBaseJitType,
                                                 unsigned       simdSize);
    GenTreeHWIntrinsic* gtNewSimdHWIntrinsicNode(var_types      type,
                                                 GenTree*       op1,
                                                 NamedIntrinsic hwIntrinsicID,
                                                 CorInfoType    simdBaseJitType,
                                                 unsigned       simdSize);
    GenTreeHWIntrinsic* gtNewSimdHWIntrinsicNode(var_types      type,
                                                 GenTree*       op1,
                                                 GenTree*       op2,
                                                 NamedIntrinsic hwIntrinsicID,
                                                 CorInfoType    simdBaseJitType,
                                                 unsigned       simdSize);
    GenTreeHWIntrinsic* gtNewSimdHWIntrinsicNode(var_types      type,
                                                 GenTree*       op1,
                                                 GenTree*       op2,
                                                 GenTree*       op3,
                                                 NamedIntrinsic hwIntrinsicID,
                                                 CorInfoType    simdBaseJitType,
                                                 unsigned       simdSize);
    GenTreeHWIntrinsic* gtNewSimdHWIntrinsicNode(var_types      type,
                                                 GenTree*       op1,
                                                 GenTree*       op2,
                                                 GenTree*       op3,
                                                 GenTree*       op4,
                                                 NamedIntrinsic hwIntrinsicID,
                                                 CorInfoType    simdBaseJitType,
                                                 unsigned       simdSize);
    GenTreeHWIntrinsic* gtNewSimdHWIntrinsicNode(var_types      type,
                                                 GenTree**      operands,
                                                 size_t         operandCount,
                                                 NamedIntrinsic hwIntrinsicID,
                                                 CorInfoType    simdBaseJitType,
                                                 unsigned       simdSize);
    GenTreeHWIntrinsic* gtNewSimdHWIntrinsicNode(var_types              type,
                                                 IntrinsicNodeBuilder&& nodeBuilder,
                                                 NamedIntrinsic         hwIntrinsicID,
                                                 CorInfoType            simdBaseJitType,
                                                 unsigned               simdSize);

    GenTreeHWIntrinsic* gtNewSimdAsHWIntrinsicNode(var_types      type,
                                                   NamedIntrinsic hwIntrinsicID,
                                                   CorInfoType    simdBaseJitType,
                                                   unsigned       simdSize)
    {
        return gtNewSimdHWIntrinsicNode(type, hwIntrinsicID, simdBaseJitType, simdSize);
    }

    GenTreeHWIntrinsic* gtNewSimdAsHWIntrinsicNode(
        var_types type, GenTree* op1, NamedIntrinsic hwIntrinsicID, CorInfoType simdBaseJitType, unsigned simdSize)
    {
        return gtNewSimdHWIntrinsicNode(type, op1, hwIntrinsicID, simdBaseJitType, simdSize);
    }

    GenTreeHWIntrinsic* gtNewSimdAsHWIntrinsicNode(var_types      type,
                                                   GenTree*       op1,
                                                   GenTree*       op2,
                                                   NamedIntrinsic hwIntrinsicID,
                                                   CorInfoType    simdBaseJitType,
                                                   unsigned       simdSize)
    {
        return gtNewSimdHWIntrinsicNode(type, op1, op2, hwIntrinsicID, simdBaseJitType, simdSize);
    }

    GenTreeHWIntrinsic* gtNewSimdAsHWIntrinsicNode(var_types      type,
                                                   GenTree*       op1,
                                                   GenTree*       op2,
                                                   GenTree*       op3,
                                                   NamedIntrinsic hwIntrinsicID,
                                                   CorInfoType    simdBaseJitType,
                                                   unsigned       simdSize)
    {
        return gtNewSimdHWIntrinsicNode(type, op1, op2, op3, hwIntrinsicID, simdBaseJitType, simdSize);
    }

    GenTree* gtNewSimdAbsNode(
        var_types type, GenTree* op1, CorInfoType simdBaseJitType, unsigned simdSize);

    GenTree* gtNewSimdBinOpNode(genTreeOps  op,
                                var_types   type,
                                GenTree*    op1,
                                GenTree*    op2,
                                CorInfoType simdBaseJitType,
                                unsigned    simdSize);

    GenTree* gtNewSimdCeilNode(
        var_types type, GenTree* op1, CorInfoType simdBaseJitType, unsigned simdSize);

    GenTree* gtNewSimdCmpOpNode(genTreeOps  op,
                                var_types   type,
                                GenTree*    op1,
                                GenTree*    op2,
                                CorInfoType simdBaseJitType,
                                unsigned    simdSize);

    GenTree* gtNewSimdCmpOpAllNode(genTreeOps  op,
                                   var_types   type,
                                   GenTree*    op1,
                                   GenTree*    op2,
                                   CorInfoType simdBaseJitType,
                                   unsigned    simdSize);

    GenTree* gtNewSimdCmpOpAnyNode(genTreeOps  op,
                                   var_types   type,
                                   GenTree*    op1,
                                   GenTree*    op2,
                                   CorInfoType simdBaseJitType,
                                   unsigned    simdSize);

    GenTree* gtNewSimdCndSelNode(var_types   type,
                                 GenTree*    op1,
                                 GenTree*    op2,
                                 GenTree*    op3,
                                 CorInfoType simdBaseJitType,
                                 unsigned    simdSize);

    GenTree* gtNewSimdCreateBroadcastNode(
        var_types type, GenTree* op1, CorInfoType simdBaseJitType, unsigned simdSize);

    GenTree* gtNewSimdCreateScalarNode(
        var_types type, GenTree* op1, CorInfoType simdBaseJitType, unsigned simdSize);

    GenTree* gtNewSimdCreateScalarUnsafeNode(
        var_types type, GenTree* op1, CorInfoType simdBaseJitType, unsigned simdSize);

    GenTree* gtNewSimdCreateSequenceNode(
        var_types type, GenTree* op1, GenTree* op2, CorInfoType simdBaseJitType, unsigned simdSize);

    GenTree* gtNewSimdDotProdNode(var_types   type,
                                  GenTree*    op1,
                                  GenTree*    op2,
                                  CorInfoType simdBaseJitType,
                                  unsigned    simdSize);

    GenTree* gtNewSimdFloorNode(
        var_types type, GenTree* op1, CorInfoType simdBaseJitType, unsigned simdSize);

    GenTree* gtNewSimdGetElementNode(var_types   type,
                                     GenTree*    op1,
                                     GenTree*    op2,
                                     CorInfoType simdBaseJitType,
                                     unsigned    simdSize);

    GenTree* gtNewSimdGetIndicesNode(var_types type, CorInfoType simdBaseJitType, unsigned simdSize);

    GenTree* gtNewSimdGetLowerNode(var_types   type,
                                   GenTree*    op1,
                                   CorInfoType simdBaseJitType,
                                   unsigned    simdSize);

    GenTree* gtNewSimdGetUpperNode(var_types   type,
                                   GenTree*    op1,
                                   CorInfoType simdBaseJitType,
                                   unsigned    simdSize);

    GenTree* gtNewSimdLoadNode(
        var_types type, GenTree* op1, CorInfoType simdBaseJitType, unsigned simdSize);

    GenTree* gtNewSimdLoadAlignedNode(
        var_types type, GenTree* op1, CorInfoType simdBaseJitType, unsigned simdSize);

    GenTree* gtNewSimdLoadNonTemporalNode(
        var_types type, GenTree* op1, CorInfoType simdBaseJitType, unsigned simdSize);

    GenTree* gtNewSimdMaxNode(var_types   type,
                              GenTree*    op1,
                              GenTree*    op2,
                              CorInfoType simdBaseJitType,
                              unsigned    simdSize);

    GenTree* gtNewSimdMinNode(var_types   type,
                              GenTree*    op1,
                              GenTree*    op2,
                              CorInfoType simdBaseJitType,
                              unsigned    simdSize);

    GenTree* gtNewSimdNarrowNode(var_types   type,
                                 GenTree*    op1,
                                 GenTree*    op2,
                                 CorInfoType simdBaseJitType,
                                 unsigned    simdSize);

    GenTree* gtNewSimdShuffleNode(var_types   type,
                                  GenTree*    op1,
                                  GenTree*    op2,
                                  CorInfoType simdBaseJitType,
                                  unsigned    simdSize);

    GenTree* gtNewSimdSqrtNode(
        var_types type, GenTree* op1, CorInfoType simdBaseJitType, unsigned simdSize);

    GenTree* gtNewSimdStoreNode(
        GenTree* op1, GenTree* op2, CorInfoType simdBaseJitType, unsigned simdSize);

    GenTree* gtNewSimdStoreAlignedNode(
        GenTree* op1, GenTree* op2, CorInfoType simdBaseJitType, unsigned simdSize);

    GenTree* gtNewSimdStoreNonTemporalNode(
        GenTree* op1, GenTree* op2, CorInfoType simdBaseJitType, unsigned simdSize);

    GenTree* gtNewSimdSumNode(
        var_types type, GenTree* op1, CorInfoType simdBaseJitType, unsigned simdSize);

#if defined(TARGET_XARCH)
    GenTree* gtNewSimdTernaryLogicNode(var_types   type,
                                       GenTree*    op1,
                                       GenTree*    op2,
                                       GenTree*    op3,
                                       GenTree*    op4,
                                       CorInfoType simdBaseJitType,
                                       unsigned    simdSize);
#endif // TARGET_XARCH


    GenTree* gtNewSimdToScalarNode(var_types   type,
                                   GenTree*    op1,
                                   CorInfoType simdBaseJitType,
                                   unsigned    simdSize);

    GenTree* gtNewSimdUnOpNode(genTreeOps  op,
                               var_types   type,
                               GenTree*    op1,
                               CorInfoType simdBaseJitType,
                               unsigned    simdSize);

    GenTree* gtNewSimdWidenLowerNode(
        var_types type, GenTree* op1, CorInfoType simdBaseJitType, unsigned simdSize);

    GenTree* gtNewSimdWidenUpperNode(
        var_types type, GenTree* op1, CorInfoType simdBaseJitType, unsigned simdSize);

    GenTree* gtNewSimdWithElementNode(var_types   type,
                                      GenTree*    op1,
                                      GenTree*    op2,
                                      GenTree*    op3,
                                      CorInfoType simdBaseJitType,
                                      unsigned    simdSize);

    GenTree* gtNewSimdWithLowerNode(var_types   type,
                                    GenTree*    op1,
                                    GenTree*    op2,
                                    CorInfoType simdBaseJitType,
                                    unsigned    simdSize);

    GenTree* gtNewSimdWithUpperNode(var_types   type,
                                    GenTree*    op1,
                                    GenTree*    op2,
                                    CorInfoType simdBaseJitType,
                                    unsigned    simdSize);

    GenTreeHWIntrinsic* gtNewScalarHWIntrinsicNode(var_types type, NamedIntrinsic hwIntrinsicID);
    GenTreeHWIntrinsic* gtNewScalarHWIntrinsicNode(var_types type, GenTree* op1, NamedIntrinsic hwIntrinsicID);
    GenTreeHWIntrinsic* gtNewScalarHWIntrinsicNode(var_types      type,
                                                   GenTree*       op1,
                                                   GenTree*       op2,
                                                   NamedIntrinsic hwIntrinsicID);
    GenTreeHWIntrinsic* gtNewScalarHWIntrinsicNode(
        var_types type, GenTree* op1, GenTree* op2, GenTree* op3, NamedIntrinsic hwIntrinsicID);
    CorInfoType getBaseJitTypeFromArgIfNeeded(NamedIntrinsic       intrinsic,
                                              CORINFO_CLASS_HANDLE clsHnd,
                                              CORINFO_SIG_INFO*    sig,
                                              CorInfoType          simdBaseJitType);

#ifdef TARGET_ARM64
    GenTreeFieldList* gtConvertTableOpToFieldList(GenTree* op, unsigned fieldCount);
    GenTreeFieldList* gtConvertParamOpToFieldList(GenTree* op, unsigned fieldCount, CORINFO_CLASS_HANDLE clsHnd);
#endif
#endif // FEATURE_HW_INTRINSICS

    GenTree* gtNewMemoryBarrier(bool loadOnly = false);

    GenTree* gtNewMustThrowException(unsigned helper, var_types type, CORINFO_CLASS_HANDLE clsHnd);

    GenTreeLclFld* gtNewLclFldNode(unsigned lnum, var_types type, unsigned offset);
    GenTreeRetExpr* gtNewInlineCandidateReturnExpr(GenTreeCall* inlineCandidate, var_types type);

    GenTreeFieldAddr* gtNewFieldAddrNode(var_types            type,
                                         CORINFO_FIELD_HANDLE fldHnd,
                                         GenTree*             obj    = nullptr,
                                         DWORD                offset = 0);

    GenTreeFieldAddr* gtNewFieldAddrNode(CORINFO_FIELD_HANDLE fldHnd, GenTree* obj, unsigned offset)
    {
        return gtNewFieldAddrNode(varTypeIsGC(obj) ? TYP_BYREF : TYP_I_IMPL, fldHnd, obj, offset);
    }

    GenTreeIndexAddr* gtNewIndexAddr(GenTree*             arrayOp,
                                     GenTree*             indexOp,
                                     var_types            elemType,
                                     CORINFO_CLASS_HANDLE elemClassHandle,
                                     unsigned             firstElemOffset,
                                     unsigned             lengthOffset);

    GenTreeIndexAddr* gtNewArrayIndexAddr(GenTree*             arrayOp,
                                          GenTree*             indexOp,
                                          var_types            elemType,
                                          CORINFO_CLASS_HANDLE elemClassHandle);

    GenTreeIndir* gtNewIndexIndir(GenTreeIndexAddr* indexAddr);

    void gtAnnotateNewArrLen(GenTree* arrLen, BasicBlock* block);

    GenTreeArrLen* gtNewArrLen(var_types typ, GenTree* arrayOp, int lenOffset, BasicBlock* block);

    GenTreeMDArr* gtNewMDArrLen(GenTree* arrayOp, unsigned dim, unsigned rank, BasicBlock* block);

    GenTreeMDArr* gtNewMDArrLowerBound(GenTree* arrayOp, unsigned dim, unsigned rank, BasicBlock* block);

    void gtInitializeStoreNode(GenTree* store, GenTree* data);

    void gtInitializeIndirNode(GenTreeIndir* indir, GenTreeFlags indirFlags);

    GenTreeBlk* gtNewBlkIndir(ClassLayout* layout, GenTree* addr, GenTreeFlags indirFlags = GTF_EMPTY);

    GenTreeIndir* gtNewIndir(var_types typ, GenTree* addr, GenTreeFlags indirFlags = GTF_EMPTY);

    GenTreeBlk* gtNewStoreBlkNode(
        ClassLayout* layout, GenTree* addr, GenTree* data, GenTreeFlags indirFlags = GTF_EMPTY);

    GenTreeStoreInd* gtNewStoreIndNode(
        var_types type, GenTree* addr, GenTree* data, GenTreeFlags indirFlags = GTF_EMPTY);

    GenTree* gtNewLoadValueNode(
        var_types type, ClassLayout* layout, GenTree* addr, GenTreeFlags indirFlags = GTF_EMPTY);

    GenTree* gtNewLoadValueNode(ClassLayout* layout, GenTree* addr, GenTreeFlags indirFlags = GTF_EMPTY)
    {
        return gtNewLoadValueNode(layout->GetType(), layout, addr, indirFlags);
    }

    GenTree* gtNewLoadValueNode(var_types type, GenTree* addr, GenTreeFlags indirFlags = GTF_EMPTY)
    {
        return gtNewLoadValueNode(type, nullptr, addr, indirFlags);
    }

    GenTree* gtNewStoreValueNode(
        var_types type, ClassLayout* layout, GenTree* addr, GenTree* data, GenTreeFlags indirFlags = GTF_EMPTY);

    GenTree* gtNewStoreValueNode(ClassLayout* layout, GenTree* addr, GenTree* data, GenTreeFlags indirFlags = GTF_EMPTY)
    {
        return gtNewStoreValueNode(layout->GetType(), layout, addr, data, indirFlags);
    }

    GenTree* gtNewStoreValueNode(var_types type, GenTree* addr, GenTree* data, GenTreeFlags indirFlags = GTF_EMPTY)
    {
        return gtNewStoreValueNode(type, nullptr, addr, data, indirFlags);
    }

    GenTree* gtNewNullCheck(GenTree* addr, BasicBlock* basicBlock);

    var_types gtTypeForNullCheck(GenTree* tree);
    void gtChangeOperToNullCheck(GenTree* tree, BasicBlock* block);

    GenTree* gtNewAtomicNode(
        genTreeOps oper, var_types type, GenTree* addr, GenTree* value, GenTree* comparand = nullptr);

    GenTree* gtNewTempStore(unsigned         tmp,
                            GenTree*         val,
                            unsigned         curLevel   = CHECK_SPILL_NONE,
                            Statement**      pAfterStmt = nullptr,
                            const DebugInfo& di         = DebugInfo(),
                            BasicBlock*      block      = nullptr);

    GenTree* gtNewRefCOMfield(GenTree*                objPtr,
                              CORINFO_RESOLVED_TOKEN* pResolvedToken,
                              CORINFO_ACCESS_FLAGS    access,
                              CORINFO_FIELD_INFO*     pFieldInfo,
                              var_types               lclTyp,
                              GenTree*                assg);

    GenTree* gtNewNothingNode();

    GenTree* gtUnusedValNode(GenTree* expr);

    GenTree* gtNewKeepAliveNode(GenTree* op);

    GenTreeCast* gtNewCastNode(var_types typ, GenTree* op1, bool fromUnsigned, var_types castType);

    GenTreeCast* gtNewCastNodeL(var_types typ, GenTree* op1, bool fromUnsigned, var_types castType);

    GenTreeAllocObj* gtNewAllocObjNode(
        unsigned int helper, bool helperHasSideEffects, CORINFO_CLASS_HANDLE clsHnd, var_types type, GenTree* op1);

    GenTreeAllocObj* gtNewAllocObjNode(CORINFO_RESOLVED_TOKEN* pResolvedToken, CORINFO_METHOD_HANDLE callerHandle, bool useParent);

    GenTree* gtNewRuntimeLookup(CORINFO_GENERIC_HANDLE hnd, CorInfoGenericHandleType hndTyp, GenTree* lookupTree);

    GenTreeIndir* gtNewMethodTableLookup(GenTree* obj);

#if defined(TARGET_ARM64)
    GenTree* gtNewSimdConvertVectorToMaskNode(var_types type, GenTree* node, CorInfoType simdBaseJitType, unsigned simdSize);
    GenTree* gtNewSimdConvertMaskToVectorNode(GenTreeHWIntrinsic* node, var_types type);
#endif

    //------------------------------------------------------------------------
    // Other GenTree functions

    GenTree* gtClone(GenTree* tree, bool complexOK = false);

    // Create a copy of `tree`
    GenTree* gtCloneExpr(GenTree* tree);

    Statement* gtCloneStmt(Statement* stmt)
    {
        GenTree* exprClone = gtCloneExpr(stmt->GetRootNode());
        return gtNewStmt(exprClone, stmt->GetDebugInfo());
    }

    // Internal helper for cloning a call
    GenTreeCall* gtCloneExprCallHelper(GenTreeCall* call);

    // Create copy of an inline or guarded devirtualization candidate tree.
    GenTreeCall* gtCloneCandidateCall(GenTreeCall* call);

    void gtUpdateSideEffects(Statement* stmt, GenTree* tree);

    void gtUpdateTreeAncestorsSideEffects(GenTree* tree);

    void gtUpdateStmtSideEffects(Statement* stmt);

    void gtUpdateNodeSideEffects(GenTree* tree);

    void gtUpdateNodeOperSideEffects(GenTree* tree);

    // Returns "true" iff the complexity (not formally defined, but first interpretation
    // is #of nodes in subtree) of "tree" is greater than "limit".
    // (This is somewhat redundant with the "GetCostEx()/GetCostSz()" fields, but can be used
    // before they have been set.)
    bool gtComplexityExceeds(GenTree* tree, unsigned limit);

    GenTree* gtReverseCond(GenTree* tree);

    static bool gtHasRef(GenTree* tree, unsigned lclNum);

    bool gtHasLocalsWithAddrOp(GenTree* tree);
    bool gtHasAddressExposedLocals(GenTree* tree);

    unsigned gtSetCallArgsOrder(CallArgs* args, bool lateArgs, int* callCostEx, int* callCostSz);
    unsigned gtSetMultiOpOrder(GenTreeMultiOp* multiOp);

    void gtWalkOp(GenTree** op1, GenTree** op2, GenTree* base, bool constOnly);

#ifdef DEBUG
    unsigned gtHashValue(GenTree* tree);

    GenTree* gtWalkOpEffectiveVal(GenTree* op);
#endif

    void gtPrepareCost(GenTree* tree);
    bool gtIsLikelyRegVar(GenTree* tree);
    void gtGetLclVarNodeCost(GenTreeLclVar* node, int* pCostEx, int* pCostSz, bool isLikelyRegVar);
    void gtGetLclFldNodeCost(GenTreeLclFld* node, int* pCostEx, int* pCostSz);
    bool gtGetIndNodeCost(GenTreeIndir* node, int* pCostEx, int* pCostSz);

    // Returns true iff the secondNode can be swapped with firstNode.
    bool gtCanSwapOrder(GenTree* firstNode, GenTree* secondNode);

    // Given an address expression, compute its costs and addressing mode opportunities,
    // and mark addressing mode candidates as GTF_DONT_CSE.
    // TODO-Throughput - Consider actually instantiating these early, to avoid
    // having to re-run the algorithm that looks for them (might also improve CQ).
    bool gtMarkAddrMode(GenTree* addr, int* costEx, int* costSz, var_types type);

    unsigned gtSetEvalOrder(GenTree* tree);
    bool gtMayHaveStoreInterference(GenTree* treeWithStores, GenTree* tree);
    bool gtTreeHasLocalRead(GenTree* tree, unsigned lclNum);

    void gtSetStmtInfo(Statement* stmt);

    // Returns "true" iff "node" has any of the side effects in "flags".
    bool gtNodeHasSideEffects(GenTree* node, GenTreeFlags flags);

    // Returns "true" iff "tree" or its (transitive) children have any of the side effects in "flags".
    bool gtTreeHasSideEffects(GenTree* tree, GenTreeFlags flags);

    void gtExtractSideEffList(GenTree*     expr,
                              GenTree**    pList,
                              GenTreeFlags GenTreeFlags = GTF_SIDE_EFFECT,
                              bool         ignoreRoot   = false);

    GenTree* gtWrapWithSideEffects(GenTree*     tree,
                                   GenTree*     sideEffectsSource,
                                   GenTreeFlags sideEffectsFlags = GTF_SIDE_EFFECT,
                                   bool         ignoreRoot       = false);

    bool gtSplitTree(
        BasicBlock* block, Statement* stmt, GenTree* splitPoint, Statement** firstNewStmt, GenTree*** splitPointUse);

    bool gtStoreDefinesField(
        LclVarDsc* fieldVarDsc, ssize_t offset, unsigned size, ssize_t* pFieldStoreOffset, unsigned* pFieldStoreSize);

    void gtPeelOffsets(GenTree** addr, target_ssize_t* offset, FieldSeq** fldSeq = nullptr);

    // Return true if call is a recursive call; return false otherwise.
    // Note when inlining, this looks for calls back to the root method.
    bool gtIsRecursiveCall(GenTreeCall* call)
    {
        return gtIsRecursiveCall(call->gtCallMethHnd);
    }

    bool gtIsRecursiveCall(CORINFO_METHOD_HANDLE callMethodHandle)
    {
        return (callMethodHandle == impInlineRoot()->info.compMethodHnd);
    }

    //-------------------------------------------------------------------------

    GenTree* gtFoldExpr(GenTree* tree);
    GenTree* gtFoldExprConst(GenTree* tree);
    GenTree* gtFoldIndirConst(GenTreeIndir* indir);
    GenTree* gtFoldExprSpecial(GenTree* tree);
    GenTree* gtFoldBoxNullable(GenTree* tree);
    GenTree* gtFoldExprCompare(GenTree* tree);
    GenTree* gtFoldExprConditional(GenTree* tree);
    GenTree* gtFoldExprCall(GenTreeCall* call);
    GenTree* gtFoldTypeCompare(GenTree* tree);
    GenTree* gtFoldTypeEqualityCall(bool isEq, GenTree* op1, GenTree* op2);

    // Options to control behavior of gtTryRemoveBoxUpstreamEffects
    enum BoxRemovalOptions
    {
        BR_REMOVE_AND_NARROW, // remove effects, minimize remaining work, return possibly narrowed source tree
        BR_REMOVE_AND_NARROW_WANT_TYPE_HANDLE, // remove effects and minimize remaining work, return type handle tree
        BR_REMOVE_BUT_NOT_NARROW,              // remove effects, return original source tree
        BR_DONT_REMOVE,                        // check if removal is possible, return copy source tree
        BR_DONT_REMOVE_WANT_TYPE_HANDLE,       // check if removal is possible, return type handle tree
        BR_MAKE_LOCAL_COPY                     // revise box to copy to temp local and return local's address
    };

    GenTree* gtTryRemoveBoxUpstreamEffects(GenTree* tree, BoxRemovalOptions options = BR_REMOVE_AND_NARROW);
    GenTree* gtOptimizeEnumHasFlag(GenTree* thisOp, GenTree* flagOp);

    //-------------------------------------------------------------------------
    // Get the handle for a ref type.
    CORINFO_CLASS_HANDLE gtGetClassHandle(GenTree* tree, bool* pIsExact, bool* pIsNonNull);
    // Get the class handle for an helper call
    CORINFO_CLASS_HANDLE gtGetHelperCallClassHandle(GenTreeCall* call, bool* pIsExact, bool* pIsNonNull);
    // Get the element handle for an array of ref type.
    CORINFO_CLASS_HANDLE gtGetArrayElementClassHandle(GenTree* array);
    // Get a class handle from a helper call argument
    CORINFO_CLASS_HANDLE gtGetHelperArgClassHandle(GenTree* array);
    // Get the class handle for a field
    CORINFO_CLASS_HANDLE gtGetFieldClassHandle(CORINFO_FIELD_HANDLE fieldHnd, bool* pIsExact, bool* pIsNonNull);
    // Check if this tree is a typeof()
    bool gtIsTypeof(GenTree* tree, CORINFO_CLASS_HANDLE* handle = nullptr);

    GenTreeLclVarCommon* gtCallGetDefinedRetBufLclAddr(GenTreeCall* call);

//-------------------------------------------------------------------------
// Functions to display the trees

#ifdef DEBUG
    void gtDispNode(GenTree* tree, IndentStack* indentStack, _In_z_ const char* msg, bool isLIR);

    void gtDispConst(GenTree* tree);
    void gtDispLeaf(GenTree* tree, IndentStack* indentStack);
    void gtDispLocal(GenTreeLclVarCommon* tree, IndentStack* indentStack);
    void gtDispNodeName(GenTree* tree);
#if FEATURE_MULTIREG_RET
    unsigned gtDispMultiRegCount(GenTree* tree);
#endif
    void gtDispRegVal(GenTree* tree);
    void gtDispVN(GenTree* tree);
    void gtDispCommonEndLine(GenTree* tree);

    enum IndentInfo
    {
        IINone,
        IIArc,
        IIArcTop,
        IIArcBottom,
        IIEmbedded,
        IIError,
        IndentInfoCount
    };
    void gtDispChild(GenTree*             child,
                     IndentStack*         indentStack,
                     IndentInfo           arcType,
                     _In_opt_ const char* msg     = nullptr,
                     bool                 topOnly = false);
    void gtDispTree(GenTree*             tree,
                    IndentStack*         indentStack = nullptr,
                    _In_opt_ const char* msg         = nullptr,
                    bool                 topOnly     = false,
                    bool                 isLIR       = false);
    void gtGetLclVarNameInfo(unsigned lclNum, const char** ilKindOut, const char** ilNameOut, unsigned* ilNumOut);
    int gtGetLclVarName(unsigned lclNum, char* buf, unsigned buf_remaining);
    char* gtGetLclVarName(unsigned lclNum);
    void gtDispLclVar(unsigned lclNum, bool padForBiggestDisp = true);
    void gtDispLclVarStructType(unsigned lclNum);
    void gtDispSsaName(unsigned lclNum, unsigned ssaNum, bool isDef);
    void gtDispClassLayout(ClassLayout* layout, var_types type);
    void gtDispILLocation(const ILLocation& loc);
    void gtDispStmt(Statement* stmt, const char* msg = nullptr);
    void gtDispBlockStmts(BasicBlock* block);
    void gtPrintArgPrefix(GenTreeCall* call, CallArg* arg, char** bufp, unsigned* bufLength);
    const char* gtGetWellKnownArgNameForArgMsg(WellKnownArg arg);
    void gtGetArgMsg(GenTreeCall* call, CallArg* arg, char* bufp, unsigned bufLength);
    void gtGetLateArgMsg(GenTreeCall* call, CallArg* arg, char* bufp, unsigned bufLength);
    void gtDispArgList(GenTreeCall* call, GenTree* lastCallOperand, IndentStack* indentStack);
    void gtDispFieldSeq(FieldSeq* fieldSeq, ssize_t offset);

    void gtDispRange(LIR::ReadOnlyRange const& range);

    void gtDispTreeRange(LIR::Range& containingRange, GenTree* tree);

    void gtDispLIRNode(GenTree* node, const char* prefixMsg = nullptr);
#endif

    // For tree walks

    enum fgWalkResult
    {
        WALK_CONTINUE,
        WALK_SKIP_SUBTREES,
        WALK_ABORT
    };
    struct fgWalkData;
    typedef fgWalkResult(fgWalkPreFn)(GenTree** pTree, fgWalkData* data);
    typedef fgWalkResult(fgWalkPostFn)(GenTree** pTree, fgWalkData* data);

    static fgWalkPreFn gtMarkColonCond;
    static fgWalkPreFn gtClearColonCond;

    struct FindLinkData
    {
        GenTree*  nodeToFind;
        GenTree** result;
        GenTree*  parent;
    };

    FindLinkData gtFindLink(Statement* stmt, GenTree* node);
    bool gtHasCatchArg(GenTree* tree);

    typedef ArrayStack<GenTree*> GenTreeStack;

//=========================================================================
// BasicBlock functions
#ifdef DEBUG
    // When false, assert when creating a new basic block.
    bool fgSafeBasicBlockCreation;

    // When false, assert when creating a new flow edge
    bool fgSafeFlowEdgeCreation;
#endif

    /*
    XXXXXXXXXXXXXXXXXXXXXXXXXXXXXXXXXXXXXXXXXXXXXXXXXXXXXXXXXXXXXXXXXXXXXXXXXXXXXXX
    XXXXXXXXXXXXXXXXXXXXXXXXXXXXXXXXXXXXXXXXXXXXXXXXXXXXXXXXXXXXXXXXXXXXXXXXXXXXXXX
    XX                                                                           XX
    XX                           LclVarsInfo                                     XX
    XX                                                                           XX
    XX   The variables to be used by the code generator.                         XX
    XX                                                                           XX
    XXXXXXXXXXXXXXXXXXXXXXXXXXXXXXXXXXXXXXXXXXXXXXXXXXXXXXXXXXXXXXXXXXXXXXXXXXXXXXX
    XXXXXXXXXXXXXXXXXXXXXXXXXXXXXXXXXXXXXXXXXXXXXXXXXXXXXXXXXXXXXXXXXXXXXXXXXXXXXXX
    */

    //
    // For both PROMOTION_TYPE_NONE and PROMOTION_TYPE_DEPENDENT the struct will
    // be placed in the stack frame and it's fields must be laid out sequentially.
    //
    // For PROMOTION_TYPE_INDEPENDENT each of the struct's fields is replaced by
    //  a local variable that can be enregistered or placed in the stack frame.
    //  The fields do not need to be laid out sequentially
    //
    enum lvaPromotionType
    {
        PROMOTION_TYPE_NONE,        // The struct local is not promoted
        PROMOTION_TYPE_INDEPENDENT, // The struct local is promoted,
                                    //   and its field locals are independent of its parent struct local.
        PROMOTION_TYPE_DEPENDENT    // The struct local is promoted,
                                    //   but its field locals depend on its parent struct local.
    };

    /*****************************************************************************/

    enum FrameLayoutState
    {
        NO_FRAME_LAYOUT,
        INITIAL_FRAME_LAYOUT,
        PRE_REGALLOC_FRAME_LAYOUT,
        REGALLOC_FRAME_LAYOUT,
        TENTATIVE_FRAME_LAYOUT,
        FINAL_FRAME_LAYOUT
    };

public:
    RefCountState lvaRefCountState; // Current local ref count state

    bool lvaLocalVarRefCounted() const
    {
        return lvaRefCountState == RCS_NORMAL;
    }

    bool     lvaTrackedFixed; // true: We cannot add new 'tracked' variable
    unsigned lvaCount;        // total number of locals, which includes function arguments,
                              // special arguments, IL local variables, and JIT temporary variables

    LclVarDsc* lvaTable;    // variable descriptor table
    unsigned   lvaTableCnt; // lvaTable size (>= lvaCount)

    ABIPassingInformation* lvaParameterPassingInfo;

    unsigned lvaTrackedCount;             // actual # of locals being tracked
    unsigned lvaTrackedCountInSizeTUnits; // min # of size_t's sufficient to hold a bit for all the locals being tracked

#ifdef DEBUG
    VARSET_TP lvaTrackedVars; // set of tracked variables
#endif
#ifndef TARGET_64BIT
    VARSET_TP lvaLongVars; // set of long (64-bit) variables
#endif
    VARSET_TP lvaFloatVars; // set of floating-point (32-bit and 64-bit) or SIMD variables
#ifdef FEATURE_MASKED_HW_INTRINSICS
    VARSET_TP lvaMaskVars; // set of mask variables
#endif // FEATURE_MASKED_HW_INTRINSICS

    unsigned lvaCurEpoch; // VarSets are relative to a specific set of tracked var indices.
                          // It that changes, this changes.  VarSets from different epochs
                          // cannot be meaningfully combined.

    unsigned GetCurLVEpoch()
    {
        return lvaCurEpoch;
    }

    // reverse map of tracked number to var number
    unsigned  lvaTrackedToVarNumSize;
    unsigned* lvaTrackedToVarNum;

#if DOUBLE_ALIGN
#ifdef DEBUG
    // # of procs compiled a with double-aligned stack
    static unsigned s_lvaDoubleAlignedProcsCount;
#endif
#endif

    // Getters and setters for address-exposed and do-not-enregister local var properties.
    bool lvaVarAddrExposed(unsigned varNum) const;
    void lvaSetVarAddrExposed(unsigned varNum DEBUGARG(AddressExposedReason reason));
    void lvaSetHiddenBufferStructArg(unsigned varNum);
    void lvaSetVarLiveInOutOfHandler(unsigned varNum);
    bool lvaVarDoNotEnregister(unsigned varNum);

    void lvSetMinOptsDoNotEnreg();

    bool lvaEnregEHVars;
    bool lvaEnregMultiRegVars;

    void lvaSetVarDoNotEnregister(unsigned varNum DEBUGARG(DoNotEnregisterReason reason));

    unsigned lvaVarargsHandleArg;
#ifdef TARGET_X86
    unsigned lvaVarargsBaseOfStkArgs; // Pointer (computed based on incoming varargs handle) to the start of the stack
                                      // arguments
#endif                                // TARGET_X86

    unsigned lvaInlinedPInvokeFrameVar; // variable representing the InlinedCallFrame
    unsigned lvaReversePInvokeFrameVar; // variable representing the reverse PInvoke frame
    unsigned lvaMonAcquired; // boolean variable introduced into in synchronized methods
                             // that tracks whether the lock has been taken

    unsigned lvaArg0Var; // The lclNum of arg0. Normally this will be info.compThisArg.
                         // However, if there is a "ldarga 0" or "starg 0" in the IL,
                         // we will redirect all "ldarg(a) 0" and "starg 0" to this temp.

    unsigned lvaInlineeReturnSpillTemp; // The temp to spill the non-VOID return expression
                                        // in case there are multiple BBJ_RETURN blocks in the inlinee
                                        // or if the inlinee has GC ref locals.

#if FEATURE_FIXED_OUT_ARGS
    unsigned            lvaOutgoingArgSpaceVar;  // var that represents outgoing argument space
    PhasedVar<unsigned> lvaOutgoingArgSpaceSize; // size of fixed outgoing argument space
#endif                                           // FEATURE_FIXED_OUT_ARGS

    static unsigned GetOutgoingArgByteSize(unsigned sizeWithoutPadding)
    {
        return roundUp(sizeWithoutPadding, TARGET_POINTER_SIZE);
    }

    // Variable representing the return address. The helper-based tailcall
    // mechanism passes the address of the return address to a runtime helper
    // where it is used to detect tail-call chains.
    unsigned lvaRetAddrVar;

#ifdef SWIFT_SUPPORT
    unsigned lvaSwiftSelfArg;
#endif

#if defined(DEBUG) && defined(TARGET_XARCH)

    unsigned lvaReturnSpCheck; // Stores SP to confirm it is not corrupted on return.

#endif // defined(DEBUG) && defined(TARGET_XARCH)

#if defined(DEBUG) && defined(TARGET_X86)

    unsigned lvaCallSpCheck; // Stores SP to confirm it is not corrupted after every call.

#endif // defined(DEBUG) && defined(TARGET_X86)

    bool lvaGenericsContextInUse;

    bool lvaKeepAliveAndReportThis(); // Synchronized instance method of a reference type, or
                                      // CORINFO_GENERICS_CTXT_FROM_THIS?
    bool lvaReportParamTypeArg();     // Exceptions and CORINFO_GENERICS_CTXT_FROM_PARAMTYPEARG?

//-------------------------------------------------------------------------
// All these frame offsets are inter-related and must be kept in sync

#if !defined(FEATURE_EH_FUNCLETS)
    // This is used for the callable handlers
    unsigned lvaShadowSPslotsVar; // Block-layout TYP_STRUCT variable for all the shadow SP slots
#endif                            // FEATURE_EH_FUNCLETS

    int lvaCachedGenericContextArgOffs;
    int lvaCachedGenericContextArgOffset(); // For CORINFO_CALLCONV_PARAMTYPE and if generic context is passed as
                                            // THIS pointer

#ifdef JIT32_GCENCODER

    unsigned lvaLocAllocSPvar; // variable which stores the value of ESP after the last alloca/localloc

#endif // JIT32_GCENCODER

    unsigned lvaNewObjArrayArgs; // variable with arguments for new MD array helper

    // TODO-Review: Prior to reg predict we reserve 24 bytes for Spill temps.
    //              after the reg predict we will use a computed maxTmpSize
    //              which is based upon the number of spill temps predicted by reg predict
    //              All this is necessary because if we under-estimate the size of the spill
    //              temps we could fail when encoding instructions that reference stack offsets for ARM.
    //
    // Pre codegen max spill temp size.
    static const unsigned MAX_SPILL_TEMP_SIZE = 24;

    //-------------------------------------------------------------------------

    unsigned lvaGetMaxSpillTempSize();
#ifdef TARGET_ARM
    bool lvaIsPreSpilled(unsigned lclNum, regMaskGpr preSpillMask);
#endif // TARGET_ARM
    void lvaAssignFrameOffsets(FrameLayoutState curState);
    void lvaFixVirtualFrameOffsets();
    void lvaUpdateArgWithInitialReg(LclVarDsc* varDsc);
    void lvaUpdateArgsWithInitialReg();
    void lvaAssignVirtualFrameOffsetsToArgs();
#ifdef UNIX_AMD64_ABI
    int lvaAssignVirtualFrameOffsetToArg(unsigned lclNum, unsigned argSize, int argOffs, int* callerArgOffset);
#else  // !UNIX_AMD64_ABI
    int lvaAssignVirtualFrameOffsetToArg(unsigned lclNum, unsigned argSize, int argOffs);
#endif // !UNIX_AMD64_ABI
    void lvaAssignVirtualFrameOffsetsToLocals();
    int lvaAllocLocalAndSetVirtualOffset(unsigned lclNum, unsigned size, int stkOffs);
#ifdef TARGET_AMD64
    // Returns true if compCalleeRegsPushed (including RBP if used as frame pointer) is even.
    bool lvaIsCalleeSavedIntRegCountEven();
#endif
    void lvaAlignFrame();
    void lvaAssignFrameOffsetsToPromotedStructs();
    int lvaAllocateTemps(int stkOffs, bool mustDoubleAlign);

#ifdef DEBUG
    void lvaDumpRegLocation(unsigned lclNum);
    void lvaDumpFrameLocation(unsigned lclNum);
    void lvaDumpEntry(unsigned lclNum, FrameLayoutState curState, size_t refCntWtdWidth = 6);
    void lvaTableDump(FrameLayoutState curState = NO_FRAME_LAYOUT); // NO_FRAME_LAYOUT means use the current frame
                                                                    // layout state defined by lvaDoneFrameLayout
#endif

// Limit frames size to 1GB. The maximum is 2GB in theory - make it intentionally smaller
// to avoid bugs from borderline cases.
#define MAX_FrameSize 0x3FFFFFFF
    void lvaIncrementFrameSize(unsigned size);

    unsigned lvaFrameSize(FrameLayoutState curState);

    // Returns the caller-SP-relative offset for the SP/FP relative offset determined by FP based.
    int lvaToCallerSPRelativeOffset(int offs, bool isFpBased, bool forRootFrame = true) const;

    // Returns the caller-SP-relative offset for the local variable "varNum."
    int lvaGetCallerSPRelativeOffset(unsigned varNum);

    // Returns the SP-relative offset for the local variable "varNum". Illegal to ask this for functions with localloc.
    int lvaGetSPRelativeOffset(unsigned varNum);

    int lvaToInitialSPRelativeOffset(unsigned offset, bool isFpBased);
    int lvaGetInitialSPRelativeOffset(unsigned varNum);

    // True if this is an OSR compilation and this local is potentially
    // located on the original method stack frame.
    bool lvaIsOSRLocal(unsigned varNum);

    //------------------------ For splitting types ----------------------------

    void lvaInitTypeRef();

    void lvaInitArgs(InitVarDscInfo* varDscInfo);
    void lvaInitThisPtr(InitVarDscInfo* varDscInfo);
    void lvaInitRetBuffArg(InitVarDscInfo* varDscInfo, bool useFixedRetBufReg);
    void lvaInitUserArgs(InitVarDscInfo* varDscInfo, unsigned skipArgs, unsigned takeArgs);
    void lvaInitGenericsCtxt(InitVarDscInfo* varDscInfo);
    void lvaInitVarArgsHandle(InitVarDscInfo* varDscInfo);

    void lvaInitVarDsc(LclVarDsc*              varDsc,
                       unsigned                varNum,
                       CorInfoType             corInfoType,
                       CORINFO_CLASS_HANDLE    typeHnd,
                       CORINFO_ARG_LIST_HANDLE varList,
                       CORINFO_SIG_INFO*       varSig);

    template <typename Classifier>
    void lvaClassifyParameterABI(Classifier& classifier);

    void lvaClassifyParameterABI();

    bool lvaInitSpecialSwiftParam(InitVarDscInfo* varDscInfo, CorInfoType type, CORINFO_CLASS_HANDLE typeHnd);

    var_types lvaGetActualType(unsigned lclNum);
    var_types lvaGetRealType(unsigned lclNum);

    //-------------------------------------------------------------------------

    void lvaInit();

    LclVarDsc* lvaGetDesc(unsigned lclNum)
    {
        assert(lclNum < lvaCount);
        return &lvaTable[lclNum];
    }

    LclVarDsc* lvaGetDesc(unsigned lclNum) const
    {
        assert(lclNum < lvaCount);
        return &lvaTable[lclNum];
    }

    LclVarDsc* lvaGetDesc(const GenTreeLclVarCommon* lclVar)
    {
        return lvaGetDesc(lclVar->GetLclNum());
    }

    unsigned lvaTrackedIndexToLclNum(unsigned trackedIndex)
    {
        assert(trackedIndex < lvaTrackedCount);
        unsigned lclNum = lvaTrackedToVarNum[trackedIndex];
        assert(lclNum < lvaCount);
        return lclNum;
    }

    LclVarDsc* lvaGetDescByTrackedIndex(unsigned trackedIndex)
    {
        return lvaGetDesc(lvaTrackedIndexToLclNum(trackedIndex));
    }

    unsigned lvaGetLclNum(const LclVarDsc* varDsc)
    {
        assert((lvaTable <= varDsc) && (varDsc < lvaTable + lvaCount)); // varDsc must point within the table
        assert(((char*)varDsc - (char*)lvaTable) % sizeof(LclVarDsc) ==
               0); // varDsc better not point in the middle of a variable
        unsigned varNum = (unsigned)(varDsc - lvaTable);
        assert(varDsc == &lvaTable[varNum]);
        return varNum;
    }

    unsigned lvaLclSize(unsigned varNum);
    unsigned lvaLclExactSize(unsigned varNum);

    bool lvaHaveManyLocals(float percent = 1.0f) const;

    unsigned lvaGrabTemp(bool shortLifetime DEBUGARG(const char* reason));
    unsigned lvaGrabTemps(unsigned cnt DEBUGARG(const char* reason));
    unsigned lvaGrabTempWithImplicitUse(bool shortLifetime DEBUGARG(const char* reason));

    void lvaSortByRefCount();

    PhaseStatus lvaMarkLocalVars(); // Local variable ref-counting
    void lvaComputeRefCounts(bool isRecompute, bool setSlotNumbers);
    void lvaMarkLocalVars(BasicBlock* block, bool isRecompute);

    void lvaAllocOutgoingArgSpaceVar(); // Set up lvaOutgoingArgSpaceVar

#ifdef DEBUG
    struct lvaStressLclFldArgs
    {
        Compiler* m_pCompiler;
        bool      m_bFirstPass;
    };

    static fgWalkPreFn lvaStressLclFldCB;
    void               lvaStressLclFld();
    unsigned lvaStressLclFldPadding(unsigned lclNum);

    void lvaDispVarSet(VARSET_VALARG_TP set, VARSET_VALARG_TP allVars);
    void lvaDispVarSet(VARSET_VALARG_TP set);

#endif

#ifdef TARGET_ARM
    int lvaFrameAddress(int varNum, bool mustBeFPBased, regNumber* pBaseReg, int addrModeOffset, bool isFloatUsage);
#else
    int lvaFrameAddress(int varNum, bool* pFPbased);
#endif

    bool lvaIsParameter(unsigned varNum);
    bool lvaIsRegArgument(unsigned varNum);
    bool lvaIsOriginalThisArg(unsigned varNum); // Is this varNum the original this argument?
    bool lvaIsOriginalThisReadOnly();           // return true if there is no place in the code
                                                // that writes to arg0

#ifdef TARGET_X86
    bool lvaIsArgAccessedViaVarArgsCookie(unsigned lclNum)
    {
        if (!info.compIsVarArgs)
        {
            return false;
        }

        LclVarDsc* varDsc = lvaGetDesc(lclNum);
        return varDsc->lvIsParam && !varDsc->lvIsRegArg && (lclNum != lvaVarargsHandleArg);
    }
#endif // TARGET_X86

    bool lvaIsImplicitByRefLocal(unsigned lclNum) const;
    bool lvaIsLocalImplicitlyAccessedByRef(unsigned lclNum) const;

    // Returns true if this local var is a multireg struct
    bool lvaIsMultiregStruct(LclVarDsc* varDsc, bool isVararg);

    // If the local is a TYP_STRUCT, get/set a class handle describing it
    void lvaSetStruct(unsigned varNum, ClassLayout* layout, bool unsafeValueClsCheck);
    void lvaSetStruct(unsigned varNum, CORINFO_CLASS_HANDLE typeHnd, bool unsafeValueClsCheck);
    void lvaSetStructUsedAsVarArg(unsigned varNum);

    // If the local is TYP_REF, set or update the associated class information.
    void lvaSetClass(unsigned varNum, CORINFO_CLASS_HANDLE clsHnd, bool isExact = false);
    void lvaSetClass(unsigned varNum, GenTree* tree, CORINFO_CLASS_HANDLE stackHandle = nullptr);
    void lvaUpdateClass(unsigned varNum, CORINFO_CLASS_HANDLE clsHnd, bool isExact = false);
    void lvaUpdateClass(unsigned varNum, GenTree* tree, CORINFO_CLASS_HANDLE stackHandle = nullptr);

#define MAX_NumOfFieldsInPromotableStruct 4 // Maximum number of fields in promotable struct

    // Info about struct type fields.
    struct lvaStructFieldInfo
    {
        // Class handle for SIMD type recognition, see CORINFO_TYPE_LAYOUT_NODE
        // for more details on the restrictions.
        CORINFO_CLASS_HANDLE fldSIMDTypeHnd = NO_CLASS_HANDLE;
        uint8_t              fldOffset = 0;
        uint8_t              fldOrdinal = 0;
        var_types            fldType = TYP_UNDEF;
        unsigned             fldSize = 0;

#ifdef DEBUG
        // Field handle for diagnostic purposes only. See CORINFO_TYPE_LAYOUT_NODE.
        CORINFO_FIELD_HANDLE diagFldHnd = NO_FIELD_HANDLE;
#endif
    };

    // Info about a struct type, instances of which may be candidates for promotion.
    struct lvaStructPromotionInfo
    {
        CORINFO_CLASS_HANDLE typeHnd;
        bool                 canPromote;
        bool                 containsHoles;
        bool                 anySignificantPadding;
        bool                 fieldsSorted;
        unsigned char        fieldCnt;
        lvaStructFieldInfo   fields[MAX_NumOfFieldsInPromotableStruct];

        lvaStructPromotionInfo(CORINFO_CLASS_HANDLE typeHnd = nullptr)
            : typeHnd(typeHnd)
            , canPromote(false)
            , containsHoles(false)
            , anySignificantPadding(false)
            , fieldsSorted(false)
            , fieldCnt(0)
        {
        }
    };

    // This class is responsible for checking validity and profitability of struct promotion.
    // If it is both legal and profitable, then TryPromoteStructVar promotes the struct and initializes
    // necessary information for fgMorphStructField to use.
    class StructPromotionHelper
    {
    public:
        StructPromotionHelper(Compiler* compiler);

        bool CanPromoteStructType(CORINFO_CLASS_HANDLE typeHnd);
        bool TryPromoteStructVar(unsigned lclNum);
        void Clear()
        {
            structPromotionInfo.typeHnd = NO_CLASS_HANDLE;
        }

    private:
        bool CanPromoteStructVar(unsigned lclNum);
        bool ShouldPromoteStructVar(unsigned lclNum);
        void PromoteStructVar(unsigned lclNum);
        void SortStructFields();

        var_types TryPromoteValueClassAsPrimitive(CORINFO_TYPE_LAYOUT_NODE* treeNodes, size_t maxTreeNodes, size_t index);
        void AdvanceSubTree(CORINFO_TYPE_LAYOUT_NODE* treeNodes, size_t maxTreeNodes, size_t* index);

    private:
        Compiler*              compiler;
        lvaStructPromotionInfo structPromotionInfo;
    };

    StructPromotionHelper* structPromotionHelper;

    unsigned lvaGetFieldLocal(const LclVarDsc* varDsc, unsigned int fldOffset);
    lvaPromotionType lvaGetPromotionType(const LclVarDsc* varDsc);
    lvaPromotionType lvaGetPromotionType(unsigned varNum);
    lvaPromotionType lvaGetParentPromotionType(const LclVarDsc* varDsc);
    lvaPromotionType lvaGetParentPromotionType(unsigned varNum);
    bool lvaIsFieldOfDependentlyPromotedStruct(const LclVarDsc* varDsc);
    bool lvaIsGCTracked(const LclVarDsc* varDsc);

#if defined(FEATURE_SIMD)
    bool lvaMapSimd12ToSimd16(const LclVarDsc* varDsc)
    {
        assert(varDsc->lvType == TYP_SIMD12);

#if defined(TARGET_64BIT)
        assert(compAppleArm64Abi() || varDsc->lvSize() == 16);
#endif // defined(TARGET_64BIT)

        // We make local variable SIMD12 types 16 bytes instead of just 12.
        // lvSize() will return 16 bytes for SIMD12, even for fields.
        // However, we can't do that mapping if the var is a dependently promoted struct field.
        // Such a field must remain its exact size within its parent struct unless it is a single
        // field *and* it is the only field in a struct of 16 bytes.
        if (varDsc->lvSize() != 16)
        {
            return false;
        }
        if (lvaIsFieldOfDependentlyPromotedStruct(varDsc))
        {
            LclVarDsc* parentVarDsc = lvaGetDesc(varDsc->lvParentLcl);
            return (parentVarDsc->lvFieldCnt == 1) && (parentVarDsc->lvSize() == 16);
        }
        return true;
    }
#endif // defined(FEATURE_SIMD)

    unsigned lvaGSSecurityCookie; // LclVar number
    bool     lvaTempsHaveLargerOffsetThanVars();

    // Returns "true" iff local variable "lclNum" is in SSA form.
    bool lvaInSsa(unsigned lclNum) const
    {
        return lvaGetDesc(lclNum)->lvInSsa;
    }

    unsigned lvaStubArgumentVar; // variable representing the secret stub argument coming in EAX

#if defined(FEATURE_EH_FUNCLETS)
    unsigned lvaPSPSym; // variable representing the PSPSym
#endif

    InlineInfo*     impInlineInfo; // Only present for inlinees
    InlineStrategy* m_inlineStrategy;

    InlineContext* compInlineContext; // Always present

    // The Compiler* that is the root of the inlining tree of which "this" is a member.
    Compiler* impInlineRoot();

#if defined(DEBUG)
    unsigned __int64 getInlineCycleCount()
    {
        return m_compCycles;
    }
#endif // defined(DEBUG)

    bool fgNoStructPromotion;      // Set to TRUE to turn off struct promotion for this method.
    bool fgNoStructParamPromotion; // Set to TRUE to turn off struct promotion for parameters this method.

    //=========================================================================
    //                          PROTECTED
    //=========================================================================

protected:
    //---------------- Local variable ref-counting ----------------------------

    void lvaMarkLclRefs(GenTree* tree, BasicBlock* block, Statement* stmt, bool isRecompute);
    bool IsDominatedByExceptionalEntry(BasicBlock* block);
    void SetHasExceptionalUsesHint(LclVarDsc* varDsc);

    // Keeps the mapping from SSA #'s to VN's for the implicit memory variables.
    SsaDefArray<SsaMemDef> lvMemoryPerSsaData;

public:
    // Returns the address of the per-Ssa data for memory at the given ssaNum (which is required
    // not to be the SsaConfig::RESERVED_SSA_NUM, which indicates that the variable is
    // not an SSA variable).
    SsaMemDef* GetMemoryPerSsaData(unsigned ssaNum)
    {
        return lvMemoryPerSsaData.GetSsaDef(ssaNum);
    }

    /*
    XXXXXXXXXXXXXXXXXXXXXXXXXXXXXXXXXXXXXXXXXXXXXXXXXXXXXXXXXXXXXXXXXXXXXXXXXXXXXXX
    XXXXXXXXXXXXXXXXXXXXXXXXXXXXXXXXXXXXXXXXXXXXXXXXXXXXXXXXXXXXXXXXXXXXXXXXXXXXXXX
    XX                                                                           XX
    XX                           Importer                                        XX
    XX                                                                           XX
    XX   Imports the given method and converts it to semantic trees              XX
    XX                                                                           XX
    XXXXXXXXXXXXXXXXXXXXXXXXXXXXXXXXXXXXXXXXXXXXXXXXXXXXXXXXXXXXXXXXXXXXXXXXXXXXXXX
    XXXXXXXXXXXXXXXXXXXXXXXXXXXXXXXXXXXXXXXXXXXXXXXXXXXXXXXXXXXXXXXXXXXXXXXXXXXXXXX
    */

private:
    // For prefixFlags
    enum
    {
        PREFIX_TAILCALL_EXPLICIT = 0x00000001, // call has "tail" IL prefix
        PREFIX_TAILCALL_IMPLICIT =
            0x00000002, // call is treated as having "tail" prefix even though there is no "tail" IL prefix
        PREFIX_TAILCALL    = PREFIX_TAILCALL_EXPLICIT | PREFIX_TAILCALL_IMPLICIT,
        PREFIX_VOLATILE    = 0x00000004,
        PREFIX_UNALIGNED   = 0x00000008,
        PREFIX_CONSTRAINED = 0x00000010,
        PREFIX_READONLY    = 0x00000020,

#ifdef DEBUG
        PREFIX_TAILCALL_STRESS = 0x00000040, // call doesn't "tail" IL prefix but is treated as explicit because of tail call stress
#endif
    };

    static void impValidateMemoryAccessOpcode(const BYTE* codeAddr, const BYTE* codeEndp, bool volatilePrefix);
    static OPCODE impGetNonPrefixOpcode(const BYTE* codeAddr, const BYTE* codeEndp);
    static GenTreeFlags impPrefixFlagsToIndirFlags(unsigned prefixFlags);
    static bool impOpcodeIsCallOpcode(OPCODE opcode);

public:
    void impInit();
    void impImport();
    void impFixPredLists();

    CORINFO_CLASS_HANDLE impGetRefAnyClass();
    CORINFO_CLASS_HANDLE impGetRuntimeArgumentHandle();
    CORINFO_CLASS_HANDLE impGetTypeHandleClass();
    CORINFO_CLASS_HANDLE impGetStringClass();
    CORINFO_CLASS_HANDLE impGetObjectClass();

    // Returns underlying type of handles returned by ldtoken instruction
    var_types GetRuntimeHandleUnderlyingType()
    {
        // RuntimeTypeHandle is backed by raw pointer on NativeAOT and by object reference on other runtimes
        return IsTargetAbi(CORINFO_NATIVEAOT_ABI) ? TYP_I_IMPL : TYP_REF;
    }

    void impDevirtualizeCall(GenTreeCall*            call,
                             CORINFO_RESOLVED_TOKEN* pResolvedToken,
                             CORINFO_METHOD_HANDLE*  method,
                             unsigned*               methodFlags,
                             CORINFO_CONTEXT_HANDLE* contextHandle,
                             CORINFO_CONTEXT_HANDLE* exactContextHandle,
                             bool                    isLateDevirtualization,
                             bool                    isExplicitTailCall,
                             IL_OFFSET               ilOffset = BAD_IL_OFFSET);

    bool impConsiderCallProbe(GenTreeCall* call, IL_OFFSET ilOffset);

    enum class GDVProbeType
    {
        None,
        ClassProfile,
        MethodProfile,
        MethodAndClassProfile,
    };

    GDVProbeType compClassifyGDVProbeType(GenTreeCall* call);

    //=========================================================================
    //                          PROTECTED
    //=========================================================================

protected:
    //-------------------- Stack manipulation ---------------------------------

    unsigned impStkSize; // Size of the full stack

#define SMALL_STACK_SIZE 16 // number of elements in impSmallStack

    struct SavedStack // used to save/restore stack contents.
    {
        unsigned    ssDepth; // number of values on stack
        StackEntry* ssTrees; // saved tree values
    };

    bool impIsPrimitive(CorInfoType type);
    bool impILConsumesAddr(const BYTE* codeAddr);

    void impResolveToken(const BYTE* addr, CORINFO_RESOLVED_TOKEN* pResolvedToken, CorInfoTokenKind kind);

    void impPushOnStack(GenTree* tree, typeInfo ti);
    StackEntry impPopStack();
    void impPopStack(unsigned n);
    StackEntry& impStackTop(unsigned n = 0);
    unsigned impStackHeight();

    void impSaveStackState(SavedStack* savePtr, bool copy);
    void impRestoreStackState(SavedStack* savePtr);

    GenTree* impImportLdvirtftn(GenTree* thisPtr, CORINFO_RESOLVED_TOKEN* pResolvedToken, CORINFO_CALL_INFO* pCallInfo);

    enum class BoxPatterns
    {
        None                  = 0,
        IsByRefLike           = 1,
        MakeInlineObservation = 2,
    };

    int impBoxPatternMatch(CORINFO_RESOLVED_TOKEN* pResolvedToken,
                           const BYTE*             codeAddr,
                           const BYTE*             codeEndp,
                           BoxPatterns             opts);
    void impImportAndPushBox(CORINFO_RESOLVED_TOKEN* pResolvedToken);

    void impImportNewObjArray(CORINFO_RESOLVED_TOKEN* pResolvedToken, CORINFO_CALL_INFO* pCallInfo);

    bool impCanPInvokeInline();
    bool impCanPInvokeInlineCallSite(BasicBlock* block);
    void impCheckForPInvokeCall(
        GenTreeCall* call, CORINFO_METHOD_HANDLE methHnd, CORINFO_SIG_INFO* sig, unsigned mflags, BasicBlock* block);
    GenTreeCall* impImportIndirectCall(CORINFO_SIG_INFO* sig, const DebugInfo& di = DebugInfo());
    void impPopArgsForUnmanagedCall(GenTreeCall* call, CORINFO_SIG_INFO* sig, CallArg** swiftErrorArg);
    void impPopArgsForSwiftCall(GenTreeCall* call, CORINFO_SIG_INFO* sig, CallArg** swiftErrorArg);
    void impRetypeUnmanagedCallArgs(GenTreeCall* call);

#ifdef SWIFT_SUPPORT
    void impAppendSwiftErrorStore(GenTreeCall* call, CallArg* const swiftErrorArg);
#endif // SWIFT_SUPPORT

    void impInsertHelperCall(CORINFO_HELPER_DESC* helperCall);
    void impHandleAccessAllowed(CorInfoIsAccessAllowedResult result, CORINFO_HELPER_DESC* helperCall);
    void impHandleAccessAllowedInternal(CorInfoIsAccessAllowedResult result, CORINFO_HELPER_DESC* helperCall);

    var_types impImportCall(OPCODE                  opcode,
                            CORINFO_RESOLVED_TOKEN* pResolvedToken,
                            CORINFO_RESOLVED_TOKEN* pConstrainedResolvedToken, // Is this a "constrained." call on a
                                                                               // type parameter?
                            GenTree*           newobjThis,
                            int                prefixFlags,
                            CORINFO_CALL_INFO* callInfo,
                            IL_OFFSET          rawILOffset);

    CORINFO_CLASS_HANDLE impGetSpecialIntrinsicExactReturnType(GenTreeCall* call);

    GenTree* impFixupCallStructReturn(GenTreeCall* call, CORINFO_CLASS_HANDLE retClsHnd);

    GenTree* impFixupStructReturnType(GenTree* op);

    GenTree* impDuplicateWithProfiledArg(GenTreeCall* call, IL_OFFSET ilOffset);

#ifdef DEBUG
    var_types impImportJitTestLabelMark(int numArgs);
#endif // DEBUG

    GenTree* impInitClass(CORINFO_RESOLVED_TOKEN* pResolvedToken);

    GenTree* impImportStaticReadOnlyField(CORINFO_FIELD_HANDLE field, CORINFO_CLASS_HANDLE ownerCls);

    GenTree* impImportStaticFieldAddress(CORINFO_RESOLVED_TOKEN* pResolvedToken,
                                         CORINFO_ACCESS_FLAGS    access,
                                         CORINFO_FIELD_INFO*     pFieldInfo,
                                         var_types               lclTyp,
                                         GenTreeFlags*           pIndirFlags,
                                         bool*                   pIsHoistable = nullptr);
    void impAnnotateFieldIndir(GenTreeIndir* indir);

    static void impBashVarAddrsToI(GenTree* tree1, GenTree* tree2 = nullptr);

    GenTree* impImplicitIorI4Cast(GenTree* tree, var_types dstTyp, bool zeroExtend = false);

    GenTree* impImplicitR4orR8Cast(GenTree* tree, var_types dstTyp);

    void impImportLeave(BasicBlock* block);
    void impResetLeaveBlock(BasicBlock* block, unsigned jmpAddr);
    GenTree* impTypeIsAssignable(GenTree* typeTo, GenTree* typeFrom);

    // Mirrors StringComparison.cs
    enum StringComparison
    {
        Ordinal           = 4,
        OrdinalIgnoreCase = 5
    };
    enum class StringComparisonJoint
    {
        Eq,  // (d1 == cns1) && (s2 == cns2)
        Xor, // (d1 ^ cns1) | (s2 ^ cns2)
    };
    enum class StringComparisonKind
    {
        Equals,
        StartsWith,
        EndsWith
    };
    GenTree* impUtf16StringComparison(StringComparisonKind kind, CORINFO_SIG_INFO* sig, unsigned methodFlags);
    GenTree* impUtf16SpanComparison(StringComparisonKind kind, CORINFO_SIG_INFO* sig, unsigned methodFlags);
    GenTree* impExpandHalfConstEquals(GenTreeLclVarCommon*   data,
                                      GenTree*         lengthFld,
                                      bool             checkForNull,
                                      StringComparisonKind kind,
                                      WCHAR*           cnsData,
                                      int              len,
                                      int              dataOffset,
                                      StringComparison cmpMode);
    GenTree* impCreateCompareInd(GenTreeLclVarCommon*        obj,
                                 var_types             type,
                                 ssize_t               offset,
                                 ssize_t               value,
                                 StringComparison      ignoreCase,
                                 StringComparisonJoint joint = StringComparisonJoint::Eq);
    GenTree* impExpandHalfConstEqualsSWAR(
        GenTreeLclVarCommon* data, WCHAR* cns, int len, int dataOffset, StringComparison cmpMode);
    GenTree* impExpandHalfConstEqualsSIMD(
        GenTreeLclVarCommon* data, WCHAR* cns, int len, int dataOffset, StringComparison cmpMode);
    GenTreeStrCon* impGetStrConFromSpan(GenTree* span);

    GenTree* impIntrinsic(GenTree*                newobjThis,
                          CORINFO_CLASS_HANDLE    clsHnd,
                          CORINFO_METHOD_HANDLE   method,
                          CORINFO_SIG_INFO*       sig,
                          unsigned                methodFlags,
                          CORINFO_RESOLVED_TOKEN* pResolvedToken,
                          bool                    readonlyCall,
                          bool                    tailCall,
                          bool                    callvirt,
                          CORINFO_RESOLVED_TOKEN* pContstrainedResolvedToken,
                          CORINFO_THIS_TRANSFORM  constraintCallThisTransform,
                          NamedIntrinsic*         pIntrinsicName,
                          bool*                   isSpecialIntrinsic = nullptr);
    GenTree* impMathIntrinsic(CORINFO_METHOD_HANDLE method,
                              CORINFO_SIG_INFO*     sig,
                              var_types             callType,
                              NamedIntrinsic        intrinsicName,
                              bool                  tailCall);
    GenTree* impMinMaxIntrinsic(CORINFO_METHOD_HANDLE method,
                                CORINFO_SIG_INFO*     sig,
                                CorInfoType           callJitType,
                                NamedIntrinsic        intrinsicName,
                                bool                  tailCall,
                                bool                  isMax,
                                bool                  isMagnitude,
                                bool                  isNumber);

    NamedIntrinsic lookupPrimitiveFloatNamedIntrinsic(CORINFO_METHOD_HANDLE method, const char* methodName);
    NamedIntrinsic lookupPrimitiveIntNamedIntrinsic(CORINFO_METHOD_HANDLE method, const char* methodName);
    GenTree* impUnsupportedNamedIntrinsic(unsigned              helper,
                                          CORINFO_METHOD_HANDLE method,
                                          CORINFO_SIG_INFO*     sig,
                                          bool                  mustExpand);

    GenTree* impSRCSUnsafeIntrinsic(NamedIntrinsic        intrinsic,
                                    CORINFO_CLASS_HANDLE  clsHnd,
                                    CORINFO_METHOD_HANDLE method,
                                    CORINFO_SIG_INFO*     sig,
        CORINFO_RESOLVED_TOKEN* pResolvedToken);

    GenTree* impPrimitiveNamedIntrinsic(NamedIntrinsic        intrinsic,
                                        CORINFO_CLASS_HANDLE  clsHnd,
                                        CORINFO_METHOD_HANDLE method,
                                        CORINFO_SIG_INFO*     sig);

#ifdef FEATURE_HW_INTRINSICS
    GenTree* impHWIntrinsic(NamedIntrinsic        intrinsic,
                            CORINFO_CLASS_HANDLE  clsHnd,
                            CORINFO_METHOD_HANDLE method,
                            CORINFO_SIG_INFO*     sig,
                            bool                  mustExpand);
    GenTree* impSimdAsHWIntrinsic(NamedIntrinsic        intrinsic,
                                  CORINFO_CLASS_HANDLE  clsHnd,
                                  CORINFO_METHOD_HANDLE method,
                                  CORINFO_SIG_INFO*     sig,
                                  GenTree*              newobjThis);

protected:
    bool compSupportsHWIntrinsic(CORINFO_InstructionSet isa);

    GenTree* impSimdAsHWIntrinsicSpecial(NamedIntrinsic       intrinsic,
                                         CORINFO_CLASS_HANDLE clsHnd,
                                         CORINFO_SIG_INFO*    sig,
                                         var_types            retType,
                                         CorInfoType          simdBaseJitType,
                                         unsigned             simdSize,
                                         GenTree*             newobjThis);

    GenTree* impSpecialIntrinsic(NamedIntrinsic        intrinsic,
                                 CORINFO_CLASS_HANDLE  clsHnd,
                                 CORINFO_METHOD_HANDLE method,
                                 CORINFO_SIG_INFO*     sig,
                                 CorInfoType           simdBaseJitType,
                                 var_types             retType,
                                 unsigned              simdSize);

    GenTree* getArgForHWIntrinsic(var_types            argType,
                                  CORINFO_CLASS_HANDLE argClass,
                                  bool                 expectAddr = false,
                                  GenTree*             newobjThis = nullptr);
    GenTree* impNonConstFallback(NamedIntrinsic intrinsic, var_types simdType, CorInfoType simdBaseJitType);
    GenTree* addRangeCheckIfNeeded(
        NamedIntrinsic intrinsic, GenTree* immOp, bool mustExpand, int immLowerBound, int immUpperBound);
    GenTree* addRangeCheckForHWIntrinsic(GenTree* immOp, int immLowerBound, int immUpperBound);

#endif // FEATURE_HW_INTRINSICS
    GenTree* impArrayAccessIntrinsic(CORINFO_CLASS_HANDLE clsHnd,
                                     CORINFO_SIG_INFO*    sig,
                                     int                  memberRef,
                                     bool                 readonlyCall,
                                     NamedIntrinsic       intrinsicName);
    GenTree* impInitializeArrayIntrinsic(CORINFO_SIG_INFO* sig);
    GenTree* impCreateSpanIntrinsic(CORINFO_SIG_INFO* sig);

    GenTree* impKeepAliveIntrinsic(GenTree* objToKeepAlive);

    GenTree* impMethodPointer(CORINFO_RESOLVED_TOKEN* pResolvedToken, CORINFO_CALL_INFO* pCallInfo);

    GenTree* impTransformThis(GenTree*                thisPtr,
                              CORINFO_RESOLVED_TOKEN* pConstrainedResolvedToken,
                              CORINFO_THIS_TRANSFORM  transform);

    //----------------- Manipulating the trees and stmts ----------------------

    Statement* impStmtList; // Statements for the BB being imported.
    Statement* impLastStmt; // The last statement for the current BB.

public:
    static const unsigned CHECK_SPILL_ALL  = static_cast<unsigned>(-1);
    static const unsigned CHECK_SPILL_NONE = static_cast<unsigned>(-2);

    NamedIntrinsic lookupNamedIntrinsic(CORINFO_METHOD_HANDLE method);
    void impBeginTreeList();
    void impEndTreeList(BasicBlock* block, Statement* firstStmt, Statement* lastStmt);
    void impEndTreeList(BasicBlock* block);
    void impAppendStmtCheck(Statement* stmt, unsigned chkLevel);
    void impAppendStmt(Statement* stmt, unsigned chkLevel, bool checkConsumedDebugInfo = true);
    void impAppendStmt(Statement* stmt);
    void impInsertStmtBefore(Statement* stmt, Statement* stmtBefore);
    Statement* impAppendTree(GenTree* tree, unsigned chkLevel, const DebugInfo& di, bool checkConsumedDebugInfo = true);
    void impStoreTemp(unsigned         lclNum,
                      GenTree*         val,
                      unsigned         curLevel,
                      Statement**      pAfterStmt = nullptr,
                      const DebugInfo& di         = DebugInfo(),
                      BasicBlock*      block      = nullptr);
    Statement* impExtractLastStmt();
    GenTree* impCloneExpr(GenTree*             tree,
                          GenTree**            clone,
                          unsigned             curLevel,
                          Statement** pAfterStmt DEBUGARG(const char* reason));
    GenTree* impStoreStruct(GenTree*         store,
                             unsigned         curLevel,
                             Statement**      pAfterStmt = nullptr,
                             const DebugInfo& di         = DebugInfo(),
                             BasicBlock*      block      = nullptr);
    GenTree* impStoreStructPtr(GenTree* destAddr, GenTree* value, unsigned curLevel);

    GenTree* impGetNodeAddr(GenTree* val, unsigned curLevel, GenTreeFlags* pDerefFlags);

    var_types impNormStructType(CORINFO_CLASS_HANDLE structHnd, CorInfoType* simdBaseJitType = nullptr);

    GenTree* impNormStructVal(GenTree* structVal, unsigned curLevel);

    GenTree* impTokenToHandle(CORINFO_RESOLVED_TOKEN* pResolvedToken,
                              bool*                   pRuntimeLookup    = nullptr,
                              bool                    mustRestoreHandle = false,
                              bool                    importParent      = false);

    GenTree* impParentClassTokenToHandle(CORINFO_RESOLVED_TOKEN* pResolvedToken,
                                         bool*                   pRuntimeLookup    = nullptr,
                                         bool                    mustRestoreHandle = false)
    {
        return impTokenToHandle(pResolvedToken, pRuntimeLookup, mustRestoreHandle, true);
    }

    GenTree* impLookupToTree(CORINFO_RESOLVED_TOKEN* pResolvedToken,
                             CORINFO_LOOKUP*         pLookup,
                             GenTreeFlags            flags,
                             void*                   compileTimeHandle);

    GenTree* getRuntimeContextTree(CORINFO_RUNTIME_LOOKUP_KIND kind);

    GenTree* impRuntimeLookupToTree(CORINFO_RESOLVED_TOKEN* pResolvedToken,
                                    CORINFO_LOOKUP*         pLookup,
                                    void*                   compileTimeHandle);

    GenTree* impReadyToRunLookupToTree(CORINFO_CONST_LOOKUP* pLookup, GenTreeFlags flags, void* compileTimeHandle);

    GenTreeCall* impReadyToRunHelperToTree(CORINFO_RESOLVED_TOKEN* pResolvedToken,
                                           CorInfoHelpFunc         helper,
                                           var_types               type,
                                           CORINFO_LOOKUP_KIND*    pGenericLookupKind = nullptr,
                                           GenTree*                arg1               = nullptr);

    bool impIsCastHelperEligibleForClassProbe(GenTree* tree);
    bool impIsCastHelperMayHaveProfileData(CorInfoHelpFunc helper);

    GenTree* impCastClassOrIsInstToTree(
        GenTree* op1, GenTree* op2, CORINFO_RESOLVED_TOKEN* pResolvedToken, bool isCastClass, IL_OFFSET ilOffset);

    GenTree* impOptimizeCastClassOrIsInst(GenTree* op1, CORINFO_RESOLVED_TOKEN* pResolvedToken, bool isCastClass);

    bool VarTypeIsMultiByteAndCanEnreg(var_types                type,
                                       CORINFO_CLASS_HANDLE     typeClass,
                                       unsigned*                typeSize,
                                       bool                     forReturn,
                                       bool                     isVarArg,
                                       CorInfoCallConvExtension callConv);

    bool IsIntrinsicImplementedByUserCall(NamedIntrinsic intrinsicName);
    bool IsTargetIntrinsic(NamedIntrinsic intrinsicName);
    bool IsMathIntrinsic(NamedIntrinsic intrinsicName);
    bool IsMathIntrinsic(GenTree* tree);

private:
    //----------------- Importing the method ----------------------------------

    CORINFO_CONTEXT_HANDLE impTokenLookupContextHandle; // The context used for looking up tokens.

#ifdef DEBUG
    unsigned    impCurOpcOffs;
    const char* impCurOpcName;
    bool        impNestedStackSpill;

    // For displaying instrs with generated native code (-n:B)
    Statement* impLastILoffsStmt; // oldest stmt added for which we did not call SetLastILOffset().
    void       impNoteLastILoffs();
#endif

    // Debug info of current statement being imported. It gets set to contain
    // no IL location (!impCurStmtDI.GetLocation().IsValid) after it has been
    // set in the appended trees. Then it gets updated at IL instructions for
    // which we have to report mapping info.
    // It will always contain the current inline context.
    DebugInfo impCurStmtDI;

    DebugInfo impCreateDIWithCurrentStackInfo(IL_OFFSET offs, bool isCall);
    void impCurStmtOffsSet(IL_OFFSET offs);

    void impNoteBranchOffs();

    unsigned impInitBlockLineInfo();

    bool impIsThis(GenTree* obj);

    void impPopCallArgs(CORINFO_SIG_INFO* sig, GenTreeCall* call);

public:
    static bool impCheckImplicitArgumentCoercion(var_types sigType, var_types nodeType);

private:
    void impPopReverseCallArgs(CORINFO_SIG_INFO* sig, GenTreeCall* call, unsigned skipReverseCount);

    //---------------- Spilling the importer stack ----------------------------

    // The maximum number of bytes of IL processed without clean stack state.
    // It allows to limit the maximum tree size and depth.
    static const unsigned MAX_TREE_SIZE = 200;
    bool impCanSpillNow(OPCODE prevOpcode);

    struct PendingDsc
    {
        PendingDsc* pdNext;
        BasicBlock* pdBB;
        SavedStack  pdSavedStack;
    };

    PendingDsc* impPendingList; // list of BBs currently waiting to be imported.
    PendingDsc* impPendingFree; // Freed up dscs that can be reused

    // We keep a byte-per-block map (dynamically extended) in the top-level Compiler object of a compilation.
    JitExpandArray<BYTE> impPendingBlockMembers;

    // Return the byte for "b" (allocating/extending impPendingBlockMembers if necessary.)
    // Operates on the map in the top-level ancestor.
    BYTE impGetPendingBlockMember(BasicBlock* blk)
    {
        return impInlineRoot()->impPendingBlockMembers.Get(blk->bbInd());
    }

    // Set the byte for "b" to "val" (allocating/extending impPendingBlockMembers if necessary.)
    // Operates on the map in the top-level ancestor.
    void impSetPendingBlockMember(BasicBlock* blk, BYTE val)
    {
        impInlineRoot()->impPendingBlockMembers.Set(blk->bbInd(), val);
    }

    bool impCanReimport;

    bool impSpillStackEntry(unsigned level,
                            unsigned varNum
#ifdef DEBUG
                            ,
                            bool        bAssertOnRecursion,
                            const char* reason
#endif
                            );

    void impSpillStackEnsure(bool spillLeaves = false);
    void impEvalSideEffects();
    void impSpillSpecialSideEff();
    void impSpillSideEffect(bool spillGlobEffects, unsigned chkLevel DEBUGARG(const char* reason));
    void impSpillSideEffects(bool spillGlobEffects, unsigned chkLevel DEBUGARG(const char* reason));
    void impSpillLclRefs(unsigned lclNum, unsigned chkLevel);

    BasicBlock* impPushCatchArgOnStack(BasicBlock* hndBlk, CORINFO_CLASS_HANDLE clsHnd, bool isSingleBlockFilter);

    bool impBlockIsInALoop(BasicBlock* block);
    void impImportBlockCode(BasicBlock* block);

    void impReimportMarkBlock(BasicBlock* block);

    void impVerifyEHBlock(BasicBlock* block);

    void impImportBlockPending(BasicBlock* block);

    // Similar to impImportBlockPending, but assumes that block has already been imported once and is being
    // reimported for some reason.  It specifically does *not* look at verCurrentState to set the EntryState
    // for the block, but instead, just re-uses the block's existing EntryState.
    void impReimportBlockPending(BasicBlock* block);

    var_types impGetByRefResultType(genTreeOps oper, bool fUnsigned, GenTree** pOp1, GenTree** pOp2);

    void impImportBlock(BasicBlock* block);

    // Assumes that "block" is a basic block that completes with a non-empty stack. We will assign the values
    // on the stack to local variables (the "spill temp" variables). The successor blocks will assume that
    // its incoming stack contents are in those locals. This requires "block" and its successors to agree on
    // the variables that will be used -- and for all the predecessors of those successors, and the
    // successors of those predecessors, etc. Call such a set of blocks closed under alternating
    // successor/predecessor edges a "spill clique." A block is a "predecessor" or "successor" member of the
    // clique (or, conceivably, both). Each block has a specified sequence of incoming and outgoing spill
    // temps. If "block" already has its outgoing spill temps assigned (they are always a contiguous series
    // of local variable numbers, so we represent them with the base local variable number), returns that.
    // Otherwise, picks a set of spill temps, and propagates this choice to all blocks in the spill clique of
    // which "block" is a member (asserting, in debug mode, that no block in this clique had its spill temps
    // chosen already. More precisely, that the incoming or outgoing spill temps are not chosen, depending
    // on which kind of member of the clique the block is).
    unsigned impGetSpillTmpBase(BasicBlock* block);

    // Assumes that "block" is a basic block that completes with a non-empty stack. We have previously
    // assigned the values on the stack to local variables (the "spill temp" variables). The successor blocks
    // will assume that its incoming stack contents are in those locals. This requires "block" and its
    // successors to agree on the variables and their types that will be used.  The CLI spec allows implicit
    // conversions between 'int' and 'native int' or 'float' and 'double' stack types. So one predecessor can
    // push an int and another can push a native int.  For 64-bit we have chosen to implement this by typing
    // the "spill temp" as native int, and then importing (or re-importing as needed) so that all the
    // predecessors in the "spill clique" push a native int (sign-extending if needed), and all the
    // successors receive a native int. Similarly float and double are unified to double.
    // This routine is called after a type-mismatch is detected, and it will walk the spill clique to mark
    // blocks for re-importation as appropriate (both successors, so they get the right incoming type, and
    // predecessors, so they insert an upcast if needed).
    void impReimportSpillClique(BasicBlock* block);

    // When we compute a "spill clique" (see above) these byte-maps are allocated to have a byte per basic
    // block, and represent the predecessor and successor members of the clique currently being computed.
    // *** Access to these will need to be locked in a parallel compiler.
    JitExpandArray<BYTE> impSpillCliquePredMembers;
    JitExpandArray<BYTE> impSpillCliqueSuccMembers;

    enum SpillCliqueDir
    {
        SpillCliquePred,
        SpillCliqueSucc
    };

    // Abstract class for receiving a callback while walking a spill clique
    class SpillCliqueWalker
    {
    public:
        virtual void Visit(SpillCliqueDir predOrSucc, BasicBlock* blk) = 0;
    };

    // This class is used for setting the bbStkTempsIn and bbStkTempsOut on the blocks within a spill clique
    class SetSpillTempsBase : public SpillCliqueWalker
    {
        unsigned m_baseTmp;

    public:
        SetSpillTempsBase(unsigned baseTmp) : m_baseTmp(baseTmp)
        {
        }
        virtual void Visit(SpillCliqueDir predOrSucc, BasicBlock* blk);
    };

    // This class is used for implementing impReimportSpillClique part on each block within the spill clique
    class ReimportSpillClique : public SpillCliqueWalker
    {
        Compiler* m_pComp;

    public:
        ReimportSpillClique(Compiler* pComp) : m_pComp(pComp)
        {
        }
        virtual void Visit(SpillCliqueDir predOrSucc, BasicBlock* blk);
    };

    // This is the heart of the algorithm for walking spill cliques. It invokes callback->Visit for each
    // predecessor or successor within the spill clique
    void impWalkSpillCliqueFromPred(BasicBlock* pred, SpillCliqueWalker* callback);

    // For a BasicBlock that has already been imported, the EntryState has an array of GenTrees for the
    // incoming locals. This walks that list an resets the types of the GenTrees to match the types of
    // the VarDscs. They get out of sync when we have int/native int issues (see impReimportSpillClique).
    void impRetypeEntryStateTemps(BasicBlock* blk);

    BYTE impSpillCliqueGetMember(SpillCliqueDir predOrSucc, BasicBlock* blk);
    void impSpillCliqueSetMember(SpillCliqueDir predOrSucc, BasicBlock* blk, BYTE val);

    GenTreeLclVar* impCreateLocalNode(unsigned lclNum DEBUGARG(IL_OFFSET offset));
    void impLoadVar(unsigned lclNum, IL_OFFSET offset);
    void impLoadArg(unsigned ilArgNum, IL_OFFSET offset);
    void impLoadLoc(unsigned ilLclNum, IL_OFFSET offset);
    bool impReturnInstruction(int prefixFlags, OPCODE& opcode);
    void impPoisonImplicitByrefsBeforeReturn();

    // A free list of linked list nodes used to represent to-do stacks of basic blocks.
    struct BlockListNode
    {
        BasicBlock*    m_blk;
        BlockListNode* m_next;
        BlockListNode(BasicBlock* blk, BlockListNode* next = nullptr) : m_blk(blk), m_next(next)
        {
        }
        void* operator new(size_t sz, Compiler* comp);
    };
    BlockListNode* impBlockListNodeFreeList;

    void FreeBlockListNode(BlockListNode* node);

    var_types mangleVarArgsType(var_types type);

    regNumber getCallArgIntRegister(regNumber floatReg);
    regNumber getCallArgFloatRegister(regNumber intReg);

    static unsigned jitTotalMethodCompiled;

#ifdef DEBUG
    static LONG jitNestingLevel;
#endif // DEBUG

    static bool impIsInvariant(const GenTree* tree);
    static bool impIsAddressInLocal(const GenTree* tree, GenTree** lclVarTreeOut = nullptr);

    void impMakeDiscretionaryInlineObservations(InlineInfo* pInlineInfo, InlineResult* inlineResult);

    // STATIC inlining decision based on the IL code.
    void impCanInlineIL(CORINFO_METHOD_HANDLE fncHandle,
                        CORINFO_METHOD_INFO*  methInfo,
                        bool                  forceInline,
                        InlineResult*         inlineResult);

    void impCheckCanInline(GenTreeCall*           call,
                           uint8_t                candidateIndex,
                           CORINFO_METHOD_HANDLE  fncHandle,
                           unsigned               methAttr,
                           CORINFO_CONTEXT_HANDLE exactContextHnd,
                           InlineCandidateInfo**  ppInlineCandidateInfo,
                           InlineResult*          inlineResult);

    void impInlineRecordArgInfo(InlineInfo* pInlineInfo, CallArg* arg, unsigned argNum, InlineResult* inlineResult);

    void impInlineInitVars(InlineInfo* pInlineInfo);

    unsigned impInlineFetchLocal(unsigned lclNum DEBUGARG(const char* reason));

    GenTree* impInlineFetchArg(InlArgInfo& argInfo, const InlLclVarInfo& lclInfo);

    bool impInlineIsThis(GenTree* tree, InlArgInfo* inlArgInfo);

    bool impInlineIsGuaranteedThisDerefBeforeAnySideEffects(GenTree*    additionalTree,
                                                            CallArgs*   additionalCallArgs,
                                                            GenTree*    dereferencedAddress,
                                                            InlArgInfo* inlArgInfo);

    void impMarkInlineCandidate(GenTree*               call,
                                CORINFO_CONTEXT_HANDLE exactContextHnd,
                                bool                   exactContextNeedsRuntimeLookup,
                                CORINFO_CALL_INFO*     callInfo,
                                IL_OFFSET              ilOffset);

    void impMarkInlineCandidateHelper(GenTreeCall*           call,
                                      uint8_t                candidateIndex,
                                      CORINFO_CONTEXT_HANDLE exactContextHnd,
                                      bool                   exactContextNeedsRuntimeLookup,
                                      CORINFO_CALL_INFO*     callInfo,
                                      IL_OFFSET              ilOffset,
                                      InlineResult*          inlineResult);

    bool impTailCallRetTypeCompatible(bool                     allowWidening,
                                      var_types                callerRetType,
                                      CORINFO_CLASS_HANDLE     callerRetTypeClass,
                                      CorInfoCallConvExtension callerCallConv,
                                      var_types                calleeRetType,
                                      CORINFO_CLASS_HANDLE     calleeRetTypeClass,
                                      CorInfoCallConvExtension calleeCallConv);

    bool impIsTailCallILPattern(
        bool tailPrefixed, OPCODE curOpcode, const BYTE* codeAddrOfNextOpcode, const BYTE* codeEnd, bool isRecursive);

    bool impIsImplicitTailCallCandidate(
        OPCODE curOpcode, const BYTE* codeAddrOfNextOpcode, const BYTE* codeEnd, int prefixFlags, bool isRecursive);

    bool impCanSkipCovariantStoreCheck(GenTree* value, GenTree* array);

    methodPointerInfo* impAllocateMethodPointerInfo(const CORINFO_RESOLVED_TOKEN& token, mdToken tokenConstrained);

    /*
    XXXXXXXXXXXXXXXXXXXXXXXXXXXXXXXXXXXXXXXXXXXXXXXXXXXXXXXXXXXXXXXXXXXXXXXXXXXXXXX
    XXXXXXXXXXXXXXXXXXXXXXXXXXXXXXXXXXXXXXXXXXXXXXXXXXXXXXXXXXXXXXXXXXXXXXXXXXXXXXX
    XX                                                                           XX
    XX                           FlowGraph                                       XX
    XX                                                                           XX
    XX   Info about the basic-blocks, their contents and the flow analysis       XX
    XX                                                                           XX
    XXXXXXXXXXXXXXXXXXXXXXXXXXXXXXXXXXXXXXXXXXXXXXXXXXXXXXXXXXXXXXXXXXXXXXXXXXXXXXX
    XXXXXXXXXXXXXXXXXXXXXXXXXXXXXXXXXXXXXXXXXXXXXXXXXXXXXXXXXXXXXXXXXXXXXXXXXXXXXXX
    */

public:
    BasicBlock* fgFirstBB;        // Beginning of the basic block list
    BasicBlock* fgLastBB;         // End of the basic block list
    BasicBlock* fgFirstColdBlock; // First block to be placed in the cold section
    BasicBlock* fgEntryBB;        // For OSR, the original method's entry point
    BasicBlock* fgOSREntryBB;     // For OSR, the logical entry point (~ patchpoint)
#if defined(FEATURE_EH_FUNCLETS)
    BasicBlock* fgFirstFuncletBB; // First block of outlined funclets (to allow block insertion before the funclets)
#endif
    BasicBlock* fgFirstBBScratch;   // Block inserted for initialization stuff. Is nullptr if no such block has been
                                    // created.
    BasicBlockList* fgReturnBlocks; // list of BBJ_RETURN blocks
    unsigned        fgEdgeCount;    // # of control flow edges between the BBs
    unsigned        fgBBcount;      // # of BBs in the method (in the linked list that starts with fgFirstBB)
#ifdef DEBUG
    jitstd::vector<BasicBlock*>* fgBBOrder;          // ordered vector of BBs
#endif
    // Used as a quick check for whether phases downstream of loop finding should look for natural loops.
    // If true: there may or may not be any natural loops in the flow graph, so try to find them
    // If false: there's definitely not any natural loops in the flow graph
    bool         fgMightHaveNaturalLoops;

    unsigned     fgBBNumMax;           // The max bbNum that has been assigned to basic blocks
    unsigned     fgDomBBcount;         // # of BBs for which we have dominator and reachability information
    BasicBlock** fgBBReversePostorder; // Blocks in reverse postorder

    FlowGraphDfsTree* m_dfsTree;
    // The next members are annotations on the flow graph used during the
    // optimization phases. They are invalidated once RBO runs and modifies the
    // flow graph.
    FlowGraphNaturalLoops* m_loops;
    LoopSideEffects* m_loopSideEffects;
    BlockToNaturalLoopMap* m_blockToLoop;
    // Dominator tree used by SSA construction and copy propagation (the two are expected to use the same tree
    // in order to avoid the need for SSA reconstruction and an "out of SSA" phase).
    FlowGraphDominatorTree* m_domTree;
    BlockReachabilitySets* m_reachabilitySets;

    // Do we require loops to be in canonical form? The canonical form ensures that:
    // 1. All loops have preheaders (single entry blocks that always enter the loop)
    // 2. All loop exits where bbIsHandlerBeg(exit) is false have only loop predecessors.
    //
    bool optLoopsCanonical;

    bool fgBBVarSetsInited;

    // Track how many artificial ref counts we've added to fgEntryBB (for OSR)
    unsigned fgEntryBBExtraRefs;

    // Allocate array like T* a = new T[fgBBNumMax + 1];
    // Using helper so we don't keep forgetting +1.
    template <typename T>
    T* fgAllocateTypeForEachBlk(CompMemKind cmk = CMK_Unknown)
    {
        return getAllocator(cmk).allocate<T>(fgBBNumMax + 1);
    }

    // BlockSets are relative to a specific set of BasicBlock numbers. If that changes
    // (if the blocks are renumbered), this changes. BlockSets from different epochs
    // cannot be meaningfully combined. Note that new blocks can be created with higher
    // block numbers without changing the basic block epoch. These blocks *cannot*
    // participate in a block set until the blocks are all renumbered, causing the epoch
    // to change. This is useful if continuing to use previous block sets is valuable.
    // If the epoch is zero, then it is uninitialized, and block sets can't be used.
    unsigned fgCurBBEpoch;

    unsigned GetCurBasicBlockEpoch()
    {
        return fgCurBBEpoch;
    }

    // The number of basic blocks in the current epoch. When the blocks are renumbered,
    // this is fgBBcount. As blocks are added, fgBBcount increases, fgCurBBEpochSize remains
    // the same, until a new BasicBlock epoch is created, such as when the blocks are all renumbered.
    unsigned fgCurBBEpochSize;

    // The number of "size_t" elements required to hold a bitset large enough for fgCurBBEpochSize
    // bits. This is precomputed to avoid doing math every time BasicBlockBitSetTraits::GetArrSize() is called.
    unsigned fgBBSetCountInSizeTUnits;

    void NewBasicBlockEpoch()
    {
        INDEBUG(unsigned oldEpochArrSize = fgBBSetCountInSizeTUnits);

        // We have a new epoch. Compute and cache the size needed for new BlockSets.
        fgCurBBEpoch++;
        fgCurBBEpochSize = fgBBNumMax + 1;
        fgBBSetCountInSizeTUnits =
            roundUp(fgCurBBEpochSize, (unsigned)(sizeof(size_t) * 8)) / unsigned(sizeof(size_t) * 8);

#ifdef DEBUG
        if (verbose)
        {
            unsigned epochArrSize = BasicBlockBitSetTraits::GetArrSize(this);
            printf("\nNew BlockSet epoch %d, # of blocks (including unused BB00): %u, bitset array size: %u (%s)",
                   fgCurBBEpoch, fgCurBBEpochSize, epochArrSize, (epochArrSize <= 1) ? "short" : "long");
            if ((fgCurBBEpoch != 1) && ((oldEpochArrSize <= 1) != (epochArrSize <= 1)))
            {
                // If we're not just establishing the first epoch, and the epoch array size has changed such that we're
                // going to change our bitset representation from short (just a size_t bitset) to long (a pointer to an
                // array of size_t bitsets), then print that out.
                printf("; NOTE: BlockSet size was previously %s!", (oldEpochArrSize <= 1) ? "short" : "long");
            }
            printf("\n");
        }
#endif // DEBUG
    }

    void EnsureBasicBlockEpoch()
    {
        if (fgCurBBEpochSize != fgBBNumMax + 1)
        {
            NewBasicBlockEpoch();
        }
    }

    bool fgEnsureFirstBBisScratch();
    bool fgFirstBBisScratch();
    bool fgBBisScratch(BasicBlock* block);

    void fgExtendEHRegionBefore(BasicBlock* block);
    void fgExtendEHRegionAfter(BasicBlock* block);

    BasicBlock* fgNewBBbefore(BBKinds jumpKind, BasicBlock* block, bool extendRegion);

    BasicBlock* fgNewBBafter(BBKinds jumpKind, BasicBlock* block, bool extendRegion);

    BasicBlock* fgNewBBFromTreeAfter(BBKinds jumpKind, BasicBlock* block, GenTree* tree, DebugInfo& debugInfo, bool updateSideEffects = false);

    BasicBlock* fgNewBBinRegion(BBKinds jumpKind,
                                unsigned    tryIndex,
                                unsigned    hndIndex,
                                BasicBlock* nearBlk,
                                bool        putInFilter = false,
                                bool        runRarely   = false,
                                bool        insertAtEnd = false);

    BasicBlock* fgNewBBinRegion(BBKinds jumpKind,
                                BasicBlock* srcBlk,
                                bool        runRarely   = false,
                                bool        insertAtEnd = false);

    BasicBlock* fgNewBBinRegion(BBKinds jumpKind);

    BasicBlock* fgNewBBinRegionWorker(BBKinds jumpKind,
                                      BasicBlock* afterBlk,
                                      unsigned    xcptnIndex,
                                      bool        putInTryRegion);

    void fgInsertBBbefore(BasicBlock* insertBeforeBlk, BasicBlock* newBlk);
    void fgInsertBBafter(BasicBlock* insertAfterBlk, BasicBlock* newBlk);
    void fgUnlinkBlock(BasicBlock* block);
    void fgUnlinkBlockForRemoval(BasicBlock* block);

#ifdef FEATURE_JIT_METHOD_PERF
    unsigned fgMeasureIR();
#endif // FEATURE_JIT_METHOD_PERF

    bool fgModified;             // True if the flow graph has been modified recently
    bool fgPredsComputed;        // Have we computed the bbPreds list
    bool fgOptimizedFinally;     // Did we optimize any try-finallys?
    bool fgCanonicalizedFirstBB; // TODO-Quirk: did we end up canonicalizing first BB?

    bool fgHasSwitch; // any BBJ_SWITCH jumps?

    bool fgRemoveRestOfBlock; // true if we know that we will throw
    bool fgStmtRemoved;       // true if we remove statements -> need new DFA

    enum FlowGraphOrder
    {
        FGOrderTree,
        FGOrderLinear
    };
    // There are two modes for ordering of the trees.
    //  - In FGOrderTree, the dominant ordering is the tree order, and the nodes contained in
    //    each tree and sub-tree are contiguous, and can be traversed (in gtNext/gtPrev order)
    //    by traversing the tree according to the order of the operands.
    //  - In FGOrderLinear, the dominant ordering is the linear order.
    FlowGraphOrder fgOrder;

    // The following are flags that keep track of the state of internal data structures

    // Even in tree form (fgOrder == FGOrderTree) the trees are threaded in a
    // doubly linked lists during certain phases of the compilation.
    // - Local morph threads all locals to be used for early liveness and
    //   forward sub when optimizing. This is kept valid until after forward sub.
    //   The first local is kept in Statement::GetTreeList() and the last
    //   local in Statement::GetTreeListEnd(). fgSequenceLocals can be used
    //   to (re-)sequence a statement into this form, and
    //   Statement::LocalsTreeList for range-based iteration. The order must
    //   match tree order.
    //
    // - fgSetBlockOrder threads all nodes. This is kept valid until LIR form.
    //   In this form the first node is given by Statement::GetTreeList and the
    //   last node is given by Statement::GetRootNode(). fgSetStmtSeq can be used
    //   to (re-)sequence a statement into this form, and Statement::TreeList for
    //   range-based iteration. The order must match tree order.
    //
    // - Rationalization links all nodes into linear form which is kept until
    //   the end of compilation. The first and last nodes are stored in the block.
    NodeThreading fgNodeThreading;
    bool          fgCanRelocateEHRegions;   // true if we are allowed to relocate the EH regions
    bool          fgEdgeWeightsComputed;    // true after we have called fgComputeEdgeWeights
    bool          fgHaveValidEdgeWeights;   // true if we were successful in computing all of the edge weights
    bool          fgSlopUsedInEdgeWeights;  // true if their was some slop used when computing the edge weights
    bool          fgRangeUsedInEdgeWeights; // true if some of the edgeWeight are expressed in Min..Max form
    weight_t      fgCalledCount;            // count of the number of times this method was called
                                            // This is derived from the profile data
                                            // or is BB_UNITY_WEIGHT when we don't have profile data

#if defined(FEATURE_EH_FUNCLETS)
    bool fgFuncletsCreated; // true if the funclet creation phase has been run
#endif                      // FEATURE_EH_FUNCLETS

    bool fgGlobalMorph; // indicates if we are during the global morphing phase
                        // since fgMorphTree can be called from several places

    bool fgGlobalMorphDone;

    bool     impBoxTempInUse; // the temp below is valid and available
    unsigned impBoxTemp;      // a temporary that is used for boxing

#ifdef DEBUG
    bool jitFallbackCompile; // Are we doing a fallback compile? That is, have we executed a NO_WAY assert,
                             //   and we are trying to compile again in a "safer", minopts mode?
#endif

#if defined(DEBUG)
    unsigned impInlinedCodeSize;
    bool     fgPrintInlinedMethods;
#endif

    jitstd::vector<FlowEdge*>* fgPredListSortVector;

    //-------------------------------------------------------------------------

    void fgInit();

    PhaseStatus fgImport();

    PhaseStatus fgTransformIndirectCalls();

    PhaseStatus fgTransformPatchpoints();

    PhaseStatus fgMorphInit();

    PhaseStatus fgInline();

    PhaseStatus fgRemoveEmptyTry();

    PhaseStatus fgRemoveEmptyFinally();

    PhaseStatus fgMergeFinallyChains();

    PhaseStatus fgCloneFinally();

    void fgCleanupContinuation(BasicBlock* continuation);

    PhaseStatus fgTailMergeThrows();

    bool fgRetargetBranchesToCanonicalCallFinally(BasicBlock*      block,
                                                  BasicBlock*      handler,
                                                  BlockToBlockMap& continuationMap);

    GenTree* fgGetCritSectOfStaticMethod();

#if defined(FEATURE_EH_FUNCLETS)

    void fgAddSyncMethodEnterExit();

    GenTree* fgCreateMonitorTree(unsigned lvaMonitorBool, unsigned lvaThisVar, BasicBlock* block, bool enter);

    void fgConvertSyncReturnToLeave(BasicBlock* block);

#endif // FEATURE_EH_FUNCLETS

    void fgAddReversePInvokeEnterExit();

    bool fgMoreThanOneReturnBlock();

    // The number of separate return points in the method.
    unsigned fgReturnCount;

    PhaseStatus fgAddInternal();

    enum class FoldResult
    {
        FOLD_DID_NOTHING,
        FOLD_CHANGED_CONTROL_FLOW,
        FOLD_REMOVED_LAST_STMT,
        FOLD_ALTERED_LAST_STMT,
    };

    FoldResult fgFoldConditional(BasicBlock* block);

    PhaseStatus fgMorphBlocks();
    void fgMorphBlock(BasicBlock* block);
    void fgMorphStmts(BasicBlock* block);

    void fgMergeBlockReturn(BasicBlock* block);

    bool fgMorphBlockStmt(BasicBlock* block, Statement* stmt DEBUGARG(const char* msg));
    void fgMorphStmtBlockOps(BasicBlock* block, Statement* stmt);

    //------------------------------------------------------------------------------------------------------------
    // MorphMDArrayTempCache: a simple cache of compiler temporaries in the local variable table, used to minimize
    // the number of locals allocated when doing early multi-dimensional array operation expansion. Two types of
    // temps are created and cached (due to the two types of temps needed by the MD array expansion): TYP_INT and
    // TYP_REF. `GrabTemp` either returns an available temp from the cache or allocates a new temp and returns it
    // after adding it to the cache. `Reset` makes all the temps in the cache available for subsequent re-use.
    //
    class MorphMDArrayTempCache
    {
    private:
        class TempList
        {
        public:
            TempList(Compiler* compiler)
                : m_compiler(compiler), m_first(nullptr), m_insertPtr(&m_first), m_nextAvail(nullptr)
            {
            }

            unsigned GetTemp();

            void Reset()
            {
                m_nextAvail = m_first;
            }

        private:
            struct Node
            {
                Node(unsigned tmp) : next(nullptr), tmp(tmp)
                {
                }

                Node*    next;
                unsigned tmp;
            };

            Compiler* m_compiler;
            Node*     m_first;
            Node**    m_insertPtr;
            Node*     m_nextAvail;
        };

        TempList intTemps; // Temps for genActualType() == TYP_INT
        TempList refTemps; // Temps for TYP_REF

    public:
        MorphMDArrayTempCache(Compiler* compiler) : intTemps(compiler), refTemps(compiler)
        {
        }

        unsigned GrabTemp(var_types type);

        void Reset()
        {
            intTemps.Reset();
            refTemps.Reset();
        }
    };

    bool fgMorphArrayOpsStmt(MorphMDArrayTempCache* pTempCache, BasicBlock* block, Statement* stmt);
    PhaseStatus fgMorphArrayOps();

    void fgSetOptions();

#ifdef DEBUG
    void fgPreExpandQmarkChecks(GenTree* expr);
    void fgPostExpandQmarkChecks();
#endif

    IL_OFFSET fgFindBlockILOffset(BasicBlock* block);
    void fgFixEntryFlowForOSR();

    BasicBlock* fgSplitBlockAtBeginning(BasicBlock* curr);
    BasicBlock* fgSplitBlockAtEnd(BasicBlock* curr);
    BasicBlock* fgSplitBlockAfterStatement(BasicBlock* curr, Statement* stmt);
    BasicBlock* fgSplitBlockAfterNode(BasicBlock* curr, GenTree* node); // for LIR
    BasicBlock* fgSplitEdge(BasicBlock* curr, BasicBlock* succ);
    BasicBlock* fgSplitBlockBeforeTree(BasicBlock* block, Statement* stmt, GenTree* splitPoint, Statement** firstNewStmt, GenTree*** splitNodeUse);

    Statement* fgNewStmtFromTree(GenTree* tree, BasicBlock* block, const DebugInfo& di);
    Statement* fgNewStmtFromTree(GenTree* tree);
    Statement* fgNewStmtFromTree(GenTree* tree, BasicBlock* block);
    Statement* fgNewStmtFromTree(GenTree* tree, const DebugInfo& di);

    GenTreeQmark* fgGetTopLevelQmark(GenTree* expr, GenTree** ppDst = nullptr);
    bool fgExpandQmarkStmt(BasicBlock* block, Statement* stmt);
    void fgExpandQmarkNodes();

    bool fgSimpleLowerCastOfSmpOp(LIR::Range& range, GenTreeCast* cast);

#if FEATURE_LOOP_ALIGN
    bool shouldAlignLoop(FlowGraphNaturalLoop* loop, BasicBlock* top);
    PhaseStatus placeLoopAlignInstructions();
#endif

    // This field keep the R2R helper call that would be inserted to trigger the constructor
    // of the static class. It is set as nongc or gc static base if they are imported, so
    // CSE can eliminate the repeated call, or the chepeast helper function that triggers it.
    CorInfoHelpFunc m_preferredInitCctor;
    void            fgSetPreferredInitCctor();

    GenTree* fgInitThisClass();

    GenTreeCall* fgGetStaticsCCtorHelper(CORINFO_CLASS_HANDLE cls, CorInfoHelpFunc helper, uint32_t typeIndex = 0);

    GenTreeCall* fgGetSharedCCtor(CORINFO_CLASS_HANDLE cls);

    bool backendRequiresLocalVarLifetimes()
    {
        return !opts.MinOpts() || m_pLinearScan->willEnregisterLocalVars();
    }

    void fgLocalVarLiveness();

    void fgLocalVarLivenessInit();

    void fgPerNodeLocalVarLiveness(GenTree* node);
    void fgPerBlockLocalVarLiveness();

#if defined(FEATURE_HW_INTRINSICS)
    void fgPerNodeLocalVarLiveness(GenTreeHWIntrinsic* hwintrinsic);
#endif // FEATURE_HW_INTRINSICS

    void fgAddHandlerLiveVars(BasicBlock* block, VARSET_TP& ehHandlerLiveVars, MemoryKindSet& memoryLiveness);

    void fgLiveVarAnalysis(bool updateInternalOnly = false);

    void fgComputeLifeCall(VARSET_TP& life, GenTreeCall* call);

    void fgComputeLifeTrackedLocalUse(VARSET_TP& life, LclVarDsc& varDsc, GenTreeLclVarCommon* node);
    bool fgComputeLifeTrackedLocalDef(VARSET_TP&           life,
                                      VARSET_VALARG_TP     keepAliveVars,
                                      LclVarDsc&           varDsc,
                                      GenTreeLclVarCommon* node);
    bool fgComputeLifeUntrackedLocal(VARSET_TP&           life,
                                     VARSET_VALARG_TP     keepAliveVars,
                                     LclVarDsc&           varDsc,
                                     GenTreeLclVarCommon* lclVarNode);
    bool fgComputeLifeLocal(VARSET_TP& life, VARSET_VALARG_TP keepAliveVars, GenTree* lclVarNode);

    GenTree* fgTryRemoveDeadStoreEarly(Statement* stmt, GenTreeLclVarCommon* dst);

    void fgComputeLife(VARSET_TP&       life,
                       GenTree*         startNode,
                       GenTree*         endNode,
                       VARSET_VALARG_TP volatileVars,
                       bool* pStmtInfoDirty DEBUGARG(bool* treeModf));

    void fgComputeLifeLIR(VARSET_TP& life, BasicBlock* block, VARSET_VALARG_TP volatileVars);

    bool fgTryRemoveNonLocal(GenTree* node, LIR::Range* blockRange);

    bool fgTryRemoveDeadStoreLIR(GenTree* store, GenTreeLclVarCommon* lclNode, BasicBlock* block);

    bool fgRemoveDeadStore(GenTree**        pTree,
                           LclVarDsc*       varDsc,
                           VARSET_VALARG_TP life,
                           bool*            doAgain,
                           bool*            pStmtInfoDirty,
                           bool* pStoreRemoved DEBUGARG(bool* treeModf));

    void fgInterBlockLocalVarLiveness();

    // Blocks: convenience methods for enabling range-based `for` iteration over the function's blocks, e.g.:
    // 1.   for (BasicBlock* const block : compiler->Blocks()) ...
    // 2.   for (BasicBlock* const block : compiler->Blocks(startBlock)) ...
    // 3.   for (BasicBlock* const block : compiler->Blocks(startBlock, endBlock)) ...
    // In case (1), the block list can be empty. In case (2), `startBlock` can be nullptr. In case (3),
    // both `startBlock` and `endBlock` must be non-null.
    //
    BasicBlockSimpleList Blocks() const
    {
        return BasicBlockSimpleList(fgFirstBB);
    }

    BasicBlockSimpleList Blocks(BasicBlock* startBlock) const
    {
        return BasicBlockSimpleList(startBlock);
    }

    BasicBlockRangeList Blocks(BasicBlock* startBlock, BasicBlock* endBlock) const
    {
        return BasicBlockRangeList(startBlock, endBlock);
    }

    // This array, managed by the SSA numbering infrastructure, keeps "outlined composite SSA numbers".
    // See "SsaNumInfo::GetNum" for more details on when this is needed.
    JitExpandArrayStack<unsigned>* m_outlinedCompositeSsaNums;

    // This map tracks nodes whose value numbers explicitly or implicitly depend on memory states.
    // The map provides the entry block of the most closely enclosing loop that
    // defines the memory region accessed when defining the nodes's VN.
    //
    // This information should be consulted when considering hoisting node out of a loop, as the VN
    // for the node will only be valid within the indicated loop.
    //
    // It is not fine-grained enough to track memory dependence within loops, so cannot be used
    // for more general code motion.
    //
    // If a node does not have an entry in the map we currently assume the VN is not memory dependent
    // and so memory does not constrain hoisting.
    //
    typedef JitHashTable<GenTree*, JitPtrKeyFuncs<GenTree>, BasicBlock*> NodeToLoopMemoryBlockMap;
    NodeToLoopMemoryBlockMap* m_nodeToLoopMemoryBlockMap;
    NodeToLoopMemoryBlockMap* GetNodeToLoopMemoryBlockMap()
    {
        if (m_nodeToLoopMemoryBlockMap == nullptr)
        {
            m_nodeToLoopMemoryBlockMap = new (getAllocator()) NodeToLoopMemoryBlockMap(getAllocator());
        }
        return m_nodeToLoopMemoryBlockMap;
    }

    typedef JitHashTable<void*, JitPtrKeyFuncs<void>, CORINFO_RUNTIME_LOOKUP> SignatureToLookupInfoMap;
    SignatureToLookupInfoMap* m_signatureToLookupInfoMap;
    SignatureToLookupInfoMap* GetSignatureToLookupInfoMap()
    {
        if (m_signatureToLookupInfoMap == nullptr)
        {
            m_signatureToLookupInfoMap = new (getAllocator()) SignatureToLookupInfoMap(getAllocator());
        }
        return m_signatureToLookupInfoMap;
    }

#ifdef SWIFT_SUPPORT
    typedef JitHashTable<CORINFO_CLASS_HANDLE, JitPtrKeyFuncs<struct CORINFO_CLASS_STRUCT_>, CORINFO_SWIFT_LOWERING*> SwiftLoweringMap;
    SwiftLoweringMap* m_swiftLoweringCache;
    const CORINFO_SWIFT_LOWERING* GetSwiftLowering(CORINFO_CLASS_HANDLE clsHnd);
#endif

    void optRecordLoopMemoryDependence(GenTree* tree, BasicBlock* block, ValueNum memoryVN);
    void optCopyLoopMemoryDependence(GenTree* fromTree, GenTree* toTree);

    inline bool PreciseRefCountsRequired();

    // Performs SSA conversion.
    PhaseStatus fgSsaBuild();

    // Reset any data structures to the state expected by "fgSsaBuild", so it can be run again.
    void fgResetForSsa();

    unsigned fgSsaPassesCompleted; // Number of times fgSsaBuild has been run.
    bool     fgSsaValid;           // True if SSA info is valid and can be cross-checked versus IR

#ifdef DEBUG
    void DumpSsaSummary();
#endif

    // Returns "true" if this is a special variable that is never zero initialized in the prolog.
    inline bool fgVarIsNeverZeroInitializedInProlog(unsigned varNum);

    // Returns "true" if the variable needs explicit zero initialization.
    inline bool fgVarNeedsExplicitZeroInit(unsigned varNum, bool bbInALoop, bool bbIsReturn);

    // The value numbers for this compilation.
    ValueNumStore* vnStore;
    class ValueNumberState* vnState;

public:
    ValueNumStore* GetValueNumStore()
    {
        return vnStore;
    }

    // Do value numbering (assign a value number to each
    // tree node).
    PhaseStatus fgValueNumber();

    void fgValueNumberLocalStore(GenTree*             storeNode,
                                 GenTreeLclVarCommon* lclDefNode,
                                 ssize_t              offset,
                                 unsigned             storeSize,
                                 ValueNumPair         value,
                                 bool                 normalize = true);

    void fgValueNumberArrayElemLoad(GenTree* loadTree, VNFuncApp* addrFunc);

    void fgValueNumberArrayElemStore(GenTree* storeNode, VNFuncApp* addrFunc, unsigned storeSize, ValueNum value);

    void fgValueNumberFieldLoad(GenTree* loadTree, GenTree* baseAddr, FieldSeq* fieldSeq, ssize_t offset);

    void fgValueNumberFieldStore(
        GenTree* storeNode, GenTree* baseAddr, FieldSeq* fieldSeq, ssize_t offset, unsigned storeSize, ValueNum value);

    static bool fgGetStaticFieldSeqAndAddress(ValueNumStore* vnStore, GenTree* tree, ssize_t* byteOffset, FieldSeq** pFseq);

    bool fgValueNumberConstLoad(GenTreeIndir* tree);

    // Compute the value number for a byref-exposed load of the given type via the given pointerVN.
    ValueNum fgValueNumberByrefExposedLoad(var_types type, ValueNum pointerVN);

    unsigned fgVNPassesCompleted; // Number of times fgValueNumber has been run.

    // Utility functions for fgValueNumber.

    // Perform value-numbering for the trees in "blk".
    void fgValueNumberBlock(BasicBlock* blk);

    // Requires that "entryBlock" is the header block of "loop" and that "loop" is the
    // innermost loop of which "entryBlock" is the entry.  Returns the value number that should be
    // assumed for the memoryKind at the start "entryBlk".
    ValueNum fgMemoryVNForLoopSideEffects(MemoryKind memoryKind, BasicBlock* entryBlock, FlowGraphNaturalLoop* loop);

    // Called when an operation (performed by "tree", described by "msg") may cause the GcHeap to be mutated.
    // As GcHeap is a subset of ByrefExposed, this will also annotate the ByrefExposed mutation.
    void fgMutateGcHeap(GenTree* tree DEBUGARG(const char* msg));

    // Called when an operation (performed by "tree", described by "msg") may cause an address-exposed local to be
    // mutated.
    void fgMutateAddressExposedLocal(GenTree* tree DEBUGARG(const char* msg));

    // For a GC heap store at curTree, record the new curMemoryVN's and update curTree's MemorySsaMap.
    // As GcHeap is a subset of ByrefExposed, this will also record the ByrefExposed store.
    void recordGcHeapStore(GenTree* curTree, ValueNum gcHeapVN DEBUGARG(const char* msg));

    // For a store to an address-exposed local at curTree, record the new curMemoryVN and update curTree's MemorySsaMap.
    void recordAddressExposedLocalStore(GenTree* curTree, ValueNum memoryVN DEBUGARG(const char* msg));

    void fgSetCurrentMemoryVN(MemoryKind memoryKind, ValueNum newMemoryVN);

    // Tree caused an update in the current memory VN.  If "tree" has an associated heap SSA #, record that
    // value in that SSA #.
    void fgValueNumberRecordMemorySsa(MemoryKind memoryKind, GenTree* tree);

    // The input 'tree' is a leaf node that is a constant
    // Assign the proper value number to the tree
    void fgValueNumberTreeConst(GenTree* tree);

    // If the constant has a field sequence associated with it, then register
    void fgValueNumberRegisterConstFieldSeq(GenTreeIntCon* tree);

    // If the VN store has been initialized, reassign the
    // proper value number to the constant tree.
    void fgUpdateConstTreeValueNumber(GenTree* tree);

    // Assumes that all inputs to "tree" have had value numbers assigned; assigns a VN to tree.
    // (With some exceptions: the VN of the lhs of an assignment is assigned as part of the
    // assignment.)
    void fgValueNumberTree(GenTree* tree);

    void fgValueNumberStore(GenTree* tree);

    void fgValueNumberSsaVarDef(GenTreeLclVarCommon* lcl);

    // Does value-numbering for a cast tree.
    void fgValueNumberCastTree(GenTree* tree);

    // Does value-numbering for a bitcast tree.
    void fgValueNumberBitCast(GenTree* tree);

    // Does value-numbering for an intrinsic tree.
    void fgValueNumberIntrinsic(GenTree* tree);

    void fgValueNumberArrIndexAddr(GenTreeArrAddr* arrAddr);

#ifdef FEATURE_HW_INTRINSICS
    // Does value-numbering for a GT_HWINTRINSIC tree
    void fgValueNumberHWIntrinsic(GenTreeHWIntrinsic* tree);
#endif // FEATURE_HW_INTRINSICS

    // Does value-numbering for a call.  We interpret some helper calls.
    void fgValueNumberCall(GenTreeCall* call);

    // Does value-numbering for a special intrinsic call.
    bool fgValueNumberSpecialIntrinsic(GenTreeCall* call);

    // Does value-numbering for a helper representing a cast operation.
    void fgValueNumberCastHelper(GenTreeCall* call);

    // Does value-numbering for a helper "call" that has a VN function symbol "vnf".
    void fgValueNumberHelperCallFunc(GenTreeCall* call, VNFunc vnf, ValueNumPair vnpExc);

    // Requires "helpCall" to be a helper call.  Assigns it a value number;
    // we understand the semantics of some of the calls.  Returns "true" if
    // the call may modify the heap (we assume arbitrary memory side effects if so).
    bool fgValueNumberHelperCall(GenTreeCall* helpCall);

    // Requires that "helpFunc" is one of the pure Jit Helper methods.
    // Returns the corresponding VNFunc to use for value numbering
    VNFunc fgValueNumberJitHelperMethodVNFunc(CorInfoHelpFunc helpFunc);

    // Adds the exception set for the current tree node which has a memory indirection operation
    void fgValueNumberAddExceptionSetForIndirection(GenTree* tree, GenTree* baseAddr);

    // Adds the exception sets for the current tree node which is performing a division or modulus operation
    void fgValueNumberAddExceptionSetForDivision(GenTree* tree);

    // Adds the exception set for the current tree node which is performing a overflow checking operation
    void fgValueNumberAddExceptionSetForOverflow(GenTree* tree);

    // Adds the exception set for the current tree node which is performing a bounds check operation
    void fgValueNumberAddExceptionSetForBoundsCheck(GenTree* tree);

    // Adds the exception set for the current tree node which is performing a ckfinite operation
    void fgValueNumberAddExceptionSetForCkFinite(GenTree* tree);

    // Adds the exception sets for the current tree node
    void fgValueNumberAddExceptionSet(GenTree* tree);

#ifdef DEBUG
    void fgDebugCheckExceptionSets();
#endif

    // These are the current value number for the memory implicit variables while
    // doing value numbering.  These are the value numbers under the "liberal" interpretation
    // of memory values; the "conservative" interpretation needs no VN, since every access of
    // memory yields an unknown value.
    ValueNum fgCurMemoryVN[MemoryKindCount];

    // Return a "pseudo"-class handle for an array element type. If `elemType` is TYP_STRUCT,
    // `elemStructType` is the struct handle (it must be non-null and have a low-order zero bit).
    // Otherwise, `elemTyp` is encoded by left-shifting by 1 and setting the low-order bit to 1.
    // Decode the result by calling `DecodeElemType`.
    static CORINFO_CLASS_HANDLE EncodeElemType(var_types elemTyp, CORINFO_CLASS_HANDLE elemStructType)
    {
        if (elemStructType != nullptr)
        {
            assert(varTypeIsStruct(elemTyp) || elemTyp == TYP_REF || elemTyp == TYP_BYREF ||
                   varTypeIsIntegral(elemTyp));
            assert((size_t(elemStructType) & 0x1) == 0x0); // Make sure the encoding below is valid.
            return elemStructType;
        }
        else
        {
            assert(elemTyp != TYP_STRUCT);
            elemTyp = varTypeToSigned(elemTyp);
            return CORINFO_CLASS_HANDLE(size_t(elemTyp) << 1 | 0x1);
        }
    }

    // Decodes a pseudo-class handle encoded by `EncodeElemType`. Returns TYP_STRUCT if `clsHnd` represents
    // a struct (in which case `clsHnd` is the struct handle). Otherwise, returns the primitive var_types
    // value it represents.
    static var_types DecodeElemType(CORINFO_CLASS_HANDLE clsHnd)
    {
        size_t clsHndVal = size_t(clsHnd);
        if (clsHndVal & 0x1)
        {
            return var_types(clsHndVal >> 1);
        }
        else
        {
            return TYP_STRUCT;
        }
    }

    bool GetObjectHandleAndOffset(GenTree* tree, ssize_t* byteOffset, CORINFO_OBJECT_HANDLE* pObj);

    // Convert a BYTE which represents the VM's CorInfoGCtype to the JIT's var_types
    var_types getJitGCType(BYTE gcType);

    // Returns true if the provided type should be treated as a primitive type
    // for the unmanaged calling conventions.
    bool isNativePrimitiveStructType(CORINFO_CLASS_HANDLE clsHnd);

    enum structPassingKind
    {
        SPK_Unknown,       // Invalid value, never returned
        SPK_PrimitiveType, // The struct is passed/returned using a primitive type.
        SPK_EnclosingType, // Like SPK_Primitive type, but used for return types that
                           //  require a primitive type temp that is larger than the struct size.
                           //  Currently used for structs of size 3, 5, 6, or 7 bytes.
        SPK_ByValue,       // The struct is passed/returned by value (using the ABI rules)
                           //  for ARM64 and UNIX_X64 in multiple registers. (when all of the
                           //   parameters registers are used, then the stack will be used)
                           //  for X86 passed on the stack, for ARM32 passed in registers
                           //   or the stack or split between registers and the stack.
        SPK_ByValueAsHfa,  // The struct is passed/returned as an HFA in multiple registers.
        SPK_ByReference
    }; // The struct is passed/returned by reference to a copy/buffer.

    // Get the "primitive" type that is used when we are given a struct of size 'structSize'.
    // For pointer sized structs the 'clsHnd' is used to determine if the struct contains GC ref.
    // A "primitive" type is one of the scalar types: byte, short, int, long, ref, float, double
    // If we can't or shouldn't use a "primitive" type then TYP_UNKNOWN is returned.
    //
    // isVarArg is passed for use on Windows Arm64 to change the decision returned regarding
    // hfa types.
    //
    var_types getPrimitiveTypeForStruct(unsigned structSize, CORINFO_CLASS_HANDLE clsHnd, bool isVarArg);

    // Get the type that is used to pass values of the given struct type.
    // isVarArg is passed for use on Windows Arm64 to change the decision returned regarding
    // hfa types.
    //
    var_types getArgTypeForStruct(CORINFO_CLASS_HANDLE clsHnd,
                                  structPassingKind*   wbPassStruct,
                                  bool                 isVarArg,
                                  unsigned             structSize);

    // Get the type that is used to return values of the given struct type.
    // If the size is unknown, pass 0 and it will be determined from 'clsHnd'.
    var_types getReturnTypeForStruct(CORINFO_CLASS_HANDLE     clsHnd,
                                     CorInfoCallConvExtension callConv,
                                     structPassingKind*       wbPassStruct = nullptr,
                                     unsigned                 structSize   = 0);

#ifdef DEBUG
    // Print a representation of "vnp" or "vn" on standard output.
    // If "level" is non-zero, we also print out a partial expansion of the value.
    void vnpPrint(ValueNumPair vnp, unsigned level);
    void vnPrint(ValueNum vn, unsigned level);
#endif

    // Dominator computation member functions
    // Not exposed outside Compiler
protected:
    void fgComputeReturnBlocks(); // Initialize fgReturnBlocks to a list of BBJ_RETURN blocks.

    // Remove blocks determined to be unreachable by the 'canRemoveBlock'.
    template <typename CanRemoveBlockBody>
    bool fgRemoveUnreachableBlocks(CanRemoveBlockBody canRemoveBlock);

    PhaseStatus fgComputeDominators(); // Compute dominators

    bool fgRemoveDeadBlocks(); // Identify and remove dead blocks.

public:
    enum GCPollType
    {
        GCPOLL_NONE,
        GCPOLL_CALL,
        GCPOLL_INLINE
    };

    // Initialize the per-block variable sets (used for liveness analysis).
    void fgInitBlockVarSets();

    PhaseStatus StressSplitTree();
    void SplitTreesRandomly();
    void SplitTreesRemoveCommas();

    template <bool (Compiler::*ExpansionFunction)(BasicBlock**, Statement*, GenTreeCall*)>
    PhaseStatus fgExpandHelper(bool skipRarelyRunBlocks);

    template <bool (Compiler::*ExpansionFunction)(BasicBlock**, Statement*, GenTreeCall*)>
    bool fgExpandHelperForBlock(BasicBlock** pBlock);

    PhaseStatus fgExpandRuntimeLookups();
    bool fgExpandRuntimeLookupsForCall(BasicBlock** pBlock, Statement* stmt, GenTreeCall* call);

    PhaseStatus fgExpandThreadLocalAccess();
    bool fgExpandThreadLocalAccessForCall(BasicBlock** pBlock, Statement* stmt, GenTreeCall* call);
    bool fgExpandThreadLocalAccessForCallNativeAOT(BasicBlock** pBlock, Statement* stmt, GenTreeCall* call);

    PhaseStatus fgExpandStaticInit();
    bool fgExpandStaticInitForCall(BasicBlock** pBlock, Statement* stmt, GenTreeCall* call);

    PhaseStatus fgVNBasedIntrinsicExpansion();
    bool fgVNBasedIntrinsicExpansionForCall(BasicBlock** pBlock, Statement* stmt, GenTreeCall* call);
    bool fgVNBasedIntrinsicExpansionForCall_ReadUtf8(BasicBlock** pBlock, Statement* stmt, GenTreeCall* call);

    PhaseStatus fgLateCastExpansion();
    bool fgLateCastExpansionForCall(BasicBlock** pBlock, Statement* stmt, GenTreeCall* call);

    PhaseStatus fgInsertGCPolls();
    BasicBlock* fgCreateGCPoll(GCPollType pollType, BasicBlock* block);

public:
    // For many purposes, it is desirable to be able to enumerate the *distinct* targets of a switch statement,
    // skipping duplicate targets.  (E.g., in flow analyses that are only interested in the set of possible targets.)
    // SwitchUniqueSuccSet contains the non-duplicated switch successor edges.
    // Code that modifies the flowgraph (such as by renumbering blocks) must call Compiler::InvalidateUniqueSwitchSuccMap,
    // and code that modifies the targets of a switch block must call Compiler::fgInvalidateSwitchDescMapEntry.
    // If the unique targets of a switch block are needed later, they will be recomputed, ensuring they're up-to-date.
    struct SwitchUniqueSuccSet
    {
        unsigned   numDistinctSuccs; // Number of distinct targets of the switch.
        FlowEdge** nonDuplicates;    // Array of "numDistinctSuccs", containing all the distinct switch target
                                     // successor edges.
    };

    typedef JitHashTable<BasicBlock*, JitPtrKeyFuncs<BasicBlock>, SwitchUniqueSuccSet> BlockToSwitchDescMap;

private:
    // Maps BasicBlock*'s that end in switch statements to SwitchUniqueSuccSets that allow
    // iteration over only the distinct successors.
    BlockToSwitchDescMap* m_switchDescMap;

public:
    BlockToSwitchDescMap* GetSwitchDescMap(bool createIfNull = true)
    {
        if ((m_switchDescMap == nullptr) && createIfNull)
        {
            m_switchDescMap = new (getAllocator()) BlockToSwitchDescMap(getAllocator());
        }
        return m_switchDescMap;
    }

    // Invalidate the map of unique switch block successors. For example, since the hash key of the map
    // depends on block numbers, we must invalidate the map when the blocks are renumbered, to ensure that
    // we don't accidentally look up and return the wrong switch data.
    void InvalidateUniqueSwitchSuccMap()
    {
        m_switchDescMap = nullptr;
    }

    // Requires "switchBlock" to be a block that ends in a switch.  Returns
    // the corresponding SwitchUniqueSuccSet.
    SwitchUniqueSuccSet GetDescriptorForSwitch(BasicBlock* switchBlk);

    // Remove the "SwitchUniqueSuccSet" of "switchBlk" in the BlockToSwitchDescMap.
    void fgInvalidateSwitchDescMapEntry(BasicBlock* switchBlk);

    BasicBlock* fgFirstBlockOfHandler(BasicBlock* block);

    bool fgIsFirstBlockOfFilterOrHandler(BasicBlock* block);

    FlowEdge* fgGetPredForBlock(BasicBlock* block, BasicBlock* blockPred);

    FlowEdge* fgGetPredForBlock(BasicBlock* block, BasicBlock* blockPred, FlowEdge*** ptrToPred);

    void fgRemoveRefPred(FlowEdge* edge);

    FlowEdge* fgRemoveAllRefPreds(BasicBlock* block, BasicBlock* blockPred);

    void fgRemoveBlockAsPred(BasicBlock* block);

    void fgChangeSwitchBlock(BasicBlock* oldSwitchBlock, BasicBlock* newSwitchBlock);

    void fgChangeEhfBlock(BasicBlock* oldBlock, BasicBlock* newBlock);

    void fgReplaceEhfSuccessor(BasicBlock* block, BasicBlock* oldSucc, BasicBlock* newSucc);

    void fgRemoveEhfSuccessor(BasicBlock* block, const unsigned succIndex);
    
    void fgRemoveEhfSuccessor(FlowEdge* succEdge);

    void fgReplaceJumpTarget(BasicBlock* block, BasicBlock* oldTarget, BasicBlock* newTarget);

    void fgReplacePred(FlowEdge* edge, BasicBlock* const newPred);

    // initializingPreds is only 'true' when we are computing preds in fgLinkBasicBlocks()
    template <bool initializingPreds = false>
    FlowEdge* fgAddRefPred(BasicBlock* block, BasicBlock* blockPred, FlowEdge* oldEdge = nullptr);

private:
    FlowEdge** fgGetPredInsertPoint(BasicBlock* blockPred, BasicBlock* newTarget);

public:
    void fgRedirectTargetEdge(BasicBlock* block, BasicBlock* newTarget);

    void fgRedirectTrueEdge(BasicBlock* block, BasicBlock* newTarget);

    void fgRedirectFalseEdge(BasicBlock* block, BasicBlock* newTarget);

    void fgFindBasicBlocks();

    bool fgCheckEHCanInsertAfterBlock(BasicBlock* blk, unsigned regionIndex, bool putInTryRegion);

    BasicBlock* fgFindInsertPoint(unsigned    regionIndex,
                                  bool        putInTryRegion,
                                  BasicBlock* startBlk,
                                  BasicBlock* endBlk,
                                  BasicBlock* nearBlk,
                                  BasicBlock* jumpBlk,
                                  bool        runRarely);

    unsigned fgGetNestingLevel(BasicBlock* block, unsigned* pFinallyNesting = nullptr);

    PhaseStatus fgPostImportationCleanup();

    void fgRemoveStmt(BasicBlock* block, Statement* stmt DEBUGARG(bool isUnlink = false));
    void fgUnlinkStmt(BasicBlock* block, Statement* stmt);

    bool fgCheckRemoveStmt(BasicBlock* block, Statement* stmt);

    PhaseStatus fgCanonicalizeFirstBB();

    void fgSetEHRegionForNewPreheaderOrExit(BasicBlock* preheader);

    void fgUnreachableBlock(BasicBlock* block);

    void fgRemoveConditionalJump(BasicBlock* block);

    BasicBlock* fgLastBBInMainFunction();

    BasicBlock* fgEndBBAfterMainFunction();

    BasicBlock* fgGetDomSpeculatively(const BasicBlock* block);

    void fgUnlinkRange(BasicBlock* bBeg, BasicBlock* bEnd);

    BasicBlock* fgRemoveBlock(BasicBlock* block, bool unreachable);

    void fgPrepareCallFinallyRetForRemoval(BasicBlock* block);

    bool fgCanCompactBlocks(BasicBlock* block, BasicBlock* bNext);

    void fgCompactBlocks(BasicBlock* block, BasicBlock* bNext);

    BasicBlock* fgConnectFallThrough(BasicBlock* bSrc, BasicBlock* bDst);

    bool fgRenumberBlocks();

    bool fgExpandRarelyRunBlocks();

    bool fgEhAllowsMoveBlock(BasicBlock* bBefore, BasicBlock* bAfter);

    void fgMoveBlocksAfter(BasicBlock* bStart, BasicBlock* bEnd, BasicBlock* insertAfterBlk);

    PhaseStatus fgHeadTailMerge(bool early);
    bool fgHeadMerge(BasicBlock* block, bool early);
    bool fgTryOneHeadMerge(BasicBlock* block, bool early);
    bool gtTreeContainsTailCall(GenTree* tree);
    bool fgCanMoveFirstStatementIntoPred(bool early, Statement* firstStmt, BasicBlock* pred);

    enum FG_RELOCATE_TYPE
    {
        FG_RELOCATE_TRY,    // relocate the 'try' region
        FG_RELOCATE_HANDLER // relocate the handler region (including the filter if necessary)
    };
    BasicBlock* fgRelocateEHRange(unsigned regionIndex, FG_RELOCATE_TYPE relocateType);

#if defined(FEATURE_EH_FUNCLETS)
    bool fgIsIntraHandlerPred(BasicBlock* predBlock, BasicBlock* block);
    bool fgAnyIntraHandlerPreds(BasicBlock* block);
    void fgInsertFuncletPrologBlock(BasicBlock* block);
    void        fgCreateFuncletPrologBlocks();
    PhaseStatus fgCreateFunclets();
#else  // !FEATURE_EH_FUNCLETS
    bool fgRelocateEHRegions();
#endif // !FEATURE_EH_FUNCLETS

    bool fgOptimizeUncondBranchToSimpleCond(BasicBlock* block, BasicBlock* target);

    bool fgBlockEndFavorsTailDuplication(BasicBlock* block, unsigned lclNum);

    bool fgBlockIsGoodTailDuplicationCandidate(BasicBlock* block, unsigned* lclNum);

    bool fgOptimizeEmptyBlock(BasicBlock* block);

    bool fgOptimizeBranchToEmptyUnconditional(BasicBlock* block, BasicBlock* bDest);

    bool fgOptimizeBranch(BasicBlock* bJump);

    bool fgOptimizeSwitchBranches(BasicBlock* block);

    bool fgOptimizeSwitchJumps();
#ifdef DEBUG
    void fgPrintEdgeWeights();
#endif
    PhaseStatus fgComputeBlockAndEdgeWeights();
    bool fgComputeMissingBlockWeights(weight_t* returnWeight);
    bool fgComputeCalledCount(weight_t returnWeight);
    PhaseStatus fgComputeEdgeWeights();

    bool fgReorderBlocks(bool useProfile);

#ifdef FEATURE_EH_FUNCLETS
    bool fgFuncletsAreCold();
#endif // FEATURE_EH_FUNCLETS

    PhaseStatus fgDetermineFirstColdBlock();

    bool fgIsForwardBranch(BasicBlock* bJump, BasicBlock* bDest, BasicBlock* bSrc = nullptr);

    bool fgUpdateFlowGraph(bool doTailDup = false, bool isPhase = false);
    PhaseStatus fgUpdateFlowGraphPhase();

    PhaseStatus fgDfsBlocksAndRemove();

    PhaseStatus fgFindOperOrder();

    // method that returns if you should split here
    typedef bool(fgSplitPredicate)(GenTree* tree, GenTree* parent, fgWalkData* data);

    PhaseStatus fgSetBlockOrder();
    bool fgHasCycleWithoutGCSafePoint();

    template<typename VisitPreorder, typename VisitPostorder, typename VisitEdge>
    unsigned fgRunDfs(VisitPreorder assignPreorder, VisitPostorder assignPostorder, VisitEdge visitEdge);

    FlowGraphDfsTree* fgComputeDfs();
    void fgInvalidateDfsTree();

    void fgRemoveReturnBlock(BasicBlock* block);

    void fgConvertBBToThrowBB(BasicBlock* block);

    bool fgCastNeeded(GenTree* tree, var_types toType);

    void fgLoopCallTest(BasicBlock* srcBB, BasicBlock* dstBB);
    void fgLoopCallMark();

    unsigned fgGetCodeEstimate(BasicBlock* block);

#if DUMP_FLOWGRAPHS
    enum class PhasePosition
    {
        PrePhase,
        PostPhase
    };
    const char* fgProcessEscapes(const char* nameIn, escapeMapping_t* map);
    static void fgDumpTree(FILE* fgxFile, GenTree* const tree);
    FILE* fgOpenFlowGraphFile(bool* wbDontClose, Phases phase, PhasePosition pos, const char* type);
    bool fgDumpFlowGraph(Phases phase, PhasePosition pos);
    void fgDumpFlowGraphLoops(FILE* file);
#endif // DUMP_FLOWGRAPHS

#ifdef DEBUG

    void fgDispBBLiveness(BasicBlock* block);
    void fgDispBBLiveness();
    void fgTableDispBasicBlock(const BasicBlock* block,
        const BasicBlock* nextBlock = nullptr,
        bool printEdgeLikelihoods = true,
        int blockTargetFieldWidth = 21,
        int ibcColWidth = 0);
    void fgDispBasicBlocks(BasicBlock* firstBlock, BasicBlock* lastBlock, bool dumpTrees);
    void fgDispBasicBlocks(bool dumpTrees = false);
    void fgDumpStmtTree(const BasicBlock* block, Statement* stmt);
    void fgDumpBlock(BasicBlock* block);
    void fgDumpTrees(BasicBlock* firstBlock, BasicBlock* lastBlock);

    void fgDumpBlockMemorySsaIn(BasicBlock* block);
    void fgDumpBlockMemorySsaOut(BasicBlock* block);

    static fgWalkPreFn fgStress64RsltMulCB;
    void               fgStress64RsltMul();
    void               fgDebugCheckUpdate();

    void fgDebugCheckBBNumIncreasing();
    void fgDebugCheckBBlist(bool checkBBNum = false, bool checkBBRefs = true);
    void fgDebugCheckBlockLinks();
    void fgDebugCheckLinks(bool morphTrees = false);
    void fgDebugCheckStmtsList(BasicBlock* block, bool morphTrees);
    void fgDebugCheckNodeLinks(BasicBlock* block, Statement* stmt);
    void fgDebugCheckLinkedLocals();
    void fgDebugCheckNodesUniqueness();
    void fgDebugCheckLoops();
    void fgDebugCheckSsa();

    void fgDebugCheckTypes(GenTree* tree);
    void fgDebugCheckFlags(GenTree* tree, BasicBlock* block);
    void fgDebugCheckDispFlags(GenTree* tree, GenTreeFlags dispFlags, GenTreeDebugFlags debugFlags);
    void fgDebugCheckFlagsHelper(GenTree* tree, GenTreeFlags actualFlags, GenTreeFlags expectedFlags);
    void fgDebugCheckTryFinallyExits();
    void fgDebugCheckProfileWeights();
    bool fgDebugCheckProfileWeights(ProfileChecks checks);
    bool fgDebugCheckIncomingProfileData(BasicBlock* block, ProfileChecks checks);
    bool fgDebugCheckOutgoingProfileData(BasicBlock* block, ProfileChecks checks);

    void fgDebugCheckFlowGraphAnnotations();

#endif // DEBUG

    static bool fgProfileWeightsEqual(weight_t weight1, weight_t weight2, weight_t epsilon = 0.01);
    static bool fgProfileWeightsConsistent(weight_t weight1, weight_t weight2);

    static GenTree* fgGetFirstNode(GenTree* tree);

    //--------------------- Walking the trees in the IR -----------------------

    struct fgWalkData
    {
        Compiler*     compiler;
        fgWalkPreFn*  wtprVisitorFn;
        fgWalkPostFn* wtpoVisitorFn;
        void*         pCallbackData; // user-provided data
        GenTree*      parent;        // parent of current node, provided to callback
        bool          wtprLclsOnly;  // whether to only visit lclvar nodes
#ifdef DEBUG
        bool printModified; // callback can use this
#endif
    };

    fgWalkResult fgWalkTreePre(GenTree**    pTree,
                               fgWalkPreFn* visitor,
                               void*        pCallBackData = nullptr,
                               bool         lclVarsOnly   = false,
                               bool         computeStack  = false);

    fgWalkResult fgWalkTree(GenTree**     pTree,
                            fgWalkPreFn*  preVisitor,
                            fgWalkPostFn* postVisitor,
                            void*         pCallBackData = nullptr);

    void fgWalkAllTreesPre(fgWalkPreFn* visitor, void* pCallBackData);

    //----- Postorder

    fgWalkResult fgWalkTreePost(GenTree**     pTree,
                                fgWalkPostFn* visitor,
                                void*         pCallBackData = nullptr,
                                bool          computeStack  = false);

#ifdef DEBUG
    void fgInvalidateBBLookup();
#endif // DEBUG

    /**************************************************************************
     *                          PROTECTED
     *************************************************************************/

protected:
    friend class SsaBuilder;
    friend class ValueNumberState;

    //--------------------- Detect the basic blocks ---------------------------

    BasicBlock** fgBBs; // Table of pointers to the BBs

    void        fgInitBBLookup();
    BasicBlock* fgLookupBB(unsigned addr);

    bool fgCanSwitchToOptimized();
    void fgSwitchToOptimized(const char* reason);

    bool fgMayExplicitTailCall();

    void fgFindJumpTargets(const BYTE* codeAddr, IL_OFFSET codeSize, FixedBitVect* jumpTarget);

    void fgMarkBackwardJump(BasicBlock* startBlock, BasicBlock* endBlock);

    void fgLinkBasicBlocks();

    unsigned fgMakeBasicBlocks(const BYTE* codeAddr, IL_OFFSET codeSize, FixedBitVect* jumpTarget);

    void fgCheckBasicBlockControlFlow();

    void fgControlFlowPermitted(BasicBlock* blkSrc,
                                BasicBlock* blkDest,
                                bool        IsLeave = false /* is the src a leave block */);

    bool fgFlowToFirstBlockOfInnerTry(BasicBlock* blkSrc, BasicBlock* blkDest, bool sibling);

    void fgObserveInlineConstants(OPCODE opcode, const FgStack& stack, bool isInlining);

    void fgAdjustForAddressExposedOrWrittenThis();

    unsigned fgStressBBProf()
    {
#ifdef DEBUG
        unsigned result = JitConfig.JitStressBBProf();
        if (result == 0)
        {
            if (compStressCompile(STRESS_BB_PROFILE, 15))
            {
                result = 1;
            }
        }
        return result;
#else
        return 0;
#endif
    }

    bool fgHaveProfileData();
    bool fgHaveProfileWeights();
    bool fgGetProfileWeightForBasicBlock(IL_OFFSET offset, weight_t* weight);

    Instrumentor* fgCountInstrumentor;
    Instrumentor* fgHistogramInstrumentor;
    Instrumentor* fgValueInstrumentor;

    PhaseStatus fgPrepareToInstrumentMethod();
    PhaseStatus fgInstrumentMethod();
    PhaseStatus fgIncorporateProfileData();
    bool        fgIncorporateBlockCounts();
    bool        fgIncorporateEdgeCounts();

public:
    const char*                            fgPgoFailReason;
    bool                                   fgPgoDisabled;
    ICorJitInfo::PgoSource                 fgPgoSource;
    ICorJitInfo::PgoInstrumentationSchema* fgPgoSchema;
    BYTE*                                  fgPgoData;
    UINT32                                 fgPgoSchemaCount;
    HRESULT                                fgPgoQueryResult;
    UINT32                                 fgNumProfileRuns;
    UINT32                                 fgPgoBlockCounts;
    UINT32                                 fgPgoEdgeCounts;
    UINT32                                 fgPgoClassProfiles;
    UINT32                                 fgPgoMethodProfiles;
    unsigned                               fgPgoInlineePgo;
    unsigned                               fgPgoInlineeNoPgo;
    unsigned                               fgPgoInlineeNoPgoSingleBlock;
    bool                                   fgPgoHaveWeights;
    bool                                   fgPgoSynthesized;
    bool                                   fgPgoConsistent;

#ifdef DEBUG
    bool                                   fgPgoConsistentCheck;
#endif


    void WalkSpanningTree(SpanningTreeVisitor* visitor);
    void fgSetProfileWeight(BasicBlock* block, weight_t weight);
    void fgApplyProfileScale();
    bool fgHaveSufficientProfileWeights();
    bool fgHaveTrustedProfileWeights();

    // fgIsUsingProfileWeights - returns true if we have real profile data for this method
    //                           or if we have some fake profile data for the stress mode
    bool fgIsUsingProfileWeights()
    {
        return (fgHaveProfileWeights() || fgStressBBProf());
    }

    // fgProfileRunsCount - returns total number of scenario runs for the profile data
    //                      or BB_UNITY_WEIGHT_UNSIGNED when we aren't using profile data.
    unsigned fgProfileRunsCount()
    {
        return fgIsUsingProfileWeights() ? fgNumProfileRuns : BB_UNITY_WEIGHT_UNSIGNED;
    }

//-------- Insert a statement at the start or end of a basic block --------

#ifdef DEBUG
public:
    static bool fgBlockContainsStatementBounded(BasicBlock* block, Statement* stmt, bool answerOnBoundExceeded = true);
#endif

public:
    Statement* fgNewStmtAtBeg(BasicBlock* block, GenTree* tree, const DebugInfo& di = DebugInfo());
    void fgInsertStmtAtEnd(BasicBlock* block, Statement* stmt);
    Statement* fgNewStmtAtEnd(BasicBlock* block, GenTree* tree, const DebugInfo& di = DebugInfo());
    Statement* fgNewStmtNearEnd(BasicBlock* block, GenTree* tree, const DebugInfo& di = DebugInfo());

private:
    void fgInsertStmtNearEnd(BasicBlock* block, Statement* stmt);
    void fgInsertStmtAtBeg(BasicBlock* block, Statement* stmt);

public:
    void fgInsertStmtAfter(BasicBlock* block, Statement* insertionPoint, Statement* stmt);
    void fgInsertStmtBefore(BasicBlock* block, Statement* insertionPoint, Statement* stmt);

private:
    Statement* fgInsertStmtListAfter(BasicBlock* block, Statement* stmtAfter, Statement* stmtList);

    //                  Create a new temporary variable to hold the result of *ppTree,
    //                  and transform the graph accordingly.
    GenTree* fgInsertCommaFormTemp(GenTree** ppTree);
    TempInfo fgMakeTemp(GenTree* rhs);
    GenTree* fgMakeMultiUse(GenTree** ppTree);

    //                  Recognize a bitwise rotation pattern and convert into a GT_ROL or a GT_ROR node.
    GenTree* fgRecognizeAndMorphBitwiseRotation(GenTree* tree);
    bool fgOperIsBitwiseRotationRoot(genTreeOps oper);

#if !defined(TARGET_64BIT)
    //                  Recognize and morph a long multiplication with 32 bit operands.
    GenTreeOp* fgRecognizeAndMorphLongMul(GenTreeOp* mul);
    GenTreeOp* fgMorphLongMul(GenTreeOp* mul);
#endif

    //-------- Determine the order in which the trees will be evaluated -------
public:
    void fgSetStmtSeq(Statement* stmt);

private:
    GenTree* fgSetTreeSeq(GenTree* tree, bool isLIR = false);
    void fgSetBlockOrder(BasicBlock* block);

    //------------------------- Morphing --------------------------------------

    unsigned fgPtrArgCntMax;

public:
    //------------------------------------------------------------------------
    // fgGetPtrArgCntMax: Return the maximum number of pointer-sized stack arguments that calls inside this method
    // can push on the stack. This value is calculated during morph.
    //
    // Return Value:
    //    Returns fgPtrArgCntMax, that is a private field.
    //
    unsigned fgGetPtrArgCntMax() const
    {
        return fgPtrArgCntMax;
    }

    //------------------------------------------------------------------------
    // fgSetPtrArgCntMax: Set the maximum number of pointer-sized stack arguments that calls inside this method
    // can push on the stack. This function is used during StackLevelSetter to fix incorrect morph calculations.
    //
    void fgSetPtrArgCntMax(unsigned argCntMax)
    {
        fgPtrArgCntMax = argCntMax;
    }

    bool compCanEncodePtrArgCntMax();

private:
    hashBv*               fgAvailableOutgoingArgTemps;
    ArrayStack<unsigned>* fgUsedSharedTemps;

    void fgSetRngChkTarget(GenTree* tree, bool delay = true);

    BasicBlock* fgSetRngChkTargetInner(SpecialCodeKind kind, bool delay);

#if REARRANGE_ADDS
    void fgMoveOpsLeft(GenTree* tree);
#endif

    bool fgIsCommaThrow(GenTree* tree, bool forFolding = false);

    bool fgIsThrow(GenTree* tree);

public:
    bool fgInDifferentRegions(const BasicBlock* blk1, const BasicBlock* blk2) const;

private:
    bool fgIsBlockCold(BasicBlock* block);

    GenTree* fgMorphCastIntoHelper(GenTree* tree, int helper, GenTree* oper);

    GenTree* fgMorphIntoHelperCall(
        GenTree* tree, int helper, bool morphArgs, GenTree* arg1 = nullptr, GenTree* arg2 = nullptr);

    // A "MorphAddrContext" carries information from the surrounding context.  If we are evaluating a byref address,
    // it is useful to know whether the address will be immediately dereferenced, or whether the address value will
    // be used, perhaps by passing it as an argument to a called method.  This affects how null checking is done:
    // for sufficiently small offsets, we can rely on OS page protection to implicitly null-check addresses that we
    // know will be dereferenced.  To know that reliance on implicit null checking is sound, we must further know that
    // all offsets between the top-level indirection and the bottom are constant, and that their sum is sufficiently
    // small; hence the other fields of MorphAddrContext.
    struct MorphAddrContext
    {
        GenTreeIndir* m_user = nullptr;  // Indirection using this address.
        size_t        m_totalOffset = 0; // Sum of offsets between the top-level indirection and here (current context).
    };

#ifdef FEATURE_SIMD
    GenTree* getSIMDStructFromField(GenTree*  tree,
                                    unsigned* indexOut,
                                    unsigned* simdSizeOut,
                                    bool      ignoreUsedInSIMDIntrinsic = false);
    bool fgMorphCombineSIMDFieldStores(BasicBlock* block, Statement* stmt);
    void impMarkContiguousSIMDFieldStores(Statement* stmt);

    // fgPreviousCandidateSIMDFieldStoreStmt is only used for tracking previous simd field assignment
    // in function: Compiler::impMarkContiguousSIMDFieldStores.
    Statement* fgPreviousCandidateSIMDFieldStoreStmt;

#endif // FEATURE_SIMD
    GenTree* fgMorphIndexAddr(GenTreeIndexAddr* tree);
    GenTree* fgMorphExpandCast(GenTreeCast* tree);
    GenTreeFieldList* fgMorphLclArgToFieldlist(GenTreeLclVarCommon* lcl);
    GenTreeCall* fgMorphArgs(GenTreeCall* call);

    void fgMakeOutgoingStructArgCopy(GenTreeCall* call, CallArg* arg);

    GenTree* fgMorphLeafLocal(GenTreeLclVarCommon* lclNode);
#ifdef TARGET_X86
    GenTree* fgMorphExpandStackArgForVarArgs(GenTreeLclVarCommon* lclNode);
#endif // TARGET_X86
    GenTree* fgMorphExpandImplicitByRefArg(GenTreeLclVarCommon* lclNode);
    GenTree* fgMorphExpandLocal(GenTreeLclVarCommon* lclNode);

public:
    bool fgAddrCouldBeNull(GenTree* addr);
    void fgAssignSetVarDef(GenTree* tree);

private:
    GenTree* fgMorphFieldAddr(GenTree* tree, MorphAddrContext* mac);
    GenTree* fgMorphExpandInstanceField(GenTree* tree, MorphAddrContext* mac);
    GenTree* fgMorphExpandTlsFieldAddr(GenTree* tree);
    bool fgCanFastTailCall(GenTreeCall* call, const char** failReason);
#if FEATURE_FASTTAILCALL
    bool fgCallHasMustCopyByrefParameter(GenTreeCall* call);
    bool fgCallArgWillPointIntoLocalFrame(GenTreeCall* call, CallArg& arg);

#endif
    GenTree* fgMorphTailCallViaHelpers(GenTreeCall* call, CORINFO_TAILCALL_HELPERS& help);
    bool fgCanTailCallViaJitHelper(GenTreeCall* call);
    void fgMorphTailCallViaJitHelper(GenTreeCall* call);
    GenTree* fgCreateCallDispatcherAndGetResult(GenTreeCall*          origCall,
                                                CORINFO_METHOD_HANDLE callTargetStubHnd,
                                                CORINFO_METHOD_HANDLE dispatcherHnd);
    GenTree* getLookupTree(CORINFO_RESOLVED_TOKEN* pResolvedToken,
                           CORINFO_LOOKUP*         pLookup,
                           GenTreeFlags            handleFlags,
                           void*                   compileTimeHandle);
    GenTree* getRuntimeLookupTree(CORINFO_RESOLVED_TOKEN* pResolvedToken,
                                  CORINFO_LOOKUP*         pLookup,
                                  void*                   compileTimeHandle);
    GenTree* getVirtMethodPointerTree(GenTree*                thisPtr,
                                      CORINFO_RESOLVED_TOKEN* pResolvedToken,
                                      CORINFO_CALL_INFO*      pCallInfo);
    GenTree* getTokenHandleTree(CORINFO_RESOLVED_TOKEN* pResolvedToken, bool parent);

    GenTree* fgMorphPotentialTailCall(GenTreeCall* call);
    void fgValidateIRForTailCall(GenTreeCall* call);
    GenTree* fgGetStubAddrArg(GenTreeCall* call);
    unsigned fgGetArgParameterLclNum(GenTreeCall* call, CallArg* arg);
    void fgMorphRecursiveFastTailCallIntoLoop(BasicBlock* block, GenTreeCall* recursiveTailCall);
    Statement* fgAssignRecursiveCallArgToCallerParam(GenTree*         arg,
                                                     CallArg*         callArg,
                                                     unsigned         lclParamNum,
                                                     BasicBlock*      block,
                                                     const DebugInfo& callDI,
                                                     Statement*       tmpAssignmentInsertionPoint,
                                                     Statement*       paramAssignmentInsertionPoint);
    GenTree* fgMorphCall(GenTreeCall* call);
    GenTree* fgExpandVirtualVtableCallTarget(GenTreeCall* call);

    void fgMorphCallInline(GenTreeCall* call, InlineResult* result);
    void fgMorphCallInlineHelper(GenTreeCall* call, InlineResult* result, InlineContext** createdContext);
#if DEBUG
    void fgNoteNonInlineCandidate(Statement* stmt, GenTreeCall* call);
    static fgWalkPreFn fgFindNonInlineCandidate;
#endif
    GenTree* fgOptimizeDelegateConstructor(GenTreeCall*            call,
                                           CORINFO_CONTEXT_HANDLE* ExactContextHnd,
                                           methodPointerInfo*      ldftnToken);
    GenTree* fgMorphLeaf(GenTree* tree);
public:
    GenTree* fgMorphInitBlock(GenTree* tree);
    GenTree* fgMorphCopyBlock(GenTree* tree);
private:
    GenTree* fgMorphSmpOp(GenTree* tree, MorphAddrContext* mac, bool* optAssertionPropDone = nullptr);
    void fgTryReplaceStructLocalWithField(GenTree* tree);
    GenTree* fgMorphFinalizeIndir(GenTreeIndir* indir);
    GenTree* fgOptimizeCast(GenTreeCast* cast);
    GenTree* fgOptimizeCastOnStore(GenTree* store);
    GenTree* fgOptimizeBitCast(GenTreeUnOp* bitCast);
    GenTree* fgOptimizeEqualityComparisonWithConst(GenTreeOp* cmp);
    GenTree* fgOptimizeRelationalComparisonWithConst(GenTreeOp* cmp);
    GenTree* fgOptimizeRelationalComparisonWithFullRangeConst(GenTreeOp* cmp);
#ifdef FEATURE_HW_INTRINSICS
    GenTree* fgOptimizeHWIntrinsic(GenTreeHWIntrinsic* node);
#endif
    GenTree* fgOptimizeCommutativeArithmetic(GenTreeOp* tree);
    GenTree* fgOptimizeRelationalComparisonWithCasts(GenTreeOp* cmp);
    GenTree* fgOptimizeAddition(GenTreeOp* add);
    GenTree* fgOptimizeMultiply(GenTreeOp* mul);
    GenTree* fgOptimizeBitwiseAnd(GenTreeOp* andOp);
    GenTree* fgOptimizeBitwiseXor(GenTreeOp* xorOp);
    GenTree* fgPropagateCommaThrow(GenTree* parent, GenTreeOp* commaThrow, GenTreeFlags precedingSideEffects);
    GenTree* fgMorphRetInd(GenTreeUnOp* tree);
    GenTree* fgMorphModToZero(GenTreeOp* tree);
    GenTree* fgMorphModToSubMulDiv(GenTreeOp* tree);
    GenTree* fgMorphUModToAndSub(GenTreeOp* tree);
    GenTree* fgMorphSmpOpOptional(GenTreeOp* tree, bool* optAssertionPropDone);
    GenTree* fgMorphMultiOp(GenTreeMultiOp* multiOp);
    GenTree* fgMorphConst(GenTree* tree);

    GenTreeOp* fgMorphCommutative(GenTreeOp* tree);

    GenTree* fgMorphReduceAddOps(GenTree* tree);

public:
    GenTree* fgMorphTree(GenTree* tree, MorphAddrContext* mac = nullptr);

private:
    void fgAssertionGen(GenTree* tree);
    void fgKillDependentAssertionsSingle(unsigned lclNum DEBUGARG(GenTree* tree));
    void fgKillDependentAssertions(unsigned lclNum DEBUGARG(GenTree* tree));
    void fgMorphTreeDone(GenTree* tree);
    void fgMorphTreeDone(GenTree* tree, bool optAssertionPropDone, bool isMorphedTree DEBUGARG(int morphNum = 0));

    Statement* fgMorphStmt;
    unsigned   fgBigOffsetMorphingTemps[TYP_COUNT];

    unsigned fgGetFieldMorphingTemp(GenTreeFieldAddr* fieldNode);

    //----------------------- Liveness analysis -------------------------------

    VARSET_TP fgCurUseSet; // vars used     by block (before an assignment)
    VARSET_TP fgCurDefSet; // vars assigned by block (before a use)

    MemoryKindSet fgCurMemoryUse;   // True iff the current basic block uses memory.
    MemoryKindSet fgCurMemoryDef;   // True iff the current basic block modifies memory.
    MemoryKindSet fgCurMemoryHavoc; // True if  the current basic block is known to set memory to a "havoc" value.

    bool byrefStatesMatchGcHeapStates; // True iff GcHeap and ByrefExposed memory have all the same def points.

    PhaseStatus fgEarlyLiveness();

    void fgMarkUseDef(GenTreeLclVarCommon* tree);

    void fgBeginScopeLife(VARSET_TP* inScope, VarScopeDsc* var);
    void fgEndScopeLife(VARSET_TP* inScope, VarScopeDsc* var);

    void fgMarkInScope(BasicBlock* block, VARSET_VALARG_TP inScope);
    void fgUnmarkInScope(BasicBlock* block, VARSET_VALARG_TP unmarkScope);

    void fgExtendDbgScopes();
    void fgExtendDbgLifetimes();

#ifdef DEBUG
    void fgDispDebugScopes();
#endif // DEBUG

    //-------------------------------------------------------------------------
    //
    //  The following keeps track of any code we've added for things like array
    //  range checking or explicit calls to enable GC, and so on.
    //
public:
    struct AddCodeDsc
    {
        AddCodeDsc*     acdNext;

        // Initially the source block of the exception. After fgCreateThrowHelperBlocks, the block to which
        // we jump to raise the exception.
        BasicBlock*     acdDstBlk;

        unsigned        acdData;
        SpecialCodeKind acdKind; // what kind of a special block is this?
        bool            acdUsed; // do we need to keep this helper block?
#if !FEATURE_FIXED_OUT_ARGS
        bool     acdStkLvlInit; // has acdStkLvl value been already set?
        unsigned acdStkLvl;     // stack level in stack slots.
#endif                          // !FEATURE_FIXED_OUT_ARGS
    };

    struct AddCodeDscKey
    {
    public:
        AddCodeDscKey(): acdKind(SCK_NONE), acdData(0) {}
        AddCodeDscKey(SpecialCodeKind kind, unsigned data): acdKind(kind), acdData(data) {}

        static bool Equals(const AddCodeDscKey& x, const AddCodeDscKey& y)
        {
            return (x.acdData == y.acdData) && (x.acdKind == y.acdKind);
        }

        static unsigned GetHashCode(const AddCodeDscKey& x)
        {
            return (x.acdData << 3) | (unsigned) x.acdKind;
        }

    private:
        SpecialCodeKind acdKind;
        unsigned acdData;
    };

    typedef JitHashTable<AddCodeDscKey, AddCodeDscKey, AddCodeDsc*> AddCodeDscMap;

    AddCodeDscMap* fgGetAddCodeDscMap();

private:
    static unsigned acdHelper(SpecialCodeKind codeKind);

    AddCodeDsc* fgAddCodeList;
    bool        fgRngChkThrowAdded;
    AddCodeDscMap* fgAddCodeDscMap;

    void fgAddCodeRef(BasicBlock* srcBlk, SpecialCodeKind kind);
    PhaseStatus fgCreateThrowHelperBlocks();

public:
    AddCodeDsc* fgFindExcptnTarget(SpecialCodeKind kind, unsigned refData);

    bool fgUseThrowHelperBlocks();

    AddCodeDsc* fgGetAdditionalCodeDescriptors()
    {
        return fgAddCodeList;
    }

private:
    bool fgIsThrowHlpBlk(BasicBlock* block);

#if !FEATURE_FIXED_OUT_ARGS
    unsigned fgThrowHlpBlkStkLevel(BasicBlock* block);
#endif // !FEATURE_FIXED_OUT_ARGS

    unsigned fgCheckInlineDepthAndRecursion(InlineInfo* inlineInfo);
    bool IsDisallowedRecursiveInline(InlineContext* ancestor, InlineInfo* inlineInfo);
    bool ContextComplexityExceeds(CORINFO_CONTEXT_HANDLE handle, int max);
    bool MethodInstantiationComplexityExceeds(CORINFO_METHOD_HANDLE handle, int& cur, int max);
    bool TypeInstantiationComplexityExceeds(CORINFO_CLASS_HANDLE handle, int& cur, int max);

    void fgInvokeInlineeCompiler(GenTreeCall* call, InlineResult* result, InlineContext** createdContext);
    void fgInsertInlineeBlocks(InlineInfo* pInlineInfo);
    void fgInsertInlineeArgument(const InlArgInfo& argInfo, BasicBlock* block, Statement** afterStmt, Statement** newStmt, const DebugInfo& callDI);
    Statement* fgInlinePrependStatements(InlineInfo* inlineInfo);
    void fgInlineAppendStatements(InlineInfo* inlineInfo, BasicBlock* block, Statement* stmt);

#ifdef DEBUG
    static fgWalkPreFn fgDebugCheckInlineCandidates;

    void               CheckNoTransformableIndirectCallsRemain();
    static fgWalkPreFn fgDebugCheckForTransformableIndirectCalls;
#endif

    PhaseStatus fgPromoteStructs();
    void fgMorphLocalField(GenTree* tree, GenTree* parent);

    // Reset the refCount for implicit byrefs.
    void fgResetImplicitByRefRefCount();

    // Identify all candidates for last-use copy omission.
    PhaseStatus fgMarkImplicitByRefCopyOmissionCandidates();

    // Change implicit byrefs' types from struct to pointer, and for any that were
    // promoted, create new promoted struct temps.
    PhaseStatus fgRetypeImplicitByRefArgs();

    // Clear up annotations for any struct promotion temps created for implicit byrefs.
    void fgMarkDemotedImplicitByRefArgs();

    PhaseStatus fgMarkAddressExposedLocals();
    void fgSequenceLocals(Statement* stmt);

    PhaseStatus PhysicalPromotion();

    PhaseStatus fgForwardSub();
    bool fgForwardSubBlock(BasicBlock* block);
    bool fgForwardSubStatement(Statement* statement);
    bool fgForwardSubHasStoreInterference(Statement* defStmt, Statement* nextStmt, GenTree* nextStmtUse);
    void fgForwardSubUpdateLiveness(GenTree* newSubListFirst, GenTree* newSubListLast);

    enum TypeProducerKind
    {
        TPK_Unknown = 0, // May not be a RuntimeType
        TPK_Handle  = 1, // RuntimeType via handle
        TPK_GetType = 2, // RuntimeType via Object.get_Type()
        TPK_Null    = 3, // Tree value is null
        TPK_Other   = 4  // RuntimeType via other means
    };

    TypeProducerKind gtGetTypeProducerKind(GenTree* tree);
    bool gtIsTypeHandleToRuntimeTypeHelper(GenTreeCall* call);
    bool gtIsTypeHandleToRuntimeTypeHandleHelper(GenTreeCall* call, CorInfoHelpFunc* pHelper = nullptr);
    bool gtIsActiveCSE_Candidate(GenTree* tree);

    bool gtTreeContainsOper(GenTree* tree, genTreeOps op);
    ExceptionSetFlags gtCollectExceptions(GenTree* tree);

public:
    bool fgIsBigOffset(size_t offset);

    bool IsValidLclAddr(unsigned lclNum, unsigned offset);

private:
    bool fgNeedReturnSpillTemp();

    /*
    XXXXXXXXXXXXXXXXXXXXXXXXXXXXXXXXXXXXXXXXXXXXXXXXXXXXXXXXXXXXXXXXXXXXXXXXXXXXXXX
    XXXXXXXXXXXXXXXXXXXXXXXXXXXXXXXXXXXXXXXXXXXXXXXXXXXXXXXXXXXXXXXXXXXXXXXXXXXXXXX
    XX                                                                           XX
    XX                           Optimizer                                       XX
    XX                                                                           XX
    XXXXXXXXXXXXXXXXXXXXXXXXXXXXXXXXXXXXXXXXXXXXXXXXXXXXXXXXXXXXXXXXXXXXXXXXXXXXXXX
    XXXXXXXXXXXXXXXXXXXXXXXXXXXXXXXXXXXXXXXXXXXXXXXXXXXXXXXXXXXXXXXXXXXXXXXXXXXXXXX
    */

public:
    void optInit();

    PhaseStatus rangeCheckPhase();
    GenTree* optRemoveRangeCheck(GenTreeBoundsChk* check, GenTree* comma, Statement* stmt);
    GenTree* optRemoveStandaloneRangeCheck(GenTreeBoundsChk* check, Statement* stmt);
    void optRemoveCommaBasedRangeCheck(GenTree* comma, Statement* stmt);

protected:
    // Do hoisting for all loops.
    PhaseStatus optHoistLoopCode();

    // To represent sets of VN's that have already been hoisted in outer loops.
    typedef JitHashTable<ValueNum, JitSmallPrimitiveKeyFuncs<ValueNum>, bool> VNSet;

    struct LoopHoistContext
    {
    private:
        // The set of variables hoisted in the current loop (or nullptr if there are none).
        VNSet* m_pHoistedInCurLoop;

    public:
        // Value numbers of expressions that have been hoisted in the current (or most recent) loop in the nest.
        // Previous decisions on loop-invariance of value numbers in the current loop.
        VNSet m_curLoopVnInvariantCache;

        int m_loopVarInOutCount;
        int m_loopVarCount;
        int m_hoistedExprCount;

        int m_loopVarInOutFPCount;
        int m_loopVarFPCount;
        int m_hoistedFPExprCount;

#ifdef FEATURE_MASKED_HW_INTRINSICS
        int m_loopVarInOutMskCount;
        int m_loopVarMskCount;
        int m_hoistedMskExprCount;
#endif // FEATURE_MASKED_HW_INTRINSICS

        // Get the VN cache for current loop
        VNSet* GetHoistedInCurLoop(Compiler* comp)
        {
            if (m_pHoistedInCurLoop == nullptr)
            {
                m_pHoistedInCurLoop = new (comp->getAllocatorLoopHoist()) VNSet(comp->getAllocatorLoopHoist());
            }
            return m_pHoistedInCurLoop;
        }

        // Return the so far collected VNs in cache for current loop and reset it.
        void ResetHoistedInCurLoop()
        {
            m_pHoistedInCurLoop = nullptr;
            JITDUMP("Resetting m_pHoistedInCurLoop\n");
        }

        LoopHoistContext(Compiler* comp)
            : m_pHoistedInCurLoop(nullptr), m_curLoopVnInvariantCache(comp->getAllocatorLoopHoist())
        {
        }
    };

    // Do hoisting for a particular loop
    bool optHoistThisLoop(FlowGraphNaturalLoop* loop, LoopHoistContext* hoistCtxt);

    // Hoist all expressions in "blocks" that are invariant in "loop"
    // outside of that loop.
    void optHoistLoopBlocks(FlowGraphNaturalLoop* loop, ArrayStack<BasicBlock*>* blocks, LoopHoistContext* hoistContext);

    // Return true if the tree looks profitable to hoist out of "loop"
    bool optIsProfitableToHoistTree(GenTree* tree, FlowGraphNaturalLoop* loop, LoopHoistContext* hoistCtxt);

    // Performs the hoisting "tree" into the PreHeader for "loop"
    void optHoistCandidate(GenTree* tree, BasicBlock* treeBb, FlowGraphNaturalLoop* loop, LoopHoistContext* hoistCtxt);

    // Note the new SSA uses in tree
    void optRecordSsaUses(GenTree* tree, BasicBlock* block);

    // Returns true iff the ValueNum "vn" represents a value that is loop-invariant in "loop".
    //   Constants and init values are always loop invariant.
    //   VNPhi's connect VN's to the SSA definition, so we can know if the SSA def occurs in the loop.
    bool optVNIsLoopInvariant(ValueNum vn, FlowGraphNaturalLoop* loop, VNSet* recordedVNs);

    // Records the set of "side effects" of all loops: fields (object instance and static)
    // written to, and SZ-array element type equivalence classes updated.
    void optComputeLoopSideEffects();

    // Compute the sets of long and float vars (lvaLongVars, lvaFloatVars, lvaMaskVars).
    void optComputeInterestingVarSets();

private:
    // Given a loop mark it and any nested loops as having 'memoryHavoc'
    void optRecordLoopNestsMemoryHavoc(FlowGraphNaturalLoop* loop, MemoryKindSet memoryHavoc);

    // Add the side effects of "blk" (which is required to be within a loop) to all loops of which it is a part.
    void optComputeLoopSideEffectsOfBlock(BasicBlock* blk, FlowGraphNaturalLoop* mostNestedLoop);

    // Hoist the expression "expr" out of "loop"
    void optPerformHoistExpr(GenTree* expr, BasicBlock* exprBb, FlowGraphNaturalLoop* loop);

public:
    PhaseStatus optOptimizeBools();
    PhaseStatus optSwitchRecognition();
    bool optSwitchConvert(BasicBlock* firstBlock, int testsCount, ssize_t* testValues, weight_t falseLikelihood, GenTree* nodeToTest);
    bool optSwitchDetectAndConvert(BasicBlock* firstBlock);

    PhaseStatus optInvertLoops();    // Invert loops so they're entered at top and tested at bottom.
    PhaseStatus optOptimizeFlow();   // Simplify flow graph and do tail duplication
    PhaseStatus optOptimizeLayout(); // Optimize the BasicBlock layout of the method
    PhaseStatus optOptimizePostLayout(); // Run optimizations after block layout is finalized
    PhaseStatus optSetBlockWeights();
    PhaseStatus optFindLoopsPhase(); // Finds loops and records them in the loop table

    void optFindLoops();
    bool optCanonicalizeLoops();

    void optCompactLoops();
    void optCompactLoop(FlowGraphNaturalLoop* loop);
    BasicBlock* optFindLoopCompactionInsertionPoint(FlowGraphNaturalLoop* loop, BasicBlock* top);
    BasicBlock* optTryAdvanceLoopCompactionInsertionPoint(FlowGraphNaturalLoop* loop, BasicBlock* insertionPoint, BasicBlock* top, BasicBlock* bottom);
    bool optCreatePreheader(FlowGraphNaturalLoop* loop);
    void optSetWeightForPreheaderOrExit(FlowGraphNaturalLoop* loop, BasicBlock* block);
    weight_t optEstimateEdgeLikelihood(BasicBlock* from, BasicBlock* to, bool* fromProfile);

    bool optCanonicalizeExits(FlowGraphNaturalLoop* loop);
    bool optCanonicalizeExit(FlowGraphNaturalLoop* loop, BasicBlock* exit);

    PhaseStatus optCloneLoops();
    void optCloneLoop(FlowGraphNaturalLoop* loop, LoopCloneContext* context);
    PhaseStatus optUnrollLoops(); // Unrolls loops (needs to have cost info)
    bool optTryUnrollLoop(FlowGraphNaturalLoop* loop, bool* changedIR);
    void optRedirectPrevUnrollIteration(FlowGraphNaturalLoop* loop, BasicBlock* prevTestBlock, BasicBlock* target);
    void optReplaceScalarUsesWithConst(BasicBlock* block, unsigned lclNum, ssize_t cnsVal);
    void        optRemoveRedundantZeroInits();
    PhaseStatus optIfConversion(); // If conversion

public:
    bool fgHasLoops;

protected:
    unsigned optCallCount;         // number of calls made in the method
    unsigned optIndirectCallCount; // number of virtual, interface and indirect calls made in the method
    unsigned optNativeCallCount;   // number of Pinvoke/Native calls made in the method

#ifdef DEBUG
    void optCheckPreds();
#endif

    void optResetLoopInfo();
    void optFindAndScaleGeneralLoopBlocks();

    // Determine if there are any potential loops, and set BBF_LOOP_HEAD on potential loop heads.
    void optMarkLoopHeads();

    void optScaleLoopBlocks(BasicBlock* begBlk, BasicBlock* endBlk);

    bool optIsLoopTestEvalIntoTemp(Statement* testStmt, Statement** newTestStmt);
    unsigned optIsLoopIncrTree(GenTree* incr);
    bool optExtractInitTestIncr(
        BasicBlock** pInitBlock, BasicBlock* bottom, BasicBlock* top, GenTree** ppInit, GenTree** ppTest, GenTree** ppIncr);

    void optSetMappedBlockTargets(BasicBlock*      blk,
                          BasicBlock*      newBlk,
                          BlockToBlockMap* redirectMap);

    // Marks the containsCall information to "loop" and any parent loops.
    void AddContainsCallAllContainingLoops(FlowGraphNaturalLoop* loop);

    // Adds the variable liveness information from 'blk' to "loop" and any parent loops.
    void AddVariableLivenessAllContainingLoops(FlowGraphNaturalLoop* loop, BasicBlock* blk);

    // Adds "fldHnd" to the set of modified fields of "loop" and any parent loops.
    void AddModifiedFieldAllContainingLoops(FlowGraphNaturalLoop* loop, CORINFO_FIELD_HANDLE fldHnd, FieldKindForVN fieldKind);

    // Adds "elemType" to the set of modified array element types of "loop" and any parent loops.
    void AddModifiedElemTypeAllContainingLoops(FlowGraphNaturalLoop* loop, CORINFO_CLASS_HANDLE elemType);

    // Struct used in optInvertWhileLoop to count interesting constructs to boost the profitability score.
    struct OptInvertCountTreeInfoType
    {
        int sharedStaticHelperCount;
        int arrayLengthCount;
    };

    OptInvertCountTreeInfoType optInvertCountTreeInfo(GenTree* tree);

    bool optInvertWhileLoop(BasicBlock* block);
    bool optIfConvert(BasicBlock* block);

private:
    static bool optIterSmallOverflow(int iterAtExit, var_types incrType);
    static bool optIterSmallUnderflow(int iterAtExit, var_types decrType);

    bool optComputeLoopRep(int        constInit,
                           int        constLimit,
                           int        iterInc,
                           genTreeOps iterOper,
                           var_types  iterType,
                           genTreeOps testOper,
                           bool       unsignedTest,
                           unsigned*  iterCount);

protected:
    bool optNarrowTree(GenTree* tree, var_types srct, var_types dstt, ValueNumPair vnpNarrow, bool doit);

    //  The following is the upper limit on how many expressions we'll keep track
    //  of for the CSE analysis.
    //
    static const unsigned MAX_CSE_CNT = EXPSET_SZ;

    static const int MIN_CSE_COST = 2;

    // BitVec trait information only used by the optCSE_canSwap() method, for the  CSE_defMask and CSE_useMask.
    // This BitVec uses one bit per CSE candidate
    BitVecTraits* cseMaskTraits; // one bit per CSE candidate

    // BitVec trait information for computing CSE availability using the CSE_DataFlow algorithm.
    // Two bits are allocated per CSE candidate to compute CSE availability
    // plus an extra bit to handle the initial unvisited case.
    // (See CSE_DataFlow::EndMerge for an explanation of why this is necessary.)
    //
    // The two bits per CSE candidate have the following meanings:
    //     11 - The CSE is available, and is also available when considering calls as killing availability.
    //     10 - The CSE is available, but is not available when considering calls as killing availability.
    //     00 - The CSE is not available
    //     01 - An illegal combination
    //
    BitVecTraits* cseLivenessTraits;

    //-----------------------------------------------------------------------------------------------------------------
    // getCSEnum2bit: Return the normalized index to use in the EXPSET_TP for the CSE with the given CSE index.
    // Each GenTree has a `gtCSEnum` field. Zero is reserved to mean this node is not a CSE, positive values indicate
    // CSE uses, and negative values indicate CSE defs. The caller must pass a non-zero positive value, as from
    // GET_CSE_INDEX().
    //
    static unsigned genCSEnum2bit(unsigned CSEnum)
    {
        assert((CSEnum > 0) && (CSEnum <= MAX_CSE_CNT));
        return CSEnum - 1;
    }

    //-----------------------------------------------------------------------------------------------------------------
    // getCSEAvailBit: Return the bit used by CSE dataflow sets (bbCseGen, etc.) for the availability bit for a CSE.
    //
    static unsigned getCSEAvailBit(unsigned CSEnum)
    {
        return genCSEnum2bit(CSEnum) * 2;
    }

    //-----------------------------------------------------------------------------------------------------------------
    // getCSEAvailCrossCallBit: Return the bit used by CSE dataflow sets (bbCseGen, etc.) for the availability bit
    // for a CSE considering calls as killing availability bit (see description above).
    //
    static unsigned getCSEAvailCrossCallBit(unsigned CSEnum)
    {
        return getCSEAvailBit(CSEnum) + 1;
    }

    void optPrintCSEDataFlowSet(EXPSET_VALARG_TP cseDataFlowSet, bool includeBits = true);

    EXPSET_TP cseCallKillsMask; // Computed once - A mask that is used to kill available CSEs at callsites

    static const size_t s_optCSEhashSizeInitial;
    static const size_t s_optCSEhashGrowthFactor;
    static const size_t s_optCSEhashBucketSize;
    size_t              optCSEhashSize;                 // The current size of hashtable
    size_t              optCSEhashCount;                // Number of entries in hashtable
    size_t              optCSEhashMaxCountBeforeResize; // Number of entries before resize
    CSEdsc**            optCSEhash;
    CSEdsc**            optCSEtab;

    typedef JitHashTable<GenTree*, JitPtrKeyFuncs<GenTree>, GenTree*> NodeToNodeMap;

    NodeToNodeMap* optCseCheckedBoundMap; // Maps bound nodes to ancestor compares that should be
                                          // re-numbered with the bound to improve range check elimination

    // Given a compare, look for a cse candidate checked bound feeding it and add a map entry if found.
    void optCseUpdateCheckedBoundMap(GenTree* compare);

    void optCSEstop();

    CSEdsc* optCSEfindDsc(unsigned index);
    bool optUnmarkCSE(GenTree* tree);

    // user defined callback data for the tree walk function optCSE_MaskHelper()
    struct optCSE_MaskData
    {
        EXPSET_TP CSE_defMask;
        EXPSET_TP CSE_useMask;
    };

    // Treewalk helper for optCSE_DefMask and optCSE_UseMask
    static fgWalkPreFn optCSE_MaskHelper;

    // This function walks all the node for an given tree
    // and return the mask of CSE definitions and uses for the tree
    //
    void optCSE_GetMaskData(GenTree* tree, optCSE_MaskData* pMaskData);

    // Given a binary tree node return true if it is safe to swap the order of evaluation for op1 and op2.
    bool optCSE_canSwap(GenTree* firstNode, GenTree* secondNode);

    struct optCSEcostCmpEx
    {
        bool operator()(const CSEdsc* op1, const CSEdsc* op2);
    };
    struct optCSEcostCmpSz
    {
        bool operator()(const CSEdsc* op1, const CSEdsc* op2);
    };

    void optCleanupCSEs();

#ifdef DEBUG
    void optEnsureClearCSEInfo();
#endif // DEBUG

    static bool Is_Shared_Const_CSE(size_t key)
    {
        return ((key & TARGET_SIGN_BIT) != 0);
    }

    // returns the encoded key
    static size_t Encode_Shared_Const_CSE_Value(size_t key)
    {
        return TARGET_SIGN_BIT | (key >> CSE_CONST_SHARED_LOW_BITS);
    }

    // returns the original key
    static size_t Decode_Shared_Const_CSE_Value(size_t enckey)
    {
        assert(Is_Shared_Const_CSE(enckey));
        return (enckey & ~TARGET_SIGN_BIT) << CSE_CONST_SHARED_LOW_BITS;
    }

    static bool optSharedConstantCSEEnabled();
    static bool optConstantCSEEnabled();

/**************************************************************************
 *                   Value Number based CSEs
 *************************************************************************/

// String to use for formatting CSE numbers. Note that this is the positive number, e.g., from GET_CSE_INDEX().
#define FMT_CSE "CSE #%02u"

public:
    PhaseStatus optOptimizeValnumCSEs();

    // some phases (eg hoisting) need to anticipate
    // what CSE will do
    CSE_HeuristicCommon* optGetCSEheuristic();

protected:
    void     optValnumCSE_Init();
    unsigned optValnumCSE_Index(GenTree* tree, Statement* stmt);
    bool optValnumCSE_Locate(CSE_HeuristicCommon* heuristic);
    void optValnumCSE_InitDataFlow();
    void optValnumCSE_DataFlow();
    void optValnumCSE_Availability();
    void optValnumCSE_Heuristic(CSE_HeuristicCommon* heuristic);

    bool     optDoCSE;             // True when we have found a duplicate CSE tree
    bool     optValnumCSE_phase;   // True when we are executing the optOptimizeValnumCSEs() phase
    unsigned optCSECandidateCount; // Count of CSE candidates
    unsigned optCSEstart;          // The first local variable number that is a CSE
    unsigned optCSEattempt;        // The number of CSEs attempted so far.
    unsigned optCSEcount;          // The total count of CSEs introduced.
    unsigned optCSEunmarks;        // Number of CSE trees unmarked
    weight_t optCSEweight;         // The weight of the current block when we are doing PerformCSE
    CSE_HeuristicCommon* optCSEheuristic; // CSE Heuristic to use for this method

    bool optIsCSEcandidate(GenTree* tree, bool isReturn = false);

    // lclNumIsTrueCSE returns true if the LclVar was introduced by the CSE phase of the compiler
    //
    bool lclNumIsTrueCSE(unsigned lclNum) const
    {
        return ((optCSEcount > 0) && (lclNum >= optCSEstart) && (lclNum < optCSEstart + optCSEcount));
    }

    //  lclNumIsCSE returns true if the LclVar should be treated like a CSE with regards to constant prop.
    //
    bool lclNumIsCSE(unsigned lclNum) const
    {
        return lvaGetDesc(lclNum)->lvIsCSE;
    }

#ifdef DEBUG
    bool optConfigDisableCSE();
    bool optConfigDisableCSE2();
#endif

    void optOptimizeCSEs();

public:
    // VN based copy propagation.

    // In DEBUG builds, we'd like to know the tree that the SSA definition was pushed for.
    // While for ordinary SSA defs it will be available (as a store) in the SSA descriptor,
    // for locals which will use "definitions from uses", it will not be, so we store it
    // in this class instead.
    class CopyPropSsaDef
    {
        LclSsaVarDsc* m_ssaDef;
#ifdef DEBUG
        GenTree* m_defNode;
#endif
    public:
        CopyPropSsaDef(LclSsaVarDsc* ssaDef, GenTree* defNode)
            : m_ssaDef(ssaDef)
#ifdef DEBUG
            , m_defNode(defNode)
#endif
        {
        }

        LclSsaVarDsc* GetSsaDef() const
        {
            return m_ssaDef;
        }

#ifdef DEBUG
        GenTree* GetDefNode() const
        {
            return m_defNode;
        }
#endif
    };

    typedef ArrayStack<CopyPropSsaDef> CopyPropSsaDefStack;
    typedef JitHashTable<unsigned, JitSmallPrimitiveKeyFuncs<unsigned>, CopyPropSsaDefStack*> LclNumToLiveDefsMap;

    // Copy propagation functions.
    bool optCopyProp(BasicBlock*          block,
                     Statement*           stmt,
                     GenTreeLclVarCommon* tree,
                     unsigned             lclNum,
                     LclNumToLiveDefsMap* curSsaName);
    void optBlockCopyPropPopStacks(BasicBlock* block, LclNumToLiveDefsMap* curSsaName);
    bool optBlockCopyProp(BasicBlock* block, LclNumToLiveDefsMap* curSsaName);
    void optCopyPropPushDef(GenTree* defNode, GenTreeLclVarCommon* lclNode, LclNumToLiveDefsMap* curSsaName);
    int optCopyProp_LclVarScore(const LclVarDsc* lclVarDsc, const LclVarDsc* copyVarDsc, bool preferOp2);
    PhaseStatus optVnCopyProp();
    INDEBUG(void optDumpCopyPropStack(LclNumToLiveDefsMap* curSsaName));

    /**************************************************************************
     *               Early value propagation
     *************************************************************************/
    struct SSAName
    {
        unsigned m_lvNum;
        unsigned m_ssaNum;

        SSAName(unsigned lvNum, unsigned ssaNum) : m_lvNum(lvNum), m_ssaNum(ssaNum)
        {
        }

        static unsigned GetHashCode(SSAName ssaNm)
        {
            return (ssaNm.m_lvNum << 16) | (ssaNm.m_ssaNum);
        }

        static bool Equals(SSAName ssaNm1, SSAName ssaNm2)
        {
            return (ssaNm1.m_lvNum == ssaNm2.m_lvNum) && (ssaNm1.m_ssaNum == ssaNm2.m_ssaNum);
        }
    };

    PhaseStatus optVNBasedDeadStoreRemoval();

// clang-format off

#define OMF_HAS_NEWARRAY                       0x00000001 // Method contains 'new' of an SD array
#define OMF_HAS_NEWOBJ                         0x00000002 // Method contains 'new' of an object type.
#define OMF_HAS_ARRAYREF                       0x00000004 // Method contains array element loads or stores.
#define OMF_HAS_NULLCHECK                      0x00000008 // Method contains null check.
#define OMF_HAS_FATPOINTER                     0x00000010 // Method contains call, that needs fat pointer transformation.
#define OMF_HAS_OBJSTACKALLOC                  0x00000020 // Method contains an object allocated on the stack.
#define OMF_HAS_GUARDEDDEVIRT                  0x00000040 // Method contains guarded devirtualization candidate
#define OMF_HAS_EXPRUNTIMELOOKUP               0x00000080 // Method contains a runtime lookup to an expandable dictionary.
#define OMF_HAS_PATCHPOINT                     0x00000100 // Method contains patchpoints
#define OMF_NEEDS_GCPOLLS                      0x00000200 // Method needs GC polls
#define OMF_HAS_FROZEN_OBJECTS                 0x00000400 // Method has frozen objects (REF constant int)
#define OMF_HAS_PARTIAL_COMPILATION_PATCHPOINT 0x00000800 // Method contains partial compilation patchpoints
#define OMF_HAS_TAILCALL_SUCCESSOR             0x00001000 // Method has potential tail call in a non BBJ_RETURN block
#define OMF_HAS_MDNEWARRAY                     0x00002000 // Method contains 'new' of an MD array
#define OMF_HAS_MDARRAYREF                     0x00004000 // Method contains multi-dimensional intrinsic array element loads or stores.
#define OMF_HAS_STATIC_INIT                    0x00008000 // Method has static initializations we might want to partially inline
#define OMF_HAS_TLS_FIELD                      0x00010000 // Method contains TLS field access
#define OMF_HAS_SPECIAL_INTRINSICS             0x00020000 // Method contains special intrinsics expanded in late phases
#define OMF_HAS_RECURSIVE_TAILCALL             0x00040000 // Method contains recursive tail call
#define OMF_HAS_EXPANDABLE_CAST                0x00080000 // Method contains casts eligible for late expansion

    // clang-format on

    bool doesMethodHaveFatPointer()
    {
        return (optMethodFlags & OMF_HAS_FATPOINTER) != 0;
    }

    void setMethodHasFatPointer()
    {
        optMethodFlags |= OMF_HAS_FATPOINTER;
    }

    void clearMethodHasFatPointer()
    {
        optMethodFlags &= ~OMF_HAS_FATPOINTER;
    }

    void addFatPointerCandidate(GenTreeCall* call);

    bool doesMethodHaveFrozenObjects() const
    {
        return (optMethodFlags & OMF_HAS_FROZEN_OBJECTS) != 0;
    }

    void setMethodHasFrozenObjects()
    {
        optMethodFlags |= OMF_HAS_FROZEN_OBJECTS;
    }

    bool doesMethodHaveStaticInit()
    {
        return (optMethodFlags & OMF_HAS_STATIC_INIT) != 0;
    }

    void setMethodHasStaticInit()
    {
        optMethodFlags |= OMF_HAS_STATIC_INIT;
    }

    bool doesMethodHaveExpandableCasts()
    {
        return (optMethodFlags & OMF_HAS_EXPANDABLE_CAST) != 0;
    }

    void setMethodHasExpandableCasts()
    {
        optMethodFlags |= OMF_HAS_EXPANDABLE_CAST;
    }

    bool doesMethodHaveGuardedDevirtualization() const
    {
        return (optMethodFlags & OMF_HAS_GUARDEDDEVIRT) != 0;
    }

    void setMethodHasGuardedDevirtualization()
    {
        optMethodFlags |= OMF_HAS_GUARDEDDEVIRT;
    }

    bool methodHasTlsFieldAccess()
    {
        return (optMethodFlags & OMF_HAS_TLS_FIELD) != 0;
    }

    void setMethodHasTlsFieldAccess()
    {
        optMethodFlags |= OMF_HAS_TLS_FIELD;
    }

    bool doesMethodHaveSpecialIntrinsics()
    {
        return (optMethodFlags & OMF_HAS_SPECIAL_INTRINSICS) != 0;
    }

    void setMethodHasSpecialIntrinsics()
    {
        optMethodFlags |= OMF_HAS_SPECIAL_INTRINSICS;
    }

    bool doesMethodHaveRecursiveTailcall()
    {
        return (optMethodFlags & OMF_HAS_RECURSIVE_TAILCALL) != 0;
    }

    void setMethodHasRecursiveTailcall()
    {
        optMethodFlags |= OMF_HAS_RECURSIVE_TAILCALL;
    }

    void pickGDV(GenTreeCall*           call,
                 IL_OFFSET              ilOffset,
                 bool                   isInterface,
                 CORINFO_CLASS_HANDLE*  classGuesses,
                 CORINFO_METHOD_HANDLE* methodGuesses,
                 int*                   candidatesCount,
                 unsigned*              likelihoods);

    void considerGuardedDevirtualization(GenTreeCall*            call,
                                         IL_OFFSET               ilOffset,
                                         bool                    isInterface,
                                         CORINFO_METHOD_HANDLE   baseMethod,
                                         CORINFO_CLASS_HANDLE    baseClass,
                                         CORINFO_CONTEXT_HANDLE* pContextHandle);

    bool isCompatibleMethodGDV(GenTreeCall* call, CORINFO_METHOD_HANDLE gdvTarget);

    void addGuardedDevirtualizationCandidate(GenTreeCall*           call,
                                             CORINFO_METHOD_HANDLE  methodHandle,
                                             CORINFO_CLASS_HANDLE   classHandle,
                                             CORINFO_CONTEXT_HANDLE contextHandle,
                                             unsigned               methodAttr,
                                             unsigned               classAttr,
                                             unsigned               likelihood);

    int getGDVMaxTypeChecks()
    {
        int typeChecks = JitConfig.JitGuardedDevirtualizationMaxTypeChecks();
        if (typeChecks < 0)
        {
            // Negative value means "it's up to JIT to decide"
            if (IsTargetAbi(CORINFO_NATIVEAOT_ABI) && !opts.jitFlags->IsSet(JitFlags::JIT_FLAG_SIZE_OPT))
            {
                return 3;
            }

            // We plan to use 3 for CoreCLR too, but we need to make sure it doesn't regress performance
            // as CoreCLR heavily relies on Dynamic PGO while for NativeAOT we *usually* don't have it and
            // can only perform the "exact" devirtualization.
            return 1;
        }

        // MAX_GDV_TYPE_CHECKS is the upper limit. The constant can be changed, we just suspect that even
        // 4 type checks is already too much.
        return min(MAX_GDV_TYPE_CHECKS, typeChecks);
    }

    bool doesMethodHaveExpRuntimeLookup()
    {
        return (optMethodFlags & OMF_HAS_EXPRUNTIMELOOKUP) != 0;
    }

    void setMethodHasExpRuntimeLookup()
    {
        optMethodFlags |= OMF_HAS_EXPRUNTIMELOOKUP;
    }

    bool doesMethodHavePatchpoints()
    {
        return (optMethodFlags & OMF_HAS_PATCHPOINT) != 0;
    }

    void setMethodHasPatchpoint()
    {
        optMethodFlags |= OMF_HAS_PATCHPOINT;
    }

    bool doesMethodHavePartialCompilationPatchpoints()
    {
        return (optMethodFlags & OMF_HAS_PARTIAL_COMPILATION_PATCHPOINT) != 0;
    }

    void setMethodHasPartialCompilationPatchpoint()
    {
        optMethodFlags |= OMF_HAS_PARTIAL_COMPILATION_PATCHPOINT;
    }

    unsigned optMethodFlags;

    bool doesMethodHaveNoReturnCalls()
    {
        return optNoReturnCallCount > 0;
    }

    void setMethodHasNoReturnCalls()
    {
        optNoReturnCallCount++;
    }

    unsigned optNoReturnCallCount;

    // Recursion bound controls how far we can go backwards tracking for a SSA value.
    // No throughput diff was found with backward walk bound between 3-8.
    static const int optEarlyPropRecurBound = 5;

    enum class optPropKind
    {
        OPK_INVALID,
        OPK_ARRAYLEN,
        OPK_NULLCHECK
    };

    typedef JitHashTable<unsigned, JitSmallPrimitiveKeyFuncs<unsigned>, GenTree*> LocalNumberToNullCheckTreeMap;

    GenTree*    getArrayLengthFromAllocation(GenTree* tree DEBUGARG(BasicBlock* block));
    GenTree*    optPropGetValueRec(unsigned lclNum, unsigned ssaNum, optPropKind valueKind, int walkDepth);
    GenTree*    optPropGetValue(unsigned lclNum, unsigned ssaNum, optPropKind valueKind);
    GenTree*    optEarlyPropRewriteTree(GenTree* tree, LocalNumberToNullCheckTreeMap* nullCheckMap);
    bool        optDoEarlyPropForBlock(BasicBlock* block);
    bool        optDoEarlyPropForFunc();
    PhaseStatus optEarlyProp();
    bool        optFoldNullCheck(GenTree* tree, LocalNumberToNullCheckTreeMap* nullCheckMap);
    GenTree*    optFindNullCheckToFold(GenTree* tree, LocalNumberToNullCheckTreeMap* nullCheckMap);
    bool        optIsNullCheckFoldingLegal(GenTree*    tree,
                                           GenTree*    nullCheckTree,
                                           GenTree**   nullCheckParent,
                                           Statement** nullCheckStmt);
    bool        optCanMoveNullCheckPastTree(GenTree* tree,
                                            unsigned nullCheckLclNum,
                                            bool     isInsideTry,
                                            bool     checkSideEffectSummary);
#if DEBUG
    void optCheckFlagsAreSet(unsigned    methodFlag,
                             const char* methodFlagStr,
                             unsigned    bbFlag,
                             const char* bbFlagStr,
                             GenTree*    tree,
                             BasicBlock* basicBlock);
#endif

    PhaseStatus optInductionVariables();
    bool        optCanSinkWidenedIV(unsigned lclNum, FlowGraphNaturalLoop* loop);
    bool        optIsIVWideningProfitable(unsigned                lclNum,
                                          BasicBlock*             initBlock,
                                          bool                    initedToConstant,
                                          FlowGraphNaturalLoop*   loop,
                                          ArrayStack<Statement*>& ivUses);
    void        optBestEffortReplaceNarrowIVUses(
               unsigned lclNum, unsigned ssaNum, unsigned newLclNum, BasicBlock* block, Statement* firstStmt);
    void optReplaceWidenedIV(unsigned lclNum, unsigned ssaNum, unsigned newLclNum, Statement* stmt);
    void optSinkWidenedIV(unsigned lclNum, unsigned newLclNum, FlowGraphNaturalLoop* loop);

    // Redundant branch opts
    //
    PhaseStatus   optRedundantBranches();
    bool          optRedundantRelop(BasicBlock* const block);
    bool          optRedundantBranch(BasicBlock* const block);
    bool          optJumpThreadDom(BasicBlock* const block, BasicBlock* const domBlock, bool domIsSameRelop);
    bool          optJumpThreadPhi(BasicBlock* const block, GenTree* tree, ValueNum treeNormVN);
    bool          optJumpThreadCheck(BasicBlock* const block, BasicBlock* const domBlock);
    bool          optJumpThreadCore(JumpThreadInfo& jti);
    bool          optReachable(BasicBlock* const fromBlock, BasicBlock* const toBlock, BasicBlock* const excludedBlock);
    BitVecTraits* optReachableBitVecTraits;
    BitVec        optReachableBitVec;
    void          optRelopImpliesRelop(RelopImplicationInfo* rii);

    /**************************************************************************
     *               Value/Assertion propagation
     *************************************************************************/
public:
    // Data structures for assertion prop
    BitVecTraits* apTraits;
    ASSERT_TP     apFull;
    ASSERT_TP     apLocal;
    ASSERT_TP     apLocalIfTrue;

    enum optAssertionKind
    {
        OAK_INVALID,
        OAK_EQUAL,
        OAK_NOT_EQUAL,
        OAK_SUBRANGE,
        OAK_NO_THROW,
        OAK_COUNT
    };

    enum optOp1Kind
    {
        O1K_INVALID,
        O1K_LCLVAR,
        O1K_ARR_BND,
        O1K_BOUND_OPER_BND,
        O1K_BOUND_LOOP_BND,
        O1K_CONSTANT_LOOP_BND,
        O1K_CONSTANT_LOOP_BND_UN,
        O1K_EXACT_TYPE,
        O1K_SUBTYPE,
        O1K_VALUE_NUMBER,
        O1K_COUNT
    };

    enum optOp2Kind : uint16_t
    {
        O2K_INVALID,
        O2K_LCLVAR_COPY,
        O2K_IND_CNS_INT,
        O2K_CONST_INT,
        O2K_CONST_LONG,
        O2K_CONST_DOUBLE,
        O2K_ZEROOBJ,
        O2K_SUBRANGE,
        O2K_COUNT
    };

    struct AssertionDsc
    {
        optAssertionKind assertionKind;
        struct SsaVar
        {
            unsigned lclNum; // assigned to or property of this local var number
            unsigned ssaNum;
        };
        struct ArrBnd
        {
            ValueNum vnIdx;
            ValueNum vnLen;
        };
        struct AssertionDscOp1
        {
            optOp1Kind kind; // a normal LclVar, or Exact-type or Subtype
            ValueNum   vn;
            union
            {
                SsaVar lcl;
                ArrBnd bnd;
            };
        } op1;
        struct AssertionDscOp2
        {
            optOp2Kind kind; // a const or copy assignment
        private:
            uint16_t m_encodedIconFlags; // encoded icon gtFlags, don't use directly
        public:
            ValueNum vn;
            struct IntVal
            {
                ssize_t iconVal; // integer
#if !defined(HOST_64BIT)
                unsigned padding; // unused; ensures iconFlags does not overlap lconVal
#endif
                FieldSeq* fieldSeq;
            };
            union
            {
                SsaVar        lcl;
                IntVal        u1;
                __int64       lconVal;
                double        dconVal;
                IntegralRange u2;
            };

            bool HasIconFlag()
            {
                assert(m_encodedIconFlags <= 0xFF);
                return m_encodedIconFlags != 0;
            }
            GenTreeFlags GetIconFlag()
            {
                // number of trailing zeros in GTF_ICON_HDL_MASK
                const uint16_t iconMaskTzc = 24;
                static_assert_no_msg((0xFF000000 == GTF_ICON_HDL_MASK) && (GTF_ICON_HDL_MASK >> iconMaskTzc) == 0xFF);

                GenTreeFlags flags = (GenTreeFlags)(m_encodedIconFlags << iconMaskTzc);
                assert((flags & ~GTF_ICON_HDL_MASK) == 0);
                return flags;
            }
            void SetIconFlag(GenTreeFlags flags, FieldSeq* fieldSeq = nullptr)
            {
                const uint16_t iconMaskTzc = 24;
                assert((flags & ~GTF_ICON_HDL_MASK) == 0);
                m_encodedIconFlags = flags >> iconMaskTzc;
                u1.fieldSeq        = fieldSeq;
            }
        } op2;

        bool IsCheckedBoundArithBound()
        {
            return ((assertionKind == OAK_EQUAL || assertionKind == OAK_NOT_EQUAL) && op1.kind == O1K_BOUND_OPER_BND);
        }
        bool IsCheckedBoundBound()
        {
            return ((assertionKind == OAK_EQUAL || assertionKind == OAK_NOT_EQUAL) && op1.kind == O1K_BOUND_LOOP_BND);
        }
        bool IsConstantBound()
        {
            return ((assertionKind == OAK_EQUAL || assertionKind == OAK_NOT_EQUAL) &&
                    (op1.kind == O1K_CONSTANT_LOOP_BND));
        }
        bool IsConstantBoundUnsigned()
        {
            return ((assertionKind == OAK_EQUAL || assertionKind == OAK_NOT_EQUAL) &&
                    (op1.kind == O1K_CONSTANT_LOOP_BND_UN));
        }
        bool IsBoundsCheckNoThrow()
        {
            return ((assertionKind == OAK_NO_THROW) && (op1.kind == O1K_ARR_BND));
        }

        bool IsCopyAssertion()
        {
            return ((assertionKind == OAK_EQUAL) && (op1.kind == O1K_LCLVAR) && (op2.kind == O2K_LCLVAR_COPY));
        }

        bool IsConstantInt32Assertion()
        {
            return ((assertionKind == OAK_EQUAL) || (assertionKind == OAK_NOT_EQUAL)) && (op2.kind == O2K_CONST_INT);
        }

        bool CanPropLclVar()
        {
            return assertionKind == OAK_EQUAL && op1.kind == O1K_LCLVAR;
        }

        bool CanPropEqualOrNotEqual()
        {
            return assertionKind == OAK_EQUAL || assertionKind == OAK_NOT_EQUAL;
        }

        bool CanPropNonNull()
        {
            return assertionKind == OAK_NOT_EQUAL && op2.vn == ValueNumStore::VNForNull();
        }

        bool CanPropBndsCheck()
        {
            return op1.kind == O1K_ARR_BND;
        }

        bool CanPropSubRange()
        {
            return assertionKind == OAK_SUBRANGE && op1.kind == O1K_LCLVAR;
        }

        static bool SameKind(AssertionDsc* a1, AssertionDsc* a2)
        {
            return a1->assertionKind == a2->assertionKind && a1->op1.kind == a2->op1.kind &&
                   a1->op2.kind == a2->op2.kind;
        }

        static bool ComplementaryKind(optAssertionKind kind, optAssertionKind kind2)
        {
            if (kind == OAK_EQUAL)
            {
                return kind2 == OAK_NOT_EQUAL;
            }
            else if (kind == OAK_NOT_EQUAL)
            {
                return kind2 == OAK_EQUAL;
            }
            return false;
        }

        bool HasSameOp1(AssertionDsc* that, bool vnBased)
        {
            if (op1.kind != that->op1.kind)
            {
                return false;
            }
            else if (op1.kind == O1K_ARR_BND)
            {
                assert(vnBased);
                return (op1.bnd.vnIdx == that->op1.bnd.vnIdx) && (op1.bnd.vnLen == that->op1.bnd.vnLen);
            }
            else
            {
                return ((vnBased && (op1.vn == that->op1.vn)) ||
                        (!vnBased && (op1.lcl.lclNum == that->op1.lcl.lclNum)));
            }
        }

        bool HasSameOp2(AssertionDsc* that, bool vnBased)
        {
            if (op2.kind != that->op2.kind)
            {
                return false;
            }

            switch (op2.kind)
            {
                case O2K_IND_CNS_INT:
                case O2K_CONST_INT:
                    return ((op2.u1.iconVal == that->op2.u1.iconVal) && (op2.GetIconFlag() == that->op2.GetIconFlag()));

                case O2K_CONST_LONG:
                    return (op2.lconVal == that->op2.lconVal);

                case O2K_CONST_DOUBLE:
                    // exact match because of positive and negative zero.
                    return (memcmp(&op2.dconVal, &that->op2.dconVal, sizeof(double)) == 0);

                case O2K_ZEROOBJ:
                    return true;

                case O2K_LCLVAR_COPY:
                    return (op2.lcl.lclNum == that->op2.lcl.lclNum) &&
                           (!vnBased || (op2.lcl.ssaNum == that->op2.lcl.ssaNum));

                case O2K_SUBRANGE:
                    return op2.u2.Equals(that->op2.u2);

                case O2K_INVALID:
                    // we will return false
                    break;

                default:
                    assert(!"Unexpected value for op2.kind in AssertionDsc.");
                    break;
            }

            return false;
        }

        bool Complementary(AssertionDsc* that, bool vnBased)
        {
            return ComplementaryKind(assertionKind, that->assertionKind) && HasSameOp1(that, vnBased) &&
                   HasSameOp2(that, vnBased);
        }

        bool Equals(AssertionDsc* that, bool vnBased)
        {
            if (assertionKind != that->assertionKind)
            {
                return false;
            }
            else if (assertionKind == OAK_NO_THROW)
            {
                assert(op2.kind == O2K_INVALID);
                return HasSameOp1(that, vnBased);
            }
            else
            {
                return HasSameOp1(that, vnBased) && HasSameOp2(that, vnBased);
            }
        }
    };

protected:
    static fgWalkPreFn optVNAssertionPropCurStmtVisitor;

    bool optLocalAssertionProp;  // indicates that we are performing local assertion prop
    bool optAssertionPropagated; // set to true if we modified the trees
    bool optAssertionPropagatedCurrentStmt;
#ifdef DEBUG
    GenTree* optAssertionPropCurrentTree;
#endif
    AssertionIndex*            optComplementaryAssertionMap;
    JitExpandArray<ASSERT_TP>* optAssertionDep; // table that holds dependent assertions (assertions
                                                // using the value of a local var) for each local var
    AssertionDsc*  optAssertionTabPrivate;      // table that holds info about value assignments
    AssertionIndex optAssertionCount;           // total number of assertions in the assertion table
    AssertionIndex optMaxAssertionCount;
    bool           optCrossBlockLocalAssertionProp;
    unsigned       optAssertionOverflow;
    bool           optCanPropLclVar;
    bool           optCanPropEqual;
    bool           optCanPropNonNull;
    bool           optCanPropBndsChk;
    bool           optCanPropSubRange;

public:
    void         optVnNonNullPropCurStmt(BasicBlock* block, Statement* stmt, GenTree* tree);
    fgWalkResult optVNBasedFoldCurStmt(BasicBlock* block, Statement* stmt, GenTree* parent, GenTree* tree);
    GenTree*     optVNConstantPropOnJTrue(BasicBlock* block, GenTree* test);
    GenTree*     optVNBasedFoldConstExpr(BasicBlock* block, GenTree* parent, GenTree* tree);
    GenTree*     optVNBasedFoldExpr(BasicBlock* block, GenTree* parent, GenTree* tree);
    GenTree*     optVNBasedFoldExpr_Call(BasicBlock* block, GenTree* parent, GenTreeCall* call);
    GenTree*     optExtractSideEffListFromConst(GenTree* tree);

    AssertionIndex GetAssertionCount()
    {
        return optAssertionCount;
    }
    ASSERT_TP*                                                                     bbJtrueAssertionOut;
    typedef JitHashTable<ValueNum, JitSmallPrimitiveKeyFuncs<ValueNum>, ASSERT_TP> ValueNumToAssertsMap;
    ValueNumToAssertsMap*                                                          optValueNumToAsserts;

    // Assertion prop helpers.
    ASSERT_TP&    GetAssertionDep(unsigned lclNum);
    AssertionDsc* optGetAssertion(AssertionIndex assertIndex);
    void          optAssertionInit(bool isLocalProp);
    void          optAssertionTraitsInit(AssertionIndex assertionCount);
    void          optAssertionReset(AssertionIndex limit);
    void          optAssertionRemove(AssertionIndex index);

    // Assertion prop data flow functions.
    PhaseStatus optAssertionPropMain();
    Statement*  optVNAssertionPropCurStmt(BasicBlock* block, Statement* stmt);
    bool        optIsTreeKnownIntValue(bool vnBased, GenTree* tree, ssize_t* pConstant, GenTreeFlags* pIconFlags);
    ASSERT_TP*  optInitAssertionDataflowFlags();
    ASSERT_TP*  optComputeAssertionGen();

    // Assertion Gen functions.
    void           optAssertionGen(GenTree* tree);
    AssertionIndex optAssertionGenCast(GenTreeCast* cast);
    AssertionIndex optAssertionGenPhiDefn(GenTree* tree);
    AssertionInfo  optCreateJTrueBoundsAssertion(GenTree* tree);
    AssertionInfo  optAssertionGenJtrue(GenTree* tree);
    AssertionIndex optCreateJtrueAssertions(GenTree*                   op1,
                                            GenTree*                   op2,
                                            Compiler::optAssertionKind assertionKind,
                                            bool                       helperCallArgs = false);
    AssertionIndex optFindComplementary(AssertionIndex assertionIndex);
    void           optMapComplementary(AssertionIndex assertionIndex, AssertionIndex index);

    ValueNum optConservativeNormalVN(GenTree* tree);

    ssize_t optCastConstantSmall(ssize_t iconVal, var_types smallType);

    // Assertion creation functions.
    AssertionIndex optCreateAssertion(GenTree*         op1,
                                      GenTree*         op2,
                                      optAssertionKind assertionKind,
                                      bool             helperCallArgs = false);

    AssertionIndex optFinalizeCreatingAssertion(AssertionDsc* assertion);

    bool optTryExtractSubrangeAssertion(GenTree* source, IntegralRange* pRange);

    void optCreateComplementaryAssertion(AssertionIndex assertionIndex,
                                         GenTree*       op1,
                                         GenTree*       op2,
                                         bool           helperCallArgs = false);

    bool           optAssertionVnInvolvesNan(AssertionDsc* assertion);
    AssertionIndex optAddAssertion(AssertionDsc* assertion);
    void           optAddVnAssertionMapping(ValueNum vn, AssertionIndex index);
#ifdef DEBUG
    void optPrintVnAssertionMapping();
#endif
    ASSERT_TP optGetVnMappedAssertions(ValueNum vn);

    // Used for respective assertion propagations.
    AssertionIndex optAssertionIsSubrange(GenTree* tree, IntegralRange range, ASSERT_VALARG_TP assertions);
    AssertionIndex optAssertionIsSubtype(GenTree* tree, GenTree* methodTableArg, ASSERT_VALARG_TP assertions);
    AssertionIndex optAssertionIsNonNullInternal(GenTree* op, ASSERT_VALARG_TP assertions DEBUGARG(bool* pVnBased));
    bool           optAssertionIsNonNull(GenTree*                    op,
                                         ASSERT_VALARG_TP assertions DEBUGARG(bool* pVnBased) DEBUGARG(AssertionIndex* pIndex));

    AssertionIndex optGlobalAssertionIsEqualOrNotEqual(ASSERT_VALARG_TP assertions, GenTree* op1, GenTree* op2);
    AssertionIndex optGlobalAssertionIsEqualOrNotEqualZero(ASSERT_VALARG_TP assertions, GenTree* op1);
    AssertionIndex optLocalAssertionIsEqualOrNotEqual(
        optOp1Kind op1Kind, unsigned lclNum, optOp2Kind op2Kind, ssize_t cnsVal, ASSERT_VALARG_TP assertions);

    // Assertion prop for lcl var functions.
    bool     optAssertionProp_LclVarTypeCheck(GenTree* tree, LclVarDsc* lclVarDsc, LclVarDsc* copyVarDsc);
    GenTree* optCopyAssertionProp(AssertionDsc*        curAssertion,
                                  GenTreeLclVarCommon* tree,
                                  Statement* stmt      DEBUGARG(AssertionIndex index));
    GenTree* optConstantAssertionProp(AssertionDsc*        curAssertion,
                                      GenTreeLclVarCommon* tree,
                                      Statement* stmt      DEBUGARG(AssertionIndex index));
    bool     optIsProfitableToSubstitute(GenTree* dest, BasicBlock* destBlock, GenTree* destParent, GenTree* value);
    bool     optZeroObjAssertionProp(GenTree* tree, ASSERT_VALARG_TP assertions);

    // Assertion propagation functions.
    GenTree* optAssertionProp(ASSERT_VALARG_TP assertions, GenTree* tree, Statement* stmt, BasicBlock* block);
    GenTree* optAssertionProp_LclVar(ASSERT_VALARG_TP assertions, GenTreeLclVarCommon* tree, Statement* stmt);
    GenTree* optAssertionProp_LclFld(ASSERT_VALARG_TP assertions, GenTreeLclVarCommon* tree, Statement* stmt);
    GenTree* optAssertionProp_LocalStore(ASSERT_VALARG_TP assertions, GenTreeLclVarCommon* store, Statement* stmt);
    GenTree* optAssertionProp_BlockStore(ASSERT_VALARG_TP assertions, GenTreeBlk* store, Statement* stmt);
    GenTree* optAssertionProp_ModDiv(ASSERT_VALARG_TP assertions, GenTreeOp* tree, Statement* stmt);
    GenTree* optAssertionProp_Return(ASSERT_VALARG_TP assertions, GenTreeUnOp* ret, Statement* stmt);
    GenTree* optAssertionProp_Ind(ASSERT_VALARG_TP assertions, GenTree* tree, Statement* stmt);
    GenTree* optAssertionProp_Cast(ASSERT_VALARG_TP assertions, GenTreeCast* cast, Statement* stmt);
    GenTree* optAssertionProp_Call(ASSERT_VALARG_TP assertions, GenTreeCall* call, Statement* stmt);
    GenTree* optAssertionProp_RelOp(ASSERT_VALARG_TP assertions, GenTree* tree, Statement* stmt);
    GenTree* optAssertionProp_Comma(ASSERT_VALARG_TP assertions, GenTree* tree, Statement* stmt);
    GenTree* optAssertionProp_BndsChk(ASSERT_VALARG_TP assertions, GenTree* tree, Statement* stmt);
    GenTree* optAssertionPropGlobal_RelOp(ASSERT_VALARG_TP assertions, GenTree* tree, Statement* stmt);
    GenTree* optAssertionPropLocal_RelOp(ASSERT_VALARG_TP assertions, GenTree* tree, Statement* stmt);
    GenTree* optAssertionProp_Update(GenTree* newTree, GenTree* tree, Statement* stmt);
    GenTree* optNonNullAssertionProp_Call(ASSERT_VALARG_TP assertions, GenTreeCall* call);
    bool     optNonNullAssertionProp_Ind(ASSERT_VALARG_TP assertions, GenTree* indir);
    bool     optWriteBarrierAssertionProp_StoreInd(ASSERT_VALARG_TP assertions, GenTreeStoreInd* indir);

    void optAssertionProp_RangeProperties(ASSERT_VALARG_TP assertions,
                                          GenTree*         tree,
                                          bool*            isKnownNonZero,
                                          bool*            isKnownNonNegative);

    // Implied assertion functions.
    void optImpliedAssertions(AssertionIndex assertionIndex, ASSERT_TP& activeAssertions);
    void optImpliedByTypeOfAssertions(ASSERT_TP& activeAssertions);
    void optImpliedByCopyAssertion(AssertionDsc* copyAssertion, AssertionDsc* depAssertion, ASSERT_TP& result);
    void optImpliedByConstAssertion(AssertionDsc* curAssertion, ASSERT_TP& result);

#ifdef DEBUG
    void optPrintAssertion(AssertionDsc* newAssertion, AssertionIndex assertionIndex = 0);
    void optPrintAssertionIndex(AssertionIndex index);
    void optPrintAssertionIndices(ASSERT_TP assertions);
    void optDebugCheckAssertion(AssertionDsc* assertion);
    void optDebugCheckAssertions(AssertionIndex AssertionIndex);
#endif

    static void optDumpAssertionIndices(const char* header, ASSERT_TP assertions, const char* footer = nullptr);
    static void optDumpAssertionIndices(ASSERT_TP assertions, const char* footer = nullptr);

    /**************************************************************************
     *                          Range checks
     *************************************************************************/

public:
    struct LoopCloneVisitorInfo
    {
        LoopCloneContext*     context;
        Statement*            stmt;
        FlowGraphNaturalLoop* loop;
        const bool            cloneForArrayBounds;
        const bool            cloneForGDVTests;
        LoopCloneVisitorInfo(LoopCloneContext*     context,
                             FlowGraphNaturalLoop* loop,
                             Statement*            stmt,
                             bool                  cloneForArrayBounds,
                             bool                  cloneForGDVTests)
            : context(context)
            , stmt(nullptr)
            , loop(loop)
            , cloneForArrayBounds(cloneForArrayBounds)
            , cloneForGDVTests(cloneForGDVTests)
        {
        }
    };

    bool optIsStackLocalInvariant(FlowGraphNaturalLoop* loop, unsigned lclNum);
    bool optExtractArrIndex(GenTree* tree, ArrIndex* result, unsigned lhsNum, bool* topLevelIsFinal);
    bool optReconstructArrIndexHelp(GenTree* tree, ArrIndex* result, unsigned lhsNum, bool* topLevelIsFinal);
    bool optReconstructArrIndex(GenTree* tree, ArrIndex* result);
    bool optIdentifyLoopOptInfo(FlowGraphNaturalLoop* loop, LoopCloneContext* context);
    static fgWalkPreFn optCanOptimizeByLoopCloningVisitor;
    fgWalkResult       optCanOptimizeByLoopCloning(GenTree* tree, LoopCloneVisitorInfo* info);
    bool               optObtainLoopCloningOpts(LoopCloneContext* context);
    bool               optIsLoopClonable(FlowGraphNaturalLoop* loop, LoopCloneContext* context);
    bool               optCheckLoopCloningGDVTestProfitable(GenTreeOp* guard, LoopCloneVisitorInfo* info);
    bool               optIsHandleOrIndirOfHandle(GenTree* tree, GenTreeFlags handleType);

    static bool optLoopCloningEnabled();

#ifdef DEBUG
    void optDebugLogLoopCloning(BasicBlock* block, Statement* insertBefore);
#endif
    void optPerformStaticOptimizations(FlowGraphNaturalLoop* loop, LoopCloneContext* context DEBUGARG(bool fastPath));
    bool optComputeDerefConditions(FlowGraphNaturalLoop* loop, LoopCloneContext* context);
    bool optDeriveLoopCloningConditions(FlowGraphNaturalLoop* loop, LoopCloneContext* context);
    BasicBlock* optInsertLoopChoiceConditions(LoopCloneContext*     context,
                                              FlowGraphNaturalLoop* loop,
                                              BasicBlock*           slowHead,
                                              BasicBlock*           insertAfter);

protected:
    ssize_t optGetArrayRefScaleAndIndex(GenTree* mul, GenTree** pIndex DEBUGARG(bool bRngChk));

    /*
    XXXXXXXXXXXXXXXXXXXXXXXXXXXXXXXXXXXXXXXXXXXXXXXXXXXXXXXXXXXXXXXXXXXXXXXXXXXXXXX
    XXXXXXXXXXXXXXXXXXXXXXXXXXXXXXXXXXXXXXXXXXXXXXXXXXXXXXXXXXXXXXXXXXXXXXXXXXXXXXX
    XX                                                                           XX
    XX                           RegAlloc                                        XX
    XX                                                                           XX
    XX  Does the register allocation and puts the remaining lclVars on the stack XX
    XX                                                                           XX
    XXXXXXXXXXXXXXXXXXXXXXXXXXXXXXXXXXXXXXXXXXXXXXXXXXXXXXXXXXXXXXXXXXXXXXXXXXXXXXX
    XXXXXXXXXXXXXXXXXXXXXXXXXXXXXXXXXXXXXXXXXXXXXXXXXXXXXXXXXXXXXXXXXXXXXXXXXXXXXXX
    */

public:
    regNumber raUpdateRegStateForArg(RegState* regState, LclVarDsc* argDsc);

    void raMarkStkVars();

#if FEATURE_PARTIAL_SIMD_CALLEE_SAVE
#if defined(TARGET_AMD64)
    static bool varTypeNeedsPartialCalleeSave(var_types type)
    {
        assert(type != TYP_STRUCT);
        return (type == TYP_SIMD32) || (type == TYP_SIMD64);
    }
#elif defined(TARGET_ARM64)
    static bool varTypeNeedsPartialCalleeSave(var_types type)
    {
        assert(type != TYP_STRUCT);
        // ARM64 ABI FP Callee save registers only require Callee to save lower 8 Bytes
        // For SIMD types longer than 8 bytes Caller is responsible for saving and restoring Upper bytes.
        return ((type == TYP_SIMD16) || (type == TYP_SIMD12));
    }
#else // !defined(TARGET_AMD64) && !defined(TARGET_ARM64)
#error("Unknown target architecture for FEATURE_PARTIAL_SIMD_CALLEE_SAVE")
#endif // !defined(TARGET_AMD64) && !defined(TARGET_ARM64)
#endif // FEATURE_PARTIAL_SIMD_CALLEE_SAVE

protected:
    // Some things are used by both LSRA and regpredict allocators.

    FrameType rpFrameType;
    bool      rpMustCreateEBPCalled; // Set to true after we have called rpMustCreateEBPFrame once

    bool rpMustCreateEBPFrame(INDEBUG(const char** wbReason));

private:
    Lowering*            m_pLowering;   // Lowering; needed to Lower IR that's added or modified after Lowering.
    LinearScanInterface* m_pLinearScan; // Linear Scan allocator

    /* raIsVarargsStackArg is called by raMaskStkVars and by
       lvaComputeRefCounts.  It identifies the special case
       where a varargs function has a parameter passed on the
       stack, other than the special varargs handle.  Such parameters
       require special treatment, because they cannot be tracked
       by the GC (their offsets in the stack are not known
       at compile time).
    */

    bool raIsVarargsStackArg(unsigned lclNum)
    {
#ifdef TARGET_X86

        LclVarDsc* varDsc = lvaGetDesc(lclNum);

        assert(varDsc->lvIsParam);

        return (info.compIsVarArgs && !varDsc->lvIsRegArg && (lclNum != lvaVarargsHandleArg));

#else // TARGET_X86

        return false;

#endif // TARGET_X86
    }

    /*
    XXXXXXXXXXXXXXXXXXXXXXXXXXXXXXXXXXXXXXXXXXXXXXXXXXXXXXXXXXXXXXXXXXXXXXXXXXXXXXX
    XXXXXXXXXXXXXXXXXXXXXXXXXXXXXXXXXXXXXXXXXXXXXXXXXXXXXXXXXXXXXXXXXXXXXXXXXXXXXXX
    XX                                                                           XX
    XX                           EEInterface                                     XX
    XX                                                                           XX
    XX   Get to the class and method info from the Execution Engine given        XX
    XX   tokens for the class and method                                         XX
    XX                                                                           XX
    XXXXXXXXXXXXXXXXXXXXXXXXXXXXXXXXXXXXXXXXXXXXXXXXXXXXXXXXXXXXXXXXXXXXXXXXXXXXXXX
    XXXXXXXXXXXXXXXXXXXXXXXXXXXXXXXXXXXXXXXXXXXXXXXXXXXXXXXXXXXXXXXXXXXXXXXXXXXXXXX
    */

public:
    // Get handles

    void eeGetCallInfo(CORINFO_RESOLVED_TOKEN* pResolvedToken,
                       CORINFO_RESOLVED_TOKEN* pConstrainedToken,
                       CORINFO_CALLINFO_FLAGS  flags,
                       CORINFO_CALL_INFO*      pResult);

    void eeGetFieldInfo(CORINFO_RESOLVED_TOKEN* pResolvedToken,
                        CORINFO_ACCESS_FLAGS    flags,
                        CORINFO_FIELD_INFO*     pResult);

    // Get the flags

    bool eeIsValueClass(CORINFO_CLASS_HANDLE clsHnd);
    bool eeIsIntrinsic(CORINFO_METHOD_HANDLE ftn);
    bool eeIsFieldStatic(CORINFO_FIELD_HANDLE fldHnd);

    var_types eeGetFieldType(CORINFO_FIELD_HANDLE fldHnd, CORINFO_CLASS_HANDLE* pStructHnd = nullptr);

    template <typename TPrint>
    void eeAppendPrint(class StringPrinter* printer, TPrint print);
    // Conventions: the "base" primitive printing functions take StringPrinter*
    // and do not do any SPMI handling. There are then convenience printing
    // functions exposed on top that have SPMI handling and additional buffer
    // handling. Note that the strings returned are never truncated here.
    void eePrintJitType(class StringPrinter* printer, var_types jitType);
    void eePrintType(class StringPrinter* printer, CORINFO_CLASS_HANDLE clsHnd, bool includeInstantiation);
    void eePrintTypeOrJitAlias(class StringPrinter* printer, CORINFO_CLASS_HANDLE clsHnd, bool includeInstantiation);
    void eePrintMethod(class StringPrinter*  printer,
                       CORINFO_CLASS_HANDLE  clsHnd,
                       CORINFO_METHOD_HANDLE methodHnd,
                       CORINFO_SIG_INFO*     sig,
                       bool                  includeClassInstantiation,
                       bool                  includeMethodInstantiation,
                       bool                  includeSignature,
                       bool                  includeReturnType,
                       bool                  includeThisSpecifier);

    void eePrintField(class StringPrinter* printer, CORINFO_FIELD_HANDLE fldHnd, bool includeType);

    const char* eeGetMethodFullName(CORINFO_METHOD_HANDLE hnd,
                                    bool                  includeReturnType    = true,
                                    bool                  includeThisSpecifier = true,
                                    char*                 buffer               = nullptr,
                                    size_t                bufferSize           = 0);

    const char* eeGetMethodName(CORINFO_METHOD_HANDLE methHnd, char* buffer = nullptr, size_t bufferSize = 0);

    const char* eeGetFieldName(CORINFO_FIELD_HANDLE fldHnd,
                               bool                 includeType,
                               char*                buffer     = nullptr,
                               size_t               bufferSize = 0);

    const char* eeGetClassName(CORINFO_CLASS_HANDLE clsHnd, char* buffer = nullptr, size_t bufferSize = 0);

    void        eePrintObjectDescription(const char* prefix, CORINFO_OBJECT_HANDLE handle);
    const char* eeGetShortClassName(CORINFO_CLASS_HANDLE clsHnd);

#if defined(DEBUG)
    unsigned eeTryGetClassSize(CORINFO_CLASS_HANDLE clsHnd);
#endif

    unsigned compMethodHash(CORINFO_METHOD_HANDLE methodHandle);

    var_types            eeGetArgType(CORINFO_ARG_LIST_HANDLE list, CORINFO_SIG_INFO* sig);
    var_types            eeGetArgType(CORINFO_ARG_LIST_HANDLE list, CORINFO_SIG_INFO* sig, bool* isPinned);
    CORINFO_CLASS_HANDLE eeGetArgClass(CORINFO_SIG_INFO* sig, CORINFO_ARG_LIST_HANDLE list);
    CORINFO_CLASS_HANDLE eeGetClassFromContext(CORINFO_CONTEXT_HANDLE context);
    unsigned             eeGetArgSize(CorInfoType corInfoType, CORINFO_CLASS_HANDLE typeHnd);
    static unsigned      eeGetArgSizeAlignment(var_types type, bool isFloatHfa);

    // VOM info, method sigs

    void eeGetSig(unsigned               sigTok,
                  CORINFO_MODULE_HANDLE  scope,
                  CORINFO_CONTEXT_HANDLE context,
                  CORINFO_SIG_INFO*      retSig);

    void eeGetCallSiteSig(unsigned               sigTok,
                          CORINFO_MODULE_HANDLE  scope,
                          CORINFO_CONTEXT_HANDLE context,
                          CORINFO_SIG_INFO*      retSig);

    void eeGetMethodSig(CORINFO_METHOD_HANDLE methHnd, CORINFO_SIG_INFO* retSig, CORINFO_CLASS_HANDLE owner = nullptr);

    CORINFO_EE_INFO eeInfo;
    bool            eeInfoInitialized;

    CORINFO_EE_INFO* eeGetEEInfo();

    // Gets the offset of a SDArray's first element
    static unsigned eeGetArrayDataOffset();

    // Get the offset of a MDArray's first element
    static unsigned eeGetMDArrayDataOffset(unsigned rank);

    // Get the offset of a MDArray's dimension length for a given dimension.
    static unsigned eeGetMDArrayLengthOffset(unsigned rank, unsigned dimension);

    // Get the offset of a MDArray's lower bound for a given dimension.
    static unsigned eeGetMDArrayLowerBoundOffset(unsigned rank, unsigned dimension);

    GenTree* eeGetPInvokeCookie(CORINFO_SIG_INFO* szMetaSig);

    // Returns the page size for the target machine as reported by the EE.
    target_size_t eeGetPageSize()
    {
        return (target_size_t)eeGetEEInfo()->osPageSize;
    }

    //------------------------------------------------------------------------
    // VirtualStubParam: virtual stub dispatch extra parameter (slot address).
    //
    // It represents Abi and target specific registers for the parameter.
    //
    class VirtualStubParamInfo
    {
    public:
        VirtualStubParamInfo(bool isNativeAOT)
        {
#if defined(TARGET_X86)
            reg     = REG_EAX;
            regMask = RBM_EAX;
#elif defined(TARGET_AMD64)
            if (isNativeAOT)
            {
                reg     = REG_R10;
                regMask = RBM_R10;
            }
            else
            {
                reg     = REG_R11;
                regMask = RBM_R11;
            }
#elif defined(TARGET_ARM)
            if (isNativeAOT)
            {
                reg     = REG_R12;
                regMask = RBM_R12;
            }
            else
            {
                reg     = REG_R4;
                regMask = RBM_R4;
            }
#elif defined(TARGET_ARM64)
            reg     = REG_R11;
            regMask = RBM_R11;
#elif defined(TARGET_LOONGARCH64)
            reg     = REG_T8;
            regMask = RBM_T8;
#elif defined(TARGET_RISCV64)
            reg     = REG_T5;
            regMask = RBM_T5;
#else
#error Unsupported or unset target architecture
#endif
        }

        regNumber GetReg() const
        {
            return reg;
        }

        _regMask_enum GetRegMask() const
        {
            return regMask;
        }

    private:
        regNumber     reg;
        _regMask_enum regMask;
    };

    VirtualStubParamInfo* virtualStubParamInfo;

    bool IsTargetAbi(CORINFO_RUNTIME_ABI abi)
    {
        return eeGetEEInfo()->targetAbi == abi;
    }

    bool generateCFIUnwindCodes()
    {
#if defined(FEATURE_CFI_SUPPORT)
        return TargetOS::IsUnix && IsTargetAbi(CORINFO_NATIVEAOT_ABI);
#else
        return false;
#endif
    }

    // Debugging support - Line number info

    void eeGetStmtOffsets();

    unsigned eeBoundariesCount;

    ICorDebugInfo::OffsetMapping* eeBoundaries; // Boundaries to report to the EE
    void                          eeSetLIcount(unsigned count);
    void eeSetLIinfo(unsigned which, UNATIVE_OFFSET offs, IPmappingDscKind kind, const ILLocation& loc);
    void eeSetLIdone();

#ifdef DEBUG
    static void eeDispILOffs(IL_OFFSET offs);
    static void eeDispSourceMappingOffs(uint32_t offs);
    static void eeDispLineInfo(const ICorDebugInfo::OffsetMapping* line);
    void        eeDispLineInfos();
#endif // DEBUG

    // Debugging support - Local var info

    void eeGetVars();

    unsigned eeVarsCount;

    struct VarResultInfo
    {
        UNATIVE_OFFSET             startOffset;
        UNATIVE_OFFSET             endOffset;
        DWORD                      varNumber;
        CodeGenInterface::siVarLoc loc;
    }*   eeVars;
    void eeSetLVcount(unsigned count);
    void eeSetLVinfo(unsigned                          which,
                     UNATIVE_OFFSET                    startOffs,
                     UNATIVE_OFFSET                    length,
                     unsigned                          varNum,
                     const CodeGenInterface::siVarLoc& loc);
    void eeSetLVdone();

#ifdef DEBUG
    void eeDispVar(ICorDebugInfo::NativeVarInfo* var);
    void eeDispVars(CORINFO_METHOD_HANDLE ftn, ULONG32 cVars, ICorDebugInfo::NativeVarInfo* vars);
#endif // DEBUG

    // ICorJitInfo wrappers

    void eeAllocMem(AllocMemArgs* args, const UNATIVE_OFFSET roDataSectionAlignment);

    void eeReserveUnwindInfo(bool isFunclet, bool isColdCode, ULONG unwindSize);

    void eeAllocUnwindInfo(BYTE*          pHotCode,
                           BYTE*          pColdCode,
                           ULONG          startOffset,
                           ULONG          endOffset,
                           ULONG          unwindSize,
                           BYTE*          pUnwindBlock,
                           CorJitFuncKind funcKind);

    void eeSetEHcount(unsigned cEH);

    void eeSetEHinfo(unsigned EHnumber, const CORINFO_EH_CLAUSE* clause);

    WORD eeGetRelocTypeHint(void* target);

    // ICorStaticInfo wrapper functions

#if defined(UNIX_AMD64_ABI)
#ifdef DEBUG
    static void dumpSystemVClassificationType(SystemVClassificationType ct);
#endif // DEBUG

    void eeGetSystemVAmd64PassStructInRegisterDescriptor(
        /*IN*/ CORINFO_CLASS_HANDLE                                  structHnd,
        /*OUT*/ SYSTEMV_AMD64_CORINFO_STRUCT_REG_PASSING_DESCRIPTOR* structPassInRegDescPtr);
#endif // UNIX_AMD64_ABI

    template <typename ParamType>
    bool eeRunWithErrorTrap(void (*function)(ParamType*), ParamType* param)
    {
        return eeRunWithErrorTrapImp(reinterpret_cast<void (*)(void*)>(function), reinterpret_cast<void*>(param));
    }

    bool eeRunWithErrorTrapImp(void (*function)(void*), void* param);

    template <typename ParamType>
    bool eeRunWithSPMIErrorTrap(void (*function)(ParamType*), ParamType* param)
    {
        return eeRunWithSPMIErrorTrapImp(reinterpret_cast<void (*)(void*)>(function), reinterpret_cast<void*>(param));
    }

    template <typename Functor>
    bool eeRunFunctorWithSPMIErrorTrap(Functor f)
    {
        return eeRunWithSPMIErrorTrap<Functor>(
            [](Functor* pf) {
            (*pf)();
        },
            &f);
    }

    bool eeRunWithSPMIErrorTrapImp(void (*function)(void*), void* param);

    // Utility functions

    static CORINFO_METHOD_HANDLE eeFindHelper(unsigned helper);
    static CorInfoHelpFunc       eeGetHelperNum(CORINFO_METHOD_HANDLE method);

    enum StaticHelperReturnValue
    {
        SHRV_STATIC_BASE_PTR,
        SHRV_VOID,
    };
    static bool IsStaticHelperEligibleForExpansion(GenTree*                 tree,
                                                   bool*                    isGc       = nullptr,
                                                   StaticHelperReturnValue* retValKind = nullptr);
    static bool IsSharedStaticHelper(GenTree* tree);
    static bool IsGcSafePoint(GenTreeCall* call);

    static CORINFO_FIELD_HANDLE eeFindJitDataOffs(unsigned jitDataOffs);
    // returns true/false if 'field' is a Jit Data offset
    static bool eeIsJitDataOffs(CORINFO_FIELD_HANDLE field);
    // returns a number < 0 if 'field' is not a Jit Data offset, otherwise the data offset (limited to 2GB)
    static int eeGetJitDataOffs(CORINFO_FIELD_HANDLE field);

    /*****************************************************************************/

    /*
    XXXXXXXXXXXXXXXXXXXXXXXXXXXXXXXXXXXXXXXXXXXXXXXXXXXXXXXXXXXXXXXXXXXXXXXXXXXXXXX
    XXXXXXXXXXXXXXXXXXXXXXXXXXXXXXXXXXXXXXXXXXXXXXXXXXXXXXXXXXXXXXXXXXXXXXXXXXXXXXX
    XX                                                                           XX
    XX                           CodeGenerator                                   XX
    XX                                                                           XX
    XXXXXXXXXXXXXXXXXXXXXXXXXXXXXXXXXXXXXXXXXXXXXXXXXXXXXXXXXXXXXXXXXXXXXXXXXXXXXXX
    XXXXXXXXXXXXXXXXXXXXXXXXXXXXXXXXXXXXXXXXXXXXXXXXXXXXXXXXXXXXXXXXXXXXXXXXXXXXXXX
    */

public:
    CodeGenInterface* codeGen;

    // Record the instr offset mapping to the generated code

    jitstd::list<IPmappingDsc>  genIPmappings;
    jitstd::list<RichIPMapping> genRichIPmappings;

    // Managed RetVal - A side hash table meant to record the mapping from a
    // GT_CALL node to its debug info.  This info is used to emit sequence points
    // that can be used by debugger to determine the native offset at which the
    // managed RetVal will be available.
    //
    // In fact we can store debug info in a GT_CALL node.  This was ruled out in
    // favor of a side table for two reasons: 1) We need debug info for only those
    // GT_CALL nodes (created during importation) that correspond to an IL call and
    // whose return type is other than TYP_VOID. 2) GT_CALL node is a frequently used
    // structure and IL offset is needed only when generating debuggable code. Therefore
    // it is desirable to avoid memory size penalty in retail scenarios.
    typedef JitHashTable<GenTree*, JitPtrKeyFuncs<GenTree>, DebugInfo> CallSiteDebugInfoTable;
    CallSiteDebugInfoTable*                                            genCallSite2DebugInfoMap;

    unsigned    genReturnLocal; // Local number for the return value when applicable.
    BasicBlock* genReturnBB;    // jumped to when not optimizing for speed.

    // The following properties are part of CodeGenContext.  Getters are provided here for
    // convenience and backward compatibility, but the properties can only be set by invoking
    // the setter on CodeGenContext directly.

    emitter* GetEmitter() const
    {
        return codeGen->GetEmitter();
    }

    bool isFramePointerUsed() const
    {
        return codeGen->isFramePointerUsed();
    }

    bool GetInterruptible()
    {
        return codeGen->GetInterruptible();
    }
    void SetInterruptible(bool value)
    {
        codeGen->SetInterruptible(value);
    }

#if DOUBLE_ALIGN
    const bool genDoubleAlign()
    {
        return codeGen->doDoubleAlign();
    }
    DWORD getCanDoubleAlign();
    bool  shouldDoubleAlign(unsigned refCntStk,
                            unsigned refCntReg,
                            weight_t refCntWtdReg,
                            unsigned refCntStkParam,
                            weight_t refCntWtdStkDbl);
#endif // DOUBLE_ALIGN

    bool IsFullPtrRegMapRequired()
    {
        return codeGen->IsFullPtrRegMapRequired();
    }
    void SetFullPtrRegMapRequired(bool value)
    {
        codeGen->SetFullPtrRegMapRequired(value);
    }

    // Things that MAY belong either in CodeGen or CodeGenContext

#if defined(FEATURE_EH_FUNCLETS)
    FuncInfoDsc*   compFuncInfos;
    unsigned short compCurrFuncIdx;
    unsigned short compFuncInfoCount;

    unsigned short compFuncCount()
    {
        assert(fgFuncletsCreated);
        return compFuncInfoCount;
    }

#else // !FEATURE_EH_FUNCLETS

    // This is a no-op when there are no funclets!
    void genUpdateCurrentFunclet(BasicBlock* block)
    {
        return;
    }

    FuncInfoDsc compFuncInfoRoot;

    static const unsigned compCurrFuncIdx = 0;

    unsigned short compFuncCount()
    {
        return 1;
    }

#endif // !FEATURE_EH_FUNCLETS

    FuncInfoDsc* funCurrentFunc();
    void         funSetCurrentFunc(unsigned funcIdx);
    FuncInfoDsc* funGetFunc(unsigned funcIdx);
    unsigned int funGetFuncIdx(BasicBlock* block);

    // LIVENESS

    VARSET_TP compCurLife;     // current live variables
    GenTree*  compCurLifeTree; // node after which compCurLife has been computed

    // Compare the given "newLife" with last set of live variables and update
    // codeGen "gcInfo", siScopes, "regSet" with the new variable's homes/liveness.
    template <bool ForCodeGen>
    void compChangeLife(VARSET_VALARG_TP newLife);

    // Update the GC's masks, register's masks and reports change on variable's homes given a set of
    // current live variables if changes have happened since "compCurLife".
    template <bool ForCodeGen>
    inline void compUpdateLife(VARSET_VALARG_TP newLife);

    // Gets a register mask that represent the kill set for a helper call since
    // not all JIT Helper calls follow the standard ABI on the target architecture.
    AllRegsMask compHelperCallKillSet(CorInfoHelpFunc helper);

    /*
    XXXXXXXXXXXXXXXXXXXXXXXXXXXXXXXXXXXXXXXXXXXXXXXXXXXXXXXXXXXXXXXXXXXXXXXXXXXXXXX
    XXXXXXXXXXXXXXXXXXXXXXXXXXXXXXXXXXXXXXXXXXXXXXXXXXXXXXXXXXXXXXXXXXXXXXXXXXXXXXX
    XX                                                                           XX
    XX                           UnwindInfo                                      XX
    XX                                                                           XX
    XXXXXXXXXXXXXXXXXXXXXXXXXXXXXXXXXXXXXXXXXXXXXXXXXXXXXXXXXXXXXXXXXXXXXXXXXXXXXXX
    XXXXXXXXXXXXXXXXXXXXXXXXXXXXXXXXXXXXXXXXXXXXXXXXXXXXXXXXXXXXXXXXXXXXXXXXXXXXXXX
    */

#if !defined(__GNUC__)
#pragma region Unwind information
#endif

public:
    //
    // Infrastructure functions: start/stop/reserve/emit.
    //

    bool IsGprRegMask(regMaskTP regMask)
    {
        return (regMask & RBM_ALLFLOAT) == RBM_NONE;
    }

    bool IsFloatRegMask(regMaskTP regMask)
    {
        return (regMask & ~RBM_ALLFLOAT) == RBM_NONE;
    }

#ifdef FEATURE_MASKED_HW_INTRINSICS
    bool IsPredicateRegMask(regMaskTP regMask)
    {
        return (regMask & ~RBM_ALLMASK) == RBM_NONE;
    }
#endif // FEATURE_MASKED_HW_INTRINSICS

    bool IsOnlyOneRegMask(regMaskTP regMask)
    {
        return (regMask == RBM_NONE) || (IsGprRegMask(regMask) != IsFloatRegMask(regMask));
    }

    void unwindBegProlog();
    void unwindEndProlog();
    void unwindBegEpilog();
    void unwindEndEpilog();
    void unwindReserve();
    void unwindEmit(void* pHotCode, void* pColdCode);

    //
    // Specific unwind information functions: called by code generation to indicate a particular
    // prolog or epilog unwindable instruction has been generated.
    //

    void unwindPush(regNumber reg);
    void unwindAllocStack(unsigned size);
    void unwindSetFrameReg(regNumber reg, unsigned offset);
    void unwindSaveReg(regNumber reg, unsigned offset);

#if defined(TARGET_ARM)
    void unwindPushMaskInt(regMaskGpr mask);
    void unwindPushMaskFloat(regMaskFloat mask);
    void unwindPopMaskInt(regMaskGpr mask);
    void unwindPopMaskFloat(regMaskFloat mask);
    void unwindBranch16();                    // The epilog terminates with a 16-bit branch (e.g., "bx lr")
    void unwindNop(unsigned codeSizeInBytes); // Generate unwind NOP code. 'codeSizeInBytes' is 2 or 4 bytes. Only
                                              // called via unwindPadding().
    void unwindPadding(); // Generate a sequence of unwind NOP codes representing instructions between the last
                          // instruction and the current location.
#endif                    // TARGET_ARM

#if defined(TARGET_ARM64)
    void unwindNop();
    void unwindPadding(); // Generate a sequence of unwind NOP codes representing instructions between the last
                          // instruction and the current location.
    void unwindSaveReg(regNumber reg, int offset);                                // str reg, [sp, #offset]
    void unwindSaveRegPreindexed(regNumber reg, int offset);                      // str reg, [sp, #offset]!
    void unwindSaveRegPair(regNumber reg1, regNumber reg2, int offset);           // stp reg1, reg2, [sp, #offset]
    void unwindSaveRegPairPreindexed(regNumber reg1, regNumber reg2, int offset); // stp reg1, reg2, [sp, #offset]!
    void unwindSaveNext();                                                        // unwind code: save_next
    void unwindReturn(regNumber reg);                                             // ret lr
#endif                                                                            // defined(TARGET_ARM64)

#if defined(TARGET_LOONGARCH64)
    void unwindNop();
    void unwindPadding(); // Generate a sequence of unwind NOP codes representing instructions between the last
                          // instruction and the current location.
    void unwindSaveReg(regNumber reg, int offset);
    void unwindSaveRegPair(regNumber reg1, regNumber reg2, int offset);
    void unwindReturn(regNumber reg);
#endif // defined(TARGET_LOONGARCH64)

#if defined(TARGET_RISCV64)
    void unwindNop();
    void unwindPadding(); // Generate a sequence of unwind NOP codes representing instructions between the last
                          // instruction and the current location.
    void unwindSaveReg(regNumber reg, int offset);
    void unwindSaveRegPair(regNumber reg1, regNumber reg2, int offset);
    void unwindReturn(regNumber reg);
#endif // defined(TARGET_RISCV64)

    //
    // Private "helper" functions for the unwind implementation.
    //

private:
#if defined(FEATURE_EH_FUNCLETS)
    void unwindGetFuncLocations(FuncInfoDsc*             func,
                                bool                     getHotSectionData,
                                /* OUT */ emitLocation** ppStartLoc,
                                /* OUT */ emitLocation** ppEndLoc);
#endif // FEATURE_EH_FUNCLETS

    void unwindReserveFunc(FuncInfoDsc* func);
    void unwindEmitFunc(FuncInfoDsc* func, void* pHotCode, void* pColdCode);

#if defined(TARGET_AMD64) || (defined(TARGET_X86) && defined(FEATURE_EH_FUNCLETS))

    void unwindReserveFuncHelper(FuncInfoDsc* func, bool isHotCode);
    void unwindEmitFuncHelper(FuncInfoDsc* func, void* pHotCode, void* pColdCode, bool isHotCode);

#endif // TARGET_AMD64 || (TARGET_X86 && FEATURE_EH_FUNCLETS)

    UNATIVE_OFFSET unwindGetCurrentOffset(FuncInfoDsc* func);

#if defined(TARGET_AMD64)

    void unwindBegPrologWindows();
    void unwindPushWindows(regNumber reg);
    void unwindAllocStackWindows(unsigned size);
    void unwindSetFrameRegWindows(regNumber reg, unsigned offset);
    void unwindSaveRegWindows(regNumber reg, unsigned offset);

#ifdef UNIX_AMD64_ABI
    void unwindSaveRegCFI(regNumber reg, unsigned offset);
#endif // UNIX_AMD64_ABI
#elif defined(TARGET_ARM)

    void unwindPushPopMaskInt(regMaskGpr mask, bool useOpsize16);
    void unwindPushPopMaskFloat(regMaskFloat mask);

#endif // TARGET_ARM

#if defined(FEATURE_CFI_SUPPORT)
    short mapRegNumToDwarfReg(regNumber reg);
    void  createCfiCode(FuncInfoDsc* func, UNATIVE_OFFSET codeOffset, UCHAR opcode, short dwarfReg, INT offset = 0);
    void  unwindPushPopCFI(regNumber reg);
    void  unwindBegPrologCFI();
<<<<<<< HEAD
    void  unwindPushPopMaskCFI(regMaskOnlyOne regMask, bool isFloat);
=======
    void  unwindPushPopMaskCFI(regMaskTP regMask, bool isFloat);
>>>>>>> 48aa85fa
    void  unwindAllocStackCFI(unsigned size);
    void  unwindSetFrameRegCFI(regNumber reg, unsigned offset);
    void  unwindEmitFuncCFI(FuncInfoDsc* func, void* pHotCode, void* pColdCode);
#ifdef DEBUG
    void DumpCfiInfo(bool                  isHotCode,
                     UNATIVE_OFFSET        startOffset,
                     UNATIVE_OFFSET        endOffset,
                     DWORD                 cfiCodeBytes,
                     const CFI_CODE* const pCfiCode);
#endif

#endif // FEATURE_CFI_SUPPORT

#if !defined(__GNUC__)
#pragma endregion // Note: region is NOT under !defined(__GNUC__)
#endif

    /*
    XXXXXXXXXXXXXXXXXXXXXXXXXXXXXXXXXXXXXXXXXXXXXXXXXXXXXXXXXXXXXXXXXXXXXXXXXXXXXXX
    XXXXXXXXXXXXXXXXXXXXXXXXXXXXXXXXXXXXXXXXXXXXXXXXXXXXXXXXXXXXXXXXXXXXXXXXXXXXXXX
    XX                                                                           XX
    XX                               SIMD                                        XX
    XX                                                                           XX
    XX   Info about SIMD types, methods and the SIMD assembly (i.e. the assembly XX
    XX   that contains the distinguished, well-known SIMD type definitions).     XX
    XX                                                                           XX
    XXXXXXXXXXXXXXXXXXXXXXXXXXXXXXXXXXXXXXXXXXXXXXXXXXXXXXXXXXXXXXXXXXXXXXXXXXXXXXX
    XXXXXXXXXXXXXXXXXXXXXXXXXXXXXXXXXXXXXXXXXXXXXXXXXXXXXXXXXXXXXXXXXXXXXXXXXXXXXXX
    */

    bool IsBaselineSimdIsaSupported()
    {
#ifdef FEATURE_SIMD
#if defined(TARGET_XARCH)
        CORINFO_InstructionSet minimumIsa = InstructionSet_SSE2;
#elif defined(TARGET_ARM64)
        CORINFO_InstructionSet minimumIsa = InstructionSet_AdvSimd;
#elif defined(TARGET_LOONGARCH64)
        // TODO: supporting SIMD feature for LoongArch64.
        assert(!"unimplemented yet on LA");
        CORINFO_InstructionSet minimumIsa = 0;
#else
#error Unsupported platform
#endif // !TARGET_XARCH && !TARGET_ARM64 && !TARGET_LOONGARCH64

        return compOpportunisticallyDependsOn(minimumIsa);
#else
        return false;
#endif
    }

#if defined(DEBUG)
    bool IsBaselineSimdIsaSupportedDebugOnly()
    {
#ifdef FEATURE_SIMD
#if defined(TARGET_XARCH)
        CORINFO_InstructionSet minimumIsa = InstructionSet_SSE2;
#elif defined(TARGET_ARM64)
        CORINFO_InstructionSet minimumIsa = InstructionSet_AdvSimd;
#else
#error Unsupported platform
#endif // !TARGET_XARCH && !TARGET_ARM64

        return compIsaSupportedDebugOnly(minimumIsa);
#else
        return false;
#endif // FEATURE_SIMD
    }
#endif // DEBUG

    bool isIntrinsicType(CORINFO_CLASS_HANDLE clsHnd)
    {
        return info.compCompHnd->isIntrinsicType(clsHnd);
    }

    const char* getClassNameFromMetadata(CORINFO_CLASS_HANDLE cls, const char** namespaceName)
    {
        return info.compCompHnd->getClassNameFromMetadata(cls, namespaceName);
    }

    CORINFO_CLASS_HANDLE getTypeInstantiationArgument(CORINFO_CLASS_HANDLE cls, unsigned index)
    {
        return info.compCompHnd->getTypeInstantiationArgument(cls, index);
    }

    bool isNumericsNamespace(const char* ns)
    {
        return strcmp(ns, "System.Numerics") == 0;
    }

    bool isRuntimeIntrinsicsNamespace(const char* ns)
    {
        return strcmp(ns, "System.Runtime.Intrinsics") == 0;
    }

    bool isSpanClass(const CORINFO_CLASS_HANDLE clsHnd)
    {
        if (isIntrinsicType(clsHnd))
        {
            const char* namespaceName = nullptr;
            const char* className     = getClassNameFromMetadata(clsHnd, &namespaceName);
            return strcmp(namespaceName, "System") == 0 &&
                   (strcmp(className, "Span`1") == 0 || strcmp(className, "ReadOnlySpan`1") == 0);
        }
        return false;
    }

#ifdef FEATURE_SIMD
    // Have we identified any SIMD types?
    // This is currently used by struct promotion to avoid getting type information for a struct
    // field to see if it is a SIMD type, if we haven't seen any SIMD types or operations in
    // the method.
    bool _usesSIMDTypes;
    bool usesSIMDTypes()
    {
        return _usesSIMDTypes;
    }
    void setUsesSIMDTypes(bool value)
    {
        _usesSIMDTypes = value;
    }

    // This is a temp lclVar allocated on the stack as TYP_SIMD.  It is used to implement intrinsics
    // that require indexed access to the individual fields of the vector, which is not well supported
    // by the hardware.  It is allocated when/if such situations are encountered during Lowering.
    unsigned lvaSIMDInitTempVarNum;

    struct SIMDHandlesCache
    {
        CORINFO_CLASS_HANDLE PlaneHandle;
        CORINFO_CLASS_HANDLE QuaternionHandle;
        CORINFO_CLASS_HANDLE Vector2Handle;
        CORINFO_CLASS_HANDLE Vector3Handle;
        CORINFO_CLASS_HANDLE Vector4Handle;
        CORINFO_CLASS_HANDLE VectorHandle;

        SIMDHandlesCache()
        {
            memset(this, 0, sizeof(*this));
        }
    };

    SIMDHandlesCache* m_simdHandleCache;

    // Returns true if this is a SIMD type that should be considered an opaque
    // vector type (i.e. do not analyze or promote its fields).
    // Note that all but the fixed vector types are opaque, even though they may
    // actually be declared as having fields.
    bool isOpaqueSIMDType(CORINFO_CLASS_HANDLE structHandle) const
    {
        // We order the checks roughly by expected hit count so early exits are possible

        if (m_simdHandleCache == nullptr)
        {
            return false;
        }

        if (structHandle == m_simdHandleCache->Vector4Handle)
        {
            return false;
        }

        if (structHandle == m_simdHandleCache->Vector3Handle)
        {
            return false;
        }

        if (structHandle == m_simdHandleCache->Vector2Handle)
        {
            return false;
        }

        if (structHandle == m_simdHandleCache->QuaternionHandle)
        {
            return false;
        }

        if (structHandle == m_simdHandleCache->PlaneHandle)
        {
            return false;
        }

        return true;
    }

    bool isOpaqueSIMDType(ClassLayout* layout) const
    {
        if (layout->IsBlockLayout())
        {
            return true;
        }

        return isOpaqueSIMDType(layout->GetClassHandle());
    }

    // Returns true if the lclVar is an opaque SIMD type.
    bool isOpaqueSIMDLclVar(const LclVarDsc* varDsc) const
    {
        if (!varTypeIsSIMD(varDsc))
        {
            return false;
        }

        if (varDsc->GetLayout() == nullptr)
        {
            return true;
        }

        return isOpaqueSIMDType(varDsc->GetLayout());
    }

    bool isSIMDClass(CORINFO_CLASS_HANDLE clsHnd)
    {
        if (isIntrinsicType(clsHnd))
        {
            const char* namespaceName = nullptr;
            (void)getClassNameFromMetadata(clsHnd, &namespaceName);
            return isNumericsNamespace(namespaceName);
        }
        return false;
    }

    bool isHWSIMDClass(CORINFO_CLASS_HANDLE clsHnd)
    {
#ifdef FEATURE_HW_INTRINSICS
        if (isIntrinsicType(clsHnd))
        {
            const char* namespaceName = nullptr;
            (void)getClassNameFromMetadata(clsHnd, &namespaceName);
            return isRuntimeIntrinsicsNamespace(namespaceName);
        }
#endif // FEATURE_HW_INTRINSICS
        return false;
    }

    bool isSIMDorHWSIMDClass(CORINFO_CLASS_HANDLE clsHnd)
    {
        return isSIMDClass(clsHnd) || isHWSIMDClass(clsHnd);
    }

    // Get the base (element) type and size in bytes for a SIMD type. Returns CORINFO_TYPE_UNDEF
    // if it is not a SIMD type or is an unsupported base JIT type.
    CorInfoType getBaseJitTypeAndSizeOfSIMDType(CORINFO_CLASS_HANDLE typeHnd, unsigned* sizeBytes = nullptr);

    CorInfoType getBaseJitTypeOfSIMDType(CORINFO_CLASS_HANDLE typeHnd)
    {
        return getBaseJitTypeAndSizeOfSIMDType(typeHnd, nullptr);
    }

    GenTree* impSIMDPopStack();

    void     setLclRelatedToSIMDIntrinsic(GenTree* tree);
    bool     areFieldsContiguous(GenTreeIndir* op1, GenTreeIndir* op2);
    bool     areLocalFieldsContiguous(GenTreeLclFld* first, GenTreeLclFld* second);
    bool     areArrayElementsContiguous(GenTree* op1, GenTree* op2);
    bool     areArgumentsContiguous(GenTree* op1, GenTree* op2);
    GenTree* CreateAddressNodeForSimdHWIntrinsicCreate(GenTree* tree, var_types simdBaseType, unsigned simdSize);

    // Get the size of the SIMD type in bytes
    int getSIMDTypeSizeInBytes(CORINFO_CLASS_HANDLE typeHnd)
    {
        unsigned sizeBytes = 0;
        (void)getBaseJitTypeAndSizeOfSIMDType(typeHnd, &sizeBytes);
        return sizeBytes;
    }

    // Get the number of elements of baseType of SIMD vector given by its size and baseType
    static int getSIMDVectorLength(unsigned simdSize, var_types baseType);

    // Get the number of elements of baseType of SIMD vector given by its type handle
    int getSIMDVectorLength(CORINFO_CLASS_HANDLE typeHnd);

    // Get preferred alignment of SIMD type.
    int getSIMDTypeAlignment(var_types simdType);

public:
    // Get the number of bytes in a System.Numeric.Vector<T> for the current compilation.
    // Note - cannot be used for System.Runtime.Intrinsic
    uint32_t getVectorTByteLength()
    {
        // We need to report the ISA dependency to the VM so that scenarios
        // such as R2R work correctly for larger vector sizes, so we always
        // do `compExactlyDependsOn` for such cases.
        CLANG_FORMAT_COMMENT_ANCHOR;

#if defined(TARGET_XARCH)
        if (compExactlyDependsOn(InstructionSet_VectorT512))
        {
            assert(!compIsaSupportedDebugOnly(InstructionSet_VectorT256));
            assert(!compIsaSupportedDebugOnly(InstructionSet_VectorT128));
            return ZMM_REGSIZE_BYTES;
        }
        else if (compExactlyDependsOn(InstructionSet_VectorT256))
        {
            assert(!compIsaSupportedDebugOnly(InstructionSet_VectorT128));
            return YMM_REGSIZE_BYTES;
        }
        else if (compExactlyDependsOn(InstructionSet_VectorT128))
        {
            return XMM_REGSIZE_BYTES;
        }
        else
        {
            // TODO: We should be returning 0 here, but there are a number of
            // places that don't quite get handled correctly in that scenario

            return XMM_REGSIZE_BYTES;
        }
#elif defined(TARGET_ARM64)
        if (compExactlyDependsOn(InstructionSet_VectorT128))
        {
            return FP_REGSIZE_BYTES;
        }
        else
        {
            // TODO: We should be returning 0 here, but there are a number of
            // places that don't quite get handled correctly in that scenario

            return FP_REGSIZE_BYTES;
        }
#else
        assert(!"getVectorTByteLength() unimplemented on target arch");
        unreached();
#endif
    }

    // The minimum and maximum possible number of bytes in a SIMD vector.

    // getMaxVectorByteLength
    // The minimum SIMD size supported by System.Numeric.Vectors or System.Runtime.Intrinsic
    // Arm.AdvSimd:  16-byte Vector<T> and Vector128<T>
    // X86.SSE:      16-byte Vector<T> and Vector128<T>
    // X86.AVX:      16-byte Vector<T> and Vector256<T>
    // X86.AVX2:     32-byte Vector<T> and Vector256<T>
    // X86.AVX512F:  32-byte Vector<T> and Vector512<T>
    uint32_t getMaxVectorByteLength() const
    {
#if defined(FEATURE_HW_INTRINSICS) && defined(TARGET_XARCH)
        if (compOpportunisticallyDependsOn(InstructionSet_AVX512F))
        {
            return ZMM_REGSIZE_BYTES;
        }
        else if (compOpportunisticallyDependsOn(InstructionSet_AVX))
        {
            return YMM_REGSIZE_BYTES;
        }
        else if (compOpportunisticallyDependsOn(InstructionSet_SSE))
        {
            return XMM_REGSIZE_BYTES;
        }
        else
        {
            // TODO: We should be returning 0 here, but there are a number of
            // places that don't quite get handled correctly in that scenario

            return XMM_REGSIZE_BYTES;
        }
#elif defined(TARGET_ARM64)
        if (compOpportunisticallyDependsOn(InstructionSet_AdvSimd))
        {
            return FP_REGSIZE_BYTES;
        }
        else
        {
            // TODO: We should be returning 0 here, but there are a number of
            // places that don't quite get handled correctly in that scenario

            return FP_REGSIZE_BYTES;
        }
#else
        assert(!"getMaxVectorByteLength() unimplemented on target arch");
        unreached();
#endif
    }

    //------------------------------------------------------------------------
    // getPreferredVectorByteLength: Gets the preferred length, in bytes, to use for vectorization
    //
    uint32_t getPreferredVectorByteLength() const
    {
#if defined(FEATURE_HW_INTRINSICS) && defined(TARGET_XARCH)
        uint32_t preferredVectorByteLength = opts.preferredVectorByteLength;

        if (preferredVectorByteLength != 0)
        {
            return min(getMaxVectorByteLength(), preferredVectorByteLength);
        }
#endif // FEATURE_HW_INTRINSICS && TARGET_XARCH

        return getMaxVectorByteLength();
    }

    //------------------------------------------------------------------------
    // roundUpSIMDSize: rounds the given size up to the nearest SIMD size
    //                  available on the target. Examples on XARCH:
    //
    //    size: 7 -> XMM
    //    size: 30 -> YMM (or XMM if target doesn't support AVX)
    //    size: 70 -> ZMM (or YMM or XMM depending on target)
    //
    // Arguments:
    //    size   - size of the data to process with SIMD
    //
    // Notes:
    //    It's only supposed to be used for scenarios where we can
    //    perform an overlapped load/store.
    //
    uint32_t roundUpSIMDSize(unsigned size)
    {
#if defined(FEATURE_HW_INTRINSICS) && defined(TARGET_XARCH)
        uint32_t maxSize = getPreferredVectorByteLength();
        assert(maxSize <= ZMM_REGSIZE_BYTES);

        if ((size <= XMM_REGSIZE_BYTES) && (maxSize > XMM_REGSIZE_BYTES))
        {
            return XMM_REGSIZE_BYTES;
        }

        if ((size <= YMM_REGSIZE_BYTES) && (maxSize > YMM_REGSIZE_BYTES))
        {
            return YMM_REGSIZE_BYTES;
        }

        return maxSize;
#elif defined(TARGET_ARM64)
        assert(getMaxVectorByteLength() == FP_REGSIZE_BYTES);
        return FP_REGSIZE_BYTES;
#else
        assert(!"roundUpSIMDSize() unimplemented on target arch");
        unreached();
#endif
    }

    //------------------------------------------------------------------------
    // roundDownSIMDSize: rounds the given size down to the nearest SIMD size
    //                    available on the target. Examples on XARCH:
    //
    //    size: 7 -> 0
    //    size: 30 -> XMM (not enough for AVX)
    //    size: 60 -> YMM (or XMM if target doesn't support AVX)
    //    size: 70 -> ZMM/YMM/XMM whatever the current system can offer
    //
    // Arguments:
    //    size   - size of the data to process with SIMD
    //
    uint32_t roundDownSIMDSize(unsigned size)
    {
#if defined(FEATURE_HW_INTRINSICS) && defined(TARGET_XARCH)
        uint32_t maxSize = getPreferredVectorByteLength();
        assert(maxSize <= ZMM_REGSIZE_BYTES);

        if (size >= maxSize)
        {
            // Size is bigger than max SIMD size the current target supports
            return maxSize;
        }

        if ((size >= YMM_REGSIZE_BYTES) && (maxSize >= YMM_REGSIZE_BYTES))
        {
            // Size is >= YMM but not enough for ZMM -> YMM
            return YMM_REGSIZE_BYTES;
        }

        // Return 0 if size is even less than XMM, otherwise - XMM
        return (size >= XMM_REGSIZE_BYTES) ? XMM_REGSIZE_BYTES : 0;
#elif defined(TARGET_ARM64)
        assert(getMaxVectorByteLength() == FP_REGSIZE_BYTES);
        return (size >= FP_REGSIZE_BYTES) ? FP_REGSIZE_BYTES : 0;
#else
        assert(!"roundDownSIMDSize() unimplemented on target arch");
        unreached();
#endif
    }

    uint32_t getMinVectorByteLength()
    {
        return emitTypeSize(TYP_SIMD8);
    }

    // Returns the codegen type for a given SIMD size.
    static var_types getSIMDTypeForSize(unsigned size)
    {
        var_types simdType = TYP_UNDEF;
        if (size == 8)
        {
            simdType = TYP_SIMD8;
        }
        else if (size == 12)
        {
            simdType = TYP_SIMD12;
        }
        else if (size == 16)
        {
            simdType = TYP_SIMD16;
        }
#if defined(TARGET_XARCH)
        else if (size == 32)
        {
            simdType = TYP_SIMD32;
        }
        else if (size == 64)
        {
            simdType = TYP_SIMD64;
        }
#endif // TARGET_XARCH
        else
        {
            noway_assert(!"Unexpected size for SIMD type");
        }
        return simdType;
    }

private:
    unsigned getSIMDInitTempVarNum(var_types simdType);

#else  // !FEATURE_SIMD
    bool isOpaqueSIMDLclVar(LclVarDsc* varDsc)
    {
        return false;
    }
    unsigned int roundUpSIMDSize(unsigned size)
    {
        return 0;
    }
    unsigned int roundDownSIMDSize(unsigned size)
    {
        return 0;
    }
#endif // FEATURE_SIMD

public:
    // Similar to roundUpSIMDSize, but for General Purpose Registers (GPR)
    unsigned roundUpGPRSize(unsigned size)
    {
        if (size > 4 && (REGSIZE_BYTES == 8))
        {
            return 8;
        }
        else if (size > 2)
        {
            return 4;
        }
        return size; // 2, 1, 0
    }

    var_types roundDownMaxType(unsigned size)
    {
        assert(size > 0);
        var_types result = TYP_UNDEF;
#ifdef FEATURE_SIMD
        if (IsBaselineSimdIsaSupported() && (roundDownSIMDSize(size) > 0))
        {
            return getSIMDTypeForSize(roundDownSIMDSize(size));
        }
#endif
        int nearestPow2 = 1 << BitOperations::Log2((unsigned)size);
        switch (min(nearestPow2, REGSIZE_BYTES))
        {
            case 1:
                return TYP_UBYTE;
            case 2:
                return TYP_USHORT;
            case 4:
                return TYP_INT;
            case 8:
                assert(REGSIZE_BYTES == 8);
                return TYP_LONG;
            default:
                unreached();
        }
    }

    enum UnrollKind
    {
        Memset,
        Memcpy,
        Memmove,
        ProfiledMemmove,
        ProfiledMemcmp
    };

    //------------------------------------------------------------------------
    // getUnrollThreshold: Calculates the unrolling threshold for the given operation
    //
    // Arguments:
    //    type       - kind of the operation (memset/memcpy)
    //    canUseSimd - whether it is allowed to use SIMD or not
    //
    // Return Value:
    //    The unrolling threshold for the given operation in bytes
    //
    unsigned int getUnrollThreshold(UnrollKind type, bool canUseSimd = true)
    {
        unsigned maxRegSize = REGSIZE_BYTES;
        unsigned threshold  = maxRegSize;

#if defined(FEATURE_SIMD)
        if (canUseSimd)
        {
            maxRegSize = getPreferredVectorByteLength();

#if defined(TARGET_XARCH)
            assert(maxRegSize <= ZMM_REGSIZE_BYTES);
            threshold = maxRegSize;
#elif defined(TARGET_ARM64)
            // ldp/stp instructions can load/store two 16-byte vectors at once, e.g.:
            //
            //   ldp q0, q1, [x1]
            //   stp q0, q1, [x0]
            //
            threshold = maxRegSize * 2;
#endif
        }
#if defined(TARGET_XARCH)
        else
        {
            // Compatibility with previous logic: we used to allow memset:128/memcpy:64
            // on AMD64 (and 64/32 on x86) for cases where we don't use SIMD
            // see https://github.com/dotnet/runtime/issues/83297
            threshold *= 2;
        }
#endif
#endif

        if (type == UnrollKind::Memset)
        {
            // Typically, memset-like operations require less instructions than memcpy
            threshold *= 2;
        }

        // Use 4 as a multiplier by default, thus, the final threshold will be:
        //
        // | arch        | memset | memcpy |
        // |-------------|--------|--------|
        // | x86 avx512  |   512  |   256  |
        // | x86 avx     |   256  |   128  |
        // | x86 sse     |   128  |    64  |
        // | arm64       |   256  |   128  | ldp/stp (2x128bit)
        // | arm         |    32  |    16  | no SIMD support
        // | loongarch64 |    64  |    32  | no SIMD support
        // | riscv64     |    64  |    32  | no SIMD support
        //
        // We might want to use a different multiplier for truly hot/cold blocks based on PGO data
        //
        threshold *= 4;

        if (type == UnrollKind::Memmove)
        {
            // NOTE: Memmove's unrolling is currently limited with LSRA -
            // up to LinearScan::MaxInternalCount number of temp regs, e.g. 5*16=80 bytes on arm64
            threshold = maxRegSize * 4;
        }

        // For profiled memcmp/memmove we don't want to unroll too much as it's just a guess,
        // and it works better for small sizes.
        if ((type == UnrollKind::ProfiledMemcmp) || (type == UnrollKind::ProfiledMemmove))
        {
            threshold = maxRegSize * 2;
        }

        return threshold;
    }

    // Use to determine if a struct *might* be a SIMD type. As this function only takes a size, many
    // structs will fit the criteria.
    bool structSizeMightRepresentSIMDType(size_t structSize)
    {
#ifdef FEATURE_SIMD
        return (structSize >= getMinVectorByteLength()) && (structSize <= getMaxVectorByteLength());
#else
        return false;
#endif // FEATURE_SIMD
    }

#ifdef FEATURE_HW_INTRINSICS
    static bool vnEncodesResultTypeForHWIntrinsic(NamedIntrinsic hwIntrinsicID);
#endif // FEATURE_HW_INTRINSICS

private:
    // Returns true if the TYP_SIMD locals on stack are aligned at their
    // preferred byte boundary specified by getSIMDTypeAlignment().
    //
    // As per the Intel manual, the preferred alignment for AVX vectors is
    // 32-bytes. It is not clear whether additional stack space used in
    // aligning stack is worth the benefit and for now will use 16-byte
    // alignment for AVX 256-bit vectors with unaligned load/stores to/from
    // memory. On x86, the stack frame is aligned to 4 bytes. We need to extend
    // existing support for double (8-byte) alignment to 16 or 32 byte
    // alignment for frames with local SIMD vars, if that is determined to be
    // profitable.
    //
    // On Amd64 and SysV, RSP+8 is aligned on entry to the function (before
    // prolog has run). This means that in RBP-based frames RBP will be 16-byte
    // aligned. For RSP-based frames these are only sometimes aligned, depending
    // on the frame size.
    //
    bool isSIMDTypeLocalAligned(unsigned varNum)
    {
#if defined(FEATURE_SIMD) && ALIGN_SIMD_TYPES
        LclVarDsc* lcl = lvaGetDesc(varNum);
        if (varTypeIsSIMD(lcl))
        {
            // TODO-Cleanup: Can't this use the lvExactSize on the varDsc?
            int alignment = getSIMDTypeAlignment(lcl->TypeGet());
            if (alignment <= STACK_ALIGN)
            {
                bool rbpBased;
                int  off = lvaFrameAddress(varNum, &rbpBased);
                // On SysV and Winx64 ABIs RSP+8 will be 16-byte aligned at the
                // first instruction of a function. If our frame is RBP based
                // then RBP will always be 16 bytes aligned, so we can simply
                // check the offset.
                if (rbpBased)
                {
                    return (off % alignment) == 0;
                }

                // For RSP-based frame the alignment of RSP depends on our
                // locals. rsp+8 is aligned on entry and we just subtract frame
                // size so it is not hard to compute. Note that the compiler
                // tries hard to make sure the frame size means RSP will be
                // 16-byte aligned, but for leaf functions without locals (i.e.
                // frameSize = 0) it will not be.
                int frameSize = codeGen->genTotalFrameSize();
                return ((8 - frameSize + off) % alignment) == 0;
            }
        }
#endif // FEATURE_SIMD

        return false;
    }

#ifdef DEBUG
    // Answer the question: Is a particular ISA supported?
    // Use this api when asking the question so that future
    // ISA questions can be asked correctly or when asserting
    // support/nonsupport for an instruction set
    bool compIsaSupportedDebugOnly(CORINFO_InstructionSet isa) const
    {
#if defined(TARGET_XARCH) || defined(TARGET_ARM64)
        return opts.compSupportsISA.HasInstructionSet(isa);
#else
        return false;
#endif
    }
#endif // DEBUG

    bool notifyInstructionSetUsage(CORINFO_InstructionSet isa, bool supported) const;

    // Answer the question: Is a particular ISA allowed to be used implicitly by optimizations?
    // The result of this api call will exactly match the target machine
    // on which the function is executed (except for CoreLib, where there are special rules)
    bool compExactlyDependsOn(CORINFO_InstructionSet isa) const
    {
#if defined(TARGET_XARCH) || defined(TARGET_ARM64)
        if ((opts.compSupportsISAReported.HasInstructionSet(isa)) == false)
        {
            if (notifyInstructionSetUsage(isa, (opts.compSupportsISA.HasInstructionSet(isa))))
                ((Compiler*)this)->opts.compSupportsISAExactly.AddInstructionSet(isa);
            ((Compiler*)this)->opts.compSupportsISAReported.AddInstructionSet(isa);
        }
        return (opts.compSupportsISAExactly.HasInstructionSet(isa));
#else
        return false;
#endif
    }

    // Answer the question: Is a particular ISA allowed to be used implicitly by optimizations?
    // The result of this api call will match the target machine if the result is true.
    // If the result is false, then the target machine may have support for the instruction.
    bool compOpportunisticallyDependsOn(CORINFO_InstructionSet isa) const
    {
        if (opts.compSupportsISA.HasInstructionSet(isa))
        {
            return compExactlyDependsOn(isa);
        }
        else
        {
            return false;
        }
    }

    // Answer the question: Is a particular ISA supported for explicit hardware intrinsics?
    bool compHWIntrinsicDependsOn(CORINFO_InstructionSet isa) const
    {
        // Report intent to use the ISA to the EE
        compExactlyDependsOn(isa);
        return opts.compSupportsISA.HasInstructionSet(isa);
    }

#ifdef DEBUG
    //------------------------------------------------------------------------
    // IsBaselineVector512IsaSupportedDebugOnly - Does isa support exist for Vector512.
    //
    // Returns:
    //    `true` if AVX512F, AVX512BW, AVX512CD, AVX512DQ, and AVX512VL are supported.
    //
    bool IsBaselineVector512IsaSupportedDebugOnly() const
    {
#ifdef TARGET_XARCH
        return compIsaSupportedDebugOnly(InstructionSet_AVX512F);
#else
        return false;
#endif
    }
#endif // DEBUG

    //------------------------------------------------------------------------
    // IsBaselineVector512IsaSupportedOpportunistically - Does opportunistic isa support exist for Vector512.
    //
    // Returns:
    //    `true` if AVX512F, AVX512BW, AVX512CD, AVX512DQ, and AVX512VL are supported.
    //
    bool IsBaselineVector512IsaSupportedOpportunistically() const
    {
#ifdef TARGET_XARCH
        return compOpportunisticallyDependsOn(InstructionSet_AVX512F);
#else
        return false;
#endif
    }

#ifdef TARGET_XARCH
public:
    bool canUseVexEncoding() const
    {
        return compOpportunisticallyDependsOn(InstructionSet_AVX);
    }

    //------------------------------------------------------------------------
    // canUseEvexEncoding - Answer the question: Is Evex encoding supported on this target.
    //
    // Returns:
    //    `true` if Evex encoding is supported, `false` if not.
    //
    bool canUseEvexEncoding() const
    {
        return compOpportunisticallyDependsOn(InstructionSet_AVX512F);
    }

private:
    //------------------------------------------------------------------------
    // DoJitStressEvexEncoding- Answer the question: Do we force EVEX encoding.
    //
    // Returns:
    //    `true` if user requests EVEX encoding and it's safe, `false` if not.
    //
    bool DoJitStressEvexEncoding() const
    {
#ifdef DEBUG
        // Using JitStressEVEXEncoding flag will force instructions which would
        // otherwise use VEX encoding but can be EVEX encoded to use EVEX encoding
        // This requires AVX512F, AVX512BW, AVX512CD, AVX512DQ, and AVX512VL support

        if (JitConfig.JitStressEvexEncoding() && IsBaselineVector512IsaSupportedOpportunistically())
        {
            assert(compIsaSupportedDebugOnly(InstructionSet_AVX512F));
            assert(compIsaSupportedDebugOnly(InstructionSet_AVX512F_VL));
            assert(compIsaSupportedDebugOnly(InstructionSet_AVX512BW));
            assert(compIsaSupportedDebugOnly(InstructionSet_AVX512BW_VL));
            assert(compIsaSupportedDebugOnly(InstructionSet_AVX512CD));
            assert(compIsaSupportedDebugOnly(InstructionSet_AVX512CD_VL));
            assert(compIsaSupportedDebugOnly(InstructionSet_AVX512DQ));
            assert(compIsaSupportedDebugOnly(InstructionSet_AVX512DQ_VL));

            return true;
        }
#endif // DEBUG

        return false;
    }
#endif // TARGET_XARCH

    /*
    XXXXXXXXXXXXXXXXXXXXXXXXXXXXXXXXXXXXXXXXXXXXXXXXXXXXXXXXXXXXXXXXXXXXXXXXXXXXXXX
    XXXXXXXXXXXXXXXXXXXXXXXXXXXXXXXXXXXXXXXXXXXXXXXXXXXXXXXXXXXXXXXXXXXXXXXXXXXXXXX
    XX                                                                           XX
    XX                           Compiler                                        XX
    XX                                                                           XX
    XX   Generic info about the compilation and the method being compiled.       XX
    XX   It is responsible for driving the other phases.                         XX
    XX   It is also responsible for all the memory management.                   XX
    XX                                                                           XX
    XXXXXXXXXXXXXXXXXXXXXXXXXXXXXXXXXXXXXXXXXXXXXXXXXXXXXXXXXXXXXXXXXXXXXXXXXXXXXXX
    XXXXXXXXXXXXXXXXXXXXXXXXXXXXXXXXXXXXXXXXXXXXXXXXXXXXXXXXXXXXXXXXXXXXXXXXXXXXXXX
    */

public:
    Compiler* InlineeCompiler; // The Compiler instance for the inlinee

    InlineResult* compInlineResult; // The result of importing the inlinee method.

    bool compDoAggressiveInlining;     // If true, mark every method as CORINFO_FLG_FORCEINLINE
    bool compJmpOpUsed;                // Does the method do a JMP
    bool compLongUsed;                 // Does the method use TYP_LONG
    bool compFloatingPointUsed;        // Does the method use TYP_FLOAT or TYP_DOUBLE
    bool compTailCallUsed;             // Does the method do a tailcall
    bool compTailPrefixSeen;           // Does the method IL have tail. prefix
    bool compLocallocSeen;             // Does the method IL have localloc opcode
    bool compLocallocUsed;             // Does the method use localloc.
    bool compLocallocOptimized;        // Does the method have an optimized localloc
    bool compQmarkUsed;                // Does the method use GT_QMARK/GT_COLON
    bool compQmarkRationalized;        // Is it allowed to use a GT_QMARK/GT_COLON node.
    bool compHasBackwardJump;          // Does the method (or some inlinee) have a lexically backwards jump?
    bool compHasBackwardJumpInHandler; // Does the method have a lexically backwards jump in a handler?
    bool compSwitchedToOptimized;      // Codegen initially was Tier0 but jit switched to FullOpts
    bool compSwitchedToMinOpts;        // Codegen initially was Tier1/FullOpts but jit switched to MinOpts
    bool compSuppressedZeroInit;       // There are vars with lvSuppressedZeroInit set

    // NOTE: These values are only reliable after
    //       the importing is completely finished.

#ifdef DEBUG
    // State information - which phases have completed?
    // These are kept together for easy discoverability

    bool    compAllowStress;
    bool    compCodeGenDone;
    int64_t compNumStatementLinksTraversed; // # of links traversed while doing debug checks
    bool    fgNormalizeEHDone;              // Has the flowgraph EH normalization phase been done?
    size_t  compSizeEstimate;               // The estimated size of the method as per `gtSetEvalOrder`.
    size_t  compCycleEstimate;              // The estimated cycle count of the method as per `gtSetEvalOrder`
    bool    compPoisoningAnyImplicitByrefs; // Importer inserted IR before returns to poison implicit byrefs

#endif // DEBUG

    bool fgLocalVarLivenessDone; // Note that this one is used outside of debug.
    bool fgLocalVarLivenessChanged;
    bool fgIsDoingEarlyLiveness;
    bool fgDidEarlyLiveness;
    bool compPostImportationCleanupDone;
    bool compLSRADone;
    bool compRationalIRForm;

    bool compUsesThrowHelper; // There is a call to a THROW_HELPER for the compiled method.

    bool compGeneratingProlog;
    bool compGeneratingEpilog;
    bool compGeneratingUnwindProlog;
    bool compGeneratingUnwindEpilog;
    bool compNeedsGSSecurityCookie; // There is an unsafe buffer (or localloc) on the stack.
                                    // Insert cookie on frame and code to check the cookie, like VC++ -GS.
    bool compGSReorderStackLayout;  // There is an unsafe buffer on the stack, reorder locals and make local
    // copies of susceptible parameters to avoid buffer overrun attacks through locals/params
    bool getNeedsGSSecurityCookie() const
    {
        return compNeedsGSSecurityCookie;
    }
    void setNeedsGSSecurityCookie()
    {
        compNeedsGSSecurityCookie = true;
    }

    FrameLayoutState lvaDoneFrameLayout; // The highest frame layout state that we've completed. During
                                         // frame layout calculations, this is the level we are currently
                                         // computing.

    //---------------------------- JITing options -----------------------------

    enum codeOptimize
    {
        BLENDED_CODE,
        SMALL_CODE,
        FAST_CODE,

        COUNT_OPT_CODE
    };

    struct Options
    {
        JitFlags* jitFlags; // all flags passed from the EE

        // The instruction sets that the compiler is allowed to emit.
        CORINFO_InstructionSetFlags compSupportsISA;
        // The instruction sets that were reported to the VM as being used by the current method. Subset of
        // compSupportsISA.
        CORINFO_InstructionSetFlags compSupportsISAReported;
        // The instruction sets that the compiler is allowed to take advantage of implicitly during optimizations.
        // Subset of compSupportsISA.
        // The instruction sets available in compSupportsISA and not available in compSupportsISAExactly can be only
        // used via explicit hardware intrinsics.
        CORINFO_InstructionSetFlags compSupportsISAExactly;

        void setSupportedISAs(CORINFO_InstructionSetFlags isas)
        {
            compSupportsISA = isas;
        }

        unsigned compFlags; // method attributes
        unsigned instrCount;
        unsigned lvRefCount;

        codeOptimize compCodeOpt; // what type of code optimizations

#if defined(TARGET_XARCH)
        uint32_t preferredVectorByteLength;
#endif // TARGET_XARCH

        // optimize maximally and/or favor speed over size?

#define DEFAULT_MIN_OPTS_CODE_SIZE    60000
#define DEFAULT_MIN_OPTS_INSTR_COUNT  20000
#define DEFAULT_MIN_OPTS_BB_COUNT     2000
#define DEFAULT_MIN_OPTS_LV_NUM_COUNT 2000
#define DEFAULT_MIN_OPTS_LV_REF_COUNT 8000

// Maximum number of locals before turning off the inlining
#define MAX_LV_NUM_COUNT_FOR_INLINING 512

        bool compMinOpts;
        bool compMinOptsIsSet;
#ifdef DEBUG
        mutable bool compMinOptsIsUsed;

        bool MinOpts() const
        {
            assert(compMinOptsIsSet);
            compMinOptsIsUsed = true;
            return compMinOpts;
        }
        bool IsMinOptsSet() const
        {
            return compMinOptsIsSet;
        }
#else  // !DEBUG
        bool MinOpts() const
        {
            return compMinOpts;
        }
        bool IsMinOptsSet() const
        {
            return compMinOptsIsSet;
        }
#endif // !DEBUG

        bool OptimizationDisabled() const
        {
            return MinOpts() || compDbgCode;
        }
        bool OptimizationEnabled() const
        {
            return !OptimizationDisabled();
        }

        void SetMinOpts(bool val)
        {
            assert(!compMinOptsIsUsed);
            assert(!compMinOptsIsSet || (compMinOpts == val));
            compMinOpts      = val;
            compMinOptsIsSet = true;
        }

        // true if the CLFLG_* for an optimization is set.
        bool OptEnabled(unsigned optFlag) const
        {
            return !!(compFlags & optFlag);
        }

#ifdef FEATURE_READYTORUN
        bool IsReadyToRun() const
        {
            return jitFlags->IsSet(JitFlags::JIT_FLAG_READYTORUN);
        }
#else
        bool IsReadyToRun() const
        {
            return false;
        }
#endif

        // Check if the compilation is control-flow guard enabled.
        bool IsCFGEnabled() const
        {
#if defined(TARGET_ARM64) || defined(TARGET_AMD64)
            // On these platforms we assume the register that the target is
            // passed in is preserved by the validator and take care to get the
            // target from the register for the call (even in debug mode).
            static_assert_no_msg((RBM_VALIDATE_INDIRECT_CALL_TRASH & (1 << REG_VALIDATE_INDIRECT_CALL_ADDR)) == 0);
            if (JitConfig.JitForceControlFlowGuard())
                return true;

            return jitFlags->IsSet(JitFlags::JIT_FLAG_ENABLE_CFG);
#else
            // The remaining platforms are not supported and would require some
            // work to support.
            //
            // ARM32:
            //   The ARM32 validator does not preserve any volatile registers
            //   which means we have to take special care to allocate and use a
            //   callee-saved register (reloading the target from memory is a
            //   security issue).
            //
            // x86:
            //   On x86 some VSD calls disassemble the call site and expect an
            //   indirect call which is fundamentally incompatible with CFG.
            //   This would require a different way to pass this information
            //   through.
            //
            return false;
#endif
        }

#ifdef FEATURE_ON_STACK_REPLACEMENT
        bool IsOSR() const
        {
            return jitFlags->IsSet(JitFlags::JIT_FLAG_OSR);
        }
#else
        bool IsOSR() const
        {
            return false;
        }
#endif

        bool IsTier0() const
        {
            return jitFlags->IsSet(JitFlags::JIT_FLAG_TIER0);
        }

        bool IsInstrumented() const
        {
            return jitFlags->IsSet(JitFlags::JIT_FLAG_BBINSTR);
        }

        bool IsOptimizedWithProfile() const
        {
            return OptimizationEnabled() && jitFlags->IsSet(JitFlags::JIT_FLAG_BBOPT);
        }

        bool IsInstrumentedAndOptimized() const
        {
            return IsInstrumented() && jitFlags->IsSet(JitFlags::JIT_FLAG_BBOPT);
        }

        bool DoEarlyBlockMerging() const
        {
            if (jitFlags->IsSet(JitFlags::JIT_FLAG_DEBUG_EnC) || jitFlags->IsSet(JitFlags::JIT_FLAG_DEBUG_CODE))
            {
                return false;
            }

            if (jitFlags->IsSet(JitFlags::JIT_FLAG_MIN_OPT) && !jitFlags->IsSet(JitFlags::JIT_FLAG_TIER0))
            {
                return false;
            }

            return true;
        }

        // true if we should use the PINVOKE_{BEGIN,END} helpers instead of generating
        // PInvoke transitions inline. Normally used by R2R, but also used when generating a reverse pinvoke frame, as
        // the current logic for frame setup initializes and pushes
        // the InlinedCallFrame before performing the Reverse PInvoke transition, which is invalid (as frames cannot
        // safely be pushed/popped while the thread is in a preemptive state.).
        bool ShouldUsePInvokeHelpers()
        {
            return jitFlags->IsSet(JitFlags::JIT_FLAG_USE_PINVOKE_HELPERS) ||
                   jitFlags->IsSet(JitFlags::JIT_FLAG_REVERSE_PINVOKE);
        }

        // true if we should use insert the REVERSE_PINVOKE_{ENTER,EXIT} helpers in the method
        // prolog/epilog
        bool IsReversePInvoke()
        {
            return jitFlags->IsSet(JitFlags::JIT_FLAG_REVERSE_PINVOKE);
        }

        bool compScopeInfo; // Generate the LocalVar info ?
        bool compDbgCode;   // Generate debugger-friendly code?
        bool compDbgInfo;   // Gather debugging info?
        bool compDbgEnC;

#ifdef PROFILING_SUPPORTED
        bool compNoPInvokeInlineCB;
#else
        static const bool compNoPInvokeInlineCB;
#endif

#ifdef DEBUG
        bool compGcChecks; // Check arguments and return values to ensure they are sane
#endif

#if defined(DEBUG) && defined(TARGET_XARCH)

        bool compStackCheckOnRet; // Check stack pointer on return to ensure it is correct.

#endif // defined(DEBUG) && defined(TARGET_XARCH)

#if defined(DEBUG) && defined(TARGET_X86)

        bool compStackCheckOnCall; // Check stack pointer after call to ensure it is correct. Only for x86.

#endif // defined(DEBUG) && defined(TARGET_X86)

        bool compReloc; // Generate relocs for pointers in code, true for all ngen/prejit codegen

#ifdef DEBUG
#if defined(TARGET_XARCH)
        bool compEnablePCRelAddr; // Whether absolute addr be encoded as PC-rel offset by RyuJIT where possible
#endif
#endif // DEBUG

#ifdef UNIX_AMD64_ABI
        // This flag  is indicating if there is a need to align the frame.
        // On AMD64-Windows, if there are calls, 4 slots for the outgoing ars are allocated, except for
        // FastTailCall. This slots makes the frame size non-zero, so alignment logic will be called.
        // On AMD64-Unix, there are no such slots. There is a possibility to have calls in the method with frame size of
        // 0. The frame alignment logic won't kick in. This flags takes care of the AMD64-Unix case by remembering that
        // there are calls and making sure the frame alignment logic is executed.
        bool compNeedToAlignFrame;
#endif // UNIX_AMD64_ABI

        bool compProcedureSplitting; // Separate cold code from hot code

        bool genFPorder; // Preserve FP order (operations are non-commutative)
        bool genFPopt;   // Can we do frame-pointer-omission optimization?
        bool altJit;     // True if we are an altjit and are compiling this method

        bool optRepeat;          // Repeat optimizer phases k times
        int  optRepeatIteration; // The current optRepeat iteration: from 0 to optRepeatCount. optRepeatCount can be
                                 // zero, in which case no optimizations in the set of repeated optimizations are
                                 // performed. optRepeatIteration will only be zero if optRepeatCount is zero.
        int  optRepeatCount;     // How many times to repeat. By default, comes from JitConfig.JitOptRepeatCount().
        bool optRepeatActive;    // `true` if we are in the range of phases being repeated.

        bool disAsm;       // Display native code as it is generated
        bool disTesting;   // Display BEGIN METHOD/END METHOD anchors for disasm testing
        bool dspDiffable;  // Makes the Jit Dump 'diff-able' (currently uses same DOTNET_* flag as disDiffable)
        bool disDiffable;  // Makes the Disassembly code 'diff-able'
        bool disAlignment; // Display alignment boundaries in disassembly code
        bool disCodeBytes; // Display instruction code bytes in disassembly code
#ifdef DEBUG
        bool compProcedureSplittingEH; // Separate cold code from hot code for functions with EH
        bool dspCode;                  // Display native code generated
        bool dspEHTable;               // Display the EH table reported to the VM
        bool dspDebugInfo;             // Display the Debug info reported to the VM
        bool dspInstrs;                // Display the IL instructions intermixed with the native code output
        bool dspLines;                 // Display source-code lines intermixed with native code output
        bool varNames;                 // Display variables names in native code output
        bool disAsmSpilled;            // Display native code when any register spilling occurs
        bool disasmWithGC;             // Display GC info interleaved with disassembly.
        bool disAddr;                  // Display process address next to each instruction in disassembly code
        bool disAsm2;                  // Display native code after it is generated using external disassembler
        bool dspOrder;                 // Display names of each of the methods that we ngen/jit
        bool dspUnwind;                // Display the unwind info output
        bool compLongAddress;          // Force using large pseudo instructions for long address
                                       // (IF_LARGEJMP/IF_LARGEADR/IF_LARGLDC)
        bool dspGCtbls;                // Display the GC tables
        bool dspMetrics;               // Display metrics
#endif

// Default numbers used to perform loop alignment. All the numbers are chosen
// based on experimenting with various benchmarks.

// Default minimum loop block weight required to enable loop alignment.
#define DEFAULT_ALIGN_LOOP_MIN_BLOCK_WEIGHT 3

// By default a loop will be aligned at 32B address boundary to get better
// performance as per architecture manuals.
#define DEFAULT_ALIGN_LOOP_BOUNDARY 0x20

// For non-adaptive loop alignment, by default, only align a loop whose size is
// at most 3 times the alignment block size. If the loop is bigger than that, it is most
// likely complicated enough that loop alignment will not impact performance.
#define DEFAULT_MAX_LOOPSIZE_FOR_ALIGN DEFAULT_ALIGN_LOOP_BOUNDARY * 3

// By default only loops with a constant iteration count less than or equal to this will be unrolled
#define DEFAULT_UNROLL_LOOP_MAX_ITERATION_COUNT 4

#ifdef DEBUG
        // Loop alignment variables

        // If set, for non-adaptive alignment, ensure loop jmps are not on or cross alignment boundary.
        bool compJitAlignLoopForJcc;
#endif
        // For non-adaptive alignment, minimum loop size (in bytes) for which alignment will be done.
        unsigned short compJitAlignLoopMaxCodeSize;

        // Minimum weight needed for the first block of a loop to make it a candidate for alignment.
        unsigned short compJitAlignLoopMinBlockWeight;

        // For non-adaptive alignment, address boundary (power of 2) at which loop alignment should
        // be done. By default, 32B.
        unsigned short compJitAlignLoopBoundary;

        // Padding limit to align a loop.
        unsigned short compJitAlignPaddingLimit;

        // If set, perform adaptive loop alignment that limits number of padding based on loop size.
        bool compJitAlignLoopAdaptive;

        // If set, tries to hide alignment instructions behind unconditional jumps.
        bool compJitHideAlignBehindJmp;

        // If set, tracks the hidden return buffer for struct arg.
        bool compJitOptimizeStructHiddenBuffer;

        // Iteration limit to unroll a loop.
        unsigned short compJitUnrollLoopMaxIterationCount;

#ifdef LATE_DISASM
        bool doLateDisasm; // Run the late disassembler
#endif                     // LATE_DISASM

#if DUMP_GC_TABLES && !defined(DEBUG)
#pragma message("NOTE: this non-debug build has GC ptr table dumping always enabled!")
        static const bool dspGCtbls = true;
#endif

#ifdef PROFILING_SUPPORTED
        // Whether to emit Enter/Leave/TailCall hooks using a dummy stub (DummyProfilerELTStub()).
        // This option helps make the JIT behave as if it is running under a profiler.
        bool compJitELTHookEnabled;
#endif // PROFILING_SUPPORTED

#if FEATURE_TAILCALL_OPT
        // Whether opportunistic or implicit tail call optimization is enabled.
        bool compTailCallOpt;
        // Whether optimization of transforming a recursive tail call into a loop is enabled.
        bool compTailCallLoopOpt;
#endif

#if FEATURE_FASTTAILCALL
        // Whether fast tail calls are allowed.
        bool compFastTailCalls;
#endif // FEATURE_FASTTAILCALL

#if defined(TARGET_ARM64)
        // Decision about whether to save FP/LR registers with callee-saved registers (see
        // DOTNET_JitSaveFpLrWithCalleSavedRegisters).
        int compJitSaveFpLrWithCalleeSavedRegisters;
#endif // defined(TARGET_ARM64)

#ifdef CONFIGURABLE_ARM_ABI
        bool compUseSoftFP = false;
#else
#ifdef ARM_SOFTFP
        static const bool compUseSoftFP = true;
#else  // !ARM_SOFTFP
        static const bool compUseSoftFP = false;
#endif // ARM_SOFTFP
#endif // CONFIGURABLE_ARM_ABI

        // Collect 64 bit counts for PGO data.
        bool compCollect64BitCounts;

    } opts;

    static bool                s_pAltJitExcludeAssembliesListInitialized;
    static AssemblyNamesList2* s_pAltJitExcludeAssembliesList;

#ifdef DEBUG
    static bool                s_pJitDisasmIncludeAssembliesListInitialized;
    static AssemblyNamesList2* s_pJitDisasmIncludeAssembliesList;

    static bool       s_pJitFunctionFileInitialized;
    static MethodSet* s_pJitMethodSet;

// silence warning of cast to greater size. It is easier to silence than construct code the compiler is happy with, and
// it is safe in this case
#pragma warning(push)
#pragma warning(disable : 4312)

    template <typename T>
    T dspPtr(T p)
    {
        return (p == ZERO) ? ZERO : (opts.dspDiffable ? T(0xD1FFAB1E) : p);
    }

    template <typename T>
    T dspOffset(T o)
    {
        return (o == ZERO) ? ZERO : (opts.dspDiffable ? T(0xD1FFAB1E) : o);
    }
#pragma warning(pop)
#else
#pragma warning(push)
#pragma warning(disable : 4312)
    template <typename T>
    T dspPtr(T p)
    {
        return p;
    }

    template <typename T>
    T dspOffset(T o)
    {
        return o;
    }
#pragma warning(pop)
#endif

#ifdef DEBUG

    static int dspTreeID(GenTree* tree)
    {
        return tree->gtTreeID;
    }

    static void printStmtID(Statement* stmt)
    {
        assert(stmt != nullptr);
        printf(FMT_STMT, stmt->GetID());
    }

    static void printTreeID(GenTree* tree)
    {
        if (tree == nullptr)
        {
            printf("[------]");
        }
        else
        {
            printf("[%06d]", dspTreeID(tree));
        }
    }

    const char* devirtualizationDetailToString(CORINFO_DEVIRTUALIZATION_DETAIL detail);

    const char* printfAlloc(const char* format, ...);

#endif // DEBUG

    // clang-format off
#define STRESS_MODES                                                                            \
                                                                                                \
        STRESS_MODE(NONE)                                                                       \
                                                                                                \
        /* "Variations" stress areas which we try to mix up with each other. */                 \
        /* These should not be exhaustively used as they might */                               \
        /* hide/trivialize other areas */                                                       \
                                                                                                \
        STRESS_MODE(REGS)                                                                       \
        STRESS_MODE(DBL_ALN)                                                                    \
        STRESS_MODE(LCL_FLDS)                                                                   \
        STRESS_MODE(UNROLL_LOOPS)                                                               \
        STRESS_MODE(MAKE_CSE)                                                                   \
        STRESS_MODE(LEGACY_INLINE)                                                              \
        STRESS_MODE(CLONE_EXPR)                                                                 \
        STRESS_MODE(FOLD)                                                                       \
        STRESS_MODE(MERGED_RETURNS)                                                             \
        STRESS_MODE(BB_PROFILE)                                                                 \
        STRESS_MODE(OPT_BOOLS_GC)                                                               \
        STRESS_MODE(OPT_BOOLS_COMPARE_CHAIN_COST)                                               \
        STRESS_MODE(REMORPH_TREES)                                                              \
        STRESS_MODE(64RSLT_MUL)                                                                 \
        STRESS_MODE(DO_WHILE_LOOPS)                                                             \
        STRESS_MODE(MIN_OPTS)                                                                   \
        STRESS_MODE(REVERSE_FLAG)     /* Will set GTF_REVERSE_OPS whenever we can */            \
        STRESS_MODE(TAILCALL)         /* Will make the call as a tailcall whenever legal */     \
        STRESS_MODE(CATCH_ARG)        /* Will spill catch arg */                                \
        STRESS_MODE(UNSAFE_BUFFER_CHECKS)                                                       \
        STRESS_MODE(NULL_OBJECT_CHECK)                                                          \
        STRESS_MODE(RANDOM_INLINE)                                                              \
        STRESS_MODE(SWITCH_CMP_BR_EXPANSION)                                                    \
        STRESS_MODE(GENERIC_VARN)                                                               \
        STRESS_MODE(PROFILER_CALLBACKS) /* Will generate profiler hooks for ELT callbacks */    \
        STRESS_MODE(BYREF_PROMOTION) /* Change undoPromotion decisions for byrefs */            \
        STRESS_MODE(PROMOTE_FEWER_STRUCTS)/* Don't promote some structs that can be promoted */ \
        STRESS_MODE(VN_BUDGET)/* Randomize the VN budget */                                     \
        STRESS_MODE(SSA_INFO) /* Select lower thresholds for "complex" SSA num encoding */      \
        STRESS_MODE(SPLIT_TREES_RANDOMLY) /* Split all statements at a random tree */           \
        STRESS_MODE(SPLIT_TREES_REMOVE_COMMAS) /* Remove all GT_COMMA nodes */                  \
        STRESS_MODE(NO_OLD_PROMOTION) /* Do not use old promotion */                            \
        STRESS_MODE(PHYSICAL_PROMOTION) /* Use physical promotion */                            \
        STRESS_MODE(PHYSICAL_PROMOTION_COST)                                                    \
        STRESS_MODE(UNWIND) /* stress unwind info; e.g., create function fragments */           \
        STRESS_MODE(OPT_REPEAT) /* stress JitOptRepeat */                                       \
                                                                                                \
        /* After COUNT_VARN, stress level 2 does all of these all the time */                   \
                                                                                                \
        STRESS_MODE(COUNT_VARN)                                                                 \
                                                                                                \
        /* "Check" stress areas that can be exhaustively used if we */                          \
        /*  don't care about performance at all */                                              \
                                                                                                \
        STRESS_MODE(FORCE_INLINE) /* Treat every method as AggressiveInlining */                \
        STRESS_MODE(CHK_FLOW_UPDATE)                                                            \
        STRESS_MODE(EMITTER)                                                                    \
        STRESS_MODE(CHK_REIMPORT)                                                               \
        STRESS_MODE(GENERIC_CHECK)                                                              \
        STRESS_MODE(IF_CONVERSION_COST)                                                         \
        STRESS_MODE(IF_CONVERSION_INNER_LOOPS)                                                  \
        STRESS_MODE(POISON_IMPLICIT_BYREFS)                                                     \
        STRESS_MODE(STORE_BLOCK_UNROLLING)                                                      \
        STRESS_MODE(COUNT)

    enum                compStressArea
    {
#define STRESS_MODE(mode) STRESS_##mode,
        STRESS_MODES
#undef STRESS_MODE
    };
    // clang-format on

#ifdef DEBUG
    static const LPCWSTR s_compStressModeNamesW[STRESS_COUNT + 1];
    static const char*   s_compStressModeNames[STRESS_COUNT + 1];
    BYTE                 compActiveStressModes[STRESS_COUNT];
#endif // DEBUG

#define MAX_STRESS_WEIGHT 100

    bool            compStressCompile(compStressArea stressArea, unsigned weightPercentage);
    bool            compStressCompileHelper(compStressArea stressArea, unsigned weightPercentage);
    static unsigned compStressAreaHash(compStressArea area);

#ifdef DEBUG

    bool compInlineStress()
    {
        return compStressCompile(STRESS_LEGACY_INLINE, 50);
    }

    bool compRandomInlineStress()
    {
        return compStressCompile(STRESS_RANDOM_INLINE, 50);
    }

    bool compPromoteFewerStructs(unsigned lclNum);

#endif // DEBUG

    bool compTailCallStress()
    {
#ifdef DEBUG
        // Do not stress tailcalls in IL stubs as the runtime creates several IL
        // stubs to implement the tailcall mechanism, which would then
        // recursively create more IL stubs.
        return !opts.jitFlags->IsSet(JitFlags::JIT_FLAG_IL_STUB) &&
               (JitConfig.TailcallStress() != 0 || compStressCompile(STRESS_TAILCALL, 5));
#else
        return false;
#endif
    }

    const char* compGetTieringName(bool wantShortName = false) const;
    const char* compGetPgoSourceName() const;
    const char* compGetStressMessage() const;

    codeOptimize compCodeOpt() const
    {
#if 0
        // Switching between size & speed has measurable throughput impact
        // (3.5% on NGen CoreLib when measured). It used to be enabled for
        // DEBUG, but should generate identical code between CHK & RET builds,
        // so that's not acceptable.
        // TODO-Throughput: Figure out what to do about size vs. speed & throughput.
        //                  Investigate the cause of the throughput regression.

        return opts.compCodeOpt;
#else
        return BLENDED_CODE;
#endif
    }

    //--------------------- Info about the procedure --------------------------

    struct Info
    {
        COMP_HANDLE           compCompHnd;
        CORINFO_MODULE_HANDLE compScopeHnd;
        CORINFO_CLASS_HANDLE  compClassHnd;
        CORINFO_METHOD_HANDLE compMethodHnd;
        CORINFO_METHOD_INFO*  compMethodInfo;

        bool hasCircularClassConstraints;
        bool hasCircularMethodConstraints;

#if defined(DEBUG) || defined(LATE_DISASM) || DUMP_FLOWGRAPHS || DUMP_GC_TABLES

        const char* compMethodName;
        const char* compClassName;
        const char* compFullName;
        int         compMethodSuperPMIIndex; // useful when debugging under SuperPMI

#endif // defined(DEBUG) || defined(LATE_DISASM) || DUMP_FLOWGRAPHS

#if defined(DEBUG)
        // Method hash is logically const, but computed
        // on first demand.
        mutable unsigned compMethodHashPrivate;
        unsigned         compMethodHash() const;
#endif // defined(DEBUG)

#ifdef PSEUDORANDOM_NOP_INSERTION
        // things for pseudorandom nop insertion
        unsigned  compChecksum;
        CLRRandom compRNG;
#endif

        // The following holds the FLG_xxxx flags for the method we're compiling.
        unsigned compFlags;

        // The following holds the class attributes for the method we're compiling.
        unsigned compClassAttr;

        const BYTE*     compCode;
        IL_OFFSET       compILCodeSize;     // The IL code size
        IL_OFFSET       compILImportSize;   // Estimated amount of IL actually imported
        IL_OFFSET       compILEntry;        // The IL entry point (normally 0)
        PatchpointInfo* compPatchpointInfo; // Patchpoint data for OSR (normally nullptr)
        UNATIVE_OFFSET  compNativeCodeSize; // The native code size, after instructions are issued. This
        // is less than (compTotalHotCodeSize + compTotalColdCodeSize) only if:
        // (1) the code is not hot/cold split, and we issued less code than we expected, or
        // (2) the code is hot/cold split, and we issued less code than we expected
        // in the cold section (the hot section will always be padded out to compTotalHotCodeSize).

        bool compIsStatic           : 1; // Is the method static (no 'this' pointer)?
        bool compIsVarArgs          : 1; // Does the method have varargs parameters?
        bool compInitMem            : 1; // Is the CORINFO_OPT_INIT_LOCALS bit set in the method info options?
        bool compProfilerCallback   : 1; // JIT inserted a profiler Enter callback
        bool compPublishStubParam   : 1; // EAX captured in prolog will be available through an intrinsic
        bool compHasNextCallRetAddr : 1; // The NextCallReturnAddress intrinsic is used.

        var_types compRetType;       // Return type of the method as declared in IL (including SIMD normalization)
        var_types compRetNativeType; // Normalized return type as per target arch ABI
        unsigned  compILargsCount;   // Number of arguments (incl. implicit but not hidden)
        unsigned  compArgsCount;     // Number of arguments (incl. implicit and     hidden)

#if FEATURE_FASTTAILCALL
        unsigned compArgStackSize; // Incoming argument stack size in bytes
#endif                             // FEATURE_FASTTAILCALL

        unsigned compRetBuffArg;    // position of hidden return param var (0, 1) (BAD_VAR_NUM means not present);
        unsigned compTypeCtxtArg;   // position of hidden param for type context for generic code
                                    // (CORINFO_CALLCONV_PARAMTYPE)
        unsigned       compThisArg; // position of implicit this pointer param (not to be confused with lvaArg0Var)
        unsigned       compILlocalsCount; // Number of vars : args + locals (incl. implicit but not hidden)
        unsigned       compLocalsCount;   // Number of vars : args + locals (incl. implicit and     hidden)
        unsigned       compMaxStack;
        UNATIVE_OFFSET compTotalHotCodeSize;  // Total number of bytes of Hot Code in the method
        UNATIVE_OFFSET compTotalColdCodeSize; // Total number of bytes of Cold Code in the method

        unsigned compUnmanagedCallCountWithGCTransition; // count of unmanaged calls with GC transition.

        CorInfoCallConvExtension compCallConv; // The entry-point calling convention for this method.

        unsigned compLvFrameListRoot; // lclNum for the Frame root
        unsigned compXcptnsCount;     // Number of exception-handling clauses read in the method's IL.
                                      // You should generally use compHndBBtabCount instead: it is the
                                      // current number of EH clauses (after additions like synchronized
        // methods and funclets, and removals like unreachable code deletion).

        Target::ArgOrder compArgOrder;

        bool compMatchedVM; // true if the VM is "matched": either the JIT is a cross-compiler
                            // and the VM expects that, or the JIT is a "self-host" compiler
                            // (e.g., x86 hosted targeting x86) and the VM expects that.

        /*  The following holds IL scope information about local variables.
         */

        unsigned     compVarScopesCount;
        VarScopeDsc* compVarScopes;

        /* The following holds information about instr offsets for
         * which we need to report IP-mappings
         */

        IL_OFFSET*                   compStmtOffsets; // sorted
        unsigned                     compStmtOffsetsCount;
        ICorDebugInfo::BoundaryTypes compStmtOffsetsImplicit;

        // Number of class profile probes in this method
        unsigned compHandleHistogramProbeCount;

#ifdef TARGET_ARM64
        bool compNeedsConsecutiveRegisters;
#endif

    } info;

#if defined(DEBUG)
    // Are we running a replay under SuperPMI?
    bool RunningSuperPmiReplay() const
    {
        return info.compMethodSuperPMIIndex != -1;
    }
#endif // DEBUG

    ReturnTypeDesc compRetTypeDesc; // ABI return type descriptor for the method

    //------------------------------------------------------------------------
    // compMethodHasRetVal: Does this method return some kind of value?
    //
    // Return Value:
    //    If this method returns a struct via a return buffer, whether that
    //    buffer's address needs to be returned, otherwise whether signature
    //    return type is not "TYP_VOID".
    //
    bool compMethodHasRetVal() const
    {
        return (info.compRetBuffArg != BAD_VAR_NUM) ? compMethodReturnsRetBufAddr() : (info.compRetType != TYP_VOID);
    }

    // Returns true if the method being compiled returns RetBuf addr as its return value
    bool compMethodReturnsRetBufAddr() const
    {
        // There are cases where implicit RetBuf argument should be explicitly returned in a register.
        // In such cases the return type is changed to TYP_BYREF and appropriate IR is generated.
        // These cases are:
        CLANG_FORMAT_COMMENT_ANCHOR;
#ifdef TARGET_AMD64
        // 1. on x64 Windows and Unix the address of RetBuf needs to be returned by
        //    methods with hidden RetBufArg in RAX. In such case GT_RETURN is of TYP_BYREF,
        //    returning the address of RetBuf.
        return (info.compRetBuffArg != BAD_VAR_NUM);
#else // TARGET_AMD64
#ifdef PROFILING_SUPPORTED
        // 2.  Profiler Leave callback expects the address of retbuf as return value for
        //    methods with hidden RetBuf argument.  impReturnInstruction() when profiler
        //    callbacks are needed creates GT_RETURN(TYP_BYREF, op1 = Addr of RetBuf) for
        //    methods with hidden RetBufArg.
        if (compIsProfilerHookNeeded())
        {
            return (info.compRetBuffArg != BAD_VAR_NUM);
        }
#endif
        // 3. Windows ARM64 native instance calling convention requires the address of RetBuff
        //    to be returned in x0.
        CLANG_FORMAT_COMMENT_ANCHOR;
#if defined(TARGET_ARM64)
        if (TargetOS::IsWindows)
        {
            auto callConv = info.compCallConv;
            if (callConvIsInstanceMethodCallConv(callConv))
            {
                return (info.compRetBuffArg != BAD_VAR_NUM);
            }
        }
#endif // TARGET_ARM64
       // 4. x86 unmanaged calling conventions require the address of RetBuff to be returned in eax.
        CLANG_FORMAT_COMMENT_ANCHOR;
#if defined(TARGET_X86)
        if (info.compCallConv != CorInfoCallConvExtension::Managed)
        {
            return (info.compRetBuffArg != BAD_VAR_NUM);
        }
#endif

        return false;
#endif // TARGET_AMD64
    }

    //------------------------------------------------------------------------
    // compMethodReturnsMultiRegRetType: Does this method return a multi-reg value?
    //
    // Return Value:
    //    If this method returns a value in multiple registers, "true", "false"
    //    otherwise.
    //
    bool compMethodReturnsMultiRegRetType() const
    {
        return compRetTypeDesc.IsMultiRegRetType();
    }

    bool compEnregLocals()
    {
        return ((opts.compFlags & CLFLG_REGVAR) != 0);
    }

    bool compEnregStructLocals()
    {
        return (JitConfig.JitEnregStructLocals() != 0);
    }

    bool compObjectStackAllocation()
    {
        return (JitConfig.JitObjectStackAllocation() != 0);
    }

    // Returns true if the method requires a PInvoke prolog and epilog
    bool compMethodRequiresPInvokeFrame()
    {
        return (info.compUnmanagedCallCountWithGCTransition > 0);
    }

    // Returns true if address-exposed user variables should be poisoned with a recognizable value
    bool compShouldPoisonFrame()
    {
#ifdef FEATURE_ON_STACK_REPLACEMENT
        if (opts.IsOSR())
            return false;
#endif
        return !info.compInitMem && opts.compDbgCode;
    }

    // Returns true if the jit supports having patchpoints in this method.
    // Optionally, get the reason why not.
    bool compCanHavePatchpoints(const char** reason = nullptr);

#if defined(DEBUG)

    void compDispLocalVars();

#endif // DEBUG

private:
    class ClassLayoutTable* m_classLayoutTable;

    class ClassLayoutTable* typCreateClassLayoutTable();
    class ClassLayoutTable* typGetClassLayoutTable();

public:
    // Get the layout having the specified layout number.
    ClassLayout* typGetLayoutByNum(unsigned layoutNum);
    // Get the layout number of the specified layout.
    unsigned typGetLayoutNum(ClassLayout* layout);
    // Get the layout having the specified size but no class handle.
    ClassLayout* typGetBlkLayout(unsigned blockSize);
    // Get the number of a layout having the specified size but no class handle.
    unsigned typGetBlkLayoutNum(unsigned blockSize);
    // Get the layout for the specified class handle.
    ClassLayout* typGetObjLayout(CORINFO_CLASS_HANDLE classHandle);
    // Get the number of a layout for the specified class handle.
    unsigned typGetObjLayoutNum(CORINFO_CLASS_HANDLE classHandle);

    var_types TypeHandleToVarType(CORINFO_CLASS_HANDLE handle, ClassLayout** pLayout = nullptr);
    var_types TypeHandleToVarType(CorInfoType jitType, CORINFO_CLASS_HANDLE handle, ClassLayout** pLayout = nullptr);

    //-------------------------- Global Compiler Data ------------------------------------

#ifdef DEBUG
private:
    static LONG s_compMethodsCount; // to produce unique label names
#endif

public:
#ifdef DEBUG
    unsigned compGenTreeID;
    unsigned compStatementID;
    unsigned compBasicBlockID;
#endif
    LONG compMethodID;

    BasicBlock* compCurBB;   // the current basic block in process
    Statement*  compCurStmt; // the current statement in process
    GenTree*    compCurTree; // the current tree in process

    //  The following is used to create the 'method JIT info' block.
    size_t compInfoBlkSize;
    BYTE*  compInfoBlkAddr;

    EHblkDsc* compHndBBtab;           // array of EH data
    unsigned  compHndBBtabCount;      // element count of used elements in EH data array
    unsigned  compHndBBtabAllocCount; // element count of allocated elements in EH data array

#if !defined(FEATURE_EH_FUNCLETS)

    //-------------------------------------------------------------------------
    //  Tracking of region covered by the monitor in synchronized methods
    void* syncStartEmitCookie; // the emitter cookie for first instruction after the call to MON_ENTER
    void* syncEndEmitCookie;   // the emitter cookie for first instruction after the call to MON_EXIT

#endif // !FEATURE_EH_FUNCLETS

    Phases      mostRecentlyActivePhase; // the most recently active phase
    PhaseChecks activePhaseChecks;       // the currently active phase checks
    PhaseDumps  activePhaseDumps;        // the currently active phase dumps

    //-------------------------------------------------------------------------
    //  The following keeps track of how many bytes of local frame space we've
    //  grabbed so far in the current function, and how many argument bytes we
    //  need to pop when we return.
    //

    unsigned compLclFrameSize; // secObject+lclBlk+locals+temps

    // Count of callee-saved regs we pushed in the prolog.
    // Does not include EBP for isFramePointerUsed() and double-aligned frames.
    // In case of Amd64 this doesn't include float regs saved on stack.
    unsigned compCalleeRegsPushed;

#if defined(TARGET_XARCH)
    // Mask of callee saved float regs on stack.
    regMaskFloat compCalleeFPRegsSavedMask;
#endif
#ifdef TARGET_AMD64
// Quirk for VS debug-launch scenario to work:
// Bytes of padding between save-reg area and locals.
#define VSQUIRK_STACK_PAD (2 * REGSIZE_BYTES)
    unsigned compVSQuirkStackPaddingNeeded;
#endif

    unsigned compArgSize; // total size of arguments in bytes (including register args (lvIsRegArg))

#if defined(TARGET_ARM) || defined(TARGET_RISCV64)
    bool compHasSplitParam;
#endif

    unsigned compMapILargNum(unsigned ILargNum);      // map accounting for hidden args
    unsigned compMapILvarNum(unsigned ILvarNum);      // map accounting for hidden args
    unsigned compMap2ILvarNum(unsigned varNum) const; // map accounting for hidden args

#if defined(TARGET_ARM64)
    struct FrameInfo
    {
        // Frame type (1-5)
        int frameType;

        // Distance from established (method body) SP to base of callee save area
        int calleeSaveSpOffset;

        // Amount to subtract from SP before saving (prolog) OR
        // to add to SP after restoring (epilog) callee saves
        int calleeSaveSpDelta;

        // Distance from established SP to where caller's FP was saved
        int offsetSpToSavedFp;
    } compFrameInfo;
#endif

    //-------------------------------------------------------------------------

    static void compStartup();  // One-time initialization
    static void compShutdown(); // One-time finalization

    void compInit(ArenaAllocator*       pAlloc,
                  CORINFO_METHOD_HANDLE methodHnd,
                  COMP_HANDLE           compHnd,
                  CORINFO_METHOD_INFO*  methodInfo,
                  InlineInfo*           inlineInfo);
    void compDone();

    static void compDisplayStaticSizes();

    //------------ Some utility functions --------------

    void* compGetHelperFtn(CorInfoHelpFunc ftnNum, /* IN  */
                           void**          ppIndirection);  /* OUT */

    // Several JIT/EE interface functions return a CorInfoType, and also return a
    // class handle as an out parameter if the type is a value class.  Returns the
    // size of the type these describe.
    unsigned compGetTypeSize(CorInfoType cit, CORINFO_CLASS_HANDLE clsHnd);

#ifdef DEBUG
    // Components used by the compiler may write unit test suites, and
    // have them run within this method.  They will be run only once per process, and only
    // in debug.  (Perhaps should be under the control of a DOTNET_ flag.)
    // These should fail by asserting.
    void compDoComponentUnitTestsOnce();
#endif // DEBUG

    int  compCompile(CORINFO_MODULE_HANDLE classPtr,
                     void**                methodCodePtr,
                     uint32_t*             methodCodeSize,
                     JitFlags*             compileFlags);
    void compCompileFinish();
    int  compCompileHelper(CORINFO_MODULE_HANDLE classPtr,
                           COMP_HANDLE           compHnd,
                           CORINFO_METHOD_INFO*  methodInfo,
                           void**                methodCodePtr,
                           uint32_t*             methodCodeSize,
                           JitFlags*             compileFlag);

    ArenaAllocator* compGetArenaAllocator();

    void generatePatchpointInfo();

#if MEASURE_MEM_ALLOC
    static bool s_dspMemStats; // Display per-phase memory statistics for every function
#endif                         // MEASURE_MEM_ALLOC

#if LOOP_HOIST_STATS
    unsigned m_loopsConsidered;
    bool     m_curLoopHasHoistedExpression;
    unsigned m_loopsWithHoistedExpressions;
    unsigned m_totalHoistedExpressions;

    void AddLoopHoistStats();
    void PrintPerMethodLoopHoistStats();

    static CritSecObject s_loopHoistStatsLock; // This lock protects the data structures below.
    static unsigned      s_loopsConsidered;
    static unsigned      s_loopsWithHoistedExpressions;
    static unsigned      s_totalHoistedExpressions;

    static void PrintAggregateLoopHoistStats(FILE* f);
#endif // LOOP_HOIST_STATS

#if TRACK_ENREG_STATS
    class EnregisterStats
    {
    private:
        unsigned m_totalNumberOfVars;
        unsigned m_totalNumberOfStructVars;
        unsigned m_totalNumberOfEnregVars;
        unsigned m_totalNumberOfStructEnregVars;

        unsigned m_addrExposed;
        unsigned m_hiddenStructArg;
        unsigned m_VMNeedsStackAddr;
        unsigned m_localField;
        unsigned m_blockOp;
        unsigned m_dontEnregStructs;
        unsigned m_notRegSizeStruct;
        unsigned m_structArg;
        unsigned m_lclAddrNode;
        unsigned m_castTakesAddr;
        unsigned m_storeBlkSrc;
        unsigned m_swizzleArg;
        unsigned m_blockOpRet;
        unsigned m_returnSpCheck;
        unsigned m_callSpCheck;
        unsigned m_simdUserForcesDep;
        unsigned m_nonStandardParameter;
        unsigned m_liveInOutHndlr;
        unsigned m_depField;
        unsigned m_noRegVars;
        unsigned m_minOptsGC;
#ifdef JIT32_GCENCODER
        unsigned m_PinningRef;
#endif // JIT32_GCENCODER
#if !defined(TARGET_64BIT)
        unsigned m_longParamField;
#endif // !TARGET_64BIT
        unsigned m_parentExposed;
        unsigned m_tooConservative;
        unsigned m_escapeAddress;
        unsigned m_osrExposed;
        unsigned m_stressLclFld;
        unsigned m_dispatchRetBuf;
        unsigned m_wideIndir;
        unsigned m_stressPoisonImplicitByrefs;
        unsigned m_externallyVisibleImplicitly;

    public:
        void RecordLocal(const LclVarDsc* varDsc);
        void Dump(FILE* fout) const;
    };

    static EnregisterStats s_enregisterStats;
#endif // TRACK_ENREG_STATS

    JitMetrics Metrics;

    bool compIsForInlining() const;
    bool compDonotInline();

#ifdef DEBUG
    // Get the default fill char value we randomize this value when JitStress is enabled.
    static unsigned char compGetJitDefaultFill(Compiler* comp);

    const char* compLocalVarName(unsigned varNum, unsigned offs);
    VarName     compVarName(regNumber reg, bool isFloatReg = false);
    const char* compFPregVarName(unsigned fpReg, bool displayVar = false);
    void        compDspSrcLinesByNativeIP(UNATIVE_OFFSET curIP);
    void        compDspSrcLinesByLineNum(unsigned line, bool seek = false);
#endif // DEBUG
    const char* compRegNameForSize(regNumber reg, size_t size);
    const char* compRegVarName(regNumber reg, bool displayVar = false, bool isFloatReg = false);

    //-------------------------------------------------------------------------

    struct VarScopeListNode
    {
        VarScopeDsc*             data;
        VarScopeListNode*        next;
        static VarScopeListNode* Create(VarScopeDsc* value, CompAllocator alloc)
        {
            VarScopeListNode* node = new (alloc) VarScopeListNode;
            node->data             = value;
            node->next             = nullptr;
            return node;
        }
    };

    struct VarScopeMapInfo
    {
        VarScopeListNode*       head;
        VarScopeListNode*       tail;
        static VarScopeMapInfo* Create(VarScopeListNode* node, CompAllocator alloc)
        {
            VarScopeMapInfo* info = new (alloc) VarScopeMapInfo;
            info->head            = node;
            info->tail            = node;
            return info;
        }
    };

    // Max value of scope count for which we would use linear search; for larger values we would use hashtable lookup.
    static const unsigned MAX_LINEAR_FIND_LCL_SCOPELIST = 32;

    typedef JitHashTable<unsigned, JitSmallPrimitiveKeyFuncs<unsigned>, VarScopeMapInfo*> VarNumToScopeDscMap;

    // Map to keep variables' scope indexed by varNum containing it's scope dscs at the index.
    VarNumToScopeDscMap* compVarScopeMap;

    VarScopeDsc* compFindLocalVar(unsigned varNum, unsigned lifeBeg, unsigned lifeEnd);

    VarScopeDsc* compFindLocalVar(unsigned varNum, unsigned offs);

    VarScopeDsc* compFindLocalVarLinear(unsigned varNum, unsigned offs);

    void compInitVarScopeMap();

    VarScopeDsc** compEnterScopeList; // List has the offsets where variables
                                      // enter scope, sorted by instr offset
    unsigned compNextEnterScope;

    VarScopeDsc** compExitScopeList; // List has the offsets where variables
                                     // go out of scope, sorted by instr offset
    unsigned compNextExitScope;

    void compInitScopeLists();

    void compResetScopeLists();

    VarScopeDsc* compGetNextEnterScope(unsigned offs, bool scan = false);

    VarScopeDsc* compGetNextExitScope(unsigned offs, bool scan = false);

    void compProcessScopesUntil(unsigned   offset,
                                VARSET_TP* inScope,
                                void (Compiler::*enterScopeFn)(VARSET_TP* inScope, VarScopeDsc*),
                                void (Compiler::*exitScopeFn)(VARSET_TP* inScope, VarScopeDsc*));

#ifdef DEBUG
    void compDispScopeLists();
#endif // DEBUG

    bool compIsProfilerHookNeeded() const;

    //-------------------------------------------------------------------------
    /*               Statistical Data Gathering                               */

    void compJitStats(); // call this function and enable
                         // various ifdef's below for statistical data

#if CALL_ARG_STATS
    void        compCallArgStats();
    static void compDispCallArgStats(FILE* fout);
#endif

    //-------------------------------------------------------------------------

protected:
#ifdef DEBUG
    bool skipMethod();
#endif

    ArenaAllocator* compArenaAllocator;

public:
    void compFunctionTraceStart();
    void compFunctionTraceEnd(void* methodCodePtr, ULONG methodCodeSize, bool isNYI);

protected:
    size_t compMaxUncheckedOffsetForNullObject;

    void compInitOptions(JitFlags* compileFlags);

    void compSetProcessor();
    void compInitDebuggingInfo();
    void compSetOptimizationLevel();
#if defined(TARGET_ARMARCH) || defined(TARGET_RISCV64)
    bool compRsvdRegCheck(FrameLayoutState curState);
#endif
    void compCompile(void** methodCodePtr, uint32_t* methodCodeSize, JitFlags* compileFlags);

    // Clear annotations produced during optimizations; to be used between iterations when repeating opts.
    void ResetOptAnnotations();

    // Regenerate flow graph annotations; to be used between iterations when repeating opts.
    void RecomputeFlowGraphAnnotations();

#ifdef PROFILING_SUPPORTED
    // Data required for generating profiler Enter/Leave/TailCall hooks

    bool  compProfilerHookNeeded; // Whether profiler Enter/Leave/TailCall hook needs to be generated for the method
    void* compProfilerMethHnd;    // Profiler handle of the method being compiled. Passed as param to ELT callbacks
    bool  compProfilerMethHndIndirected; // Whether compProfilerHandle is pointer to the handle or is an actual handle
#endif

public:
    // Assumes called as part of process shutdown; does any compiler-specific work associated with that.
    static void ProcessShutdownWork(ICorStaticInfo* statInfo);

    CompAllocator getAllocator(CompMemKind cmk = CMK_Generic)
    {
        return CompAllocator(compArenaAllocator, cmk);
    }

    CompAllocator getAllocatorGC()
    {
        return getAllocator(CMK_GC);
    }

    CompAllocator getAllocatorLoopHoist()
    {
        return getAllocator(CMK_LoopHoist);
    }

#ifdef DEBUG
    CompAllocator getAllocatorDebugOnly()
    {
        return getAllocator(CMK_DebugOnly);
    }
#endif // DEBUG

    /*
    XXXXXXXXXXXXXXXXXXXXXXXXXXXXXXXXXXXXXXXXXXXXXXXXXXXXXXXXXXXXXXXXXXXXXXXXXXXXXXX
    XXXXXXXXXXXXXXXXXXXXXXXXXXXXXXXXXXXXXXXXXXXXXXXXXXXXXXXXXXXXXXXXXXXXXXXXXXXXXXX
    XX                                                                           XX
    XX                           IL verification stuff                           XX
    XX                                                                           XX
    XX                                                                           XX
    XXXXXXXXXXXXXXXXXXXXXXXXXXXXXXXXXXXXXXXXXXXXXXXXXXXXXXXXXXXXXXXXXXXXXXXXXXXXXXX
    XXXXXXXXXXXXXXXXXXXXXXXXXXXXXXXXXXXXXXXXXXXXXXXXXXXXXXXXXXXXXXXXXXXXXXXXXXXXXXX
    */

public:
    EntryState verCurrentState;

    void verInitBBEntryState(BasicBlock* block, EntryState* currentState);

    void verInitCurrentState();
    void verResetCurrentState(BasicBlock* block, EntryState* currentState);

    void     verConvertBBToThrowVerificationException(BasicBlock* block DEBUGARG(bool logMsg));
    void     verHandleVerificationFailure(BasicBlock* block DEBUGARG(bool logMsg));
    typeInfo verMakeTypeInfoForLocal(unsigned lclNum);
    typeInfo verMakeTypeInfo(CORINFO_CLASS_HANDLE clsHnd); // converts from jit type representation to typeInfo
    typeInfo verMakeTypeInfo(CorInfoType          ciType,
                             CORINFO_CLASS_HANDLE clsHnd); // converts from jit type representation to typeInfo

    typeInfo verParseArgSigToTypeInfo(CORINFO_SIG_INFO* sig, CORINFO_ARG_LIST_HANDLE args);

    bool verCheckTailCallConstraint(OPCODE                  opcode,
                                    CORINFO_RESOLVED_TOKEN* pResolvedToken,
                                    CORINFO_RESOLVED_TOKEN* pConstrainedResolvedToken);

#ifdef DEBUG

    // One line log function. Default level is 0. Increasing it gives you
    // more log information

    // levels are currently unused: #define JITDUMP(level,...)                     ();
    void JitLogEE(unsigned level, const char* fmt, ...);

    bool compDebugBreak;

    bool compJitHaltMethod();

    void dumpRegMask(regMaskOnlyOne mask, var_types type) const;
    void dumpRegMask(AllRegsMask mask) const;

#endif

    /*
    XXXXXXXXXXXXXXXXXXXXXXXXXXXXXXXXXXXXXXXXXXXXXXXXXXXXXXXXXXXXXXXXXXXXXXXXXXXXXXX
    XXXXXXXXXXXXXXXXXXXXXXXXXXXXXXXXXXXXXXXXXXXXXXXXXXXXXXXXXXXXXXXXXXXXXXXXXXXXXXX
    XX                                                                           XX
    XX                   GS Security checks for unsafe buffers                   XX
    XX                                                                           XX
    XXXXXXXXXXXXXXXXXXXXXXXXXXXXXXXXXXXXXXXXXXXXXXXXXXXXXXXXXXXXXXXXXXXXXXXXXXXXXXX
    XXXXXXXXXXXXXXXXXXXXXXXXXXXXXXXXXXXXXXXXXXXXXXXXXXXXXXXXXXXXXXXXXXXXXXXXXXXXXXX
    */
public:
    struct ShadowParamVarInfo
    {
        FixedBitVect* assignGroup; // the closure set of variables whose values depend on each other
        unsigned      shadowCopy;  // Lcl var num, if not valid set to BAD_VAR_NUM

        static bool mayNeedShadowCopy(LclVarDsc* varDsc)
        {
#if defined(TARGET_AMD64)
            // GS cookie logic to create shadow slots, create trees to copy reg args to shadow
            // slots and update all trees to refer to shadow slots is done immediately after
            // fgMorph().  Lsra could potentially mark a param as DoNotEnregister after JIT determines
            // not to shadow a parameter.  Also, LSRA could potentially spill a param which is passed
            // in register. Therefore, conservatively all params may need a shadow copy.  Note that
            // GS cookie logic further checks whether the param is a ptr or an unsafe buffer before
            // creating a shadow slot even though this routine returns true.
            //
            // TODO-AMD64-CQ: Revisit this conservative approach as it could create more shadow slots than
            // required. There are two cases under which a reg arg could potentially be used from its
            // home location:
            //   a) LSRA marks it as DoNotEnregister (see LinearScan::identifyCandidates())
            //   b) LSRA spills it
            //
            // Possible solution to address case (a)
            //   - The conditions under which LSRA marks a varDsc as DoNotEnregister could be checked
            //     in this routine.  Note that live out of exception handler is something we may not be
            //     able to do it here since GS cookie logic is invoked ahead of liveness computation.
            //     Therefore, for methods with exception handling and need GS cookie check we might have
            //     to take conservative approach.
            //
            // Possible solution to address case (b)
            //   - Whenever a parameter passed in an argument register needs to be spilled by LSRA, we
            //     create a new spill temp if the method needs GS cookie check.
            return varDsc->lvIsParam;
#else // !defined(TARGET_AMD64)
            return varDsc->lvIsParam && !varDsc->lvIsRegArg;
#endif
        }

#ifdef DEBUG
        void Print()
        {
            printf("assignGroup [%p]; shadowCopy: [%d];\n", assignGroup, shadowCopy);
        }
#endif
    };

    GSCookie*           gsGlobalSecurityCookieAddr; // Address of global cookie for unsafe buffer checks
    GSCookie            gsGlobalSecurityCookieVal;  // Value of global cookie if addr is NULL
    ShadowParamVarInfo* gsShadowVarInfo;            // Table used by shadow param analysis code

    PhaseStatus gsPhase();
    void        gsGSChecksInitCookie();   // Grabs cookie variable
    void        gsCopyShadowParams();     // Identify vulnerable params and create dhadow copies
    bool        gsFindVulnerableParams(); // Shadow param analysis code
    void        gsParamsToShadows();      // Insert copy code and replave param uses by shadow

    static fgWalkPreFn gsMarkPtrsAndAssignGroups; // Shadow param analysis tree-walk
    static fgWalkPreFn gsReplaceShadowParams;     // Shadow param replacement tree-walk

#define DEFAULT_MAX_INLINE_SIZE                                                                                        \
    100 // Methods with >  DEFAULT_MAX_INLINE_SIZE IL bytes will never be inlined.
        // This can be overwritten by setting DOTNET_JITInlineSize env variable.

#define DEFAULT_MAX_INLINE_DEPTH 20 // Methods at more than this level deep will not be inlined

#define DEFAULT_MAX_FORCE_INLINE_DEPTH 1 // Methods at more than this level deep will not be force inlined

#define DEFAULT_MAX_LOCALLOC_TO_LOCAL_SIZE 32 // fixed locallocs of this size or smaller will convert to local buffers

private:
#ifdef FEATURE_JIT_METHOD_PERF
    JitTimer*                  pCompJitTimer;         // Timer data structure (by phases) for current compilation.
    static CompTimeSummaryInfo s_compJitTimerSummary; // Summary of the Timer information for the whole run.

    static LPCWSTR JitTimeLogCsv();        // Retrieve the file name for CSV from ConfigDWORD.
    static LPCWSTR compJitTimeLogFilename; // If a log file for JIT time is desired, filename to write it to.
#endif
    void BeginPhase(Phases phase); // Indicate the start of the given phase.
    void EndPhase(Phases phase);   // Indicate the end of the given phase.

#if MEASURE_CLRAPI_CALLS
    // Thin wrappers that call into JitTimer (if present).
    inline void CLRApiCallEnter(unsigned apix);
    inline void CLRApiCallLeave(unsigned apix);

public:
    inline void CLR_API_Enter(API_ICorJitInfo_Names ename);
    inline void CLR_API_Leave(API_ICorJitInfo_Names ename);

private:
#endif

#if defined(DEBUG)
    // These variables are associated with maintaining SQM data about compile time.
    unsigned __int64 m_compCyclesAtEndOfInlining; // The thread-virtualized cycle count at the end of the inlining phase
                                                  // in the current compilation.
    unsigned __int64 m_compCycles;                // Net cycle count for current compilation
    DWORD m_compTickCountAtEndOfInlining; // The result of GetTickCount() (# ms since some epoch marker) at the end of
                                          // the inlining phase in the current compilation.
#endif                                    // defined(DEBUG)

    // Records the SQM-relevant (cycles and tick count).  Should be called after inlining is complete.
    // (We do this after inlining because this marks the last point at which the JIT is likely to cause
    // type-loading and class initialization).
    void RecordStateAtEndOfInlining();
    // Assumes being called at the end of compilation.  Update the SQM state.
    void RecordStateAtEndOfCompilation();

public:
#if FUNC_INFO_LOGGING
    static LPCWSTR compJitFuncInfoFilename; // If a log file for per-function information is required, this is the
                                            // filename to write it to.
    static FILE* compJitFuncInfoFile;       // And this is the actual FILE* to write to.
#endif                                      // FUNC_INFO_LOGGING

    Compiler* prevCompiler; // Previous compiler on stack for TLS Compiler* linked list for reentrant compilers.

#if MEASURE_NOWAY
    void RecordNowayAssert(const char* filename, unsigned line, const char* condStr);
#endif // MEASURE_NOWAY

    // Should we actually fire the noway assert body and the exception handler?
    bool compShouldThrowOnNoway();

#ifdef DEBUG
private:
    NodeToTestDataMap* m_nodeTestData;

    static const unsigned FIRST_LOOP_HOIST_CSE_CLASS = 1000;
    unsigned              m_loopHoistCSEClass; // LoopHoist test annotations turn into CSE requirements; we
                                               // label them with CSE Class #'s starting at FIRST_LOOP_HOIST_CSE_CLASS.
                                               // Current kept in this.
public:
    NodeToTestDataMap* GetNodeTestData()
    {
        Compiler* compRoot = impInlineRoot();
        if (compRoot->m_nodeTestData == nullptr)
        {
            compRoot->m_nodeTestData = new (getAllocatorDebugOnly()) NodeToTestDataMap(getAllocatorDebugOnly());
        }
        return compRoot->m_nodeTestData;
    }

    typedef JitHashTable<GenTree*, JitPtrKeyFuncs<GenTree>, int> NodeToIntMap;

    // Returns the set (i.e., the domain of the result map) of nodes that are keys in m_nodeTestData, and
    // currently occur in the AST graph.
    NodeToIntMap* FindReachableNodesInNodeTestData();

    // Node "from" is being eliminated, and being replaced by node "to".  If "from" had any associated
    // test data, associate that data with "to".
    void TransferTestDataToNode(GenTree* from, GenTree* to);

    // These are the methods that test that the various conditions implied by the
    // test attributes are satisfied.
    void JitTestCheckSSA(); // SSA builder tests.
    void JitTestCheckVN();  // Value numbering tests.
#endif                      // DEBUG

    FieldSeqStore* m_fieldSeqStore;

    FieldSeqStore* GetFieldSeqStore()
    {
        Compiler* compRoot = impInlineRoot();
        if (compRoot->m_fieldSeqStore == nullptr)
        {
            CompAllocator alloc       = getAllocator(CMK_FieldSeqStore);
            compRoot->m_fieldSeqStore = new (alloc) FieldSeqStore(alloc);
        }
        return compRoot->m_fieldSeqStore;
    }

    typedef JitHashTable<GenTree*, JitPtrKeyFuncs<GenTree>, unsigned> NodeToUnsignedMap;

    NodeToUnsignedMap* m_memorySsaMap[MemoryKindCount];

    // In some cases, we want to assign intermediate SSA #'s to memory states, and know what nodes create those memory
    // states. (We do this for try blocks, where, if the try block doesn't do a call that loses track of the memory
    // state, all the possible memory states are possible initial states of the corresponding catch block(s).)
    NodeToUnsignedMap* GetMemorySsaMap(MemoryKind memoryKind)
    {
        if (memoryKind == GcHeap && byrefStatesMatchGcHeapStates)
        {
            // Use the same map for GCHeap and ByrefExposed when their states match.
            memoryKind = ByrefExposed;
        }

        assert(memoryKind < MemoryKindCount);
        Compiler* compRoot = impInlineRoot();
        if (compRoot->m_memorySsaMap[memoryKind] == nullptr)
        {
            // Create a CompAllocator that labels sub-structure with CMK_MemorySsaMap, and use that for allocation.
            CompAllocator ialloc(getAllocator(CMK_MemorySsaMap));
            compRoot->m_memorySsaMap[memoryKind] = new (ialloc) NodeToUnsignedMap(ialloc);
        }
        return compRoot->m_memorySsaMap[memoryKind];
    }

    // The Refany type is the only struct type whose structure is implicitly assumed by IL.  We need its fields.
    CORINFO_CLASS_HANDLE m_refAnyClass;
    CORINFO_FIELD_HANDLE GetRefanyDataField()
    {
        if (m_refAnyClass == nullptr)
        {
            m_refAnyClass = info.compCompHnd->getBuiltinClass(CLASSID_TYPED_BYREF);
        }
        return info.compCompHnd->getFieldInClass(m_refAnyClass, 0);
    }
    CORINFO_FIELD_HANDLE GetRefanyTypeField()
    {
        if (m_refAnyClass == nullptr)
        {
            m_refAnyClass = info.compCompHnd->getBuiltinClass(CLASSID_TYPED_BYREF);
        }
        return info.compCompHnd->getFieldInClass(m_refAnyClass, 1);
    }

#if VARSET_COUNTOPS
    static BitSetSupport::BitSetOpCounter m_varsetOpCounter;
#endif
#if ALLVARSET_COUNTOPS
    static BitSetSupport::BitSetOpCounter m_allvarsetOpCounter;
#endif

    static HelperCallProperties s_helperCallProperties;

#ifdef UNIX_AMD64_ABI
    static var_types GetTypeFromClassificationAndSizes(SystemVClassificationType classType, int size);
    static var_types GetEightByteType(const SYSTEMV_AMD64_CORINFO_STRUCT_REG_PASSING_DESCRIPTOR& structDesc,
                                      unsigned                                                   slotNum);

    static void GetStructTypeOffset(const SYSTEMV_AMD64_CORINFO_STRUCT_REG_PASSING_DESCRIPTOR& structDesc,
                                    var_types*                                                 type0,
                                    var_types*                                                 type1,
                                    unsigned __int8*                                           offset0,
                                    unsigned __int8*                                           offset1);

    void GetStructTypeOffset(CORINFO_CLASS_HANDLE typeHnd,
                             var_types*           type0,
                             var_types*           type1,
                             unsigned __int8*     offset0,
                             unsigned __int8*     offset1);

#endif // defined(UNIX_AMD64_ABI)

    void     fgMorphMultiregStructArgs(GenTreeCall* call);
    GenTree* fgMorphMultiregStructArg(CallArg* arg);

    bool killGCRefs(GenTree* tree);

#if defined(TARGET_AMD64)
private:
    // The following are for initializing register allocator "constants" defined in targetamd64.h
    // that now depend upon runtime ISA information, e.g., the presence of AVX512F/VL, which increases
    // the number of SIMD (xmm, ymm, and zmm) registers from 16 to 32.
    // As only 64-bit xarch has the capability to have the additional registers, we limit the changes
    // to TARGET_AMD64 only.
    //
    // Users of these values need to define four accessor functions:
    //
    //    regMaskFloat get_RBM_ALLFLOAT();
    //    regMaskFloat get_RBM_FLT_CALLEE_TRASH();
    //    unsigned get_CNT_CALLEE_TRASH_FLOAT();
    //    unsigned get_AVAILABLE_REG_COUNT();
    //
    // which return the values of these variables.
    //
    // This was done to avoid polluting all `targetXXX.h` macro definitions with a compiler parameter, where only
    // TARGET_AMD64 requires one.
    //
    regMaskFloat rbmAllFloat;
    regMaskFloat rbmFltCalleeTrash;
    unsigned     cntCalleeTrashFloat;

public:
    FORCEINLINE regMaskFloat get_RBM_ALLFLOAT() const
    {
        return this->rbmAllFloat;
    }
    FORCEINLINE regMaskFloat get_RBM_FLT_CALLEE_TRASH() const
    {
        return this->rbmFltCalleeTrash;
    }
    FORCEINLINE unsigned get_CNT_CALLEE_TRASH_FLOAT() const
    {
        return this->cntCalleeTrashFloat;
    }

#endif // TARGET_AMD64

#if defined(TARGET_XARCH)
private:
    // The following are for initializing register allocator "constants" defined in targetamd64.h
    // that now depend upon runtime ISA information, e.g., the presence of AVX512F/VL, which adds
    // 8 mask registers for use.
    //
    // Users of these values need to define four accessor functions:
    //
    //    regMaskPredicate get_RBM_ALLMASK();
    //    regMaskPredicate get_RBM_MSK_CALLEE_TRASH();
    //    unsigned get_CNT_CALLEE_TRASH_MASK();
    //    unsigned get_AVAILABLE_REG_COUNT();
    //
    // which return the values of these variables.
    //
    // This was done to avoid polluting all `targetXXX.h` macro definitions with a compiler parameter, where only
    // TARGET_XARCH requires one.
    //
    regMaskPredicate rbmAllMask;
    regMaskPredicate rbmMskCalleeTrash;
    unsigned         cntCalleeTrashMask;
    regMaskOnlyOne   varTypeCalleeTrashRegs[TYP_COUNT];

public:
    FORCEINLINE regMaskPredicate get_RBM_ALLMASK() const
    {
        return this->rbmAllMask;
    }
    FORCEINLINE regMaskPredicate get_RBM_MSK_CALLEE_TRASH() const
    {
        return this->rbmMskCalleeTrash;
    }
    FORCEINLINE unsigned get_CNT_CALLEE_TRASH_MASK() const
    {
        return this->cntCalleeTrashMask;
    }
#endif // TARGET_XARCH

}; // end of class Compiler

//---------------------------------------------------------------------------------------------------------------------
// GenTreeVisitor: a flexible tree walker implemented using the curiously-recurring-template pattern.
//
// This class implements a configurable walker for IR trees. There are five configuration options (defaults values are
// shown in parentheses):
//
// - ComputeStack (false): when true, the walker will push each node onto the `m_ancestors` stack. "Ancestors" is a bit
//                         of a misnomer, as the first entry will always be the current node.
//
// - DoPreOrder (false): when true, the walker will invoke `TVisitor::PreOrderVisit` with the current node as an
//                       argument before visiting the node's operands.
//
// - DoPostOrder (false): when true, the walker will invoke `TVisitor::PostOrderVisit` with the current node as an
//                        argument after visiting the node's operands.
//
// - DoLclVarsOnly (false): when true, the walker will only invoke `TVisitor::PreOrderVisit` for lclVar nodes.
//                          `DoPreOrder` must be true if this option is true.
//
// - UseExecutionOrder (false): when true, then walker will visit a node's operands in execution order (e.g. if a
//                              binary operator has the `GTF_REVERSE_OPS` flag set, the second operand will be
//                              visited before the first).
//
// At least one of `DoPreOrder` and `DoPostOrder` must be specified.
//
// A simple pre-order visitor might look something like the following:
//
//     class CountingVisitor final : public GenTreeVisitor<CountingVisitor>
//     {
//     public:
//         enum
//         {
//             DoPreOrder = true
//         };
//
//         unsigned m_count;
//
//         CountingVisitor(Compiler* compiler)
//             : GenTreeVisitor<CountingVisitor>(compiler), m_count(0)
//         {
//         }
//
//         Compiler::fgWalkResult PreOrderVisit(GenTree* node)
//         {
//             m_count++;
//         }
//     };
//
// This visitor would then be used like so:
//
//     CountingVisitor countingVisitor(compiler);
//     countingVisitor.WalkTree(root);
//
template <typename TVisitor>
class GenTreeVisitor
{
protected:
    typedef Compiler::fgWalkResult fgWalkResult;

    enum
    {
        ComputeStack      = false,
        DoPreOrder        = false,
        DoPostOrder       = false,
        DoLclVarsOnly     = false,
        UseExecutionOrder = false,
    };

    Compiler*            m_compiler;
    ArrayStack<GenTree*> m_ancestors;

    GenTreeVisitor(Compiler* compiler)
        : m_compiler(compiler)
        , m_ancestors(compiler->getAllocator(CMK_ArrayStack))
    {
        assert(compiler != nullptr);

        static_assert_no_msg(TVisitor::DoPreOrder || TVisitor::DoPostOrder);
        static_assert_no_msg(!TVisitor::DoLclVarsOnly || TVisitor::DoPreOrder);
    }

    fgWalkResult PreOrderVisit(GenTree** use, GenTree* user)
    {
        return fgWalkResult::WALK_CONTINUE;
    }

    fgWalkResult PostOrderVisit(GenTree** use, GenTree* user)
    {
        return fgWalkResult::WALK_CONTINUE;
    }

public:
    fgWalkResult WalkTree(GenTree** use, GenTree* user)
    {
        assert(use != nullptr);

        GenTree* node = *use;

        if (TVisitor::ComputeStack)
        {
            m_ancestors.Push(node);
        }

        fgWalkResult result = fgWalkResult::WALK_CONTINUE;
        if (TVisitor::DoPreOrder && !TVisitor::DoLclVarsOnly)
        {
            result = reinterpret_cast<TVisitor*>(this)->PreOrderVisit(use, user);
            if (result == fgWalkResult::WALK_ABORT)
            {
                return result;
            }

            node = *use;
            if ((node == nullptr) || (result == fgWalkResult::WALK_SKIP_SUBTREES))
            {
                goto DONE;
            }
        }

        switch (node->OperGet())
        {
            // Leaf lclVars
            case GT_LCL_VAR:
            case GT_LCL_FLD:
            case GT_LCL_ADDR:
                if (TVisitor::DoLclVarsOnly)
                {
                    result = reinterpret_cast<TVisitor*>(this)->PreOrderVisit(use, user);
                    if (result == fgWalkResult::WALK_ABORT)
                    {
                        return result;
                    }
                }
                FALLTHROUGH;

            // Leaf nodes
            case GT_CATCH_ARG:
            case GT_LABEL:
            case GT_FTN_ADDR:
            case GT_RET_EXPR:
            case GT_CNS_INT:
            case GT_CNS_LNG:
            case GT_CNS_DBL:
            case GT_CNS_STR:
            case GT_CNS_VEC:
            case GT_MEMORYBARRIER:
            case GT_JMP:
            case GT_JCC:
            case GT_SETCC:
            case GT_NO_OP:
            case GT_START_NONGC:
            case GT_START_PREEMPTGC:
            case GT_PROF_HOOK:
#if !defined(FEATURE_EH_FUNCLETS)
            case GT_END_LFIN:
#endif // !FEATURE_EH_FUNCLETS
            case GT_PHI_ARG:
            case GT_JMPTABLE:
            case GT_PHYSREG:
            case GT_EMITNOP:
            case GT_PINVOKE_PROLOG:
            case GT_PINVOKE_EPILOG:
            case GT_IL_OFFSET:
            case GT_NOP:
            case GT_SWIFT_ERROR:
                break;

            // Lclvar unary operators
            case GT_STORE_LCL_VAR:
            case GT_STORE_LCL_FLD:
                if (TVisitor::DoLclVarsOnly)
                {
                    result = reinterpret_cast<TVisitor*>(this)->PreOrderVisit(use, user);
                    if (result == fgWalkResult::WALK_ABORT)
                    {
                        return result;
                    }
                }
                FALLTHROUGH;

            // Standard unary operators
            case GT_NOT:
            case GT_NEG:
            case GT_BSWAP:
            case GT_BSWAP16:
            case GT_COPY:
            case GT_RELOAD:
            case GT_ARR_LENGTH:
            case GT_MDARR_LENGTH:
            case GT_MDARR_LOWER_BOUND:
            case GT_CAST:
            case GT_BITCAST:
            case GT_CKFINITE:
            case GT_LCLHEAP:
            case GT_IND:
            case GT_BLK:
            case GT_BOX:
            case GT_ALLOCOBJ:
            case GT_INIT_VAL:
            case GT_JTRUE:
            case GT_SWITCH:
            case GT_NULLCHECK:
            case GT_PUTARG_REG:
            case GT_PUTARG_STK:
            case GT_RETURNTRAP:
            case GT_FIELD_ADDR:
            case GT_RETURN:
            case GT_RETFILT:
            case GT_RUNTIMELOOKUP:
            case GT_ARR_ADDR:
            case GT_KEEPALIVE:
            case GT_INC_SATURATE:
            {
                GenTreeUnOp* const unOp = node->AsUnOp();
                if (unOp->gtOp1 != nullptr)
                {
                    result = WalkTree(&unOp->gtOp1, unOp);
                    if (result == fgWalkResult::WALK_ABORT)
                    {
                        return result;
                    }
                }
                break;
            }

            // Special nodes
            case GT_PHI:
                for (GenTreePhi::Use& use : node->AsPhi()->Uses())
                {
                    result = WalkTree(&use.NodeRef(), node);
                    if (result == fgWalkResult::WALK_ABORT)
                    {
                        return result;
                    }
                }
                break;

            case GT_FIELD_LIST:
                for (GenTreeFieldList::Use& use : node->AsFieldList()->Uses())
                {
                    result = WalkTree(&use.NodeRef(), node);
                    if (result == fgWalkResult::WALK_ABORT)
                    {
                        return result;
                    }
                }
                break;

            case GT_CMPXCHG:
            {
                GenTreeCmpXchg* const cmpXchg = node->AsCmpXchg();

                result = WalkTree(&cmpXchg->Addr(), cmpXchg);
                if (result == fgWalkResult::WALK_ABORT)
                {
                    return result;
                }
                result = WalkTree(&cmpXchg->Data(), cmpXchg);
                if (result == fgWalkResult::WALK_ABORT)
                {
                    return result;
                }
                result = WalkTree(&cmpXchg->Comparand(), cmpXchg);
                if (result == fgWalkResult::WALK_ABORT)
                {
                    return result;
                }
                break;
            }

            case GT_ARR_ELEM:
            {
                GenTreeArrElem* const arrElem = node->AsArrElem();

                result = WalkTree(&arrElem->gtArrObj, arrElem);
                if (result == fgWalkResult::WALK_ABORT)
                {
                    return result;
                }

                const unsigned rank = arrElem->gtArrRank;
                for (unsigned dim = 0; dim < rank; dim++)
                {
                    result = WalkTree(&arrElem->gtArrInds[dim], arrElem);
                    if (result == fgWalkResult::WALK_ABORT)
                    {
                        return result;
                    }
                }
                break;
            }

            case GT_CALL:
            {
                GenTreeCall* const call = node->AsCall();

                for (CallArg& arg : call->gtArgs.EarlyArgs())
                {
                    result = WalkTree(&arg.EarlyNodeRef(), call);
                    if (result == fgWalkResult::WALK_ABORT)
                    {
                        return result;
                    }
                }

                for (CallArg& arg : call->gtArgs.LateArgs())
                {
                    result = WalkTree(&arg.LateNodeRef(), call);
                    if (result == fgWalkResult::WALK_ABORT)
                    {
                        return result;
                    }
                }

                if (call->gtCallType == CT_INDIRECT)
                {
                    if (call->gtCallCookie != nullptr)
                    {
                        result = WalkTree(&call->gtCallCookie, call);
                        if (result == fgWalkResult::WALK_ABORT)
                        {
                            return result;
                        }
                    }

                    result = WalkTree(&call->gtCallAddr, call);
                    if (result == fgWalkResult::WALK_ABORT)
                    {
                        return result;
                    }
                }

                if (call->gtControlExpr != nullptr)
                {
                    result = WalkTree(&call->gtControlExpr, call);
                    if (result == fgWalkResult::WALK_ABORT)
                    {
                        return result;
                    }
                }

                break;
            }

#if defined(FEATURE_HW_INTRINSICS)
            case GT_HWINTRINSIC:
                if (TVisitor::UseExecutionOrder && node->IsReverseOp())
                {
                    assert(node->AsMultiOp()->GetOperandCount() == 2);
                    result = WalkTree(&node->AsMultiOp()->Op(2), node);
                    if (result == fgWalkResult::WALK_ABORT)
                    {
                        return result;
                    }
                    result = WalkTree(&node->AsMultiOp()->Op(1), node);
                    if (result == fgWalkResult::WALK_ABORT)
                    {
                        return result;
                    }
                }
                else
                {
                    for (GenTree** use : node->AsMultiOp()->UseEdges())
                    {
                        result = WalkTree(use, node);
                        if (result == fgWalkResult::WALK_ABORT)
                        {
                            return result;
                        }
                    }
                }
                break;
#endif // defined(FEATURE_HW_INTRINSICS)

            case GT_SELECT:
            {
                GenTreeConditional* const conditional = node->AsConditional();

                result = WalkTree(&conditional->gtCond, conditional);
                if (result == fgWalkResult::WALK_ABORT)
                {
                    return result;
                }
                result = WalkTree(&conditional->gtOp1, conditional);
                if (result == fgWalkResult::WALK_ABORT)
                {
                    return result;
                }
                result = WalkTree(&conditional->gtOp2, conditional);
                if (result == fgWalkResult::WALK_ABORT)
                {
                    return result;
                }
                break;
            }

            // Binary nodes
            default:
            {
                assert(node->OperIsBinary());

                GenTreeOp* const op = node->AsOp();

                GenTree** op1Use = &op->gtOp1;
                GenTree** op2Use = &op->gtOp2;

                if (TVisitor::UseExecutionOrder && node->IsReverseOp())
                {
                    std::swap(op1Use, op2Use);
                }

                if (*op1Use != nullptr)
                {
                    result = WalkTree(op1Use, op);
                    if (result == fgWalkResult::WALK_ABORT)
                    {
                        return result;
                    }
                }

                if (*op2Use != nullptr)
                {
                    result = WalkTree(op2Use, op);
                    if (result == fgWalkResult::WALK_ABORT)
                    {
                        return result;
                    }
                }
                break;
            }
        }

    DONE:
        // Finally, visit the current node
        if (TVisitor::DoPostOrder)
        {
            result = reinterpret_cast<TVisitor*>(this)->PostOrderVisit(use, user);
        }

        if (TVisitor::ComputeStack)
        {
            m_ancestors.Pop();
        }

        return result;
    }
};

template <bool doPreOrder, bool doPostOrder, bool doLclVarsOnly, bool useExecutionOrder>
class GenericTreeWalker final
    : public GenTreeVisitor<GenericTreeWalker<doPreOrder, doPostOrder, doLclVarsOnly, useExecutionOrder>>
{
public:
    enum
    {
        ComputeStack      = false,
        DoPreOrder        = doPreOrder,
        DoPostOrder       = doPostOrder,
        DoLclVarsOnly     = doLclVarsOnly,
        UseExecutionOrder = useExecutionOrder,
    };

private:
    Compiler::fgWalkData* m_walkData;

public:
    GenericTreeWalker(Compiler::fgWalkData* walkData)
        : GenTreeVisitor<GenericTreeWalker<doPreOrder, doPostOrder, doLclVarsOnly, useExecutionOrder>>(
              walkData->compiler)
        , m_walkData(walkData)
    {
        assert(walkData != nullptr);
    }

    Compiler::fgWalkResult PreOrderVisit(GenTree** use, GenTree* user)
    {
        m_walkData->parent = user;
        return m_walkData->wtprVisitorFn(use, m_walkData);
    }

    Compiler::fgWalkResult PostOrderVisit(GenTree** use, GenTree* user)
    {
        m_walkData->parent = user;
        return m_walkData->wtpoVisitorFn(use, m_walkData);
    }
};

// A dominator tree visitor implemented using the curiously-recurring-template pattern, similar to GenTreeVisitor.
template <typename TVisitor>
class DomTreeVisitor
{
    friend class FlowGraphDominatorTree;

protected:
    Compiler* m_compiler;

    DomTreeVisitor(Compiler* compiler)
        : m_compiler(compiler)
    {
    }

    void Begin()
    {
    }

    void PreOrderVisit(BasicBlock* block)
    {
    }

    void PostOrderVisit(BasicBlock* block)
    {
    }

    void End()
    {
    }

private:
    void WalkTree(const DomTreeNode* tree)
    {
        static_cast<TVisitor*>(this)->Begin();

        for (BasicBlock *next, *block = m_compiler->fgFirstBB; block != nullptr; block = next)
        {
            static_cast<TVisitor*>(this)->PreOrderVisit(block);

            next = tree[block->bbPostorderNum].firstChild;

            if (next != nullptr)
            {
                assert(next->bbIDom == block);
                continue;
            }

            do
            {
                static_cast<TVisitor*>(this)->PostOrderVisit(block);

                next = tree[block->bbPostorderNum].nextSibling;

                if (next != nullptr)
                {
                    assert(next->bbIDom == block->bbIDom);
                    break;
                }

                block = block->bbIDom;

            } while (block != nullptr);
        }

        static_cast<TVisitor*>(this)->End();
    }

public:
    //------------------------------------------------------------------------
    // WalkTree: Walk the dominator tree.
    //
    // Parameter:
    //    domTree - Dominator tree.
    //
    // Notes:
    //    This performs a non-recursive, non-allocating walk of the dominator
    //    tree.
    //
    void WalkTree(const FlowGraphDominatorTree* domTree)
    {
        WalkTree(domTree->m_domTree);
    }
};

// EHClauses: adapter class for forward iteration of the exception handling table using range-based `for`, e.g.:
//    for (EHblkDsc* const ehDsc : EHClauses(compiler))
//
class EHClauses
{
    EHblkDsc* m_begin;
    EHblkDsc* m_end;

    // Forward iterator for the exception handling table entries. Iteration is in table order.
    //
    class iterator
    {
        EHblkDsc* m_ehDsc;

    public:
        iterator(EHblkDsc* ehDsc)
            : m_ehDsc(ehDsc)
        {
        }

        EHblkDsc* operator*() const
        {
            return m_ehDsc;
        }

        iterator& operator++()
        {
            ++m_ehDsc;
            return *this;
        }

        bool operator!=(const iterator& i) const
        {
            return m_ehDsc != i.m_ehDsc;
        }
    };

public:
    EHClauses(Compiler* comp)
        : m_begin(comp->compHndBBtab)
        , m_end(comp->compHndBBtab + comp->compHndBBtabCount)
    {
        assert((m_begin != nullptr) || (m_begin == m_end));
    }

    iterator begin() const
    {
        return iterator(m_begin);
    }

    iterator end() const
    {
        return iterator(m_end);
    }
};

/*
XXXXXXXXXXXXXXXXXXXXXXXXXXXXXXXXXXXXXXXXXXXXXXXXXXXXXXXXXXXXXXXXXXXXXXXXXXXXXXX
XXXXXXXXXXXXXXXXXXXXXXXXXXXXXXXXXXXXXXXXXXXXXXXXXXXXXXXXXXXXXXXXXXXXXXXXXXXXXXX
XX                                                                           XX
XX                   Miscellaneous Compiler stuff                            XX
XX                                                                           XX
XXXXXXXXXXXXXXXXXXXXXXXXXXXXXXXXXXXXXXXXXXXXXXXXXXXXXXXXXXXXXXXXXXXXXXXXXXXXXXX
XXXXXXXXXXXXXXXXXXXXXXXXXXXXXXXXXXXXXXXXXXXXXXXXXXXXXXXXXXXXXXXXXXXXXXXXXXXXXXX
*/

class StringPrinter
{
    CompAllocator m_alloc;
    char*         m_buffer;
    size_t        m_bufferMax;
    size_t        m_bufferIndex = 0;

    void Grow(size_t newSize);

public:
    StringPrinter(CompAllocator alloc, char* buffer = nullptr, size_t bufferMax = 0)
        : m_alloc(alloc)
        , m_buffer(buffer)
        , m_bufferMax(bufferMax)
    {
        if ((m_buffer == nullptr) || (m_bufferMax == 0))
        {
            m_bufferMax = 128;
            m_buffer    = alloc.allocate<char>(m_bufferMax);
        }

        m_buffer[0] = '\0';
    }

    size_t GetLength()
    {
        return m_bufferIndex;
    }

    char* GetBuffer()
    {
        assert(m_buffer[GetLength()] == '\0');
        return m_buffer;
    }
    void Truncate(size_t newLength)
    {
        assert(newLength <= m_bufferIndex);
        m_bufferIndex           = newLength;
        m_buffer[m_bufferIndex] = '\0';
    }

    void Append(const char* str);
    void Append(char chr);
};

/*****************************************************************************
 *
 *  Variables to keep track of total code amounts.
 */

#if DISPLAY_SIZES

extern size_t grossVMsize;
extern size_t grossNCsize;
extern size_t totalNCsize;

extern unsigned genMethodICnt;
extern unsigned genMethodNCnt;
extern size_t   gcHeaderISize;
extern size_t   gcPtrMapISize;
extern size_t   gcHeaderNSize;
extern size_t   gcPtrMapNSize;

#endif // DISPLAY_SIZES

/*****************************************************************************
 *
 *  Variables to keep track of basic block counts (more data on 1 BB methods)
 */

#if COUNT_BASIC_BLOCKS
extern Histogram bbCntTable;
extern Histogram bbOneBBSizeTable;
extern Histogram computeReachabilitySetsIterationTable;
#endif

/*****************************************************************************
 *
 *  Used by optFindNaturalLoops to gather statistical information such as
 *   - total number of natural loops
 *   - number of loops with 1, 2, ... exit conditions
 *   - number of loops that have an iterator (for like)
 *   - number of loops that have a constant iterator
 */

#if COUNT_LOOPS

extern unsigned  totalLoopMethods;        // counts the total number of methods that have natural loops
extern unsigned  maxLoopsPerMethod;       // counts the maximum number of loops a method has
extern unsigned  totalLoopCount;          // counts the total number of natural loops
extern unsigned  totalUnnatLoopCount;     // counts the total number of (not-necessarily natural) loops
extern unsigned  totalUnnatLoopOverflows; // # of methods that identified more unnatural loops than we can represent
extern unsigned  iterLoopCount;           // counts the # of loops with an iterator (for like)
extern unsigned  constIterLoopCount;      // counts the # of loops with a constant iterator (for like)
extern bool      hasMethodLoops;          // flag to keep track if we already counted a method as having loops
extern unsigned  loopsThisMethod;         // counts the number of loops in the current method
extern bool      loopOverflowThisMethod;  // True if we exceeded the max # of loops in the method.
extern Histogram loopCountTable;          // Histogram of loop counts
extern Histogram loopExitCountTable;      // Histogram of loop exit counts

#endif // COUNT_LOOPS

#if MEASURE_BLOCK_SIZE
extern size_t genFlowNodeSize;
extern size_t genFlowNodeCnt;
#endif // MEASURE_BLOCK_SIZE

#if MEASURE_NODE_SIZE
struct NodeSizeStats
{
    void Init()
    {
        genTreeNodeCnt        = 0;
        genTreeNodeSize       = 0;
        genTreeNodeActualSize = 0;
    }

    // Count of tree nodes allocated.
    unsigned __int64 genTreeNodeCnt;

    // The size we allocate.
    unsigned __int64 genTreeNodeSize;

    // The actual size of the node. Note that the actual size will likely be smaller
    // than the allocated size, but we sometimes use SetOper()/ChangeOper() to change
    // a smaller node to a larger one. TODO-Cleanup: add stats on
    // SetOper()/ChangeOper() usage to quantify this.
    unsigned __int64 genTreeNodeActualSize;
};
extern NodeSizeStats genNodeSizeStats;        // Total node size stats
extern NodeSizeStats genNodeSizeStatsPerFunc; // Per-function node size stats
extern Histogram     genTreeNcntHist;
extern Histogram     genTreeNsizHist;
#endif // MEASURE_NODE_SIZE

/*****************************************************************************
 *  Count fatal errors (including noway_asserts).
 */

#if MEASURE_FATAL
extern unsigned fatal_badCode;
extern unsigned fatal_noWay;
extern unsigned fatal_implLimitation;
extern unsigned fatal_NOMEM;
extern unsigned fatal_noWayAssertBody;
#ifdef DEBUG
extern unsigned fatal_noWayAssertBodyArgs;
#endif // DEBUG
extern unsigned fatal_NYI;
#endif // MEASURE_FATAL

/*****************************************************************************
 * Codegen
 */

#ifdef TARGET_XARCH

const instruction INS_SHIFT_LEFT_LOGICAL  = INS_shl;
const instruction INS_SHIFT_RIGHT_LOGICAL = INS_shr;
const instruction INS_SHIFT_RIGHT_ARITHM  = INS_sar;

const instruction INS_AND             = INS_and;
const instruction INS_OR              = INS_or;
const instruction INS_XOR             = INS_xor;
const instruction INS_NEG             = INS_neg;
const instruction INS_TEST            = INS_test;
const instruction INS_MUL             = INS_imul;
const instruction INS_SIGNED_DIVIDE   = INS_idiv;
const instruction INS_UNSIGNED_DIVIDE = INS_div;
const instruction INS_BREAKPOINT      = INS_int3;
const instruction INS_ADDC            = INS_adc;
const instruction INS_SUBC            = INS_sbb;
const instruction INS_NOT             = INS_not;

#endif // TARGET_XARCH

#ifdef TARGET_ARM

const instruction INS_SHIFT_LEFT_LOGICAL  = INS_lsl;
const instruction INS_SHIFT_RIGHT_LOGICAL = INS_lsr;
const instruction INS_SHIFT_RIGHT_ARITHM  = INS_asr;

const instruction INS_AND             = INS_and;
const instruction INS_OR              = INS_orr;
const instruction INS_XOR             = INS_eor;
const instruction INS_NEG             = INS_rsb;
const instruction INS_TEST            = INS_tst;
const instruction INS_MUL             = INS_mul;
const instruction INS_MULADD          = INS_mla;
const instruction INS_SIGNED_DIVIDE   = INS_sdiv;
const instruction INS_UNSIGNED_DIVIDE = INS_udiv;
const instruction INS_BREAKPOINT      = INS_bkpt;
const instruction INS_ADDC            = INS_adc;
const instruction INS_SUBC            = INS_sbc;
const instruction INS_NOT             = INS_mvn;

const instruction INS_ABS  = INS_vabs;
const instruction INS_SQRT = INS_vsqrt;

#endif // TARGET_ARM

#ifdef TARGET_ARM64

const instruction        INS_MULADD = INS_madd;
inline const instruction INS_BREAKPOINT_osHelper()
{
    // GDB needs the encoding of brk #0
    // Windbg needs the encoding of brk #F000
    return TargetOS::IsUnix ? INS_brk_unix : INS_brk_windows;
}
#define INS_BREAKPOINT INS_BREAKPOINT_osHelper()

const instruction INS_ABS  = INS_fabs;
const instruction INS_SQRT = INS_fsqrt;

#endif // TARGET_ARM64

#ifdef TARGET_LOONGARCH64
const instruction INS_BREAKPOINT = INS_break;
const instruction INS_MULADD     = INS_fmadd_d; // NOTE: default is double.
const instruction INS_ABS        = INS_fabs_d;  // NOTE: default is double.
const instruction INS_SQRT       = INS_fsqrt_d; // NOTE: default is double.
#endif                                          // TARGET_LOONGARCH64

#ifdef TARGET_RISCV64
const instruction INS_BREAKPOINT = INS_ebreak;
#endif // TARGET_RISCV64

/*****************************************************************************/

extern const BYTE genTypeSizes[];
extern const BYTE genTypeAlignments[];
extern const BYTE genTypeStSzs[];
extern const BYTE genActualTypes[];

/*****************************************************************************/

#ifdef DEBUG
void dumpConvertedVarSet(Compiler* comp, VARSET_VALARG_TP vars);
#endif // DEBUG

#include "compiler.hpp" // All the shared inline functions

/*****************************************************************************/
#endif //_COMPILER_H_
/*****************************************************************************/<|MERGE_RESOLUTION|>--- conflicted
+++ resolved
@@ -8681,11 +8681,7 @@
     void  createCfiCode(FuncInfoDsc* func, UNATIVE_OFFSET codeOffset, UCHAR opcode, short dwarfReg, INT offset = 0);
     void  unwindPushPopCFI(regNumber reg);
     void  unwindBegPrologCFI();
-<<<<<<< HEAD
     void  unwindPushPopMaskCFI(regMaskOnlyOne regMask, bool isFloat);
-=======
-    void  unwindPushPopMaskCFI(regMaskTP regMask, bool isFloat);
->>>>>>> 48aa85fa
     void  unwindAllocStackCFI(unsigned size);
     void  unwindSetFrameRegCFI(regNumber reg, unsigned offset);
     void  unwindEmitFuncCFI(FuncInfoDsc* func, void* pHotCode, void* pColdCode);
