// Licensed to the .NET Foundation under one or more agreements.
// The .NET Foundation licenses this file to you under the MIT license.

/*XXXXXXXXXXXXXXXXXXXXXXXXXXXXXXXXXXXXXXXXXXXXXXXXXXXXXXXXXXXXXXXXXXXXXXXXXXXXX
XXXXXXXXXXXXXXXXXXXXXXXXXXXXXXXXXXXXXXXXXXXXXXXXXXXXXXXXXXXXXXXXXXXXXXXXXXXXXXX
XX                                                                           XX
XX                           Compiler                                        XX
XX                                                                           XX
XX  Represents the method data we are currently JIT-compiling.               XX
XX  An instance of this class is created for every method we JIT.            XX
XX  This contains all the info needed for the method. So allocating a        XX
XX  a new instance per method makes it thread-safe.                          XX
XX  It should be used to do all the memory management for the compiler run.  XX
XX                                                                           XX
XXXXXXXXXXXXXXXXXXXXXXXXXXXXXXXXXXXXXXXXXXXXXXXXXXXXXXXXXXXXXXXXXXXXXXXXXXXXXXX
XXXXXXXXXXXXXXXXXXXXXXXXXXXXXXXXXXXXXXXXXXXXXXXXXXXXXXXXXXXXXXXXXXXXXXXXXXXXXXX
*/

/*****************************************************************************/
#ifndef _COMPILER_H_
#define _COMPILER_H_
/*****************************************************************************/

#include "jit.h"
#include "opcode.h"
#include "varset.h"
#include "jitstd.h"
#include "jithashtable.h"
#include "gentree.h"
#include "debuginfo.h"
#include "lir.h"
#include "block.h"
#include "inline.h"
#include "jiteh.h"
#include "instr.h"
#include "regalloc.h"
#include "sm.h"
#include "cycletimer.h"
#include "blockset.h"
#include "arraystack.h"
#include "hashbv.h"
#include "jitexpandarray.h"
#include "tinyarray.h"
#include "valuenum.h"
#include "namedintrinsiclist.h"
#ifdef LATE_DISASM
#include "disasm.h"
#endif

#include "codegeninterface.h"
#include "regset.h"
#include "jitgcinfo.h"

#if DUMP_GC_TABLES && defined(JIT32_GCENCODER)
#include "gcdump.h"
#endif

#include "emit.h"

// Forward declaration
template <class T>
inline var_types genActualType(T value);

#include "hwintrinsic.h"
#include "simd.h"
#include "simdashwintrinsic.h"

/*****************************************************************************
 *                  Forward declarations
 */

struct InfoHdr;              // defined in GCInfo.h
struct escapeMapping_t;      // defined in fgdiagnostic.cpp
class emitter;               // defined in emit.h
struct ShadowParamVarInfo;   // defined in GSChecks.cpp
struct InitVarDscInfo;       // defined in registerargconvention.h
class FgStack;               // defined in fgbasic.cpp
class Instrumentor;          // defined in fgprofile.cpp
class SpanningTreeVisitor;   // defined in fgprofile.cpp
class CSE_DataFlow;          // defined in OptCSE.cpp
class OptBoolsDsc;           // defined in optimizer.cpp
struct RelopImplicationInfo; // defined in redundantbranchopts.cpp
struct JumpThreadInfo;       // defined in redundantbranchopts.cpp
class ProfileSynthesis;      // defined in profilesynthesis.h
#ifdef DEBUG
struct IndentStack;
#endif

class Lowering; // defined in lower.h

// The following are defined in this file, Compiler.h

class Compiler;

/*****************************************************************************
 *                  Unwind info
 */

#include "unwind.h"

/*****************************************************************************/

//
// Declare global operator new overloads that use the compiler's arena allocator
//

void* operator new(size_t n, Compiler* context, CompMemKind cmk);
void* operator new[](size_t n, Compiler* context, CompMemKind cmk);

// Requires the definitions of "operator new" so including "LoopCloning.h" after the definitions.
#include "loopcloning.h"

/*****************************************************************************/

/* This is included here and not earlier as it needs the definition of "CSE"
 * which is defined in the section above */

/*****************************************************************************/

unsigned genLog2(unsigned value);
unsigned genLog2(unsigned __int64 value);

unsigned ReinterpretHexAsDecimal(unsigned in);

/*****************************************************************************/

const unsigned FLG_CCTOR = (CORINFO_FLG_CONSTRUCTOR | CORINFO_FLG_STATIC);

#ifdef DEBUG
const int BAD_STK_OFFS = 0xBAADF00D; // for LclVarDsc::lvStkOffs
#endif

//------------------------------------------------------------------------
// HFA info shared by LclVarDsc and CallArgABIInformation
//------------------------------------------------------------------------
inline bool IsHfa(CorInfoHFAElemType kind)
{
    return kind != CORINFO_HFA_ELEM_NONE;
}
inline var_types HfaTypeFromElemKind(CorInfoHFAElemType kind)
{
    switch (kind)
    {
        case CORINFO_HFA_ELEM_FLOAT:
            return TYP_FLOAT;
        case CORINFO_HFA_ELEM_DOUBLE:
            return TYP_DOUBLE;
#ifdef FEATURE_SIMD
        case CORINFO_HFA_ELEM_VECTOR64:
            return TYP_SIMD8;
        case CORINFO_HFA_ELEM_VECTOR128:
            return TYP_SIMD16;
#endif
        case CORINFO_HFA_ELEM_NONE:
            return TYP_UNDEF;
        default:
            assert(!"Invalid HfaElemKind");
            return TYP_UNDEF;
    }
}
inline CorInfoHFAElemType HfaElemKindFromType(var_types type)
{
    switch (type)
    {
        case TYP_FLOAT:
            return CORINFO_HFA_ELEM_FLOAT;
        case TYP_DOUBLE:
            return CORINFO_HFA_ELEM_DOUBLE;
#ifdef FEATURE_SIMD
        case TYP_SIMD8:
            return CORINFO_HFA_ELEM_VECTOR64;
        case TYP_SIMD16:
            return CORINFO_HFA_ELEM_VECTOR128;
#endif
        case TYP_UNDEF:
            return CORINFO_HFA_ELEM_NONE;
        default:
            assert(!"Invalid HFA Type");
            return CORINFO_HFA_ELEM_NONE;
    }
}

// The following holds the Local var info (scope information)
typedef const char* VarName; // Actual ASCII string
struct VarScopeDsc
{
    unsigned vsdVarNum; // (remapped) LclVarDsc number
    unsigned vsdLVnum;  // 'which' in eeGetLVinfo().
                        // Also, it is the index of this entry in the info.compVarScopes array,
                        // which is useful since the array is also accessed via the
                        // compEnterScopeList and compExitScopeList sorted arrays.

    IL_OFFSET vsdLifeBeg; // instr offset of beg of life
    IL_OFFSET vsdLifeEnd; // instr offset of end of life

#ifdef DEBUG
    VarName vsdName; // name of the var
#endif
};

// This class stores information associated with a LclVar SSA definition.
class LclSsaVarDsc
{
    // The basic block where the definition occurs. Definitions of uninitialized variables
    // are considered to occur at the start of the first basic block (fgFirstBB).
    //
    // TODO-Cleanup: In the case of uninitialized variables the block is set to nullptr by
    // SsaBuilder and changed to fgFirstBB during value numbering. It would be useful to
    // investigate and perhaps eliminate this rather unexpected behavior.
    BasicBlock* m_block = nullptr;
    // The store node that generates the definition, or nullptr for definitions
    // of uninitialized variables.
    GenTreeLclVarCommon* m_defNode = nullptr;
    // The SSA number associated with the previous definition for partial (GTF_USEASG) defs.
    unsigned m_useDefSsaNum = SsaConfig::RESERVED_SSA_NUM;
    // Number of uses of this SSA def (may be an over-estimate).
    // May not be accurate for for promoted fields.
    unsigned short m_numUses = 0;
    // True if there may be phi args uses of this def
    // May not be accurate for for promoted fields.
    // (false implies all uses are non-phi).
    bool m_hasPhiUse = false;
    // True if there may be uses of the def in a different block.
    // May not be accurate for for promoted fields.
    bool m_hasGlobalUse = false;

public:
    LclSsaVarDsc()
    {
    }

    LclSsaVarDsc(BasicBlock* block) : m_block(block)
    {
    }

    LclSsaVarDsc(BasicBlock* block, GenTreeLclVarCommon* defNode) : m_block(block)
    {
        SetDefNode(defNode);
    }

    BasicBlock* GetBlock() const
    {
        return m_block;
    }

    void SetBlock(BasicBlock* block)
    {
        m_block = block;
    }

    GenTreeLclVarCommon* GetDefNode() const
    {
        return m_defNode;
    }

    void SetDefNode(GenTreeLclVarCommon* defNode)
    {
        assert((defNode == nullptr) || defNode->OperIsLocalStore());
        m_defNode = defNode;
    }

    unsigned GetUseDefSsaNum() const
    {
        return m_useDefSsaNum;
    }

    void SetUseDefSsaNum(unsigned ssaNum)
    {
        m_useDefSsaNum = ssaNum;
    }

    unsigned GetNumUses() const
    {
        return m_numUses;
    }

    void AddUse(BasicBlock* block)
    {
        if (block != m_block)
        {
            m_hasGlobalUse = true;
        }

        if (m_numUses < USHRT_MAX)
        {
            m_numUses++;
        }
    }

    void AddPhiUse(BasicBlock* block)
    {
        m_hasPhiUse = true;
        AddUse(block);
    }

    bool HasPhiUse() const
    {
        return m_hasPhiUse;
    }

    bool HasGlobalUse() const
    {
        return m_hasGlobalUse;
    }

    ValueNumPair m_vnPair;
};

// This class stores information associated with a memory SSA definition.
class SsaMemDef
{
public:
    ValueNumPair m_vnPair;
};

//------------------------------------------------------------------------
// SsaDefArray: A resizable array of SSA definitions.
//
// Unlike an ordinary resizable array implementation, this allows only element
// addition (by calling AllocSsaNum) and has special handling for RESERVED_SSA_NUM
// (basically it's a 1-based array). The array doesn't impose any particular
// requirements on the elements it stores and AllocSsaNum forwards its arguments
// to the array element constructor, this way the array supports both LclSsaVarDsc
// and SsaMemDef elements.
//
template <typename T>
class SsaDefArray
{
    T*       m_array;
    unsigned m_arraySize;
    unsigned m_count;

    static_assert_no_msg(SsaConfig::RESERVED_SSA_NUM == 0);
    static_assert_no_msg(SsaConfig::FIRST_SSA_NUM == 1);

    // Get the minimum valid SSA number.
    unsigned GetMinSsaNum() const
    {
        return SsaConfig::FIRST_SSA_NUM;
    }

    // Increase (double) the size of the array.
    void GrowArray(CompAllocator alloc)
    {
        unsigned oldSize = m_arraySize;
        unsigned newSize = max(2, oldSize * 2);

        T* newArray = alloc.allocate<T>(newSize);

        for (unsigned i = 0; i < oldSize; i++)
        {
            newArray[i] = m_array[i];
        }

        m_array     = newArray;
        m_arraySize = newSize;
    }

public:
    // Construct an empty SsaDefArray.
    SsaDefArray() : m_array(nullptr), m_arraySize(0), m_count(0)
    {
    }

    // Reset the array (used only if the SSA form is reconstructed).
    void Reset()
    {
        m_count = 0;
    }

    // Allocate a new SSA number (starting with SsaConfig::FIRST_SSA_NUM).
    template <class... Args>
    unsigned AllocSsaNum(CompAllocator alloc, Args&&... args)
    {
        if (m_count == m_arraySize)
        {
            GrowArray(alloc);
        }

        unsigned ssaNum    = GetMinSsaNum() + m_count;
        m_array[m_count++] = T(std::forward<Args>(args)...);

        // Ensure that the first SSA number we allocate is SsaConfig::FIRST_SSA_NUM
        assert((ssaNum == SsaConfig::FIRST_SSA_NUM) || (m_count > 1));

        return ssaNum;
    }

    // Get the number of SSA definitions in the array.
    unsigned GetCount() const
    {
        return m_count;
    }

    // Get a pointer to the SSA definition at the specified index.
    T* GetSsaDefByIndex(unsigned index) const
    {
        assert(index < m_count);
        return &m_array[index];
    }

    // Check if the specified SSA number is valid.
    bool IsValidSsaNum(unsigned ssaNum) const
    {
        return (GetMinSsaNum() <= ssaNum) && (ssaNum < (GetMinSsaNum() + m_count));
    }

    // Get a pointer to the SSA definition associated with the specified SSA number.
    T* GetSsaDef(unsigned ssaNum) const
    {
        assert(ssaNum != SsaConfig::RESERVED_SSA_NUM);
        return GetSsaDefByIndex(ssaNum - GetMinSsaNum());
    }

    // Get an SSA number associated with the specified SSA def (that must be in this array).
    unsigned GetSsaNum(T* ssaDef) const
    {
        assert((m_array <= ssaDef) && (ssaDef < &m_array[m_count]));
        return GetMinSsaNum() + static_cast<unsigned>(ssaDef - &m_array[0]);
    }
};

enum RefCountState
{
    RCS_INVALID, // not valid to get/set ref counts
    RCS_EARLY,   // early counts for struct promotion and struct passing
    RCS_NORMAL,  // normal ref counts (from lvaMarkRefs onward)
};

#ifdef DEBUG
// Reasons why we can't enregister a local.
enum class DoNotEnregisterReason
{
    None,
    AddrExposed,      // the address of this local is exposed.
    DontEnregStructs, // struct enregistration is disabled.
    NotRegSizeStruct, // the struct size does not much any register size, usually the struct size is too big.
    LocalField,       // the local is accessed with LCL_FLD, note we can do it not only for struct locals.
    VMNeedsStackAddr,
    LiveInOutOfHandler, // the local is alive in and out of exception handler and not single def.
    BlockOp,            // Is read or written via a block operation.
    IsStructArg,        // Is a struct passed as an argument in a way that requires a stack location.
    DepField,           // It is a field of a dependently promoted struct
    NoRegVars,          // opts.compFlags & CLFLG_REGVAR is not set
    MinOptsGC,          // It is a GC Ref and we are compiling MinOpts
#if !defined(TARGET_64BIT)
    LongParamField, // It is a decomposed field of a long parameter.
#endif
#ifdef JIT32_GCENCODER
    PinningRef,
#endif
    LclAddrNode, // the local is accessed with LCL_ADDR_VAR/FLD.
    CastTakesAddr,
    StoreBlkSrc,          // the local is used as STORE_BLK source.
    SwizzleArg,           // the local is passed using LCL_FLD as another type.
    BlockOpRet,           // the struct is returned and it promoted or there is a cast.
    ReturnSpCheck,        // the local is used to do SP check on return from function
    CallSpCheck,          // the local is used to do SP check on every call
    SimdUserForcesDep,    // a promoted struct was used by a SIMD/HWI node; it must be dependently promoted
    HiddenBufferStructArg // the argument is a hidden return buffer passed to a method.
};

enum class AddressExposedReason
{
    NONE,
    PARENT_EXPOSED,                // This is a promoted field but the parent is exposed.
    TOO_CONSERVATIVE,              // Were marked as exposed to be conservative, fix these places.
    ESCAPE_ADDRESS,                // The address is escaping, for example, passed as call argument.
    WIDE_INDIR,                    // We access via indirection with wider type.
    OSR_EXPOSED,                   // It was exposed in the original method, osr has to repeat it.
    STRESS_LCL_FLD,                // Stress mode replaces localVar with localFld and makes them addrExposed.
    DISPATCH_RET_BUF,              // Caller return buffer dispatch.
    STRESS_POISON_IMPLICIT_BYREFS, // This is an implicit byref we want to poison.
    EXTERNALLY_VISIBLE_IMPLICITLY, // Local is visible externally without explicit escape in JIT IR.
                                   // For example because it is used by GC or is the outgoing arg area
                                   // that belongs to callees.
};

#endif // DEBUG

class LclVarDsc
{
public:
    // The constructor. Most things can just be zero'ed.
    //
    // Initialize the ArgRegs to REG_STK.
    // Morph will update if this local is passed in a register.
    LclVarDsc()
        : _lvArgReg(REG_STK)
#if FEATURE_MULTIREG_ARGS
        , _lvOtherArgReg(REG_STK)
#endif // FEATURE_MULTIREG_ARGS
        , lvClassHnd(NO_CLASS_HANDLE)
        , lvPerSsaData()
    {
    }

    // note this only packs because var_types is a typedef of unsigned char
    var_types lvType : 5; // TYP_INT/LONG/FLOAT/DOUBLE/REF

    unsigned char lvIsParam : 1;           // is this a parameter?
    unsigned char lvIsRegArg : 1;          // is this an argument that was passed by register?
    unsigned char lvFramePointerBased : 1; // 0 = off of REG_SPBASE (e.g., ESP), 1 = off of REG_FPBASE (e.g., EBP)

    unsigned char lvOnFrame : 1;  // (part of) the variable lives on the frame
    unsigned char lvRegister : 1; // assigned to live in a register? For RyuJIT backend, this is only set if the
                                  // variable is in the same register for the entire function.
    unsigned char lvTracked : 1;  // is this a tracked variable?
    bool          lvTrackedNonStruct()
    {
        return lvTracked && lvType != TYP_STRUCT;
    }
#ifdef DEBUG
    unsigned char lvTrackedWithoutIndex : 1; // Tracked but has no lvVarIndex (i.e. only valid GTF_VAR_DEATH flags, used
                                             // by physical promotion)
#endif
    unsigned char lvPinned : 1; // is this a pinned variable?

    unsigned char lvMustInit : 1; // must be initialized

private:
    bool m_addrExposed : 1; // The address of this variable is "exposed" -- passed as an argument, stored in a
                            // global location, etc.
                            // We cannot reason reliably about the value of the variable.
public:
    unsigned char lvDoNotEnregister : 1; // Do not enregister this variable.
    unsigned char lvFieldAccessed : 1;   // The var is a struct local, and a field of the variable is accessed.  Affects
                                         // struct promotion.
    unsigned char lvLiveInOutOfHndlr : 1; // The variable is live in or out of an exception handler, and therefore must
                                          // be on the stack (at least at those boundaries.)

    unsigned char lvInSsa : 1;       // The variable is in SSA form (set by SsaBuilder)
    unsigned char lvIsCSE : 1;       // Indicates if this LclVar is a CSE variable.
    unsigned char lvHasLdAddrOp : 1; // has ldloca or ldarga opcode on this local.

    unsigned char lvHasILStoreOp : 1;         // there is at least one STLOC or STARG on this local
    unsigned char lvHasMultipleILStoreOp : 1; // there is more than one STLOC on this local

    unsigned char lvIsTemp : 1; // Short-lifetime compiler temp

#if FEATURE_IMPLICIT_BYREFS
    // Set if the argument is an implicit byref.
    unsigned char lvIsImplicitByRef : 1;
    // Set if the local appears as a last use that will be passed as an implicit byref.
    unsigned char lvIsLastUseCopyOmissionCandidate : 1;
#endif // FEATURE_IMPLICIT_BYREFS

#if defined(TARGET_LOONGARCH64)
    unsigned char lvIs4Field1 : 1; // Set if the 1st field is int or float within struct for LA-ABI64.
    unsigned char lvIs4Field2 : 1; // Set if the 2nd field is int or float within struct for LA-ABI64.
    unsigned char lvIsSplit : 1;   // Set if the argument is splited.
#endif                             // defined(TARGET_LOONGARCH64)

#if defined(TARGET_RISCV64)
    unsigned char lvIs4Field1 : 1; // Set if the 1st field is int or float within struct for RISCV64.
    unsigned char lvIs4Field2 : 1; // Set if the 2nd field is int or float within struct for RISCV64.
    unsigned char lvIsSplit : 1;   // Set if the argument is splited.
#endif                             // defined(TARGET_RISCV64)

    unsigned char lvSingleDef : 1; // variable has a single def. Used to identify ref type locals that can get type
                                   // updates

    unsigned char lvSingleDefRegCandidate : 1; // variable has a single def and hence is a register candidate
                                               // Currently, this is only used to decide if an EH variable can be
                                               // a register candidate or not.

    unsigned char lvDisqualifySingleDefRegCandidate : 1; // tracks variable that are disqualified from register
                                                         // candidancy

    unsigned char lvSpillAtSingleDef : 1; // variable has a single def (as determined by LSRA interval scan)
                                          // and is spilled making it candidate to spill right after the
                                          // first (and only) definition.
                                          // Note: We cannot reuse lvSingleDefRegCandidate because it is set
                                          // in earlier phase and the information might not be appropriate
                                          // in LSRA.

    unsigned char lvVolatileHint : 1; // hint for AssertionProp

#ifndef TARGET_64BIT
    unsigned char lvStructDoubleAlign : 1; // Must we double align this struct?
#endif                                     // !TARGET_64BIT
#ifdef TARGET_64BIT
    unsigned char lvQuirkToLong : 1; // Quirk to allocate this LclVar as a 64-bit long
#endif
#ifdef DEBUG
    unsigned char lvKeepType : 1;       // Don't change the type of this variable
    unsigned char lvNoLclFldStress : 1; // Can't apply local field stress on this one
#endif
    unsigned char lvIsPtr : 1; // Might this be used in an address computation? (used by buffer overflow security
                               // checks)
    unsigned char lvIsUnsafeBuffer : 1; // Does this contain an unsafe buffer requiring buffer overflow security checks?
    unsigned char lvPromoted : 1; // True when this local is a promoted struct, a normed struct, or a "split" long on a
                                  // 32-bit target.  For implicit byref parameters, this gets hijacked between
                                  // fgRetypeImplicitByRefArgs and fgMarkDemotedImplicitByRefArgs to indicate whether
                                  // references to the arg are being rewritten as references to a promoted shadow local.
    unsigned char lvIsStructField : 1; // Is this local var a field of a promoted struct local?
    unsigned char lvContainsHoles : 1; // Is this a promoted struct whose fields do not cover the struct local?

    // True for a promoted struct that has significant padding in it.
    // Significant padding is any data in the struct that is not covered by a
    // promoted field and that the EE told us we need to preserve on block
    // copies/inits.
    unsigned char lvAnySignificantPadding : 1;

    unsigned char lvIsMultiRegArg : 1; // true if this is a multireg LclVar struct used in an argument context
    unsigned char lvIsMultiRegRet : 1; // true if this is a multireg LclVar struct assigned from a multireg call

#ifdef DEBUG
    unsigned char lvHiddenBufferStructArg : 1; // True when this struct (or its field) are passed as hidden buffer
                                               // pointer.
#endif

#ifdef FEATURE_HFA_FIELDS_PRESENT
    CorInfoHFAElemType _lvHfaElemKind : 3; // What kind of an HFA this is (CORINFO_HFA_ELEM_NONE if it is not an HFA).
#endif                                     // FEATURE_HFA_FIELDS_PRESENT

#ifdef DEBUG
    // TODO-Cleanup: See the note on lvSize() - this flag is only in use by asserts that are checking for struct
    // types, and is needed because of cases where TYP_STRUCT is bashed to an integral type.
    // Consider cleaning this up so this workaround is not required.
    unsigned char lvUnusedStruct : 1; // All references to this promoted struct are through its field locals.
                                      // I.e. there is no longer any reference to the struct directly.
                                      // In this case we can simply remove this struct local.

    unsigned char lvUndoneStructPromotion : 1; // The struct promotion was undone and hence there should be no
                                               // reference to the fields of this struct.
#endif

    unsigned char lvLRACandidate : 1; // Tracked for linear scan register allocation purposes

#ifdef FEATURE_SIMD
    unsigned char lvUsedInSIMDIntrinsic : 1; // This tells lclvar is used for simd intrinsic
#endif                                       // FEATURE_SIMD

    unsigned char lvRegStruct : 1; // This is a reg-sized non-field-addressed struct.

    unsigned char lvClassIsExact : 1; // lvClassHandle is the exact type

#ifdef DEBUG
    unsigned char lvClassInfoUpdated : 1; // true if this var has updated class handle or exactness
    unsigned char lvIsHoist : 1;          // CSE temp for a hoisted tree
    unsigned char lvIsMultiDefCSE : 1;    // CSE temp for a multi-def CSE
#endif

    unsigned char lvImplicitlyReferenced : 1; // true if there are non-IR references to this local (prolog, epilog, gc,
                                              // eh)

    unsigned char lvSuppressedZeroInit : 1; // local needs zero init if we transform tail call to loop

    unsigned char lvHasExplicitInit : 1; // The local is explicitly initialized and doesn't need zero initialization in
                                         // the prolog. If the local has gc pointers, there are no gc-safe points
                                         // between the prolog and the explicit initialization.

    unsigned char lvIsOSRLocal : 1; // Root method local in an OSR method. Any stack home will be on the Tier0 frame.
                                    // Initial value will be defined by Tier0. Requires special handing in prolog.

    unsigned char lvIsOSRExposedLocal : 1; // OSR local that was address exposed in Tier0

    unsigned char lvRedefinedInEmbeddedStatement : 1; // Local has redefinitions inside embedded statements that
                                                      // disqualify it from local copy prop.
private:
    unsigned char lvIsNeverNegative : 1; // The local is known to be never negative

    unsigned char lvIsSpan : 1; // The local is a Span<T>

public:
    union {
        unsigned lvFieldLclStart; // The index of the local var representing the first field in the promoted struct
                                  // local.  For implicit byref parameters, this gets hijacked between
                                  // fgRetypeImplicitByRefArgs and fgMarkDemotedImplicitByRefArgs to point to the
                                  // struct local created to model the parameter's struct promotion, if any.
        unsigned lvParentLcl; // The index of the local var representing the parent (i.e. the promoted struct local).
                              // Valid on promoted struct local fields.
    };

    unsigned char lvFieldCnt; //  Number of fields in the promoted VarDsc.
    unsigned char lvFldOffset;
    unsigned char lvFldOrdinal;

#ifdef DEBUG
    unsigned char lvSingleDefDisqualifyReason = 'H';
#endif

    unsigned char lvAllDefsAreNoGc : 1; // For pinned locals: true if all defs of this local are no-gc

#if FEATURE_MULTIREG_ARGS
    regNumber lvRegNumForSlot(unsigned slotNum)
    {
        if (slotNum == 0)
        {
            return (regNumber)_lvArgReg;
        }
        else if (slotNum == 1)
        {
            return GetOtherArgReg();
        }
        else
        {
            assert(false && "Invalid slotNum!");
        }

        unreached();
    }
#endif // FEATURE_MULTIREG_ARGS

    CorInfoHFAElemType GetLvHfaElemKind() const
    {
#ifdef FEATURE_HFA_FIELDS_PRESENT
        return _lvHfaElemKind;
#else
        NOWAY_MSG("GetLvHfaElemKind");
        return CORINFO_HFA_ELEM_NONE;
#endif // FEATURE_HFA_FIELDS_PRESENT
    }

    void SetLvHfaElemKind(CorInfoHFAElemType elemKind)
    {
#ifdef FEATURE_HFA_FIELDS_PRESENT
        _lvHfaElemKind = elemKind;
#else
        NOWAY_MSG("SetLvHfaElemKind");
#endif // FEATURE_HFA_FIELDS_PRESENT
    }

    bool lvIsHfa() const
    {
        if (GlobalJitOptions::compFeatureHfa)
        {
            return IsHfa(GetLvHfaElemKind());
        }
        else
        {
            return false;
        }
    }

    bool lvIsHfaRegArg() const
    {
        if (GlobalJitOptions::compFeatureHfa)
        {
            return lvIsRegArg && lvIsHfa();
        }
        else
        {
            return false;
        }
    }

    //------------------------------------------------------------------------------
    // lvHfaSlots: Get the number of slots used by an HFA local
    //
    // Return Value:
    //    On Arm64 - Returns 1-4 indicating the number of register slots used by the HFA
    //    On Arm32 - Returns the total number of single FP register slots used by the HFA, max is 8
    //
    unsigned lvHfaSlots() const
    {
        assert(lvIsHfa());
        assert(varTypeIsStruct(lvType));
        unsigned slots = 0;
#ifdef TARGET_ARM
        slots = lvExactSize() / sizeof(float);
        assert(slots <= 8);
#elif defined(TARGET_ARM64)
        switch (GetLvHfaElemKind())
        {
            case CORINFO_HFA_ELEM_NONE:
                assert(!"lvHfaSlots called for non-HFA");
                break;
            case CORINFO_HFA_ELEM_FLOAT:
                assert((lvExactSize() % 4) == 0);
                slots = lvExactSize() >> 2;
                break;
            case CORINFO_HFA_ELEM_DOUBLE:
            case CORINFO_HFA_ELEM_VECTOR64:
                assert((lvExactSize() % 8) == 0);
                slots = lvExactSize() >> 3;
                break;
            case CORINFO_HFA_ELEM_VECTOR128:
                assert((lvExactSize() % 16) == 0);
                slots = lvExactSize() >> 4;
                break;
            default:
                unreached();
        }
        assert(slots <= 4);
#endif //  TARGET_ARM64
        return slots;
    }

    // lvIsMultiRegArgOrRet()
    //     returns true if this is a multireg LclVar struct used in an argument context
    //               or if this is a multireg LclVar struct assigned from a multireg call
    bool lvIsMultiRegArgOrRet()
    {
        return lvIsMultiRegArg || lvIsMultiRegRet;
    }

#if defined(DEBUG)
private:
    DoNotEnregisterReason m_doNotEnregReason;

    AddressExposedReason m_addrExposedReason;

public:
    void SetDoNotEnregReason(DoNotEnregisterReason reason)
    {
        m_doNotEnregReason = reason;
    }

    DoNotEnregisterReason GetDoNotEnregReason() const
    {
        return m_doNotEnregReason;
    }

    AddressExposedReason GetAddrExposedReason() const
    {
        return m_addrExposedReason;
    }
#endif // DEBUG

public:
    void SetAddressExposed(bool value DEBUGARG(AddressExposedReason reason))
    {
        m_addrExposed = value;
        INDEBUG(m_addrExposedReason = reason);
    }

    void CleanAddressExposed()
    {
        m_addrExposed = false;
    }

    bool IsAddressExposed() const
    {
        return m_addrExposed;
    }

#ifdef DEBUG
    void SetHiddenBufferStructArg(char value)
    {
        lvHiddenBufferStructArg = value;
    }

    bool IsHiddenBufferStructArg() const
    {
        return lvHiddenBufferStructArg;
    }
#endif

private:
    regNumberSmall _lvRegNum; // Used to store the register this variable is in (or, the low register of a
                              // register pair). It is set during codegen any time the
                              // variable is enregistered (lvRegister is only set
                              // to non-zero if the variable gets the same register assignment for its entire
                              // lifetime).
#if !defined(TARGET_64BIT)
    regNumberSmall _lvOtherReg; // Used for "upper half" of long var.
#endif                          // !defined(TARGET_64BIT)

    regNumberSmall _lvArgReg; // The (first) register in which this argument is passed.

#if FEATURE_MULTIREG_ARGS
    regNumberSmall _lvOtherArgReg; // Used for the second part of the struct passed in a register.
                                   // Note this is defined but not used by ARM32
#endif                             // FEATURE_MULTIREG_ARGS

    regNumberSmall _lvArgInitReg; // the register into which the argument is moved at entry

public:
    // The register number is stored in a small format (8 bits), but the getters return and the setters take
    // a full-size (unsigned) format, to localize the casts here.

    /////////////////////

    regNumber GetRegNum() const
    {
        return (regNumber)_lvRegNum;
    }

    void SetRegNum(regNumber reg)
    {
        _lvRegNum = (regNumberSmall)reg;
        assert(_lvRegNum == reg);
    }

/////////////////////

#if defined(TARGET_64BIT)

    regNumber GetOtherReg() const
    {
        assert(!"shouldn't get here"); // can't use "unreached();" because it's NORETURN, which causes C4072
                                       // "unreachable code" warnings
        return REG_NA;
    }

    void SetOtherReg(regNumber reg)
    {
        assert(!"shouldn't get here"); // can't use "unreached();" because it's NORETURN, which causes C4072
                                       // "unreachable code" warnings
    }
#else  // !TARGET_64BIT

    regNumber GetOtherReg() const
    {
        return (regNumber)_lvOtherReg;
    }

    void SetOtherReg(regNumber reg)
    {
        _lvOtherReg = (regNumberSmall)reg;
        assert(_lvOtherReg == reg);
    }
#endif // !TARGET_64BIT

    /////////////////////

    regNumber GetArgReg() const
    {
        return (regNumber)_lvArgReg;
    }

    void SetArgReg(regNumber reg)
    {
        _lvArgReg = (regNumberSmall)reg;
        assert(_lvArgReg == reg);
    }

#if FEATURE_MULTIREG_ARGS

    regNumber GetOtherArgReg() const
    {
        return (regNumber)_lvOtherArgReg;
    }

    void SetOtherArgReg(regNumber reg)
    {
        _lvOtherArgReg = (regNumberSmall)reg;
        assert(_lvOtherArgReg == reg);
    }
#endif // FEATURE_MULTIREG_ARGS

#ifdef FEATURE_SIMD
    // Is this is a SIMD struct which is used for SIMD intrinsic?
    bool lvIsUsedInSIMDIntrinsic() const
    {
        return lvUsedInSIMDIntrinsic;
    }
#else
    bool lvIsUsedInSIMDIntrinsic() const
    {
        return false;
    }
#endif

    // Is this is local never negative?
    bool IsNeverNegative() const
    {
        return lvIsNeverNegative;
    }

    // Is this is local never negative?
    void SetIsNeverNegative(bool value)
    {
        lvIsNeverNegative = value;
    }

    // Is this is local a Span<T>?
    bool IsSpan() const
    {
        return lvIsSpan;
    }

    // Is this is local a Span<T>?
    void SetIsSpan(bool value)
    {
        lvIsSpan = value;
    }

    /////////////////////

    regNumber GetArgInitReg() const
    {
        return (regNumber)_lvArgInitReg;
    }

    void SetArgInitReg(regNumber reg)
    {
        _lvArgInitReg = (regNumberSmall)reg;
        assert(_lvArgInitReg == reg);
    }

    /////////////////////

    bool lvIsRegCandidate() const
    {
        return lvLRACandidate != 0;
    }

    bool lvIsInReg() const
    {
        return lvIsRegCandidate() && (GetRegNum() != REG_STK);
    }

    regMaskTP lvRegMask() const
    {
        regMaskTP regMask = RBM_NONE;
        if (GetRegNum() != REG_STK)
        {
            if (varTypeUsesIntReg(this))
            {
                regMask = genRegMask(GetRegNum());
            }
            else
            {
                assert(varTypeUsesFloatReg(this));
                regMask = genRegMaskFloat(GetRegNum() ARM_ARG(TypeGet()));
            }
        }
        return regMask;
    }

    //-----------------------------------------------------------------------------
    // AllFieldDeathFlags: Get a bitset of flags that represents all fields dying.
    //
    // Returns:
    //    A bit mask that has GTF_VAR_FIELD_DEATH0 to GTF_VAR_FIELD_DEATH3 set,
    //    depending on how many fields this promoted local has.
    //
    // Remarks:
    //    Only usable for promoted locals.
    //
    GenTreeFlags AllFieldDeathFlags() const
    {
        assert(lvPromoted && (lvFieldCnt > 0) && (lvFieldCnt <= 4));
        GenTreeFlags flags = static_cast<GenTreeFlags>(((1 << lvFieldCnt) - 1) << FIELD_LAST_USE_SHIFT);
        assert((flags & ~GTF_VAR_DEATH_MASK) == 0);
        return flags;
    }

    //-----------------------------------------------------------------------------
    // FullDeathFlags: Get a bitset of flags that represents this local fully dying.
    //
    // Returns:
    //    For promoted locals, this returns AllFieldDeathFlags(). Otherwise
    //    returns GTF_VAR_DEATH.
    //
    GenTreeFlags FullDeathFlags() const
    {
        return lvPromoted ? AllFieldDeathFlags() : GTF_VAR_DEATH;
    }

    unsigned short lvVarIndex; // variable tracking index

private:
    unsigned short m_lvRefCnt; // unweighted (real) reference count.  For implicit by reference
                               // parameters, this gets hijacked from fgResetImplicitByRefRefCount
                               // through fgMarkDemotedImplicitByRefArgs, to provide a static
                               // appearance count (computed during address-exposed analysis)
                               // that fgMakeOutgoingStructArgCopy consults during global morph
                               // to determine if eliding its copy is legal.

    weight_t m_lvRefCntWtd; // weighted reference count

public:
    unsigned short lvRefCnt(RefCountState state = RCS_NORMAL) const;
    void incLvRefCnt(unsigned short delta, RefCountState state = RCS_NORMAL);
    void setLvRefCnt(unsigned short newValue, RefCountState state = RCS_NORMAL);
    void incLvRefCntSaturating(unsigned short delta, RefCountState state = RCS_NORMAL);

    weight_t lvRefCntWtd(RefCountState state = RCS_NORMAL) const;
    void incLvRefCntWtd(weight_t delta, RefCountState state = RCS_NORMAL);
    void setLvRefCntWtd(weight_t newValue, RefCountState state = RCS_NORMAL);

private:
    int lvStkOffs; // stack offset of home in bytes.

public:
    int GetStackOffset() const
    {
        return lvStkOffs;
    }

    void SetStackOffset(int offset)
    {
        lvStkOffs = offset;
    }

    unsigned lvExactSize() const;
    unsigned lvSize() const;

    size_t lvArgStackSize() const;

    unsigned lvSlotNum; // original slot # (if remapped)

    // class handle for the local or null if not known or not a class
    CORINFO_CLASS_HANDLE lvClassHnd;

private:
    ClassLayout* m_layout; // layout info for structs

public:
    var_types TypeGet() const
    {
        return (var_types)lvType;
    }
    bool lvStackAligned() const
    {
        assert(lvIsStructField);
        return ((lvFldOffset % TARGET_POINTER_SIZE) == 0);
    }

    // NormalizeOnLoad Rules:
    //     1. All small locals are actually TYP_INT locals.
    //     2. NOL locals are such that not all definitions can be controlled by the compiler and so the upper bits can
    //        be undefined.For parameters this is the case because of ABI.For struct fields - because of padding.For
    //        address - exposed locals - because not all stores are direct.
    //     3. Hence, all NOL uses(unless proven otherwise) are assumed in morph to have undefined upper bits and
    //        explicit casts have be inserted to "normalize" them back to conform to IL semantics.
    bool lvNormalizeOnLoad() const
    {
        return varTypeIsSmall(TypeGet()) &&
               // OSR exposed locals were normalize on load in the Tier0 frame so must be so for OSR too.
               (lvIsParam || m_addrExposed || lvIsStructField || lvIsOSRExposedLocal);
    }

    bool lvNormalizeOnStore() const
    {
        return varTypeIsSmall(TypeGet()) &&
               // OSR exposed locals were normalize on load in the Tier0 frame so must be so for OSR too.
               !(lvIsParam || m_addrExposed || lvIsStructField || lvIsOSRExposedLocal);
    }

    void incRefCnts(weight_t weight, Compiler* pComp, RefCountState state = RCS_NORMAL, bool propagate = true);

    var_types GetHfaType() const
    {
        if (GlobalJitOptions::compFeatureHfa)
        {
            assert(lvIsHfa());
            return HfaTypeFromElemKind(GetLvHfaElemKind());
        }
        else
        {
            return TYP_UNDEF;
        }
    }

    void SetHfaType(var_types type)
    {
        if (GlobalJitOptions::compFeatureHfa)
        {
            CorInfoHFAElemType elemKind = HfaElemKindFromType(type);
            SetLvHfaElemKind(elemKind);
            // Ensure we've allocated enough bits.
            assert(GetLvHfaElemKind() == elemKind);
        }
    }

    // Returns true if this variable contains GC pointers (including being a GC pointer itself).
    bool HasGCPtr() const
    {
        return varTypeIsGC(lvType) || ((lvType == TYP_STRUCT) && m_layout->HasGCPtr());
    }

    // Returns the layout of a struct variable or implicit byref.
    ClassLayout* GetLayout() const
    {
#if FEATURE_IMPLICIT_BYREFS
        assert(varTypeIsStruct(TypeGet()) || (lvIsImplicitByRef && (TypeGet() == TYP_BYREF)));
#else
        assert(varTypeIsStruct(TypeGet()));
#endif
        return m_layout;
    }

    // Sets the layout of a struct variable.
    void SetLayout(ClassLayout* layout)
    {
        assert(varTypeIsStruct(lvType));
        assert((m_layout == nullptr) || ClassLayout::AreCompatible(m_layout, layout));
        m_layout = layout;
    }

    // Grow the size of a block layout local.
    void GrowBlockLayout(ClassLayout* layout)
    {
        assert(varTypeIsStruct(lvType));
        assert((m_layout == nullptr) || (m_layout->IsBlockLayout() && (m_layout->GetSize() <= layout->GetSize())));
        assert(layout->IsBlockLayout());
        m_layout = layout;
    }

    SsaDefArray<LclSsaVarDsc> lvPerSsaData;

    // True if ssaNum is a viable ssaNum for this local.
    bool IsValidSsaNum(unsigned ssaNum) const
    {
        return lvPerSsaData.IsValidSsaNum(ssaNum);
    }

    // Returns the address of the per-Ssa data for the given ssaNum (which is required
    // not to be the SsaConfig::RESERVED_SSA_NUM, which indicates that the variable is
    // not an SSA variable).
    LclSsaVarDsc* GetPerSsaData(unsigned ssaNum) const
    {
        return lvPerSsaData.GetSsaDef(ssaNum);
    }

    // Returns the SSA number for "ssaDef". Requires "ssaDef" to be a valid definition
    // of this variable.
    unsigned GetSsaNumForSsaDef(LclSsaVarDsc* ssaDef)
    {
        return lvPerSsaData.GetSsaNum(ssaDef);
    }

    var_types GetRegisterType(const GenTreeLclVarCommon* tree) const;

    var_types GetRegisterType() const;

    var_types GetStackSlotHomeType() const;

    bool IsEnregisterableType() const
    {
        return GetRegisterType() != TYP_UNDEF;
    }

    bool IsEnregisterableLcl() const
    {
        if (lvDoNotEnregister)
        {
            return false;
        }
        return IsEnregisterableType();
    }

    //-----------------------------------------------------------------------------
    //  IsAlwaysAliveInMemory: Determines if this variable's value is always
    //     up-to-date on stack. This is possible if this is an EH-var or
    //     we decided to spill after single-def.
    //
    bool IsAlwaysAliveInMemory() const
    {
        return lvLiveInOutOfHndlr || lvSpillAtSingleDef;
    }

    bool CanBeReplacedWithItsField(Compiler* comp) const;

#ifdef DEBUG
public:
    const char* lvReason;

    void PrintVarReg() const
    {
        printf("%s", getRegName(GetRegNum()));
    }
#endif // DEBUG

}; // class LclVarDsc

enum class SymbolicIntegerValue : int32_t
{
    LongMin,
    IntMin,
    ShortMin,
    ByteMin,
    Zero,
    One,
    ByteMax,
    UByteMax,
    ShortMax,
    UShortMax,
    ArrayLenMax,
    IntMax,
    UIntMax,
    LongMax,
};

inline constexpr bool operator>(SymbolicIntegerValue left, SymbolicIntegerValue right)
{
    return static_cast<int32_t>(left) > static_cast<int32_t>(right);
}

inline constexpr bool operator>=(SymbolicIntegerValue left, SymbolicIntegerValue right)
{
    return static_cast<int32_t>(left) >= static_cast<int32_t>(right);
}

inline constexpr bool operator<(SymbolicIntegerValue left, SymbolicIntegerValue right)
{
    return static_cast<int32_t>(left) < static_cast<int32_t>(right);
}

inline constexpr bool operator<=(SymbolicIntegerValue left, SymbolicIntegerValue right)
{
    return static_cast<int32_t>(left) <= static_cast<int32_t>(right);
}

// Represents an integral range useful for reasoning about integral casts.
// It uses a symbolic representation for lower and upper bounds so
// that it can efficiently handle integers of all sizes on all hosts.
//
// Note that the ranges represented by this class are **always** in the
// "signed" domain. This is so that if we know the range a node produces, it
// can be trivially used to determine if a cast above the node does or does not
// overflow, which requires that the interpretation of integers be the same both
// for the "input" and "output". We choose signed interpretation here because it
// produces nice continuous ranges and because IR uses sign-extension for constants.
//
// Some examples of how ranges are computed for casts:
// 1. CAST_OVF(ubyte <- uint): does not overflow for [0..UBYTE_MAX], produces the
//    same range - all casts that do not change the representation, i. e. have the same
//    "actual" input and output type, have the same "input" and "output" range.
// 2. CAST_OVF(ulong <- uint): never overflows => the "input" range is [INT_MIN..INT_MAX]
//    (aka all possible 32 bit integers). Produces [0..UINT_MAX] (aka all possible 32
//    bit integers zero-extended to 64 bits).
// 3. CAST_OVF(int <- uint): overflows for inputs larger than INT_MAX <=> less than 0
//    when interpreting as signed => the "input" range is [0..INT_MAX], the same range
//    being the produced one as the node does not change the width of the integer.
//
class IntegralRange
{
private:
    SymbolicIntegerValue m_lowerBound;
    SymbolicIntegerValue m_upperBound;

public:
    IntegralRange() = default;

    IntegralRange(SymbolicIntegerValue lowerBound, SymbolicIntegerValue upperBound)
        : m_lowerBound(lowerBound), m_upperBound(upperBound)
    {
        assert(lowerBound <= upperBound);
    }

    SymbolicIntegerValue GetLowerBound() const
    {
        return m_lowerBound;
    }

    SymbolicIntegerValue GetUpperBound() const
    {
        return m_upperBound;
    }

    bool Contains(int64_t value) const;

    bool Contains(IntegralRange other) const
    {
        return (m_lowerBound <= other.m_lowerBound) && (other.m_upperBound <= m_upperBound);
    }

    bool IsNonNegative() const
    {
        return m_lowerBound >= SymbolicIntegerValue::Zero;
    }

    bool Equals(IntegralRange other) const
    {
        return (m_lowerBound == other.m_lowerBound) && (m_upperBound == other.m_upperBound);
    }

    static int64_t SymbolicToRealValue(SymbolicIntegerValue value);
    static SymbolicIntegerValue LowerBoundForType(var_types type);
    static SymbolicIntegerValue UpperBoundForType(var_types type);

    static IntegralRange ForType(var_types type)
    {
        return {LowerBoundForType(type), UpperBoundForType(type)};
    }

    static IntegralRange ForNode(GenTree* node, Compiler* compiler);
    static IntegralRange ForCastInput(GenTreeCast* cast);
    static IntegralRange ForCastOutput(GenTreeCast* cast, Compiler* compiler);
    static IntegralRange Union(IntegralRange range1, IntegralRange range2);

#ifdef DEBUG
    static void Print(IntegralRange range);
#endif // DEBUG
};

/*
XXXXXXXXXXXXXXXXXXXXXXXXXXXXXXXXXXXXXXXXXXXXXXXXXXXXXXXXXXXXXXXXXXXXXXXXXXXXXXX
XXXXXXXXXXXXXXXXXXXXXXXXXXXXXXXXXXXXXXXXXXXXXXXXXXXXXXXXXXXXXXXXXXXXXXXXXXXXXXX
XX                                                                           XX
XX                           TempsInfo                                       XX
XX                                                                           XX
XX  The temporary lclVars allocated by the compiler for code generation      XX
XX                                                                           XX
XXXXXXXXXXXXXXXXXXXXXXXXXXXXXXXXXXXXXXXXXXXXXXXXXXXXXXXXXXXXXXXXXXXXXXXXXXXXXXX
XXXXXXXXXXXXXXXXXXXXXXXXXXXXXXXXXXXXXXXXXXXXXXXXXXXXXXXXXXXXXXXXXXXXXXXXXXXXXXX
*/

/*****************************************************************************
 *
 *  The following keeps track of temporaries allocated in the stack frame
 *  during code-generation (after register allocation). These spill-temps are
 *  only used if we run out of registers while evaluating a tree.
 *
 *  These are different from the more common temps allocated by lvaGrabTemp().
 */

class TempDsc
{
public:
    TempDsc* tdNext;

private:
    int tdOffs;
#ifdef DEBUG
    static const int BAD_TEMP_OFFSET = 0xDDDDDDDD; // used as a sentinel "bad value" for tdOffs in DEBUG
#endif                                             // DEBUG

    int       tdNum;
    BYTE      tdSize;
    var_types tdType;

public:
    TempDsc(int _tdNum, unsigned _tdSize, var_types _tdType) : tdNum(_tdNum), tdSize((BYTE)_tdSize), tdType(_tdType)
    {
#ifdef DEBUG
        // temps must have a negative number (so they have a different number from all local variables)
        assert(tdNum < 0);
        tdOffs = BAD_TEMP_OFFSET;
#endif // DEBUG
        if (tdNum != _tdNum)
        {
            IMPL_LIMITATION("too many spill temps");
        }
    }

#ifdef DEBUG
    bool tdLegalOffset() const
    {
        return tdOffs != BAD_TEMP_OFFSET;
    }
#endif // DEBUG

    int tdTempOffs() const
    {
        assert(tdLegalOffset());
        return tdOffs;
    }
    void tdSetTempOffs(int offs)
    {
        tdOffs = offs;
        assert(tdLegalOffset());
    }
    void tdAdjustTempOffs(int offs)
    {
        tdOffs += offs;
        assert(tdLegalOffset());
    }

    int tdTempNum() const
    {
        assert(tdNum < 0);
        return tdNum;
    }
    unsigned tdTempSize() const
    {
        return tdSize;
    }
    var_types tdTempType() const
    {
        return tdType;
    }
};

// Specify compiler data that a phase might modify
enum class PhaseStatus : unsigned
{
    MODIFIED_NOTHING,    // Phase did not make any changes that warrant running post-phase checks or dumping
                         // the main jit data strutures.
    MODIFIED_EVERYTHING, // Phase made changes that warrant running post-phase checks or dumping
                         // the main jit data strutures.
};

// interface to hide linearscan implementation from rest of compiler
class LinearScanInterface
{
public:
    virtual PhaseStatus doLinearScan()                         = 0;
    virtual void recordVarLocationsAtStartOfBB(BasicBlock* bb) = 0;
    virtual bool willEnregisterLocalVars() const               = 0;
#if TRACK_LSRA_STATS
    virtual void dumpLsraStatsCsv(FILE* file)     = 0;
    virtual void dumpLsraStatsSummary(FILE* file) = 0;
#endif // TRACK_LSRA_STATS
};

LinearScanInterface* getLinearScanAllocator(Compiler* comp);

// This enumeration names the phases into which we divide compilation.  The phases should completely
// partition a compilation.
enum Phases
{
#define CompPhaseNameMacro(enum_nm, string_nm, hasChildren, parent, measureIR) enum_nm,
#include "compphases.h"
    PHASE_NUMBER_OF
};

extern const char* PhaseNames[];
extern const char* PhaseEnums[];

// Specify which checks should be run after each phase
//
// clang-format off
enum class PhaseChecks : unsigned int
{
    CHECK_NONE          = 0,
    CHECK_IR            = 1 << 0, // ir flags, etc
    CHECK_UNIQUE        = 1 << 1, // tree node uniqueness
    CHECK_FG            = 1 << 2, // flow graph integrity
    CHECK_EH            = 1 << 3, // eh table integrity
    CHECK_LOOPS         = 1 << 4, // loop table integrity
    CHECK_PROFILE       = 1 << 5, // profile data integrity
    CHECK_LINKED_LOCALS = 1 << 6, // check linked list of locals
};

inline constexpr PhaseChecks operator ~(PhaseChecks a)
{
    return (PhaseChecks)(~(unsigned int)a);
}

inline constexpr PhaseChecks operator |(PhaseChecks a, PhaseChecks b)
{
    return (PhaseChecks)((unsigned int)a | (unsigned int)b);
}

inline constexpr PhaseChecks operator &(PhaseChecks a, PhaseChecks b)
{
    return (PhaseChecks)((unsigned int)a & (unsigned int)b);
}

inline PhaseChecks& operator |=(PhaseChecks& a, PhaseChecks b)
{
    return a = (PhaseChecks)((unsigned int)a | (unsigned int)b);
}

inline PhaseChecks& operator &=(PhaseChecks& a, PhaseChecks b)
{
    return a = (PhaseChecks)((unsigned int)a & (unsigned int)b);
}

inline PhaseChecks& operator ^=(PhaseChecks& a, PhaseChecks b)
{
    return a = (PhaseChecks)((unsigned int)a ^ (unsigned int)b);
}
// clang-format on

// Specify which dumps should be run after each phase
//
enum class PhaseDumps
{
    DUMP_NONE,
    DUMP_ALL
};

// The following enum provides a simple 1:1 mapping to CLR API's
enum API_ICorJitInfo_Names
{
#define DEF_CLR_API(name) API_##name,
#include "ICorJitInfo_names_generated.h"
    API_COUNT
};

enum class FlowGraphUpdates
{
    COMPUTE_BASICS  = 0,      // renumber blocks, reachability, etc
    COMPUTE_DOMS    = 1 << 0, // recompute dominators
    COMPUTE_RETURNS = 1 << 1, // recompute return blocks
    COMPUTE_LOOPS   = 1 << 2, // recompute loop table
};

inline constexpr FlowGraphUpdates operator|(FlowGraphUpdates a, FlowGraphUpdates b)
{
    return (FlowGraphUpdates)((unsigned int)a | (unsigned int)b);
}

inline constexpr FlowGraphUpdates operator&(FlowGraphUpdates a, FlowGraphUpdates b)
{
    return (FlowGraphUpdates)((unsigned int)a & (unsigned int)b);
}

// Profile checking options
//
// clang-format off
enum class ProfileChecks : unsigned int
{
    CHECK_NONE          = 0,
    CHECK_CLASSIC       = 1 << 0, // check "classic" jit weights
    CHECK_LIKELY        = 1 << 1, // check likelihood based weights
    RAISE_ASSERT        = 1 << 2, // assert on check failure
    CHECK_ALL_BLOCKS    = 1 << 3, // check blocks even if bbHasProfileWeight is false
};

inline constexpr ProfileChecks operator ~(ProfileChecks a)
{
    return (ProfileChecks)(~(unsigned int)a);
}

inline constexpr ProfileChecks operator |(ProfileChecks a, ProfileChecks b)
{
    return (ProfileChecks)((unsigned int)a | (unsigned int)b);
}

inline constexpr ProfileChecks operator &(ProfileChecks a, ProfileChecks b)
{
    return (ProfileChecks)((unsigned int)a & (unsigned int)b);
}

inline ProfileChecks& operator |=(ProfileChecks& a, ProfileChecks b)
{
    return a = (ProfileChecks)((unsigned int)a | (unsigned int)b);
}

inline ProfileChecks& operator &=(ProfileChecks& a, ProfileChecks b)
{
    return a = (ProfileChecks)((unsigned int)a & (unsigned int)b);
}

inline ProfileChecks& operator ^=(ProfileChecks& a, ProfileChecks b)
{
    return a = (ProfileChecks)((unsigned int)a ^ (unsigned int)b);
}

inline bool hasFlag(const ProfileChecks& flagSet, const ProfileChecks& flag)
{
    return ((flagSet & flag) == flag);
}

//---------------------------------------------------------------
// Compilation time.
//

// A "CompTimeInfo" is a structure for tracking the compilation time of one or more methods.
// We divide a compilation into a sequence of contiguous phases, and track the total (per-thread) cycles
// of the compilation, as well as the cycles for each phase.  We also track the number of bytecodes.
// If there is a failure in reading a timer at any point, the "CompTimeInfo" becomes invalid, as indicated
// by "m_timerFailure" being true.
// If FEATURE_JIT_METHOD_PERF is not set, we define a minimal form of this, enough to let other code compile.
struct CompTimeInfo
{
#ifdef FEATURE_JIT_METHOD_PERF
    // The string names of the phases.
    static const char* PhaseNames[];

    static bool PhaseHasChildren[];
    static int  PhaseParent[];
    static bool PhaseReportsIRSize[];

    unsigned         m_byteCodeBytes;
    unsigned __int64 m_totalCycles;
    unsigned __int64 m_invokesByPhase[PHASE_NUMBER_OF];
    unsigned __int64 m_cyclesByPhase[PHASE_NUMBER_OF];
#if MEASURE_CLRAPI_CALLS
    unsigned __int64 m_CLRinvokesByPhase[PHASE_NUMBER_OF];
    unsigned __int64 m_CLRcyclesByPhase[PHASE_NUMBER_OF];
#endif

    unsigned m_nodeCountAfterPhase[PHASE_NUMBER_OF];

    // For better documentation, we call EndPhase on
    // non-leaf phases.  We should also call EndPhase on the
    // last leaf subphase; obviously, the elapsed cycles between the EndPhase
    // for the last leaf subphase and the EndPhase for an ancestor should be very small.
    // We add all such "redundant end phase" intervals to this variable below; we print
    // it out in a report, so we can verify that it is, indeed, very small.  If it ever
    // isn't, this means that we're doing something significant between the end of the last
    // declared subphase and the end of its parent.
    unsigned __int64 m_parentPhaseEndSlop;
    bool             m_timerFailure;

#if MEASURE_CLRAPI_CALLS
    // The following measures the time spent inside each individual CLR API call.
    unsigned         m_allClrAPIcalls;
    unsigned         m_perClrAPIcalls[API_ICorJitInfo_Names::API_COUNT];
    unsigned __int64 m_allClrAPIcycles;
    unsigned __int64 m_perClrAPIcycles[API_ICorJitInfo_Names::API_COUNT];
    unsigned __int32 m_maxClrAPIcycles[API_ICorJitInfo_Names::API_COUNT];
#endif // MEASURE_CLRAPI_CALLS

    CompTimeInfo(unsigned byteCodeBytes);
#endif
};

#ifdef FEATURE_JIT_METHOD_PERF

#if MEASURE_CLRAPI_CALLS
struct WrapICorJitInfo;
#endif

// This class summarizes the JIT time information over the course of a run: the number of methods compiled,
// and the total and maximum timings.  (These are instances of the "CompTimeInfo" type described above).
// The operation of adding a single method's timing to the summary may be performed concurrently by several
// threads, so it is protected by a lock.
// This class is intended to be used as a singleton type, with only a single instance.
class CompTimeSummaryInfo
{
    // This lock protects the fields of all CompTimeSummaryInfo(s) (of which we expect there to be one).
    static CritSecObject s_compTimeSummaryLock;

    int          m_numMethods;
    int          m_totMethods;
    CompTimeInfo m_total;
    CompTimeInfo m_maximum;

    int          m_numFilteredMethods;
    CompTimeInfo m_filtered;

    // This can use what ever data you want to determine if the value to be added
    // belongs in the filtered section (it's always included in the unfiltered section)
    bool IncludedInFilteredData(CompTimeInfo& info);

public:
    // This is the unique CompTimeSummaryInfo object for this instance of the runtime.
    static CompTimeSummaryInfo s_compTimeSummary;

    CompTimeSummaryInfo()
        : m_numMethods(0), m_totMethods(0), m_total(0), m_maximum(0), m_numFilteredMethods(0), m_filtered(0)
    {
    }

    // Assumes that "info" is a completed CompTimeInfo for a compilation; adds it to the summary.
    // This is thread safe.
    void AddInfo(CompTimeInfo& info, bool includePhases);

    // Print the summary information to "f".
    // This is not thread-safe; assumed to be called by only one thread.
    void Print(FILE* f);
};

// A JitTimer encapsulates a CompTimeInfo for a single compilation. It also tracks the start of compilation,
// and when the current phase started.  This is intended to be part of a Compilation object.
//
class JitTimer
{
    unsigned __int64 m_start;         // Start of the compilation.
    unsigned __int64 m_curPhaseStart; // Start of the current phase.
#if MEASURE_CLRAPI_CALLS
    unsigned __int64 m_CLRcallStart;   // Start of the current CLR API call (if any).
    unsigned __int64 m_CLRcallInvokes; // CLR API invokes under current outer so far
    unsigned __int64 m_CLRcallCycles;  // CLR API  cycles under current outer so far.
    int              m_CLRcallAPInum;  // The enum/index of the current CLR API call (or -1).
    static double    s_cyclesPerSec;   // Cached for speedier measurements
#endif
#ifdef DEBUG
    Phases m_lastPhase; // The last phase that was completed (or (Phases)-1 to start).
#endif
    CompTimeInfo m_info; // The CompTimeInfo for this compilation.

    static CritSecObject s_csvLock; // Lock to protect the time log file.
    static FILE*         s_csvFile; // The time log file handle.
    void PrintCsvMethodStats(Compiler* comp);

private:
    void* operator new(size_t);
    void* operator new[](size_t);
    void operator delete(void*);
    void operator delete[](void*);

public:
    // Initialized the timer instance
    JitTimer(unsigned byteCodeSize);

    static JitTimer* Create(Compiler* comp, unsigned byteCodeSize)
    {
        return ::new (comp, CMK_Unknown) JitTimer(byteCodeSize);
    }

    static void PrintCsvHeader();

    // Ends the current phase (argument is for a redundant check).
    void EndPhase(Compiler* compiler, Phases phase);

#if MEASURE_CLRAPI_CALLS
    // Start and end a timed CLR API call.
    void CLRApiCallEnter(unsigned apix);
    void CLRApiCallLeave(unsigned apix);
#endif // MEASURE_CLRAPI_CALLS

    // Completes the timing of the current method, which is assumed to have "byteCodeBytes" bytes of bytecode,
    // and adds it to "sum".
    void Terminate(Compiler* comp, CompTimeSummaryInfo& sum, bool includePhases);

    // Attempts to query the cycle counter of the current thread.  If successful, returns "true" and sets
    // *cycles to the cycle counter value.  Otherwise, returns false and sets the "m_timerFailure" flag of
    // "m_info" to true.
    bool GetThreadCycles(unsigned __int64* cycles)
    {
        bool res = CycleTimer::GetThreadCyclesS(cycles);
        if (!res)
        {
            m_info.m_timerFailure = true;
        }
        return res;
    }

    static void Shutdown();
};
#endif // FEATURE_JIT_METHOD_PERF

//------------------- Function/Funclet info -------------------------------
enum FuncKind : BYTE
{
    FUNC_ROOT,    // The main/root function (always id==0)
    FUNC_HANDLER, // a funclet associated with an EH handler (finally, fault, catch, filter handler)
    FUNC_FILTER,  // a funclet associated with an EH filter
    FUNC_COUNT
};

class emitLocation;

struct FuncInfoDsc
{
    FuncKind       funKind;
    BYTE           funFlags;   // Currently unused, just here for padding
    unsigned short funEHIndex; // index, into the ebd table, of innermost EH clause corresponding to this
                               // funclet. It is only valid if funKind field indicates this is a
                               // EH-related funclet: FUNC_HANDLER or FUNC_FILTER

#if defined(TARGET_AMD64)

    // TODO-AMD64-Throughput: make the AMD64 info more like the ARM info to avoid having this large static array.
    emitLocation* startLoc;
    emitLocation* endLoc;
    emitLocation* coldStartLoc; // locations for the cold section, if there is one.
    emitLocation* coldEndLoc;
    UNWIND_INFO   unwindHeader;
    // Maximum of 255 UNWIND_CODE 'nodes' and then the unwind header. If there are an odd
    // number of codes, the VM or Zapper will 4-byte align the whole thing.
    BYTE     unwindCodes[offsetof(UNWIND_INFO, UnwindCode) + (0xFF * sizeof(UNWIND_CODE))];
    unsigned unwindCodeSlot;

#elif defined(TARGET_X86)

    emitLocation* startLoc;
    emitLocation* endLoc;
    emitLocation* coldStartLoc; // locations for the cold section, if there is one.
    emitLocation* coldEndLoc;

#elif defined(TARGET_ARMARCH) || defined(TARGET_LOONGARCH64) || defined(TARGET_RISCV64)

    UnwindInfo  uwi;     // Unwind information for this function/funclet's hot  section
    UnwindInfo* uwiCold; // Unwind information for this function/funclet's cold section
                         //   Note: we only have a pointer here instead of the actual object,
                         //   to save memory in the JIT case (compared to the NGEN case),
                         //   where we don't have any cold section.
                         //   Note 2: we currently don't support hot/cold splitting in functions
                         //   with EH, so uwiCold will be NULL for all funclets.

    emitLocation* startLoc;
    emitLocation* endLoc;
    emitLocation* coldStartLoc; // locations for the cold section, if there is one.
    emitLocation* coldEndLoc;

#endif // TARGET_ARMARCH || TARGET_LOONGARCH64 || TARGET_RISCV64

#if defined(FEATURE_CFI_SUPPORT)
    jitstd::vector<CFI_CODE>* cfiCodes;
#endif // FEATURE_CFI_SUPPORT

    // Eventually we may want to move rsModifiedRegsMask, lvaOutgoingArgSize, and anything else
    // that isn't shared between the main function body and funclets.
};

struct TempInfo
{
    GenTree* store;
    GenTree* load;
};

#ifdef DEBUG
// XXXXXXXXXXXXXXXXXXXXXXXXXXXXXXXXXXXXXXXXXXXXXXXXXXXXXXXXXXXXXXXXXXXXXXXXXXXXXX
// We have the ability to mark source expressions with "Test Labels."
// These drive assertions within the JIT, or internal JIT testing.  For example, we could label expressions
// that should be CSE defs, and other expressions that should uses of those defs, with a shared label.

enum TestLabel // This must be kept identical to System.Runtime.CompilerServices.JitTestLabel.TestLabel.
{
    TL_SsaName,
    TL_VN,        // Defines a "VN equivalence class".  (For full VN, including exceptions thrown).
    TL_VNNorm,    // Like above, but uses the non-exceptional value of the expression.
    TL_CSE_Def,   //  This must be identified in the JIT as a CSE def
    TL_CSE_Use,   //  This must be identified in the JIT as a CSE use
    TL_LoopHoist, // Expression must (or must not) be hoisted out of the loop.
};

struct TestLabelAndNum
{
    TestLabel m_tl;
    ssize_t   m_num;

    TestLabelAndNum() : m_tl(TestLabel(0)), m_num(0)
    {
    }
};

typedef JitHashTable<GenTree*, JitPtrKeyFuncs<GenTree>, TestLabelAndNum> NodeToTestDataMap;

// XXXXXXXXXXXXXXXXXXXXXXXXXXXXXXXXXXXXXXXXXXXXXXXXXXXXXXXXXXXXXXXXXXXXXXXXXXXXXX
#endif // DEBUG

//-------------------------------------------------------------------------
// LoopFlags: flags for the loop table.
//
enum LoopFlags : unsigned short
{
    LPFLG_EMPTY = 0,

    // LPFLG_UNUSED  = 0x0001,
    // LPFLG_UNUSED  = 0x0002,
    LPFLG_ITER = 0x0004, // loop of form: for (i = icon or expression; test_condition(); i++)
    // LPFLG_UNUSED    = 0x0008,

    LPFLG_CONTAINS_CALL = 0x0010, // If executing the loop body *may* execute a call
    // LPFLG_UNUSED     = 0x0020,
    LPFLG_CONST_INIT = 0x0040, // iterator is initialized with a constant (found in lpConstInit)
    LPFLG_SIMD_LIMIT = 0x0080, // iterator is compared with vector element count (found in lpConstLimit)

    LPFLG_VAR_LIMIT    = 0x0100, // iterator is compared with a local var (var # found in lpVarLimit)
    LPFLG_CONST_LIMIT  = 0x0200, // iterator is compared with a constant (found in lpConstLimit)
    LPFLG_ARRLEN_LIMIT = 0x0400, // iterator is compared with a.len or a[i].len (found in lpArrLenLimit)
    LPFLG_HAS_PREHEAD  = 0x0800, // lpHead is known to be a preHead for this loop

    LPFLG_REMOVED     = 0x1000, // has been removed from the loop table (unrolled or optimized away)
    LPFLG_DONT_UNROLL = 0x2000, // do not unroll this loop
    LPFLG_ASGVARS_YES = 0x4000, // "lpAsgVars" has been computed
    LPFLG_ASGVARS_INC = 0x8000, // "lpAsgVars" is incomplete -- vars beyond those representable in an AllVarSet
                                // type are assigned to.
};

inline constexpr LoopFlags operator~(LoopFlags a)
{
    return (LoopFlags)(~(unsigned short)a);
}

inline constexpr LoopFlags operator|(LoopFlags a, LoopFlags b)
{
    return (LoopFlags)((unsigned short)a | (unsigned short)b);
}

inline constexpr LoopFlags operator&(LoopFlags a, LoopFlags b)
{
    return (LoopFlags)((unsigned short)a & (unsigned short)b);
}

inline LoopFlags& operator|=(LoopFlags& a, LoopFlags b)
{
    return a = (LoopFlags)((unsigned short)a | (unsigned short)b);
}

inline LoopFlags& operator&=(LoopFlags& a, LoopFlags b)
{
    return a = (LoopFlags)((unsigned short)a & (unsigned short)b);
}

// Represents a depth-first search tree of the flow graph.
class FlowGraphDfsTree
{
    Compiler* m_comp;

    // Post-order that we saw reachable basic blocks in. This order can be
    // particularly useful to iterate in reverse, as reverse post-order ensures
    // that all predecessors are visited before successors whenever possible.
    BasicBlock** m_postOrder;
    unsigned m_postOrderCount;

public:
    FlowGraphDfsTree(Compiler* comp, BasicBlock** postOrder, unsigned postOrderCount)
        : m_comp(comp)
        , m_postOrder(postOrder)
        , m_postOrderCount(postOrderCount)
    {
    }

    Compiler* GetCompiler() const
    {
        return m_comp;
    }

    BasicBlock** GetPostOrder() const
    {
        return m_postOrder;
    }

    unsigned GetPostOrderCount() const
    {
        return m_postOrderCount;
    }

    BitVecTraits PostOrderTraits() const
    {
        return BitVecTraits(m_postOrderCount, m_comp);
    }

    bool Contains(BasicBlock* block) const;
    bool IsAncestor(BasicBlock* ancestor, BasicBlock* descendant) const;
};

<<<<<<< HEAD
struct NaturalLoopIterInfo
{
    unsigned IterVar = BAD_VAR_NUM;
    int ConstInitValue = 0;
    BasicBlock* InitBlock = nullptr;
    GenTree* TestTree = nullptr;
    GenTree* IterTree = nullptr;
    bool HasConstInit : 1;
    bool HasConstLimit : 1;
    bool HasSimdLimit : 1;
    bool HasInvariantLocalLimit : 1;
=======
// Represents the result of induction variable analysis. See
// FlowGraphNaturalLoop::AnalyzeIteration.
struct NaturalLoopIterInfo
{
    // The local that is the induction variable.
    unsigned IterVar = BAD_VAR_NUM;

    // Constant value that the induction variable is initialized with, outside
    // the loop. Only valid if HasConstInit is true.
    int ConstInitValue = 0;

    // Block outside the loop that initializes the induction variable. Only
    // value if HasConstInit is true.
    BasicBlock* InitBlock = nullptr;

    // Tree that has the loop test for the induction variable.
    GenTree* TestTree = nullptr;

    // Tree that mutates the induction variable.
    GenTree* IterTree = nullptr;

    // Whether or not we found an initialization of the induction variable.
    bool HasConstInit : 1;

    // Whether or not the loop test compares the induction variable with a
    // constant value.
    bool HasConstLimit : 1;

    // Whether or not the loop test constant value is a SIMD vector element count.
    bool HasSimdLimit : 1;

    // Whether or not the loop test compares the induction variable with an
    // invariant local.
    bool HasInvariantLocalLimit : 1;

    // Whether or not the loop test compares the induction variable with the
    // length of an invariant array.
>>>>>>> b4f1e7c2
    bool HasArrayLengthLimit : 1;

    NaturalLoopIterInfo()
        : HasConstInit(false)
        , HasConstLimit(false)
        , HasSimdLimit(false)
        , HasInvariantLocalLimit(false)
        , HasArrayLengthLimit(false)
    {
    }

    int IterConst();
    genTreeOps IterOper();
    var_types IterOperType();
    bool IsReversed();
    genTreeOps TestOper();
    bool IsIncreasingLoop();
    bool IsDecreasingLoop();
    GenTree* Iterator();
    GenTree* Limit();
    int ConstLimit();
    unsigned VarLimit();
    bool ArrLenLimit(Compiler* comp, ArrIndex* index);
};

<<<<<<< HEAD
=======
// Represents a natural loop in the flow graph. Natural loops are characterized
// by the following properties:
//
// * All loop blocks are strongly connected, meaning that every block of the
//   loop can reach every other block of the loop.
//
// * All loop blocks are dominated by the header block, i.e. the header block
//   is guaranteed to be entered on every iteration.
//
// * From the above it follows that the loop can only be entered at the header
//   block. FlowGraphNaturalLoop::EntryEdges() gives a vector of these edges.
//   After loop canonicalization it is expected that this vector has exactly one
//   edge, from the "preheader".
//
// * The loop can have multiple exits. The regular exit edges are recorded in
//   FlowGraphNaturalLoop::ExitEdges(). The loop can also be exited by
//   exceptional flow.
//
>>>>>>> b4f1e7c2
class FlowGraphNaturalLoop
{
    friend class FlowGraphNaturalLoops;

    // The DFS tree that contains the loop blocks.
    const FlowGraphDfsTree* m_tree;

    // The header block; dominates all other blocks in the loop, and is the
    // only block branched to from outside the loop.
    BasicBlock* m_header;

    // Parent loop. By loop properties, well-scopedness is always guaranteed.
    // That is, the parent loop contains all blocks of this loop.
    FlowGraphNaturalLoop* m_parent = nullptr;
<<<<<<< HEAD
    FlowGraphNaturalLoop* m_child = nullptr;
    FlowGraphNaturalLoop* m_sibling = nullptr;
=======

>>>>>>> b4f1e7c2
    // Bit vector of blocks in the loop; each index is the RPO index a block,
    // with the head block's RPO index subtracted.
    BitVec m_blocks;

    // Side of m_blocks.
    unsigned m_blocksSize = 0;

    // Edges from blocks inside the loop back to the header.
    jitstd::vector<FlowEdge*> m_backEdges;

    // Edges from blocks outside the loop to the header.
    jitstd::vector<FlowEdge*> m_entryEdges;

    // Edges from inside the loop to outside the loop. Note that exceptional
    // flow can also exit the loop and is not modelled.
    jitstd::vector<FlowEdge*> m_exitEdges;

    // Index of the loop in the range [0..FlowGraphNaturalLoops::NumLoops()).
    // Can be used to store additional annotations for this loop on the side.
    unsigned m_index = 0;

    FlowGraphNaturalLoop(const FlowGraphDfsTree* tree, BasicBlock* head);

    unsigned LoopBlockBitVecIndex(BasicBlock* block);
    bool TryGetLoopBlockBitVecIndex(BasicBlock* block, unsigned* pIndex);

    BitVecTraits LoopBlockTraits();

    template<typename TFunc>
    bool VisitDefs(TFunc func);

    GenTreeLclVarCommon* FindDef(unsigned lclNum);

    void MatchInit(NaturalLoopIterInfo* info, BasicBlock* initBlock, GenTree* init);
    bool MatchLimit(NaturalLoopIterInfo* info, GenTree* test);
public:
    BasicBlock* GetHeader() const
    {
        return m_header;
    }

    const FlowGraphDfsTree* GetDfsTree() const
    {
        return m_tree;
    }

    FlowGraphNaturalLoop* GetParent() const
    {
        return m_parent;
    }

    FlowGraphNaturalLoop* GetChild() const
    {
        return m_child;
    }

    FlowGraphNaturalLoop* GetSibling() const
    {
        return m_sibling;
    }

    unsigned GetIndex() const
    {
        return m_index;
    }

    const jitstd::vector<FlowEdge*>& BackEdges()
    {
        return m_backEdges;
    }

    const jitstd::vector<FlowEdge*>& EntryEdges()
    {
        return m_entryEdges;
    }

    const jitstd::vector<FlowEdge*>& ExitEdges()
    {
        return m_exitEdges;
    }

    bool ContainsBlock(BasicBlock* block);
    bool ContainsLoop(FlowGraphNaturalLoop* childLoop);

    unsigned NumLoopBlocks();

    unsigned NumLoopBlocks();

    template<typename TFunc>
    BasicBlockVisit VisitLoopBlocksReversePostOrder(TFunc func);

    template<typename TFunc>
    BasicBlockVisit VisitLoopBlocksPostOrder(TFunc func);

    template<typename TFunc>
    BasicBlockVisit VisitLoopBlocks(TFunc func);

    template<typename TFunc>
    BasicBlockVisit VisitLoopBlocksLexical(TFunc func);

    BasicBlock* GetLexicallyTopMostBlock();
    BasicBlock* GetLexicallyBottomMostBlock();

    bool AnalyzeIteration(NaturalLoopIterInfo* info);

    bool HasDef(unsigned lclNum);
};

// Represents a collection of the natural loops in the flow graph. See
// FlowGraphNaturalLoop for the characteristics of these loops.
//
// Loops are stored in a vector, with easily accessible indices (see
// FlowGraphNaturalLoop::GetIndex()). These indices can be used to store
// additional annotations for each loop on the side.
//
class FlowGraphNaturalLoops
{
    const FlowGraphDfsTree* m_dfs;

    // Collection of loops that were found.
    jitstd::vector<FlowGraphNaturalLoop*> m_loops;

    // Whether or not we saw any non-natural loop cycles, also known as
    // irreducible loops.
    unsigned m_improperLoopHeaders = 0;

    FlowGraphNaturalLoops(const FlowGraphDfsTree* dfs);

    static bool FindNaturalLoopBlocks(FlowGraphNaturalLoop* loop, jitstd::list<BasicBlock*>& worklist);
public:
    const FlowGraphDfsTree* GetDfsTree()
    {
        return m_dfs;
    }

    size_t NumLoops()
    {
        return m_loops.size();
    }

    bool HaveNonNaturalLoopCycles()
    {
        return m_improperLoopHeaders > 0;
    }

    FlowGraphNaturalLoop* GetLoopByIndex(unsigned index);
    FlowGraphNaturalLoop* GetLoopByHeader(BasicBlock* header);

    bool IsLoopBackEdge(FlowEdge* edge);
    bool IsLoopExitEdge(FlowEdge* edge);

    class LoopsPostOrderIter
    {
        jitstd::vector<FlowGraphNaturalLoop*>* m_loops;

    public:
        LoopsPostOrderIter(jitstd::vector<FlowGraphNaturalLoop*>* loops)
            : m_loops(loops)
        {
        }

        jitstd::vector<FlowGraphNaturalLoop*>::reverse_iterator begin()
        {
            return m_loops->rbegin();
        }

        jitstd::vector<FlowGraphNaturalLoop*>::reverse_iterator end()
        {
            return m_loops->rend();
        }
    };

    class LoopsReversePostOrderIter
    {
        jitstd::vector<FlowGraphNaturalLoop*>* m_loops;

    public:
        LoopsReversePostOrderIter(jitstd::vector<FlowGraphNaturalLoop*>* loops)
            : m_loops(loops)
        {
        }

        jitstd::vector<FlowGraphNaturalLoop*>::iterator begin()
        {
            return m_loops->begin();
        }

        jitstd::vector<FlowGraphNaturalLoop*>::iterator end()
        {
            return m_loops->end();
        }
    };

    // Iterate the loops in post order (child loops before parent loops)
    LoopsPostOrderIter InPostOrder()
    {
        return LoopsPostOrderIter(&m_loops);
    }

    // Iterate the loops in reverse post order (parent loops before child loops)
    LoopsReversePostOrderIter InReversePostOrder()
    {
        return LoopsReversePostOrderIter(&m_loops);
    }

    static FlowGraphNaturalLoops* Find(const FlowGraphDfsTree* dfs);
};

// Represents the dominator tree of the flow graph.
class FlowGraphDominatorTree
{
    template<typename TVisitor>
    friend class NewDomTreeVisitor;

    const FlowGraphDfsTree* m_dfs;
    const DomTreeNode* m_tree;
    const unsigned* m_preorderNum;
    const unsigned* m_postorderNum;

    FlowGraphDominatorTree(const FlowGraphDfsTree* dfs, const DomTreeNode* tree, const unsigned* preorderNum, const unsigned* postorderNum)
        : m_dfs(dfs)
        , m_tree(tree)
        , m_preorderNum(preorderNum)
        , m_postorderNum(postorderNum)
    {
    }

    static BasicBlock* IntersectDom(BasicBlock* block1, BasicBlock* block2);
public:
    BasicBlock* Intersect(BasicBlock* block, BasicBlock* block2);
    bool Dominates(BasicBlock* dominator, BasicBlock* dominated);

    static FlowGraphDominatorTree* Build(const FlowGraphDfsTree* dfs);
};

// Represents a reverse mapping from block back to its (most nested) containing loop.
class BlockToNaturalLoopMap
{
    FlowGraphNaturalLoops* m_loops;
    unsigned* m_indices;

    BlockToNaturalLoopMap(FlowGraphNaturalLoops* loops, unsigned* indices)
        : m_loops(loops), m_indices(indices)
    {
    }

public:
    FlowGraphNaturalLoop* GetLoop(BasicBlock* block);

    static BlockToNaturalLoopMap* Build(FlowGraphNaturalLoops* loops);
};

//  The following holds information about instr offsets in terms of generated code.

enum class IPmappingDscKind
{
    Prolog,    // The mapping represents the start of a prolog.
    Epilog,    // The mapping represents the start of an epilog.
    NoMapping, // This does not map to any IL offset.
    Normal,    // The mapping maps to an IL offset.
};

struct IPmappingDsc
{
    emitLocation     ipmdNativeLoc; // the emitter location of the native code corresponding to the IL offset
    IPmappingDscKind ipmdKind;      // The kind of mapping
    ILLocation       ipmdLoc;       // The location for normal mappings
    bool             ipmdIsLabel;   // Can this code be a branch label?
};

struct RichIPMapping
{
    emitLocation nativeLoc;
    DebugInfo    debugInfo;
};

// Current kind of node threading stored in GenTree::gtPrev and GenTree::gtNext.
// See fgNodeThreading for more information.
enum class NodeThreading
{
    None,
    AllLocals, // Locals are threaded (after local morph when optimizing)
    AllTrees,  // All nodes are threaded (after gtSetBlockOrder)
    LIR,       // Nodes are in LIR form (after rationalization)
};

enum class FieldKindForVN
{
    SimpleStatic,
    WithBaseAddr
};

/*
XXXXXXXXXXXXXXXXXXXXXXXXXXXXXXXXXXXXXXXXXXXXXXXXXXXXXXXXXXXXXXXXXXXXXXXXXXXXXXX
XXXXXXXXXXXXXXXXXXXXXXXXXXXXXXXXXXXXXXXXXXXXXXXXXXXXXXXXXXXXXXXXXXXXXXXXXXXXXXX
XX                                                                           XX
XX   The big guy. The sections are currently organized as :                  XX
XX                                                                           XX
XX    o  GenTree and BasicBlock                                              XX
XX    o  LclVarsInfo                                                         XX
XX    o  Importer                                                            XX
XX    o  FlowGraph                                                           XX
XX    o  Optimizer                                                           XX
XX    o  RegAlloc                                                            XX
XX    o  EEInterface                                                         XX
XX    o  TempsInfo                                                           XX
XX    o  RegSet                                                              XX
XX    o  GCInfo                                                              XX
XX    o  Instruction                                                         XX
XX    o  ScopeInfo                                                           XX
XX    o  PrologScopeInfo                                                     XX
XX    o  CodeGenerator                                                       XX
XX    o  UnwindInfo                                                          XX
XX    o  Compiler                                                            XX
XX    o  typeInfo                                                            XX
XX                                                                           XX
XXXXXXXXXXXXXXXXXXXXXXXXXXXXXXXXXXXXXXXXXXXXXXXXXXXXXXXXXXXXXXXXXXXXXXXXXXXXXXX
XXXXXXXXXXXXXXXXXXXXXXXXXXXXXXXXXXXXXXXXXXXXXXXXXXXXXXXXXXXXXXXXXXXXXXXXXXXXXXX
*/

struct HWIntrinsicInfo;

class Compiler
{
    friend class emitter;
    friend class UnwindInfo;
    friend class UnwindFragmentInfo;
    friend class UnwindEpilogInfo;
    friend class JitTimer;
    friend class LinearScan;
    friend class Rationalizer;
    friend class Phase;
    friend class Lowering;
    friend class CSE_DataFlow;
    friend class CSE_Heuristic;
    friend class CodeGenInterface;
    friend class CodeGen;
    friend class LclVarDsc;
    friend class TempDsc;
    friend class LIR;
    friend class ObjectAllocator;
    friend class LocalAddressVisitor;
    friend struct Statement;
    friend struct GenTree;
    friend class MorphInitBlockHelper;
    friend class MorphCopyBlockHelper;
    friend class SharedTempsScope;
    friend class CallArgs;
    friend class IndirectCallTransformer;
    friend class ProfileSynthesis;
    friend class LocalsUseVisitor;
    friend class Promotion;
    friend class ReplaceVisitor;
    friend class FlowGraphNaturalLoop;

#ifdef FEATURE_HW_INTRINSICS
    friend struct HWIntrinsicInfo;
    friend struct SimdAsHWIntrinsicInfo;
#endif // FEATURE_HW_INTRINSICS

#ifndef TARGET_64BIT
    friend class DecomposeLongs;
#endif // !TARGET_64BIT

    /*
    XXXXXXXXXXXXXXXXXXXXXXXXXXXXXXXXXXXXXXXXXXXXXXXXXXXXXXXXXXXXXXXXXXXXXXXXXXXXXXX
    XXXXXXXXXXXXXXXXXXXXXXXXXXXXXXXXXXXXXXXXXXXXXXXXXXXXXXXXXXXXXXXXXXXXXXXXXXXXXXX
    XX                                                                           XX
    XX  Misc structs definitions                                                 XX
    XX                                                                           XX
    XXXXXXXXXXXXXXXXXXXXXXXXXXXXXXXXXXXXXXXXXXXXXXXXXXXXXXXXXXXXXXXXXXXXXXXXXXXXXXX
    XXXXXXXXXXXXXXXXXXXXXXXXXXXXXXXXXXXXXXXXXXXXXXXXXXXXXXXXXXXXXXXXXXXXXXXXXXXXXXX
    */

public:
    hashBvGlobalData hbvGlobalData; // Used by the hashBv bitvector package.

#ifdef DEBUG
    bool verbose;
    bool verboseTrees;
    bool shouldUseVerboseTrees();
    bool asciiTrees; // If true, dump trees using only ASCII characters
    bool shouldDumpASCIITrees();
    bool verboseSsa; // If true, produce especially verbose dump output in SSA construction.
    bool shouldUseVerboseSsa();
    bool treesBeforeAfterMorph; // If true, print trees before/after morphing (paired by an intra-compilation id:
    int  morphNum;              // This counts the trees that have been morphed, allowing us to label each uniquely.
    void makeExtraStructQueries(CORINFO_CLASS_HANDLE structHandle, int level); // Make queries recursively 'level' deep.

    const char* VarNameToStr(VarName name)
    {
        return name;
    }

    DWORD expensiveDebugCheckLevel;
#endif

    GenTree* impStoreMultiRegValueToVar(GenTree*             op,
                                        CORINFO_CLASS_HANDLE hClass DEBUGARG(CorInfoCallConvExtension callConv));

#ifdef TARGET_X86
    bool isTrivialPointerSizedStruct(CORINFO_CLASS_HANDLE clsHnd) const;
#endif // TARGET_X86

    //-------------------------------------------------------------------------
    // Functions to handle homogeneous floating-point aggregates (HFAs) in ARM/ARM64.
    // HFAs are one to four element structs where each element is the same
    // type, either all float or all double. We handle HVAs (one to four elements of
    // vector types) uniformly with HFAs. HFAs are treated specially
    // in the ARM/ARM64 Procedure Call Standards, specifically, they are passed in
    // floating-point registers instead of the general purpose registers.
    //

    bool IsHfa(CORINFO_CLASS_HANDLE hClass);
    var_types GetHfaType(CORINFO_CLASS_HANDLE hClass);
    unsigned GetHfaCount(CORINFO_CLASS_HANDLE hClass);

    bool IsMultiRegReturnedType(CORINFO_CLASS_HANDLE hClass, CorInfoCallConvExtension callConv);

    //-------------------------------------------------------------------------
    // The following is used for validating format of EH table
    //

    struct EHNodeDsc;
    typedef struct EHNodeDsc* pEHNodeDsc;

    EHNodeDsc* ehnTree; // root of the tree comprising the EHnodes.
    EHNodeDsc* ehnNext; // root of the tree comprising the EHnodes.

    struct EHNodeDsc
    {
        enum EHBlockType
        {
            TryNode,
            FilterNode,
            HandlerNode,
            FinallyNode,
            FaultNode
        };

        EHBlockType ehnBlockType;   // kind of EH block
        IL_OFFSET   ehnStartOffset; // IL offset of start of the EH block
        IL_OFFSET ehnEndOffset; // IL offset past end of the EH block. (TODO: looks like verInsertEhNode() sets this to
                                // the last IL offset, not "one past the last one", i.e., the range Start to End is
                                // inclusive).
        pEHNodeDsc ehnNext;     // next (non-nested) block in sequential order
        pEHNodeDsc ehnChild;    // leftmost nested block
        union {
            pEHNodeDsc ehnTryNode;     // for filters and handlers, the corresponding try node
            pEHNodeDsc ehnHandlerNode; // for a try node, the corresponding handler node
        };
        pEHNodeDsc ehnFilterNode; // if this is a try node and has a filter, otherwise 0
        pEHNodeDsc ehnEquivalent; // if blockType=tryNode, start offset and end offset is same,

        void ehnSetTryNodeType()
        {
            ehnBlockType = TryNode;
        }
        void ehnSetFilterNodeType()
        {
            ehnBlockType = FilterNode;
        }
        void ehnSetHandlerNodeType()
        {
            ehnBlockType = HandlerNode;
        }
        void ehnSetFinallyNodeType()
        {
            ehnBlockType = FinallyNode;
        }
        void ehnSetFaultNodeType()
        {
            ehnBlockType = FaultNode;
        }

        bool ehnIsTryBlock()
        {
            return ehnBlockType == TryNode;
        }
        bool ehnIsFilterBlock()
        {
            return ehnBlockType == FilterNode;
        }
        bool ehnIsHandlerBlock()
        {
            return ehnBlockType == HandlerNode;
        }
        bool ehnIsFinallyBlock()
        {
            return ehnBlockType == FinallyNode;
        }
        bool ehnIsFaultBlock()
        {
            return ehnBlockType == FaultNode;
        }

        // returns true if there is any overlap between the two nodes
        static bool ehnIsOverlap(pEHNodeDsc node1, pEHNodeDsc node2)
        {
            if (node1->ehnStartOffset < node2->ehnStartOffset)
            {
                return (node1->ehnEndOffset >= node2->ehnStartOffset);
            }
            else
            {
                return (node1->ehnStartOffset <= node2->ehnEndOffset);
            }
        }

        // fails with BADCODE if inner is not completely nested inside outer
        static bool ehnIsNested(pEHNodeDsc inner, pEHNodeDsc outer)
        {
            return ((inner->ehnStartOffset >= outer->ehnStartOffset) && (inner->ehnEndOffset <= outer->ehnEndOffset));
        }
    };

//-------------------------------------------------------------------------
// Exception handling functions
//

#if !defined(FEATURE_EH_FUNCLETS)

    bool ehNeedsShadowSPslots()
    {
        return (info.compXcptnsCount || opts.compDbgEnC);
    }

    // 0 for methods with no EH
    // 1 for methods with non-nested EH, or where only the try blocks are nested
    // 2 for a method with a catch within a catch
    // etc.
    unsigned ehMaxHndNestingCount;

#endif // !FEATURE_EH_FUNCLETS

    static bool jitIsBetween(unsigned value, unsigned start, unsigned end);
    static bool jitIsBetweenInclusive(unsigned value, unsigned start, unsigned end);

    bool bbInCatchHandlerILRange(BasicBlock* blk);
    bool bbInFilterILRange(BasicBlock* blk);
    bool bbInFilterBBRange(BasicBlock* blk);
    bool bbInTryRegions(unsigned regionIndex, BasicBlock* blk);
    bool bbInExnFlowRegions(unsigned regionIndex, BasicBlock* blk);
    bool bbInHandlerRegions(unsigned regionIndex, BasicBlock* blk);
    bool bbInCatchHandlerRegions(BasicBlock* tryBlk, BasicBlock* hndBlk);
    unsigned short bbFindInnermostCommonTryRegion(BasicBlock* bbOne, BasicBlock* bbTwo);

    unsigned short bbFindInnermostTryRegionContainingHandlerRegion(unsigned handlerIndex);
    unsigned short bbFindInnermostHandlerRegionContainingTryRegion(unsigned tryIndex);

    // Returns true if "block" is the start of a try region.
    bool bbIsTryBeg(BasicBlock* block);

    // Returns true if "block" is the start of a handler or filter region.
    bool bbIsHandlerBeg(BasicBlock* block);

    bool ehHasCallableHandlers();

    // Return the EH descriptor for the given region index.
    EHblkDsc* ehGetDsc(unsigned regionIndex);

    // Return the EH index given a region descriptor.
    unsigned ehGetIndex(EHblkDsc* ehDsc);

    // Return the EH descriptor index of the enclosing try, for the given region index.
    unsigned ehGetEnclosingTryIndex(unsigned regionIndex);

    // Return the EH descriptor index of the enclosing handler, for the given region index.
    unsigned ehGetEnclosingHndIndex(unsigned regionIndex);

    // Return the EH descriptor for the most nested 'try' region this BasicBlock is a member of (or nullptr if this
    // block is not in a 'try' region).
    EHblkDsc* ehGetBlockTryDsc(BasicBlock* block);

    // Return the EH descriptor for the most nested filter or handler region this BasicBlock is a member of (or nullptr
    // if this block is not in a filter or handler region).
    EHblkDsc* ehGetBlockHndDsc(BasicBlock* block);

    // Return the EH descriptor for the most nested region that may handle exceptions raised in this BasicBlock (or
    // nullptr if this block's exceptions propagate to caller).
    EHblkDsc* ehGetBlockExnFlowDsc(BasicBlock* block);

    EHblkDsc* ehIsBlockTryLast(BasicBlock* block);
    EHblkDsc* ehIsBlockHndLast(BasicBlock* block);
    bool ehIsBlockEHLast(BasicBlock* block);

    bool ehBlockHasExnFlowDsc(BasicBlock* block);

    // Return the region index of the most nested EH region this block is in.
    unsigned ehGetMostNestedRegionIndex(BasicBlock* block, bool* inTryRegion);

    // Find the true enclosing try index, ignoring 'mutual protect' try. Uses IL ranges to check.
    unsigned ehTrueEnclosingTryIndexIL(unsigned regionIndex);

    // Return the index of the most nested enclosing region for a particular EH region. Returns NO_ENCLOSING_INDEX
    // if there is no enclosing region. If the returned index is not NO_ENCLOSING_INDEX, then '*inTryRegion'
    // is set to 'true' if the enclosing region is a 'try', or 'false' if the enclosing region is a handler.
    // (It can never be a filter.)
    unsigned ehGetEnclosingRegionIndex(unsigned regionIndex, bool* inTryRegion);

    // A block has been deleted. Update the EH table appropriately.
    void ehUpdateForDeletedBlock(BasicBlock* block);

    // Determine whether a block can be deleted while preserving the EH normalization rules.
    bool ehCanDeleteEmptyBlock(BasicBlock* block);

    // Update the 'last' pointers in the EH table to reflect new or deleted blocks in an EH region.
    void ehUpdateLastBlocks(BasicBlock* oldLast, BasicBlock* newLast);

    // For a finally handler, find the region index that the BBJ_CALLFINALLY lives in that calls the handler,
    // or NO_ENCLOSING_INDEX if the BBJ_CALLFINALLY lives in the main function body. Normally, the index
    // is the same index as the handler (and the BBJ_CALLFINALLY lives in the 'try' region), but for AMD64 the
    // BBJ_CALLFINALLY lives in the enclosing try or handler region, whichever is more nested, or the main function
    // body. If the returned index is not NO_ENCLOSING_INDEX, then '*inTryRegion' is set to 'true' if the
    // BBJ_CALLFINALLY lives in the returned index's 'try' region, or 'false' if lives in the handler region. (It never
    // lives in a filter.)
    unsigned ehGetCallFinallyRegionIndex(unsigned finallyIndex, bool* inTryRegion);

    // Find the range of basic blocks in which all BBJ_CALLFINALLY will be found that target the 'finallyIndex'
    // region's handler. Set `firstBlock` to the first block, and `lastBlock` to the last block of the range
    // (the range is inclusive of `firstBlock` and `lastBlock`). Thus, the range is [firstBlock .. lastBlock].
    // Precondition: 'finallyIndex' is the EH region of a try/finally clause.
    void ehGetCallFinallyBlockRange(unsigned finallyIndex, BasicBlock** firstBlock, BasicBlock** lastBlock);

#ifdef DEBUG
    // Given a BBJ_CALLFINALLY block and the EH region index of the finally it is calling, return
    // 'true' if the BBJ_CALLFINALLY is in the correct EH region.
    bool ehCallFinallyInCorrectRegion(BasicBlock* blockCallFinally, unsigned finallyIndex);
#endif // DEBUG

#if defined(FEATURE_EH_FUNCLETS)
    // Do we need a PSPSym in the main function? For codegen purposes, we only need one
    // if there is a filter that protects a region with a nested EH clause (such as a
    // try/catch nested in the 'try' body of a try/filter/filter-handler). See
    // genFuncletProlog() for more details. However, the VM seems to use it for more
    // purposes, maybe including debugging. Until we are sure otherwise, always create
    // a PSPSym for functions with any EH.
    bool ehNeedsPSPSym() const
    {
#ifdef TARGET_X86
        return false;
#else  // TARGET_X86
        return compHndBBtabCount > 0;
#endif // TARGET_X86
    }

    bool     ehAnyFunclets();  // Are there any funclets in this function?
    unsigned ehFuncletCount(); // Return the count of funclets in the function

    unsigned bbThrowIndex(BasicBlock* blk); // Get the index to use as the cache key for sharing throw blocks

#else  // !FEATURE_EH_FUNCLETS

    bool ehAnyFunclets()
    {
        return false;
    }
    unsigned ehFuncletCount()
    {
        return 0;
    }

    unsigned bbThrowIndex(BasicBlock* blk)
    {
        return blk->bbTryIndex;
    } // Get the index to use as the cache key for sharing throw blocks
#endif // !FEATURE_EH_FUNCLETS

    FlowEdge* BlockPredsWithEH(BasicBlock* blk);
    FlowEdge* BlockDominancePreds(BasicBlock* blk);

    // This table is useful for memoization of the method above.
    typedef JitHashTable<BasicBlock*, JitPtrKeyFuncs<BasicBlock>, FlowEdge*> BlockToFlowEdgeMap;
    BlockToFlowEdgeMap* m_blockToEHPreds;
    BlockToFlowEdgeMap* GetBlockToEHPreds()
    {
        if (m_blockToEHPreds == nullptr)
        {
            m_blockToEHPreds = new (getAllocator()) BlockToFlowEdgeMap(getAllocator());
        }
        return m_blockToEHPreds;
    }

    BlockToFlowEdgeMap* m_dominancePreds;
    BlockToFlowEdgeMap* GetDominancePreds()
    {
        if (m_dominancePreds == nullptr)
        {
            m_dominancePreds = new (getAllocator()) BlockToFlowEdgeMap(getAllocator());
        }
        return m_dominancePreds;
    }

    void* ehEmitCookie(BasicBlock* block);
    UNATIVE_OFFSET ehCodeOffset(BasicBlock* block);

    EHblkDsc* ehInitHndRange(BasicBlock* src, IL_OFFSET* hndBeg, IL_OFFSET* hndEnd, bool* inFilter);

    EHblkDsc* ehInitTryRange(BasicBlock* src, IL_OFFSET* tryBeg, IL_OFFSET* tryEnd);

    EHblkDsc* ehInitHndBlockRange(BasicBlock* blk, BasicBlock** hndBeg, BasicBlock** hndLast, bool* inFilter);

    EHblkDsc* ehInitTryBlockRange(BasicBlock* blk, BasicBlock** tryBeg, BasicBlock** tryLast);

    void fgSetTryBeg(EHblkDsc* handlerTab, BasicBlock* newTryBeg);

    void fgSetTryEnd(EHblkDsc* handlerTab, BasicBlock* newTryLast);

    void fgSetHndEnd(EHblkDsc* handlerTab, BasicBlock* newHndLast);

    void fgSkipRmvdBlocks(EHblkDsc* handlerTab);

    void fgAllocEHTable();

    void fgRemoveEHTableEntry(unsigned XTnum);

#if defined(FEATURE_EH_FUNCLETS)

    EHblkDsc* fgAddEHTableEntry(unsigned XTnum);

#endif // FEATURE_EH_FUNCLETS

    void fgSortEHTable();

    // Causes the EH table to obey some well-formedness conditions, by inserting
    // empty BB's when necessary:
    //   * No block is both the first block of a handler and the first block of a try.
    //   * No block is the first block of multiple 'try' regions.
    //   * No block is the last block of multiple EH regions.
    void fgNormalizeEH();
    bool fgNormalizeEHCase1();
    bool fgNormalizeEHCase2();
    bool fgNormalizeEHCase3();

    bool fgCreateFiltersForGenericExceptions();

    void fgCheckForLoopsInHandlers();

#ifdef DEBUG
    void dispIncomingEHClause(unsigned num, const CORINFO_EH_CLAUSE& clause);
    void dispOutgoingEHClause(unsigned num, const CORINFO_EH_CLAUSE& clause);
    void fgVerifyHandlerTab();
    void fgDispHandlerTab();
#endif // DEBUG

    bool fgNeedToSortEHTable;

    void verInitEHTree(unsigned numEHClauses);
    void verInsertEhNode(CORINFO_EH_CLAUSE* clause, EHblkDsc* handlerTab);
    void verInsertEhNodeInTree(EHNodeDsc** ppRoot, EHNodeDsc* node);
    void verInsertEhNodeParent(EHNodeDsc** ppRoot, EHNodeDsc* node);
    void verCheckNestingLevel(EHNodeDsc* initRoot);

    /*
    XXXXXXXXXXXXXXXXXXXXXXXXXXXXXXXXXXXXXXXXXXXXXXXXXXXXXXXXXXXXXXXXXXXXXXXXXXXXXXX
    XXXXXXXXXXXXXXXXXXXXXXXXXXXXXXXXXXXXXXXXXXXXXXXXXXXXXXXXXXXXXXXXXXXXXXXXXXXXXXX
    XX                                                                           XX
    XX                        GenTree and BasicBlock                             XX
    XX                                                                           XX
    XX  Functions to allocate and display the GenTrees and BasicBlocks           XX
    XX                                                                           XX
    XXXXXXXXXXXXXXXXXXXXXXXXXXXXXXXXXXXXXXXXXXXXXXXXXXXXXXXXXXXXXXXXXXXXXXXXXXXXXXX
    XXXXXXXXXXXXXXXXXXXXXXXXXXXXXXXXXXXXXXXXXXXXXXXXXXXXXXXXXXXXXXXXXXXXXXXXXXXXXXX
    */

    // Functions to create nodes
    Statement* gtNewStmt(GenTree* expr = nullptr);
    Statement* gtNewStmt(GenTree* expr, const DebugInfo& di);

    // For unary opers.
    GenTree* gtNewOperNode(genTreeOps oper, var_types type, GenTree* op1);

    // For binary opers.
    GenTreeOp* gtNewOperNode(genTreeOps oper, var_types type, GenTree* op1, GenTree* op2);

    GenTreeCC* gtNewCC(genTreeOps oper, var_types type, GenCondition cond);
    GenTreeOpCC* gtNewOperCC(genTreeOps oper, var_types type, GenCondition cond, GenTree* op1, GenTree* op2);

    GenTreeColon* gtNewColonNode(var_types type, GenTree* thenNode, GenTree* elseNode);
    GenTreeQmark* gtNewQmarkNode(var_types type, GenTree* cond, GenTreeColon* colon);

    GenTree* gtNewLargeOperNode(genTreeOps oper,
                                var_types  type = TYP_I_IMPL,
                                GenTree*   op1  = nullptr,
                                GenTree*   op2  = nullptr);

    GenTreeIntCon* gtNewIconNode(ssize_t value, var_types type = TYP_INT);
    GenTreeIntCon* gtNewIconNode(unsigned fieldOffset, FieldSeq* fieldSeq);
    GenTreeIntCon* gtNewNull();
    GenTreeIntCon* gtNewTrue();
    GenTreeIntCon* gtNewFalse();

    GenTree* gtNewPhysRegNode(regNumber reg, var_types type);

    GenTree* gtNewJmpTableNode();

    GenTree* gtNewIndOfIconHandleNode(var_types indType, size_t value, GenTreeFlags iconFlags, bool isInvariant);

    GenTreeIntCon* gtNewIconHandleNode(size_t value, GenTreeFlags flags, FieldSeq* fields = nullptr);

    GenTreeFlags gtTokenToIconFlags(unsigned token);

    GenTree* gtNewIconEmbHndNode(void* value, void* pValue, GenTreeFlags flags, void* compileTimeHandle);

    GenTree* gtNewIconEmbScpHndNode(CORINFO_MODULE_HANDLE scpHnd);
    GenTree* gtNewIconEmbClsHndNode(CORINFO_CLASS_HANDLE clsHnd);
    GenTree* gtNewIconEmbMethHndNode(CORINFO_METHOD_HANDLE methHnd);
    GenTree* gtNewIconEmbFldHndNode(CORINFO_FIELD_HANDLE fldHnd);

    GenTree* gtNewStringLiteralNode(InfoAccessType iat, void* pValue);
    GenTreeIntCon* gtNewStringLiteralLength(GenTreeStrCon* node);

    GenTree* gtNewLconNode(__int64 value);

    GenTree* gtNewDconNodeF(float value);
    GenTree* gtNewDconNodeD(double value);
    GenTree* gtNewDconNode(float value, var_types type) = delete; // use gtNewDconNodeF instead
    GenTree* gtNewDconNode(double value, var_types type);

    GenTree* gtNewSconNode(int CPX, CORINFO_MODULE_HANDLE scpHandle);

    GenTreeVecCon* gtNewVconNode(var_types type);

    GenTreeVecCon* gtNewVconNode(var_types type, void* data);

    GenTree* gtNewAllBitsSetConNode(var_types type);

    GenTree* gtNewZeroConNode(var_types type);

    GenTree* gtNewOneConNode(var_types type, var_types simdBaseType = TYP_UNDEF);

    GenTree* gtNewGenericCon(var_types type, uint8_t* cnsVal);

    GenTree* gtNewConWithPattern(var_types type, uint8_t pattern);

    GenTreeLclVar* gtNewStoreLclVarNode(unsigned lclNum, GenTree* data);

    GenTreeLclFld* gtNewStoreLclFldNode(
        unsigned lclNum, var_types type, ClassLayout* layout, unsigned offset, GenTree* data);

    GenTreeLclFld* gtNewStoreLclFldNode(unsigned lclNum, var_types type, unsigned offset, GenTree* data)
    {
        return gtNewStoreLclFldNode(lclNum, type, (type == TYP_STRUCT) ? data->GetLayout(this) : nullptr, offset, data);
    }

    GenTree* gtNewPutArgReg(var_types type, GenTree* arg, regNumber argReg);

    GenTree* gtNewBitCastNode(var_types type, GenTree* arg);

public:
    GenTreeCall* gtNewCallNode(gtCallTypes           callType,
                               CORINFO_METHOD_HANDLE handle,
                               var_types             type,
                               const DebugInfo&      di = DebugInfo());

    GenTreeCall* gtNewIndCallNode(GenTree* addr, var_types type, const DebugInfo& di = DebugInfo());

    GenTreeCall* gtNewHelperCallNode(
        unsigned helper, var_types type, GenTree* arg1 = nullptr, GenTree* arg2 = nullptr, GenTree* arg3 = nullptr);

    GenTreeCall* gtNewRuntimeLookupHelperCallNode(CORINFO_RUNTIME_LOOKUP* pRuntimeLookup,
                                                  GenTree*                ctxTree,
                                                  void*                   compileTimeHandle);

    GenTreeLclVar* gtNewLclvNode(unsigned lnum, var_types type DEBUGARG(IL_OFFSET offs = BAD_IL_OFFSET));
    GenTreeLclVar* gtNewLclVarNode(unsigned lclNum, var_types type = TYP_UNDEF);
    GenTreeLclVar* gtNewLclLNode(unsigned lnum, var_types type DEBUGARG(IL_OFFSET offs = BAD_IL_OFFSET));

    GenTreeLclFld* gtNewLclVarAddrNode(unsigned lclNum, var_types type = TYP_I_IMPL);
    GenTreeLclFld* gtNewLclAddrNode(unsigned lclNum, unsigned lclOffs, var_types type = TYP_I_IMPL);

    GenTreeConditional* gtNewConditionalNode(
        genTreeOps oper, GenTree* cond, GenTree* op1, GenTree* op2, var_types type);

#ifdef FEATURE_SIMD
    void SetOpLclRelatedToSIMDIntrinsic(GenTree* op);
#endif

#ifdef FEATURE_HW_INTRINSICS
    GenTreeHWIntrinsic* gtNewSimdHWIntrinsicNode(var_types      type,
                                                 NamedIntrinsic hwIntrinsicID,
                                                 CorInfoType    simdBaseJitType,
                                                 unsigned       simdSize);
    GenTreeHWIntrinsic* gtNewSimdHWIntrinsicNode(var_types      type,
                                                 GenTree*       op1,
                                                 NamedIntrinsic hwIntrinsicID,
                                                 CorInfoType    simdBaseJitType,
                                                 unsigned       simdSize);
    GenTreeHWIntrinsic* gtNewSimdHWIntrinsicNode(var_types      type,
                                                 GenTree*       op1,
                                                 GenTree*       op2,
                                                 NamedIntrinsic hwIntrinsicID,
                                                 CorInfoType    simdBaseJitType,
                                                 unsigned       simdSize);
    GenTreeHWIntrinsic* gtNewSimdHWIntrinsicNode(var_types      type,
                                                 GenTree*       op1,
                                                 GenTree*       op2,
                                                 GenTree*       op3,
                                                 NamedIntrinsic hwIntrinsicID,
                                                 CorInfoType    simdBaseJitType,
                                                 unsigned       simdSize);
    GenTreeHWIntrinsic* gtNewSimdHWIntrinsicNode(var_types      type,
                                                 GenTree*       op1,
                                                 GenTree*       op2,
                                                 GenTree*       op3,
                                                 GenTree*       op4,
                                                 NamedIntrinsic hwIntrinsicID,
                                                 CorInfoType    simdBaseJitType,
                                                 unsigned       simdSize);
    GenTreeHWIntrinsic* gtNewSimdHWIntrinsicNode(var_types      type,
                                                 GenTree**      operands,
                                                 size_t         operandCount,
                                                 NamedIntrinsic hwIntrinsicID,
                                                 CorInfoType    simdBaseJitType,
                                                 unsigned       simdSize);
    GenTreeHWIntrinsic* gtNewSimdHWIntrinsicNode(var_types              type,
                                                 IntrinsicNodeBuilder&& nodeBuilder,
                                                 NamedIntrinsic         hwIntrinsicID,
                                                 CorInfoType            simdBaseJitType,
                                                 unsigned               simdSize);

    GenTreeHWIntrinsic* gtNewSimdAsHWIntrinsicNode(var_types      type,
                                                   NamedIntrinsic hwIntrinsicID,
                                                   CorInfoType    simdBaseJitType,
                                                   unsigned       simdSize)
    {
        return gtNewSimdHWIntrinsicNode(type, hwIntrinsicID, simdBaseJitType, simdSize);
    }

    GenTreeHWIntrinsic* gtNewSimdAsHWIntrinsicNode(
        var_types type, GenTree* op1, NamedIntrinsic hwIntrinsicID, CorInfoType simdBaseJitType, unsigned simdSize)
    {
        return gtNewSimdHWIntrinsicNode(type, op1, hwIntrinsicID, simdBaseJitType, simdSize);
    }

    GenTreeHWIntrinsic* gtNewSimdAsHWIntrinsicNode(var_types      type,
                                                   GenTree*       op1,
                                                   GenTree*       op2,
                                                   NamedIntrinsic hwIntrinsicID,
                                                   CorInfoType    simdBaseJitType,
                                                   unsigned       simdSize)
    {
        return gtNewSimdHWIntrinsicNode(type, op1, op2, hwIntrinsicID, simdBaseJitType, simdSize);
    }

    GenTreeHWIntrinsic* gtNewSimdAsHWIntrinsicNode(var_types      type,
                                                   GenTree*       op1,
                                                   GenTree*       op2,
                                                   GenTree*       op3,
                                                   NamedIntrinsic hwIntrinsicID,
                                                   CorInfoType    simdBaseJitType,
                                                   unsigned       simdSize)
    {
        return gtNewSimdHWIntrinsicNode(type, op1, op2, op3, hwIntrinsicID, simdBaseJitType, simdSize);
    }

    GenTree* gtNewSimdAbsNode(
        var_types type, GenTree* op1, CorInfoType simdBaseJitType, unsigned simdSize);

    GenTree* gtNewSimdBinOpNode(genTreeOps  op,
                                var_types   type,
                                GenTree*    op1,
                                GenTree*    op2,
                                CorInfoType simdBaseJitType,
                                unsigned    simdSize);

    GenTree* gtNewSimdCeilNode(
        var_types type, GenTree* op1, CorInfoType simdBaseJitType, unsigned simdSize);

    GenTree* gtNewSimdCmpOpNode(genTreeOps  op,
                                var_types   type,
                                GenTree*    op1,
                                GenTree*    op2,
                                CorInfoType simdBaseJitType,
                                unsigned    simdSize);

    GenTree* gtNewSimdCmpOpAllNode(genTreeOps  op,
                                   var_types   type,
                                   GenTree*    op1,
                                   GenTree*    op2,
                                   CorInfoType simdBaseJitType,
                                   unsigned    simdSize);

    GenTree* gtNewSimdCmpOpAnyNode(genTreeOps  op,
                                   var_types   type,
                                   GenTree*    op1,
                                   GenTree*    op2,
                                   CorInfoType simdBaseJitType,
                                   unsigned    simdSize);

    GenTree* gtNewSimdCndSelNode(var_types   type,
                                 GenTree*    op1,
                                 GenTree*    op2,
                                 GenTree*    op3,
                                 CorInfoType simdBaseJitType,
                                 unsigned    simdSize);

    GenTree* gtNewSimdCreateBroadcastNode(
        var_types type, GenTree* op1, CorInfoType simdBaseJitType, unsigned simdSize);

    GenTree* gtNewSimdCreateScalarNode(
        var_types type, GenTree* op1, CorInfoType simdBaseJitType, unsigned simdSize);

    GenTree* gtNewSimdCreateScalarUnsafeNode(
        var_types type, GenTree* op1, CorInfoType simdBaseJitType, unsigned simdSize);

    GenTree* gtNewSimdDotProdNode(var_types   type,
                                  GenTree*    op1,
                                  GenTree*    op2,
                                  CorInfoType simdBaseJitType,
                                  unsigned    simdSize);

    GenTree* gtNewSimdFloorNode(
        var_types type, GenTree* op1, CorInfoType simdBaseJitType, unsigned simdSize);

    GenTree* gtNewSimdGetElementNode(var_types   type,
                                     GenTree*    op1,
                                     GenTree*    op2,
                                     CorInfoType simdBaseJitType,
                                     unsigned    simdSize);

    GenTree* gtNewSimdGetLowerNode(var_types   type,
                                   GenTree*    op1,
                                   CorInfoType simdBaseJitType,
                                   unsigned    simdSize);

    GenTree* gtNewSimdGetUpperNode(var_types   type,
                                   GenTree*    op1,
                                   CorInfoType simdBaseJitType,
                                   unsigned    simdSize);

    GenTree* gtNewSimdLoadNode(
        var_types type, GenTree* op1, CorInfoType simdBaseJitType, unsigned simdSize);

    GenTree* gtNewSimdLoadAlignedNode(
        var_types type, GenTree* op1, CorInfoType simdBaseJitType, unsigned simdSize);

    GenTree* gtNewSimdLoadNonTemporalNode(
        var_types type, GenTree* op1, CorInfoType simdBaseJitType, unsigned simdSize);

    GenTree* gtNewSimdMaxNode(var_types   type,
                              GenTree*    op1,
                              GenTree*    op2,
                              CorInfoType simdBaseJitType,
                              unsigned    simdSize);

    GenTree* gtNewSimdMinNode(var_types   type,
                              GenTree*    op1,
                              GenTree*    op2,
                              CorInfoType simdBaseJitType,
                              unsigned    simdSize);

    GenTree* gtNewSimdNarrowNode(var_types   type,
                                 GenTree*    op1,
                                 GenTree*    op2,
                                 CorInfoType simdBaseJitType,
                                 unsigned    simdSize);

    GenTree* gtNewSimdShuffleNode(var_types   type,
                                  GenTree*    op1,
                                  GenTree*    op2,
                                  CorInfoType simdBaseJitType,
                                  unsigned    simdSize);

    GenTree* gtNewSimdSqrtNode(
        var_types type, GenTree* op1, CorInfoType simdBaseJitType, unsigned simdSize);

    GenTree* gtNewSimdStoreNode(
        GenTree* op1, GenTree* op2, CorInfoType simdBaseJitType, unsigned simdSize);

    GenTree* gtNewSimdStoreAlignedNode(
        GenTree* op1, GenTree* op2, CorInfoType simdBaseJitType, unsigned simdSize);

    GenTree* gtNewSimdStoreNonTemporalNode(
        GenTree* op1, GenTree* op2, CorInfoType simdBaseJitType, unsigned simdSize);

    GenTree* gtNewSimdSumNode(
        var_types type, GenTree* op1, CorInfoType simdBaseJitType, unsigned simdSize);

#if defined(TARGET_XARCH)
    GenTree* gtNewSimdTernaryLogicNode(var_types   type,
                                       GenTree*    op1,
                                       GenTree*    op2,
                                       GenTree*    op3,
                                       GenTree*    op4,
                                       CorInfoType simdBaseJitType,
                                       unsigned    simdSize);
#endif // TARGET_XARCH

    GenTree* gtNewSimdUnOpNode(genTreeOps  op,
                               var_types   type,
                               GenTree*    op1,
                               CorInfoType simdBaseJitType,
                               unsigned    simdSize);

    GenTree* gtNewSimdWidenLowerNode(
        var_types type, GenTree* op1, CorInfoType simdBaseJitType, unsigned simdSize);

    GenTree* gtNewSimdWidenUpperNode(
        var_types type, GenTree* op1, CorInfoType simdBaseJitType, unsigned simdSize);

    GenTree* gtNewSimdWithElementNode(var_types   type,
                                      GenTree*    op1,
                                      GenTree*    op2,
                                      GenTree*    op3,
                                      CorInfoType simdBaseJitType,
                                      unsigned    simdSize);

    GenTree* gtNewSimdWithLowerNode(var_types   type,
                                    GenTree*    op1,
                                    GenTree*    op2,
                                    CorInfoType simdBaseJitType,
                                    unsigned    simdSize);

    GenTree* gtNewSimdWithUpperNode(var_types   type,
                                    GenTree*    op1,
                                    GenTree*    op2,
                                    CorInfoType simdBaseJitType,
                                    unsigned    simdSize);

    GenTreeHWIntrinsic* gtNewScalarHWIntrinsicNode(var_types type, NamedIntrinsic hwIntrinsicID);
    GenTreeHWIntrinsic* gtNewScalarHWIntrinsicNode(var_types type, GenTree* op1, NamedIntrinsic hwIntrinsicID);
    GenTreeHWIntrinsic* gtNewScalarHWIntrinsicNode(var_types      type,
                                                   GenTree*       op1,
                                                   GenTree*       op2,
                                                   NamedIntrinsic hwIntrinsicID);
    GenTreeHWIntrinsic* gtNewScalarHWIntrinsicNode(
        var_types type, GenTree* op1, GenTree* op2, GenTree* op3, NamedIntrinsic hwIntrinsicID);
    CorInfoType getBaseJitTypeFromArgIfNeeded(NamedIntrinsic       intrinsic,
                                              CORINFO_CLASS_HANDLE clsHnd,
                                              CORINFO_SIG_INFO*    sig,
                                              CorInfoType          simdBaseJitType);

#ifdef TARGET_ARM64
    GenTreeFieldList* gtConvertTableOpToFieldList(GenTree* op, unsigned fieldCount);
    GenTreeFieldList* gtConvertParamOpToFieldList(GenTree* op, unsigned fieldCount, CORINFO_CLASS_HANDLE clsHnd);
#endif
#endif // FEATURE_HW_INTRINSICS

    GenTree* gtNewMustThrowException(unsigned helper, var_types type, CORINFO_CLASS_HANDLE clsHnd);

    GenTreeLclFld* gtNewLclFldNode(unsigned lnum, var_types type, unsigned offset);
    GenTreeRetExpr* gtNewInlineCandidateReturnExpr(GenTreeCall* inlineCandidate, var_types type);

    GenTreeFieldAddr* gtNewFieldAddrNode(var_types            type,
                                         CORINFO_FIELD_HANDLE fldHnd,
                                         GenTree*             obj    = nullptr,
                                         DWORD                offset = 0);

    GenTreeFieldAddr* gtNewFieldAddrNode(CORINFO_FIELD_HANDLE fldHnd, GenTree* obj, unsigned offset)
    {
        return gtNewFieldAddrNode(varTypeIsGC(obj) ? TYP_BYREF : TYP_I_IMPL, fldHnd, obj, offset);
    }

    GenTreeIndexAddr* gtNewIndexAddr(GenTree*             arrayOp,
                                     GenTree*             indexOp,
                                     var_types            elemType,
                                     CORINFO_CLASS_HANDLE elemClassHandle,
                                     unsigned             firstElemOffset,
                                     unsigned             lengthOffset);

    GenTreeIndexAddr* gtNewArrayIndexAddr(GenTree*             arrayOp,
                                          GenTree*             indexOp,
                                          var_types            elemType,
                                          CORINFO_CLASS_HANDLE elemClassHandle);

    GenTreeIndir* gtNewIndexIndir(GenTreeIndexAddr* indexAddr);

    void gtAnnotateNewArrLen(GenTree* arrLen, BasicBlock* block);

    GenTreeArrLen* gtNewArrLen(var_types typ, GenTree* arrayOp, int lenOffset, BasicBlock* block);

    GenTreeMDArr* gtNewMDArrLen(GenTree* arrayOp, unsigned dim, unsigned rank, BasicBlock* block);

    GenTreeMDArr* gtNewMDArrLowerBound(GenTree* arrayOp, unsigned dim, unsigned rank, BasicBlock* block);

    void gtInitializeStoreNode(GenTree* store, GenTree* data);

    void gtInitializeIndirNode(GenTreeIndir* indir, GenTreeFlags indirFlags);

    GenTreeBlk* gtNewBlkIndir(ClassLayout* layout, GenTree* addr, GenTreeFlags indirFlags = GTF_EMPTY);

    GenTreeIndir* gtNewIndir(var_types typ, GenTree* addr, GenTreeFlags indirFlags = GTF_EMPTY);

    GenTreeBlk* gtNewStoreBlkNode(
        ClassLayout* layout, GenTree* addr, GenTree* data, GenTreeFlags indirFlags = GTF_EMPTY);

    GenTreeStoreInd* gtNewStoreIndNode(
        var_types type, GenTree* addr, GenTree* data, GenTreeFlags indirFlags = GTF_EMPTY);

    GenTree* gtNewLoadValueNode(
        var_types type, ClassLayout* layout, GenTree* addr, GenTreeFlags indirFlags = GTF_EMPTY);

    GenTree* gtNewLoadValueNode(ClassLayout* layout, GenTree* addr, GenTreeFlags indirFlags = GTF_EMPTY)
    {
        return gtNewLoadValueNode(layout->GetType(), layout, addr, indirFlags);
    }

    GenTree* gtNewLoadValueNode(var_types type, GenTree* addr, GenTreeFlags indirFlags = GTF_EMPTY)
    {
        return gtNewLoadValueNode(type, nullptr, addr, indirFlags);
    }

    GenTree* gtNewStoreValueNode(
        var_types type, ClassLayout* layout, GenTree* addr, GenTree* data, GenTreeFlags indirFlags = GTF_EMPTY);

    GenTree* gtNewStoreValueNode(ClassLayout* layout, GenTree* addr, GenTree* data, GenTreeFlags indirFlags = GTF_EMPTY)
    {
        return gtNewStoreValueNode(layout->GetType(), layout, addr, data, indirFlags);
    }

    GenTree* gtNewStoreValueNode(var_types type, GenTree* addr, GenTree* data, GenTreeFlags indirFlags = GTF_EMPTY)
    {
        return gtNewStoreValueNode(type, nullptr, addr, data, indirFlags);
    }

    GenTree* gtNewNullCheck(GenTree* addr, BasicBlock* basicBlock);

    var_types gtTypeForNullCheck(GenTree* tree);
    void gtChangeOperToNullCheck(GenTree* tree, BasicBlock* block);

    GenTree* gtNewAtomicNode(
        genTreeOps oper, var_types type, GenTree* addr, GenTree* value, GenTree* comparand = nullptr);

    GenTree* gtNewTempStore(unsigned         tmp,
                            GenTree*         val,
                            unsigned         curLevel   = CHECK_SPILL_NONE,
                            Statement**      pAfterStmt = nullptr,
                            const DebugInfo& di         = DebugInfo(),
                            BasicBlock*      block      = nullptr);

    GenTree* gtNewRefCOMfield(GenTree*                objPtr,
                              CORINFO_RESOLVED_TOKEN* pResolvedToken,
                              CORINFO_ACCESS_FLAGS    access,
                              CORINFO_FIELD_INFO*     pFieldInfo,
                              var_types               lclTyp,
                              GenTree*                assg);

    GenTree* gtNewNothingNode();

    GenTree* gtUnusedValNode(GenTree* expr);

    GenTree* gtNewKeepAliveNode(GenTree* op);

    GenTreeCast* gtNewCastNode(var_types typ, GenTree* op1, bool fromUnsigned, var_types castType);

    GenTreeCast* gtNewCastNodeL(var_types typ, GenTree* op1, bool fromUnsigned, var_types castType);

    GenTreeAllocObj* gtNewAllocObjNode(
        unsigned int helper, bool helperHasSideEffects, CORINFO_CLASS_HANDLE clsHnd, var_types type, GenTree* op1);

    GenTreeAllocObj* gtNewAllocObjNode(CORINFO_RESOLVED_TOKEN* pResolvedToken, bool useParent);

    GenTree* gtNewRuntimeLookup(CORINFO_GENERIC_HANDLE hnd, CorInfoGenericHandleType hndTyp, GenTree* lookupTree);

    GenTreeIndir* gtNewMethodTableLookup(GenTree* obj);

    //------------------------------------------------------------------------
    // Other GenTree functions

    GenTree* gtClone(GenTree* tree, bool complexOK = false);

    // If `tree` is a lclVar with lclNum `varNum`, return an IntCns with value `varVal`; otherwise,
    // create a copy of `tree`, adding specified flags, replacing uses of lclVar `deepVarNum` with
    // IntCnses with value `deepVarVal`.
    GenTree* gtCloneExpr(
        GenTree* tree, GenTreeFlags addFlags, unsigned varNum, int varVal, unsigned deepVarNum, int deepVarVal);

    // Create a copy of `tree`, optionally adding specified flags, and optionally mapping uses of local
    // `varNum` to int constants with value `varVal`.
    GenTree* gtCloneExpr(GenTree*     tree,
                         GenTreeFlags addFlags = GTF_EMPTY,
                         unsigned     varNum   = BAD_VAR_NUM,
                         int          varVal   = 0)
    {
        return gtCloneExpr(tree, addFlags, varNum, varVal, varNum, varVal);
    }

    Statement* gtCloneStmt(Statement* stmt)
    {
        GenTree* exprClone = gtCloneExpr(stmt->GetRootNode());
        return gtNewStmt(exprClone, stmt->GetDebugInfo());
    }

    // Internal helper for cloning a call
    GenTreeCall* gtCloneExprCallHelper(GenTreeCall* call,
                                       GenTreeFlags addFlags   = GTF_EMPTY,
                                       unsigned     deepVarNum = BAD_VAR_NUM,
                                       int          deepVarVal = 0);

    // Create copy of an inline or guarded devirtualization candidate tree.
    GenTreeCall* gtCloneCandidateCall(GenTreeCall* call);

    void gtUpdateSideEffects(Statement* stmt, GenTree* tree);

    void gtUpdateTreeAncestorsSideEffects(GenTree* tree);

    void gtUpdateStmtSideEffects(Statement* stmt);

    void gtUpdateNodeSideEffects(GenTree* tree);

    void gtUpdateNodeOperSideEffects(GenTree* tree);

    // Returns "true" iff the complexity (not formally defined, but first interpretation
    // is #of nodes in subtree) of "tree" is greater than "limit".
    // (This is somewhat redundant with the "GetCostEx()/GetCostSz()" fields, but can be used
    // before they have been set.)
    bool gtComplexityExceeds(GenTree* tree, unsigned limit);

    GenTree* gtReverseCond(GenTree* tree);

    static bool gtHasRef(GenTree* tree, unsigned lclNum);

    bool gtHasLocalsWithAddrOp(GenTree* tree);
    bool gtHasAddressExposedLocals(GenTree* tree);

    unsigned gtSetCallArgsOrder(CallArgs* args, bool lateArgs, int* callCostEx, int* callCostSz);
    unsigned gtSetMultiOpOrder(GenTreeMultiOp* multiOp);

    void gtWalkOp(GenTree** op1, GenTree** op2, GenTree* base, bool constOnly);

#ifdef DEBUG
    unsigned gtHashValue(GenTree* tree);

    GenTree* gtWalkOpEffectiveVal(GenTree* op);
#endif

    void gtPrepareCost(GenTree* tree);
    bool gtIsLikelyRegVar(GenTree* tree);
    void gtGetLclVarNodeCost(GenTreeLclVar* node, int* pCostEx, int* pCostSz, bool isLikelyRegVar);
    void gtGetLclFldNodeCost(GenTreeLclFld* node, int* pCostEx, int* pCostSz);
    bool gtGetIndNodeCost(GenTreeIndir* node, int* pCostEx, int* pCostSz);

    // Returns true iff the secondNode can be swapped with firstNode.
    bool gtCanSwapOrder(GenTree* firstNode, GenTree* secondNode);

    // Given an address expression, compute its costs and addressing mode opportunities,
    // and mark addressing mode candidates as GTF_DONT_CSE.
    // TODO-Throughput - Consider actually instantiating these early, to avoid
    // having to re-run the algorithm that looks for them (might also improve CQ).
    bool gtMarkAddrMode(GenTree* addr, int* costEx, int* costSz, var_types type);

    unsigned gtSetEvalOrder(GenTree* tree);

    void gtSetStmtInfo(Statement* stmt);

    // Returns "true" iff "node" has any of the side effects in "flags".
    bool gtNodeHasSideEffects(GenTree* node, GenTreeFlags flags);

    // Returns "true" iff "tree" or its (transitive) children have any of the side effects in "flags".
    bool gtTreeHasSideEffects(GenTree* tree, GenTreeFlags flags);

    void gtExtractSideEffList(GenTree*     expr,
                              GenTree**    pList,
                              GenTreeFlags GenTreeFlags = GTF_SIDE_EFFECT,
                              bool         ignoreRoot   = false);

    bool gtSplitTree(
        BasicBlock* block, Statement* stmt, GenTree* splitPoint, Statement** firstNewStmt, GenTree*** splitPointUse);

    // Static fields of struct types (and sometimes the types that those are reduced to) are represented by having the
    // static field contain an object pointer to the boxed struct.  This simplifies the GC implementation...but
    // complicates the JIT somewhat.  This predicate returns "true" iff a node with type "fieldNodeType", representing
    // the given "fldHnd", is such an object pointer.
    bool gtIsStaticFieldPtrToBoxedStruct(var_types fieldNodeType, CORINFO_FIELD_HANDLE fldHnd);

    bool gtStoreDefinesField(
        LclVarDsc* fieldVarDsc, ssize_t offset, unsigned size, ssize_t* pFieldStoreOffset, unsigned* pFieldStoreSize);

    void gtPeelOffsets(GenTree** addr, target_ssize_t* offset, FieldSeq** fldSeq = nullptr);

    // Return true if call is a recursive call; return false otherwise.
    // Note when inlining, this looks for calls back to the root method.
    bool gtIsRecursiveCall(GenTreeCall* call)
    {
        return gtIsRecursiveCall(call->gtCallMethHnd);
    }

    bool gtIsRecursiveCall(CORINFO_METHOD_HANDLE callMethodHandle)
    {
        return (callMethodHandle == impInlineRoot()->info.compMethodHnd);
    }

    //-------------------------------------------------------------------------

    GenTree* gtFoldExpr(GenTree* tree);
    GenTree* gtFoldExprConst(GenTree* tree);
    GenTree* gtFoldIndirConst(GenTreeIndir* indir);
    GenTree* gtFoldExprSpecial(GenTree* tree);
    GenTree* gtFoldBoxNullable(GenTree* tree);
    GenTree* gtFoldExprCompare(GenTree* tree);
    GenTree* gtFoldExprConditional(GenTree* tree);
    GenTree* gtFoldExprCall(GenTreeCall* call);
    GenTree* gtFoldTypeCompare(GenTree* tree);
    GenTree* gtFoldTypeEqualityCall(bool isEq, GenTree* op1, GenTree* op2);

    // Options to control behavior of gtTryRemoveBoxUpstreamEffects
    enum BoxRemovalOptions
    {
        BR_REMOVE_AND_NARROW, // remove effects, minimize remaining work, return possibly narrowed source tree
        BR_REMOVE_AND_NARROW_WANT_TYPE_HANDLE, // remove effects and minimize remaining work, return type handle tree
        BR_REMOVE_BUT_NOT_NARROW,              // remove effects, return original source tree
        BR_DONT_REMOVE,                        // check if removal is possible, return copy source tree
        BR_DONT_REMOVE_WANT_TYPE_HANDLE,       // check if removal is possible, return type handle tree
        BR_MAKE_LOCAL_COPY                     // revise box to copy to temp local and return local's address
    };

    GenTree* gtTryRemoveBoxUpstreamEffects(GenTree* tree, BoxRemovalOptions options = BR_REMOVE_AND_NARROW);
    GenTree* gtOptimizeEnumHasFlag(GenTree* thisOp, GenTree* flagOp);

    //-------------------------------------------------------------------------
    // Get the handle for a ref type.
    CORINFO_CLASS_HANDLE gtGetClassHandle(GenTree* tree, bool* pIsExact, bool* pIsNonNull);
    // Get the class handle for an helper call
    CORINFO_CLASS_HANDLE gtGetHelperCallClassHandle(GenTreeCall* call, bool* pIsExact, bool* pIsNonNull);
    // Get the element handle for an array of ref type.
    CORINFO_CLASS_HANDLE gtGetArrayElementClassHandle(GenTree* array);
    // Get a class handle from a helper call argument
    CORINFO_CLASS_HANDLE gtGetHelperArgClassHandle(GenTree* array);
    // Get the class handle for a field
    CORINFO_CLASS_HANDLE gtGetFieldClassHandle(CORINFO_FIELD_HANDLE fieldHnd, bool* pIsExact, bool* pIsNonNull);
    // Check if this tree is a typeof()
    bool gtIsTypeof(GenTree* tree, CORINFO_CLASS_HANDLE* handle = nullptr);

    GenTreeLclVarCommon* gtCallGetDefinedRetBufLclAddr(GenTreeCall* call);

//-------------------------------------------------------------------------
// Functions to display the trees

#ifdef DEBUG
    void gtDispNode(GenTree* tree, IndentStack* indentStack, _In_z_ const char* msg, bool isLIR);

    void gtDispConst(GenTree* tree);
    void gtDispLeaf(GenTree* tree, IndentStack* indentStack);
    void gtDispLocal(GenTreeLclVarCommon* tree, IndentStack* indentStack);
    void gtDispNodeName(GenTree* tree);
#if FEATURE_MULTIREG_RET
    unsigned gtDispMultiRegCount(GenTree* tree);
#endif
    void gtDispRegVal(GenTree* tree);
    void gtDispVN(GenTree* tree);
    void gtDispCommonEndLine(GenTree* tree);

    enum IndentInfo
    {
        IINone,
        IIArc,
        IIArcTop,
        IIArcBottom,
        IIEmbedded,
        IIError,
        IndentInfoCount
    };
    void gtDispChild(GenTree*             child,
                     IndentStack*         indentStack,
                     IndentInfo           arcType,
                     _In_opt_ const char* msg     = nullptr,
                     bool                 topOnly = false);
    void gtDispTree(GenTree*             tree,
                    IndentStack*         indentStack = nullptr,
                    _In_opt_ const char* msg         = nullptr,
                    bool                 topOnly     = false,
                    bool                 isLIR       = false);
    void gtGetLclVarNameInfo(unsigned lclNum, const char** ilKindOut, const char** ilNameOut, unsigned* ilNumOut);
    int gtGetLclVarName(unsigned lclNum, char* buf, unsigned buf_remaining);
    char* gtGetLclVarName(unsigned lclNum);
    void gtDispLclVar(unsigned lclNum, bool padForBiggestDisp = true);
    void gtDispLclVarStructType(unsigned lclNum);
    void gtDispSsaName(unsigned lclNum, unsigned ssaNum, bool isDef);
    void gtDispClassLayout(ClassLayout* layout, var_types type);
    void gtDispILLocation(const ILLocation& loc);
    void gtDispStmt(Statement* stmt, const char* msg = nullptr);
    void gtDispBlockStmts(BasicBlock* block);
    void gtPrintArgPrefix(GenTreeCall* call, CallArg* arg, char** bufp, unsigned* bufLength);
    const char* gtGetWellKnownArgNameForArgMsg(WellKnownArg arg);
    void gtGetArgMsg(GenTreeCall* call, CallArg* arg, char* bufp, unsigned bufLength);
    void gtGetLateArgMsg(GenTreeCall* call, CallArg* arg, char* bufp, unsigned bufLength);
    void gtDispArgList(GenTreeCall* call, GenTree* lastCallOperand, IndentStack* indentStack);
    void gtDispFieldSeq(FieldSeq* fieldSeq, ssize_t offset);

    void gtDispRange(LIR::ReadOnlyRange const& range);

    void gtDispTreeRange(LIR::Range& containingRange, GenTree* tree);

    void gtDispLIRNode(GenTree* node, const char* prefixMsg = nullptr);
#endif

    // For tree walks

    enum fgWalkResult
    {
        WALK_CONTINUE,
        WALK_SKIP_SUBTREES,
        WALK_ABORT
    };
    struct fgWalkData;
    typedef fgWalkResult(fgWalkPreFn)(GenTree** pTree, fgWalkData* data);
    typedef fgWalkResult(fgWalkPostFn)(GenTree** pTree, fgWalkData* data);

    static fgWalkPreFn gtMarkColonCond;
    static fgWalkPreFn gtClearColonCond;

    struct FindLinkData
    {
        GenTree*  nodeToFind;
        GenTree** result;
        GenTree*  parent;
    };

    FindLinkData gtFindLink(Statement* stmt, GenTree* node);
    bool gtHasCatchArg(GenTree* tree);

    typedef ArrayStack<GenTree*> GenTreeStack;

//=========================================================================
// BasicBlock functions
#ifdef DEBUG
    // When false, assert when creating a new basic block.
    bool fgSafeBasicBlockCreation;

    // When false, assert when creating a new flow edge
    bool fgSafeFlowEdgeCreation;
#endif

    /*
    XXXXXXXXXXXXXXXXXXXXXXXXXXXXXXXXXXXXXXXXXXXXXXXXXXXXXXXXXXXXXXXXXXXXXXXXXXXXXXX
    XXXXXXXXXXXXXXXXXXXXXXXXXXXXXXXXXXXXXXXXXXXXXXXXXXXXXXXXXXXXXXXXXXXXXXXXXXXXXXX
    XX                                                                           XX
    XX                           LclVarsInfo                                     XX
    XX                                                                           XX
    XX   The variables to be used by the code generator.                         XX
    XX                                                                           XX
    XXXXXXXXXXXXXXXXXXXXXXXXXXXXXXXXXXXXXXXXXXXXXXXXXXXXXXXXXXXXXXXXXXXXXXXXXXXXXXX
    XXXXXXXXXXXXXXXXXXXXXXXXXXXXXXXXXXXXXXXXXXXXXXXXXXXXXXXXXXXXXXXXXXXXXXXXXXXXXXX
    */

    //
    // For both PROMOTION_TYPE_NONE and PROMOTION_TYPE_DEPENDENT the struct will
    // be placed in the stack frame and it's fields must be laid out sequentially.
    //
    // For PROMOTION_TYPE_INDEPENDENT each of the struct's fields is replaced by
    //  a local variable that can be enregistered or placed in the stack frame.
    //  The fields do not need to be laid out sequentially
    //
    enum lvaPromotionType
    {
        PROMOTION_TYPE_NONE,        // The struct local is not promoted
        PROMOTION_TYPE_INDEPENDENT, // The struct local is promoted,
                                    //   and its field locals are independent of its parent struct local.
        PROMOTION_TYPE_DEPENDENT    // The struct local is promoted,
                                    //   but its field locals depend on its parent struct local.
    };

    /*****************************************************************************/

    enum FrameLayoutState
    {
        NO_FRAME_LAYOUT,
        INITIAL_FRAME_LAYOUT,
        PRE_REGALLOC_FRAME_LAYOUT,
        REGALLOC_FRAME_LAYOUT,
        TENTATIVE_FRAME_LAYOUT,
        FINAL_FRAME_LAYOUT
    };

public:
    RefCountState lvaRefCountState; // Current local ref count state

    bool lvaLocalVarRefCounted() const
    {
        return lvaRefCountState == RCS_NORMAL;
    }

    bool     lvaTrackedFixed; // true: We cannot add new 'tracked' variable
    unsigned lvaCount;        // total number of locals, which includes function arguments,
                              // special arguments, IL local variables, and JIT temporary variables

    LclVarDsc* lvaTable;    // variable descriptor table
    unsigned   lvaTableCnt; // lvaTable size (>= lvaCount)

    unsigned lvaTrackedCount;             // actual # of locals being tracked
    unsigned lvaTrackedCountInSizeTUnits; // min # of size_t's sufficient to hold a bit for all the locals being tracked

#ifdef DEBUG
    VARSET_TP lvaTrackedVars; // set of tracked variables
#endif
#ifndef TARGET_64BIT
    VARSET_TP lvaLongVars; // set of long (64-bit) variables
#endif
    VARSET_TP lvaFloatVars; // set of floating-point (32-bit and 64-bit) variables

    unsigned lvaCurEpoch; // VarSets are relative to a specific set of tracked var indices.
                          // It that changes, this changes.  VarSets from different epochs
                          // cannot be meaningfully combined.

    unsigned GetCurLVEpoch()
    {
        return lvaCurEpoch;
    }

    // reverse map of tracked number to var number
    unsigned  lvaTrackedToVarNumSize;
    unsigned* lvaTrackedToVarNum;

#if DOUBLE_ALIGN
#ifdef DEBUG
    // # of procs compiled a with double-aligned stack
    static unsigned s_lvaDoubleAlignedProcsCount;
#endif
#endif

    // Getters and setters for address-exposed and do-not-enregister local var properties.
    bool lvaVarAddrExposed(unsigned varNum) const;
    void lvaSetVarAddrExposed(unsigned varNum DEBUGARG(AddressExposedReason reason));
    void lvaSetHiddenBufferStructArg(unsigned varNum);
    void lvaSetVarLiveInOutOfHandler(unsigned varNum);
    bool lvaVarDoNotEnregister(unsigned varNum);

    void lvSetMinOptsDoNotEnreg();

    bool lvaEnregEHVars;
    bool lvaEnregMultiRegVars;

    void lvaSetVarDoNotEnregister(unsigned varNum DEBUGARG(DoNotEnregisterReason reason));

    unsigned lvaVarargsHandleArg;
#ifdef TARGET_X86
    unsigned lvaVarargsBaseOfStkArgs; // Pointer (computed based on incoming varargs handle) to the start of the stack
                                      // arguments
#endif                                // TARGET_X86

    unsigned lvaInlinedPInvokeFrameVar; // variable representing the InlinedCallFrame
    unsigned lvaReversePInvokeFrameVar; // variable representing the reverse PInvoke frame
    unsigned lvaMonAcquired; // boolean variable introduced into in synchronized methods
                             // that tracks whether the lock has been taken

    unsigned lvaArg0Var; // The lclNum of arg0. Normally this will be info.compThisArg.
                         // However, if there is a "ldarga 0" or "starg 0" in the IL,
                         // we will redirect all "ldarg(a) 0" and "starg 0" to this temp.

    unsigned lvaInlineeReturnSpillTemp; // The temp to spill the non-VOID return expression
                                        // in case there are multiple BBJ_RETURN blocks in the inlinee
                                        // or if the inlinee has GC ref locals.

#if FEATURE_FIXED_OUT_ARGS
    unsigned            lvaOutgoingArgSpaceVar;  // var that represents outgoing argument space
    PhasedVar<unsigned> lvaOutgoingArgSpaceSize; // size of fixed outgoing argument space
#endif                                           // FEATURE_FIXED_OUT_ARGS

    static unsigned GetOutgoingArgByteSize(unsigned sizeWithoutPadding)
    {
        return roundUp(sizeWithoutPadding, TARGET_POINTER_SIZE);
    }

    // Variable representing the return address. The helper-based tailcall
    // mechanism passes the address of the return address to a runtime helper
    // where it is used to detect tail-call chains.
    unsigned lvaRetAddrVar;

#if defined(DEBUG) && defined(TARGET_XARCH)

    unsigned lvaReturnSpCheck; // Stores SP to confirm it is not corrupted on return.

#endif // defined(DEBUG) && defined(TARGET_XARCH)

#if defined(DEBUG) && defined(TARGET_X86)

    unsigned lvaCallSpCheck; // Stores SP to confirm it is not corrupted after every call.

#endif // defined(DEBUG) && defined(TARGET_X86)

    bool lvaGenericsContextInUse;

    bool lvaKeepAliveAndReportThis(); // Synchronized instance method of a reference type, or
                                      // CORINFO_GENERICS_CTXT_FROM_THIS?
    bool lvaReportParamTypeArg();     // Exceptions and CORINFO_GENERICS_CTXT_FROM_PARAMTYPEARG?

//-------------------------------------------------------------------------
// All these frame offsets are inter-related and must be kept in sync

#if !defined(FEATURE_EH_FUNCLETS)
    // This is used for the callable handlers
    unsigned lvaShadowSPslotsVar; // Block-layout TYP_STRUCT variable for all the shadow SP slots
#endif                            // FEATURE_EH_FUNCLETS

    int lvaCachedGenericContextArgOffs;
    int lvaCachedGenericContextArgOffset(); // For CORINFO_CALLCONV_PARAMTYPE and if generic context is passed as
                                            // THIS pointer

#ifdef JIT32_GCENCODER

    unsigned lvaLocAllocSPvar; // variable which stores the value of ESP after the last alloca/localloc

#endif // JIT32_GCENCODER

    unsigned lvaNewObjArrayArgs; // variable with arguments for new MD array helper

    // TODO-Review: Prior to reg predict we reserve 24 bytes for Spill temps.
    //              after the reg predict we will use a computed maxTmpSize
    //              which is based upon the number of spill temps predicted by reg predict
    //              All this is necessary because if we under-estimate the size of the spill
    //              temps we could fail when encoding instructions that reference stack offsets for ARM.
    //
    // Pre codegen max spill temp size.
    static const unsigned MAX_SPILL_TEMP_SIZE = 24;

    //-------------------------------------------------------------------------

    unsigned lvaGetMaxSpillTempSize();
#ifdef TARGET_ARM
    bool lvaIsPreSpilled(unsigned lclNum, regMaskTP preSpillMask);
#endif // TARGET_ARM
    void lvaAssignFrameOffsets(FrameLayoutState curState);
    void lvaFixVirtualFrameOffsets();
    void lvaUpdateArgWithInitialReg(LclVarDsc* varDsc);
    void lvaUpdateArgsWithInitialReg();
    void lvaAssignVirtualFrameOffsetsToArgs();
#ifdef UNIX_AMD64_ABI
    int lvaAssignVirtualFrameOffsetToArg(unsigned lclNum, unsigned argSize, int argOffs, int* callerArgOffset);
#else  // !UNIX_AMD64_ABI
    int lvaAssignVirtualFrameOffsetToArg(unsigned lclNum, unsigned argSize, int argOffs);
#endif // !UNIX_AMD64_ABI
    void lvaAssignVirtualFrameOffsetsToLocals();
    int lvaAllocLocalAndSetVirtualOffset(unsigned lclNum, unsigned size, int stkOffs);
#ifdef TARGET_AMD64
    // Returns true if compCalleeRegsPushed (including RBP if used as frame pointer) is even.
    bool lvaIsCalleeSavedIntRegCountEven();
#endif
    void lvaAlignFrame();
    void lvaAssignFrameOffsetsToPromotedStructs();
    int lvaAllocateTemps(int stkOffs, bool mustDoubleAlign);

#ifdef DEBUG
    void lvaDumpRegLocation(unsigned lclNum);
    void lvaDumpFrameLocation(unsigned lclNum);
    void lvaDumpEntry(unsigned lclNum, FrameLayoutState curState, size_t refCntWtdWidth = 6);
    void lvaTableDump(FrameLayoutState curState = NO_FRAME_LAYOUT); // NO_FRAME_LAYOUT means use the current frame
                                                                    // layout state defined by lvaDoneFrameLayout
#endif

// Limit frames size to 1GB. The maximum is 2GB in theory - make it intentionally smaller
// to avoid bugs from borderline cases.
#define MAX_FrameSize 0x3FFFFFFF
    void lvaIncrementFrameSize(unsigned size);

    unsigned lvaFrameSize(FrameLayoutState curState);

    // Returns the caller-SP-relative offset for the SP/FP relative offset determined by FP based.
    int lvaToCallerSPRelativeOffset(int offs, bool isFpBased, bool forRootFrame = true) const;

    // Returns the caller-SP-relative offset for the local variable "varNum."
    int lvaGetCallerSPRelativeOffset(unsigned varNum);

    // Returns the SP-relative offset for the local variable "varNum". Illegal to ask this for functions with localloc.
    int lvaGetSPRelativeOffset(unsigned varNum);

    int lvaToInitialSPRelativeOffset(unsigned offset, bool isFpBased);
    int lvaGetInitialSPRelativeOffset(unsigned varNum);

    // True if this is an OSR compilation and this local is potentially
    // located on the original method stack frame.
    bool lvaIsOSRLocal(unsigned varNum);

    //------------------------ For splitting types ----------------------------

    void lvaInitTypeRef();

    void lvaInitArgs(InitVarDscInfo* varDscInfo);
    void lvaInitThisPtr(InitVarDscInfo* varDscInfo);
    void lvaInitRetBuffArg(InitVarDscInfo* varDscInfo, bool useFixedRetBufReg);
    void lvaInitUserArgs(InitVarDscInfo* varDscInfo, unsigned skipArgs, unsigned takeArgs);
    void lvaInitGenericsCtxt(InitVarDscInfo* varDscInfo);
    void lvaInitVarArgsHandle(InitVarDscInfo* varDscInfo);

    void lvaInitVarDsc(LclVarDsc*              varDsc,
                       unsigned                varNum,
                       CorInfoType             corInfoType,
                       CORINFO_CLASS_HANDLE    typeHnd,
                       CORINFO_ARG_LIST_HANDLE varList,
                       CORINFO_SIG_INFO*       varSig);

    var_types lvaGetActualType(unsigned lclNum);
    var_types lvaGetRealType(unsigned lclNum);

    //-------------------------------------------------------------------------

    void lvaInit();

    LclVarDsc* lvaGetDesc(unsigned lclNum)
    {
        assert(lclNum < lvaCount);
        return &lvaTable[lclNum];
    }

    LclVarDsc* lvaGetDesc(unsigned lclNum) const
    {
        assert(lclNum < lvaCount);
        return &lvaTable[lclNum];
    }

    LclVarDsc* lvaGetDesc(const GenTreeLclVarCommon* lclVar)
    {
        return lvaGetDesc(lclVar->GetLclNum());
    }

    unsigned lvaTrackedIndexToLclNum(unsigned trackedIndex)
    {
        assert(trackedIndex < lvaTrackedCount);
        unsigned lclNum = lvaTrackedToVarNum[trackedIndex];
        assert(lclNum < lvaCount);
        return lclNum;
    }

    LclVarDsc* lvaGetDescByTrackedIndex(unsigned trackedIndex)
    {
        return lvaGetDesc(lvaTrackedIndexToLclNum(trackedIndex));
    }

    unsigned lvaGetLclNum(const LclVarDsc* varDsc)
    {
        assert((lvaTable <= varDsc) && (varDsc < lvaTable + lvaCount)); // varDsc must point within the table
        assert(((char*)varDsc - (char*)lvaTable) % sizeof(LclVarDsc) ==
               0); // varDsc better not point in the middle of a variable
        unsigned varNum = (unsigned)(varDsc - lvaTable);
        assert(varDsc == &lvaTable[varNum]);
        return varNum;
    }

    unsigned lvaLclSize(unsigned varNum);
    unsigned lvaLclExactSize(unsigned varNum);

    bool lvaHaveManyLocals(float percent = 1.0f) const;

    unsigned lvaGrabTemp(bool shortLifetime DEBUGARG(const char* reason));
    unsigned lvaGrabTemps(unsigned cnt DEBUGARG(const char* reason));
    unsigned lvaGrabTempWithImplicitUse(bool shortLifetime DEBUGARG(const char* reason));

    void lvaSortByRefCount();

    PhaseStatus lvaMarkLocalVars(); // Local variable ref-counting
    void lvaComputeRefCounts(bool isRecompute, bool setSlotNumbers);
    void lvaMarkLocalVars(BasicBlock* block, bool isRecompute);

    void lvaAllocOutgoingArgSpaceVar(); // Set up lvaOutgoingArgSpaceVar

#ifdef DEBUG
    struct lvaStressLclFldArgs
    {
        Compiler* m_pCompiler;
        bool      m_bFirstPass;
    };

    static fgWalkPreFn lvaStressLclFldCB;
    void               lvaStressLclFld();
    unsigned lvaStressLclFldPadding(unsigned lclNum);

    void lvaDispVarSet(VARSET_VALARG_TP set, VARSET_VALARG_TP allVars);
    void lvaDispVarSet(VARSET_VALARG_TP set);

#endif

#ifdef TARGET_ARM
    int lvaFrameAddress(int varNum, bool mustBeFPBased, regNumber* pBaseReg, int addrModeOffset, bool isFloatUsage);
#else
    int lvaFrameAddress(int varNum, bool* pFPbased);
#endif

    bool lvaIsParameter(unsigned varNum);
    bool lvaIsRegArgument(unsigned varNum);
    bool lvaIsOriginalThisArg(unsigned varNum); // Is this varNum the original this argument?
    bool lvaIsOriginalThisReadOnly();           // return true if there is no place in the code
                                                // that writes to arg0

#ifdef TARGET_X86
    bool lvaIsArgAccessedViaVarArgsCookie(unsigned lclNum)
    {
        if (!info.compIsVarArgs)
        {
            return false;
        }

        LclVarDsc* varDsc = lvaGetDesc(lclNum);
        return varDsc->lvIsParam && !varDsc->lvIsRegArg && (lclNum != lvaVarargsHandleArg);
    }
#endif // TARGET_X86

    bool lvaIsImplicitByRefLocal(unsigned lclNum) const;
    bool lvaIsLocalImplicitlyAccessedByRef(unsigned lclNum) const;

    // Returns true if this local var is a multireg struct
    bool lvaIsMultiregStruct(LclVarDsc* varDsc, bool isVararg);

    // If the local is a TYP_STRUCT, get/set a class handle describing it
    void lvaSetStruct(unsigned varNum, ClassLayout* layout, bool unsafeValueClsCheck);
    void lvaSetStruct(unsigned varNum, CORINFO_CLASS_HANDLE typeHnd, bool unsafeValueClsCheck);
    void lvaSetStructUsedAsVarArg(unsigned varNum);

    // If the local is TYP_REF, set or update the associated class information.
    void lvaSetClass(unsigned varNum, CORINFO_CLASS_HANDLE clsHnd, bool isExact = false);
    void lvaSetClass(unsigned varNum, GenTree* tree, CORINFO_CLASS_HANDLE stackHandle = nullptr);
    void lvaUpdateClass(unsigned varNum, CORINFO_CLASS_HANDLE clsHnd, bool isExact = false);
    void lvaUpdateClass(unsigned varNum, GenTree* tree, CORINFO_CLASS_HANDLE stackHandle = nullptr);

#define MAX_NumOfFieldsInPromotableStruct 4 // Maximum number of fields in promotable struct

    // Info about struct type fields.
    struct lvaStructFieldInfo
    {
        // Class handle for SIMD type recognition, see CORINFO_TYPE_LAYOUT_NODE
        // for more details on the restrictions.
        CORINFO_CLASS_HANDLE fldSIMDTypeHnd = NO_CLASS_HANDLE;
        uint8_t              fldOffset = 0;
        uint8_t              fldOrdinal = 0;
        var_types            fldType = TYP_UNDEF;
        unsigned             fldSize = 0;

#ifdef DEBUG
        // Field handle for diagnostic purposes only. See CORINFO_TYPE_LAYOUT_NODE.
        CORINFO_FIELD_HANDLE diagFldHnd = NO_FIELD_HANDLE;
#endif
    };

    // Info about a struct type, instances of which may be candidates for promotion.
    struct lvaStructPromotionInfo
    {
        CORINFO_CLASS_HANDLE typeHnd;
        bool                 canPromote;
        bool                 containsHoles;
        bool                 anySignificantPadding;
        bool                 fieldsSorted;
        unsigned char        fieldCnt;
        lvaStructFieldInfo   fields[MAX_NumOfFieldsInPromotableStruct];

        lvaStructPromotionInfo(CORINFO_CLASS_HANDLE typeHnd = nullptr)
            : typeHnd(typeHnd)
            , canPromote(false)
            , containsHoles(false)
            , anySignificantPadding(false)
            , fieldsSorted(false)
            , fieldCnt(0)
        {
        }
    };

    // This class is responsible for checking validity and profitability of struct promotion.
    // If it is both legal and profitable, then TryPromoteStructVar promotes the struct and initializes
    // necessary information for fgMorphStructField to use.
    class StructPromotionHelper
    {
    public:
        StructPromotionHelper(Compiler* compiler);

        bool CanPromoteStructType(CORINFO_CLASS_HANDLE typeHnd);
        bool TryPromoteStructVar(unsigned lclNum);
        void Clear()
        {
            structPromotionInfo.typeHnd = NO_CLASS_HANDLE;
        }

    private:
        bool CanPromoteStructVar(unsigned lclNum);
        bool ShouldPromoteStructVar(unsigned lclNum);
        void PromoteStructVar(unsigned lclNum);
        void SortStructFields();

        var_types TryPromoteValueClassAsPrimitive(CORINFO_TYPE_LAYOUT_NODE* treeNodes, size_t maxTreeNodes, size_t index);
        void AdvanceSubTree(CORINFO_TYPE_LAYOUT_NODE* treeNodes, size_t maxTreeNodes, size_t* index);

    private:
        Compiler*              compiler;
        lvaStructPromotionInfo structPromotionInfo;
    };

    StructPromotionHelper* structPromotionHelper;

    unsigned lvaGetFieldLocal(const LclVarDsc* varDsc, unsigned int fldOffset);
    lvaPromotionType lvaGetPromotionType(const LclVarDsc* varDsc);
    lvaPromotionType lvaGetPromotionType(unsigned varNum);
    lvaPromotionType lvaGetParentPromotionType(const LclVarDsc* varDsc);
    lvaPromotionType lvaGetParentPromotionType(unsigned varNum);
    bool lvaIsFieldOfDependentlyPromotedStruct(const LclVarDsc* varDsc);
    bool lvaIsGCTracked(const LclVarDsc* varDsc);

#if defined(FEATURE_SIMD)
    bool lvaMapSimd12ToSimd16(const LclVarDsc* varDsc)
    {
        assert(varDsc->lvType == TYP_SIMD12);

#if defined(TARGET_64BIT)
        assert(compMacOsArm64Abi() || varDsc->lvSize() == 16);
#endif // defined(TARGET_64BIT)

        // We make local variable SIMD12 types 16 bytes instead of just 12.
        // lvSize() will return 16 bytes for SIMD12, even for fields.
        // However, we can't do that mapping if the var is a dependently promoted struct field.
        // Such a field must remain its exact size within its parent struct unless it is a single
        // field *and* it is the only field in a struct of 16 bytes.
        if (varDsc->lvSize() != 16)
        {
            return false;
        }
        if (lvaIsFieldOfDependentlyPromotedStruct(varDsc))
        {
            LclVarDsc* parentVarDsc = lvaGetDesc(varDsc->lvParentLcl);
            return (parentVarDsc->lvFieldCnt == 1) && (parentVarDsc->lvSize() == 16);
        }
        return true;
    }
#endif // defined(FEATURE_SIMD)

    unsigned lvaGSSecurityCookie; // LclVar number
    bool     lvaTempsHaveLargerOffsetThanVars();

    // Returns "true" iff local variable "lclNum" is in SSA form.
    bool lvaInSsa(unsigned lclNum) const
    {
        return lvaGetDesc(lclNum)->lvInSsa;
    }

    unsigned lvaStubArgumentVar; // variable representing the secret stub argument coming in EAX

#if defined(FEATURE_EH_FUNCLETS)
    unsigned lvaPSPSym; // variable representing the PSPSym
#endif

    InlineInfo*     impInlineInfo; // Only present for inlinees
    InlineStrategy* m_inlineStrategy;

    InlineContext* compInlineContext; // Always present

    // The Compiler* that is the root of the inlining tree of which "this" is a member.
    Compiler* impInlineRoot();

#if defined(DEBUG)
    unsigned __int64 getInlineCycleCount()
    {
        return m_compCycles;
    }
#endif // defined(DEBUG)

    bool fgNoStructPromotion;      // Set to TRUE to turn off struct promotion for this method.
    bool fgNoStructParamPromotion; // Set to TRUE to turn off struct promotion for parameters this method.

    //=========================================================================
    //                          PROTECTED
    //=========================================================================

protected:
    //---------------- Local variable ref-counting ----------------------------

    void lvaMarkLclRefs(GenTree* tree, BasicBlock* block, Statement* stmt, bool isRecompute);
    bool IsDominatedByExceptionalEntry(BasicBlock* block);
    void SetVolatileHint(LclVarDsc* varDsc);

    // Keeps the mapping from SSA #'s to VN's for the implicit memory variables.
    SsaDefArray<SsaMemDef> lvMemoryPerSsaData;

public:
    // Returns the address of the per-Ssa data for memory at the given ssaNum (which is required
    // not to be the SsaConfig::RESERVED_SSA_NUM, which indicates that the variable is
    // not an SSA variable).
    SsaMemDef* GetMemoryPerSsaData(unsigned ssaNum)
    {
        return lvMemoryPerSsaData.GetSsaDef(ssaNum);
    }

    /*
    XXXXXXXXXXXXXXXXXXXXXXXXXXXXXXXXXXXXXXXXXXXXXXXXXXXXXXXXXXXXXXXXXXXXXXXXXXXXXXX
    XXXXXXXXXXXXXXXXXXXXXXXXXXXXXXXXXXXXXXXXXXXXXXXXXXXXXXXXXXXXXXXXXXXXXXXXXXXXXXX
    XX                                                                           XX
    XX                           Importer                                        XX
    XX                                                                           XX
    XX   Imports the given method and converts it to semantic trees              XX
    XX                                                                           XX
    XXXXXXXXXXXXXXXXXXXXXXXXXXXXXXXXXXXXXXXXXXXXXXXXXXXXXXXXXXXXXXXXXXXXXXXXXXXXXXX
    XXXXXXXXXXXXXXXXXXXXXXXXXXXXXXXXXXXXXXXXXXXXXXXXXXXXXXXXXXXXXXXXXXXXXXXXXXXXXXX
    */

private:
    // For prefixFlags
    enum
    {
        PREFIX_TAILCALL_EXPLICIT = 0x00000001, // call has "tail" IL prefix
        PREFIX_TAILCALL_IMPLICIT =
            0x00000002, // call is treated as having "tail" prefix even though there is no "tail" IL prefix
        PREFIX_TAILCALL    = PREFIX_TAILCALL_EXPLICIT | PREFIX_TAILCALL_IMPLICIT,
        PREFIX_VOLATILE    = 0x00000004,
        PREFIX_UNALIGNED   = 0x00000008,
        PREFIX_CONSTRAINED = 0x00000010,
        PREFIX_READONLY    = 0x00000020,

#ifdef DEBUG
        PREFIX_TAILCALL_STRESS = 0x00000040, // call doesn't "tail" IL prefix but is treated as explicit because of tail call stress
#endif
    };

    static void impValidateMemoryAccessOpcode(const BYTE* codeAddr, const BYTE* codeEndp, bool volatilePrefix);
    static OPCODE impGetNonPrefixOpcode(const BYTE* codeAddr, const BYTE* codeEndp);
    static GenTreeFlags impPrefixFlagsToIndirFlags(unsigned prefixFlags);
    static bool impOpcodeIsCallOpcode(OPCODE opcode);

public:
    void impInit();
    void impImport();
    void impFixPredLists();

    CORINFO_CLASS_HANDLE impGetRefAnyClass();
    CORINFO_CLASS_HANDLE impGetRuntimeArgumentHandle();
    CORINFO_CLASS_HANDLE impGetTypeHandleClass();
    CORINFO_CLASS_HANDLE impGetStringClass();
    CORINFO_CLASS_HANDLE impGetObjectClass();

    // Returns underlying type of handles returned by ldtoken instruction
    var_types GetRuntimeHandleUnderlyingType()
    {
        // RuntimeTypeHandle is backed by raw pointer on NativeAOT and by object reference on other runtimes
        return IsTargetAbi(CORINFO_NATIVEAOT_ABI) ? TYP_I_IMPL : TYP_REF;
    }

    void impDevirtualizeCall(GenTreeCall*            call,
                             CORINFO_RESOLVED_TOKEN* pResolvedToken,
                             CORINFO_METHOD_HANDLE*  method,
                             unsigned*               methodFlags,
                             CORINFO_CONTEXT_HANDLE* contextHandle,
                             CORINFO_CONTEXT_HANDLE* exactContextHandle,
                             bool                    isLateDevirtualization,
                             bool                    isExplicitTailCall,
                             IL_OFFSET               ilOffset = BAD_IL_OFFSET);

    bool impConsiderCallProbe(GenTreeCall* call, IL_OFFSET ilOffset);

    enum class GDVProbeType
    {
        None,
        ClassProfile,
        MethodProfile,
        MethodAndClassProfile,
    };

    GDVProbeType compClassifyGDVProbeType(GenTreeCall* call);

    //=========================================================================
    //                          PROTECTED
    //=========================================================================

protected:
    //-------------------- Stack manipulation ---------------------------------

    unsigned impStkSize; // Size of the full stack

#define SMALL_STACK_SIZE 16 // number of elements in impSmallStack

    struct SavedStack // used to save/restore stack contents.
    {
        unsigned    ssDepth; // number of values on stack
        StackEntry* ssTrees; // saved tree values
    };

    bool impIsPrimitive(CorInfoType type);
    bool impILConsumesAddr(const BYTE* codeAddr);

    void impResolveToken(const BYTE* addr, CORINFO_RESOLVED_TOKEN* pResolvedToken, CorInfoTokenKind kind);

    void impPushOnStack(GenTree* tree, typeInfo ti);
    StackEntry impPopStack();
    void impPopStack(unsigned n);
    StackEntry& impStackTop(unsigned n = 0);
    unsigned impStackHeight();

    void impSaveStackState(SavedStack* savePtr, bool copy);
    void impRestoreStackState(SavedStack* savePtr);

    GenTree* impImportLdvirtftn(GenTree* thisPtr, CORINFO_RESOLVED_TOKEN* pResolvedToken, CORINFO_CALL_INFO* pCallInfo);

    enum class BoxPatterns
    {
        None                  = 0,
        IsByRefLike           = 1,
        MakeInlineObservation = 2,
    };

    int impBoxPatternMatch(CORINFO_RESOLVED_TOKEN* pResolvedToken,
                           const BYTE*             codeAddr,
                           const BYTE*             codeEndp,
                           BoxPatterns             opts);
    void impImportAndPushBox(CORINFO_RESOLVED_TOKEN* pResolvedToken);

    void impImportNewObjArray(CORINFO_RESOLVED_TOKEN* pResolvedToken, CORINFO_CALL_INFO* pCallInfo);

    bool impCanPInvokeInline();
    bool impCanPInvokeInlineCallSite(BasicBlock* block);
    void impCheckForPInvokeCall(
        GenTreeCall* call, CORINFO_METHOD_HANDLE methHnd, CORINFO_SIG_INFO* sig, unsigned mflags, BasicBlock* block);
    GenTreeCall* impImportIndirectCall(CORINFO_SIG_INFO* sig, const DebugInfo& di = DebugInfo());
    void impPopArgsForUnmanagedCall(GenTreeCall* call, CORINFO_SIG_INFO* sig);

    void impInsertHelperCall(CORINFO_HELPER_DESC* helperCall);
    void impHandleAccessAllowed(CorInfoIsAccessAllowedResult result, CORINFO_HELPER_DESC* helperCall);
    void impHandleAccessAllowedInternal(CorInfoIsAccessAllowedResult result, CORINFO_HELPER_DESC* helperCall);

    var_types impImportCall(OPCODE                  opcode,
                            CORINFO_RESOLVED_TOKEN* pResolvedToken,
                            CORINFO_RESOLVED_TOKEN* pConstrainedResolvedToken, // Is this a "constrained." call on a
                                                                               // type parameter?
                            GenTree*           newobjThis,
                            int                prefixFlags,
                            CORINFO_CALL_INFO* callInfo,
                            IL_OFFSET          rawILOffset);

    CORINFO_CLASS_HANDLE impGetSpecialIntrinsicExactReturnType(GenTreeCall* call);

    GenTree* impFixupCallStructReturn(GenTreeCall* call, CORINFO_CLASS_HANDLE retClsHnd);

    GenTree* impFixupStructReturnType(GenTree* op);

#ifdef DEBUG
    var_types impImportJitTestLabelMark(int numArgs);
#endif // DEBUG

    GenTree* impInitClass(CORINFO_RESOLVED_TOKEN* pResolvedToken);

    GenTree* impImportStaticReadOnlyField(CORINFO_FIELD_HANDLE field, CORINFO_CLASS_HANDLE ownerCls);

    GenTree* impImportStaticFieldAddress(CORINFO_RESOLVED_TOKEN* pResolvedToken,
                                         CORINFO_ACCESS_FLAGS    access,
                                         CORINFO_FIELD_INFO*     pFieldInfo,
                                         var_types               lclTyp,
                                         GenTreeFlags*           pIndirFlags,
                                         bool*                   pIsHoistable = nullptr);
    void impAnnotateFieldIndir(GenTreeIndir* indir);

    static void impBashVarAddrsToI(GenTree* tree1, GenTree* tree2 = nullptr);

    GenTree* impImplicitIorI4Cast(GenTree* tree, var_types dstTyp, bool zeroExtend = false);

    GenTree* impImplicitR4orR8Cast(GenTree* tree, var_types dstTyp);

    void impImportLeave(BasicBlock* block);
    void impResetLeaveBlock(BasicBlock* block, unsigned jmpAddr);
    GenTree* impTypeIsAssignable(GenTree* typeTo, GenTree* typeFrom);

    // Mirrors StringComparison.cs
    enum StringComparison
    {
        Ordinal           = 4,
        OrdinalIgnoreCase = 5
    };
    enum StringComparisonJoint
    {
        Eq,  // (d1 == cns1) && (s2 == cns2)
        Xor, // (d1 ^ cns1) | (s2 ^ cns2)
    };
    GenTree* impStringEqualsOrStartsWith(bool startsWith, CORINFO_SIG_INFO* sig, unsigned methodFlags);
    GenTree* impSpanEqualsOrStartsWith(bool startsWith, CORINFO_SIG_INFO* sig, unsigned methodFlags);
    GenTree* impExpandHalfConstEquals(GenTreeLclVarCommon*   data,
                                      GenTree*         lengthFld,
                                      bool             checkForNull,
                                      bool             startsWith,
                                      WCHAR*           cnsData,
                                      int              len,
                                      int              dataOffset,
                                      StringComparison cmpMode);
    GenTree* impCreateCompareInd(GenTreeLclVarCommon*        obj,
                                 var_types             type,
                                 ssize_t               offset,
                                 ssize_t               value,
                                 StringComparison      ignoreCase,
                                 StringComparisonJoint joint = Eq);
    GenTree* impExpandHalfConstEqualsSWAR(
        GenTreeLclVarCommon* data, WCHAR* cns, int len, int dataOffset, StringComparison cmpMode);
    GenTree* impExpandHalfConstEqualsSIMD(
        GenTreeLclVarCommon* data, WCHAR* cns, int len, int dataOffset, StringComparison cmpMode);
    GenTreeStrCon* impGetStrConFromSpan(GenTree* span);

    GenTree* impIntrinsic(GenTree*                newobjThis,
                          CORINFO_CLASS_HANDLE    clsHnd,
                          CORINFO_METHOD_HANDLE   method,
                          CORINFO_SIG_INFO*       sig,
                          unsigned                methodFlags,
                          CORINFO_RESOLVED_TOKEN* pResolvedToken,
                          bool                    readonlyCall,
                          bool                    tailCall,
                          bool                    callvirt,
                          CORINFO_RESOLVED_TOKEN* pContstrainedResolvedToken,
                          CORINFO_THIS_TRANSFORM  constraintCallThisTransform,
                          NamedIntrinsic*         pIntrinsicName,
                          bool*                   isSpecialIntrinsic = nullptr);
    GenTree* impMathIntrinsic(CORINFO_METHOD_HANDLE method,
                              CORINFO_SIG_INFO*     sig,
                              var_types             callType,
                              NamedIntrinsic        intrinsicName,
                              bool                  tailCall);
    GenTree* impMinMaxIntrinsic(CORINFO_METHOD_HANDLE method,
                                CORINFO_SIG_INFO*     sig,
                                CorInfoType           callJitType,
                                NamedIntrinsic        intrinsicName,
                                bool                  tailCall,
                                bool                  isMax,
                                bool                  isMagnitude,
                                bool                  isNumber);
    NamedIntrinsic lookupNamedIntrinsic(CORINFO_METHOD_HANDLE method);
    NamedIntrinsic lookupPrimitiveFloatNamedIntrinsic(CORINFO_METHOD_HANDLE method, const char* methodName);
    NamedIntrinsic lookupPrimitiveIntNamedIntrinsic(CORINFO_METHOD_HANDLE method, const char* methodName);
    GenTree* impUnsupportedNamedIntrinsic(unsigned              helper,
                                          CORINFO_METHOD_HANDLE method,
                                          CORINFO_SIG_INFO*     sig,
                                          bool                  mustExpand);

    GenTree* impSRCSUnsafeIntrinsic(NamedIntrinsic        intrinsic,
                                    CORINFO_CLASS_HANDLE  clsHnd,
                                    CORINFO_METHOD_HANDLE method,
                                    CORINFO_SIG_INFO*     sig,
        CORINFO_RESOLVED_TOKEN* pResolvedToken);

    GenTree* impPrimitiveNamedIntrinsic(NamedIntrinsic        intrinsic,
                                        CORINFO_CLASS_HANDLE  clsHnd,
                                        CORINFO_METHOD_HANDLE method,
                                        CORINFO_SIG_INFO*     sig);

#ifdef FEATURE_HW_INTRINSICS
    GenTree* impHWIntrinsic(NamedIntrinsic        intrinsic,
                            CORINFO_CLASS_HANDLE  clsHnd,
                            CORINFO_METHOD_HANDLE method,
                            CORINFO_SIG_INFO*     sig,
                            bool                  mustExpand);
    GenTree* impSimdAsHWIntrinsic(NamedIntrinsic        intrinsic,
                                  CORINFO_CLASS_HANDLE  clsHnd,
                                  CORINFO_METHOD_HANDLE method,
                                  CORINFO_SIG_INFO*     sig,
                                  GenTree*              newobjThis);

protected:
    bool compSupportsHWIntrinsic(CORINFO_InstructionSet isa);

    GenTree* impSimdAsHWIntrinsicSpecial(NamedIntrinsic       intrinsic,
                                         CORINFO_CLASS_HANDLE clsHnd,
                                         CORINFO_SIG_INFO*    sig,
                                         var_types            retType,
                                         CorInfoType          simdBaseJitType,
                                         unsigned             simdSize,
                                         GenTree*             newobjThis);

    GenTree* impSpecialIntrinsic(NamedIntrinsic        intrinsic,
                                 CORINFO_CLASS_HANDLE  clsHnd,
                                 CORINFO_METHOD_HANDLE method,
                                 CORINFO_SIG_INFO*     sig,
                                 CorInfoType           simdBaseJitType,
                                 var_types             retType,
                                 unsigned              simdSize);

    GenTree* getArgForHWIntrinsic(var_types            argType,
                                  CORINFO_CLASS_HANDLE argClass,
                                  bool                 expectAddr = false,
                                  GenTree*             newobjThis = nullptr);
    GenTree* impNonConstFallback(NamedIntrinsic intrinsic, var_types simdType, CorInfoType simdBaseJitType);
    GenTree* addRangeCheckIfNeeded(
        NamedIntrinsic intrinsic, GenTree* immOp, bool mustExpand, int immLowerBound, int immUpperBound);
    GenTree* addRangeCheckForHWIntrinsic(GenTree* immOp, int immLowerBound, int immUpperBound);

#endif // FEATURE_HW_INTRINSICS
    GenTree* impArrayAccessIntrinsic(CORINFO_CLASS_HANDLE clsHnd,
                                     CORINFO_SIG_INFO*    sig,
                                     int                  memberRef,
                                     bool                 readonlyCall,
                                     NamedIntrinsic       intrinsicName);
    GenTree* impInitializeArrayIntrinsic(CORINFO_SIG_INFO* sig);
    GenTree* impCreateSpanIntrinsic(CORINFO_SIG_INFO* sig);

    GenTree* impKeepAliveIntrinsic(GenTree* objToKeepAlive);

    GenTree* impMethodPointer(CORINFO_RESOLVED_TOKEN* pResolvedToken, CORINFO_CALL_INFO* pCallInfo);

    GenTree* impTransformThis(GenTree*                thisPtr,
                              CORINFO_RESOLVED_TOKEN* pConstrainedResolvedToken,
                              CORINFO_THIS_TRANSFORM  transform);

    //----------------- Manipulating the trees and stmts ----------------------

    Statement* impStmtList; // Statements for the BB being imported.
    Statement* impLastStmt; // The last statement for the current BB.

public:
    static const unsigned CHECK_SPILL_ALL  = static_cast<unsigned>(-1);
    static const unsigned CHECK_SPILL_NONE = static_cast<unsigned>(-2);

    void impBeginTreeList();
    void impEndTreeList(BasicBlock* block, Statement* firstStmt, Statement* lastStmt);
    void impEndTreeList(BasicBlock* block);
    void impAppendStmtCheck(Statement* stmt, unsigned chkLevel);
    void impAppendStmt(Statement* stmt, unsigned chkLevel, bool checkConsumedDebugInfo = true);
    void impAppendStmt(Statement* stmt);
    void impInsertStmtBefore(Statement* stmt, Statement* stmtBefore);
    Statement* impAppendTree(GenTree* tree, unsigned chkLevel, const DebugInfo& di, bool checkConsumedDebugInfo = true);
    void impStoreTemp(unsigned         lclNum,
                      GenTree*         val,
                      unsigned         curLevel,
                      Statement**      pAfterStmt = nullptr,
                      const DebugInfo& di         = DebugInfo(),
                      BasicBlock*      block      = nullptr);
    Statement* impExtractLastStmt();
    GenTree* impCloneExpr(GenTree*             tree,
                          GenTree**            clone,
                          unsigned             curLevel,
                          Statement** pAfterStmt DEBUGARG(const char* reason));
    GenTree* impStoreStruct(GenTree*         store,
                             unsigned         curLevel,
                             Statement**      pAfterStmt = nullptr,
                             const DebugInfo& di         = DebugInfo(),
                             BasicBlock*      block      = nullptr);
    GenTree* impStoreStructPtr(GenTree* destAddr, GenTree* value, unsigned curLevel);

    GenTree* impGetNodeAddr(GenTree* val, unsigned curLevel, GenTreeFlags* pDerefFlags);

    var_types impNormStructType(CORINFO_CLASS_HANDLE structHnd, CorInfoType* simdBaseJitType = nullptr);

    GenTree* impNormStructVal(GenTree* structVal, unsigned curLevel);

    GenTree* impTokenToHandle(CORINFO_RESOLVED_TOKEN* pResolvedToken,
                              bool*                   pRuntimeLookup    = nullptr,
                              bool                    mustRestoreHandle = false,
                              bool                    importParent      = false);

    GenTree* impParentClassTokenToHandle(CORINFO_RESOLVED_TOKEN* pResolvedToken,
                                         bool*                   pRuntimeLookup    = nullptr,
                                         bool                    mustRestoreHandle = false)
    {
        return impTokenToHandle(pResolvedToken, pRuntimeLookup, mustRestoreHandle, true);
    }

    GenTree* impLookupToTree(CORINFO_RESOLVED_TOKEN* pResolvedToken,
                             CORINFO_LOOKUP*         pLookup,
                             GenTreeFlags            flags,
                             void*                   compileTimeHandle);

    GenTree* getRuntimeContextTree(CORINFO_RUNTIME_LOOKUP_KIND kind);

    GenTree* impRuntimeLookupToTree(CORINFO_RESOLVED_TOKEN* pResolvedToken,
                                    CORINFO_LOOKUP*         pLookup,
                                    void*                   compileTimeHandle);

    GenTree* impReadyToRunLookupToTree(CORINFO_CONST_LOOKUP* pLookup, GenTreeFlags flags, void* compileTimeHandle);

    GenTreeCall* impReadyToRunHelperToTree(CORINFO_RESOLVED_TOKEN* pResolvedToken,
                                           CorInfoHelpFunc         helper,
                                           var_types               type,
                                           CORINFO_LOOKUP_KIND*    pGenericLookupKind = nullptr,
                                           GenTree*                arg1               = nullptr);

    bool impIsCastHelperEligibleForClassProbe(GenTree* tree);
    bool impIsCastHelperMayHaveProfileData(CorInfoHelpFunc helper);

    GenTree* impCastClassOrIsInstToTree(
        GenTree* op1, GenTree* op2, CORINFO_RESOLVED_TOKEN* pResolvedToken, bool isCastClass, IL_OFFSET ilOffset);

    GenTree* impOptimizeCastClassOrIsInst(GenTree* op1, CORINFO_RESOLVED_TOKEN* pResolvedToken, bool isCastClass);

    bool VarTypeIsMultiByteAndCanEnreg(var_types                type,
                                       CORINFO_CLASS_HANDLE     typeClass,
                                       unsigned*                typeSize,
                                       bool                     forReturn,
                                       bool                     isVarArg,
                                       CorInfoCallConvExtension callConv);

    bool IsIntrinsicImplementedByUserCall(NamedIntrinsic intrinsicName);
    bool IsTargetIntrinsic(NamedIntrinsic intrinsicName);
    bool IsMathIntrinsic(NamedIntrinsic intrinsicName);
    bool IsMathIntrinsic(GenTree* tree);

private:
    //----------------- Importing the method ----------------------------------

    CORINFO_CONTEXT_HANDLE impTokenLookupContextHandle; // The context used for looking up tokens.

#ifdef DEBUG
    unsigned    impCurOpcOffs;
    const char* impCurOpcName;
    bool        impNestedStackSpill;

    // For displaying instrs with generated native code (-n:B)
    Statement* impLastILoffsStmt; // oldest stmt added for which we did not call SetLastILOffset().
    void       impNoteLastILoffs();
#endif

    // Debug info of current statement being imported. It gets set to contain
    // no IL location (!impCurStmtDI.GetLocation().IsValid) after it has been
    // set in the appended trees. Then it gets updated at IL instructions for
    // which we have to report mapping info.
    // It will always contain the current inline context.
    DebugInfo impCurStmtDI;

    DebugInfo impCreateDIWithCurrentStackInfo(IL_OFFSET offs, bool isCall);
    void impCurStmtOffsSet(IL_OFFSET offs);

    void impNoteBranchOffs();

    unsigned impInitBlockLineInfo();

    bool impIsThis(GenTree* obj);

    void impPopCallArgs(CORINFO_SIG_INFO* sig, GenTreeCall* call);

public:
    static bool impCheckImplicitArgumentCoercion(var_types sigType, var_types nodeType);

private:
    void impPopReverseCallArgs(CORINFO_SIG_INFO* sig, GenTreeCall* call, unsigned skipReverseCount);

    //---------------- Spilling the importer stack ----------------------------

    // The maximum number of bytes of IL processed without clean stack state.
    // It allows to limit the maximum tree size and depth.
    static const unsigned MAX_TREE_SIZE = 200;
    bool impCanSpillNow(OPCODE prevOpcode);

    struct PendingDsc
    {
        PendingDsc* pdNext;
        BasicBlock* pdBB;
        SavedStack  pdSavedStack;
    };

    PendingDsc* impPendingList; // list of BBs currently waiting to be imported.
    PendingDsc* impPendingFree; // Freed up dscs that can be reused

    // We keep a byte-per-block map (dynamically extended) in the top-level Compiler object of a compilation.
    JitExpandArray<BYTE> impPendingBlockMembers;

    // Return the byte for "b" (allocating/extending impPendingBlockMembers if necessary.)
    // Operates on the map in the top-level ancestor.
    BYTE impGetPendingBlockMember(BasicBlock* blk)
    {
        return impInlineRoot()->impPendingBlockMembers.Get(blk->bbInd());
    }

    // Set the byte for "b" to "val" (allocating/extending impPendingBlockMembers if necessary.)
    // Operates on the map in the top-level ancestor.
    void impSetPendingBlockMember(BasicBlock* blk, BYTE val)
    {
        impInlineRoot()->impPendingBlockMembers.Set(blk->bbInd(), val);
    }

    bool impCanReimport;

    bool impSpillStackEntry(unsigned level,
                            unsigned varNum
#ifdef DEBUG
                            ,
                            bool        bAssertOnRecursion,
                            const char* reason
#endif
                            );

    void impSpillStackEnsure(bool spillLeaves = false);
    void impEvalSideEffects();
    void impSpillSpecialSideEff();
    void impSpillSideEffect(bool spillGlobEffects, unsigned chkLevel DEBUGARG(const char* reason));
    void impSpillSideEffects(bool spillGlobEffects, unsigned chkLevel DEBUGARG(const char* reason));
    void impSpillLclRefs(unsigned lclNum, unsigned chkLevel);

    BasicBlock* impPushCatchArgOnStack(BasicBlock* hndBlk, CORINFO_CLASS_HANDLE clsHnd, bool isSingleBlockFilter);

    bool impBlockIsInALoop(BasicBlock* block);
    void impImportBlockCode(BasicBlock* block);

    void impReimportMarkBlock(BasicBlock* block);

    void impVerifyEHBlock(BasicBlock* block);

    void impImportBlockPending(BasicBlock* block);

    // Similar to impImportBlockPending, but assumes that block has already been imported once and is being
    // reimported for some reason.  It specifically does *not* look at verCurrentState to set the EntryState
    // for the block, but instead, just re-uses the block's existing EntryState.
    void impReimportBlockPending(BasicBlock* block);

    var_types impGetByRefResultType(genTreeOps oper, bool fUnsigned, GenTree** pOp1, GenTree** pOp2);

    void impImportBlock(BasicBlock* block);

    // Assumes that "block" is a basic block that completes with a non-empty stack. We will assign the values
    // on the stack to local variables (the "spill temp" variables). The successor blocks will assume that
    // its incoming stack contents are in those locals. This requires "block" and its successors to agree on
    // the variables that will be used -- and for all the predecessors of those successors, and the
    // successors of those predecessors, etc. Call such a set of blocks closed under alternating
    // successor/predecessor edges a "spill clique." A block is a "predecessor" or "successor" member of the
    // clique (or, conceivably, both). Each block has a specified sequence of incoming and outgoing spill
    // temps. If "block" already has its outgoing spill temps assigned (they are always a contiguous series
    // of local variable numbers, so we represent them with the base local variable number), returns that.
    // Otherwise, picks a set of spill temps, and propagates this choice to all blocks in the spill clique of
    // which "block" is a member (asserting, in debug mode, that no block in this clique had its spill temps
    // chosen already. More precisely, that the incoming or outgoing spill temps are not chosen, depending
    // on which kind of member of the clique the block is).
    unsigned impGetSpillTmpBase(BasicBlock* block);

    // Assumes that "block" is a basic block that completes with a non-empty stack. We have previously
    // assigned the values on the stack to local variables (the "spill temp" variables). The successor blocks
    // will assume that its incoming stack contents are in those locals. This requires "block" and its
    // successors to agree on the variables and their types that will be used.  The CLI spec allows implicit
    // conversions between 'int' and 'native int' or 'float' and 'double' stack types. So one predecessor can
    // push an int and another can push a native int.  For 64-bit we have chosen to implement this by typing
    // the "spill temp" as native int, and then importing (or re-importing as needed) so that all the
    // predecessors in the "spill clique" push a native int (sign-extending if needed), and all the
    // successors receive a native int. Similarly float and double are unified to double.
    // This routine is called after a type-mismatch is detected, and it will walk the spill clique to mark
    // blocks for re-importation as appropriate (both successors, so they get the right incoming type, and
    // predecessors, so they insert an upcast if needed).
    void impReimportSpillClique(BasicBlock* block);

    // When we compute a "spill clique" (see above) these byte-maps are allocated to have a byte per basic
    // block, and represent the predecessor and successor members of the clique currently being computed.
    // *** Access to these will need to be locked in a parallel compiler.
    JitExpandArray<BYTE> impSpillCliquePredMembers;
    JitExpandArray<BYTE> impSpillCliqueSuccMembers;

    enum SpillCliqueDir
    {
        SpillCliquePred,
        SpillCliqueSucc
    };

    // Abstract class for receiving a callback while walking a spill clique
    class SpillCliqueWalker
    {
    public:
        virtual void Visit(SpillCliqueDir predOrSucc, BasicBlock* blk) = 0;
    };

    // This class is used for setting the bbStkTempsIn and bbStkTempsOut on the blocks within a spill clique
    class SetSpillTempsBase : public SpillCliqueWalker
    {
        unsigned m_baseTmp;

    public:
        SetSpillTempsBase(unsigned baseTmp) : m_baseTmp(baseTmp)
        {
        }
        virtual void Visit(SpillCliqueDir predOrSucc, BasicBlock* blk);
    };

    // This class is used for implementing impReimportSpillClique part on each block within the spill clique
    class ReimportSpillClique : public SpillCliqueWalker
    {
        Compiler* m_pComp;

    public:
        ReimportSpillClique(Compiler* pComp) : m_pComp(pComp)
        {
        }
        virtual void Visit(SpillCliqueDir predOrSucc, BasicBlock* blk);
    };

    // This is the heart of the algorithm for walking spill cliques. It invokes callback->Visit for each
    // predecessor or successor within the spill clique
    void impWalkSpillCliqueFromPred(BasicBlock* pred, SpillCliqueWalker* callback);

    // For a BasicBlock that has already been imported, the EntryState has an array of GenTrees for the
    // incoming locals. This walks that list an resets the types of the GenTrees to match the types of
    // the VarDscs. They get out of sync when we have int/native int issues (see impReimportSpillClique).
    void impRetypeEntryStateTemps(BasicBlock* blk);

    BYTE impSpillCliqueGetMember(SpillCliqueDir predOrSucc, BasicBlock* blk);
    void impSpillCliqueSetMember(SpillCliqueDir predOrSucc, BasicBlock* blk, BYTE val);

    GenTreeLclVar* impCreateLocalNode(unsigned lclNum DEBUGARG(IL_OFFSET offset));
    void impLoadVar(unsigned lclNum, IL_OFFSET offset);
    void impLoadArg(unsigned ilArgNum, IL_OFFSET offset);
    void impLoadLoc(unsigned ilLclNum, IL_OFFSET offset);
    bool impReturnInstruction(int prefixFlags, OPCODE& opcode);
    void impPoisonImplicitByrefsBeforeReturn();

    // A free list of linked list nodes used to represent to-do stacks of basic blocks.
    struct BlockListNode
    {
        BasicBlock*    m_blk;
        BlockListNode* m_next;
        BlockListNode(BasicBlock* blk, BlockListNode* next = nullptr) : m_blk(blk), m_next(next)
        {
        }
        void* operator new(size_t sz, Compiler* comp);
    };
    BlockListNode* impBlockListNodeFreeList;

    void FreeBlockListNode(BlockListNode* node);

    var_types mangleVarArgsType(var_types type);

    regNumber getCallArgIntRegister(regNumber floatReg);
    regNumber getCallArgFloatRegister(regNumber intReg);

    static unsigned jitTotalMethodCompiled;

#ifdef DEBUG
    static LONG jitNestingLevel;
#endif // DEBUG

    static bool impIsInvariant(const GenTree* tree);
    static bool impIsAddressInLocal(const GenTree* tree, GenTree** lclVarTreeOut = nullptr);

    void impMakeDiscretionaryInlineObservations(InlineInfo* pInlineInfo, InlineResult* inlineResult);

    // STATIC inlining decision based on the IL code.
    void impCanInlineIL(CORINFO_METHOD_HANDLE fncHandle,
                        CORINFO_METHOD_INFO*  methInfo,
                        bool                  forceInline,
                        InlineResult*         inlineResult);

    void impCheckCanInline(GenTreeCall*           call,
                           uint8_t                candidateIndex,
                           CORINFO_METHOD_HANDLE  fncHandle,
                           unsigned               methAttr,
                           CORINFO_CONTEXT_HANDLE exactContextHnd,
                           InlineCandidateInfo**  ppInlineCandidateInfo,
                           InlineResult*          inlineResult);

    void impInlineRecordArgInfo(InlineInfo* pInlineInfo, CallArg* arg, unsigned argNum, InlineResult* inlineResult);

    void impInlineInitVars(InlineInfo* pInlineInfo);

    unsigned impInlineFetchLocal(unsigned lclNum DEBUGARG(const char* reason));

    GenTree* impInlineFetchArg(unsigned lclNum, InlArgInfo* inlArgInfo, InlLclVarInfo* lclTypeInfo);

    bool impInlineIsThis(GenTree* tree, InlArgInfo* inlArgInfo);

    bool impInlineIsGuaranteedThisDerefBeforeAnySideEffects(GenTree*    additionalTree,
                                                            CallArgs*   additionalCallArgs,
                                                            GenTree*    dereferencedAddress,
                                                            InlArgInfo* inlArgInfo);

    void impMarkInlineCandidate(GenTree*               call,
                                CORINFO_CONTEXT_HANDLE exactContextHnd,
                                bool                   exactContextNeedsRuntimeLookup,
                                CORINFO_CALL_INFO*     callInfo,
                                IL_OFFSET              ilOffset);

    void impMarkInlineCandidateHelper(GenTreeCall*           call,
                                      uint8_t                candidateIndex,
                                      CORINFO_CONTEXT_HANDLE exactContextHnd,
                                      bool                   exactContextNeedsRuntimeLookup,
                                      CORINFO_CALL_INFO*     callInfo,
                                      IL_OFFSET              ilOffset,
                                      InlineResult*          inlineResult);

    bool impTailCallRetTypeCompatible(bool                     allowWidening,
                                      var_types                callerRetType,
                                      CORINFO_CLASS_HANDLE     callerRetTypeClass,
                                      CorInfoCallConvExtension callerCallConv,
                                      var_types                calleeRetType,
                                      CORINFO_CLASS_HANDLE     calleeRetTypeClass,
                                      CorInfoCallConvExtension calleeCallConv);

    bool impIsTailCallILPattern(
        bool tailPrefixed, OPCODE curOpcode, const BYTE* codeAddrOfNextOpcode, const BYTE* codeEnd, bool isRecursive);

    bool impIsImplicitTailCallCandidate(
        OPCODE curOpcode, const BYTE* codeAddrOfNextOpcode, const BYTE* codeEnd, int prefixFlags, bool isRecursive);

    bool impIsClassExact(CORINFO_CLASS_HANDLE classHnd);
    bool impCanSkipCovariantStoreCheck(GenTree* value, GenTree* array);

    methodPointerInfo* impAllocateMethodPointerInfo(const CORINFO_RESOLVED_TOKEN& token, mdToken tokenConstrained);

    /*
    XXXXXXXXXXXXXXXXXXXXXXXXXXXXXXXXXXXXXXXXXXXXXXXXXXXXXXXXXXXXXXXXXXXXXXXXXXXXXXX
    XXXXXXXXXXXXXXXXXXXXXXXXXXXXXXXXXXXXXXXXXXXXXXXXXXXXXXXXXXXXXXXXXXXXXXXXXXXXXXX
    XX                                                                           XX
    XX                           FlowGraph                                       XX
    XX                                                                           XX
    XX   Info about the basic-blocks, their contents and the flow analysis       XX
    XX                                                                           XX
    XXXXXXXXXXXXXXXXXXXXXXXXXXXXXXXXXXXXXXXXXXXXXXXXXXXXXXXXXXXXXXXXXXXXXXXXXXXXXXX
    XXXXXXXXXXXXXXXXXXXXXXXXXXXXXXXXXXXXXXXXXXXXXXXXXXXXXXXXXXXXXXXXXXXXXXXXXXXXXXX
    */

public:
    BasicBlock* fgFirstBB;        // Beginning of the basic block list
    BasicBlock* fgLastBB;         // End of the basic block list
    BasicBlock* fgFirstColdBlock; // First block to be placed in the cold section
    BasicBlock* fgEntryBB;        // For OSR, the original method's entry point
    BasicBlock* fgOSREntryBB;     // For OSR, the logical entry point (~ patchpoint)
#if defined(FEATURE_EH_FUNCLETS)
    BasicBlock* fgFirstFuncletBB; // First block of outlined funclets (to allow block insertion before the funclets)
#endif
    BasicBlock* fgFirstBBScratch;   // Block inserted for initialization stuff. Is nullptr if no such block has been
                                    // created.
    BasicBlockList* fgReturnBlocks; // list of BBJ_RETURN blocks
    unsigned        fgEdgeCount;    // # of control flow edges between the BBs
    unsigned        fgBBcount;      // # of BBs in the method (in the linked list that starts with fgFirstBB)
#ifdef DEBUG
    unsigned                     fgBBcountAtCodegen; // # of BBs in the method at the start of codegen
    jitstd::vector<BasicBlock*>* fgBBOrder;          // ordered vector of BBs
#endif
    unsigned     fgBBNumMax;           // The max bbNum that has been assigned to basic blocks
    unsigned     fgDomBBcount;         // # of BBs for which we have dominator and reachability information
    BasicBlock** fgBBReversePostorder; // Blocks in reverse postorder
    FlowGraphDfsTree* m_dfs;
    FlowGraphNaturalLoops* m_loops;
    struct LoopDsc;
    LoopDsc** m_newToOldLoop;
    FlowGraphNaturalLoop** m_oldToNewLoop;

    // The next members are annotations on the flow graph used during the
    // optimization phases. They are invalidated once RBO runs and modifies the
    // flow graph.
    FlowGraphNaturalLoops* m_loops;
    struct LoopDsc;
    LoopDsc** m_newToOldLoop;
    FlowGraphNaturalLoop** m_oldToNewLoop;
    struct LoopSideEffects* m_loopSideEffects;
    struct HoistCounts* m_loopHoistCounts;
    BlockToNaturalLoopMap* m_blockToLoop;

    // After the dominance tree is computed, we cache a DFS preorder number and DFS postorder number to compute
    // dominance queries in O(1). fgDomTreePreOrder and fgDomTreePostOrder are arrays giving the block's preorder and
    // postorder number, respectively. The arrays are indexed by basic block number. (Note that blocks are numbered
    // starting from one. Thus, we always waste element zero. This makes debugging easier and makes the code less likely
    // to suffer from bugs stemming from forgetting to add or subtract one from the block number to form an array
    // index). The arrays are of size fgBBNumMax + 1.
    unsigned* fgDomTreePreOrder;
    unsigned* fgDomTreePostOrder;

    // Dominator tree used by SSA construction and copy propagation (the two are expected to use the same tree
    // in order to avoid the need for SSA reconstruction and an "out of SSA" phase).
    FlowGraphDominatorTree* fgSsaDomTree;

    bool fgBBVarSetsInited;

    // Track how many artificial ref counts we've added to fgEntryBB (for OSR)
    unsigned fgEntryBBExtraRefs;

    // Allocate array like T* a = new T[fgBBNumMax + 1];
    // Using helper so we don't keep forgetting +1.
    template <typename T>
    T* fgAllocateTypeForEachBlk(CompMemKind cmk = CMK_Unknown)
    {
        return getAllocator(cmk).allocate<T>(fgBBNumMax + 1);
    }

    // BlockSets are relative to a specific set of BasicBlock numbers. If that changes
    // (if the blocks are renumbered), this changes. BlockSets from different epochs
    // cannot be meaningfully combined. Note that new blocks can be created with higher
    // block numbers without changing the basic block epoch. These blocks *cannot*
    // participate in a block set until the blocks are all renumbered, causing the epoch
    // to change. This is useful if continuing to use previous block sets is valuable.
    // If the epoch is zero, then it is uninitialized, and block sets can't be used.
    unsigned fgCurBBEpoch;

    unsigned GetCurBasicBlockEpoch()
    {
        return fgCurBBEpoch;
    }

    // The number of basic blocks in the current epoch. When the blocks are renumbered,
    // this is fgBBcount. As blocks are added, fgBBcount increases, fgCurBBEpochSize remains
    // the same, until a new BasicBlock epoch is created, such as when the blocks are all renumbered.
    unsigned fgCurBBEpochSize;

    // The number of "size_t" elements required to hold a bitset large enough for fgCurBBEpochSize
    // bits. This is precomputed to avoid doing math every time BasicBlockBitSetTraits::GetArrSize() is called.
    unsigned fgBBSetCountInSizeTUnits;

    void NewBasicBlockEpoch()
    {
        INDEBUG(unsigned oldEpochArrSize = fgBBSetCountInSizeTUnits);

        // We have a new epoch. Compute and cache the size needed for new BlockSets.
        fgCurBBEpoch++;
        fgCurBBEpochSize = fgBBNumMax + 1;
        fgBBSetCountInSizeTUnits =
            roundUp(fgCurBBEpochSize, (unsigned)(sizeof(size_t) * 8)) / unsigned(sizeof(size_t) * 8);

#ifdef DEBUG
        // All BlockSet objects are now invalid!
        fgReachabilitySetsValid = false; // the bbReach sets are now invalid!
        fgEnterBlksSetValid     = false; // the fgEnterBlks set is now invalid!

        if (verbose)
        {
            unsigned epochArrSize = BasicBlockBitSetTraits::GetArrSize(this);
            printf("\nNew BlockSet epoch %d, # of blocks (including unused BB00): %u, bitset array size: %u (%s)",
                   fgCurBBEpoch, fgCurBBEpochSize, epochArrSize, (epochArrSize <= 1) ? "short" : "long");
            if ((fgCurBBEpoch != 1) && ((oldEpochArrSize <= 1) != (epochArrSize <= 1)))
            {
                // If we're not just establishing the first epoch, and the epoch array size has changed such that we're
                // going to change our bitset representation from short (just a size_t bitset) to long (a pointer to an
                // array of size_t bitsets), then print that out.
                printf("; NOTE: BlockSet size was previously %s!", (oldEpochArrSize <= 1) ? "short" : "long");
            }
            printf("\n");
        }
#endif // DEBUG
    }

    void EnsureBasicBlockEpoch()
    {
        if (fgCurBBEpochSize != fgBBNumMax + 1)
        {
            NewBasicBlockEpoch();
        }
    }

    bool fgEnsureFirstBBisScratch();
    bool fgFirstBBisScratch();
    bool fgBBisScratch(BasicBlock* block);

    void fgExtendEHRegionBefore(BasicBlock* block);
    void fgExtendEHRegionAfter(BasicBlock* block);

    BasicBlock* fgNewBBbefore(BBjumpKinds jumpKind, BasicBlock* block, bool extendRegion, BasicBlock* jumpDest = nullptr);

    BasicBlock* fgNewBBafter(BBjumpKinds jumpKind, BasicBlock* block, bool extendRegion, BasicBlock* jumpDest = nullptr);

    BasicBlock* fgNewBBFromTreeAfter(BBjumpKinds jumpKind, BasicBlock* block, GenTree* tree, DebugInfo& debugInfo, BasicBlock* jumpDest = nullptr, bool updateSideEffects = false);

    BasicBlock* fgNewBBinRegion(BBjumpKinds jumpKind,
                                unsigned    tryIndex,
                                unsigned    hndIndex,
                                BasicBlock* nearBlk,
                                BasicBlock* jumpDest    = nullptr,
                                bool        putInFilter = false,
                                bool        runRarely   = false,
                                bool        insertAtEnd = false);

    BasicBlock* fgNewBBinRegion(BBjumpKinds jumpKind,
                                BasicBlock* srcBlk,
                                BasicBlock* jumpDest    = nullptr,
                                bool        runRarely   = false,
                                bool        insertAtEnd = false);

    BasicBlock* fgNewBBinRegion(BBjumpKinds jumpKind, BasicBlock* jumpDest = nullptr);

    BasicBlock* fgNewBBinRegionWorker(BBjumpKinds jumpKind,
                                      BasicBlock* afterBlk,
                                      unsigned    xcptnIndex,
                                      bool        putInTryRegion,
                                      BasicBlock* jumpDest = nullptr);

    void fgInsertBBbefore(BasicBlock* insertBeforeBlk, BasicBlock* newBlk);
    void fgInsertBBafter(BasicBlock* insertAfterBlk, BasicBlock* newBlk);
    void fgUnlinkBlock(BasicBlock* block);
    void fgUnlinkBlockForRemoval(BasicBlock* block);

#ifdef FEATURE_JIT_METHOD_PERF
    unsigned fgMeasureIR();
#endif // FEATURE_JIT_METHOD_PERF

    bool fgModified;             // True if the flow graph has been modified recently
    bool fgPredsComputed;        // Have we computed the bbPreds list
    bool fgDomsComputed;         // Have we computed the dominator sets?
    bool fgReturnBlocksComputed; // Have we computed the return blocks list?
    bool fgOptimizedFinally;     // Did we optimize any try-finallys?

    bool fgHasSwitch; // any BBJ_SWITCH jumps?

    BlockSet fgEnterBlks; // Set of blocks which have a special transfer of control; the "entry" blocks plus EH handler
                          // begin blocks.
#ifdef DEBUG
    bool fgReachabilitySetsValid; // Are the bbReach sets valid?
    bool fgEnterBlksSetValid;     // Is the fgEnterBlks set valid?
#endif                            // DEBUG

    bool fgRemoveRestOfBlock; // true if we know that we will throw
    bool fgStmtRemoved;       // true if we remove statements -> need new DFA

    enum FlowGraphOrder
    {
        FGOrderTree,
        FGOrderLinear
    };
    // There are two modes for ordering of the trees.
    //  - In FGOrderTree, the dominant ordering is the tree order, and the nodes contained in
    //    each tree and sub-tree are contiguous, and can be traversed (in gtNext/gtPrev order)
    //    by traversing the tree according to the order of the operands.
    //  - In FGOrderLinear, the dominant ordering is the linear order.
    FlowGraphOrder fgOrder;

    // The following are flags that keep track of the state of internal data structures

    // Even in tree form (fgOrder == FGOrderTree) the trees are threaded in a
    // doubly linked lists during certain phases of the compilation.
    // - Local morph threads all locals to be used for early liveness and
    //   forward sub when optimizing. This is kept valid until after forward sub.
    //   The first local is kept in Statement::GetTreeList() and the last
    //   local in Statement::GetTreeListEnd(). fgSequenceLocals can be used
    //   to (re-)sequence a statement into this form, and
    //   Statement::LocalsTreeList for range-based iteration. The order must
    //   match tree order.
    //
    // - fgSetBlockOrder threads all nodes. This is kept valid until LIR form.
    //   In this form the first node is given by Statement::GetTreeList and the
    //   last node is given by Statement::GetRootNode(). fgSetStmtSeq can be used
    //   to (re-)sequence a statement into this form, and Statement::TreeList for
    //   range-based iteration. The order must match tree order.
    //
    // - Rationalization links all nodes into linear form which is kept until
    //   the end of compilation. The first and last nodes are stored in the block.
    NodeThreading fgNodeThreading;
    bool          fgCanRelocateEHRegions;   // true if we are allowed to relocate the EH regions
    bool          fgEdgeWeightsComputed;    // true after we have called fgComputeEdgeWeights
    bool          fgHaveValidEdgeWeights;   // true if we were successful in computing all of the edge weights
    bool          fgSlopUsedInEdgeWeights;  // true if their was some slop used when computing the edge weights
    bool          fgRangeUsedInEdgeWeights; // true if some of the edgeWeight are expressed in Min..Max form
    weight_t      fgCalledCount;            // count of the number of times this method was called
                                            // This is derived from the profile data
                                            // or is BB_UNITY_WEIGHT when we don't have profile data

#if defined(FEATURE_EH_FUNCLETS)
    bool fgFuncletsCreated; // true if the funclet creation phase has been run
#endif                      // FEATURE_EH_FUNCLETS

    bool fgGlobalMorph; // indicates if we are during the global morphing phase
                        // since fgMorphTree can be called from several places

    bool fgGlobalMorphDone;

    bool     impBoxTempInUse; // the temp below is valid and available
    unsigned impBoxTemp;      // a temporary that is used for boxing

#ifdef DEBUG
    bool jitFallbackCompile; // Are we doing a fallback compile? That is, have we executed a NO_WAY assert,
                             //   and we are trying to compile again in a "safer", minopts mode?
#endif

#if defined(DEBUG)
    unsigned impInlinedCodeSize;
    bool     fgPrintInlinedMethods;
#endif

    jitstd::vector<FlowEdge*>* fgPredListSortVector;

    //-------------------------------------------------------------------------

    void fgInit();

    PhaseStatus fgImport();

    PhaseStatus fgTransformIndirectCalls();

    PhaseStatus fgTransformPatchpoints();

    PhaseStatus fgMorphInit();

    PhaseStatus fgInline();

    PhaseStatus fgRemoveEmptyTry();

    PhaseStatus fgRemoveEmptyFinally();

    PhaseStatus fgMergeFinallyChains();

    PhaseStatus fgCloneFinally();

    void fgCleanupContinuation(BasicBlock* continuation);

    PhaseStatus fgTailMergeThrows();
    void fgTailMergeThrowsFallThroughHelper(BasicBlock* predBlock,
                                            BasicBlock* nonCanonicalBlock,
                                            BasicBlock* canonicalBlock,
                                            FlowEdge*   predEdge);
    void fgTailMergeThrowsJumpToHelper(BasicBlock* predBlock,
                                       BasicBlock* nonCanonicalBlock,
                                       BasicBlock* canonicalBlock,
                                       FlowEdge*   predEdge);

    bool fgRetargetBranchesToCanonicalCallFinally(BasicBlock*      block,
                                                  BasicBlock*      handler,
                                                  BlockToBlockMap& continuationMap);

    GenTree* fgGetCritSectOfStaticMethod();

#if defined(FEATURE_EH_FUNCLETS)

    void fgAddSyncMethodEnterExit();

    GenTree* fgCreateMonitorTree(unsigned lvaMonitorBool, unsigned lvaThisVar, BasicBlock* block, bool enter);

    void fgConvertSyncReturnToLeave(BasicBlock* block);

#endif // FEATURE_EH_FUNCLETS

    void fgAddReversePInvokeEnterExit();

    bool fgMoreThanOneReturnBlock();

    // The number of separate return points in the method.
    unsigned fgReturnCount;

    PhaseStatus fgAddInternal();

    enum class FoldResult
    {
        FOLD_DID_NOTHING,
        FOLD_CHANGED_CONTROL_FLOW,
        FOLD_REMOVED_LAST_STMT,
        FOLD_ALTERED_LAST_STMT,
    };

    FoldResult fgFoldConditional(BasicBlock* block);

    PhaseStatus fgMorphBlocks();
    void fgMorphBlock(BasicBlock* block, unsigned highestReachablePostorder = 0);
    void fgMorphStmts(BasicBlock* block);

    void fgMergeBlockReturn(BasicBlock* block);

    bool fgMorphBlockStmt(BasicBlock* block, Statement* stmt DEBUGARG(const char* msg));
    void fgMorphStmtBlockOps(BasicBlock* block, Statement* stmt);

    //------------------------------------------------------------------------------------------------------------
    // MorphMDArrayTempCache: a simple cache of compiler temporaries in the local variable table, used to minimize
    // the number of locals allocated when doing early multi-dimensional array operation expansion. Two types of
    // temps are created and cached (due to the two types of temps needed by the MD array expansion): TYP_INT and
    // TYP_REF. `GrabTemp` either returns an available temp from the cache or allocates a new temp and returns it
    // after adding it to the cache. `Reset` makes all the temps in the cache available for subsequent re-use.
    //
    class MorphMDArrayTempCache
    {
    private:
        class TempList
        {
        public:
            TempList(Compiler* compiler)
                : m_compiler(compiler), m_first(nullptr), m_insertPtr(&m_first), m_nextAvail(nullptr)
            {
            }

            unsigned GetTemp();

            void Reset()
            {
                m_nextAvail = m_first;
            }

        private:
            struct Node
            {
                Node(unsigned tmp) : next(nullptr), tmp(tmp)
                {
                }

                Node*    next;
                unsigned tmp;
            };

            Compiler* m_compiler;
            Node*     m_first;
            Node**    m_insertPtr;
            Node*     m_nextAvail;
        };

        TempList intTemps; // Temps for genActualType() == TYP_INT
        TempList refTemps; // Temps for TYP_REF

    public:
        MorphMDArrayTempCache(Compiler* compiler) : intTemps(compiler), refTemps(compiler)
        {
        }

        unsigned GrabTemp(var_types type);

        void Reset()
        {
            intTemps.Reset();
            refTemps.Reset();
        }
    };

    bool fgMorphArrayOpsStmt(MorphMDArrayTempCache* pTempCache, BasicBlock* block, Statement* stmt);
    PhaseStatus fgMorphArrayOps();

    void fgSetOptions();

#ifdef DEBUG
    void fgPreExpandQmarkChecks(GenTree* expr);
    void fgPostExpandQmarkChecks();
#endif

    IL_OFFSET fgFindBlockILOffset(BasicBlock* block);
    void fgFixEntryFlowForOSR();

    BasicBlock* fgSplitBlockAtBeginning(BasicBlock* curr);
    BasicBlock* fgSplitBlockAtEnd(BasicBlock* curr);
    BasicBlock* fgSplitBlockAfterStatement(BasicBlock* curr, Statement* stmt);
    BasicBlock* fgSplitBlockAfterNode(BasicBlock* curr, GenTree* node); // for LIR
    BasicBlock* fgSplitEdge(BasicBlock* curr, BasicBlock* succ);
    BasicBlock* fgSplitBlockBeforeTree(BasicBlock* block, Statement* stmt, GenTree* splitPoint, Statement** firstNewStmt, GenTree*** splitNodeUse);

    Statement* fgNewStmtFromTree(GenTree* tree, BasicBlock* block, const DebugInfo& di);
    Statement* fgNewStmtFromTree(GenTree* tree);
    Statement* fgNewStmtFromTree(GenTree* tree, BasicBlock* block);
    Statement* fgNewStmtFromTree(GenTree* tree, const DebugInfo& di);

    GenTree* fgGetTopLevelQmark(GenTree* expr, GenTree** ppDst = nullptr);
    bool fgExpandQmarkForCastInstOf(BasicBlock* block, Statement* stmt);
    bool fgExpandQmarkStmt(BasicBlock* block, Statement* stmt);
    void fgExpandQmarkNodes();

    bool fgSimpleLowerCastOfSmpOp(LIR::Range& range, GenTreeCast* cast);

#if FEATURE_LOOP_ALIGN
    PhaseStatus placeLoopAlignInstructions();
#endif

    // This field keep the R2R helper call that would be inserted to trigger the constructor
    // of the static class. It is set as nongc or gc static base if they are imported, so
    // CSE can eliminate the repeated call, or the chepeast helper function that triggers it.
    CorInfoHelpFunc m_preferredInitCctor;
    void            fgSetPreferredInitCctor();

    GenTree* fgInitThisClass();

    GenTreeCall* fgGetStaticsCCtorHelper(CORINFO_CLASS_HANDLE cls, CorInfoHelpFunc helper, uint32_t typeIndex = 0);

    GenTreeCall* fgGetSharedCCtor(CORINFO_CLASS_HANDLE cls);

    bool backendRequiresLocalVarLifetimes()
    {
        return !opts.MinOpts() || m_pLinearScan->willEnregisterLocalVars();
    }

    void fgLocalVarLiveness();

    void fgLocalVarLivenessInit();

    void fgPerNodeLocalVarLiveness(GenTree* node);
    void fgPerBlockLocalVarLiveness();

#if defined(FEATURE_HW_INTRINSICS)
    void fgPerNodeLocalVarLiveness(GenTreeHWIntrinsic* hwintrinsic);
#endif // FEATURE_HW_INTRINSICS

    void fgAddHandlerLiveVars(BasicBlock* block, VARSET_TP& ehHandlerLiveVars, MemoryKindSet& memoryLiveness);

    void fgLiveVarAnalysis(bool updateInternalOnly = false);

    void fgComputeLifeCall(VARSET_TP& life, GenTreeCall* call);

    void fgComputeLifeTrackedLocalUse(VARSET_TP& life, LclVarDsc& varDsc, GenTreeLclVarCommon* node);
    bool fgComputeLifeTrackedLocalDef(VARSET_TP&           life,
                                      VARSET_VALARG_TP     keepAliveVars,
                                      LclVarDsc&           varDsc,
                                      GenTreeLclVarCommon* node);
    bool fgComputeLifeUntrackedLocal(VARSET_TP&           life,
                                     VARSET_VALARG_TP     keepAliveVars,
                                     LclVarDsc&           varDsc,
                                     GenTreeLclVarCommon* lclVarNode);
    bool fgComputeLifeLocal(VARSET_TP& life, VARSET_VALARG_TP keepAliveVars, GenTree* lclVarNode);

    GenTree* fgTryRemoveDeadStoreEarly(Statement* stmt, GenTreeLclVarCommon* dst);

    void fgComputeLife(VARSET_TP&       life,
                       GenTree*         startNode,
                       GenTree*         endNode,
                       VARSET_VALARG_TP volatileVars,
                       bool* pStmtInfoDirty DEBUGARG(bool* treeModf));

    void fgComputeLifeLIR(VARSET_TP& life, BasicBlock* block, VARSET_VALARG_TP volatileVars);

    bool fgTryRemoveNonLocal(GenTree* node, LIR::Range* blockRange);

    bool fgTryRemoveDeadStoreLIR(GenTree* store, GenTreeLclVarCommon* lclNode, BasicBlock* block);

    bool fgRemoveDeadStore(GenTree**        pTree,
                           LclVarDsc*       varDsc,
                           VARSET_VALARG_TP life,
                           bool*            doAgain,
                           bool*            pStmtInfoDirty,
                           bool* pStoreRemoved DEBUGARG(bool* treeModf));

    void fgInterBlockLocalVarLiveness();

    // Blocks: convenience methods for enabling range-based `for` iteration over the function's blocks, e.g.:
    // 1.   for (BasicBlock* const block : compiler->Blocks()) ...
    // 2.   for (BasicBlock* const block : compiler->Blocks(startBlock)) ...
    // 3.   for (BasicBlock* const block : compiler->Blocks(startBlock, endBlock)) ...
    // In case (1), the block list can be empty. In case (2), `startBlock` can be nullptr. In case (3),
    // both `startBlock` and `endBlock` must be non-null.
    //
    BasicBlockSimpleList Blocks() const
    {
        return BasicBlockSimpleList(fgFirstBB);
    }

    BasicBlockSimpleList Blocks(BasicBlock* startBlock) const
    {
        return BasicBlockSimpleList(startBlock);
    }

    BasicBlockRangeList Blocks(BasicBlock* startBlock, BasicBlock* endBlock) const
    {
        return BasicBlockRangeList(startBlock, endBlock);
    }

    // This array, managed by the SSA numbering infrastructure, keeps "outlined composite SSA numbers".
    // See "SsaNumInfo::GetNum" for more details on when this is needed.
    JitExpandArrayStack<unsigned>* m_outlinedCompositeSsaNums;

    // This map tracks nodes whose value numbers explicitly or implicitly depend on memory states.
    // The map provides the entry block of the most closely enclosing loop that
    // defines the memory region accessed when defining the nodes's VN.
    //
    // This information should be consulted when considering hoisting node out of a loop, as the VN
    // for the node will only be valid within the indicated loop.
    //
    // It is not fine-grained enough to track memory dependence within loops, so cannot be used
    // for more general code motion.
    //
    // If a node does not have an entry in the map we currently assume the VN is not memory dependent
    // and so memory does not constrain hoisting.
    //
    typedef JitHashTable<GenTree*, JitPtrKeyFuncs<GenTree>, BasicBlock*> NodeToLoopMemoryBlockMap;
    NodeToLoopMemoryBlockMap* m_nodeToLoopMemoryBlockMap;
    NodeToLoopMemoryBlockMap* GetNodeToLoopMemoryBlockMap()
    {
        if (m_nodeToLoopMemoryBlockMap == nullptr)
        {
            m_nodeToLoopMemoryBlockMap = new (getAllocator()) NodeToLoopMemoryBlockMap(getAllocator());
        }
        return m_nodeToLoopMemoryBlockMap;
    }

    typedef JitHashTable<void*, JitPtrKeyFuncs<void>, CORINFO_RUNTIME_LOOKUP> SignatureToLookupInfoMap;
    SignatureToLookupInfoMap* m_signatureToLookupInfoMap;
    SignatureToLookupInfoMap* GetSignatureToLookupInfoMap()
    {
        if (m_signatureToLookupInfoMap == nullptr)
        {
            m_signatureToLookupInfoMap = new (getAllocator()) SignatureToLookupInfoMap(getAllocator());
        }
        return m_signatureToLookupInfoMap;
    }

    void optRecordLoopMemoryDependence(GenTree* tree, BasicBlock* block, ValueNum memoryVN);
    void optCopyLoopMemoryDependence(GenTree* fromTree, GenTree* toTree);

    inline bool PreciseRefCountsRequired();

    // Performs SSA conversion.
    PhaseStatus fgSsaBuild();

    // Reset any data structures to the state expected by "fgSsaBuild", so it can be run again.
    void fgResetForSsa();

    unsigned fgSsaPassesCompleted; // Number of times fgSsaBuild has been run.
    bool     fgSsaValid;           // True if SSA info is valid and can be cross-checked versus IR

#ifdef DEBUG
    void DumpSsaSummary();
#endif

    // Returns "true" if this is a special variable that is never zero initialized in the prolog.
    inline bool fgVarIsNeverZeroInitializedInProlog(unsigned varNum);

    // Returns "true" if the variable needs explicit zero initialization.
    inline bool fgVarNeedsExplicitZeroInit(unsigned varNum, bool bbInALoop, bool bbIsReturn);

    // The value numbers for this compilation.
    ValueNumStore* vnStore;
    class ValueNumberState* vnState;

public:
    ValueNumStore* GetValueNumStore()
    {
        return vnStore;
    }

    // Do value numbering (assign a value number to each
    // tree node).
    PhaseStatus fgValueNumber();

    void fgValueNumberLocalStore(GenTree*             storeNode,
                                 GenTreeLclVarCommon* lclDefNode,
                                 ssize_t              offset,
                                 unsigned             storeSize,
                                 ValueNumPair         value,
                                 bool                 normalize = true);

    void fgValueNumberArrayElemLoad(GenTree* loadTree, VNFuncApp* addrFunc);

    void fgValueNumberArrayElemStore(GenTree* storeNode, VNFuncApp* addrFunc, unsigned storeSize, ValueNum value);

    void fgValueNumberFieldLoad(GenTree* loadTree, GenTree* baseAddr, FieldSeq* fieldSeq, ssize_t offset);

    void fgValueNumberFieldStore(
        GenTree* storeNode, GenTree* baseAddr, FieldSeq* fieldSeq, ssize_t offset, unsigned storeSize, ValueNum value);

    bool fgValueNumberConstLoad(GenTreeIndir* tree);

    // Compute the value number for a byref-exposed load of the given type via the given pointerVN.
    ValueNum fgValueNumberByrefExposedLoad(var_types type, ValueNum pointerVN);

    unsigned fgVNPassesCompleted; // Number of times fgValueNumber has been run.

    // Utility functions for fgValueNumber.

    // Perform value-numbering for the trees in "blk".
    void fgValueNumberBlock(BasicBlock* blk);

    // Requires that "entryBlock" is the header block of "loop" and that "loop" is the
    // innermost loop of which "entryBlock" is the entry.  Returns the value number that should be
    // assumed for the memoryKind at the start "entryBlk".
    ValueNum fgMemoryVNForLoopSideEffects(MemoryKind memoryKind, BasicBlock* entryBlock, FlowGraphNaturalLoop* loop);

    // Called when an operation (performed by "tree", described by "msg") may cause the GcHeap to be mutated.
    // As GcHeap is a subset of ByrefExposed, this will also annotate the ByrefExposed mutation.
    void fgMutateGcHeap(GenTree* tree DEBUGARG(const char* msg));

    // Called when an operation (performed by "tree", described by "msg") may cause an address-exposed local to be
    // mutated.
    void fgMutateAddressExposedLocal(GenTree* tree DEBUGARG(const char* msg));

    // For a GC heap store at curTree, record the new curMemoryVN's and update curTree's MemorySsaMap.
    // As GcHeap is a subset of ByrefExposed, this will also record the ByrefExposed store.
    void recordGcHeapStore(GenTree* curTree, ValueNum gcHeapVN DEBUGARG(const char* msg));

    // For a store to an address-exposed local at curTree, record the new curMemoryVN and update curTree's MemorySsaMap.
    void recordAddressExposedLocalStore(GenTree* curTree, ValueNum memoryVN DEBUGARG(const char* msg));

    void fgSetCurrentMemoryVN(MemoryKind memoryKind, ValueNum newMemoryVN);

    // Tree caused an update in the current memory VN.  If "tree" has an associated heap SSA #, record that
    // value in that SSA #.
    void fgValueNumberRecordMemorySsa(MemoryKind memoryKind, GenTree* tree);

    // The input 'tree' is a leaf node that is a constant
    // Assign the proper value number to the tree
    void fgValueNumberTreeConst(GenTree* tree);

    // If the constant has a field sequence associated with it, then register 
    void fgValueNumberRegisterConstFieldSeq(GenTreeIntCon* tree);

    // If the VN store has been initialized, reassign the
    // proper value number to the constant tree.
    void fgUpdateConstTreeValueNumber(GenTree* tree);

    // Assumes that all inputs to "tree" have had value numbers assigned; assigns a VN to tree.
    // (With some exceptions: the VN of the lhs of an assignment is assigned as part of the
    // assignment.)
    void fgValueNumberTree(GenTree* tree);

    void fgValueNumberStore(GenTree* tree);

    void fgValueNumberSsaVarDef(GenTreeLclVarCommon* lcl);

    // Does value-numbering for a cast tree.
    void fgValueNumberCastTree(GenTree* tree);

    // Does value-numbering for a bitcast tree.
    void fgValueNumberBitCast(GenTree* tree);

    // Does value-numbering for an intrinsic tree.
    void fgValueNumberIntrinsic(GenTree* tree);

    void fgValueNumberArrIndexAddr(GenTreeArrAddr* arrAddr);

#ifdef FEATURE_HW_INTRINSICS
    // Does value-numbering for a GT_HWINTRINSIC tree
    void fgValueNumberHWIntrinsic(GenTreeHWIntrinsic* tree);
#endif // FEATURE_HW_INTRINSICS

    // Does value-numbering for a call.  We interpret some helper calls.
    void fgValueNumberCall(GenTreeCall* call);

    // Does value-numbering for a helper representing a cast operation.
    void fgValueNumberCastHelper(GenTreeCall* call);

    // Does value-numbering for a helper "call" that has a VN function symbol "vnf".
    void fgValueNumberHelperCallFunc(GenTreeCall* call, VNFunc vnf, ValueNumPair vnpExc);

    // Requires "helpCall" to be a helper call.  Assigns it a value number;
    // we understand the semantics of some of the calls.  Returns "true" if
    // the call may modify the heap (we assume arbitrary memory side effects if so).
    bool fgValueNumberHelperCall(GenTreeCall* helpCall);

    // Requires that "helpFunc" is one of the pure Jit Helper methods.
    // Returns the corresponding VNFunc to use for value numbering
    VNFunc fgValueNumberJitHelperMethodVNFunc(CorInfoHelpFunc helpFunc);

    // Adds the exception set for the current tree node which has a memory indirection operation
    void fgValueNumberAddExceptionSetForIndirection(GenTree* tree, GenTree* baseAddr);

    // Adds the exception sets for the current tree node which is performing a division or modulus operation
    void fgValueNumberAddExceptionSetForDivision(GenTree* tree);

    // Adds the exception set for the current tree node which is performing a overflow checking operation
    void fgValueNumberAddExceptionSetForOverflow(GenTree* tree);

    // Adds the exception set for the current tree node which is performing a bounds check operation
    void fgValueNumberAddExceptionSetForBoundsCheck(GenTree* tree);

    // Adds the exception set for the current tree node which is performing a ckfinite operation
    void fgValueNumberAddExceptionSetForCkFinite(GenTree* tree);

    // Adds the exception sets for the current tree node
    void fgValueNumberAddExceptionSet(GenTree* tree);

#ifdef DEBUG
    void fgDebugCheckExceptionSets();
#endif

    // These are the current value number for the memory implicit variables while
    // doing value numbering.  These are the value numbers under the "liberal" interpretation
    // of memory values; the "conservative" interpretation needs no VN, since every access of
    // memory yields an unknown value.
    ValueNum fgCurMemoryVN[MemoryKindCount];

    // Return a "pseudo"-class handle for an array element type.  If "elemType" is TYP_STRUCT,
    // requires "elemStructType" to be non-null (and to have a low-order zero).  Otherwise, low order bit
    // is 1, and the rest is an encoding of "elemTyp".
    static CORINFO_CLASS_HANDLE EncodeElemType(var_types elemTyp, CORINFO_CLASS_HANDLE elemStructType)
    {
        if (elemStructType != nullptr)
        {
            assert(varTypeIsStruct(elemTyp) || elemTyp == TYP_REF || elemTyp == TYP_BYREF ||
                   varTypeIsIntegral(elemTyp));
            assert((size_t(elemStructType) & 0x1) == 0x0); // Make sure the encoding below is valid.
            return elemStructType;
        }
        else
        {
            assert(elemTyp != TYP_STRUCT);
            elemTyp = varTypeToSigned(elemTyp);
            return CORINFO_CLASS_HANDLE(size_t(elemTyp) << 1 | 0x1);
        }
    }
    // If "clsHnd" is the result of an "EncodePrim" call, returns true and sets "*pPrimType" to the
    // var_types it represents.  Otherwise, returns TYP_STRUCT (on the assumption that "clsHnd" is
    // the struct type of the element).
    static var_types DecodeElemType(CORINFO_CLASS_HANDLE clsHnd)
    {
        size_t clsHndVal = size_t(clsHnd);
        if (clsHndVal & 0x1)
        {
            return var_types(clsHndVal >> 1);
        }
        else
        {
            return TYP_STRUCT;
        }
    }

    bool GetObjectHandleAndOffset(GenTree* tree, ssize_t* byteOffset, CORINFO_OBJECT_HANDLE* pObj);

    // Convert a BYTE which represents the VM's CorInfoGCtype to the JIT's var_types
    var_types getJitGCType(BYTE gcType);

    // Returns true if the provided type should be treated as a primitive type
    // for the unmanaged calling conventions.
    bool isNativePrimitiveStructType(CORINFO_CLASS_HANDLE clsHnd);

    enum structPassingKind
    {
        SPK_Unknown,       // Invalid value, never returned
        SPK_PrimitiveType, // The struct is passed/returned using a primitive type.
        SPK_EnclosingType, // Like SPK_Primitive type, but used for return types that
                           //  require a primitive type temp that is larger than the struct size.
                           //  Currently used for structs of size 3, 5, 6, or 7 bytes.
        SPK_ByValue,       // The struct is passed/returned by value (using the ABI rules)
                           //  for ARM64 and UNIX_X64 in multiple registers. (when all of the
                           //   parameters registers are used, then the stack will be used)
                           //  for X86 passed on the stack, for ARM32 passed in registers
                           //   or the stack or split between registers and the stack.
        SPK_ByValueAsHfa,  // The struct is passed/returned as an HFA in multiple registers.
        SPK_ByReference
    }; // The struct is passed/returned by reference to a copy/buffer.

    // Get the "primitive" type that is used when we are given a struct of size 'structSize'.
    // For pointer sized structs the 'clsHnd' is used to determine if the struct contains GC ref.
    // A "primitive" type is one of the scalar types: byte, short, int, long, ref, float, double
    // If we can't or shouldn't use a "primitive" type then TYP_UNKNOWN is returned.
    //
    // isVarArg is passed for use on Windows Arm64 to change the decision returned regarding
    // hfa types.
    //
    var_types getPrimitiveTypeForStruct(unsigned structSize, CORINFO_CLASS_HANDLE clsHnd, bool isVarArg);

    // Get the type that is used to pass values of the given struct type.
    // isVarArg is passed for use on Windows Arm64 to change the decision returned regarding
    // hfa types.
    //
    var_types getArgTypeForStruct(CORINFO_CLASS_HANDLE clsHnd,
                                  structPassingKind*   wbPassStruct,
                                  bool                 isVarArg,
                                  unsigned             structSize);

    // Get the type that is used to return values of the given struct type.
    // If the size is unknown, pass 0 and it will be determined from 'clsHnd'.
    var_types getReturnTypeForStruct(CORINFO_CLASS_HANDLE     clsHnd,
                                     CorInfoCallConvExtension callConv,
                                     structPassingKind*       wbPassStruct = nullptr,
                                     unsigned                 structSize   = 0);

#ifdef DEBUG
    // Print a representation of "vnp" or "vn" on standard output.
    // If "level" is non-zero, we also print out a partial expansion of the value.
    void vnpPrint(ValueNumPair vnp, unsigned level);
    void vnPrint(ValueNum vn, unsigned level);
#endif

    bool fgDominate(const BasicBlock* b1, const BasicBlock* b2); // Return true if b1 dominates b2

    // Dominator computation member functions
    // Not exposed outside Compiler
protected:
    bool fgReachable(BasicBlock* b1, BasicBlock* b2); // Returns true if block b1 can reach block b2

    // Compute immediate dominators, the dominator tree and and its pre/post-order travsersal numbers.
    void fgComputeDoms();

    void fgCompDominatedByExceptionalEntryBlocks();

    BlockSet_ValRet_T fgGetDominatorSet(BasicBlock* block); // Returns a set of blocks that dominate the given block.
    // Note: this is relatively slow compared to calling fgDominate(),
    // especially if dealing with a single block versus block check.

    void fgComputeReachabilitySets(); // Compute bbReach sets. (Also sets BBF_GC_SAFE_POINT flag on blocks.)

    void fgComputeReturnBlocks(); // Initialize fgReturnBlocks to a list of BBJ_RETURN blocks.

    void fgComputeEnterBlocksSet(); // Compute the set of entry blocks, 'fgEnterBlks'.

    // Remove blocks determined to be unreachable by the 'canRemoveBlock'.
    template <typename CanRemoveBlockBody>
    bool fgRemoveUnreachableBlocks(CanRemoveBlockBody canRemoveBlock);

    PhaseStatus fgComputeReachability(); // Perform flow graph node reachability analysis.

    bool fgRemoveDeadBlocks(); // Identify and remove dead blocks.

    BasicBlock* fgIntersectDom(BasicBlock* a, BasicBlock* b); // Intersect two immediate dominator sets.

    unsigned fgDfsReversePostorder();
    void fgDfsReversePostorderHelper(BasicBlock* block,
                                     BlockSet&   visited,
                                     unsigned&   preorderIndex,
                                     unsigned&   reversePostorderIndex);

    INDEBUG(void fgDispDomTree(DomTreeNode* domTree);) // Helper that prints out the Dominator Tree in debug builds.

    DomTreeNode* fgBuildDomTree(); // Once we compute all the immediate dominator sets for each node in the flow graph
                                   // (performed by fgComputeDoms), this procedure builds the dominance tree represented
                                   // adjacency lists.

    // In order to speed up the queries of the form 'Does A dominates B', we can perform a DFS preorder and postorder
    // traversal of the dominance tree and the dominance query will become A dominates B iif preOrder(A) <= preOrder(B)
    // && postOrder(A) >= postOrder(B) making the computation O(1).
    void fgNumberDomTree(DomTreeNode* domTree);

    // When the flow graph changes, we need to update the block numbers, reachability sets,
    // dominators, and possibly loops.
    //
    void fgUpdateChangedFlowGraph(FlowGraphUpdates updates);

public:
    enum GCPollType
    {
        GCPOLL_NONE,
        GCPOLL_CALL,
        GCPOLL_INLINE
    };

    // Initialize the per-block variable sets (used for liveness analysis).
    void fgInitBlockVarSets();

    PhaseStatus StressSplitTree();
    void SplitTreesRandomly();
    void SplitTreesRemoveCommas();

    template <bool (Compiler::*ExpansionFunction)(BasicBlock**, Statement*, GenTreeCall*)>
    PhaseStatus fgExpandHelper(bool skipRarelyRunBlocks);

    template <bool (Compiler::*ExpansionFunction)(BasicBlock**, Statement*, GenTreeCall*)>
    bool fgExpandHelperForBlock(BasicBlock** pBlock);

    PhaseStatus fgExpandRuntimeLookups();
    bool fgExpandRuntimeLookupsForCall(BasicBlock** pBlock, Statement* stmt, GenTreeCall* call);

    PhaseStatus fgExpandThreadLocalAccess();
    bool fgExpandThreadLocalAccessForCall(BasicBlock** pBlock, Statement* stmt, GenTreeCall* call);

    PhaseStatus fgExpandStaticInit();
    bool fgExpandStaticInitForCall(BasicBlock** pBlock, Statement* stmt, GenTreeCall* call);

    PhaseStatus fgVNBasedIntrinsicExpansion();
    bool fgVNBasedIntrinsicExpansionForCall(BasicBlock** pBlock, Statement* stmt, GenTreeCall* call);
    bool fgVNBasedIntrinsicExpansionForCall_ReadUtf8(BasicBlock** pBlock, Statement* stmt, GenTreeCall* call);

    PhaseStatus fgInsertGCPolls();
    BasicBlock* fgCreateGCPoll(GCPollType pollType, BasicBlock* block);

public:
    // For many purposes, it is desirable to be able to enumerate the *distinct* targets of a switch statement,
    // skipping duplicate targets.  (E.g., in flow analyses that are only interested in the set of possible targets.)
    // SwitchUniqueSuccSet contains the non-duplicated switch targets.
    // (Code that modifies the jump table of a switch has an obligation to call Compiler::UpdateSwitchTableTarget,
    // which in turn will call the "UpdateTarget" method of this type if a SwitchUniqueSuccSet has already
    // been computed for the switch block.  If a switch block is deleted or is transformed into a non-switch,
    // we leave the entry associated with the block, but it will no longer be accessed.)
    struct SwitchUniqueSuccSet
    {
        unsigned     numDistinctSuccs; // Number of distinct targets of the switch.
        BasicBlock** nonDuplicates;    // Array of "numDistinctSuccs", containing all the distinct switch target
                                       // successors.

        // The switch block "switchBlk" just had an entry with value "from" modified to the value "to".
        // Update "this" as necessary: if "from" is no longer an element of the jump table of "switchBlk",
        // remove it from "this", and ensure that "to" is a member.  Use "alloc" to do any required allocation.
        void UpdateTarget(CompAllocator alloc, BasicBlock* switchBlk, BasicBlock* from, BasicBlock* to);
    };

    typedef JitHashTable<BasicBlock*, JitPtrKeyFuncs<BasicBlock>, SwitchUniqueSuccSet> BlockToSwitchDescMap;

private:
    // Maps BasicBlock*'s that end in switch statements to SwitchUniqueSuccSets that allow
    // iteration over only the distinct successors.
    BlockToSwitchDescMap* m_switchDescMap;

public:
    BlockToSwitchDescMap* GetSwitchDescMap(bool createIfNull = true)
    {
        if ((m_switchDescMap == nullptr) && createIfNull)
        {
            m_switchDescMap = new (getAllocator()) BlockToSwitchDescMap(getAllocator());
        }
        return m_switchDescMap;
    }

    // Invalidate the map of unique switch block successors. For example, since the hash key of the map
    // depends on block numbers, we must invalidate the map when the blocks are renumbered, to ensure that
    // we don't accidentally look up and return the wrong switch data.
    void InvalidateUniqueSwitchSuccMap()
    {
        m_switchDescMap = nullptr;
    }

    // Requires "switchBlock" to be a block that ends in a switch.  Returns
    // the corresponding SwitchUniqueSuccSet.
    SwitchUniqueSuccSet GetDescriptorForSwitch(BasicBlock* switchBlk);

    // The switch block "switchBlk" just had an entry with value "from" modified to the value "to".
    // Update "this" as necessary: if "from" is no longer an element of the jump table of "switchBlk",
    // remove it from "this", and ensure that "to" is a member.
    void UpdateSwitchTableTarget(BasicBlock* switchBlk, BasicBlock* from, BasicBlock* to);

    // Remove the "SwitchUniqueSuccSet" of "switchBlk" in the BlockToSwitchDescMap.
    void fgInvalidateSwitchDescMapEntry(BasicBlock* switchBlk);

    BasicBlock* fgFirstBlockOfHandler(BasicBlock* block);

    bool fgIsFirstBlockOfFilterOrHandler(BasicBlock* block);

    FlowEdge* fgGetPredForBlock(BasicBlock* block, BasicBlock* blockPred);

    FlowEdge* fgGetPredForBlock(BasicBlock* block, BasicBlock* blockPred, FlowEdge*** ptrToPred);

    FlowEdge* fgRemoveRefPred(BasicBlock* block, BasicBlock* blockPred);

    FlowEdge* fgRemoveAllRefPreds(BasicBlock* block, BasicBlock* blockPred);

    void fgRemoveBlockAsPred(BasicBlock* block);

    void fgChangeSwitchBlock(BasicBlock* oldSwitchBlock, BasicBlock* newSwitchBlock);

    void fgReplaceSwitchJumpTarget(BasicBlock* blockSwitch, BasicBlock* newTarget, BasicBlock* oldTarget);

    void fgChangeEhfBlock(BasicBlock* oldBlock, BasicBlock* newBlock);

    void fgReplaceEhfSuccessor(BasicBlock* block, BasicBlock* oldSucc, BasicBlock* newSucc);

    void fgRemoveEhfSuccessor(BasicBlock* block, BasicBlock* succ);

    void fgReplaceJumpTarget(BasicBlock* block, BasicBlock* newTarget, BasicBlock* oldTarget);

    void fgReplacePred(BasicBlock* block, BasicBlock* oldPred, BasicBlock* newPred);

    // initializingPreds is only 'true' when we are computing preds in fgLinkBasicBlocks()
    template <bool initializingPreds = false>
    FlowEdge* fgAddRefPred(BasicBlock* block, BasicBlock* blockPred, FlowEdge* oldEdge = nullptr);

    void fgFindBasicBlocks();

    bool fgIsBetterFallThrough(BasicBlock* bCur, BasicBlock* bAlt);

    bool fgCheckEHCanInsertAfterBlock(BasicBlock* blk, unsigned regionIndex, bool putInTryRegion);

    BasicBlock* fgFindInsertPoint(unsigned    regionIndex,
                                  bool        putInTryRegion,
                                  BasicBlock* startBlk,
                                  BasicBlock* endBlk,
                                  BasicBlock* nearBlk,
                                  BasicBlock* jumpBlk,
                                  bool        runRarely);

    unsigned fgGetNestingLevel(BasicBlock* block, unsigned* pFinallyNesting = nullptr);

    PhaseStatus fgPostImportationCleanup();

    void fgRemoveStmt(BasicBlock* block, Statement* stmt DEBUGARG(bool isUnlink = false));
    void fgUnlinkStmt(BasicBlock* block, Statement* stmt);

    bool fgCheckRemoveStmt(BasicBlock* block, Statement* stmt);

    bool fgCreateLoopPreHeader(unsigned lnum);

    void fgSetEHRegionForNewLoopHead(BasicBlock* newHead, BasicBlock* top);

    void fgUnreachableBlock(BasicBlock* block);

    void fgRemoveConditionalJump(BasicBlock* block);

    BasicBlock* fgLastBBInMainFunction();

    BasicBlock* fgEndBBAfterMainFunction();

    BasicBlock* fgGetDomSpeculatively(const BasicBlock* block);

    void fgUnlinkRange(BasicBlock* bBeg, BasicBlock* bEnd);

    void fgRemoveBlock(BasicBlock* block, bool unreachable);

    bool fgCanCompactBlocks(BasicBlock* block, BasicBlock* bNext);

    void fgCompactBlocks(BasicBlock* block, BasicBlock* bNext);

    void fgUpdateLoopsAfterCompacting(BasicBlock* block, BasicBlock* bNext);

    BasicBlock* fgConnectFallThrough(BasicBlock* bSrc, BasicBlock* bDst);

    bool fgRenumberBlocks();

    bool fgExpandRarelyRunBlocks();

    bool fgEhAllowsMoveBlock(BasicBlock* bBefore, BasicBlock* bAfter);

    void fgMoveBlocksAfter(BasicBlock* bStart, BasicBlock* bEnd, BasicBlock* insertAfterBlk);

    PhaseStatus fgHeadTailMerge(bool early);
    bool fgHeadMerge(BasicBlock* block, bool early);
    bool fgTryOneHeadMerge(BasicBlock* block, bool early);
    bool gtTreeContainsTailCall(GenTree* tree);
    bool fgCanMoveFirstStatementIntoPred(bool early, Statement* firstStmt, BasicBlock* pred);

    enum FG_RELOCATE_TYPE
    {
        FG_RELOCATE_TRY,    // relocate the 'try' region
        FG_RELOCATE_HANDLER // relocate the handler region (including the filter if necessary)
    };
    BasicBlock* fgRelocateEHRange(unsigned regionIndex, FG_RELOCATE_TYPE relocateType);

#if defined(FEATURE_EH_FUNCLETS)
    bool fgIsIntraHandlerPred(BasicBlock* predBlock, BasicBlock* block);
    bool fgAnyIntraHandlerPreds(BasicBlock* block);
    void fgInsertFuncletPrologBlock(BasicBlock* block);
    void        fgCreateFuncletPrologBlocks();
    PhaseStatus fgCreateFunclets();
#else  // !FEATURE_EH_FUNCLETS
    bool fgRelocateEHRegions();
#endif // !FEATURE_EH_FUNCLETS

    bool fgOptimizeUncondBranchToSimpleCond(BasicBlock* block, BasicBlock* target);

    bool fgBlockEndFavorsTailDuplication(BasicBlock* block, unsigned lclNum);

    bool fgBlockIsGoodTailDuplicationCandidate(BasicBlock* block, unsigned* lclNum);

    bool fgOptimizeEmptyBlock(BasicBlock* block);

    bool fgOptimizeBranchToEmptyUnconditional(BasicBlock* block, BasicBlock* bDest);

    bool fgOptimizeBranch(BasicBlock* bJump);

    bool fgOptimizeSwitchBranches(BasicBlock* block);

    bool fgOptimizeBranchToNext(BasicBlock* block, BasicBlock* bNext, BasicBlock* bPrev);

    bool fgOptimizeSwitchJumps();
#ifdef DEBUG
    void fgPrintEdgeWeights();
#endif
    PhaseStatus fgComputeBlockAndEdgeWeights();
    bool fgComputeMissingBlockWeights(weight_t* returnWeight);
    bool fgComputeCalledCount(weight_t returnWeight);
    PhaseStatus fgComputeEdgeWeights();

    bool fgReorderBlocks(bool useProfile);

#ifdef FEATURE_EH_FUNCLETS
    bool fgFuncletsAreCold();
#endif // FEATURE_EH_FUNCLETS

    PhaseStatus fgDetermineFirstColdBlock();

    bool fgIsForwardBranch(BasicBlock* bJump, BasicBlock* bSrc = nullptr);

    bool fgUpdateFlowGraph(bool doTailDup = false, bool isPhase = false);
    PhaseStatus fgUpdateFlowGraphPhase();

    PhaseStatus fgFindOperOrder();

    // method that returns if you should split here
    typedef bool(fgSplitPredicate)(GenTree* tree, GenTree* parent, fgWalkData* data);

    PhaseStatus fgSetBlockOrder();
    bool fgHasCycleWithoutGCSafePoint();

    FlowGraphDfsTree* fgComputeDfs();

    void fgRemoveReturnBlock(BasicBlock* block);

    void fgConvertBBToThrowBB(BasicBlock* block);

    bool fgCastNeeded(GenTree* tree, var_types toType);

    void fgLoopCallTest(BasicBlock* srcBB, BasicBlock* dstBB);
    void fgLoopCallMark();

    unsigned fgGetCodeEstimate(BasicBlock* block);

#if DUMP_FLOWGRAPHS
    enum class PhasePosition
    {
        PrePhase,
        PostPhase
    };
    const char* fgProcessEscapes(const char* nameIn, escapeMapping_t* map);
    static void fgDumpTree(FILE* fgxFile, GenTree* const tree);
    FILE* fgOpenFlowGraphFile(bool* wbDontClose, Phases phase, PhasePosition pos, const char* type);
    bool fgDumpFlowGraph(Phases phase, PhasePosition pos);
#endif // DUMP_FLOWGRAPHS

#ifdef DEBUG

    void fgDispDoms();
    void fgDispReach();
    void fgDispBBLiveness(BasicBlock* block);
    void fgDispBBLiveness();
    void fgTableDispBasicBlock(BasicBlock* block, int ibcColWidth = 0);
    void fgDispBasicBlocks(BasicBlock* firstBlock, BasicBlock* lastBlock, bool dumpTrees);
    void fgDispBasicBlocks(bool dumpTrees = false);
    void fgDumpStmtTree(Statement* stmt, unsigned bbNum);
    void fgDumpBlock(BasicBlock* block);
    void fgDumpTrees(BasicBlock* firstBlock, BasicBlock* lastBlock);

    void fgDumpBlockMemorySsaIn(BasicBlock* block);
    void fgDumpBlockMemorySsaOut(BasicBlock* block);

    static fgWalkPreFn fgStress64RsltMulCB;
    void               fgStress64RsltMul();
    void               fgDebugCheckUpdate();

    void fgDebugCheckBBNumIncreasing();
    void fgDebugCheckBBlist(bool checkBBNum = false, bool checkBBRefs = true);
    void fgDebugCheckBlockLinks();
    void fgDebugCheckLinks(bool morphTrees = false);
    void fgDebugCheckStmtsList(BasicBlock* block, bool morphTrees);
    void fgDebugCheckNodeLinks(BasicBlock* block, Statement* stmt);
    void fgDebugCheckLinkedLocals();
    void fgDebugCheckNodesUniqueness();
    void fgDebugCheckLoopTable();
    void fgDebugCheckSsa();

    void fgDebugCheckTypes(GenTree* tree);
    void fgDebugCheckFlags(GenTree* tree, BasicBlock* block);
    void fgDebugCheckDispFlags(GenTree* tree, GenTreeFlags dispFlags, GenTreeDebugFlags debugFlags);
    void fgDebugCheckFlagsHelper(GenTree* tree, GenTreeFlags actualFlags, GenTreeFlags expectedFlags);
    void fgDebugCheckTryFinallyExits();
    void fgDebugCheckProfileWeights();
    void fgDebugCheckProfileWeights(ProfileChecks checks);
    bool fgDebugCheckIncomingProfileData(BasicBlock* block, ProfileChecks checks);
    bool fgDebugCheckOutgoingProfileData(BasicBlock* block, ProfileChecks checks);

#endif // DEBUG

    static bool fgProfileWeightsEqual(weight_t weight1, weight_t weight2, weight_t epsilon = 0.01);
    static bool fgProfileWeightsConsistent(weight_t weight1, weight_t weight2);

    static GenTree* fgGetFirstNode(GenTree* tree);

    //--------------------- Walking the trees in the IR -----------------------

    struct fgWalkData
    {
        Compiler*     compiler;
        fgWalkPreFn*  wtprVisitorFn;
        fgWalkPostFn* wtpoVisitorFn;
        void*         pCallbackData; // user-provided data
        GenTree*      parent;        // parent of current node, provided to callback
        bool          wtprLclsOnly;  // whether to only visit lclvar nodes
#ifdef DEBUG
        bool printModified; // callback can use this
#endif
    };

    fgWalkResult fgWalkTreePre(GenTree**    pTree,
                               fgWalkPreFn* visitor,
                               void*        pCallBackData = nullptr,
                               bool         lclVarsOnly   = false,
                               bool         computeStack  = false);

    fgWalkResult fgWalkTree(GenTree**     pTree,
                            fgWalkPreFn*  preVisitor,
                            fgWalkPostFn* postVisitor,
                            void*         pCallBackData = nullptr);

    void fgWalkAllTreesPre(fgWalkPreFn* visitor, void* pCallBackData);

    //----- Postorder

    fgWalkResult fgWalkTreePost(GenTree**     pTree,
                                fgWalkPostFn* visitor,
                                void*         pCallBackData = nullptr,
                                bool          computeStack  = false);

#ifdef DEBUG
    void fgInvalidateBBLookup();
#endif // DEBUG

    /**************************************************************************
     *                          PROTECTED
     *************************************************************************/

protected:
    friend class SsaBuilder;
    friend class ValueNumberState;

    //--------------------- Detect the basic blocks ---------------------------

    BasicBlock** fgBBs; // Table of pointers to the BBs

    void        fgInitBBLookup();
    BasicBlock* fgLookupBB(unsigned addr);

    bool fgCanSwitchToOptimized();
    void fgSwitchToOptimized(const char* reason);

    bool fgMayExplicitTailCall();

    void fgFindJumpTargets(const BYTE* codeAddr, IL_OFFSET codeSize, FixedBitVect* jumpTarget);

    void fgMarkBackwardJump(BasicBlock* startBlock, BasicBlock* endBlock);

    void fgLinkBasicBlocks();

    unsigned fgMakeBasicBlocks(const BYTE* codeAddr, IL_OFFSET codeSize, FixedBitVect* jumpTarget);

    void fgCheckBasicBlockControlFlow();

    void fgControlFlowPermitted(BasicBlock* blkSrc,
                                BasicBlock* blkDest,
                                bool        IsLeave = false /* is the src a leave block */);

    bool fgFlowToFirstBlockOfInnerTry(BasicBlock* blkSrc, BasicBlock* blkDest, bool sibling);

    void fgObserveInlineConstants(OPCODE opcode, const FgStack& stack, bool isInlining);

    void fgAdjustForAddressExposedOrWrittenThis();

    unsigned fgStressBBProf()
    {
#ifdef DEBUG
        unsigned result = JitConfig.JitStressBBProf();
        if (result == 0)
        {
            if (compStressCompile(STRESS_BB_PROFILE, 15))
            {
                result = 1;
            }
        }
        return result;
#else
        return 0;
#endif
    }

    bool fgHaveProfileData();
    bool fgHaveProfileWeights();
    bool fgGetProfileWeightForBasicBlock(IL_OFFSET offset, weight_t* weight);

    Instrumentor* fgCountInstrumentor;
    Instrumentor* fgHistogramInstrumentor;

    PhaseStatus fgPrepareToInstrumentMethod();
    PhaseStatus fgInstrumentMethod();
    PhaseStatus fgIncorporateProfileData();
    bool        fgIncorporateBlockCounts();
    bool        fgIncorporateEdgeCounts();

public:
    const char*                            fgPgoFailReason;
    bool                                   fgPgoDisabled;
    ICorJitInfo::PgoSource                 fgPgoSource;
    ICorJitInfo::PgoInstrumentationSchema* fgPgoSchema;
    BYTE*                                  fgPgoData;
    UINT32                                 fgPgoSchemaCount;
    HRESULT                                fgPgoQueryResult;
    UINT32                                 fgNumProfileRuns;
    UINT32                                 fgPgoBlockCounts;
    UINT32                                 fgPgoEdgeCounts;
    UINT32                                 fgPgoClassProfiles;
    UINT32                                 fgPgoMethodProfiles;
    unsigned                               fgPgoInlineePgo;
    unsigned                               fgPgoInlineeNoPgo;
    unsigned                               fgPgoInlineeNoPgoSingleBlock;
    bool                                   fgPgoHaveWeights;

    void WalkSpanningTree(SpanningTreeVisitor* visitor);
    void fgSetProfileWeight(BasicBlock* block, weight_t weight);
    void fgApplyProfileScale();
    bool fgHaveSufficientProfileWeights();
    bool fgHaveTrustedProfileWeights();

    // fgIsUsingProfileWeights - returns true if we have real profile data for this method
    //                           or if we have some fake profile data for the stress mode
    bool fgIsUsingProfileWeights()
    {
        return (fgHaveProfileWeights() || fgStressBBProf());
    }

    // fgProfileRunsCount - returns total number of scenario runs for the profile data
    //                      or BB_UNITY_WEIGHT_UNSIGNED when we aren't using profile data.
    unsigned fgProfileRunsCount()
    {
        return fgIsUsingProfileWeights() ? fgNumProfileRuns : BB_UNITY_WEIGHT_UNSIGNED;
    }

//-------- Insert a statement at the start or end of a basic block --------

#ifdef DEBUG
public:
    static bool fgBlockContainsStatementBounded(BasicBlock* block, Statement* stmt, bool answerOnBoundExceeded = true);
#endif

public:
    Statement* fgNewStmtAtBeg(BasicBlock* block, GenTree* tree, const DebugInfo& di = DebugInfo());
    void fgInsertStmtAtEnd(BasicBlock* block, Statement* stmt);
    Statement* fgNewStmtAtEnd(BasicBlock* block, GenTree* tree, const DebugInfo& di = DebugInfo());
    Statement* fgNewStmtNearEnd(BasicBlock* block, GenTree* tree, const DebugInfo& di = DebugInfo());

private:
    void fgInsertStmtNearEnd(BasicBlock* block, Statement* stmt);
    void fgInsertStmtAtBeg(BasicBlock* block, Statement* stmt);

public:
    void fgInsertStmtAfter(BasicBlock* block, Statement* insertionPoint, Statement* stmt);
    void fgInsertStmtBefore(BasicBlock* block, Statement* insertionPoint, Statement* stmt);

private:
    Statement* fgInsertStmtListAfter(BasicBlock* block, Statement* stmtAfter, Statement* stmtList);

    //                  Create a new temporary variable to hold the result of *ppTree,
    //                  and transform the graph accordingly.
    GenTree* fgInsertCommaFormTemp(GenTree** ppTree);
    TempInfo fgMakeTemp(GenTree* rhs);
    GenTree* fgMakeMultiUse(GenTree** ppTree);

    //                  Recognize a bitwise rotation pattern and convert into a GT_ROL or a GT_ROR node.
    GenTree* fgRecognizeAndMorphBitwiseRotation(GenTree* tree);
    bool fgOperIsBitwiseRotationRoot(genTreeOps oper);

#if !defined(TARGET_64BIT)
    //                  Recognize and morph a long multiplication with 32 bit operands.
    GenTreeOp* fgRecognizeAndMorphLongMul(GenTreeOp* mul);
    GenTreeOp* fgMorphLongMul(GenTreeOp* mul);
#endif

    //-------- Determine the order in which the trees will be evaluated -------
public:
    void fgSetStmtSeq(Statement* stmt);

private:
    GenTree* fgSetTreeSeq(GenTree* tree, bool isLIR = false);
    void fgSetBlockOrder(BasicBlock* block);

    //------------------------- Morphing --------------------------------------

    unsigned fgPtrArgCntMax;

public:
    //------------------------------------------------------------------------
    // fgGetPtrArgCntMax: Return the maximum number of pointer-sized stack arguments that calls inside this method
    // can push on the stack. This value is calculated during morph.
    //
    // Return Value:
    //    Returns fgPtrArgCntMax, that is a private field.
    //
    unsigned fgGetPtrArgCntMax() const
    {
        return fgPtrArgCntMax;
    }

    //------------------------------------------------------------------------
    // fgSetPtrArgCntMax: Set the maximum number of pointer-sized stack arguments that calls inside this method
    // can push on the stack. This function is used during StackLevelSetter to fix incorrect morph calculations.
    //
    void fgSetPtrArgCntMax(unsigned argCntMax)
    {
        fgPtrArgCntMax = argCntMax;
    }

    bool compCanEncodePtrArgCntMax();

private:
    hashBv*               fgAvailableOutgoingArgTemps;
    ArrayStack<unsigned>* fgUsedSharedTemps;

    void fgSetRngChkTarget(GenTree* tree, bool delay = true);

    BasicBlock* fgSetRngChkTargetInner(SpecialCodeKind kind, bool delay);

#if REARRANGE_ADDS
    void fgMoveOpsLeft(GenTree* tree);
#endif

    bool fgIsCommaThrow(GenTree* tree, bool forFolding = false);

    bool fgIsThrow(GenTree* tree);

public:
    bool fgInDifferentRegions(BasicBlock* blk1, BasicBlock* blk2);

private:
    bool fgIsBlockCold(BasicBlock* block);

    GenTree* fgMorphCastIntoHelper(GenTree* tree, int helper, GenTree* oper);

    GenTree* fgMorphIntoHelperCall(
        GenTree* tree, int helper, bool morphArgs, GenTree* arg1 = nullptr, GenTree* arg2 = nullptr);

    // A "MorphAddrContext" carries information from the surrounding context.  If we are evaluating a byref address,
    // it is useful to know whether the address will be immediately dereferenced, or whether the address value will
    // be used, perhaps by passing it as an argument to a called method.  This affects how null checking is done:
    // for sufficiently small offsets, we can rely on OS page protection to implicitly null-check addresses that we
    // know will be dereferenced.  To know that reliance on implicit null checking is sound, we must further know that
    // all offsets between the top-level indirection and the bottom are constant, and that their sum is sufficiently
    // small; hence the other fields of MorphAddrContext.
    struct MorphAddrContext
    {
        GenTreeIndir* m_user = nullptr;  // Indirection using this address.
        size_t        m_totalOffset = 0; // Sum of offsets between the top-level indirection and here (current context).
    };

#ifdef FEATURE_SIMD
    GenTree* getSIMDStructFromField(GenTree*  tree,
                                    unsigned* indexOut,
                                    unsigned* simdSizeOut,
                                    bool      ignoreUsedInSIMDIntrinsic = false);
    bool fgMorphCombineSIMDFieldStores(BasicBlock* block, Statement* stmt);
    void impMarkContiguousSIMDFieldStores(Statement* stmt);

    // fgPreviousCandidateSIMDFieldStoreStmt is only used for tracking previous simd field assignment
    // in function: Compiler::impMarkContiguousSIMDFieldStores.
    Statement* fgPreviousCandidateSIMDFieldStoreStmt;

#endif // FEATURE_SIMD
    GenTree* fgMorphIndexAddr(GenTreeIndexAddr* tree);
    GenTree* fgMorphExpandCast(GenTreeCast* tree);
    GenTreeFieldList* fgMorphLclArgToFieldlist(GenTreeLclVarCommon* lcl);
    GenTreeCall* fgMorphArgs(GenTreeCall* call);

    void fgMakeOutgoingStructArgCopy(GenTreeCall* call, CallArg* arg);

    GenTree* fgMorphLeafLocal(GenTreeLclVarCommon* lclNode);
#ifdef TARGET_X86
    GenTree* fgMorphExpandStackArgForVarArgs(GenTreeLclVarCommon* lclNode);
#endif // TARGET_X86
    GenTree* fgMorphExpandImplicitByRefArg(GenTreeLclVarCommon* lclNode);
    GenTree* fgMorphExpandLocal(GenTreeLclVarCommon* lclNode);

public:
    bool fgAddrCouldBeNull(GenTree* addr);
    void fgAssignSetVarDef(GenTree* tree);

private:
    GenTree* fgMorphFieldAddr(GenTree* tree, MorphAddrContext* mac);
    GenTree* fgMorphExpandInstanceField(GenTree* tree, MorphAddrContext* mac);
    GenTree* fgMorphExpandTlsFieldAddr(GenTree* tree);
    bool fgCanFastTailCall(GenTreeCall* call, const char** failReason);
#if FEATURE_FASTTAILCALL
    bool fgCallHasMustCopyByrefParameter(GenTreeCall* call);
    bool fgCallArgWillPointIntoLocalFrame(GenTreeCall* call, CallArg& arg);

#endif
    GenTree* fgMorphTailCallViaHelpers(GenTreeCall* call, CORINFO_TAILCALL_HELPERS& help);
    bool fgCanTailCallViaJitHelper(GenTreeCall* call);
    void fgMorphTailCallViaJitHelper(GenTreeCall* call);
    GenTree* fgCreateCallDispatcherAndGetResult(GenTreeCall*          origCall,
                                                CORINFO_METHOD_HANDLE callTargetStubHnd,
                                                CORINFO_METHOD_HANDLE dispatcherHnd);
    GenTree* getLookupTree(CORINFO_RESOLVED_TOKEN* pResolvedToken,
                           CORINFO_LOOKUP*         pLookup,
                           GenTreeFlags            handleFlags,
                           void*                   compileTimeHandle);
    GenTree* getRuntimeLookupTree(CORINFO_RESOLVED_TOKEN* pResolvedToken,
                                  CORINFO_LOOKUP*         pLookup,
                                  void*                   compileTimeHandle);
    GenTree* getVirtMethodPointerTree(GenTree*                thisPtr,
                                      CORINFO_RESOLVED_TOKEN* pResolvedToken,
                                      CORINFO_CALL_INFO*      pCallInfo);
    GenTree* getTokenHandleTree(CORINFO_RESOLVED_TOKEN* pResolvedToken, bool parent);

    GenTree* fgMorphPotentialTailCall(GenTreeCall* call);
    void fgValidateIRForTailCall(GenTreeCall* call);
    GenTree* fgGetStubAddrArg(GenTreeCall* call);
    unsigned fgGetArgParameterLclNum(GenTreeCall* call, CallArg* arg);
    void fgMorphRecursiveFastTailCallIntoLoop(BasicBlock* block, GenTreeCall* recursiveTailCall);
    Statement* fgAssignRecursiveCallArgToCallerParam(GenTree*         arg,
                                                     CallArg*         callArg,
                                                     unsigned         lclParamNum,
                                                     BasicBlock*      block,
                                                     const DebugInfo& callDI,
                                                     Statement*       tmpAssignmentInsertionPoint,
                                                     Statement*       paramAssignmentInsertionPoint);
    GenTree* fgMorphCall(GenTreeCall* call);
    GenTree* fgExpandVirtualVtableCallTarget(GenTreeCall* call);

    void fgMorphCallInline(GenTreeCall* call, InlineResult* result);
    void fgMorphCallInlineHelper(GenTreeCall* call, InlineResult* result, InlineContext** createdContext);
#if DEBUG
    void fgNoteNonInlineCandidate(Statement* stmt, GenTreeCall* call);
    static fgWalkPreFn fgFindNonInlineCandidate;
#endif
    GenTree* fgOptimizeDelegateConstructor(GenTreeCall*            call,
                                           CORINFO_CONTEXT_HANDLE* ExactContextHnd,
                                           methodPointerInfo*      ldftnToken);
    GenTree* fgMorphLeaf(GenTree* tree);
public:
    GenTree* fgMorphInitBlock(GenTree* tree);
    GenTree* fgMorphCopyBlock(GenTree* tree);
    GenTree* fgMorphStoreDynBlock(GenTreeStoreDynBlk* tree);
private:
    GenTree* fgMorphSmpOp(GenTree* tree, MorphAddrContext* mac, bool* optAssertionPropDone = nullptr);
    void fgTryReplaceStructLocalWithField(GenTree* tree);
    GenTree* fgMorphFinalizeIndir(GenTreeIndir* indir);
    GenTree* fgOptimizeCast(GenTreeCast* cast);
    GenTree* fgOptimizeCastOnStore(GenTree* store);
    GenTree* fgOptimizeBitCast(GenTreeUnOp* bitCast);
    GenTree* fgOptimizeEqualityComparisonWithConst(GenTreeOp* cmp);
    GenTree* fgOptimizeRelationalComparisonWithConst(GenTreeOp* cmp);
    GenTree* fgOptimizeRelationalComparisonWithFullRangeConst(GenTreeOp* cmp);
#ifdef FEATURE_HW_INTRINSICS
    GenTree* fgOptimizeHWIntrinsic(GenTreeHWIntrinsic* node);
#endif
    GenTree* fgOptimizeCommutativeArithmetic(GenTreeOp* tree);
    GenTree* fgOptimizeRelationalComparisonWithCasts(GenTreeOp* cmp);
    GenTree* fgOptimizeAddition(GenTreeOp* add);
    GenTree* fgOptimizeMultiply(GenTreeOp* mul);
    GenTree* fgOptimizeBitwiseAnd(GenTreeOp* andOp);
    GenTree* fgOptimizeBitwiseXor(GenTreeOp* xorOp);
    GenTree* fgPropagateCommaThrow(GenTree* parent, GenTreeOp* commaThrow, GenTreeFlags precedingSideEffects);
    GenTree* fgMorphRetInd(GenTreeUnOp* tree);
    GenTree* fgMorphModToZero(GenTreeOp* tree);
    GenTree* fgMorphModToSubMulDiv(GenTreeOp* tree);
    GenTree* fgMorphUModToAndSub(GenTreeOp* tree);
    GenTree* fgMorphSmpOpOptional(GenTreeOp* tree, bool* optAssertionPropDone);
    GenTree* fgMorphMultiOp(GenTreeMultiOp* multiOp);
    GenTree* fgMorphConst(GenTree* tree);

    GenTreeOp* fgMorphCommutative(GenTreeOp* tree);

    GenTree* fgMorphReduceAddOps(GenTree* tree);

public:
    GenTree* fgMorphTree(GenTree* tree, MorphAddrContext* mac = nullptr);

private:
    void fgAssertionGen(GenTree* tree);
    void fgKillDependentAssertionsSingle(unsigned lclNum DEBUGARG(GenTree* tree));
    void fgKillDependentAssertions(unsigned lclNum DEBUGARG(GenTree* tree));
    void fgMorphTreeDone(GenTree* tree);
    void fgMorphTreeDone(GenTree* tree, bool optAssertionPropDone, bool isMorphedTree DEBUGARG(int morphNum = 0));

    Statement* fgMorphStmt;
    unsigned   fgBigOffsetMorphingTemps[TYP_COUNT];

    unsigned fgGetFieldMorphingTemp(GenTreeFieldAddr* fieldNode);

    //----------------------- Liveness analysis -------------------------------

    VARSET_TP fgCurUseSet; // vars used     by block (before an assignment)
    VARSET_TP fgCurDefSet; // vars assigned by block (before a use)

    MemoryKindSet fgCurMemoryUse;   // True iff the current basic block uses memory.
    MemoryKindSet fgCurMemoryDef;   // True iff the current basic block modifies memory.
    MemoryKindSet fgCurMemoryHavoc; // True if  the current basic block is known to set memory to a "havoc" value.

    bool byrefStatesMatchGcHeapStates; // True iff GcHeap and ByrefExposed memory have all the same def points.

    PhaseStatus fgEarlyLiveness();

    void fgMarkUseDef(GenTreeLclVarCommon* tree);

    void fgBeginScopeLife(VARSET_TP* inScope, VarScopeDsc* var);
    void fgEndScopeLife(VARSET_TP* inScope, VarScopeDsc* var);

    void fgMarkInScope(BasicBlock* block, VARSET_VALARG_TP inScope);
    void fgUnmarkInScope(BasicBlock* block, VARSET_VALARG_TP unmarkScope);

    void fgExtendDbgScopes();
    void fgExtendDbgLifetimes();

#ifdef DEBUG
    void fgDispDebugScopes();
#endif // DEBUG

    //-------------------------------------------------------------------------
    //
    //  The following keeps track of any code we've added for things like array
    //  range checking or explicit calls to enable GC, and so on.
    //
public:
    struct AddCodeDsc
    {
        AddCodeDsc*     acdNext;
        BasicBlock*     acdDstBlk; // block  to  which we jump
        unsigned        acdData;
        SpecialCodeKind acdKind; // what kind of a special block is this?
        bool            acdUsed; // do we need to keep this helper block?
#if !FEATURE_FIXED_OUT_ARGS
        bool     acdStkLvlInit; // has acdStkLvl value been already set?
        unsigned acdStkLvl;     // stack level in stack slots.
#endif                          // !FEATURE_FIXED_OUT_ARGS
    };

    struct AddCodeDscKey
    {
    public:
        AddCodeDscKey(): acdKind(SCK_NONE), acdData(0) {}
        AddCodeDscKey(SpecialCodeKind kind, unsigned data): acdKind(kind), acdData(data) {}

        static bool Equals(const AddCodeDscKey& x, const AddCodeDscKey& y)
        {
            return (x.acdData == y.acdData) && (x.acdKind == y.acdKind);
        }

        static unsigned GetHashCode(const AddCodeDscKey& x)
        {
            return (x.acdData << 3) | (unsigned) x.acdKind;
        }

    private:
        SpecialCodeKind acdKind;
        unsigned acdData;
    };

    typedef JitHashTable<AddCodeDscKey, AddCodeDscKey, AddCodeDsc*> AddCodeDscMap;

    AddCodeDscMap* fgGetAddCodeDscMap();

private:
    static unsigned acdHelper(SpecialCodeKind codeKind);

    AddCodeDsc* fgAddCodeList;
    bool        fgRngChkThrowAdded;
    AddCodeDscMap* fgAddCodeDscMap;

    void fgAddCodeRef(BasicBlock* srcBlk, SpecialCodeKind kind);
    PhaseStatus fgCreateThrowHelperBlocks();

public:
    AddCodeDsc* fgFindExcptnTarget(SpecialCodeKind kind, unsigned refData);

    bool fgUseThrowHelperBlocks();

    AddCodeDsc* fgGetAdditionalCodeDescriptors()
    {
        return fgAddCodeList;
    }

private:
    bool fgIsThrowHlpBlk(BasicBlock* block);

#if !FEATURE_FIXED_OUT_ARGS
    unsigned fgThrowHlpBlkStkLevel(BasicBlock* block);
#endif // !FEATURE_FIXED_OUT_ARGS

    unsigned fgCheckInlineDepthAndRecursion(InlineInfo* inlineInfo);
    bool IsDisallowedRecursiveInline(InlineContext* ancestor, InlineInfo* inlineInfo);
    bool ContextComplexityExceeds(CORINFO_CONTEXT_HANDLE handle, int max);
    bool MethodInstantiationComplexityExceeds(CORINFO_METHOD_HANDLE handle, int& cur, int max);
    bool TypeInstantiationComplexityExceeds(CORINFO_CLASS_HANDLE handle, int& cur, int max);

    void fgInvokeInlineeCompiler(GenTreeCall* call, InlineResult* result, InlineContext** createdContext);
    void fgInsertInlineeBlocks(InlineInfo* pInlineInfo);
    Statement* fgInlinePrependStatements(InlineInfo* inlineInfo);
    void fgInlineAppendStatements(InlineInfo* inlineInfo, BasicBlock* block, Statement* stmt);

#ifdef DEBUG
    static fgWalkPreFn fgDebugCheckInlineCandidates;

    void               CheckNoTransformableIndirectCallsRemain();
    static fgWalkPreFn fgDebugCheckForTransformableIndirectCalls;
#endif

    PhaseStatus fgPromoteStructs();
    void fgMorphLocalField(GenTree* tree, GenTree* parent);

    // Reset the refCount for implicit byrefs.
    void fgResetImplicitByRefRefCount();

    // Identify all candidates for last-use copy omission.
    PhaseStatus fgMarkImplicitByRefCopyOmissionCandidates();

    // Change implicit byrefs' types from struct to pointer, and for any that were
    // promoted, create new promoted struct temps.
    PhaseStatus fgRetypeImplicitByRefArgs();

    // Clear up annotations for any struct promotion temps created for implicit byrefs.
    void fgMarkDemotedImplicitByRefArgs();

    PhaseStatus fgMarkAddressExposedLocals();
    void fgSequenceLocals(Statement* stmt);

    PhaseStatus PhysicalPromotion();

    PhaseStatus fgForwardSub();
    bool fgForwardSubBlock(BasicBlock* block);
    bool fgForwardSubStatement(Statement* statement);
    bool fgForwardSubHasStoreInterference(Statement* defStmt, Statement* nextStmt, GenTree* nextStmtUse);
    void fgForwardSubUpdateLiveness(GenTree* newSubListFirst, GenTree* newSubListLast);

    // The given local variable, required to be a struct variable, is being assigned via
    // a "lclField", to make it masquerade as an integral type in the ABI.  Make sure that
    // the variable is not enregistered, and is therefore not promoted independently.
    void fgLclFldAssign(unsigned lclNum);

    enum TypeProducerKind
    {
        TPK_Unknown = 0, // May not be a RuntimeType
        TPK_Handle  = 1, // RuntimeType via handle
        TPK_GetType = 2, // RuntimeType via Object.get_Type()
        TPK_Null    = 3, // Tree value is null
        TPK_Other   = 4  // RuntimeType via other means
    };

    TypeProducerKind gtGetTypeProducerKind(GenTree* tree);
    bool gtIsTypeHandleToRuntimeTypeHelper(GenTreeCall* call);
    bool gtIsTypeHandleToRuntimeTypeHandleHelper(GenTreeCall* call, CorInfoHelpFunc* pHelper = nullptr);
    bool gtIsActiveCSE_Candidate(GenTree* tree);

    bool gtTreeContainsOper(GenTree* tree, genTreeOps op);
    ExceptionSetFlags gtCollectExceptions(GenTree* tree);

public:
    bool fgIsBigOffset(size_t offset);

private:
    bool fgNeedReturnSpillTemp();

    /*
    XXXXXXXXXXXXXXXXXXXXXXXXXXXXXXXXXXXXXXXXXXXXXXXXXXXXXXXXXXXXXXXXXXXXXXXXXXXXXXX
    XXXXXXXXXXXXXXXXXXXXXXXXXXXXXXXXXXXXXXXXXXXXXXXXXXXXXXXXXXXXXXXXXXXXXXXXXXXXXXX
    XX                                                                           XX
    XX                           Optimizer                                       XX
    XX                                                                           XX
    XXXXXXXXXXXXXXXXXXXXXXXXXXXXXXXXXXXXXXXXXXXXXXXXXXXXXXXXXXXXXXXXXXXXXXXXXXXXXXX
    XXXXXXXXXXXXXXXXXXXXXXXXXXXXXXXXXXXXXXXXXXXXXXXXXXXXXXXXXXXXXXXXXXXXXXXXXXXXXXX
    */

public:
    void optInit();

    PhaseStatus rangeCheckPhase();
    GenTree* optRemoveRangeCheck(GenTreeBoundsChk* check, GenTree* comma, Statement* stmt);
    GenTree* optRemoveStandaloneRangeCheck(GenTreeBoundsChk* check, Statement* stmt);
    void optRemoveCommaBasedRangeCheck(GenTree* comma, Statement* stmt);

protected:
    // Do hoisting for all loops.
    PhaseStatus optHoistLoopCode();

    // To represent sets of VN's that have already been hoisted in outer loops.
    typedef JitHashTable<ValueNum, JitSmallPrimitiveKeyFuncs<ValueNum>, bool> VNSet;

    struct LoopHoistContext
    {
    private:
        // The set of variables hoisted in the current loop (or nullptr if there are none).
        VNSet* m_pHoistedInCurLoop;

    public:
        // Value numbers of expressions that have been hoisted in the current (or most recent) loop in the nest.
        // Previous decisions on loop-invariance of value numbers in the current loop.
        VNSet m_curLoopVnInvariantCache;

        int m_loopVarInOutCount;
        int m_loopVarCount;
        int m_hoistedExprCount;
        int m_loopVarFPCount;
        int m_loopVarInOutFPCount;
        int m_hoistedFPExprCount;

        // Get the VN cache for current loop
        VNSet* GetHoistedInCurLoop(Compiler* comp)
        {
            if (m_pHoistedInCurLoop == nullptr)
            {
                m_pHoistedInCurLoop = new (comp->getAllocatorLoopHoist()) VNSet(comp->getAllocatorLoopHoist());
            }
            return m_pHoistedInCurLoop;
        }

        // Return the so far collected VNs in cache for current loop and reset it.
        void ResetHoistedInCurLoop()
        {
            m_pHoistedInCurLoop = nullptr;
            JITDUMP("Resetting m_pHoistedInCurLoop\n");
        }

        LoopHoistContext(Compiler* comp)
            : m_pHoistedInCurLoop(nullptr), m_curLoopVnInvariantCache(comp->getAllocatorLoopHoist())
        {
        }
    };

    // Do hoisting of all loops nested within loop "lnum" (an index into the optLoopTable), followed
    // by the loop "lnum" itself.
    bool optHoistLoopNest(unsigned lnum, LoopHoistContext* hoistCtxt);

    // Do hoisting for a particular loop
    bool optHoistThisLoop(FlowGraphNaturalLoop* loop, LoopHoistContext* hoistCtxt);

    // Hoist all expressions in "blocks" that are invariant in "loop"
    // outside of that loop.
    void optHoistLoopBlocks(FlowGraphNaturalLoop* loop, ArrayStack<BasicBlock*>* blocks, LoopHoistContext* hoistContext);

    // Return true if the tree looks profitable to hoist out of "loop"
    bool optIsProfitableToHoistTree(GenTree* tree, FlowGraphNaturalLoop* loop, LoopHoistContext* hoistCtxt);

    // Performs the hoisting 'tree' into the PreHeader for "loop"
    void optHoistCandidate(GenTree* tree, BasicBlock* treeBb, FlowGraphNaturalLoop* loop, LoopHoistContext* hoistCtxt);

    // Note the new SSA uses in tree
    void optRecordSsaUses(GenTree* tree, BasicBlock* block);

    // Returns true iff the ValueNum "vn" represents a value that is loop-invariant in "loop".
    //   Constants and init values are always loop invariant.
    //   VNPhi's connect VN's to the SSA definition, so we can know if the SSA def occurs in the loop.
    bool optVNIsLoopInvariant(ValueNum vn, FlowGraphNaturalLoop* loop, VNSet* recordedVNs);

    // If "blk" is the entry block of a natural loop, returns true and sets "*pLnum" to the index of the loop
    // in the loop table.
    bool optBlockIsLoopEntry(BasicBlock* blk, unsigned* pLnum);

    // Records the set of "side effects" of all loops: fields (object instance and static)
    // written to, and SZ-array element type equivalence classes updated.
    void optComputeLoopSideEffects();

    // Compute the sets of long and float vars (lvaLongVars, lvaFloatVars).
    void optComputeInterestingVarSets();

#ifdef DEBUG
    bool optAnyChildNotRemoved(unsigned loopNum);
#endif // DEBUG

    // Mark a loop as removed.
    void optMarkLoopRemoved(unsigned loopNum);

private:
    // Given a loop mark it and any nested loops as having 'memoryHavoc'
    void optRecordLoopNestsMemoryHavoc(FlowGraphNaturalLoop* loop, MemoryKindSet memoryHavoc);

    // Add the side effects of "blk" (which is required to be within a loop) to all loops of which it is a part.
    void optComputeLoopSideEffectsOfBlock(BasicBlock* blk, FlowGraphNaturalLoop* mostNestedLoop);

    // Hoist the expression "expr" out of loop "lnum".
    void optPerformHoistExpr(GenTree* expr, BasicBlock* exprBb, FlowGraphNaturalLoop* loop);

public:
    PhaseStatus optOptimizeBools();
    PhaseStatus optSwitchRecognition();
    bool optSwitchConvert(BasicBlock* firstBlock, int testsCount, ssize_t* testValues, GenTree* nodeToTest);
    bool optSwitchDetectAndConvert(BasicBlock* firstBlock);

    PhaseStatus optInvertLoops();    // Invert loops so they're entered at top and tested at bottom.
    PhaseStatus optOptimizeFlow();   // Simplify flow graph and do tail duplication
    PhaseStatus optOptimizeLayout(); // Optimize the BasicBlock layout of the method
    PhaseStatus optSetBlockWeights();
    PhaseStatus optFindLoopsPhase(); // Finds loops and records them in the loop table

    void optFindLoops();
    void optFindNewLoops();
    void optCrossCheckIterInfo(const NaturalLoopIterInfo& iterInfo, const LoopDsc& dsc);

    PhaseStatus optCloneLoops();
    void optCloneLoop(FlowGraphNaturalLoop* loop, LoopCloneContext* context);
    PhaseStatus optUnrollLoops(); // Unrolls loops (needs to have cost info)
    void        optRemoveRedundantZeroInits();
    PhaseStatus optIfConversion(); // If conversion

protected:
    // This enumeration describes what is killed by a call.

    enum callInterf
    {
        CALLINT_NONE,       // no interference                               (most helpers)
        CALLINT_REF_INDIRS, // kills GC ref indirections                     (SETFIELD OBJ)
        CALLINT_SCL_INDIRS, // kills non GC ref indirections                 (SETFIELD non-OBJ)
        CALLINT_ALL_INDIRS, // kills both GC ref and non GC ref indirections (SETFIELD STRUCT)
        CALLINT_ALL,        // kills everything                              (normal method call)
    };

public:
    // A "LoopDsc" describes a ("natural") loop.  We (currently) require the body of a loop to be a contiguous (in
    // bbNext order) sequence of basic blocks.  (At times, we may require the blocks in a loop to be "properly numbered"
    // in bbNext order; we use comparisons on the bbNum to decide order.)
    // The blocks that define the body are
    //   top <= entry <= bottom
    // The "head" of the loop is a block outside the loop that has "entry" as a successor. We only support loops with a
    // single 'head' block. The meanings of these blocks are given in the definitions below. Also see the picture at
    // Compiler::optFindNaturalLoops().
    struct LoopDsc
    {
        BasicBlock* lpHead;   // HEAD of the loop (not part of the looping of the loop) -- has ENTRY as a successor.
        BasicBlock* lpTop;    // loop TOP (the back edge from lpBottom reaches here). Lexically first block (in bbNext
                              // order) reachable in this loop.
        BasicBlock* lpEntry;  // the ENTRY in the loop (in most cases TOP or BOTTOM)
        BasicBlock* lpBottom; // loop BOTTOM (from here we have a back edge to the TOP)
        BasicBlock* lpExit;   // if a single exit loop this is the EXIT (in most cases BOTTOM)

        callInterf   lpAsgCall;     // "callInterf" for calls in the loop
        ALLVARSET_TP lpAsgVars;     // set of vars assigned within the loop (all vars, not just tracked)
        varRefKinds  lpAsgInds : 8; // set of inds modified within the loop

        LoopFlags lpFlags;

        unsigned char lpExitCnt; // number of exits from the loop

        unsigned char lpParent;  // The index of the most-nested loop that completely contains this one,
                                 // or else BasicBlock::NOT_IN_LOOP if no such loop exists.
        unsigned char lpChild;   // The index of a nested loop, or else BasicBlock::NOT_IN_LOOP if no child exists.
                                 // (Actually, an "immediately" nested loop --
                                 // no other child of this loop is a parent of lpChild.)
        unsigned char lpSibling; // The index of another loop that is an immediate child of lpParent,
                                 // or else BasicBlock::NOT_IN_LOOP.  One can enumerate all the children of a loop
                                 // by following "lpChild" then "lpSibling" links.

        bool lpLoopHasMemoryHavoc[MemoryKindCount]; // The loop contains an operation that we assume has arbitrary
                                                    // memory side effects.  If this is set, the fields below
                                                    // may not be accurate (since they become irrelevant.)

        VARSET_TP lpVarInOut;  // The set of variables that are IN or OUT during the execution of this loop
        VARSET_TP lpVarUseDef; // The set of variables that are USE or DEF during the execution of this loop

        // The following counts are used for hoisting profitability checks.

        int lpHoistedExprCount; // The register count for the non-FP expressions from inside this loop that have been
                                // hoisted
        int lpLoopVarCount;     // The register count for the non-FP LclVars that are read/written inside this loop
        int lpVarInOutCount;    // The register count for the non-FP LclVars that are alive inside or across this loop

        int lpHoistedFPExprCount; // The register count for the FP expressions from inside this loop that have been
                                  // hoisted
        int lpLoopVarFPCount;     // The register count for the FP LclVars that are read/written inside this loop
        int lpVarInOutFPCount;    // The register count for the FP LclVars that are alive inside or across this loop

        typedef JitHashTable<CORINFO_FIELD_HANDLE, JitPtrKeyFuncs<struct CORINFO_FIELD_STRUCT_>, FieldKindForVN>
                        FieldHandleSet;
        FieldHandleSet* lpFieldsModified; // This has entries for all static field and object instance fields modified
                                          // in the loop.

        typedef JitHashTable<CORINFO_CLASS_HANDLE, JitPtrKeyFuncs<struct CORINFO_CLASS_STRUCT_>, bool> ClassHandleSet;
        ClassHandleSet* lpArrayElemTypesModified; // Bits set indicate the set of sz array element types such that
                                                  // arrays of that type are modified
                                                  // in the loop.

        /* The following values are set only for iterator loops, i.e. has the flag LPFLG_ITER set */

        GenTree*   lpIterTree;          // The "i = i <op> const" tree
        unsigned   lpIterVar() const;   // iterator variable #
        int        lpIterConst() const; // the constant with which the iterator is incremented
        genTreeOps lpIterOper() const;  // the type of the operation on the iterator (ADD, SUB, etc.)
        void       VERIFY_lpIterTree() const;

        var_types lpIterOperType() const; // For overflow instructions

        // Set to the block where we found the initialization for LPFLG_CONST_INIT loops.
        // Initially, this will be 'head', but 'head' might change if we insert a loop pre-header block.
        BasicBlock* lpInitBlock;

        int lpConstInit; // initial constant value of iterator : Valid if LPFLG_CONST_INIT

        // The following is for LPFLG_ITER loops only (i.e. the loop condition is "i RELOP const or var")

        GenTree*   lpTestTree;         // pointer to the node containing the loop test
        genTreeOps lpTestOper() const; // the type of the comparison between the iterator and the limit (GT_LE, GT_GE,
                                       // etc.)

        bool lpIsIncreasingLoop() const; // if the loop iterator increases from low to high value.
        bool lpIsDecreasingLoop() const; // if the loop iterator decreases from high to low value.

        void VERIFY_lpTestTree() const;

        bool     lpIsReversed() const; // true if the iterator node is the second operand in the loop condition
        GenTree* lpIterator() const;   // the iterator node in the loop test
        GenTree* lpLimit() const;      // the limit node in the loop test

        // Limit constant value of iterator - loop condition is "i RELOP const"
        // : Valid if LPFLG_CONST_LIMIT
        int lpConstLimit() const;

        // The lclVar # in the loop condition ( "i RELOP lclVar" )
        // : Valid if LPFLG_VAR_LIMIT
        unsigned lpVarLimit() const;

        // The array length in the loop condition ( "i RELOP arr.len" or "i RELOP arr[i][j].len" )
        // : Valid if LPFLG_ARRLEN_LIMIT
        bool lpArrLenLimit(Compiler* comp, ArrIndex* index) const;

        // Returns "true" iff this is a "top entry" loop.
        bool lpIsTopEntry() const
        {
            if (lpHead->NextIs(lpEntry))
            {
                assert(lpHead->bbFallsThrough() || lpHead->JumpsToNext());
                assert(lpTop == lpEntry);
                return true;
            }
            else
            {
                return false;
            }
        }

        // Returns "true" iff this is removed loop.
        bool lpIsRemoved() const
        {
            return (lpFlags & LPFLG_REMOVED) != 0;
        }

        // Returns "true" iff "*this" contains the blk.
        bool lpContains(BasicBlock* blk) const
        {
            return lpTop->bbNum <= blk->bbNum && blk->bbNum <= lpBottom->bbNum;
        }

        // Returns "true" iff "*this" (properly) contains the range [top, bottom] (allowing tops
        // to be equal, but requiring bottoms to be different.)
        bool lpContains(BasicBlock* top, BasicBlock* bottom) const
        {
            return lpTop->bbNum <= top->bbNum && bottom->bbNum < lpBottom->bbNum;
        }

        // Returns "true" iff "*this" (properly) contains "lp2" (allowing tops to be equal, but requiring
        // bottoms to be different.)
        bool lpContains(const LoopDsc& lp2) const
        {
            return lpContains(lp2.lpTop, lp2.lpBottom);
        }

        // Returns "true" iff "*this" is (properly) contained by the range [top, bottom]
        // (allowing tops to be equal, but requiring bottoms to be different.)
        bool lpContainedBy(BasicBlock* top, BasicBlock* bottom) const
        {
            return top->bbNum <= lpTop->bbNum && lpBottom->bbNum < bottom->bbNum;
        }

        // Returns "true" iff "*this" is (properly) contained by "lp2"
        // (allowing tops to be equal, but requiring bottoms to be different.)
        bool lpContainedBy(const LoopDsc& lp2) const
        {
            return lpContainedBy(lp2.lpTop, lp2.lpBottom);
        }

        // Returns "true" iff "*this" is disjoint from the range [top, bottom].
        bool lpDisjoint(BasicBlock* top, BasicBlock* bottom) const
        {
            return bottom->bbNum < lpTop->bbNum || lpBottom->bbNum < top->bbNum;
        }
        // Returns "true" iff "*this" is disjoint from "lp2".
        bool lpDisjoint(const LoopDsc& lp2) const
        {
            return lpDisjoint(lp2.lpTop, lp2.lpBottom);
        }

        // Returns "true" iff the loop is well-formed (see code for defn).
        bool lpWellFormed() const
        {
            return lpTop->bbNum <= lpEntry->bbNum && lpEntry->bbNum <= lpBottom->bbNum &&
                   (lpHead->bbNum < lpTop->bbNum || lpHead->bbNum > lpBottom->bbNum);
        }

#ifdef DEBUG
        void lpValidatePreHeader() const
        {
            // If this is called, we expect there to be a pre-header.
            assert(lpFlags & LPFLG_HAS_PREHEAD);

            // The pre-header must unconditionally enter the loop.
            assert(lpHead->GetUniqueSucc() == lpEntry);

            // The loop block must be marked as a pre-header.
            assert(lpHead->bbFlags & BBF_LOOP_PREHEADER);

            // The loop entry must have a single non-loop predecessor, which is the pre-header.
            // We can't assume here that the bbNum are properly ordered, so we can't do a simple lpContained()
            // check. So, we defer this check, which will be done by `fgDebugCheckLoopTable()`.
        }
#endif // DEBUG

        // LoopBlocks: convenience method for enabling range-based `for` iteration over all the
        // blocks in a loop, e.g.:
        //    for (BasicBlock* const block : loop->LoopBlocks()) ...
        // Currently, the loop blocks are expected to be in linear, lexical, `bbNext` order
        // from `lpTop` through `lpBottom`, inclusive. All blocks in this range are considered
        // to be part of the loop.
        //
        BasicBlockRangeList LoopBlocks() const
        {
            return BasicBlockRangeList(lpTop, lpBottom);
        }
    };

protected:
    bool fgMightHaveLoop(); // returns true if there are any back edges
    bool fgHasLoops;        // True if this method has any loops, set in fgComputeReachability

public:
    LoopDsc*      optLoopTable;              // loop descriptor table
    bool          optLoopTableValid;         // info in loop table should be valid
    bool          optLoopsRequirePreHeaders; // Do we require that all loops (in the loop table) have pre-headers?
    unsigned char optLoopCount;              // number of tracked loops
    unsigned char loopAlignCandidates;       // number of loops identified for alignment

    // Every time we rebuild the loop table, we increase the global "loop epoch". Any loop indices or
    // loop table pointers from the previous epoch are invalid.
    // TODO: validate this in some way?
    unsigned optCurLoopEpoch;

    void NewLoopEpoch()
    {
        ++optCurLoopEpoch;
        JITDUMP("New loop epoch %d\n", optCurLoopEpoch);
    }

#ifdef DEBUG
    unsigned char loopsAligned; // number of loops actually aligned
#endif                          // DEBUG

    bool optRecordLoop(BasicBlock*   head,
                       BasicBlock*   top,
                       BasicBlock*   entry,
                       BasicBlock*   bottom,
                       BasicBlock*   exit,
                       unsigned char exitCnt);

    PhaseStatus optClearLoopIterInfo();

#ifdef DEBUG
    void optPrintLoopInfo(unsigned lnum, bool printVerbose = false);
    void optPrintLoopInfo(const LoopDsc* loop, bool printVerbose = false);
    void optPrintLoopTable();
#endif

protected:
    unsigned optCallCount;         // number of calls made in the method
    unsigned optIndirectCallCount; // number of virtual, interface and indirect calls made in the method
    unsigned optNativeCallCount;   // number of Pinvoke/Native calls made in the method
    unsigned optLoopsCloned;       // number of loops cloned in the current method.

#ifdef DEBUG
    void optCheckPreds();
#endif

    void optResetLoopInfo();
    void optFindAndScaleGeneralLoopBlocks();

    // Determine if there are any potential loops, and set BBF_LOOP_HEAD on potential loop heads.
    void optMarkLoopHeads();

    void optScaleLoopBlocks(BasicBlock* begBlk, BasicBlock* endBlk);

    void optUnmarkLoopBlocks(BasicBlock* begBlk, BasicBlock* endBlk);

    void optUpdateLoopsBeforeRemoveBlock(BasicBlock* block, bool skipUnmarkLoop = false);

    bool optIsLoopTestEvalIntoTemp(Statement* testStmt, Statement** newTestStmt);
    unsigned optIsLoopIncrTree(GenTree* incr);
    bool optCheckIterInLoopTest(unsigned loopInd, GenTree* test, unsigned iterVar);
    bool optComputeIterInfo(GenTree* incr, BasicBlock* from, BasicBlock* to, unsigned* pIterVar);
    bool optPopulateInitInfo(unsigned loopInd, BasicBlock* initBlock, GenTree* init, unsigned iterVar);
    bool optExtractInitTestIncr(
        BasicBlock** pInitBlock, BasicBlock* bottom, BasicBlock* top, GenTree** ppInit, GenTree** ppTest, GenTree** ppIncr);

    void optFindNaturalLoops();

    void optIdentifyLoopsForAlignment();

    // Ensures that all the loops in the loop nest rooted at "loopInd" (an index into the loop table) are 'canonical' --
    // each loop has a unique "top."  Returns "true" iff the flowgraph has been modified.
    bool optCanonicalizeLoopNest(unsigned char loopInd);

    // Ensures that the loop "loopInd" (an index into the loop table) is 'canonical' -- it has a unique "top,"
    // unshared with any other loop.  Returns "true" iff the flowgraph has been modified
    bool optCanonicalizeLoop(unsigned char loopInd);

    enum class LoopCanonicalizationOption
    {
        Outer,
        Current
    };

    bool optCanonicalizeLoopCore(unsigned char loopInd, LoopCanonicalizationOption option);

    // Requires "l1" to be a valid loop table index, and not "BasicBlock::NOT_IN_LOOP".
    // Requires "l2" to be a valid loop table index, or else "BasicBlock::NOT_IN_LOOP".
    // Returns true iff "l2" is not NOT_IN_LOOP, and "l1" contains "l2".
    // A loop contains itself.
    bool optLoopContains(unsigned l1, unsigned l2) const;

    // Returns the lpEntry for given preheader block of a loop
    BasicBlock* optLoopEntry(BasicBlock* preHeader);

    // Updates the loop table by changing loop "loopInd", whose head is required
    // to be "from", to be "to".  Also performs this transformation for any
    // loop nested in "loopInd" that shares the same head as "loopInd".
    void optUpdateLoopHead(unsigned loopInd, BasicBlock* from, BasicBlock* to);

    enum class RedirectBlockOption
    {
        DoNotChangePredLists, // do not modify pred lists
        UpdatePredLists,      // add/remove to pred lists
        AddToPredLists,       // only add to pred lists
    };

    void optRedirectBlock(BasicBlock*      blk,
                          BlockToBlockMap* redirectMap,
                          const RedirectBlockOption = RedirectBlockOption::DoNotChangePredLists);

    // Marks the containsCall information to "lnum" and any parent loops.
    void AddContainsCallAllContainingLoops(FlowGraphNaturalLoop* loop);

    // Adds the variable liveness information from 'blk' to "lnum" and any parent loops.
    void AddVariableLivenessAllContainingLoops(FlowGraphNaturalLoop* loop, BasicBlock* blk);

    // Adds "fldHnd" to the set of modified fields of "lnum" and any parent loops.
    void AddModifiedFieldAllContainingLoops(FlowGraphNaturalLoop* loop, CORINFO_FIELD_HANDLE fldHnd, FieldKindForVN fieldKind);

    // Adds "elemType" to the set of modified array element types of "lnum" and any parent loops.
    void AddModifiedElemTypeAllContainingLoops(FlowGraphNaturalLoop* loop, CORINFO_CLASS_HANDLE elemType);

    // Requires that "from" and "to" have the same "bbJumpKind" (perhaps because "to" is a clone
    // of "from".)  Copies the jump destination from "from" to "to".
    void optCopyBlkDest(BasicBlock* from, BasicBlock* to);

    // Returns true if 'block' is an entry block for any loop in 'optLoopTable'
    bool optIsLoopEntry(BasicBlock* block) const;

    // The depth of the loop described by "lnum" (an index into the loop table.) (0 == top level)
    unsigned optLoopDepth(unsigned lnum) const
    {
        assert(lnum < optLoopCount);
        unsigned depth = 0;
        while ((lnum = optLoopTable[lnum].lpParent) != BasicBlock::NOT_IN_LOOP)
        {
            ++depth;
        }
        return depth;
    }

    // Struct used in optInvertWhileLoop to count interesting constructs to boost the profitability score.
    struct OptInvertCountTreeInfoType
    {
        int sharedStaticHelperCount;
        int arrayLengthCount;
    };

    OptInvertCountTreeInfoType optInvertCountTreeInfo(GenTree* tree);

    bool optInvertWhileLoop(BasicBlock* block);
    bool optIfConvert(BasicBlock* block);

private:
    static bool optIterSmallOverflow(int iterAtExit, var_types incrType);
    static bool optIterSmallUnderflow(int iterAtExit, var_types decrType);

    bool optComputeLoopRep(int        constInit,
                           int        constLimit,
                           int        iterInc,
                           genTreeOps iterOper,
                           var_types  iterType,
                           genTreeOps testOper,
                           bool       unsignedTest,
                           bool       dupCond,
                           unsigned*  iterCount);

protected:
    struct isVarAssgDsc
    {
        GenTree*     ivaSkip;
        ALLVARSET_TP ivaMaskVal;        // Set of variables assigned to.  This is a set of all vars, not tracked vars.
        unsigned     ivaVar;            // Variable we are interested in, or -1
        varRefKinds  ivaMaskInd;        // What kind of indirect assignments are there?
        callInterf   ivaMaskCall;       // What kind of calls are there?
        bool         ivaMaskIncomplete; // Variables not representable in ivaMaskVal were assigned to.
    };

    bool optIsVarAssignedWithDesc(Statement* stmt, isVarAssgDsc* dsc);

    bool optIsVarAssigned(BasicBlock* beg, BasicBlock* end, GenTree* skip, unsigned var);

    bool optIsVarAssgLoop(unsigned lnum, unsigned var);

    bool optIsSetAssgLoop(unsigned lnum, ALLVARSET_VALARG_TP vars, varRefKinds inds = VR_NONE);

    bool optNarrowTree(GenTree* tree, var_types srct, var_types dstt, ValueNumPair vnpNarrow, bool doit);

protected:
    //  The following is the upper limit on how many expressions we'll keep track
    //  of for the CSE analysis.
    //
    static const unsigned MAX_CSE_CNT = EXPSET_SZ;

    static const int MIN_CSE_COST = 2;

    // BitVec trait information only used by the optCSE_canSwap() method, for the  CSE_defMask and CSE_useMask.
    // This BitVec uses one bit per CSE candidate
    BitVecTraits* cseMaskTraits; // one bit per CSE candidate

    // BitVec trait information for computing CSE availability using the CSE_DataFlow algorithm.
    // Two bits are allocated per CSE candidate to compute CSE availability
    // plus an extra bit to handle the initial unvisited case.
    // (See CSE_DataFlow::EndMerge for an explanation of why this is necessary.)
    //
    // The two bits per CSE candidate have the following meanings:
    //     11 - The CSE is available, and is also available when considering calls as killing availability.
    //     10 - The CSE is available, but is not available when considering calls as killing availability.
    //     00 - The CSE is not available
    //     01 - An illegal combination
    //
    BitVecTraits* cseLivenessTraits;

    //-----------------------------------------------------------------------------------------------------------------
    // getCSEnum2bit: Return the normalized index to use in the EXPSET_TP for the CSE with the given CSE index.
    // Each GenTree has a `gtCSEnum` field. Zero is reserved to mean this node is not a CSE, positive values indicate
    // CSE uses, and negative values indicate CSE defs. The caller must pass a non-zero positive value, as from
    // GET_CSE_INDEX().
    //
    static unsigned genCSEnum2bit(unsigned CSEnum)
    {
        assert((CSEnum > 0) && (CSEnum <= MAX_CSE_CNT));
        return CSEnum - 1;
    }

    //-----------------------------------------------------------------------------------------------------------------
    // getCSEAvailBit: Return the bit used by CSE dataflow sets (bbCseGen, etc.) for the availability bit for a CSE.
    //
    static unsigned getCSEAvailBit(unsigned CSEnum)
    {
        return genCSEnum2bit(CSEnum) * 2;
    }

    //-----------------------------------------------------------------------------------------------------------------
    // getCSEAvailCrossCallBit: Return the bit used by CSE dataflow sets (bbCseGen, etc.) for the availability bit
    // for a CSE considering calls as killing availability bit (see description above).
    //
    static unsigned getCSEAvailCrossCallBit(unsigned CSEnum)
    {
        return getCSEAvailBit(CSEnum) + 1;
    }

    void optPrintCSEDataFlowSet(EXPSET_VALARG_TP cseDataFlowSet, bool includeBits = true);

    EXPSET_TP cseCallKillsMask; // Computed once - A mask that is used to kill available CSEs at callsites

    /* Generic list of nodes - used by the CSE logic */

    struct treeLst
    {
        treeLst* tlNext;
        GenTree* tlTree;
    };

    struct treeStmtLst
    {
        treeStmtLst* tslNext;
        GenTree*     tslTree;  // tree node
        Statement*   tslStmt;  // statement containing the tree
        BasicBlock*  tslBlock; // block containing the statement
    };

    // The following logic keeps track of expressions via a simple hash table.

    struct CSEdsc
    {
        CSEdsc*  csdNextInBucket;  // used by the hash table
        size_t   csdHashKey;       // the original hashkey
        ssize_t  csdConstDefValue; // When we CSE similar constants, this is the value that we use as the def
        ValueNum csdConstDefVN;    // When we CSE similar constants, this is the ValueNumber that we use for the LclVar
                                   // assignment
        unsigned csdIndex;         // 1..optCSECandidateCount
        bool     csdIsSharedConst; // true if this CSE is a shared const
        bool     csdLiveAcrossCall;

        unsigned short csdDefCount; // definition   count
        unsigned short csdUseCount; // use          count  (excluding the implicit uses at defs)

        weight_t csdDefWtCnt; // weighted def count
        weight_t csdUseWtCnt; // weighted use count  (excluding the implicit uses at defs)

        GenTree*    csdTree;  // treenode containing the 1st occurrence
        Statement*  csdStmt;  // stmt containing the 1st occurrence
        BasicBlock* csdBlock; // block containing the 1st occurrence

        treeStmtLst* csdTreeList; // list of matching tree nodes: head
        treeStmtLst* csdTreeLast; // list of matching tree nodes: tail

        ValueNum defExcSetPromise; // The exception set that is now required for all defs of this CSE.
                                   // This will be set to NoVN if we decide to abandon this CSE

        ValueNum defExcSetCurrent; // The set of exceptions we currently can use for CSE uses.

        ValueNum defConservNormVN; // if all def occurrences share the same conservative normal value
                                   // number, this will reflect it; otherwise, NoVN.
                                   // not used for shared const CSE's
    };

    static const size_t s_optCSEhashSizeInitial;
    static const size_t s_optCSEhashGrowthFactor;
    static const size_t s_optCSEhashBucketSize;
    size_t              optCSEhashSize;                 // The current size of hashtable
    size_t              optCSEhashCount;                // Number of entries in hashtable
    size_t              optCSEhashMaxCountBeforeResize; // Number of entries before resize
    CSEdsc**            optCSEhash;
    CSEdsc**            optCSEtab;

    typedef JitHashTable<GenTree*, JitPtrKeyFuncs<GenTree>, GenTree*> NodeToNodeMap;

    NodeToNodeMap* optCseCheckedBoundMap; // Maps bound nodes to ancestor compares that should be
                                          // re-numbered with the bound to improve range check elimination

    // Given a compare, look for a cse candidate checked bound feeding it and add a map entry if found.
    void optCseUpdateCheckedBoundMap(GenTree* compare);

    void optCSEstop();

    CSEdsc* optCSEfindDsc(unsigned index);
    bool optUnmarkCSE(GenTree* tree);

    // user defined callback data for the tree walk function optCSE_MaskHelper()
    struct optCSE_MaskData
    {
        EXPSET_TP CSE_defMask;
        EXPSET_TP CSE_useMask;
    };

    // Treewalk helper for optCSE_DefMask and optCSE_UseMask
    static fgWalkPreFn optCSE_MaskHelper;

    // This function walks all the node for an given tree
    // and return the mask of CSE definitions and uses for the tree
    //
    void optCSE_GetMaskData(GenTree* tree, optCSE_MaskData* pMaskData);

    // Given a binary tree node return true if it is safe to swap the order of evaluation for op1 and op2.
    bool optCSE_canSwap(GenTree* firstNode, GenTree* secondNode);

    struct optCSEcostCmpEx
    {
        bool operator()(const CSEdsc* op1, const CSEdsc* op2);
    };
    struct optCSEcostCmpSz
    {
        bool operator()(const CSEdsc* op1, const CSEdsc* op2);
    };

    void optCleanupCSEs();

#ifdef DEBUG
    void optEnsureClearCSEInfo();
#endif // DEBUG

    static bool Is_Shared_Const_CSE(size_t key)
    {
        return ((key & TARGET_SIGN_BIT) != 0);
    }

    // returns the encoded key
    static size_t Encode_Shared_Const_CSE_Value(size_t key)
    {
        return TARGET_SIGN_BIT | (key >> CSE_CONST_SHARED_LOW_BITS);
    }

    // returns the original key
    static size_t Decode_Shared_Const_CSE_Value(size_t enckey)
    {
        assert(Is_Shared_Const_CSE(enckey));
        return (enckey & ~TARGET_SIGN_BIT) << CSE_CONST_SHARED_LOW_BITS;
    }

/**************************************************************************
 *                   Value Number based CSEs
 *************************************************************************/

// String to use for formatting CSE numbers. Note that this is the positive number, e.g., from GET_CSE_INDEX().
#define FMT_CSE "CSE #%02u"

public:
    PhaseStatus optOptimizeValnumCSEs();

protected:
    void     optValnumCSE_Init();
    unsigned optValnumCSE_Index(GenTree* tree, Statement* stmt);
    bool optValnumCSE_Locate();
    void optValnumCSE_InitDataFlow();
    void optValnumCSE_DataFlow();
    void optValnumCSE_Availability();
    bool optValnumCSE_Heuristic();

    bool     optDoCSE;             // True when we have found a duplicate CSE tree
    bool     optValnumCSE_phase;   // True when we are executing the optOptimizeValnumCSEs() phase
    unsigned optCSECandidateCount; // Count of CSE candidates
    unsigned optCSEstart;          // The first local variable number that is a CSE
    unsigned optCSEattempt;        // The number of CSEs attempted so far.
    unsigned optCSEcount;          // The total count of CSEs introduced.
    weight_t optCSEweight;         // The weight of the current block when we are doing PerformCSE

    bool optIsCSEcandidate(GenTree* tree);

    // lclNumIsTrueCSE returns true if the LclVar was introduced by the CSE phase of the compiler
    //
    bool lclNumIsTrueCSE(unsigned lclNum) const
    {
        return ((optCSEcount > 0) && (lclNum >= optCSEstart) && (lclNum < optCSEstart + optCSEcount));
    }

    //  lclNumIsCSE returns true if the LclVar should be treated like a CSE with regards to constant prop.
    //
    bool lclNumIsCSE(unsigned lclNum) const
    {
        return lvaGetDesc(lclNum)->lvIsCSE;
    }

#ifdef DEBUG
    bool optConfigDisableCSE();
    bool optConfigDisableCSE2();
#endif

    void optOptimizeCSEs();

    static callInterf optCallInterf(GenTreeCall* call);

public:
    // VN based copy propagation.

    // In DEBUG builds, we'd like to know the tree that the SSA definition was pushed for.
    // While for ordinary SSA defs it will be available (as a store) in the SSA descriptor,
    // for locals which will use "definitions from uses", it will not be, so we store it
    // in this class instead.
    class CopyPropSsaDef
    {
        LclSsaVarDsc* m_ssaDef;
#ifdef DEBUG
        GenTree* m_defNode;
#endif
    public:
        CopyPropSsaDef(LclSsaVarDsc* ssaDef, GenTree* defNode)
            : m_ssaDef(ssaDef)
#ifdef DEBUG
            , m_defNode(defNode)
#endif
        {
        }

        LclSsaVarDsc* GetSsaDef() const
        {
            return m_ssaDef;
        }

#ifdef DEBUG
        GenTree* GetDefNode() const
        {
            return m_defNode;
        }
#endif
    };

    typedef ArrayStack<CopyPropSsaDef> CopyPropSsaDefStack;
    typedef JitHashTable<unsigned, JitSmallPrimitiveKeyFuncs<unsigned>, CopyPropSsaDefStack*> LclNumToLiveDefsMap;

    // Copy propagation functions.
    bool optCopyProp(BasicBlock*          block,
                     Statement*           stmt,
                     GenTreeLclVarCommon* tree,
                     unsigned             lclNum,
                     LclNumToLiveDefsMap* curSsaName);
    void optBlockCopyPropPopStacks(BasicBlock* block, LclNumToLiveDefsMap* curSsaName);
    bool optBlockCopyProp(BasicBlock* block, LclNumToLiveDefsMap* curSsaName);
    void optCopyPropPushDef(GenTree* defNode, GenTreeLclVarCommon* lclNode, LclNumToLiveDefsMap* curSsaName);
    int optCopyProp_LclVarScore(const LclVarDsc* lclVarDsc, const LclVarDsc* copyVarDsc, bool preferOp2);
    PhaseStatus optVnCopyProp();
    INDEBUG(void optDumpCopyPropStack(LclNumToLiveDefsMap* curSsaName));

    /**************************************************************************
     *               Early value propagation
     *************************************************************************/
    struct SSAName
    {
        unsigned m_lvNum;
        unsigned m_ssaNum;

        SSAName(unsigned lvNum, unsigned ssaNum) : m_lvNum(lvNum), m_ssaNum(ssaNum)
        {
        }

        static unsigned GetHashCode(SSAName ssaNm)
        {
            return (ssaNm.m_lvNum << 16) | (ssaNm.m_ssaNum);
        }

        static bool Equals(SSAName ssaNm1, SSAName ssaNm2)
        {
            return (ssaNm1.m_lvNum == ssaNm2.m_lvNum) && (ssaNm1.m_ssaNum == ssaNm2.m_ssaNum);
        }
    };

    PhaseStatus optVNBasedDeadStoreRemoval();

// clang-format off

#define OMF_HAS_NEWARRAY                       0x00000001 // Method contains 'new' of an SD array
#define OMF_HAS_NEWOBJ                         0x00000002 // Method contains 'new' of an object type.
#define OMF_HAS_ARRAYREF                       0x00000004 // Method contains array element loads or stores.
#define OMF_HAS_NULLCHECK                      0x00000008 // Method contains null check.
#define OMF_HAS_FATPOINTER                     0x00000010 // Method contains call, that needs fat pointer transformation.
#define OMF_HAS_OBJSTACKALLOC                  0x00000020 // Method contains an object allocated on the stack.
#define OMF_HAS_GUARDEDDEVIRT                  0x00000040 // Method contains guarded devirtualization candidate
#define OMF_HAS_EXPRUNTIMELOOKUP               0x00000080 // Method contains a runtime lookup to an expandable dictionary.
#define OMF_HAS_PATCHPOINT                     0x00000100 // Method contains patchpoints
#define OMF_NEEDS_GCPOLLS                      0x00000200 // Method needs GC polls
#define OMF_HAS_FROZEN_OBJECTS                 0x00000400 // Method has frozen objects (REF constant int)
#define OMF_HAS_PARTIAL_COMPILATION_PATCHPOINT 0x00000800 // Method contains partial compilation patchpoints
#define OMF_HAS_TAILCALL_SUCCESSOR             0x00001000 // Method has potential tail call in a non BBJ_RETURN block
#define OMF_HAS_MDNEWARRAY                     0x00002000 // Method contains 'new' of an MD array
#define OMF_HAS_MDARRAYREF                     0x00004000 // Method contains multi-dimensional intrinsic array element loads or stores.
#define OMF_HAS_STATIC_INIT                    0x00008000 // Method has static initializations we might want to partially inline
#define OMF_HAS_TLS_FIELD                      0x00010000 // Method contains TLS field access
#define OMF_HAS_SPECIAL_INTRINSICS             0x00020000 // Method contains special intrinsics expanded in late phases
#define OMF_HAS_RECURSIVE_TAILCALL             0x00040000 // Method contains recursive tail call

    // clang-format on

    bool doesMethodHaveFatPointer()
    {
        return (optMethodFlags & OMF_HAS_FATPOINTER) != 0;
    }

    void setMethodHasFatPointer()
    {
        optMethodFlags |= OMF_HAS_FATPOINTER;
    }

    void clearMethodHasFatPointer()
    {
        optMethodFlags &= ~OMF_HAS_FATPOINTER;
    }

    void addFatPointerCandidate(GenTreeCall* call);

    bool doesMethodHaveFrozenObjects() const
    {
        return (optMethodFlags & OMF_HAS_FROZEN_OBJECTS) != 0;
    }

    void setMethodHasFrozenObjects()
    {
        optMethodFlags |= OMF_HAS_FROZEN_OBJECTS;
    }

    bool doesMethodHaveStaticInit()
    {
        return (optMethodFlags & OMF_HAS_STATIC_INIT) != 0;
    }

    void setMethodHasStaticInit()
    {
        optMethodFlags |= OMF_HAS_STATIC_INIT;
    }

    bool doesMethodHaveGuardedDevirtualization() const
    {
        return (optMethodFlags & OMF_HAS_GUARDEDDEVIRT) != 0;
    }

    void setMethodHasGuardedDevirtualization()
    {
        optMethodFlags |= OMF_HAS_GUARDEDDEVIRT;
    }

    bool methodHasTlsFieldAccess()
    {
        return (optMethodFlags & OMF_HAS_TLS_FIELD) != 0;
    }

    void setMethodHasTlsFieldAccess()
    {
        optMethodFlags |= OMF_HAS_TLS_FIELD;
    }

    bool doesMethodHaveSpecialIntrinsics()
    {
        return (optMethodFlags & OMF_HAS_SPECIAL_INTRINSICS) != 0;
    }

    void setMethodHasSpecialIntrinsics()
    {
        optMethodFlags |= OMF_HAS_SPECIAL_INTRINSICS;
    }

    bool doesMethodHaveRecursiveTailcall()
    {
        return (optMethodFlags & OMF_HAS_RECURSIVE_TAILCALL) != 0;
    }

    void setMethodHasRecursiveTailcall()
    {
        optMethodFlags |= OMF_HAS_RECURSIVE_TAILCALL;
    }

    void pickGDV(GenTreeCall*           call,
                 IL_OFFSET              ilOffset,
                 bool                   isInterface,
                 CORINFO_CLASS_HANDLE*  classGuesses,
                 CORINFO_METHOD_HANDLE* methodGuesses,
                 int*                   candidatesCount,
                 unsigned*              likelihoods);

    void considerGuardedDevirtualization(GenTreeCall*            call,
                                         IL_OFFSET               ilOffset,
                                         bool                    isInterface,
                                         CORINFO_METHOD_HANDLE   baseMethod,
                                         CORINFO_CLASS_HANDLE    baseClass,
                                         CORINFO_CONTEXT_HANDLE* pContextHandle);

    bool isCompatibleMethodGDV(GenTreeCall* call, CORINFO_METHOD_HANDLE gdvTarget);

    void addGuardedDevirtualizationCandidate(GenTreeCall*           call,
                                             CORINFO_METHOD_HANDLE  methodHandle,
                                             CORINFO_CLASS_HANDLE   classHandle,
                                             CORINFO_CONTEXT_HANDLE contextHandle,
                                             unsigned               methodAttr,
                                             unsigned               classAttr,
                                             unsigned               likelihood);

    int getGDVMaxTypeChecks()
    {
        int typeChecks = JitConfig.JitGuardedDevirtualizationMaxTypeChecks();
        if (typeChecks < 0)
        {
            // Negative value means "it's up to JIT to decide"
            if (IsTargetAbi(CORINFO_NATIVEAOT_ABI) && !opts.jitFlags->IsSet(JitFlags::JIT_FLAG_SIZE_OPT))
            {
                return 3;
            }

            // We plan to use 3 for CoreCLR too, but we need to make sure it doesn't regress performance
            // as CoreCLR heavily relies on Dynamic PGO while for NativeAOT we *usually* don't have it and
            // can only perform the "exact" devirtualization.
            return 1;
        }

        // MAX_GDV_TYPE_CHECKS is the upper limit. The constant can be changed, we just suspect that even
        // 4 type checks is already too much.
        return min(MAX_GDV_TYPE_CHECKS, typeChecks);
    }

    bool doesMethodHaveExpRuntimeLookup()
    {
        return (optMethodFlags & OMF_HAS_EXPRUNTIMELOOKUP) != 0;
    }

    void setMethodHasExpRuntimeLookup()
    {
        optMethodFlags |= OMF_HAS_EXPRUNTIMELOOKUP;
    }

    bool doesMethodHavePatchpoints()
    {
        return (optMethodFlags & OMF_HAS_PATCHPOINT) != 0;
    }

    void setMethodHasPatchpoint()
    {
        optMethodFlags |= OMF_HAS_PATCHPOINT;
    }

    bool doesMethodHavePartialCompilationPatchpoints()
    {
        return (optMethodFlags & OMF_HAS_PARTIAL_COMPILATION_PATCHPOINT) != 0;
    }

    void setMethodHasPartialCompilationPatchpoint()
    {
        optMethodFlags |= OMF_HAS_PARTIAL_COMPILATION_PATCHPOINT;
    }

    unsigned optMethodFlags;

    bool doesMethodHaveNoReturnCalls()
    {
        return optNoReturnCallCount > 0;
    }

    void setMethodHasNoReturnCalls()
    {
        optNoReturnCallCount++;
    }

    unsigned optNoReturnCallCount;

    // Recursion bound controls how far we can go backwards tracking for a SSA value.
    // No throughput diff was found with backward walk bound between 3-8.
    static const int optEarlyPropRecurBound = 5;

    enum class optPropKind
    {
        OPK_INVALID,
        OPK_ARRAYLEN,
        OPK_NULLCHECK
    };

    typedef JitHashTable<unsigned, JitSmallPrimitiveKeyFuncs<unsigned>, GenTree*> LocalNumberToNullCheckTreeMap;

    GenTree* getArrayLengthFromAllocation(GenTree* tree DEBUGARG(BasicBlock* block));
    GenTree* optPropGetValueRec(unsigned lclNum, unsigned ssaNum, optPropKind valueKind, int walkDepth);
    GenTree* optPropGetValue(unsigned lclNum, unsigned ssaNum, optPropKind valueKind);
    GenTree* optEarlyPropRewriteTree(GenTree* tree, LocalNumberToNullCheckTreeMap* nullCheckMap);
    bool optDoEarlyPropForBlock(BasicBlock* block);
    bool        optDoEarlyPropForFunc();
    PhaseStatus optEarlyProp();
    bool optFoldNullCheck(GenTree* tree, LocalNumberToNullCheckTreeMap* nullCheckMap);
    GenTree* optFindNullCheckToFold(GenTree* tree, LocalNumberToNullCheckTreeMap* nullCheckMap);
    bool optIsNullCheckFoldingLegal(GenTree*    tree,
                                    GenTree*    nullCheckTree,
                                    GenTree**   nullCheckParent,
                                    Statement** nullCheckStmt);
    bool optCanMoveNullCheckPastTree(GenTree* tree,
                                     unsigned nullCheckLclNum,
                                     bool     isInsideTry,
                                     bool     checkSideEffectSummary);
#if DEBUG
    void optCheckFlagsAreSet(unsigned    methodFlag,
                             const char* methodFlagStr,
                             unsigned    bbFlag,
                             const char* bbFlagStr,
                             GenTree*    tree,
                             BasicBlock* basicBlock);
#endif

    // Redundant branch opts
    //
    PhaseStatus optRedundantBranches();
    bool optRedundantRelop(BasicBlock* const block);
    bool optRedundantBranch(BasicBlock* const block);
    bool optJumpThreadDom(BasicBlock* const block, BasicBlock* const domBlock, bool domIsSameRelop);
    bool optJumpThreadPhi(BasicBlock* const block, GenTree* tree, ValueNum treeNormVN);
    bool optJumpThreadCheck(BasicBlock* const block, BasicBlock* const domBlock);
    bool optJumpThreadCore(JumpThreadInfo& jti);
    bool optReachable(BasicBlock* const fromBlock, BasicBlock* const toBlock, BasicBlock* const excludedBlock);
    BitVecTraits* optReachableBitVecTraits;
    BitVec        optReachableBitVec;
    void optRelopImpliesRelop(RelopImplicationInfo* rii);

    /**************************************************************************
     *               Value/Assertion propagation
     *************************************************************************/
public:
    // Data structures for assertion prop
    BitVecTraits* apTraits;
    ASSERT_TP     apFull;
    ASSERT_TP     apLocal;
    ASSERT_TP     apLocalIfTrue;

    enum optAssertionKind
    {
        OAK_INVALID,
        OAK_EQUAL,
        OAK_NOT_EQUAL,
        OAK_SUBRANGE,
        OAK_NO_THROW,
        OAK_COUNT
    };

    enum optOp1Kind
    {
        O1K_INVALID,
        O1K_LCLVAR,
        O1K_ARR_BND,
        O1K_BOUND_OPER_BND,
        O1K_BOUND_LOOP_BND,
        O1K_CONSTANT_LOOP_BND,
        O1K_CONSTANT_LOOP_BND_UN,
        O1K_EXACT_TYPE,
        O1K_SUBTYPE,
        O1K_VALUE_NUMBER,
        O1K_COUNT
    };

    enum optOp2Kind : uint16_t
    {
        O2K_INVALID,
        O2K_LCLVAR_COPY,
        O2K_IND_CNS_INT,
        O2K_CONST_INT,
        O2K_CONST_LONG,
        O2K_CONST_DOUBLE,
        O2K_ZEROOBJ,
        O2K_SUBRANGE,
        O2K_COUNT
    };

    struct AssertionDsc
    {
        optAssertionKind assertionKind;
        struct SsaVar
        {
            unsigned lclNum; // assigned to or property of this local var number
            unsigned ssaNum;
        };
        struct ArrBnd
        {
            ValueNum vnIdx;
            ValueNum vnLen;
        };
        struct AssertionDscOp1
        {
            optOp1Kind kind; // a normal LclVar, or Exact-type or Subtype
            ValueNum   vn;
            union {
                SsaVar lcl;
                ArrBnd bnd;
            };
        } op1;
        struct AssertionDscOp2
        {
            optOp2Kind kind; // a const or copy assignment
        private:
            uint16_t m_encodedIconFlags; // encoded icon gtFlags, don't use directly
        public:
            ValueNum vn;
            struct IntVal
            {
                ssize_t iconVal; // integer
#if !defined(HOST_64BIT)
                unsigned padding; // unused; ensures iconFlags does not overlap lconVal
#endif
                FieldSeq* fieldSeq;
            };
            union {
                SsaVar        lcl;
                IntVal        u1;
                __int64       lconVal;
                double        dconVal;
                IntegralRange u2;
            };

            bool HasIconFlag()
            {
                assert(m_encodedIconFlags <= 0xFF);
                return m_encodedIconFlags != 0;
            }
            GenTreeFlags GetIconFlag()
            {
                // number of trailing zeros in GTF_ICON_HDL_MASK
                const uint16_t iconMaskTzc = 24;
                static_assert_no_msg((0xFF000000 == GTF_ICON_HDL_MASK) && (GTF_ICON_HDL_MASK >> iconMaskTzc) == 0xFF);

                GenTreeFlags flags = (GenTreeFlags)(m_encodedIconFlags << iconMaskTzc);
                assert((flags & ~GTF_ICON_HDL_MASK) == 0);
                return flags;
            }
            void SetIconFlag(GenTreeFlags flags, FieldSeq* fieldSeq = nullptr)
            {
                const uint16_t iconMaskTzc = 24;
                assert((flags & ~GTF_ICON_HDL_MASK) == 0);
                m_encodedIconFlags = flags >> iconMaskTzc;
                u1.fieldSeq        = fieldSeq;
            }
        } op2;

        bool IsCheckedBoundArithBound()
        {
            return ((assertionKind == OAK_EQUAL || assertionKind == OAK_NOT_EQUAL) && op1.kind == O1K_BOUND_OPER_BND);
        }
        bool IsCheckedBoundBound()
        {
            return ((assertionKind == OAK_EQUAL || assertionKind == OAK_NOT_EQUAL) && op1.kind == O1K_BOUND_LOOP_BND);
        }
        bool IsConstantBound()
        {
            return ((assertionKind == OAK_EQUAL || assertionKind == OAK_NOT_EQUAL) &&
                    (op1.kind == O1K_CONSTANT_LOOP_BND));
        }
        bool IsConstantBoundUnsigned()
        {
            return ((assertionKind == OAK_EQUAL || assertionKind == OAK_NOT_EQUAL) &&
                    (op1.kind == O1K_CONSTANT_LOOP_BND_UN));
        }
        bool IsBoundsCheckNoThrow()
        {
            return ((assertionKind == OAK_NO_THROW) && (op1.kind == O1K_ARR_BND));
        }

        bool IsCopyAssertion()
        {
            return ((assertionKind == OAK_EQUAL) && (op1.kind == O1K_LCLVAR) && (op2.kind == O2K_LCLVAR_COPY));
        }

        bool IsConstantInt32Assertion()
        {
            return ((assertionKind == OAK_EQUAL) || (assertionKind == OAK_NOT_EQUAL)) && (op2.kind == O2K_CONST_INT);
        }

        bool CanPropLclVar()
        {
            return assertionKind == OAK_EQUAL && op1.kind == O1K_LCLVAR;
        }

        bool CanPropEqualOrNotEqual()
        {
            return assertionKind == OAK_EQUAL || assertionKind == OAK_NOT_EQUAL;
        }

        bool CanPropNonNull()
        {
            return assertionKind == OAK_NOT_EQUAL && op2.vn == ValueNumStore::VNForNull();
        }

        bool CanPropBndsCheck()
        {
            return op1.kind == O1K_ARR_BND;
        }

        bool CanPropSubRange()
        {
            return assertionKind == OAK_SUBRANGE && op1.kind == O1K_LCLVAR;
        }

        static bool SameKind(AssertionDsc* a1, AssertionDsc* a2)
        {
            return a1->assertionKind == a2->assertionKind && a1->op1.kind == a2->op1.kind &&
                   a1->op2.kind == a2->op2.kind;
        }

        static bool ComplementaryKind(optAssertionKind kind, optAssertionKind kind2)
        {
            if (kind == OAK_EQUAL)
            {
                return kind2 == OAK_NOT_EQUAL;
            }
            else if (kind == OAK_NOT_EQUAL)
            {
                return kind2 == OAK_EQUAL;
            }
            return false;
        }

        bool HasSameOp1(AssertionDsc* that, bool vnBased)
        {
            if (op1.kind != that->op1.kind)
            {
                return false;
            }
            else if (op1.kind == O1K_ARR_BND)
            {
                assert(vnBased);
                return (op1.bnd.vnIdx == that->op1.bnd.vnIdx) && (op1.bnd.vnLen == that->op1.bnd.vnLen);
            }
            else
            {
                return ((vnBased && (op1.vn == that->op1.vn)) ||
                        (!vnBased && (op1.lcl.lclNum == that->op1.lcl.lclNum)));
            }
        }

        bool HasSameOp2(AssertionDsc* that, bool vnBased)
        {
            if (op2.kind != that->op2.kind)
            {
                return false;
            }

            switch (op2.kind)
            {
                case O2K_IND_CNS_INT:
                case O2K_CONST_INT:
                    return ((op2.u1.iconVal == that->op2.u1.iconVal) && (op2.GetIconFlag() == that->op2.GetIconFlag()));

                case O2K_CONST_LONG:
                    return (op2.lconVal == that->op2.lconVal);

                case O2K_CONST_DOUBLE:
                    // exact match because of positive and negative zero.
                    return (memcmp(&op2.dconVal, &that->op2.dconVal, sizeof(double)) == 0);

                case O2K_ZEROOBJ:
                    return true;

                case O2K_LCLVAR_COPY:
                    return (op2.lcl.lclNum == that->op2.lcl.lclNum) &&
                           (!vnBased || (op2.lcl.ssaNum == that->op2.lcl.ssaNum));

                case O2K_SUBRANGE:
                    return op2.u2.Equals(that->op2.u2);

                case O2K_INVALID:
                    // we will return false
                    break;

                default:
                    assert(!"Unexpected value for op2.kind in AssertionDsc.");
                    break;
            }

            return false;
        }

        bool Complementary(AssertionDsc* that, bool vnBased)
        {
            return ComplementaryKind(assertionKind, that->assertionKind) && HasSameOp1(that, vnBased) &&
                   HasSameOp2(that, vnBased);
        }

        bool Equals(AssertionDsc* that, bool vnBased)
        {
            if (assertionKind != that->assertionKind)
            {
                return false;
            }
            else if (assertionKind == OAK_NO_THROW)
            {
                assert(op2.kind == O2K_INVALID);
                return HasSameOp1(that, vnBased);
            }
            else
            {
                return HasSameOp1(that, vnBased) && HasSameOp2(that, vnBased);
            }
        }
    };

protected:
    static fgWalkPreFn optVNAssertionPropCurStmtVisitor;

    bool optLocalAssertionProp;  // indicates that we are performing local assertion prop
    bool optAssertionPropagated; // set to true if we modified the trees
    bool optAssertionPropagatedCurrentStmt;
#ifdef DEBUG
    GenTree* optAssertionPropCurrentTree;
#endif
    AssertionIndex*            optComplementaryAssertionMap;
    JitExpandArray<ASSERT_TP>* optAssertionDep; // table that holds dependent assertions (assertions
                                                // using the value of a local var) for each local var
    AssertionDsc*  optAssertionTabPrivate;      // table that holds info about value assignments
    AssertionIndex optAssertionCount;           // total number of assertions in the assertion table
    AssertionIndex optMaxAssertionCount;
    bool           optCrossBlockLocalAssertionProp;
    unsigned       optAssertionOverflow;
    bool           optCanPropLclVar;
    bool           optCanPropEqual;
    bool           optCanPropNonNull;
    bool           optCanPropBndsChk;
    bool           optCanPropSubRange;

public:
    void optVnNonNullPropCurStmt(BasicBlock* block, Statement* stmt, GenTree* tree);
    fgWalkResult optVNConstantPropCurStmt(BasicBlock* block, Statement* stmt, GenTree* tree);
    GenTree* optVNConstantPropOnJTrue(BasicBlock* block, GenTree* test);
    GenTree* optVNConstantPropOnTree(BasicBlock* block, GenTree* tree);
    GenTree* optExtractSideEffListFromConst(GenTree* tree);

    AssertionIndex GetAssertionCount()
    {
        return optAssertionCount;
    }
    ASSERT_TP* bbJtrueAssertionOut;
    typedef JitHashTable<ValueNum, JitSmallPrimitiveKeyFuncs<ValueNum>, ASSERT_TP> ValueNumToAssertsMap;
    ValueNumToAssertsMap* optValueNumToAsserts;

    // Assertion prop helpers.
    ASSERT_TP& GetAssertionDep(unsigned lclNum);
    AssertionDsc* optGetAssertion(AssertionIndex assertIndex);
    void optAssertionInit(bool isLocalProp);
    void optAssertionTraitsInit(AssertionIndex assertionCount);
    void optAssertionReset(AssertionIndex limit);
    void optAssertionRemove(AssertionIndex index);

    // Assertion prop data flow functions.
    PhaseStatus optAssertionPropMain();
    Statement* optVNAssertionPropCurStmt(BasicBlock* block, Statement* stmt);
    bool optIsTreeKnownIntValue(bool vnBased, GenTree* tree, ssize_t* pConstant, GenTreeFlags* pIconFlags);
    ASSERT_TP* optInitAssertionDataflowFlags();
    ASSERT_TP* optComputeAssertionGen();

    // Assertion Gen functions.
    void optAssertionGen(GenTree* tree);
    AssertionIndex optAssertionGenCast(GenTreeCast* cast);
    AssertionIndex optAssertionGenPhiDefn(GenTree* tree);
    AssertionInfo optCreateJTrueBoundsAssertion(GenTree* tree);
    AssertionInfo optAssertionGenJtrue(GenTree* tree);
    AssertionIndex optCreateJtrueAssertions(GenTree*                   op1,
                                            GenTree*                   op2,
                                            Compiler::optAssertionKind assertionKind,
                                            bool                       helperCallArgs = false);
    AssertionIndex optFindComplementary(AssertionIndex assertionIndex);
    void optMapComplementary(AssertionIndex assertionIndex, AssertionIndex index);

    ValueNum optConservativeNormalVN(GenTree* tree);

    ssize_t optCastConstantSmall(ssize_t iconVal, var_types smallType);

    // Assertion creation functions.
    AssertionIndex optCreateAssertion(GenTree*         op1,
                                      GenTree*         op2,
                                      optAssertionKind assertionKind,
                                      bool             helperCallArgs = false);

    AssertionIndex optFinalizeCreatingAssertion(AssertionDsc* assertion);

    bool optTryExtractSubrangeAssertion(GenTree* source, IntegralRange* pRange);

    void optCreateComplementaryAssertion(AssertionIndex assertionIndex,
                                         GenTree*       op1,
                                         GenTree*       op2,
                                         bool           helperCallArgs = false);

    bool optAssertionVnInvolvesNan(AssertionDsc* assertion);
    AssertionIndex optAddAssertion(AssertionDsc* assertion);
    void optAddVnAssertionMapping(ValueNum vn, AssertionIndex index);
#ifdef DEBUG
    void optPrintVnAssertionMapping();
#endif
    ASSERT_TP optGetVnMappedAssertions(ValueNum vn);

    // Used for respective assertion propagations.
    AssertionIndex optAssertionIsSubrange(GenTree* tree, IntegralRange range, ASSERT_VALARG_TP assertions);
    AssertionIndex optAssertionIsSubtype(GenTree* tree, GenTree* methodTableArg, ASSERT_VALARG_TP assertions);
    AssertionIndex optAssertionIsNonNullInternal(GenTree* op, ASSERT_VALARG_TP assertions DEBUGARG(bool* pVnBased));
    bool optAssertionIsNonNull(GenTree*         op,
                               ASSERT_VALARG_TP assertions DEBUGARG(bool* pVnBased) DEBUGARG(AssertionIndex* pIndex));

    AssertionIndex optGlobalAssertionIsEqualOrNotEqual(ASSERT_VALARG_TP assertions, GenTree* op1, GenTree* op2);
    AssertionIndex optGlobalAssertionIsEqualOrNotEqualZero(ASSERT_VALARG_TP assertions, GenTree* op1);
    AssertionIndex optLocalAssertionIsEqualOrNotEqual(
        optOp1Kind op1Kind, unsigned lclNum, optOp2Kind op2Kind, ssize_t cnsVal, ASSERT_VALARG_TP assertions);

    // Assertion prop for lcl var functions.
    bool optAssertionProp_LclVarTypeCheck(GenTree* tree, LclVarDsc* lclVarDsc, LclVarDsc* copyVarDsc);
    GenTree* optCopyAssertionProp(AssertionDsc*        curAssertion,
                                  GenTreeLclVarCommon* tree,
                                  Statement* stmt DEBUGARG(AssertionIndex index));
    GenTree* optConstantAssertionProp(AssertionDsc*        curAssertion,
                                      GenTreeLclVarCommon* tree,
                                      Statement* stmt DEBUGARG(AssertionIndex index));
    bool optIsProfitableToSubstitute(GenTree* dest, BasicBlock* destBlock, GenTree* value);
    bool optZeroObjAssertionProp(GenTree* tree, ASSERT_VALARG_TP assertions);

    // Assertion propagation functions.
    GenTree* optAssertionProp(ASSERT_VALARG_TP assertions, GenTree* tree, Statement* stmt, BasicBlock* block);
    GenTree* optAssertionProp_LclVar(ASSERT_VALARG_TP assertions, GenTreeLclVarCommon* tree, Statement* stmt);
    GenTree* optAssertionProp_LclFld(ASSERT_VALARG_TP assertions, GenTreeLclVarCommon* tree, Statement* stmt);
    GenTree* optAssertionProp_LocalStore(ASSERT_VALARG_TP assertions, GenTreeLclVarCommon* store, Statement* stmt);
    GenTree* optAssertionProp_BlockStore(ASSERT_VALARG_TP assertions, GenTreeBlk* store, Statement* stmt);
    GenTree* optAssertionProp_ModDiv(ASSERT_VALARG_TP assertions, GenTreeOp* tree, Statement* stmt);
    GenTree* optAssertionProp_Return(ASSERT_VALARG_TP assertions, GenTreeUnOp* ret, Statement* stmt);
    GenTree* optAssertionProp_Ind(ASSERT_VALARG_TP assertions, GenTree* tree, Statement* stmt);
    GenTree* optAssertionProp_Cast(ASSERT_VALARG_TP assertions, GenTreeCast* cast, Statement* stmt);
    GenTree* optAssertionProp_Call(ASSERT_VALARG_TP assertions, GenTreeCall* call, Statement* stmt);
    GenTree* optAssertionProp_RelOp(ASSERT_VALARG_TP assertions, GenTree* tree, Statement* stmt);
    GenTree* optAssertionProp_Comma(ASSERT_VALARG_TP assertions, GenTree* tree, Statement* stmt);
    GenTree* optAssertionProp_BndsChk(ASSERT_VALARG_TP assertions, GenTree* tree, Statement* stmt);
    GenTree* optAssertionPropGlobal_RelOp(ASSERT_VALARG_TP assertions, GenTree* tree, Statement* stmt);
    GenTree* optAssertionPropLocal_RelOp(ASSERT_VALARG_TP assertions, GenTree* tree, Statement* stmt);
    GenTree* optAssertionProp_Update(GenTree* newTree, GenTree* tree, Statement* stmt);
    GenTree* optNonNullAssertionProp_Call(ASSERT_VALARG_TP assertions, GenTreeCall* call);
    bool optNonNullAssertionProp_Ind(ASSERT_VALARG_TP assertions, GenTree* indir);

    // Implied assertion functions.
    void optImpliedAssertions(AssertionIndex assertionIndex, ASSERT_TP& activeAssertions);
    void optImpliedByTypeOfAssertions(ASSERT_TP& activeAssertions);
    void optImpliedByCopyAssertion(AssertionDsc* copyAssertion, AssertionDsc* depAssertion, ASSERT_TP& result);
    void optImpliedByConstAssertion(AssertionDsc* curAssertion, ASSERT_TP& result);

#ifdef DEBUG
    void optPrintAssertion(AssertionDsc* newAssertion, AssertionIndex assertionIndex = 0);
    void optPrintAssertionIndex(AssertionIndex index);
    void optPrintAssertionIndices(ASSERT_TP assertions);
    void optDebugCheckAssertion(AssertionDsc* assertion);
    void optDebugCheckAssertions(AssertionIndex AssertionIndex);
#endif

    static void optDumpAssertionIndices(const char* header, ASSERT_TP assertions, const char* footer = nullptr);
    static void optDumpAssertionIndices(ASSERT_TP assertions, const char* footer = nullptr);

    /**************************************************************************
     *                          Range checks
     *************************************************************************/

public:
    struct LoopCloneVisitorInfo
    {
        LoopCloneContext*     context;
        Statement*            stmt;
        FlowGraphNaturalLoop* loop;
        const bool            cloneForArrayBounds;
        const bool            cloneForGDVTests;
        LoopCloneVisitorInfo(LoopCloneContext*     context,
                             FlowGraphNaturalLoop* loop,
                             Statement*            stmt,
                             bool                  cloneForArrayBounds,
                             bool                  cloneForGDVTests)
            : context(context)
            , stmt(nullptr)
            , loop(loop)
            , cloneForArrayBounds(cloneForArrayBounds)
            , cloneForGDVTests(cloneForGDVTests)
        {
        }
    };

    bool optIsStackLocalInvariant(FlowGraphNaturalLoop* loop, unsigned lclNum);
    bool optExtractArrIndex(GenTree* tree, ArrIndex* result, unsigned lhsNum, bool* topLevelIsFinal);
    bool optReconstructArrIndexHelp(GenTree* tree, ArrIndex* result, unsigned lhsNum, bool* topLevelIsFinal);
    bool optReconstructArrIndex(GenTree* tree, ArrIndex* result);
    bool optIdentifyLoopOptInfo(FlowGraphNaturalLoop* loop, LoopCloneContext* context);
    static fgWalkPreFn optCanOptimizeByLoopCloningVisitor;
    fgWalkResult optCanOptimizeByLoopCloning(GenTree* tree, LoopCloneVisitorInfo* info);
    bool optObtainLoopCloningOpts(LoopCloneContext* context);
    bool optIsLoopClonable(FlowGraphNaturalLoop* loop, LoopCloneContext* context);
    bool optCheckLoopCloningGDVTestProfitable(GenTreeOp* guard, LoopCloneVisitorInfo* info);
    bool optIsHandleOrIndirOfHandle(GenTree* tree, GenTreeFlags handleType);

    static bool optLoopCloningEnabled();

#ifdef DEBUG
    void optDebugLogLoopCloning(BasicBlock* block, Statement* insertBefore);
#endif
    void optPerformStaticOptimizations(FlowGraphNaturalLoop* loop, LoopCloneContext* context DEBUGARG(bool fastPath));
    bool optComputeDerefConditions(FlowGraphNaturalLoop* loop, LoopCloneContext* context);
    bool optDeriveLoopCloningConditions(FlowGraphNaturalLoop* loop, LoopCloneContext* context);
    BasicBlock* optInsertLoopChoiceConditions(LoopCloneContext*     context,
                                              FlowGraphNaturalLoop* loop,
                                              BasicBlock*           slowHead,
                                              BasicBlock*           insertAfter);

protected:
    ssize_t optGetArrayRefScaleAndIndex(GenTree* mul, GenTree** pIndex DEBUGARG(bool bRngChk));

    /*
    XXXXXXXXXXXXXXXXXXXXXXXXXXXXXXXXXXXXXXXXXXXXXXXXXXXXXXXXXXXXXXXXXXXXXXXXXXXXXXX
    XXXXXXXXXXXXXXXXXXXXXXXXXXXXXXXXXXXXXXXXXXXXXXXXXXXXXXXXXXXXXXXXXXXXXXXXXXXXXXX
    XX                                                                           XX
    XX                           RegAlloc                                        XX
    XX                                                                           XX
    XX  Does the register allocation and puts the remaining lclVars on the stack XX
    XX                                                                           XX
    XXXXXXXXXXXXXXXXXXXXXXXXXXXXXXXXXXXXXXXXXXXXXXXXXXXXXXXXXXXXXXXXXXXXXXXXXXXXXXX
    XXXXXXXXXXXXXXXXXXXXXXXXXXXXXXXXXXXXXXXXXXXXXXXXXXXXXXXXXXXXXXXXXXXXXXXXXXXXXXX
    */

public:
    regNumber raUpdateRegStateForArg(RegState* regState, LclVarDsc* argDsc);

    void raMarkStkVars();

#if FEATURE_PARTIAL_SIMD_CALLEE_SAVE
#if defined(TARGET_AMD64)
    static bool varTypeNeedsPartialCalleeSave(var_types type)
    {
        assert(type != TYP_STRUCT);
        assert((type < TYP_SIMD32) || (type == TYP_SIMD32) || (type == TYP_SIMD64));
        return type >= TYP_SIMD32;
    }
#elif defined(TARGET_ARM64)
    static bool varTypeNeedsPartialCalleeSave(var_types type)
    {
        assert(type != TYP_STRUCT);
        // ARM64 ABI FP Callee save registers only require Callee to save lower 8 Bytes
        // For SIMD types longer than 8 bytes Caller is responsible for saving and restoring Upper bytes.
        return ((type == TYP_SIMD16) || (type == TYP_SIMD12));
    }
#else // !defined(TARGET_AMD64) && !defined(TARGET_ARM64)
#error("Unknown target architecture for FEATURE_PARTIAL_SIMD_CALLEE_SAVE")
#endif // !defined(TARGET_AMD64) && !defined(TARGET_ARM64)
#endif // FEATURE_PARTIAL_SIMD_CALLEE_SAVE

protected:
    // Some things are used by both LSRA and regpredict allocators.

    FrameType rpFrameType;
    bool      rpMustCreateEBPCalled; // Set to true after we have called rpMustCreateEBPFrame once

    bool rpMustCreateEBPFrame(INDEBUG(const char** wbReason));

private:
    Lowering*            m_pLowering;   // Lowering; needed to Lower IR that's added or modified after Lowering.
    LinearScanInterface* m_pLinearScan; // Linear Scan allocator

    /* raIsVarargsStackArg is called by raMaskStkVars and by
       lvaComputeRefCounts.  It identifies the special case
       where a varargs function has a parameter passed on the
       stack, other than the special varargs handle.  Such parameters
       require special treatment, because they cannot be tracked
       by the GC (their offsets in the stack are not known
       at compile time).
    */

    bool raIsVarargsStackArg(unsigned lclNum)
    {
#ifdef TARGET_X86

        LclVarDsc* varDsc = lvaGetDesc(lclNum);

        assert(varDsc->lvIsParam);

        return (info.compIsVarArgs && !varDsc->lvIsRegArg && (lclNum != lvaVarargsHandleArg));

#else // TARGET_X86

        return false;

#endif // TARGET_X86
    }

    /*
    XXXXXXXXXXXXXXXXXXXXXXXXXXXXXXXXXXXXXXXXXXXXXXXXXXXXXXXXXXXXXXXXXXXXXXXXXXXXXXX
    XXXXXXXXXXXXXXXXXXXXXXXXXXXXXXXXXXXXXXXXXXXXXXXXXXXXXXXXXXXXXXXXXXXXXXXXXXXXXXX
    XX                                                                           XX
    XX                           EEInterface                                     XX
    XX                                                                           XX
    XX   Get to the class and method info from the Execution Engine given        XX
    XX   tokens for the class and method                                         XX
    XX                                                                           XX
    XXXXXXXXXXXXXXXXXXXXXXXXXXXXXXXXXXXXXXXXXXXXXXXXXXXXXXXXXXXXXXXXXXXXXXXXXXXXXXX
    XXXXXXXXXXXXXXXXXXXXXXXXXXXXXXXXXXXXXXXXXXXXXXXXXXXXXXXXXXXXXXXXXXXXXXXXXXXXXXX
    */

public:
    // Get handles

    void eeGetCallInfo(CORINFO_RESOLVED_TOKEN* pResolvedToken,
                       CORINFO_RESOLVED_TOKEN* pConstrainedToken,
                       CORINFO_CALLINFO_FLAGS  flags,
                       CORINFO_CALL_INFO*      pResult);

    void eeGetFieldInfo(CORINFO_RESOLVED_TOKEN* pResolvedToken,
                        CORINFO_ACCESS_FLAGS    flags,
                        CORINFO_FIELD_INFO*     pResult);

    // Get the flags

    bool eeIsValueClass(CORINFO_CLASS_HANDLE clsHnd);
    bool eeIsIntrinsic(CORINFO_METHOD_HANDLE ftn);
    bool eeIsFieldStatic(CORINFO_FIELD_HANDLE fldHnd);

    var_types eeGetFieldType(CORINFO_FIELD_HANDLE fldHnd, CORINFO_CLASS_HANDLE* pStructHnd = nullptr);

    template <typename TPrint>
    void eeAppendPrint(class StringPrinter* printer, TPrint print);
    // Conventions: the "base" primitive printing functions take StringPrinter*
    // and do not do any SPMI handling. There are then convenience printing
    // functions exposed on top that have SPMI handling and additional buffer
    // handling. Note that the strings returned are never truncated here.
    void eePrintJitType(class StringPrinter* printer, var_types jitType);
    void eePrintType(class StringPrinter* printer, CORINFO_CLASS_HANDLE clsHnd, bool includeInstantiation);
    void eePrintTypeOrJitAlias(class StringPrinter* printer, CORINFO_CLASS_HANDLE clsHnd, bool includeInstantiation);
    void eePrintMethod(class StringPrinter*  printer,
                       CORINFO_CLASS_HANDLE  clsHnd,
                       CORINFO_METHOD_HANDLE methodHnd,
                       CORINFO_SIG_INFO*     sig,
                       bool                  includeClassInstantiation,
                       bool                  includeMethodInstantiation,
                       bool                  includeSignature,
                       bool                  includeReturnType,
                       bool                  includeThisSpecifier);

    void eePrintField(class StringPrinter* printer, CORINFO_FIELD_HANDLE fldHnd, bool includeType);

    const char* eeGetMethodFullName(CORINFO_METHOD_HANDLE hnd,
                                    bool                  includeReturnType    = true,
                                    bool                  includeThisSpecifier = true,
                                    char*                 buffer               = nullptr,
                                    size_t                bufferSize           = 0);

    const char* eeGetMethodName(CORINFO_METHOD_HANDLE methHnd, char* buffer = nullptr, size_t bufferSize = 0);

    const char* eeGetFieldName(CORINFO_FIELD_HANDLE fldHnd,
                               bool                 includeType,
                               char*                buffer     = nullptr,
                               size_t               bufferSize = 0);

    const char* eeGetClassName(CORINFO_CLASS_HANDLE clsHnd, char* buffer = nullptr, size_t bufferSize = 0);

    void eePrintObjectDescription(const char* prefix, CORINFO_OBJECT_HANDLE handle);
    const char* eeGetShortClassName(CORINFO_CLASS_HANDLE clsHnd);

#if defined(DEBUG)
    unsigned eeTryGetClassSize(CORINFO_CLASS_HANDLE clsHnd);
#endif

    unsigned compMethodHash(CORINFO_METHOD_HANDLE methodHandle);

    var_types eeGetArgType(CORINFO_ARG_LIST_HANDLE list, CORINFO_SIG_INFO* sig);
    var_types eeGetArgType(CORINFO_ARG_LIST_HANDLE list, CORINFO_SIG_INFO* sig, bool* isPinned);
    CORINFO_CLASS_HANDLE eeGetArgClass(CORINFO_SIG_INFO* sig, CORINFO_ARG_LIST_HANDLE list);
    CORINFO_CLASS_HANDLE eeGetClassFromContext(CORINFO_CONTEXT_HANDLE context);
    unsigned eeGetArgSize(CORINFO_ARG_LIST_HANDLE list, CORINFO_SIG_INFO* sig);
    static unsigned eeGetArgSizeAlignment(var_types type, bool isFloatHfa);

    // VOM info, method sigs

    void eeGetSig(unsigned               sigTok,
                  CORINFO_MODULE_HANDLE  scope,
                  CORINFO_CONTEXT_HANDLE context,
                  CORINFO_SIG_INFO*      retSig);

    void eeGetCallSiteSig(unsigned               sigTok,
                          CORINFO_MODULE_HANDLE  scope,
                          CORINFO_CONTEXT_HANDLE context,
                          CORINFO_SIG_INFO*      retSig);

    void eeGetMethodSig(CORINFO_METHOD_HANDLE methHnd, CORINFO_SIG_INFO* retSig, CORINFO_CLASS_HANDLE owner = nullptr);

    CORINFO_EE_INFO eeInfo;
    bool            eeInfoInitialized;

    CORINFO_EE_INFO* eeGetEEInfo();

    // Gets the offset of a SDArray's first element
    static unsigned eeGetArrayDataOffset();

    // Get the offset of a MDArray's first element
    static unsigned eeGetMDArrayDataOffset(unsigned rank);

    // Get the offset of a MDArray's dimension length for a given dimension.
    static unsigned eeGetMDArrayLengthOffset(unsigned rank, unsigned dimension);

    // Get the offset of a MDArray's lower bound for a given dimension.
    static unsigned eeGetMDArrayLowerBoundOffset(unsigned rank, unsigned dimension);

    GenTree* eeGetPInvokeCookie(CORINFO_SIG_INFO* szMetaSig);

    // Returns the page size for the target machine as reported by the EE.
    target_size_t eeGetPageSize()
    {
        return (target_size_t)eeGetEEInfo()->osPageSize;
    }

    //------------------------------------------------------------------------
    // VirtualStubParam: virtual stub dispatch extra parameter (slot address).
    //
    // It represents Abi and target specific registers for the parameter.
    //
    class VirtualStubParamInfo
    {
    public:
        VirtualStubParamInfo(bool isNativeAOT)
        {
#if defined(TARGET_X86)
            reg     = REG_EAX;
            regMask = RBM_EAX;
#elif defined(TARGET_AMD64)
            if (isNativeAOT)
            {
                reg     = REG_R10;
                regMask = RBM_R10;
            }
            else
            {
                reg     = REG_R11;
                regMask = RBM_R11;
            }
#elif defined(TARGET_ARM)
            if (isNativeAOT)
            {
                reg     = REG_R12;
                regMask = RBM_R12;
            }
            else
            {
                reg     = REG_R4;
                regMask = RBM_R4;
            }
#elif defined(TARGET_ARM64)
            reg     = REG_R11;
            regMask = RBM_R11;
#elif defined(TARGET_LOONGARCH64)
            reg     = REG_T8;
            regMask = RBM_T8;
#elif defined(TARGET_RISCV64)
            reg     = REG_T5;
            regMask = RBM_T5;
#else
#error Unsupported or unset target architecture
#endif
        }

        regNumber GetReg() const
        {
            return reg;
        }

        _regMask_enum GetRegMask() const
        {
            return regMask;
        }

    private:
        regNumber     reg;
        _regMask_enum regMask;
    };

    VirtualStubParamInfo* virtualStubParamInfo;

    bool IsTargetAbi(CORINFO_RUNTIME_ABI abi)
    {
        return eeGetEEInfo()->targetAbi == abi;
    }

    bool generateCFIUnwindCodes()
    {
#if defined(FEATURE_CFI_SUPPORT)
        return TargetOS::IsUnix && IsTargetAbi(CORINFO_NATIVEAOT_ABI);
#else
        return false;
#endif
    }

    // Debugging support - Line number info

    void eeGetStmtOffsets();

    unsigned eeBoundariesCount;

    ICorDebugInfo::OffsetMapping* eeBoundaries; // Boundaries to report to the EE
    void eeSetLIcount(unsigned count);
    void eeSetLIinfo(unsigned which, UNATIVE_OFFSET offs, IPmappingDscKind kind, const ILLocation& loc);
    void eeSetLIdone();

#ifdef DEBUG
    static void eeDispILOffs(IL_OFFSET offs);
    static void eeDispSourceMappingOffs(uint32_t offs);
    static void eeDispLineInfo(const ICorDebugInfo::OffsetMapping* line);
    void eeDispLineInfos();
#endif // DEBUG

    // Debugging support - Local var info

    void eeGetVars();

    unsigned eeVarsCount;

    struct VarResultInfo
    {
        UNATIVE_OFFSET             startOffset;
        UNATIVE_OFFSET             endOffset;
        DWORD                      varNumber;
        CodeGenInterface::siVarLoc loc;
    } * eeVars;
    void eeSetLVcount(unsigned count);
    void eeSetLVinfo(unsigned                          which,
                     UNATIVE_OFFSET                    startOffs,
                     UNATIVE_OFFSET                    length,
                     unsigned                          varNum,
                     const CodeGenInterface::siVarLoc& loc);
    void eeSetLVdone();

#ifdef DEBUG
    void eeDispVar(ICorDebugInfo::NativeVarInfo* var);
    void eeDispVars(CORINFO_METHOD_HANDLE ftn, ULONG32 cVars, ICorDebugInfo::NativeVarInfo* vars);
#endif // DEBUG

    // ICorJitInfo wrappers

    void eeAllocMem(AllocMemArgs* args, const UNATIVE_OFFSET roDataSectionAlignment);

    void eeReserveUnwindInfo(bool isFunclet, bool isColdCode, ULONG unwindSize);

    void eeAllocUnwindInfo(BYTE*          pHotCode,
                           BYTE*          pColdCode,
                           ULONG          startOffset,
                           ULONG          endOffset,
                           ULONG          unwindSize,
                           BYTE*          pUnwindBlock,
                           CorJitFuncKind funcKind);

    void eeSetEHcount(unsigned cEH);

    void eeSetEHinfo(unsigned EHnumber, const CORINFO_EH_CLAUSE* clause);

    WORD eeGetRelocTypeHint(void* target);

// ICorStaticInfo wrapper functions

#if defined(UNIX_AMD64_ABI)
#ifdef DEBUG
    static void dumpSystemVClassificationType(SystemVClassificationType ct);
#endif // DEBUG

    void eeGetSystemVAmd64PassStructInRegisterDescriptor(
        /*IN*/ CORINFO_CLASS_HANDLE                                  structHnd,
        /*OUT*/ SYSTEMV_AMD64_CORINFO_STRUCT_REG_PASSING_DESCRIPTOR* structPassInRegDescPtr);
#endif // UNIX_AMD64_ABI

    template <typename ParamType>
    bool eeRunWithErrorTrap(void (*function)(ParamType*), ParamType* param)
    {
        return eeRunWithErrorTrapImp(reinterpret_cast<void (*)(void*)>(function), reinterpret_cast<void*>(param));
    }

    bool eeRunWithErrorTrapImp(void (*function)(void*), void* param);

    template <typename ParamType>
    bool eeRunWithSPMIErrorTrap(void (*function)(ParamType*), ParamType* param)
    {
        return eeRunWithSPMIErrorTrapImp(reinterpret_cast<void (*)(void*)>(function), reinterpret_cast<void*>(param));
    }

    template <typename Functor>
    bool eeRunFunctorWithSPMIErrorTrap(Functor f)
    {
        return eeRunWithSPMIErrorTrap<Functor>([](Functor* pf) { (*pf)(); }, &f);
    }

    bool eeRunWithSPMIErrorTrapImp(void (*function)(void*), void* param);

    // Utility functions

    static CORINFO_METHOD_HANDLE eeFindHelper(unsigned helper);
    static CorInfoHelpFunc eeGetHelperNum(CORINFO_METHOD_HANDLE method);

    enum StaticHelperReturnValue
    {
        SHRV_STATIC_BASE_PTR,
        SHRV_VOID,
    };
    static bool IsStaticHelperEligibleForExpansion(GenTree*                 tree,
                                                   bool*                    isGc       = nullptr,
                                                   StaticHelperReturnValue* retValKind = nullptr);
    static bool IsSharedStaticHelper(GenTree* tree);
    static bool IsGcSafePoint(GenTreeCall* call);

    static CORINFO_FIELD_HANDLE eeFindJitDataOffs(unsigned jitDataOffs);
    // returns true/false if 'field' is a Jit Data offset
    static bool eeIsJitDataOffs(CORINFO_FIELD_HANDLE field);
    // returns a number < 0 if 'field' is not a Jit Data offset, otherwise the data offset (limited to 2GB)
    static int eeGetJitDataOffs(CORINFO_FIELD_HANDLE field);

    /*****************************************************************************/

    /*
    XXXXXXXXXXXXXXXXXXXXXXXXXXXXXXXXXXXXXXXXXXXXXXXXXXXXXXXXXXXXXXXXXXXXXXXXXXXXXXX
    XXXXXXXXXXXXXXXXXXXXXXXXXXXXXXXXXXXXXXXXXXXXXXXXXXXXXXXXXXXXXXXXXXXXXXXXXXXXXXX
    XX                                                                           XX
    XX                           CodeGenerator                                   XX
    XX                                                                           XX
    XXXXXXXXXXXXXXXXXXXXXXXXXXXXXXXXXXXXXXXXXXXXXXXXXXXXXXXXXXXXXXXXXXXXXXXXXXXXXXX
    XXXXXXXXXXXXXXXXXXXXXXXXXXXXXXXXXXXXXXXXXXXXXXXXXXXXXXXXXXXXXXXXXXXXXXXXXXXXXXX
    */

public:
    CodeGenInterface* codeGen;

    // Record the instr offset mapping to the generated code

    jitstd::list<IPmappingDsc>  genIPmappings;
    jitstd::list<RichIPMapping> genRichIPmappings;

    // Managed RetVal - A side hash table meant to record the mapping from a
    // GT_CALL node to its debug info.  This info is used to emit sequence points
    // that can be used by debugger to determine the native offset at which the
    // managed RetVal will be available.
    //
    // In fact we can store debug info in a GT_CALL node.  This was ruled out in
    // favor of a side table for two reasons: 1) We need debug info for only those
    // GT_CALL nodes (created during importation) that correspond to an IL call and
    // whose return type is other than TYP_VOID. 2) GT_CALL node is a frequently used
    // structure and IL offset is needed only when generating debuggable code. Therefore
    // it is desirable to avoid memory size penalty in retail scenarios.
    typedef JitHashTable<GenTree*, JitPtrKeyFuncs<GenTree>, DebugInfo> CallSiteDebugInfoTable;
    CallSiteDebugInfoTable* genCallSite2DebugInfoMap;

    unsigned    genReturnLocal; // Local number for the return value when applicable.
    BasicBlock* genReturnBB;    // jumped to when not optimizing for speed.

    // The following properties are part of CodeGenContext.  Getters are provided here for
    // convenience and backward compatibility, but the properties can only be set by invoking
    // the setter on CodeGenContext directly.

    emitter* GetEmitter() const
    {
        return codeGen->GetEmitter();
    }

    bool isFramePointerUsed() const
    {
        return codeGen->isFramePointerUsed();
    }

    bool GetInterruptible()
    {
        return codeGen->GetInterruptible();
    }
    void SetInterruptible(bool value)
    {
        codeGen->SetInterruptible(value);
    }

#if DOUBLE_ALIGN
    const bool genDoubleAlign()
    {
        return codeGen->doDoubleAlign();
    }
    DWORD getCanDoubleAlign();
    bool shouldDoubleAlign(unsigned refCntStk,
                           unsigned refCntReg,
                           weight_t refCntWtdReg,
                           unsigned refCntStkParam,
                           weight_t refCntWtdStkDbl);
#endif // DOUBLE_ALIGN

    bool IsFullPtrRegMapRequired()
    {
        return codeGen->IsFullPtrRegMapRequired();
    }
    void SetFullPtrRegMapRequired(bool value)
    {
        codeGen->SetFullPtrRegMapRequired(value);
    }

// Things that MAY belong either in CodeGen or CodeGenContext

#if defined(FEATURE_EH_FUNCLETS)
    FuncInfoDsc*   compFuncInfos;
    unsigned short compCurrFuncIdx;
    unsigned short compFuncInfoCount;

    unsigned short compFuncCount()
    {
        assert(fgFuncletsCreated);
        return compFuncInfoCount;
    }

#else // !FEATURE_EH_FUNCLETS

    // This is a no-op when there are no funclets!
    void genUpdateCurrentFunclet(BasicBlock* block)
    {
        return;
    }

    FuncInfoDsc compFuncInfoRoot;

    static const unsigned compCurrFuncIdx = 0;

    unsigned short compFuncCount()
    {
        return 1;
    }

#endif // !FEATURE_EH_FUNCLETS

    FuncInfoDsc* funCurrentFunc();
    void funSetCurrentFunc(unsigned funcIdx);
    FuncInfoDsc* funGetFunc(unsigned funcIdx);
    unsigned int funGetFuncIdx(BasicBlock* block);

    // LIVENESS

    VARSET_TP compCurLife;     // current live variables
    GenTree*  compCurLifeTree; // node after which compCurLife has been computed

    // Compare the given "newLife" with last set of live variables and update
    // codeGen "gcInfo", siScopes, "regSet" with the new variable's homes/liveness.
    template <bool ForCodeGen>
    void compChangeLife(VARSET_VALARG_TP newLife);

    // Update the GC's masks, register's masks and reports change on variable's homes given a set of
    // current live variables if changes have happened since "compCurLife".
    template <bool ForCodeGen>
    inline void compUpdateLife(VARSET_VALARG_TP newLife);

    // Gets a register mask that represent the kill set for a helper call since
    // not all JIT Helper calls follow the standard ABI on the target architecture.
    regMaskTP compHelperCallKillSet(CorInfoHelpFunc helper);

/*
XXXXXXXXXXXXXXXXXXXXXXXXXXXXXXXXXXXXXXXXXXXXXXXXXXXXXXXXXXXXXXXXXXXXXXXXXXXXXXX
XXXXXXXXXXXXXXXXXXXXXXXXXXXXXXXXXXXXXXXXXXXXXXXXXXXXXXXXXXXXXXXXXXXXXXXXXXXXXXX
XX                                                                           XX
XX                           UnwindInfo                                      XX
XX                                                                           XX
XXXXXXXXXXXXXXXXXXXXXXXXXXXXXXXXXXXXXXXXXXXXXXXXXXXXXXXXXXXXXXXXXXXXXXXXXXXXXXX
XXXXXXXXXXXXXXXXXXXXXXXXXXXXXXXXXXXXXXXXXXXXXXXXXXXXXXXXXXXXXXXXXXXXXXXXXXXXXXX
*/

#if !defined(__GNUC__)
#pragma region Unwind information
#endif

public:
    //
    // Infrastructure functions: start/stop/reserve/emit.
    //

    void unwindBegProlog();
    void unwindEndProlog();
    void unwindBegEpilog();
    void unwindEndEpilog();
    void unwindReserve();
    void unwindEmit(void* pHotCode, void* pColdCode);

    //
    // Specific unwind information functions: called by code generation to indicate a particular
    // prolog or epilog unwindable instruction has been generated.
    //

    void unwindPush(regNumber reg);
    void unwindAllocStack(unsigned size);
    void unwindSetFrameReg(regNumber reg, unsigned offset);
    void unwindSaveReg(regNumber reg, unsigned offset);

#if defined(TARGET_ARM)
    void unwindPushMaskInt(regMaskTP mask);
    void unwindPushMaskFloat(regMaskTP mask);
    void unwindPopMaskInt(regMaskTP mask);
    void unwindPopMaskFloat(regMaskTP mask);
    void unwindBranch16();                    // The epilog terminates with a 16-bit branch (e.g., "bx lr")
    void unwindNop(unsigned codeSizeInBytes); // Generate unwind NOP code. 'codeSizeInBytes' is 2 or 4 bytes. Only
                                              // called via unwindPadding().
    void unwindPadding(); // Generate a sequence of unwind NOP codes representing instructions between the last
                          // instruction and the current location.
#endif                    // TARGET_ARM

#if defined(TARGET_ARM64)
    void unwindNop();
    void unwindPadding(); // Generate a sequence of unwind NOP codes representing instructions between the last
                          // instruction and the current location.
    void unwindSaveReg(regNumber reg, int offset);                                // str reg, [sp, #offset]
    void unwindSaveRegPreindexed(regNumber reg, int offset);                      // str reg, [sp, #offset]!
    void unwindSaveRegPair(regNumber reg1, regNumber reg2, int offset);           // stp reg1, reg2, [sp, #offset]
    void unwindSaveRegPairPreindexed(regNumber reg1, regNumber reg2, int offset); // stp reg1, reg2, [sp, #offset]!
    void unwindSaveNext();                                                        // unwind code: save_next
    void unwindReturn(regNumber reg);                                             // ret lr
#endif                                                                            // defined(TARGET_ARM64)

#if defined(TARGET_LOONGARCH64)
    void unwindNop();
    void unwindPadding(); // Generate a sequence of unwind NOP codes representing instructions between the last
                          // instruction and the current location.
    void unwindSaveReg(regNumber reg, int offset);
    void unwindSaveRegPair(regNumber reg1, regNumber reg2, int offset);
    void unwindReturn(regNumber reg);
#endif // defined(TARGET_LOONGARCH64)

#if defined(TARGET_RISCV64)
    void unwindNop();
    void unwindPadding(); // Generate a sequence of unwind NOP codes representing instructions between the last
                          // instruction and the current location.
    void unwindSaveReg(regNumber reg, int offset);
    void unwindSaveRegPair(regNumber reg1, regNumber reg2, int offset);
    void unwindReturn(regNumber reg);
#endif // defined(TARGET_RISCV64)

    //
    // Private "helper" functions for the unwind implementation.
    //

private:
#if defined(FEATURE_EH_FUNCLETS)
    void unwindGetFuncLocations(FuncInfoDsc*             func,
                                bool                     getHotSectionData,
                                /* OUT */ emitLocation** ppStartLoc,
                                /* OUT */ emitLocation** ppEndLoc);
#endif // FEATURE_EH_FUNCLETS

    void unwindReserveFunc(FuncInfoDsc* func);
    void unwindEmitFunc(FuncInfoDsc* func, void* pHotCode, void* pColdCode);

#if defined(TARGET_AMD64) || (defined(TARGET_X86) && defined(FEATURE_EH_FUNCLETS))

    void unwindReserveFuncHelper(FuncInfoDsc* func, bool isHotCode);
    void unwindEmitFuncHelper(FuncInfoDsc* func, void* pHotCode, void* pColdCode, bool isHotCode);

#endif // TARGET_AMD64 || (TARGET_X86 && FEATURE_EH_FUNCLETS)

    UNATIVE_OFFSET unwindGetCurrentOffset(FuncInfoDsc* func);

#if defined(TARGET_AMD64)

    void unwindBegPrologWindows();
    void unwindPushWindows(regNumber reg);
    void unwindAllocStackWindows(unsigned size);
    void unwindSetFrameRegWindows(regNumber reg, unsigned offset);
    void unwindSaveRegWindows(regNumber reg, unsigned offset);

#ifdef UNIX_AMD64_ABI
    void unwindSaveRegCFI(regNumber reg, unsigned offset);
#endif // UNIX_AMD64_ABI
#elif defined(TARGET_ARM)

    void unwindPushPopMaskInt(regMaskTP mask, bool useOpsize16);
    void unwindPushPopMaskFloat(regMaskTP mask);

#endif // TARGET_ARM

#if defined(FEATURE_CFI_SUPPORT)
    short mapRegNumToDwarfReg(regNumber reg);
    void createCfiCode(FuncInfoDsc* func, UNATIVE_OFFSET codeOffset, UCHAR opcode, short dwarfReg, INT offset = 0);
    void unwindPushPopCFI(regNumber reg);
    void unwindBegPrologCFI();
    void unwindPushPopMaskCFI(regMaskTP regMask, bool isFloat);
    void unwindAllocStackCFI(unsigned size);
    void unwindSetFrameRegCFI(regNumber reg, unsigned offset);
    void unwindEmitFuncCFI(FuncInfoDsc* func, void* pHotCode, void* pColdCode);
#ifdef DEBUG
    void DumpCfiInfo(bool                  isHotCode,
                     UNATIVE_OFFSET        startOffset,
                     UNATIVE_OFFSET        endOffset,
                     DWORD                 cfiCodeBytes,
                     const CFI_CODE* const pCfiCode);
#endif

#endif // FEATURE_CFI_SUPPORT

#if !defined(__GNUC__)
#pragma endregion // Note: region is NOT under !defined(__GNUC__)
#endif

    /*
    XXXXXXXXXXXXXXXXXXXXXXXXXXXXXXXXXXXXXXXXXXXXXXXXXXXXXXXXXXXXXXXXXXXXXXXXXXXXXXX
    XXXXXXXXXXXXXXXXXXXXXXXXXXXXXXXXXXXXXXXXXXXXXXXXXXXXXXXXXXXXXXXXXXXXXXXXXXXXXXX
    XX                                                                           XX
    XX                               SIMD                                        XX
    XX                                                                           XX
    XX   Info about SIMD types, methods and the SIMD assembly (i.e. the assembly XX
    XX   that contains the distinguished, well-known SIMD type definitions).     XX
    XX                                                                           XX
    XXXXXXXXXXXXXXXXXXXXXXXXXXXXXXXXXXXXXXXXXXXXXXXXXXXXXXXXXXXXXXXXXXXXXXXXXXXXXXX
    XXXXXXXXXXXXXXXXXXXXXXXXXXXXXXXXXXXXXXXXXXXXXXXXXXXXXXXXXXXXXXXXXXXXXXXXXXXXXXX
    */

    bool IsBaselineSimdIsaSupported()
    {
#ifdef FEATURE_SIMD
#if defined(TARGET_XARCH)
        CORINFO_InstructionSet minimumIsa = InstructionSet_SSE2;
#elif defined(TARGET_ARM64)
        CORINFO_InstructionSet minimumIsa = InstructionSet_AdvSimd;
#elif defined(TARGET_LOONGARCH64)
        // TODO: supporting SIMD feature for LoongArch64.
        assert(!"unimplemented yet on LA");
        CORINFO_InstructionSet minimumIsa = 0;
#else
#error Unsupported platform
#endif // !TARGET_XARCH && !TARGET_ARM64 && !TARGET_LOONGARCH64

        return compOpportunisticallyDependsOn(minimumIsa);
#else
        return false;
#endif
    }

#if defined(DEBUG)
    bool IsBaselineSimdIsaSupportedDebugOnly()
    {
#ifdef FEATURE_SIMD
#if defined(TARGET_XARCH)
        CORINFO_InstructionSet minimumIsa = InstructionSet_SSE2;
#elif defined(TARGET_ARM64)
        CORINFO_InstructionSet minimumIsa = InstructionSet_AdvSimd;
#else
#error Unsupported platform
#endif // !TARGET_XARCH && !TARGET_ARM64

        return compIsaSupportedDebugOnly(minimumIsa);
#else
        return false;
#endif // FEATURE_SIMD
    }
#endif // DEBUG

    bool isIntrinsicType(CORINFO_CLASS_HANDLE clsHnd)
    {
        return info.compCompHnd->isIntrinsicType(clsHnd);
    }

    const char* getClassNameFromMetadata(CORINFO_CLASS_HANDLE cls, const char** namespaceName)
    {
        return info.compCompHnd->getClassNameFromMetadata(cls, namespaceName);
    }

    CORINFO_CLASS_HANDLE getTypeInstantiationArgument(CORINFO_CLASS_HANDLE cls, unsigned index)
    {
        return info.compCompHnd->getTypeInstantiationArgument(cls, index);
    }

    bool isNumericsNamespace(const char* ns)
    {
        return strcmp(ns, "System.Numerics") == 0;
    }

    bool isRuntimeIntrinsicsNamespace(const char* ns)
    {
        return strcmp(ns, "System.Runtime.Intrinsics") == 0;
    }

    bool isSpanClass(const CORINFO_CLASS_HANDLE clsHnd)
    {
        if (isIntrinsicType(clsHnd))
        {
            const char* namespaceName = nullptr;
            const char* className     = getClassNameFromMetadata(clsHnd, &namespaceName);
            return strcmp(namespaceName, "System") == 0 &&
                   (strcmp(className, "Span`1") == 0 || strcmp(className, "ReadOnlySpan`1") == 0);
        }
        return false;
    }

#ifdef FEATURE_SIMD
    // Have we identified any SIMD types?
    // This is currently used by struct promotion to avoid getting type information for a struct
    // field to see if it is a SIMD type, if we haven't seen any SIMD types or operations in
    // the method.
    bool _usesSIMDTypes;
    bool usesSIMDTypes()
    {
        return _usesSIMDTypes;
    }
    void setUsesSIMDTypes(bool value)
    {
        _usesSIMDTypes = value;
    }

    // This is a temp lclVar allocated on the stack as TYP_SIMD.  It is used to implement intrinsics
    // that require indexed access to the individual fields of the vector, which is not well supported
    // by the hardware.  It is allocated when/if such situations are encountered during Lowering.
    unsigned lvaSIMDInitTempVarNum;

    struct SIMDHandlesCache
    {
        CORINFO_CLASS_HANDLE PlaneHandle;
        CORINFO_CLASS_HANDLE QuaternionHandle;
        CORINFO_CLASS_HANDLE Vector2Handle;
        CORINFO_CLASS_HANDLE Vector3Handle;
        CORINFO_CLASS_HANDLE Vector4Handle;
        CORINFO_CLASS_HANDLE VectorHandle;

        SIMDHandlesCache()
        {
            memset(this, 0, sizeof(*this));
        }
    };

    SIMDHandlesCache* m_simdHandleCache;

    // Returns true if this is a SIMD type that should be considered an opaque
    // vector type (i.e. do not analyze or promote its fields).
    // Note that all but the fixed vector types are opaque, even though they may
    // actually be declared as having fields.
    bool isOpaqueSIMDType(CORINFO_CLASS_HANDLE structHandle) const
    {
        // We order the checks roughly by expected hit count so early exits are possible

        if (m_simdHandleCache == nullptr)
        {
            return false;
        }

        if (structHandle == m_simdHandleCache->Vector4Handle)
        {
            return false;
        }

        if (structHandle == m_simdHandleCache->Vector3Handle)
        {
            return false;
        }

        if (structHandle == m_simdHandleCache->Vector2Handle)
        {
            return false;
        }

        if (structHandle == m_simdHandleCache->QuaternionHandle)
        {
            return false;
        }

        if (structHandle == m_simdHandleCache->PlaneHandle)
        {
            return false;
        }

        return true;
    }

    bool isOpaqueSIMDType(ClassLayout* layout) const
    {
        if (layout->IsBlockLayout())
        {
            return true;
        }

        return isOpaqueSIMDType(layout->GetClassHandle());
    }

    // Returns true if the lclVar is an opaque SIMD type.
    bool isOpaqueSIMDLclVar(const LclVarDsc* varDsc) const
    {
        if (!varTypeIsSIMD(varDsc))
        {
            return false;
        }

        if (varDsc->GetLayout() == nullptr)
        {
            return true;
        }

        return isOpaqueSIMDType(varDsc->GetLayout());
    }

    bool isSIMDClass(CORINFO_CLASS_HANDLE clsHnd)
    {
        if (isIntrinsicType(clsHnd))
        {
            const char* namespaceName = nullptr;
            (void)getClassNameFromMetadata(clsHnd, &namespaceName);
            return isNumericsNamespace(namespaceName);
        }
        return false;
    }

    bool isHWSIMDClass(CORINFO_CLASS_HANDLE clsHnd)
    {
#ifdef FEATURE_HW_INTRINSICS
        if (isIntrinsicType(clsHnd))
        {
            const char* namespaceName = nullptr;
            (void)getClassNameFromMetadata(clsHnd, &namespaceName);
            return isRuntimeIntrinsicsNamespace(namespaceName);
        }
#endif // FEATURE_HW_INTRINSICS
        return false;
    }

    bool isSIMDorHWSIMDClass(CORINFO_CLASS_HANDLE clsHnd)
    {
        return isSIMDClass(clsHnd) || isHWSIMDClass(clsHnd);
    }

    // Get the base (element) type and size in bytes for a SIMD type. Returns CORINFO_TYPE_UNDEF
    // if it is not a SIMD type or is an unsupported base JIT type.
    CorInfoType getBaseJitTypeAndSizeOfSIMDType(CORINFO_CLASS_HANDLE typeHnd, unsigned* sizeBytes = nullptr);

    CorInfoType getBaseJitTypeOfSIMDType(CORINFO_CLASS_HANDLE typeHnd)
    {
        return getBaseJitTypeAndSizeOfSIMDType(typeHnd, nullptr);
    }

    GenTree* impSIMDPopStack();

    void setLclRelatedToSIMDIntrinsic(GenTree* tree);
    bool areFieldsContiguous(GenTreeIndir* op1, GenTreeIndir* op2);
    bool areLocalFieldsContiguous(GenTreeLclFld* first, GenTreeLclFld* second);
    bool areArrayElementsContiguous(GenTree* op1, GenTree* op2);
    bool areArgumentsContiguous(GenTree* op1, GenTree* op2);
    GenTree* CreateAddressNodeForSimdHWIntrinsicCreate(GenTree* tree, var_types simdBaseType, unsigned simdSize);

    // Get the size of the SIMD type in bytes
    int getSIMDTypeSizeInBytes(CORINFO_CLASS_HANDLE typeHnd)
    {
        unsigned sizeBytes = 0;
        (void)getBaseJitTypeAndSizeOfSIMDType(typeHnd, &sizeBytes);
        return sizeBytes;
    }

    // Get the number of elements of baseType of SIMD vector given by its size and baseType
    static int getSIMDVectorLength(unsigned simdSize, var_types baseType);

    // Get the number of elements of baseType of SIMD vector given by its type handle
    int getSIMDVectorLength(CORINFO_CLASS_HANDLE typeHnd);

    // Get preferred alignment of SIMD type.
    int getSIMDTypeAlignment(var_types simdType);

public:
    // Get the number of bytes in a System.Numeric.Vector<T> for the current compilation.
    // Note - cannot be used for System.Runtime.Intrinsic
    uint32_t getVectorTByteLength()
    {
        // We need to report the ISA dependency to the VM so that scenarios
        // such as R2R work correctly for larger vector sizes, so we always
        // do `compExactlyDependsOn` for such cases.
        CLANG_FORMAT_COMMENT_ANCHOR;

#if defined(TARGET_XARCH)
        // TODO-XArch: Add support for 512-bit Vector<T>
        assert(!compIsaSupportedDebugOnly(InstructionSet_VectorT512));

        if (compExactlyDependsOn(InstructionSet_VectorT256))
        {
            assert(!compIsaSupportedDebugOnly(InstructionSet_VectorT128));
            return YMM_REGSIZE_BYTES;
        }
        else if (compExactlyDependsOn(InstructionSet_VectorT128))
        {
            return XMM_REGSIZE_BYTES;
        }
        else
        {
            // TODO: We should be returning 0 here, but there are a number of
            // places that don't quite get handled correctly in that scenario

            return XMM_REGSIZE_BYTES;
        }
#elif defined(TARGET_ARM64)
        if (compExactlyDependsOn(InstructionSet_VectorT128))
        {
            return FP_REGSIZE_BYTES;
        }
        else
        {
            // TODO: We should be returning 0 here, but there are a number of
            // places that don't quite get handled correctly in that scenario

            return FP_REGSIZE_BYTES;
        }
#else
        assert(!"getVectorTByteLength() unimplemented on target arch");
        unreached();
#endif
    }

    // The minimum and maximum possible number of bytes in a SIMD vector.

    // getMaxVectorByteLength
    // The minimum SIMD size supported by System.Numeric.Vectors or System.Runtime.Intrinsic
    // Arm.AdvSimd:  16-byte Vector<T> and Vector128<T>
    // X86.SSE:      16-byte Vector<T> and Vector128<T>
    // X86.AVX:      16-byte Vector<T> and Vector256<T>
    // X86.AVX2:     32-byte Vector<T> and Vector256<T>
    // X86.AVX512F:  32-byte Vector<T> and Vector512<T>
    uint32_t getMaxVectorByteLength() const
    {
#if defined(FEATURE_HW_INTRINSICS) && defined(TARGET_XARCH)
        if (compOpportunisticallyDependsOn(InstructionSet_AVX512F))
        {
            return ZMM_REGSIZE_BYTES;
        }
        else if (compOpportunisticallyDependsOn(InstructionSet_AVX))
        {
            return YMM_REGSIZE_BYTES;
        }
        else if (compOpportunisticallyDependsOn(InstructionSet_SSE))
        {
            return XMM_REGSIZE_BYTES;
        }
        else
        {
            // TODO: We should be returning 0 here, but there are a number of
            // places that don't quite get handled correctly in that scenario

            return XMM_REGSIZE_BYTES;
        }
#elif defined(TARGET_ARM64)
        if (compOpportunisticallyDependsOn(InstructionSet_AdvSimd))
        {
            return FP_REGSIZE_BYTES;
        }
        else
        {
            // TODO: We should be returning 0 here, but there are a number of
            // places that don't quite get handled correctly in that scenario

            return FP_REGSIZE_BYTES;
        }
#else
        assert(!"getMaxVectorByteLength() unimplemented on target arch");
        unreached();
#endif
    }

    //------------------------------------------------------------------------
    // getPreferredVectorByteLength: Gets the preferred length, in bytes, to use for vectorization
    //
    uint32_t getPreferredVectorByteLength() const
    {
#if defined(FEATURE_HW_INTRINSICS) && defined(TARGET_XARCH)
        uint32_t preferredVectorByteLength = opts.preferredVectorByteLength;

        if (preferredVectorByteLength != 0)
        {
            return min(getMaxVectorByteLength(), preferredVectorByteLength);
        }
#endif // FEATURE_HW_INTRINSICS && TARGET_XARCH

        return getMaxVectorByteLength();
    }

    //------------------------------------------------------------------------
    // roundUpSIMDSize: rounds the given size up to the nearest SIMD size
    //                  available on the target. Examples on XARCH:
    //
    //    size: 7 -> XMM
    //    size: 30 -> YMM (or XMM if target doesn't support AVX)
    //    size: 70 -> ZMM (or YMM or XMM depending on target)
    //
    // Arguments:
    //    size   - size of the data to process with SIMD
    //
    // Notes:
    //    It's only supposed to be used for scenarios where we can
    //    perform an overlapped load/store.
    //
    uint32_t roundUpSIMDSize(unsigned size)
    {
#if defined(FEATURE_HW_INTRINSICS) && defined(TARGET_XARCH)
        uint32_t maxSize = getPreferredVectorByteLength();
        assert(maxSize <= ZMM_REGSIZE_BYTES);

        if ((size <= XMM_REGSIZE_BYTES) && (maxSize > XMM_REGSIZE_BYTES))
        {
            return XMM_REGSIZE_BYTES;
        }

        if ((size <= YMM_REGSIZE_BYTES) && (maxSize > YMM_REGSIZE_BYTES))
        {
            return YMM_REGSIZE_BYTES;
        }

        return maxSize;
#elif defined(TARGET_ARM64)
        assert(getMaxVectorByteLength() == FP_REGSIZE_BYTES);
        return FP_REGSIZE_BYTES;
#else
        assert(!"roundUpSIMDSize() unimplemented on target arch");
        unreached();
#endif
    }

    //------------------------------------------------------------------------
    // roundDownSIMDSize: rounds the given size down to the nearest SIMD size
    //                    available on the target. Examples on XARCH:
    //
    //    size: 7 -> 0
    //    size: 30 -> XMM (not enough for AVX)
    //    size: 60 -> YMM (or XMM if target doesn't support AVX)
    //    size: 70 -> ZMM/YMM/XMM whatever the current system can offer
    //
    // Arguments:
    //    size   - size of the data to process with SIMD
    //
    uint32_t roundDownSIMDSize(unsigned size)
    {
#if defined(FEATURE_HW_INTRINSICS) && defined(TARGET_XARCH)
        uint32_t maxSize = getPreferredVectorByteLength();
        assert(maxSize <= ZMM_REGSIZE_BYTES);

        if (size >= maxSize)
        {
            // Size is bigger than max SIMD size the current target supports
            return maxSize;
        }

        if ((size >= YMM_REGSIZE_BYTES) && (maxSize >= YMM_REGSIZE_BYTES))
        {
            // Size is >= YMM but not enough for ZMM -> YMM
            return YMM_REGSIZE_BYTES;
        }

        // Return 0 if size is even less than XMM, otherwise - XMM
        return (size >= XMM_REGSIZE_BYTES) ? XMM_REGSIZE_BYTES : 0;
#elif defined(TARGET_ARM64)
        assert(getMaxVectorByteLength() == FP_REGSIZE_BYTES);
        return (size >= FP_REGSIZE_BYTES) ? FP_REGSIZE_BYTES : 0;
#else
        assert(!"roundDownSIMDSize() unimplemented on target arch");
        unreached();
#endif
    }

    uint32_t getMinVectorByteLength()
    {
        return emitTypeSize(TYP_SIMD8);
    }

    // Returns the codegen type for a given SIMD size.
    static var_types getSIMDTypeForSize(unsigned size)
    {
        var_types simdType = TYP_UNDEF;
        if (size == 8)
        {
            simdType = TYP_SIMD8;
        }
        else if (size == 12)
        {
            simdType = TYP_SIMD12;
        }
        else if (size == 16)
        {
            simdType = TYP_SIMD16;
        }
#if defined(TARGET_XARCH)
        else if (size == 32)
        {
            simdType = TYP_SIMD32;
        }
        else if (size == 64)
        {
            simdType = TYP_SIMD64;
        }
#endif // TARGET_XARCH
        else
        {
            noway_assert(!"Unexpected size for SIMD type");
        }
        return simdType;
    }

private:
    unsigned getSIMDInitTempVarNum(var_types simdType);

#else  // !FEATURE_SIMD
    bool isOpaqueSIMDLclVar(LclVarDsc* varDsc)
    {
        return false;
    }
    unsigned int roundUpSIMDSize(unsigned size)
    {
        return 0;
    }
    unsigned int roundDownSIMDSize(unsigned size)
    {
        return 0;
    }
#endif // FEATURE_SIMD

public:
    // Similar to roundUpSIMDSize, but for General Purpose Registers (GPR)
    unsigned roundUpGPRSize(unsigned size)
    {
        if (size > 4 && (REGSIZE_BYTES == 8))
        {
            return 8;
        }
        else if (size > 2)
        {
            return 4;
        }
        return size; // 2, 1, 0
    }

    var_types roundDownMaxType(unsigned size)
    {
        assert(size > 0);
        var_types result = TYP_UNDEF;
#ifdef FEATURE_SIMD
        if (IsBaselineSimdIsaSupported() && (roundDownSIMDSize(size) > 0))
        {
            return getSIMDTypeForSize(roundDownSIMDSize(size));
        }
#endif
        int nearestPow2 = 1 << BitOperations::Log2((unsigned)size);
        switch (min(nearestPow2, REGSIZE_BYTES))
        {
            case 1:
                return TYP_UBYTE;
            case 2:
                return TYP_USHORT;
            case 4:
                return TYP_INT;
            case 8:
                assert(REGSIZE_BYTES == 8);
                return TYP_LONG;
            default:
                unreached();
        }
    }

    enum UnrollKind
    {
        Memset,
        Memcpy,
        Memmove
    };

    //------------------------------------------------------------------------
    // getUnrollThreshold: Calculates the unrolling threshold for the given operation
    //
    // Arguments:
    //    type       - kind of the operation (memset/memcpy)
    //    canUseSimd - whether it is allowed to use SIMD or not
    //
    // Return Value:
    //    The unrolling threshold for the given operation in bytes
    //
    unsigned int getUnrollThreshold(UnrollKind type, bool canUseSimd = true)
    {
        unsigned maxRegSize = REGSIZE_BYTES;
        unsigned threshold  = maxRegSize;

#if defined(FEATURE_SIMD)
        if (canUseSimd)
        {
            maxRegSize = getPreferredVectorByteLength();

#if defined(TARGET_XARCH)
            assert(maxRegSize <= ZMM_REGSIZE_BYTES);
            threshold = maxRegSize;
#elif defined(TARGET_ARM64)
            // ldp/stp instructions can load/store two 16-byte vectors at once, e.g.:
            //
            //   ldp q0, q1, [x1]
            //   stp q0, q1, [x0]
            //
            threshold = maxRegSize * 2;
#endif
        }
#if defined(TARGET_XARCH)
        else
        {
            // Compatibility with previous logic: we used to allow memset:128/memcpy:64
            // on AMD64 (and 64/32 on x86) for cases where we don't use SIMD
            // see https://github.com/dotnet/runtime/issues/83297
            threshold *= 2;
        }
#endif
#endif

        if (type == UnrollKind::Memset)
        {
            // Typically, memset-like operations require less instructions than memcpy
            threshold *= 2;
        }

        // Use 4 as a multiplier by default, thus, the final threshold will be:
        //
        // | arch        | memset | memcpy |
        // |-------------|--------|--------|
        // | x86 avx512  |   512  |   256  |
        // | x86 avx     |   256  |   128  |
        // | x86 sse     |   128  |    64  |
        // | arm64       |   256  |   128  | ldp/stp (2x128bit)
        // | arm         |    32  |    16  | no SIMD support
        // | loongarch64 |    64  |    32  | no SIMD support
        //
        // We might want to use a different multiplier for truly hot/cold blocks based on PGO data
        //
        threshold *= 4;

        if (type == UnrollKind::Memmove)
        {
            // NOTE: Memmove's unrolling is currently limited with LSRA -
            // up to LinearScan::MaxInternalCount number of temp regs, e.g. 5*16=80 bytes on arm64
            threshold = maxRegSize * 4;
        }

        return threshold;
    }

    // Use to determine if a struct *might* be a SIMD type. As this function only takes a size, many
    // structs will fit the criteria.
    bool structSizeMightRepresentSIMDType(size_t structSize)
    {
#ifdef FEATURE_SIMD
        return (structSize >= getMinVectorByteLength()) && (structSize <= getMaxVectorByteLength());
#else
        return false;
#endif // FEATURE_SIMD
    }

#ifdef FEATURE_HW_INTRINSICS
    static bool vnEncodesResultTypeForHWIntrinsic(NamedIntrinsic hwIntrinsicID);
#endif // FEATURE_HW_INTRINSICS

private:
    // Returns true if the TYP_SIMD locals on stack are aligned at their
    // preferred byte boundary specified by getSIMDTypeAlignment().
    //
    // As per the Intel manual, the preferred alignment for AVX vectors is
    // 32-bytes. It is not clear whether additional stack space used in
    // aligning stack is worth the benefit and for now will use 16-byte
    // alignment for AVX 256-bit vectors with unaligned load/stores to/from
    // memory. On x86, the stack frame is aligned to 4 bytes. We need to extend
    // existing support for double (8-byte) alignment to 16 or 32 byte
    // alignment for frames with local SIMD vars, if that is determined to be
    // profitable.
    //
    // On Amd64 and SysV, RSP+8 is aligned on entry to the function (before
    // prolog has run). This means that in RBP-based frames RBP will be 16-byte
    // aligned. For RSP-based frames these are only sometimes aligned, depending
    // on the frame size.
    //
    bool isSIMDTypeLocalAligned(unsigned varNum)
    {
#if defined(FEATURE_SIMD) && ALIGN_SIMD_TYPES
        LclVarDsc* lcl = lvaGetDesc(varNum);
        if (varTypeIsSIMD(lcl))
        {
            // TODO-Cleanup: Can't this use the lvExactSize on the varDsc?
            int alignment = getSIMDTypeAlignment(lcl->TypeGet());
            if (alignment <= STACK_ALIGN)
            {
                bool rbpBased;
                int  off = lvaFrameAddress(varNum, &rbpBased);
                // On SysV and Winx64 ABIs RSP+8 will be 16-byte aligned at the
                // first instruction of a function. If our frame is RBP based
                // then RBP will always be 16 bytes aligned, so we can simply
                // check the offset.
                if (rbpBased)
                {
                    return (off % alignment) == 0;
                }

                // For RSP-based frame the alignment of RSP depends on our
                // locals. rsp+8 is aligned on entry and we just subtract frame
                // size so it is not hard to compute. Note that the compiler
                // tries hard to make sure the frame size means RSP will be
                // 16-byte aligned, but for leaf functions without locals (i.e.
                // frameSize = 0) it will not be.
                int frameSize = codeGen->genTotalFrameSize();
                return ((8 - frameSize + off) % alignment) == 0;
            }
        }
#endif // FEATURE_SIMD

        return false;
    }

#ifdef DEBUG
    // Answer the question: Is a particular ISA supported?
    // Use this api when asking the question so that future
    // ISA questions can be asked correctly or when asserting
    // support/nonsupport for an instruction set
    bool compIsaSupportedDebugOnly(CORINFO_InstructionSet isa) const
    {
#if defined(TARGET_XARCH) || defined(TARGET_ARM64)
        return opts.compSupportsISA.HasInstructionSet(isa);
#else
        return false;
#endif
    }
#endif // DEBUG

    bool notifyInstructionSetUsage(CORINFO_InstructionSet isa, bool supported) const;

    // Answer the question: Is a particular ISA allowed to be used implicitly by optimizations?
    // The result of this api call will exactly match the target machine
    // on which the function is executed (except for CoreLib, where there are special rules)
    bool compExactlyDependsOn(CORINFO_InstructionSet isa) const
    {
#if defined(TARGET_XARCH) || defined(TARGET_ARM64)
        if ((opts.compSupportsISAReported.HasInstructionSet(isa)) == false)
        {
            if (notifyInstructionSetUsage(isa, (opts.compSupportsISA.HasInstructionSet(isa))))
                ((Compiler*)this)->opts.compSupportsISAExactly.AddInstructionSet(isa);
            ((Compiler*)this)->opts.compSupportsISAReported.AddInstructionSet(isa);
        }
        return (opts.compSupportsISAExactly.HasInstructionSet(isa));
#else
        return false;
#endif
    }

    // Answer the question: Is a particular ISA allowed to be used implicitly by optimizations?
    // The result of this api call will match the target machine if the result is true.
    // If the result is false, then the target machine may have support for the instruction.
    bool compOpportunisticallyDependsOn(CORINFO_InstructionSet isa) const
    {
        if (opts.compSupportsISA.HasInstructionSet(isa))
        {
            return compExactlyDependsOn(isa);
        }
        else
        {
            return false;
        }
    }

    // Answer the question: Is a particular ISA supported for explicit hardware intrinsics?
    bool compHWIntrinsicDependsOn(CORINFO_InstructionSet isa) const
    {
        // Report intent to use the ISA to the EE
        compExactlyDependsOn(isa);
        return opts.compSupportsISA.HasInstructionSet(isa);
    }

#ifdef DEBUG
    //------------------------------------------------------------------------
    // IsBaselineVector512IsaSupportedDebugOnly - Does isa support exist for Vector512.
    //
    // Returns:
    //    `true` if AVX512F, AVX512BW, AVX512CD, AVX512DQ, and AVX512VL are supported.
    //
    bool IsBaselineVector512IsaSupportedDebugOnly() const
    {
#ifdef TARGET_XARCH
        return compIsaSupportedDebugOnly(InstructionSet_AVX512F);
#else
        return false;
#endif
    }
#endif // DEBUG

    //------------------------------------------------------------------------
    // IsBaselineVector512IsaSupportedOpportunistically - Does opportunistic isa support exist for Vector512.
    //
    // Returns:
    //    `true` if AVX512F, AVX512BW, AVX512CD, AVX512DQ, and AVX512VL are supported.
    //
    bool IsBaselineVector512IsaSupportedOpportunistically() const
    {
#ifdef TARGET_XARCH
        return compOpportunisticallyDependsOn(InstructionSet_AVX512F);
#else
        return false;
#endif
    }

#ifdef TARGET_XARCH
    bool canUseVexEncoding() const
    {
        return compOpportunisticallyDependsOn(InstructionSet_AVX);
    }

    //------------------------------------------------------------------------
    // canUseEvexEncoding - Answer the question: Is Evex encoding supported on this target.
    //
    // Returns:
    //    `true` if Evex encoding is supported, `false` if not.
    //
    bool canUseEvexEncoding() const
    {
        return compOpportunisticallyDependsOn(InstructionSet_AVX512F);
    }

    //------------------------------------------------------------------------
    // DoJitStressEvexEncoding- Answer the question: Do we force EVEX encoding.
    //
    // Returns:
    //    `true` if user requests EVEX encoding and it's safe, `false` if not.
    //
    bool DoJitStressEvexEncoding() const
    {
#ifdef DEBUG
        // Using JitStressEVEXEncoding flag will force instructions which would
        // otherwise use VEX encoding but can be EVEX encoded to use EVEX encoding
        // This requires AVX512F, AVX512BW, AVX512CD, AVX512DQ, and AVX512VL support

        if (JitConfig.JitStressEvexEncoding() && IsBaselineVector512IsaSupportedOpportunistically())
        {
            assert(compIsaSupportedDebugOnly(InstructionSet_AVX512F));
            assert(compIsaSupportedDebugOnly(InstructionSet_AVX512F_VL));
            assert(compIsaSupportedDebugOnly(InstructionSet_AVX512BW));
            assert(compIsaSupportedDebugOnly(InstructionSet_AVX512BW_VL));
            assert(compIsaSupportedDebugOnly(InstructionSet_AVX512CD));
            assert(compIsaSupportedDebugOnly(InstructionSet_AVX512CD_VL));
            assert(compIsaSupportedDebugOnly(InstructionSet_AVX512DQ));
            assert(compIsaSupportedDebugOnly(InstructionSet_AVX512DQ_VL));

            return true;
        }
#endif // DEBUG

        return false;
    }
#endif // TARGET_XARCH

    /*
    XXXXXXXXXXXXXXXXXXXXXXXXXXXXXXXXXXXXXXXXXXXXXXXXXXXXXXXXXXXXXXXXXXXXXXXXXXXXXXX
    XXXXXXXXXXXXXXXXXXXXXXXXXXXXXXXXXXXXXXXXXXXXXXXXXXXXXXXXXXXXXXXXXXXXXXXXXXXXXXX
    XX                                                                           XX
    XX                           Compiler                                        XX
    XX                                                                           XX
    XX   Generic info about the compilation and the method being compiled.       XX
    XX   It is responsible for driving the other phases.                         XX
    XX   It is also responsible for all the memory management.                   XX
    XX                                                                           XX
    XXXXXXXXXXXXXXXXXXXXXXXXXXXXXXXXXXXXXXXXXXXXXXXXXXXXXXXXXXXXXXXXXXXXXXXXXXXXXXX
    XXXXXXXXXXXXXXXXXXXXXXXXXXXXXXXXXXXXXXXXXXXXXXXXXXXXXXXXXXXXXXXXXXXXXXXXXXXXXXX
    */

public:
    Compiler* InlineeCompiler; // The Compiler instance for the inlinee

    InlineResult* compInlineResult; // The result of importing the inlinee method.

    bool compDoAggressiveInlining;     // If true, mark every method as CORINFO_FLG_FORCEINLINE
    bool compJmpOpUsed;                // Does the method do a JMP
    bool compLongUsed;                 // Does the method use TYP_LONG
    bool compFloatingPointUsed;        // Does the method use TYP_FLOAT or TYP_DOUBLE
    bool compTailCallUsed;             // Does the method do a tailcall
    bool compTailPrefixSeen;           // Does the method IL have tail. prefix
    bool compLocallocSeen;             // Does the method IL have localloc opcode
    bool compLocallocUsed;             // Does the method use localloc.
    bool compLocallocOptimized;        // Does the method have an optimized localloc
    bool compQmarkUsed;                // Does the method use GT_QMARK/GT_COLON
    bool compQmarkRationalized;        // Is it allowed to use a GT_QMARK/GT_COLON node.
    bool compHasBackwardJump;          // Does the method (or some inlinee) have a lexically backwards jump?
    bool compHasBackwardJumpInHandler; // Does the method have a lexically backwards jump in a handler?
    bool compSwitchedToOptimized;      // Codegen initially was Tier0 but jit switched to FullOpts
    bool compSwitchedToMinOpts;        // Codegen initially was Tier1/FullOpts but jit switched to MinOpts
    bool compSuppressedZeroInit;       // There are vars with lvSuppressedZeroInit set

// NOTE: These values are only reliable after
//       the importing is completely finished.

#ifdef DEBUG
    // State information - which phases have completed?
    // These are kept together for easy discoverability

    bool    compAllowStress;
    bool    compCodeGenDone;
    int64_t compNumStatementLinksTraversed; // # of links traversed while doing debug checks
    bool    fgNormalizeEHDone;              // Has the flowgraph EH normalization phase been done?
    size_t  compSizeEstimate;               // The estimated size of the method as per `gtSetEvalOrder`.
    size_t  compCycleEstimate;              // The estimated cycle count of the method as per `gtSetEvalOrder`
    bool    compPoisoningAnyImplicitByrefs; // Importer inserted IR before returns to poison implicit byrefs

#endif // DEBUG

    bool fgLocalVarLivenessDone; // Note that this one is used outside of debug.
    bool fgLocalVarLivenessChanged;
    bool fgIsDoingEarlyLiveness;
    bool fgDidEarlyLiveness;
    bool compPostImportationCleanupDone;
    bool compLSRADone;
    bool compRationalIRForm;

    bool compUsesThrowHelper; // There is a call to a THROW_HELPER for the compiled method.

    bool compGeneratingProlog;
    bool compGeneratingEpilog;
    bool compGeneratingUnwindProlog;
    bool compGeneratingUnwindEpilog;
    bool compNeedsGSSecurityCookie; // There is an unsafe buffer (or localloc) on the stack.
                                    // Insert cookie on frame and code to check the cookie, like VC++ -GS.
    bool compGSReorderStackLayout;  // There is an unsafe buffer on the stack, reorder locals and make local
    // copies of susceptible parameters to avoid buffer overrun attacks through locals/params
    bool getNeedsGSSecurityCookie() const
    {
        return compNeedsGSSecurityCookie;
    }
    void setNeedsGSSecurityCookie()
    {
        compNeedsGSSecurityCookie = true;
    }

    FrameLayoutState lvaDoneFrameLayout; // The highest frame layout state that we've completed. During
                                         // frame layout calculations, this is the level we are currently
                                         // computing.

    //---------------------------- JITing options -----------------------------

    enum codeOptimize
    {
        BLENDED_CODE,
        SMALL_CODE,
        FAST_CODE,

        COUNT_OPT_CODE
    };

    struct Options
    {
        JitFlags* jitFlags; // all flags passed from the EE

        // The instruction sets that the compiler is allowed to emit.
        CORINFO_InstructionSetFlags compSupportsISA;
        // The instruction sets that were reported to the VM as being used by the current method. Subset of
        // compSupportsISA.
        CORINFO_InstructionSetFlags compSupportsISAReported;
        // The instruction sets that the compiler is allowed to take advantage of implicitly during optimizations.
        // Subset of compSupportsISA.
        // The instruction sets available in compSupportsISA and not available in compSupportsISAExactly can be only
        // used via explicit hardware intrinsics.
        CORINFO_InstructionSetFlags compSupportsISAExactly;

        void setSupportedISAs(CORINFO_InstructionSetFlags isas)
        {
            compSupportsISA = isas;
        }

        unsigned compFlags; // method attributes
        unsigned instrCount;
        unsigned lvRefCount;

        codeOptimize compCodeOpt; // what type of code optimizations

#if defined(TARGET_XARCH)
        uint32_t preferredVectorByteLength;
#endif // TARGET_XARCH

// optimize maximally and/or favor speed over size?

#define DEFAULT_MIN_OPTS_CODE_SIZE 60000
#define DEFAULT_MIN_OPTS_INSTR_COUNT 20000
#define DEFAULT_MIN_OPTS_BB_COUNT 2000
#define DEFAULT_MIN_OPTS_LV_NUM_COUNT 2000
#define DEFAULT_MIN_OPTS_LV_REF_COUNT 8000

// Maximum number of locals before turning off the inlining
#define MAX_LV_NUM_COUNT_FOR_INLINING 512

        bool compMinOpts;
        bool compMinOptsIsSet;
#ifdef DEBUG
        mutable bool compMinOptsIsUsed;

        bool MinOpts() const
        {
            assert(compMinOptsIsSet);
            compMinOptsIsUsed = true;
            return compMinOpts;
        }
        bool IsMinOptsSet() const
        {
            return compMinOptsIsSet;
        }
#else  // !DEBUG
        bool MinOpts() const
        {
            return compMinOpts;
        }
        bool IsMinOptsSet() const
        {
            return compMinOptsIsSet;
        }
#endif // !DEBUG

        bool OptimizationDisabled() const
        {
            return MinOpts() || compDbgCode;
        }
        bool OptimizationEnabled() const
        {
            return !OptimizationDisabled();
        }

        void SetMinOpts(bool val)
        {
            assert(!compMinOptsIsUsed);
            assert(!compMinOptsIsSet || (compMinOpts == val));
            compMinOpts      = val;
            compMinOptsIsSet = true;
        }

        // true if the CLFLG_* for an optimization is set.
        bool OptEnabled(unsigned optFlag) const
        {
            return !!(compFlags & optFlag);
        }

#ifdef FEATURE_READYTORUN
        bool IsReadyToRun() const
        {
            return jitFlags->IsSet(JitFlags::JIT_FLAG_READYTORUN);
        }
#else
        bool IsReadyToRun() const
        {
            return false;
        }
#endif

        // Check if the compilation is control-flow guard enabled.
        bool IsCFGEnabled() const
        {
#if defined(TARGET_ARM64) || defined(TARGET_AMD64)
            // On these platforms we assume the register that the target is
            // passed in is preserved by the validator and take care to get the
            // target from the register for the call (even in debug mode).
            static_assert_no_msg((RBM_VALIDATE_INDIRECT_CALL_TRASH & (1 << REG_VALIDATE_INDIRECT_CALL_ADDR)) == 0);
            if (JitConfig.JitForceControlFlowGuard())
                return true;

            return jitFlags->IsSet(JitFlags::JIT_FLAG_ENABLE_CFG);
#else
            // The remaining platforms are not supported and would require some
            // work to support.
            //
            // ARM32:
            //   The ARM32 validator does not preserve any volatile registers
            //   which means we have to take special care to allocate and use a
            //   callee-saved register (reloading the target from memory is a
            //   security issue).
            //
            // x86:
            //   On x86 some VSD calls disassemble the call site and expect an
            //   indirect call which is fundamentally incompatible with CFG.
            //   This would require a different way to pass this information
            //   through.
            //
            return false;
#endif
        }

#ifdef FEATURE_ON_STACK_REPLACEMENT
        bool IsOSR() const
        {
            return jitFlags->IsSet(JitFlags::JIT_FLAG_OSR);
        }
#else
        bool IsOSR() const
        {
            return false;
        }
#endif

        bool IsTier0() const
        {
            return jitFlags->IsSet(JitFlags::JIT_FLAG_TIER0);
        }

        bool IsInstrumented() const
        {
            return jitFlags->IsSet(JitFlags::JIT_FLAG_BBINSTR);
        }

        bool IsInstrumentedAndOptimized() const
        {
            return IsInstrumented() && jitFlags->IsSet(JitFlags::JIT_FLAG_BBOPT);
        }

        bool DoEarlyBlockMerging() const
        {
            if (jitFlags->IsSet(JitFlags::JIT_FLAG_DEBUG_EnC) || jitFlags->IsSet(JitFlags::JIT_FLAG_DEBUG_CODE))
            {
                return false;
            }

            if (jitFlags->IsSet(JitFlags::JIT_FLAG_MIN_OPT) && !jitFlags->IsSet(JitFlags::JIT_FLAG_TIER0))
            {
                return false;
            }

            return true;
        }

        // true if we should use the PINVOKE_{BEGIN,END} helpers instead of generating
        // PInvoke transitions inline. Normally used by R2R, but also used when generating a reverse pinvoke frame, as
        // the current logic for frame setup initializes and pushes
        // the InlinedCallFrame before performing the Reverse PInvoke transition, which is invalid (as frames cannot
        // safely be pushed/popped while the thread is in a preemptive state.).
        bool ShouldUsePInvokeHelpers()
        {
            return jitFlags->IsSet(JitFlags::JIT_FLAG_USE_PINVOKE_HELPERS) ||
                   jitFlags->IsSet(JitFlags::JIT_FLAG_REVERSE_PINVOKE);
        }

        // true if we should use insert the REVERSE_PINVOKE_{ENTER,EXIT} helpers in the method
        // prolog/epilog
        bool IsReversePInvoke()
        {
            return jitFlags->IsSet(JitFlags::JIT_FLAG_REVERSE_PINVOKE);
        }

        bool compScopeInfo; // Generate the LocalVar info ?
        bool compDbgCode;   // Generate debugger-friendly code?
        bool compDbgInfo;   // Gather debugging info?
        bool compDbgEnC;

#ifdef PROFILING_SUPPORTED
        bool compNoPInvokeInlineCB;
#else
        static const bool compNoPInvokeInlineCB;
#endif

#ifdef DEBUG
        bool compGcChecks; // Check arguments and return values to ensure they are sane
#endif

#if defined(DEBUG) && defined(TARGET_XARCH)

        bool compStackCheckOnRet; // Check stack pointer on return to ensure it is correct.

#endif // defined(DEBUG) && defined(TARGET_XARCH)

#if defined(DEBUG) && defined(TARGET_X86)

        bool compStackCheckOnCall; // Check stack pointer after call to ensure it is correct. Only for x86.

#endif // defined(DEBUG) && defined(TARGET_X86)

        bool compReloc; // Generate relocs for pointers in code, true for all ngen/prejit codegen

#ifdef DEBUG
#if defined(TARGET_XARCH)
        bool compEnablePCRelAddr; // Whether absolute addr be encoded as PC-rel offset by RyuJIT where possible
#endif
#endif // DEBUG

#ifdef UNIX_AMD64_ABI
        // This flag  is indicating if there is a need to align the frame.
        // On AMD64-Windows, if there are calls, 4 slots for the outgoing ars are allocated, except for
        // FastTailCall. This slots makes the frame size non-zero, so alignment logic will be called.
        // On AMD64-Unix, there are no such slots. There is a possibility to have calls in the method with frame size of
        // 0. The frame alignment logic won't kick in. This flags takes care of the AMD64-Unix case by remembering that
        // there are calls and making sure the frame alignment logic is executed.
        bool compNeedToAlignFrame;
#endif // UNIX_AMD64_ABI

        bool compProcedureSplitting; // Separate cold code from hot code

        bool genFPorder; // Preserve FP order (operations are non-commutative)
        bool genFPopt;   // Can we do frame-pointer-omission optimization?
        bool altJit;     // True if we are an altjit and are compiling this method

#ifdef OPT_CONFIG
        bool optRepeat; // Repeat optimizer phases k times
#endif

        bool disAsm;       // Display native code as it is generated
        bool disTesting;   // Display BEGIN METHOD/END METHOD anchors for disasm testing
        bool dspDiffable;  // Makes the Jit Dump 'diff-able' (currently uses same DOTNET_* flag as disDiffable)
        bool disDiffable;  // Makes the Disassembly code 'diff-able'
        bool disAlignment; // Display alignment boundaries in disassembly code
        bool disCodeBytes; // Display instruction code bytes in disassembly code
#ifdef DEBUG
        bool compProcedureSplittingEH; // Separate cold code from hot code for functions with EH
        bool dspCode;                  // Display native code generated
        bool dspEHTable;               // Display the EH table reported to the VM
        bool dspDebugInfo;             // Display the Debug info reported to the VM
        bool dspInstrs;                // Display the IL instructions intermixed with the native code output
        bool dspLines;                 // Display source-code lines intermixed with native code output
        bool varNames;                 // Display variables names in native code output
        bool disAsmSpilled;            // Display native code when any register spilling occurs
        bool disasmWithGC;             // Display GC info interleaved with disassembly.
        bool disAddr;                  // Display process address next to each instruction in disassembly code
        bool disAsm2;                  // Display native code after it is generated using external disassembler
        bool dspOrder;                 // Display names of each of the methods that we ngen/jit
        bool dspUnwind;                // Display the unwind info output
        bool compLongAddress;          // Force using large pseudo instructions for long address
                                       // (IF_LARGEJMP/IF_LARGEADR/IF_LARGLDC)
        bool dspGCtbls;                // Display the GC tables
#endif

// Default numbers used to perform loop alignment. All the numbers are chosen
// based on experimenting with various benchmarks.

// Default minimum loop block weight required to enable loop alignment.
#define DEFAULT_ALIGN_LOOP_MIN_BLOCK_WEIGHT 4

// By default a loop will be aligned at 32B address boundary to get better
// performance as per architecture manuals.
#define DEFAULT_ALIGN_LOOP_BOUNDARY 0x20

// For non-adaptive loop alignment, by default, only align a loop whose size is
// at most 3 times the alignment block size. If the loop is bigger than that, it is most
// likely complicated enough that loop alignment will not impact performance.
#define DEFAULT_MAX_LOOPSIZE_FOR_ALIGN DEFAULT_ALIGN_LOOP_BOUNDARY * 3

// By default only loops with a constant iteration count less than or equal to this will be unrolled
#define DEFAULT_UNROLL_LOOP_MAX_ITERATION_COUNT 4

#ifdef DEBUG
        // Loop alignment variables

        // If set, for non-adaptive alignment, ensure loop jmps are not on or cross alignment boundary.
        bool compJitAlignLoopForJcc;
#endif
        // For non-adaptive alignment, minimum loop size (in bytes) for which alignment will be done.
        unsigned short compJitAlignLoopMaxCodeSize;

        // Minimum weight needed for the first block of a loop to make it a candidate for alignment.
        unsigned short compJitAlignLoopMinBlockWeight;

        // For non-adaptive alignment, address boundary (power of 2) at which loop alignment should
        // be done. By default, 32B.
        unsigned short compJitAlignLoopBoundary;

        // Padding limit to align a loop.
        unsigned short compJitAlignPaddingLimit;

        // If set, perform adaptive loop alignment that limits number of padding based on loop size.
        bool compJitAlignLoopAdaptive;

        // If set, tries to hide alignment instructions behind unconditional jumps.
        bool compJitHideAlignBehindJmp;

        // If set, tracks the hidden return buffer for struct arg.
        bool compJitOptimizeStructHiddenBuffer;

        // Iteration limit to unroll a loop.
        unsigned short compJitUnrollLoopMaxIterationCount;

#ifdef LATE_DISASM
        bool doLateDisasm; // Run the late disassembler
#endif                     // LATE_DISASM

#if DUMP_GC_TABLES && !defined(DEBUG)
#pragma message("NOTE: this non-debug build has GC ptr table dumping always enabled!")
        static const bool dspGCtbls = true;
#endif

#ifdef PROFILING_SUPPORTED
        // Whether to emit Enter/Leave/TailCall hooks using a dummy stub (DummyProfilerELTStub()).
        // This option helps make the JIT behave as if it is running under a profiler.
        bool compJitELTHookEnabled;
#endif // PROFILING_SUPPORTED

#if FEATURE_TAILCALL_OPT
        // Whether opportunistic or implicit tail call optimization is enabled.
        bool compTailCallOpt;
        // Whether optimization of transforming a recursive tail call into a loop is enabled.
        bool compTailCallLoopOpt;
#endif

#if FEATURE_FASTTAILCALL
        // Whether fast tail calls are allowed.
        bool compFastTailCalls;
#endif // FEATURE_FASTTAILCALL

#if defined(TARGET_ARM64)
        // Decision about whether to save FP/LR registers with callee-saved registers (see
        // DOTNET_JitSaveFpLrWithCalleSavedRegisters).
        int compJitSaveFpLrWithCalleeSavedRegisters;
#endif // defined(TARGET_ARM64)

#ifdef CONFIGURABLE_ARM_ABI
        bool compUseSoftFP = false;
#else
#ifdef ARM_SOFTFP
        static const bool compUseSoftFP = true;
#else  // !ARM_SOFTFP
        static const bool compUseSoftFP = false;
#endif // ARM_SOFTFP
#endif // CONFIGURABLE_ARM_ABI

        // Collect 64 bit counts for PGO data.
        bool compCollect64BitCounts;

    } opts;

    static bool                s_pAltJitExcludeAssembliesListInitialized;
    static AssemblyNamesList2* s_pAltJitExcludeAssembliesList;

#ifdef DEBUG
    static bool                s_pJitDisasmIncludeAssembliesListInitialized;
    static AssemblyNamesList2* s_pJitDisasmIncludeAssembliesList;

    static bool       s_pJitFunctionFileInitialized;
    static MethodSet* s_pJitMethodSet;

// silence warning of cast to greater size. It is easier to silence than construct code the compiler is happy with, and
// it is safe in this case
#pragma warning(push)
#pragma warning(disable : 4312)

    template <typename T>
    T dspPtr(T p)
    {
        return (p == ZERO) ? ZERO : (opts.dspDiffable ? T(0xD1FFAB1E) : p);
    }

    template <typename T>
    T dspOffset(T o)
    {
        return (o == ZERO) ? ZERO : (opts.dspDiffable ? T(0xD1FFAB1E) : o);
    }
#pragma warning(pop)
#else
#pragma warning(push)
#pragma warning(disable : 4312)
    template <typename T>
    T dspPtr(T p)
    {
        return p;
    }

    template <typename T>
    T dspOffset(T o)
    {
        return o;
    }
#pragma warning(pop)
#endif

#ifdef DEBUG

    static int dspTreeID(GenTree* tree)
    {
        return tree->gtTreeID;
    }

    static void printStmtID(Statement* stmt)
    {
        assert(stmt != nullptr);
        printf(FMT_STMT, stmt->GetID());
    }

    static void printTreeID(GenTree* tree)
    {
        if (tree == nullptr)
        {
            printf("[------]");
        }
        else
        {
            printf("[%06d]", dspTreeID(tree));
        }
    }

    const char* devirtualizationDetailToString(CORINFO_DEVIRTUALIZATION_DETAIL detail);

#endif // DEBUG

// clang-format off
#define STRESS_MODES                                                                            \
                                                                                                \
        STRESS_MODE(NONE)                                                                       \
                                                                                                \
        /* "Variations" stress areas which we try to mix up with each other. */                 \
        /* These should not be exhaustively used as they might */                               \
        /* hide/trivialize other areas */                                                       \
                                                                                                \
        STRESS_MODE(REGS)                                                                       \
        STRESS_MODE(DBL_ALN)                                                                    \
        STRESS_MODE(LCL_FLDS)                                                                   \
        STRESS_MODE(UNROLL_LOOPS)                                                               \
        STRESS_MODE(MAKE_CSE)                                                                   \
        STRESS_MODE(LEGACY_INLINE)                                                              \
        STRESS_MODE(CLONE_EXPR)                                                                 \
        STRESS_MODE(FOLD)                                                                       \
        STRESS_MODE(MERGED_RETURNS)                                                             \
        STRESS_MODE(BB_PROFILE)                                                                 \
        STRESS_MODE(OPT_BOOLS_GC)                                                               \
        STRESS_MODE(OPT_BOOLS_COMPARE_CHAIN_COST)                                               \
        STRESS_MODE(REMORPH_TREES)                                                              \
        STRESS_MODE(64RSLT_MUL)                                                                 \
        STRESS_MODE(DO_WHILE_LOOPS)                                                             \
        STRESS_MODE(MIN_OPTS)                                                                   \
        STRESS_MODE(REVERSE_FLAG)     /* Will set GTF_REVERSE_OPS whenever we can */            \
        STRESS_MODE(TAILCALL)         /* Will make the call as a tailcall whenever legal */     \
        STRESS_MODE(CATCH_ARG)        /* Will spill catch arg */                                \
        STRESS_MODE(UNSAFE_BUFFER_CHECKS)                                                       \
        STRESS_MODE(NULL_OBJECT_CHECK)                                                          \
        STRESS_MODE(RANDOM_INLINE)                                                              \
        STRESS_MODE(SWITCH_CMP_BR_EXPANSION)                                                    \
        STRESS_MODE(GENERIC_VARN)                                                               \
        STRESS_MODE(PROFILER_CALLBACKS) /* Will generate profiler hooks for ELT callbacks */    \
        STRESS_MODE(BYREF_PROMOTION) /* Change undoPromotion decisions for byrefs */            \
        STRESS_MODE(PROMOTE_FEWER_STRUCTS)/* Don't promote some structs that can be promoted */ \
        STRESS_MODE(VN_BUDGET)/* Randomize the VN budget */                                     \
        STRESS_MODE(SSA_INFO) /* Select lower thresholds for "complex" SSA num encoding */      \
        STRESS_MODE(SPLIT_TREES_RANDOMLY) /* Split all statements at a random tree */           \
        STRESS_MODE(SPLIT_TREES_REMOVE_COMMAS) /* Remove all GT_COMMA nodes */                  \
        STRESS_MODE(NO_OLD_PROMOTION) /* Do not use old promotion */                            \
        STRESS_MODE(PHYSICAL_PROMOTION) /* Use physical promotion */                            \
        STRESS_MODE(PHYSICAL_PROMOTION_COST)                                                    \
        STRESS_MODE(UNWIND) /* stress unwind info; e.g., create function fragments */           \
                                                                                                \
        /* After COUNT_VARN, stress level 2 does all of these all the time */                   \
                                                                                                \
        STRESS_MODE(COUNT_VARN)                                                                 \
                                                                                                \
        /* "Check" stress areas that can be exhaustively used if we */                          \
        /*  dont care about performance at all */                                               \
                                                                                                \
        STRESS_MODE(FORCE_INLINE) /* Treat every method as AggressiveInlining */                \
        STRESS_MODE(CHK_FLOW_UPDATE)                                                            \
        STRESS_MODE(EMITTER)                                                                    \
        STRESS_MODE(CHK_REIMPORT)                                                               \
        STRESS_MODE(GENERIC_CHECK)                                                              \
        STRESS_MODE(IF_CONVERSION_COST)                                                         \
        STRESS_MODE(IF_CONVERSION_INNER_LOOPS)                                                  \
        STRESS_MODE(POISON_IMPLICIT_BYREFS)                                                     \
        STRESS_MODE(COUNT)

    enum                compStressArea
    {
#define STRESS_MODE(mode) STRESS_##mode,
        STRESS_MODES
#undef STRESS_MODE
    };
// clang-format on

#ifdef DEBUG
    static const LPCWSTR s_compStressModeNamesW[STRESS_COUNT + 1];
    static const char*   s_compStressModeNames[STRESS_COUNT + 1];
    BYTE                 compActiveStressModes[STRESS_COUNT];
#endif // DEBUG

#define MAX_STRESS_WEIGHT 100

    bool compStressCompile(compStressArea stressArea, unsigned weightPercentage);
    bool compStressCompileHelper(compStressArea stressArea, unsigned weightPercentage);
    static unsigned compStressAreaHash(compStressArea area);

#ifdef DEBUG

    bool compInlineStress()
    {
        return compStressCompile(STRESS_LEGACY_INLINE, 50);
    }

    bool compRandomInlineStress()
    {
        return compStressCompile(STRESS_RANDOM_INLINE, 50);
    }

    bool compPromoteFewerStructs(unsigned lclNum);

#endif // DEBUG

    bool compTailCallStress()
    {
#ifdef DEBUG
        // Do not stress tailcalls in IL stubs as the runtime creates several IL
        // stubs to implement the tailcall mechanism, which would then
        // recursively create more IL stubs.
        return !opts.jitFlags->IsSet(JitFlags::JIT_FLAG_IL_STUB) &&
               (JitConfig.TailcallStress() != 0 || compStressCompile(STRESS_TAILCALL, 5));
#else
        return false;
#endif
    }

    const char* compGetTieringName(bool wantShortName = false) const;
    const char* compGetPgoSourceName() const;
    const char* compGetStressMessage() const;

    codeOptimize compCodeOpt() const
    {
#if 0
        // Switching between size & speed has measurable throughput impact
        // (3.5% on NGen CoreLib when measured). It used to be enabled for
        // DEBUG, but should generate identical code between CHK & RET builds,
        // so that's not acceptable.
        // TODO-Throughput: Figure out what to do about size vs. speed & throughput.
        //                  Investigate the cause of the throughput regression.

        return opts.compCodeOpt;
#else
        return BLENDED_CODE;
#endif
    }

    //--------------------- Info about the procedure --------------------------

    struct Info
    {
        COMP_HANDLE           compCompHnd;
        CORINFO_MODULE_HANDLE compScopeHnd;
        CORINFO_CLASS_HANDLE  compClassHnd;
        CORINFO_METHOD_HANDLE compMethodHnd;
        CORINFO_METHOD_INFO*  compMethodInfo;

        bool hasCircularClassConstraints;
        bool hasCircularMethodConstraints;

#if defined(DEBUG) || defined(LATE_DISASM) || DUMP_FLOWGRAPHS || DUMP_GC_TABLES

        const char* compMethodName;
        const char* compClassName;
        const char* compFullName;
        double      compPerfScore;
        int         compMethodSuperPMIIndex; // useful when debugging under SuperPMI

#endif // defined(DEBUG) || defined(LATE_DISASM) || DUMP_FLOWGRAPHS

#if defined(DEBUG)
        // Method hash is logically const, but computed
        // on first demand.
        mutable unsigned compMethodHashPrivate;
        unsigned         compMethodHash() const;
#endif // defined(DEBUG)

#ifdef PSEUDORANDOM_NOP_INSERTION
        // things for pseudorandom nop insertion
        unsigned  compChecksum;
        CLRRandom compRNG;
#endif

        // The following holds the FLG_xxxx flags for the method we're compiling.
        unsigned compFlags;

        // The following holds the class attributes for the method we're compiling.
        unsigned compClassAttr;

        const BYTE*     compCode;
        IL_OFFSET       compILCodeSize;     // The IL code size
        IL_OFFSET       compILImportSize;   // Estimated amount of IL actually imported
        IL_OFFSET       compILEntry;        // The IL entry point (normally 0)
        PatchpointInfo* compPatchpointInfo; // Patchpoint data for OSR (normally nullptr)
        UNATIVE_OFFSET  compNativeCodeSize; // The native code size, after instructions are issued. This
        // is less than (compTotalHotCodeSize + compTotalColdCodeSize) only if:
        // (1) the code is not hot/cold split, and we issued less code than we expected, or
        // (2) the code is hot/cold split, and we issued less code than we expected
        // in the cold section (the hot section will always be padded out to compTotalHotCodeSize).

        bool compIsStatic : 1;           // Is the method static (no 'this' pointer)?
        bool compIsVarArgs : 1;          // Does the method have varargs parameters?
        bool compInitMem : 1;            // Is the CORINFO_OPT_INIT_LOCALS bit set in the method info options?
        bool compProfilerCallback : 1;   // JIT inserted a profiler Enter callback
        bool compPublishStubParam : 1;   // EAX captured in prolog will be available through an intrinsic
        bool compHasNextCallRetAddr : 1; // The NextCallReturnAddress intrinsic is used.

        var_types compRetType;       // Return type of the method as declared in IL (including SIMD normalization)
        var_types compRetNativeType; // Normalized return type as per target arch ABI
        unsigned  compILargsCount;   // Number of arguments (incl. implicit but not hidden)
        unsigned  compArgsCount;     // Number of arguments (incl. implicit and     hidden)

#if FEATURE_FASTTAILCALL
        unsigned compArgStackSize; // Incoming argument stack size in bytes
#endif                             // FEATURE_FASTTAILCALL

        unsigned compRetBuffArg; // position of hidden return param var (0, 1) (BAD_VAR_NUM means not present);
        int compTypeCtxtArg; // position of hidden param for type context for generic code (CORINFO_CALLCONV_PARAMTYPE)
        unsigned       compThisArg; // position of implicit this pointer param (not to be confused with lvaArg0Var)
        unsigned       compILlocalsCount; // Number of vars : args + locals (incl. implicit but not hidden)
        unsigned       compLocalsCount;   // Number of vars : args + locals (incl. implicit and     hidden)
        unsigned       compMaxStack;
        UNATIVE_OFFSET compTotalHotCodeSize;  // Total number of bytes of Hot Code in the method
        UNATIVE_OFFSET compTotalColdCodeSize; // Total number of bytes of Cold Code in the method

        unsigned compUnmanagedCallCountWithGCTransition; // count of unmanaged calls with GC transition.

        CorInfoCallConvExtension compCallConv; // The entry-point calling convention for this method.

        unsigned compLvFrameListRoot; // lclNum for the Frame root
        unsigned compXcptnsCount;     // Number of exception-handling clauses read in the method's IL.
                                      // You should generally use compHndBBtabCount instead: it is the
                                      // current number of EH clauses (after additions like synchronized
        // methods and funclets, and removals like unreachable code deletion).

        Target::ArgOrder compArgOrder;

        bool compMatchedVM; // true if the VM is "matched": either the JIT is a cross-compiler
                            // and the VM expects that, or the JIT is a "self-host" compiler
                            // (e.g., x86 hosted targeting x86) and the VM expects that.

        /*  The following holds IL scope information about local variables.
         */

        unsigned     compVarScopesCount;
        VarScopeDsc* compVarScopes;

        /* The following holds information about instr offsets for
         * which we need to report IP-mappings
         */

        IL_OFFSET*                   compStmtOffsets; // sorted
        unsigned                     compStmtOffsetsCount;
        ICorDebugInfo::BoundaryTypes compStmtOffsetsImplicit;

        // Number of class profile probes in this method
        unsigned compHandleHistogramProbeCount;

#ifdef TARGET_ARM64
        bool compNeedsConsecutiveRegisters;
#endif

    } info;

#if defined(DEBUG)
    // Are we running a replay under SuperPMI?
    bool RunningSuperPmiReplay() const
    {
        return info.compMethodSuperPMIIndex != -1;
    }
#endif // DEBUG

    ReturnTypeDesc compRetTypeDesc; // ABI return type descriptor for the method

    //------------------------------------------------------------------------
    // compMethodHasRetVal: Does this method return some kind of value?
    //
    // Return Value:
    //    If this method returns a struct via a return buffer, whether that
    //    buffer's address needs to be returned, otherwise whether signature
    //    return type is not "TYP_VOID".
    //
    bool compMethodHasRetVal() const
    {
        return (info.compRetBuffArg != BAD_VAR_NUM) ? compMethodReturnsRetBufAddr() : (info.compRetType != TYP_VOID);
    }

    // Returns true if the method being compiled returns RetBuf addr as its return value
    bool compMethodReturnsRetBufAddr() const
    {
        // There are cases where implicit RetBuf argument should be explicitly returned in a register.
        // In such cases the return type is changed to TYP_BYREF and appropriate IR is generated.
        // These cases are:
        CLANG_FORMAT_COMMENT_ANCHOR;
#ifdef TARGET_AMD64
        // 1. on x64 Windows and Unix the address of RetBuf needs to be returned by
        //    methods with hidden RetBufArg in RAX. In such case GT_RETURN is of TYP_BYREF,
        //    returning the address of RetBuf.
        return (info.compRetBuffArg != BAD_VAR_NUM);
#else // TARGET_AMD64
#ifdef PROFILING_SUPPORTED
        // 2.  Profiler Leave callback expects the address of retbuf as return value for
        //    methods with hidden RetBuf argument.  impReturnInstruction() when profiler
        //    callbacks are needed creates GT_RETURN(TYP_BYREF, op1 = Addr of RetBuf) for
        //    methods with hidden RetBufArg.
        if (compIsProfilerHookNeeded())
        {
            return (info.compRetBuffArg != BAD_VAR_NUM);
        }
#endif
        // 3. Windows ARM64 native instance calling convention requires the address of RetBuff
        //    to be returned in x0.
        CLANG_FORMAT_COMMENT_ANCHOR;
#if defined(TARGET_ARM64)
        if (TargetOS::IsWindows)
        {
            auto callConv = info.compCallConv;
            if (callConvIsInstanceMethodCallConv(callConv))
            {
                return (info.compRetBuffArg != BAD_VAR_NUM);
            }
        }
#endif // TARGET_ARM64
        // 4. x86 unmanaged calling conventions require the address of RetBuff to be returned in eax.
        CLANG_FORMAT_COMMENT_ANCHOR;
#if defined(TARGET_X86)
        if (info.compCallConv != CorInfoCallConvExtension::Managed)
        {
            return (info.compRetBuffArg != BAD_VAR_NUM);
        }
#endif

        return false;
#endif // TARGET_AMD64
    }

    //------------------------------------------------------------------------
    // compMethodReturnsMultiRegRetType: Does this method return a multi-reg value?
    //
    // Return Value:
    //    If this method returns a value in multiple registers, "true", "false"
    //    otherwise.
    //
    bool compMethodReturnsMultiRegRetType() const
    {
        return compRetTypeDesc.IsMultiRegRetType();
    }

    bool compEnregLocals()
    {
        return ((opts.compFlags & CLFLG_REGVAR) != 0);
    }

    bool compEnregStructLocals()
    {
        return (JitConfig.JitEnregStructLocals() != 0);
    }

    bool compObjectStackAllocation()
    {
        return (JitConfig.JitObjectStackAllocation() != 0);
    }

    // Returns true if the method requires a PInvoke prolog and epilog
    bool compMethodRequiresPInvokeFrame()
    {
        return (info.compUnmanagedCallCountWithGCTransition > 0);
    }

    // Returns true if address-exposed user variables should be poisoned with a recognizable value
    bool compShouldPoisonFrame()
    {
#ifdef FEATURE_ON_STACK_REPLACEMENT
        if (opts.IsOSR())
            return false;
#endif
        return !info.compInitMem && opts.compDbgCode;
    }

    // Returns true if the jit supports having patchpoints in this method.
    // Optionally, get the reason why not.
    bool compCanHavePatchpoints(const char** reason = nullptr);

#if defined(DEBUG)

    void compDispLocalVars();

#endif // DEBUG

private:
    class ClassLayoutTable* m_classLayoutTable;

    class ClassLayoutTable* typCreateClassLayoutTable();
    class ClassLayoutTable* typGetClassLayoutTable();

public:
    // Get the layout having the specified layout number.
    ClassLayout* typGetLayoutByNum(unsigned layoutNum);
    // Get the layout number of the specified layout.
    unsigned typGetLayoutNum(ClassLayout* layout);
    // Get the layout having the specified size but no class handle.
    ClassLayout* typGetBlkLayout(unsigned blockSize);
    // Get the number of a layout having the specified size but no class handle.
    unsigned typGetBlkLayoutNum(unsigned blockSize);
    // Get the layout for the specified class handle.
    ClassLayout* typGetObjLayout(CORINFO_CLASS_HANDLE classHandle);
    // Get the number of a layout for the specified class handle.
    unsigned typGetObjLayoutNum(CORINFO_CLASS_HANDLE classHandle);

    var_types TypeHandleToVarType(CORINFO_CLASS_HANDLE handle, ClassLayout** pLayout = nullptr);
    var_types TypeHandleToVarType(CorInfoType jitType, CORINFO_CLASS_HANDLE handle, ClassLayout** pLayout = nullptr);

//-------------------------- Global Compiler Data ------------------------------------

#ifdef DEBUG
private:
    static LONG s_compMethodsCount; // to produce unique label names
#endif

public:
#ifdef DEBUG
    unsigned compGenTreeID;
    unsigned compStatementID;
    unsigned compBasicBlockID;
#endif
    LONG compMethodID;

    BasicBlock* compCurBB;   // the current basic block in process
    Statement*  compCurStmt; // the current statement in process
    GenTree*    compCurTree; // the current tree in process

    //  The following is used to create the 'method JIT info' block.
    size_t compInfoBlkSize;
    BYTE*  compInfoBlkAddr;

    EHblkDsc* compHndBBtab;           // array of EH data
    unsigned  compHndBBtabCount;      // element count of used elements in EH data array
    unsigned  compHndBBtabAllocCount; // element count of allocated elements in EH data array

#if defined(TARGET_X86)

    //-------------------------------------------------------------------------
    //  Tracking of region covered by the monitor in synchronized methods
    void* syncStartEmitCookie; // the emitter cookie for first instruction after the call to MON_ENTER
    void* syncEndEmitCookie;   // the emitter cookie for first instruction after the call to MON_EXIT

#endif // !TARGET_X86

    Phases      mostRecentlyActivePhase; // the most recently active phase
    PhaseChecks activePhaseChecks;       // the currently active phase checks
    PhaseDumps  activePhaseDumps;        // the currently active phase dumps

    //-------------------------------------------------------------------------
    //  The following keeps track of how many bytes of local frame space we've
    //  grabbed so far in the current function, and how many argument bytes we
    //  need to pop when we return.
    //

    unsigned compLclFrameSize; // secObject+lclBlk+locals+temps

    // Count of callee-saved regs we pushed in the prolog.
    // Does not include EBP for isFramePointerUsed() and double-aligned frames.
    // In case of Amd64 this doesn't include float regs saved on stack.
    unsigned compCalleeRegsPushed;

#if defined(TARGET_XARCH)
    // Mask of callee saved float regs on stack.
    regMaskTP compCalleeFPRegsSavedMask;
#endif
#ifdef TARGET_AMD64
// Quirk for VS debug-launch scenario to work:
// Bytes of padding between save-reg area and locals.
#define VSQUIRK_STACK_PAD (2 * REGSIZE_BYTES)
    unsigned compVSQuirkStackPaddingNeeded;
#endif

    unsigned compArgSize; // total size of arguments in bytes (including register args (lvIsRegArg))

#if defined(TARGET_ARM) || defined(TARGET_RISCV64)
    bool compHasSplitParam;
#endif

    unsigned compMapILargNum(unsigned ILargNum);      // map accounting for hidden args
    unsigned compMapILvarNum(unsigned ILvarNum);      // map accounting for hidden args
    unsigned compMap2ILvarNum(unsigned varNum) const; // map accounting for hidden args

#if defined(TARGET_ARM64)
    struct FrameInfo
    {
        // Frame type (1-5)
        int frameType;

        // Distance from established (method body) SP to base of callee save area
        int calleeSaveSpOffset;

        // Amount to subtract from SP before saving (prolog) OR
        // to add to SP after restoring (epilog) callee saves
        int calleeSaveSpDelta;

        // Distance from established SP to where caller's FP was saved
        int offsetSpToSavedFp;
    } compFrameInfo;
#endif

    //-------------------------------------------------------------------------

    static void compStartup();  // One-time initialization
    static void compShutdown(); // One-time finalization

    void compInit(ArenaAllocator*       pAlloc,
                  CORINFO_METHOD_HANDLE methodHnd,
                  COMP_HANDLE           compHnd,
                  CORINFO_METHOD_INFO*  methodInfo,
                  InlineInfo*           inlineInfo);
    void compDone();

    static void compDisplayStaticSizes();

    //------------ Some utility functions --------------

    void* compGetHelperFtn(CorInfoHelpFunc ftnNum,         /* IN  */
                           void**          ppIndirection); /* OUT */

    // Several JIT/EE interface functions return a CorInfoType, and also return a
    // class handle as an out parameter if the type is a value class.  Returns the
    // size of the type these describe.
    unsigned compGetTypeSize(CorInfoType cit, CORINFO_CLASS_HANDLE clsHnd);

#ifdef DEBUG
    // Components used by the compiler may write unit test suites, and
    // have them run within this method.  They will be run only once per process, and only
    // in debug.  (Perhaps should be under the control of a DOTNET_ flag.)
    // These should fail by asserting.
    void compDoComponentUnitTestsOnce();
#endif // DEBUG

    int compCompile(CORINFO_MODULE_HANDLE classPtr,
                    void**                methodCodePtr,
                    uint32_t*             methodCodeSize,
                    JitFlags*             compileFlags);
    void compCompileFinish();
    int compCompileHelper(CORINFO_MODULE_HANDLE classPtr,
                          COMP_HANDLE           compHnd,
                          CORINFO_METHOD_INFO*  methodInfo,
                          void**                methodCodePtr,
                          uint32_t*             methodCodeSize,
                          JitFlags*             compileFlag);

    ArenaAllocator* compGetArenaAllocator();

    void generatePatchpointInfo();

#if MEASURE_MEM_ALLOC
    static bool s_dspMemStats; // Display per-phase memory statistics for every function
#endif                         // MEASURE_MEM_ALLOC

#if LOOP_HOIST_STATS
    unsigned m_loopsConsidered;
    bool     m_curLoopHasHoistedExpression;
    unsigned m_loopsWithHoistedExpressions;
    unsigned m_totalHoistedExpressions;

    void AddLoopHoistStats();
    void PrintPerMethodLoopHoistStats();

    static CritSecObject s_loopHoistStatsLock; // This lock protects the data structures below.
    static unsigned      s_loopsConsidered;
    static unsigned      s_loopsWithHoistedExpressions;
    static unsigned      s_totalHoistedExpressions;

    static void PrintAggregateLoopHoistStats(FILE* f);
#endif // LOOP_HOIST_STATS

#if TRACK_ENREG_STATS
    class EnregisterStats
    {
    private:
        unsigned m_totalNumberOfVars;
        unsigned m_totalNumberOfStructVars;
        unsigned m_totalNumberOfEnregVars;
        unsigned m_totalNumberOfStructEnregVars;

        unsigned m_addrExposed;
        unsigned m_hiddenStructArg;
        unsigned m_VMNeedsStackAddr;
        unsigned m_localField;
        unsigned m_blockOp;
        unsigned m_dontEnregStructs;
        unsigned m_notRegSizeStruct;
        unsigned m_structArg;
        unsigned m_lclAddrNode;
        unsigned m_castTakesAddr;
        unsigned m_storeBlkSrc;
        unsigned m_swizzleArg;
        unsigned m_blockOpRet;
        unsigned m_returnSpCheck;
        unsigned m_callSpCheck;
        unsigned m_simdUserForcesDep;
        unsigned m_liveInOutHndlr;
        unsigned m_depField;
        unsigned m_noRegVars;
        unsigned m_minOptsGC;
#ifdef JIT32_GCENCODER
        unsigned m_PinningRef;
#endif // JIT32_GCENCODER
#if !defined(TARGET_64BIT)
        unsigned m_longParamField;
#endif // !TARGET_64BIT
        unsigned m_parentExposed;
        unsigned m_tooConservative;
        unsigned m_escapeAddress;
        unsigned m_osrExposed;
        unsigned m_stressLclFld;
        unsigned m_dispatchRetBuf;
        unsigned m_wideIndir;
        unsigned m_stressPoisonImplicitByrefs;
        unsigned m_externallyVisibleImplicitly;

    public:
        void RecordLocal(const LclVarDsc* varDsc);
        void Dump(FILE* fout) const;
    };

    static EnregisterStats s_enregisterStats;
#endif // TRACK_ENREG_STATS

    bool compIsForInlining() const;
    bool compDonotInline();

#ifdef DEBUG
    // Get the default fill char value we randomize this value when JitStress is enabled.
    static unsigned char compGetJitDefaultFill(Compiler* comp);

    const char* compLocalVarName(unsigned varNum, unsigned offs);
    VarName compVarName(regNumber reg, bool isFloatReg = false);
    const char* compFPregVarName(unsigned fpReg, bool displayVar = false);
    void compDspSrcLinesByNativeIP(UNATIVE_OFFSET curIP);
    void compDspSrcLinesByLineNum(unsigned line, bool seek = false);
#endif // DEBUG
    const char* compRegNameForSize(regNumber reg, size_t size);
    const char* compRegVarName(regNumber reg, bool displayVar = false, bool isFloatReg = false);

    //-------------------------------------------------------------------------

    struct VarScopeListNode
    {
        VarScopeDsc*             data;
        VarScopeListNode*        next;
        static VarScopeListNode* Create(VarScopeDsc* value, CompAllocator alloc)
        {
            VarScopeListNode* node = new (alloc) VarScopeListNode;
            node->data             = value;
            node->next             = nullptr;
            return node;
        }
    };

    struct VarScopeMapInfo
    {
        VarScopeListNode*       head;
        VarScopeListNode*       tail;
        static VarScopeMapInfo* Create(VarScopeListNode* node, CompAllocator alloc)
        {
            VarScopeMapInfo* info = new (alloc) VarScopeMapInfo;
            info->head            = node;
            info->tail            = node;
            return info;
        }
    };

    // Max value of scope count for which we would use linear search; for larger values we would use hashtable lookup.
    static const unsigned MAX_LINEAR_FIND_LCL_SCOPELIST = 32;

    typedef JitHashTable<unsigned, JitSmallPrimitiveKeyFuncs<unsigned>, VarScopeMapInfo*> VarNumToScopeDscMap;

    // Map to keep variables' scope indexed by varNum containing it's scope dscs at the index.
    VarNumToScopeDscMap* compVarScopeMap;

    VarScopeDsc* compFindLocalVar(unsigned varNum, unsigned lifeBeg, unsigned lifeEnd);

    VarScopeDsc* compFindLocalVar(unsigned varNum, unsigned offs);

    VarScopeDsc* compFindLocalVarLinear(unsigned varNum, unsigned offs);

    void compInitVarScopeMap();

    VarScopeDsc** compEnterScopeList; // List has the offsets where variables
                                      // enter scope, sorted by instr offset
    unsigned compNextEnterScope;

    VarScopeDsc** compExitScopeList; // List has the offsets where variables
                                     // go out of scope, sorted by instr offset
    unsigned compNextExitScope;

    void compInitScopeLists();

    void compResetScopeLists();

    VarScopeDsc* compGetNextEnterScope(unsigned offs, bool scan = false);

    VarScopeDsc* compGetNextExitScope(unsigned offs, bool scan = false);

    void compProcessScopesUntil(unsigned   offset,
                                VARSET_TP* inScope,
                                void (Compiler::*enterScopeFn)(VARSET_TP* inScope, VarScopeDsc*),
                                void (Compiler::*exitScopeFn)(VARSET_TP* inScope, VarScopeDsc*));

#ifdef DEBUG
    void compDispScopeLists();
#endif // DEBUG

    bool compIsProfilerHookNeeded() const;

    //-------------------------------------------------------------------------
    /*               Statistical Data Gathering                               */

    void compJitStats(); // call this function and enable
                         // various ifdef's below for statistical data

#if CALL_ARG_STATS
    void        compCallArgStats();
    static void compDispCallArgStats(FILE* fout);
#endif

    //-------------------------------------------------------------------------

protected:
#ifdef DEBUG
    bool skipMethod();
#endif

    ArenaAllocator* compArenaAllocator;

public:
    void compFunctionTraceStart();
    void compFunctionTraceEnd(void* methodCodePtr, ULONG methodCodeSize, bool isNYI);

protected:
    size_t compMaxUncheckedOffsetForNullObject;

    void compInitOptions(JitFlags* compileFlags);

    void compSetProcessor();
    void compInitDebuggingInfo();
    void compSetOptimizationLevel();
#if defined(TARGET_ARMARCH) || defined(TARGET_RISCV64)
    bool compRsvdRegCheck(FrameLayoutState curState);
#endif
    void compCompile(void** methodCodePtr, uint32_t* methodCodeSize, JitFlags* compileFlags);

    // Clear annotations produced during optimizations; to be used between iterations when repeating opts.
    void ResetOptAnnotations();

    // Regenerate loop descriptors; to be used between iterations when repeating opts.
    void RecomputeLoopInfo();

#ifdef PROFILING_SUPPORTED
    // Data required for generating profiler Enter/Leave/TailCall hooks

    bool  compProfilerHookNeeded; // Whether profiler Enter/Leave/TailCall hook needs to be generated for the method
    void* compProfilerMethHnd;    // Profiler handle of the method being compiled. Passed as param to ELT callbacks
    bool  compProfilerMethHndIndirected; // Whether compProfilerHandle is pointer to the handle or is an actual handle
#endif

public:
    // Assumes called as part of process shutdown; does any compiler-specific work associated with that.
    static void ProcessShutdownWork(ICorStaticInfo* statInfo);

    CompAllocator getAllocator(CompMemKind cmk = CMK_Generic)
    {
        return CompAllocator(compArenaAllocator, cmk);
    }

    CompAllocator getAllocatorGC()
    {
        return getAllocator(CMK_GC);
    }

    CompAllocator getAllocatorLoopHoist()
    {
        return getAllocator(CMK_LoopHoist);
    }

#ifdef DEBUG
    CompAllocator getAllocatorDebugOnly()
    {
        return getAllocator(CMK_DebugOnly);
    }
#endif // DEBUG

    /*
    XXXXXXXXXXXXXXXXXXXXXXXXXXXXXXXXXXXXXXXXXXXXXXXXXXXXXXXXXXXXXXXXXXXXXXXXXXXXXXX
    XXXXXXXXXXXXXXXXXXXXXXXXXXXXXXXXXXXXXXXXXXXXXXXXXXXXXXXXXXXXXXXXXXXXXXXXXXXXXXX
    XX                                                                           XX
    XX                           IL verification stuff                           XX
    XX                                                                           XX
    XX                                                                           XX
    XXXXXXXXXXXXXXXXXXXXXXXXXXXXXXXXXXXXXXXXXXXXXXXXXXXXXXXXXXXXXXXXXXXXXXXXXXXXXXX
    XXXXXXXXXXXXXXXXXXXXXXXXXXXXXXXXXXXXXXXXXXXXXXXXXXXXXXXXXXXXXXXXXXXXXXXXXXXXXXX
    */

public:
    EntryState verCurrentState;

    void verInitBBEntryState(BasicBlock* block, EntryState* currentState);

    void verInitCurrentState();
    void verResetCurrentState(BasicBlock* block, EntryState* currentState);

    void verConvertBBToThrowVerificationException(BasicBlock* block DEBUGARG(bool logMsg));
    void verHandleVerificationFailure(BasicBlock* block DEBUGARG(bool logMsg));
    typeInfo verMakeTypeInfoForLocal(unsigned lclNum);
    typeInfo verMakeTypeInfo(CORINFO_CLASS_HANDLE clsHnd); // converts from jit type representation to typeInfo
    typeInfo verMakeTypeInfo(CorInfoType          ciType,
                             CORINFO_CLASS_HANDLE clsHnd); // converts from jit type representation to typeInfo

    typeInfo verParseArgSigToTypeInfo(CORINFO_SIG_INFO* sig, CORINFO_ARG_LIST_HANDLE args);

    bool verCheckTailCallConstraint(OPCODE                  opcode,
                                    CORINFO_RESOLVED_TOKEN* pResolvedToken,
                                    CORINFO_RESOLVED_TOKEN* pConstrainedResolvedToken);

#ifdef DEBUG

    // One line log function. Default level is 0. Increasing it gives you
    // more log information

    // levels are currently unused: #define JITDUMP(level,...)                     ();
    void JitLogEE(unsigned level, const char* fmt, ...);

    bool compDebugBreak;

    bool compJitHaltMethod();

    void dumpRegMask(regMaskTP regs) const;

#endif

    /*
    XXXXXXXXXXXXXXXXXXXXXXXXXXXXXXXXXXXXXXXXXXXXXXXXXXXXXXXXXXXXXXXXXXXXXXXXXXXXXXX
    XXXXXXXXXXXXXXXXXXXXXXXXXXXXXXXXXXXXXXXXXXXXXXXXXXXXXXXXXXXXXXXXXXXXXXXXXXXXXXX
    XX                                                                           XX
    XX                   GS Security checks for unsafe buffers                   XX
    XX                                                                           XX
    XXXXXXXXXXXXXXXXXXXXXXXXXXXXXXXXXXXXXXXXXXXXXXXXXXXXXXXXXXXXXXXXXXXXXXXXXXXXXXX
    XXXXXXXXXXXXXXXXXXXXXXXXXXXXXXXXXXXXXXXXXXXXXXXXXXXXXXXXXXXXXXXXXXXXXXXXXXXXXXX
    */
public:
    struct ShadowParamVarInfo
    {
        FixedBitVect* assignGroup; // the closure set of variables whose values depend on each other
        unsigned      shadowCopy;  // Lcl var num, if not valid set to BAD_VAR_NUM

        static bool mayNeedShadowCopy(LclVarDsc* varDsc)
        {
#if defined(TARGET_AMD64)
            // GS cookie logic to create shadow slots, create trees to copy reg args to shadow
            // slots and update all trees to refer to shadow slots is done immediately after
            // fgMorph().  Lsra could potentially mark a param as DoNotEnregister after JIT determines
            // not to shadow a parameter.  Also, LSRA could potentially spill a param which is passed
            // in register. Therefore, conservatively all params may need a shadow copy.  Note that
            // GS cookie logic further checks whether the param is a ptr or an unsafe buffer before
            // creating a shadow slot even though this routine returns true.
            //
            // TODO-AMD64-CQ: Revisit this conservative approach as it could create more shadow slots than
            // required. There are two cases under which a reg arg could potentially be used from its
            // home location:
            //   a) LSRA marks it as DoNotEnregister (see LinearScan::identifyCandidates())
            //   b) LSRA spills it
            //
            // Possible solution to address case (a)
            //   - The conditions under which LSRA marks a varDsc as DoNotEnregister could be checked
            //     in this routine.  Note that live out of exception handler is something we may not be
            //     able to do it here since GS cookie logic is invoked ahead of liveness computation.
            //     Therefore, for methods with exception handling and need GS cookie check we might have
            //     to take conservative approach.
            //
            // Possible solution to address case (b)
            //   - Whenever a parameter passed in an argument register needs to be spilled by LSRA, we
            //     create a new spill temp if the method needs GS cookie check.
            return varDsc->lvIsParam;
#else // !defined(TARGET_AMD64)
            return varDsc->lvIsParam && !varDsc->lvIsRegArg;
#endif
        }

#ifdef DEBUG
        void Print()
        {
            printf("assignGroup [%p]; shadowCopy: [%d];\n", assignGroup, shadowCopy);
        }
#endif
    };

    GSCookie*           gsGlobalSecurityCookieAddr; // Address of global cookie for unsafe buffer checks
    GSCookie            gsGlobalSecurityCookieVal;  // Value of global cookie if addr is NULL
    ShadowParamVarInfo* gsShadowVarInfo;            // Table used by shadow param analysis code

    PhaseStatus gsPhase();
    void        gsGSChecksInitCookie();   // Grabs cookie variable
    void        gsCopyShadowParams();     // Identify vulnerable params and create dhadow copies
    bool        gsFindVulnerableParams(); // Shadow param analysis code
    void        gsParamsToShadows();      // Insert copy code and replave param uses by shadow

    static fgWalkPreFn gsMarkPtrsAndAssignGroups; // Shadow param analysis tree-walk
    static fgWalkPreFn gsReplaceShadowParams;     // Shadow param replacement tree-walk

#define DEFAULT_MAX_INLINE_SIZE 100 // Methods with >  DEFAULT_MAX_INLINE_SIZE IL bytes will never be inlined.
                                    // This can be overwritten by setting DOTNET_JITInlineSize env variable.

#define DEFAULT_MAX_INLINE_DEPTH 20 // Methods at more than this level deep will not be inlined

#define DEFAULT_MAX_FORCE_INLINE_DEPTH 1 // Methods at more than this level deep will not be force inlined

#define DEFAULT_MAX_LOCALLOC_TO_LOCAL_SIZE 32 // fixed locallocs of this size or smaller will convert to local buffers

private:
#ifdef FEATURE_JIT_METHOD_PERF
    JitTimer*                  pCompJitTimer;         // Timer data structure (by phases) for current compilation.
    static CompTimeSummaryInfo s_compJitTimerSummary; // Summary of the Timer information for the whole run.

    static LPCWSTR JitTimeLogCsv();        // Retrieve the file name for CSV from ConfigDWORD.
    static LPCWSTR compJitTimeLogFilename; // If a log file for JIT time is desired, filename to write it to.
#endif
    void BeginPhase(Phases phase); // Indicate the start of the given phase.
    void EndPhase(Phases phase);   // Indicate the end of the given phase.

#if MEASURE_CLRAPI_CALLS
    // Thin wrappers that call into JitTimer (if present).
    inline void CLRApiCallEnter(unsigned apix);
    inline void CLRApiCallLeave(unsigned apix);

public:
    inline void CLR_API_Enter(API_ICorJitInfo_Names ename);
    inline void CLR_API_Leave(API_ICorJitInfo_Names ename);

private:
#endif

#if defined(DEBUG)
    // These variables are associated with maintaining SQM data about compile time.
    unsigned __int64 m_compCyclesAtEndOfInlining; // The thread-virtualized cycle count at the end of the inlining phase
                                                  // in the current compilation.
    unsigned __int64 m_compCycles;                // Net cycle count for current compilation
    DWORD m_compTickCountAtEndOfInlining; // The result of GetTickCount() (# ms since some epoch marker) at the end of
                                          // the inlining phase in the current compilation.
#endif                                    // defined(DEBUG)

    // Records the SQM-relevant (cycles and tick count).  Should be called after inlining is complete.
    // (We do this after inlining because this marks the last point at which the JIT is likely to cause
    // type-loading and class initialization).
    void RecordStateAtEndOfInlining();
    // Assumes being called at the end of compilation.  Update the SQM state.
    void RecordStateAtEndOfCompilation();

public:
#if FUNC_INFO_LOGGING
    static LPCWSTR compJitFuncInfoFilename; // If a log file for per-function information is required, this is the
                                            // filename to write it to.
    static FILE* compJitFuncInfoFile;       // And this is the actual FILE* to write to.
#endif                                      // FUNC_INFO_LOGGING

    Compiler* prevCompiler; // Previous compiler on stack for TLS Compiler* linked list for reentrant compilers.

#if MEASURE_NOWAY
    void RecordNowayAssert(const char* filename, unsigned line, const char* condStr);
#endif // MEASURE_NOWAY

    // Should we actually fire the noway assert body and the exception handler?
    bool compShouldThrowOnNoway();

#ifdef DEBUG
private:
    NodeToTestDataMap* m_nodeTestData;

    static const unsigned FIRST_LOOP_HOIST_CSE_CLASS = 1000;
    unsigned              m_loopHoistCSEClass; // LoopHoist test annotations turn into CSE requirements; we
                                               // label them with CSE Class #'s starting at FIRST_LOOP_HOIST_CSE_CLASS.
                                               // Current kept in this.
public:
    NodeToTestDataMap* GetNodeTestData()
    {
        Compiler* compRoot = impInlineRoot();
        if (compRoot->m_nodeTestData == nullptr)
        {
            compRoot->m_nodeTestData = new (getAllocatorDebugOnly()) NodeToTestDataMap(getAllocatorDebugOnly());
        }
        return compRoot->m_nodeTestData;
    }

    typedef JitHashTable<GenTree*, JitPtrKeyFuncs<GenTree>, int> NodeToIntMap;

    // Returns the set (i.e., the domain of the result map) of nodes that are keys in m_nodeTestData, and
    // currently occur in the AST graph.
    NodeToIntMap* FindReachableNodesInNodeTestData();

    // Node "from" is being eliminated, and being replaced by node "to".  If "from" had any associated
    // test data, associate that data with "to".
    void TransferTestDataToNode(GenTree* from, GenTree* to);

    // These are the methods that test that the various conditions implied by the
    // test attributes are satisfied.
    void JitTestCheckSSA(); // SSA builder tests.
    void JitTestCheckVN();  // Value numbering tests.
#endif                      // DEBUG

    FieldSeqStore* m_fieldSeqStore;

    FieldSeqStore* GetFieldSeqStore()
    {
        Compiler* compRoot = impInlineRoot();
        if (compRoot->m_fieldSeqStore == nullptr)
        {
            CompAllocator alloc       = getAllocator(CMK_FieldSeqStore);
            compRoot->m_fieldSeqStore = new (alloc) FieldSeqStore(alloc);
        }
        return compRoot->m_fieldSeqStore;
    }

    typedef JitHashTable<GenTree*, JitPtrKeyFuncs<GenTree>, unsigned> NodeToUnsignedMap;

    NodeToUnsignedMap* m_memorySsaMap[MemoryKindCount];

    // In some cases, we want to assign intermediate SSA #'s to memory states, and know what nodes create those memory
    // states. (We do this for try blocks, where, if the try block doesn't do a call that loses track of the memory
    // state, all the possible memory states are possible initial states of the corresponding catch block(s).)
    NodeToUnsignedMap* GetMemorySsaMap(MemoryKind memoryKind)
    {
        if (memoryKind == GcHeap && byrefStatesMatchGcHeapStates)
        {
            // Use the same map for GCHeap and ByrefExposed when their states match.
            memoryKind = ByrefExposed;
        }

        assert(memoryKind < MemoryKindCount);
        Compiler* compRoot = impInlineRoot();
        if (compRoot->m_memorySsaMap[memoryKind] == nullptr)
        {
            // Create a CompAllocator that labels sub-structure with CMK_MemorySsaMap, and use that for allocation.
            CompAllocator ialloc(getAllocator(CMK_MemorySsaMap));
            compRoot->m_memorySsaMap[memoryKind] = new (ialloc) NodeToUnsignedMap(ialloc);
        }
        return compRoot->m_memorySsaMap[memoryKind];
    }

    // The Refany type is the only struct type whose structure is implicitly assumed by IL.  We need its fields.
    CORINFO_CLASS_HANDLE m_refAnyClass;
    CORINFO_FIELD_HANDLE GetRefanyDataField()
    {
        if (m_refAnyClass == nullptr)
        {
            m_refAnyClass = info.compCompHnd->getBuiltinClass(CLASSID_TYPED_BYREF);
        }
        return info.compCompHnd->getFieldInClass(m_refAnyClass, 0);
    }
    CORINFO_FIELD_HANDLE GetRefanyTypeField()
    {
        if (m_refAnyClass == nullptr)
        {
            m_refAnyClass = info.compCompHnd->getBuiltinClass(CLASSID_TYPED_BYREF);
        }
        return info.compCompHnd->getFieldInClass(m_refAnyClass, 1);
    }

#if VARSET_COUNTOPS
    static BitSetSupport::BitSetOpCounter m_varsetOpCounter;
#endif
#if ALLVARSET_COUNTOPS
    static BitSetSupport::BitSetOpCounter m_allvarsetOpCounter;
#endif

    static HelperCallProperties s_helperCallProperties;

#ifdef UNIX_AMD64_ABI
    static var_types GetTypeFromClassificationAndSizes(SystemVClassificationType classType, int size);
    static var_types GetEightByteType(const SYSTEMV_AMD64_CORINFO_STRUCT_REG_PASSING_DESCRIPTOR& structDesc,
                                      unsigned                                                   slotNum);

    static void GetStructTypeOffset(const SYSTEMV_AMD64_CORINFO_STRUCT_REG_PASSING_DESCRIPTOR& structDesc,
                                    var_types*                                                 type0,
                                    var_types*                                                 type1,
                                    unsigned __int8*                                           offset0,
                                    unsigned __int8*                                           offset1);

    void GetStructTypeOffset(CORINFO_CLASS_HANDLE typeHnd,
                             var_types*           type0,
                             var_types*           type1,
                             unsigned __int8*     offset0,
                             unsigned __int8*     offset1);

#endif // defined(UNIX_AMD64_ABI)

    void fgMorphMultiregStructArgs(GenTreeCall* call);
    GenTree* fgMorphMultiregStructArg(CallArg* arg);

    bool killGCRefs(GenTree* tree);

#if defined(TARGET_AMD64)
private:
    // The following are for initializing register allocator "constants" defined in targetamd64.h
    // that now depend upon runtime ISA information, e.g., the presence of AVX512F/VL, which increases
    // the number of SIMD (xmm, ymm, and zmm) registers from 16 to 32.
    // As only 64-bit xarch has the capability to have the additional registers, we limit the changes
    // to TARGET_AMD64 only.
    //
    // Users of these values need to define four accessor functions:
    //
    //    regMaskTP get_RBM_ALLFLOAT();
    //    regMaskTP get_RBM_FLT_CALLEE_TRASH();
    //    unsigned get_CNT_CALLEE_TRASH_FLOAT();
    //    unsigned get_AVAILABLE_REG_COUNT();
    //
    // which return the values of these variables.
    //
    // This was done to avoid polluting all `targetXXX.h` macro definitions with a compiler parameter, where only
    // TARGET_AMD64 requires one.
    //
    regMaskTP rbmAllFloat;
    regMaskTP rbmFltCalleeTrash;
    unsigned  cntCalleeTrashFloat;

public:
    FORCEINLINE regMaskTP get_RBM_ALLFLOAT() const
    {
        return this->rbmAllFloat;
    }
    FORCEINLINE regMaskTP get_RBM_FLT_CALLEE_TRASH() const
    {
        return this->rbmFltCalleeTrash;
    }
    FORCEINLINE unsigned get_CNT_CALLEE_TRASH_FLOAT() const
    {
        return this->cntCalleeTrashFloat;
    }

#endif // TARGET_AMD64

#if defined(TARGET_XARCH)
private:
    // The following are for initializing register allocator "constants" defined in targetamd64.h
    // that now depend upon runtime ISA information, e.g., the presence of AVX512F/VL, which adds
    // 8 mask registers for use.
    //
    // Users of these values need to define four accessor functions:
    //
    //    regMaskTP get_RBM_ALLMASK();
    //    regMaskTP get_RBM_MSK_CALLEE_TRASH();
    //    unsigned get_CNT_CALLEE_TRASH_MASK();
    //    unsigned get_AVAILABLE_REG_COUNT();
    //
    // which return the values of these variables.
    //
    // This was done to avoid polluting all `targetXXX.h` macro definitions with a compiler parameter, where only
    // TARGET_XARCH requires one.
    //
    regMaskTP rbmAllMask;
    regMaskTP rbmMskCalleeTrash;
    unsigned  cntCalleeTrashMask;
    regMaskTP varTypeCalleeTrashRegs[TYP_COUNT];

public:
    FORCEINLINE regMaskTP get_RBM_ALLMASK() const
    {
        return this->rbmAllMask;
    }
    FORCEINLINE regMaskTP get_RBM_MSK_CALLEE_TRASH() const
    {
        return this->rbmMskCalleeTrash;
    }
    FORCEINLINE unsigned get_CNT_CALLEE_TRASH_MASK() const
    {
        return this->cntCalleeTrashMask;
    }
#endif // TARGET_XARCH

}; // end of class Compiler

//---------------------------------------------------------------------------------------------------------------------
// GenTreeVisitor: a flexible tree walker implemented using the curiously-recurring-template pattern.
//
// This class implements a configurable walker for IR trees. There are five configuration options (defaults values are
// shown in parentheses):
//
// - ComputeStack (false): when true, the walker will push each node onto the `m_ancestors` stack. "Ancestors" is a bit
//                         of a misnomer, as the first entry will always be the current node.
//
// - DoPreOrder (false): when true, the walker will invoke `TVisitor::PreOrderVisit` with the current node as an
//                       argument before visiting the node's operands.
//
// - DoPostOrder (false): when true, the walker will invoke `TVisitor::PostOrderVisit` with the current node as an
//                        argument after visiting the node's operands.
//
// - DoLclVarsOnly (false): when true, the walker will only invoke `TVisitor::PreOrderVisit` for lclVar nodes.
//                          `DoPreOrder` must be true if this option is true.
//
// - UseExecutionOrder (false): when true, then walker will visit a node's operands in execution order (e.g. if a
//                              binary operator has the `GTF_REVERSE_OPS` flag set, the second operand will be
//                              visited before the first).
//
// At least one of `DoPreOrder` and `DoPostOrder` must be specified.
//
// A simple pre-order visitor might look something like the following:
//
//     class CountingVisitor final : public GenTreeVisitor<CountingVisitor>
//     {
//     public:
//         enum
//         {
//             DoPreOrder = true
//         };
//
//         unsigned m_count;
//
//         CountingVisitor(Compiler* compiler)
//             : GenTreeVisitor<CountingVisitor>(compiler), m_count(0)
//         {
//         }
//
//         Compiler::fgWalkResult PreOrderVisit(GenTree* node)
//         {
//             m_count++;
//         }
//     };
//
// This visitor would then be used like so:
//
//     CountingVisitor countingVisitor(compiler);
//     countingVisitor.WalkTree(root);
//
template <typename TVisitor>
class GenTreeVisitor
{
protected:
    typedef Compiler::fgWalkResult fgWalkResult;

    enum
    {
        ComputeStack      = false,
        DoPreOrder        = false,
        DoPostOrder       = false,
        DoLclVarsOnly     = false,
        UseExecutionOrder = false,
    };

    Compiler*            m_compiler;
    ArrayStack<GenTree*> m_ancestors;

    GenTreeVisitor(Compiler* compiler) : m_compiler(compiler), m_ancestors(compiler->getAllocator(CMK_ArrayStack))
    {
        assert(compiler != nullptr);

        static_assert_no_msg(TVisitor::DoPreOrder || TVisitor::DoPostOrder);
        static_assert_no_msg(!TVisitor::DoLclVarsOnly || TVisitor::DoPreOrder);
    }

    fgWalkResult PreOrderVisit(GenTree** use, GenTree* user)
    {
        return fgWalkResult::WALK_CONTINUE;
    }

    fgWalkResult PostOrderVisit(GenTree** use, GenTree* user)
    {
        return fgWalkResult::WALK_CONTINUE;
    }

public:
    fgWalkResult WalkTree(GenTree** use, GenTree* user)
    {
        assert(use != nullptr);

        GenTree* node = *use;

        if (TVisitor::ComputeStack)
        {
            m_ancestors.Push(node);
        }

        fgWalkResult result = fgWalkResult::WALK_CONTINUE;
        if (TVisitor::DoPreOrder && !TVisitor::DoLclVarsOnly)
        {
            result = reinterpret_cast<TVisitor*>(this)->PreOrderVisit(use, user);
            if (result == fgWalkResult::WALK_ABORT)
            {
                return result;
            }

            node = *use;
            if ((node == nullptr) || (result == fgWalkResult::WALK_SKIP_SUBTREES))
            {
                goto DONE;
            }
        }

        switch (node->OperGet())
        {
            // Leaf lclVars
            case GT_LCL_VAR:
            case GT_LCL_FLD:
            case GT_LCL_ADDR:
                if (TVisitor::DoLclVarsOnly)
                {
                    result = reinterpret_cast<TVisitor*>(this)->PreOrderVisit(use, user);
                    if (result == fgWalkResult::WALK_ABORT)
                    {
                        return result;
                    }
                }
                FALLTHROUGH;

            // Leaf nodes
            case GT_CATCH_ARG:
            case GT_LABEL:
            case GT_FTN_ADDR:
            case GT_RET_EXPR:
            case GT_CNS_INT:
            case GT_CNS_LNG:
            case GT_CNS_DBL:
            case GT_CNS_STR:
            case GT_CNS_VEC:
            case GT_MEMORYBARRIER:
            case GT_JMP:
            case GT_JCC:
            case GT_SETCC:
            case GT_NO_OP:
            case GT_START_NONGC:
            case GT_START_PREEMPTGC:
            case GT_PROF_HOOK:
#if !defined(FEATURE_EH_FUNCLETS)
            case GT_END_LFIN:
#endif // !FEATURE_EH_FUNCLETS
            case GT_PHI_ARG:
            case GT_JMPTABLE:
            case GT_PHYSREG:
            case GT_EMITNOP:
            case GT_PINVOKE_PROLOG:
            case GT_PINVOKE_EPILOG:
            case GT_IL_OFFSET:
            case GT_NOP:
                break;

            // Lclvar unary operators
            case GT_STORE_LCL_VAR:
            case GT_STORE_LCL_FLD:
                if (TVisitor::DoLclVarsOnly)
                {
                    result = reinterpret_cast<TVisitor*>(this)->PreOrderVisit(use, user);
                    if (result == fgWalkResult::WALK_ABORT)
                    {
                        return result;
                    }
                }
                FALLTHROUGH;

            // Standard unary operators
            case GT_NOT:
            case GT_NEG:
            case GT_BSWAP:
            case GT_BSWAP16:
            case GT_COPY:
            case GT_RELOAD:
            case GT_ARR_LENGTH:
            case GT_MDARR_LENGTH:
            case GT_MDARR_LOWER_BOUND:
            case GT_CAST:
            case GT_BITCAST:
            case GT_CKFINITE:
            case GT_LCLHEAP:
            case GT_IND:
            case GT_BLK:
            case GT_BOX:
            case GT_ALLOCOBJ:
            case GT_INIT_VAL:
            case GT_JTRUE:
            case GT_SWITCH:
            case GT_NULLCHECK:
            case GT_PUTARG_REG:
            case GT_PUTARG_STK:
            case GT_RETURNTRAP:
            case GT_FIELD_ADDR:
            case GT_RETURN:
            case GT_RETFILT:
            case GT_RUNTIMELOOKUP:
            case GT_ARR_ADDR:
            case GT_KEEPALIVE:
            case GT_INC_SATURATE:
            {
                GenTreeUnOp* const unOp = node->AsUnOp();
                if (unOp->gtOp1 != nullptr)
                {
                    result = WalkTree(&unOp->gtOp1, unOp);
                    if (result == fgWalkResult::WALK_ABORT)
                    {
                        return result;
                    }
                }
                break;
            }

            // Special nodes
            case GT_PHI:
                for (GenTreePhi::Use& use : node->AsPhi()->Uses())
                {
                    result = WalkTree(&use.NodeRef(), node);
                    if (result == fgWalkResult::WALK_ABORT)
                    {
                        return result;
                    }
                }
                break;

            case GT_FIELD_LIST:
                for (GenTreeFieldList::Use& use : node->AsFieldList()->Uses())
                {
                    result = WalkTree(&use.NodeRef(), node);
                    if (result == fgWalkResult::WALK_ABORT)
                    {
                        return result;
                    }
                }
                break;

            case GT_CMPXCHG:
            {
                GenTreeCmpXchg* const cmpXchg = node->AsCmpXchg();

                result = WalkTree(&cmpXchg->Addr(), cmpXchg);
                if (result == fgWalkResult::WALK_ABORT)
                {
                    return result;
                }
                result = WalkTree(&cmpXchg->Data(), cmpXchg);
                if (result == fgWalkResult::WALK_ABORT)
                {
                    return result;
                }
                result = WalkTree(&cmpXchg->Comparand(), cmpXchg);
                if (result == fgWalkResult::WALK_ABORT)
                {
                    return result;
                }
                break;
            }

            case GT_ARR_ELEM:
            {
                GenTreeArrElem* const arrElem = node->AsArrElem();

                result = WalkTree(&arrElem->gtArrObj, arrElem);
                if (result == fgWalkResult::WALK_ABORT)
                {
                    return result;
                }

                const unsigned rank = arrElem->gtArrRank;
                for (unsigned dim = 0; dim < rank; dim++)
                {
                    result = WalkTree(&arrElem->gtArrInds[dim], arrElem);
                    if (result == fgWalkResult::WALK_ABORT)
                    {
                        return result;
                    }
                }
                break;
            }

            case GT_STORE_DYN_BLK:
            {
                GenTreeStoreDynBlk* const dynBlock = node->AsStoreDynBlk();

                result = WalkTree(&dynBlock->gtOp1, dynBlock);
                if (result == fgWalkResult::WALK_ABORT)
                {
                    return result;
                }
                result = WalkTree(&dynBlock->gtOp2, dynBlock);
                if (result == fgWalkResult::WALK_ABORT)
                {
                    return result;
                }
                result = WalkTree(&dynBlock->gtDynamicSize, dynBlock);
                if (result == fgWalkResult::WALK_ABORT)
                {
                    return result;
                }
                break;
            }

            case GT_CALL:
            {
                GenTreeCall* const call = node->AsCall();

                for (CallArg& arg : call->gtArgs.EarlyArgs())
                {
                    result = WalkTree(&arg.EarlyNodeRef(), call);
                    if (result == fgWalkResult::WALK_ABORT)
                    {
                        return result;
                    }
                }

                for (CallArg& arg : call->gtArgs.LateArgs())
                {
                    result = WalkTree(&arg.LateNodeRef(), call);
                    if (result == fgWalkResult::WALK_ABORT)
                    {
                        return result;
                    }
                }

                if (call->gtCallType == CT_INDIRECT)
                {
                    if (call->gtCallCookie != nullptr)
                    {
                        result = WalkTree(&call->gtCallCookie, call);
                        if (result == fgWalkResult::WALK_ABORT)
                        {
                            return result;
                        }
                    }

                    result = WalkTree(&call->gtCallAddr, call);
                    if (result == fgWalkResult::WALK_ABORT)
                    {
                        return result;
                    }
                }

                if (call->gtControlExpr != nullptr)
                {
                    result = WalkTree(&call->gtControlExpr, call);
                    if (result == fgWalkResult::WALK_ABORT)
                    {
                        return result;
                    }
                }

                break;
            }

#if defined(FEATURE_HW_INTRINSICS)
            case GT_HWINTRINSIC:
                if (TVisitor::UseExecutionOrder && node->IsReverseOp())
                {
                    assert(node->AsMultiOp()->GetOperandCount() == 2);
                    result = WalkTree(&node->AsMultiOp()->Op(2), node);
                    if (result == fgWalkResult::WALK_ABORT)
                    {
                        return result;
                    }
                    result = WalkTree(&node->AsMultiOp()->Op(1), node);
                    if (result == fgWalkResult::WALK_ABORT)
                    {
                        return result;
                    }
                }
                else
                {
                    for (GenTree** use : node->AsMultiOp()->UseEdges())
                    {
                        result = WalkTree(use, node);
                        if (result == fgWalkResult::WALK_ABORT)
                        {
                            return result;
                        }
                    }
                }
                break;
#endif // defined(FEATURE_HW_INTRINSICS)

            case GT_SELECT:
            {
                GenTreeConditional* const conditional = node->AsConditional();

                result = WalkTree(&conditional->gtCond, conditional);
                if (result == fgWalkResult::WALK_ABORT)
                {
                    return result;
                }
                result = WalkTree(&conditional->gtOp1, conditional);
                if (result == fgWalkResult::WALK_ABORT)
                {
                    return result;
                }
                result = WalkTree(&conditional->gtOp2, conditional);
                if (result == fgWalkResult::WALK_ABORT)
                {
                    return result;
                }
                break;
            }

            // Binary nodes
            default:
            {
                assert(node->OperIsBinary());

                GenTreeOp* const op = node->AsOp();

                GenTree** op1Use = &op->gtOp1;
                GenTree** op2Use = &op->gtOp2;

                if (TVisitor::UseExecutionOrder && node->IsReverseOp())
                {
                    std::swap(op1Use, op2Use);
                }

                if (*op1Use != nullptr)
                {
                    result = WalkTree(op1Use, op);
                    if (result == fgWalkResult::WALK_ABORT)
                    {
                        return result;
                    }
                }

                if (*op2Use != nullptr)
                {
                    result = WalkTree(op2Use, op);
                    if (result == fgWalkResult::WALK_ABORT)
                    {
                        return result;
                    }
                }
                break;
            }
        }

    DONE:
        // Finally, visit the current node
        if (TVisitor::DoPostOrder)
        {
            result = reinterpret_cast<TVisitor*>(this)->PostOrderVisit(use, user);
        }

        if (TVisitor::ComputeStack)
        {
            m_ancestors.Pop();
        }

        return result;
    }
};

template <bool doPreOrder, bool doPostOrder, bool doLclVarsOnly, bool useExecutionOrder>
class GenericTreeWalker final
    : public GenTreeVisitor<GenericTreeWalker<doPreOrder, doPostOrder, doLclVarsOnly, useExecutionOrder>>
{
public:
    enum
    {
        ComputeStack      = false,
        DoPreOrder        = doPreOrder,
        DoPostOrder       = doPostOrder,
        DoLclVarsOnly     = doLclVarsOnly,
        UseExecutionOrder = useExecutionOrder,
    };

private:
    Compiler::fgWalkData* m_walkData;

public:
    GenericTreeWalker(Compiler::fgWalkData* walkData)
        : GenTreeVisitor<GenericTreeWalker<doPreOrder, doPostOrder, doLclVarsOnly, useExecutionOrder>>(
              walkData->compiler)
        , m_walkData(walkData)
    {
        assert(walkData != nullptr);
    }

    Compiler::fgWalkResult PreOrderVisit(GenTree** use, GenTree* user)
    {
        m_walkData->parent = user;
        return m_walkData->wtprVisitorFn(use, m_walkData);
    }

    Compiler::fgWalkResult PostOrderVisit(GenTree** use, GenTree* user)
    {
        m_walkData->parent = user;
        return m_walkData->wtpoVisitorFn(use, m_walkData);
    }
};

// A dominator tree visitor implemented using the curiously-recurring-template pattern, similar to GenTreeVisitor.
template <typename TVisitor>
class DomTreeVisitor
{
protected:
    Compiler* const    m_compiler;
    DomTreeNode* const m_domTree;

    DomTreeVisitor(Compiler* compiler, DomTreeNode* domTree) : m_compiler(compiler), m_domTree(domTree)
    {
    }

    void Begin()
    {
    }

    void PreOrderVisit(BasicBlock* block)
    {
    }

    void PostOrderVisit(BasicBlock* block)
    {
    }

    void End()
    {
    }

public:
    //------------------------------------------------------------------------
    // WalkTree: Walk the dominator tree, starting from fgFirstBB.
    //
    // Parameter:
    //    tree - Dominator tree nodes.
    //
    // Notes:
    //    This performs a non-recursive, non-allocating walk of the tree by using
    //    DomTreeNode's firstChild and nextSibling links to locate the children of
    //    a node and BasicBlock's bbIDom parent link to go back up the tree when
    //    no more children are left.
    //
    //    Forests are also supported, provided that all the roots are chained via
    //    DomTreeNode::nextSibling to fgFirstBB.
    //
    void WalkTree()
    {
        static_cast<TVisitor*>(this)->Begin();

        for (BasicBlock *next, *block = m_compiler->fgFirstBB; block != nullptr; block = next)
        {
            static_cast<TVisitor*>(this)->PreOrderVisit(block);

            next = m_domTree[block->bbNum].firstChild;

            if (next != nullptr)
            {
                assert(next->bbIDom == block);
                continue;
            }

            do
            {
                static_cast<TVisitor*>(this)->PostOrderVisit(block);

                next = m_domTree[block->bbNum].nextSibling;

                if (next != nullptr)
                {
                    assert(next->bbIDom == block->bbIDom);
                    break;
                }

                block = block->bbIDom;

            } while (block != nullptr);
        }

        static_cast<TVisitor*>(this)->End();
    }
};

// A dominator tree visitor implemented using the curiously-recurring-template pattern, similar to GenTreeVisitor.
template <typename TVisitor>
class NewDomTreeVisitor
{
    friend class FlowGraphDominatorTree;

protected:
    Compiler* m_compiler;

    NewDomTreeVisitor(Compiler* compiler) : m_compiler(compiler)
    {
    }

    void Begin()
    {
    }

    void PreOrderVisit(BasicBlock* block)
    {
    }

    void PostOrderVisit(BasicBlock* block)
    {
    }

    void End()
    {
    }

private:
    void WalkTree(const DomTreeNode* tree)
    {
        static_cast<TVisitor*>(this)->Begin();

        for (BasicBlock *next, *block = m_compiler->fgFirstBB; block != nullptr; block = next)
        {
            static_cast<TVisitor*>(this)->PreOrderVisit(block);

            next = tree[block->bbNewPostorderNum].firstChild;

            if (next != nullptr)
            {
                assert(next->bbIDom == block);
                continue;
            }

            do
            {
                static_cast<TVisitor*>(this)->PostOrderVisit(block);

                next = tree[block->bbNewPostorderNum].nextSibling;

                if (next != nullptr)
                {
                    assert(next->bbIDom == block->bbIDom);
                    break;
                }

                block = block->bbIDom;

            } while (block != nullptr);
        }

        static_cast<TVisitor*>(this)->End();
    }

public:
    //------------------------------------------------------------------------
    // WalkTree: Walk the dominator tree.
    //
    // Parameter:
    //    domTree - Dominator tree.
    //
    // Notes:
    //    This performs a non-recursive, non-allocating walk of the dominator
    //    tree.
    //
    void WalkTree(const FlowGraphDominatorTree* domTree)
    {
        WalkTree(domTree->m_tree);
    }
};

// EHClauses: adapter class for forward iteration of the exception handling table using range-based `for`, e.g.:
//    for (EHblkDsc* const ehDsc : EHClauses(compiler))
//
class EHClauses
{
    EHblkDsc* m_begin;
    EHblkDsc* m_end;

    // Forward iterator for the exception handling table entries. Iteration is in table order.
    //
    class iterator
    {
        EHblkDsc* m_ehDsc;

    public:
        iterator(EHblkDsc* ehDsc) : m_ehDsc(ehDsc)
        {
        }

        EHblkDsc* operator*() const
        {
            return m_ehDsc;
        }

        iterator& operator++()
        {
            ++m_ehDsc;
            return *this;
        }

        bool operator!=(const iterator& i) const
        {
            return m_ehDsc != i.m_ehDsc;
        }
    };

public:
    EHClauses(Compiler* comp) : m_begin(comp->compHndBBtab), m_end(comp->compHndBBtab + comp->compHndBBtabCount)
    {
        assert((m_begin != nullptr) || (m_begin == m_end));
    }

    iterator begin() const
    {
        return iterator(m_begin);
    }

    iterator end() const
    {
        return iterator(m_end);
    }
};

/*
XXXXXXXXXXXXXXXXXXXXXXXXXXXXXXXXXXXXXXXXXXXXXXXXXXXXXXXXXXXXXXXXXXXXXXXXXXXXXXX
XXXXXXXXXXXXXXXXXXXXXXXXXXXXXXXXXXXXXXXXXXXXXXXXXXXXXXXXXXXXXXXXXXXXXXXXXXXXXXX
XX                                                                           XX
XX                   Miscellaneous Compiler stuff                            XX
XX                                                                           XX
XXXXXXXXXXXXXXXXXXXXXXXXXXXXXXXXXXXXXXXXXXXXXXXXXXXXXXXXXXXXXXXXXXXXXXXXXXXXXXX
XXXXXXXXXXXXXXXXXXXXXXXXXXXXXXXXXXXXXXXXXXXXXXXXXXXXXXXXXXXXXXXXXXXXXXXXXXXXXXX
*/

class StringPrinter
{
    CompAllocator m_alloc;
    char*         m_buffer;
    size_t        m_bufferMax;
    size_t        m_bufferIndex = 0;

    void Grow(size_t newSize);

public:
    StringPrinter(CompAllocator alloc, char* buffer = nullptr, size_t bufferMax = 0)
        : m_alloc(alloc), m_buffer(buffer), m_bufferMax(bufferMax)
    {
        if ((m_buffer == nullptr) || (m_bufferMax == 0))
        {
            m_bufferMax = 128;
            m_buffer    = alloc.allocate<char>(m_bufferMax);
        }

        m_buffer[0] = '\0';
    }

    size_t GetLength()
    {
        return m_bufferIndex;
    }

    char* GetBuffer()
    {
        assert(m_buffer[GetLength()] == '\0');
        return m_buffer;
    }
    void Truncate(size_t newLength)
    {
        assert(newLength <= m_bufferIndex);
        m_bufferIndex           = newLength;
        m_buffer[m_bufferIndex] = '\0';
    }

    void Append(const char* str);
    void Append(char chr);
};

typedef JitHashTable<CORINFO_FIELD_HANDLE, JitPtrKeyFuncs<struct CORINFO_FIELD_STRUCT_>, FieldKindForVN> FieldHandleSet;

typedef JitHashTable<CORINFO_CLASS_HANDLE, JitPtrKeyFuncs<struct CORINFO_CLASS_STRUCT_>, bool> ClassHandleSet;

struct LoopSideEffects
{
    // The loop contains an operation that we assume has arbitrary memory side
    // effects. If this is set, the fields below may not be accurate (since
    // they become irrelevant.)
    bool HasMemoryHavoc[MemoryKindCount];
    // The set of variables that are IN or OUT during the execution of this loop
    VARSET_TP VarInOut;
    // The set of variables that are USE or DEF during the execution of this loop.
    VARSET_TP VarUseDef;
    // This has entries for all static field and object instance fields modified
    // in the loop.
    FieldHandleSet* FieldsModified = nullptr;
    // Bits set indicate the set of sz array element types such that
    // arrays of that type are modified
    // in the loop.
    ClassHandleSet* ArrayElemTypesModified = nullptr;
    bool            ContainsCall           = false;
    bool            HasNestedLoops         = false;

    LoopSideEffects();

    void AddVariableLiveness(Compiler* comp, BasicBlock* block);
    void AddModifiedField(Compiler* comp, CORINFO_FIELD_HANDLE fldHnd, FieldKindForVN fieldKind);
    void AddModifiedElemType(Compiler* comp, CORINFO_CLASS_HANDLE structHnd);
};

/*****************************************************************************
 *
 *  Variables to keep track of total code amounts.
 */

#if DISPLAY_SIZES

extern size_t grossVMsize;
extern size_t grossNCsize;
extern size_t totalNCsize;

extern unsigned genMethodICnt;
extern unsigned genMethodNCnt;
extern size_t   gcHeaderISize;
extern size_t   gcPtrMapISize;
extern size_t   gcHeaderNSize;
extern size_t   gcPtrMapNSize;

#endif // DISPLAY_SIZES

/*****************************************************************************
 *
 *  Variables to keep track of basic block counts (more data on 1 BB methods)
 */

#if COUNT_BASIC_BLOCKS
extern Histogram bbCntTable;
extern Histogram bbOneBBSizeTable;
extern Histogram domsChangedIterationTable;
extern Histogram computeReachabilitySetsIterationTable;
extern Histogram computeReachabilityIterationTable;
#endif

/*****************************************************************************
 *
 *  Used by optFindNaturalLoops to gather statistical information such as
 *   - total number of natural loops
 *   - number of loops with 1, 2, ... exit conditions
 *   - number of loops that have an iterator (for like)
 *   - number of loops that have a constant iterator
 */

#if COUNT_LOOPS

extern unsigned  totalLoopMethods;        // counts the total number of methods that have natural loops
extern unsigned  maxLoopsPerMethod;       // counts the maximum number of loops a method has
extern unsigned  totalLoopOverflows;      // # of methods that identified more loops than we can represent
extern unsigned  totalLoopCount;          // counts the total number of natural loops
extern unsigned  totalUnnatLoopCount;     // counts the total number of (not-necessarily natural) loops
extern unsigned  totalUnnatLoopOverflows; // # of methods that identified more unnatural loops than we can represent
extern unsigned  iterLoopCount;           // counts the # of loops with an iterator (for like)
extern unsigned  constIterLoopCount;      // counts the # of loops with a constant iterator (for like)
extern bool      hasMethodLoops;          // flag to keep track if we already counted a method as having loops
extern unsigned  loopsThisMethod;         // counts the number of loops in the current method
extern bool      loopOverflowThisMethod;  // True if we exceeded the max # of loops in the method.
extern Histogram loopCountTable;          // Histogram of loop counts
extern Histogram loopExitCountTable;      // Histogram of loop exit counts

#endif // COUNT_LOOPS

#if MEASURE_BLOCK_SIZE
extern size_t genFlowNodeSize;
extern size_t genFlowNodeCnt;
#endif // MEASURE_BLOCK_SIZE

#if MEASURE_NODE_SIZE
struct NodeSizeStats
{
    void Init()
    {
        genTreeNodeCnt        = 0;
        genTreeNodeSize       = 0;
        genTreeNodeActualSize = 0;
    }

    // Count of tree nodes allocated.
    unsigned __int64 genTreeNodeCnt;

    // The size we allocate.
    unsigned __int64 genTreeNodeSize;

    // The actual size of the node. Note that the actual size will likely be smaller
    // than the allocated size, but we sometimes use SetOper()/ChangeOper() to change
    // a smaller node to a larger one. TODO-Cleanup: add stats on
    // SetOper()/ChangeOper() usage to quantify this.
    unsigned __int64 genTreeNodeActualSize;
};
extern NodeSizeStats genNodeSizeStats;        // Total node size stats
extern NodeSizeStats genNodeSizeStatsPerFunc; // Per-function node size stats
extern Histogram     genTreeNcntHist;
extern Histogram     genTreeNsizHist;
#endif // MEASURE_NODE_SIZE

/*****************************************************************************
 *  Count fatal errors (including noway_asserts).
 */

#if MEASURE_FATAL
extern unsigned fatal_badCode;
extern unsigned fatal_noWay;
extern unsigned fatal_implLimitation;
extern unsigned fatal_NOMEM;
extern unsigned fatal_noWayAssertBody;
#ifdef DEBUG
extern unsigned fatal_noWayAssertBodyArgs;
#endif // DEBUG
extern unsigned fatal_NYI;
#endif // MEASURE_FATAL

/*****************************************************************************
 * Codegen
 */

#ifdef TARGET_XARCH

const instruction INS_SHIFT_LEFT_LOGICAL  = INS_shl;
const instruction INS_SHIFT_RIGHT_LOGICAL = INS_shr;
const instruction INS_SHIFT_RIGHT_ARITHM  = INS_sar;

const instruction INS_AND             = INS_and;
const instruction INS_OR              = INS_or;
const instruction INS_XOR             = INS_xor;
const instruction INS_NEG             = INS_neg;
const instruction INS_TEST            = INS_test;
const instruction INS_MUL             = INS_imul;
const instruction INS_SIGNED_DIVIDE   = INS_idiv;
const instruction INS_UNSIGNED_DIVIDE = INS_div;
const instruction INS_BREAKPOINT      = INS_int3;
const instruction INS_ADDC            = INS_adc;
const instruction INS_SUBC            = INS_sbb;
const instruction INS_NOT             = INS_not;

#endif // TARGET_XARCH

#ifdef TARGET_ARM

const instruction INS_SHIFT_LEFT_LOGICAL  = INS_lsl;
const instruction INS_SHIFT_RIGHT_LOGICAL = INS_lsr;
const instruction INS_SHIFT_RIGHT_ARITHM  = INS_asr;

const instruction INS_AND             = INS_and;
const instruction INS_OR              = INS_orr;
const instruction INS_XOR             = INS_eor;
const instruction INS_NEG             = INS_rsb;
const instruction INS_TEST            = INS_tst;
const instruction INS_MUL             = INS_mul;
const instruction INS_MULADD          = INS_mla;
const instruction INS_SIGNED_DIVIDE   = INS_sdiv;
const instruction INS_UNSIGNED_DIVIDE = INS_udiv;
const instruction INS_BREAKPOINT      = INS_bkpt;
const instruction INS_ADDC            = INS_adc;
const instruction INS_SUBC            = INS_sbc;
const instruction INS_NOT             = INS_mvn;

const instruction INS_ABS  = INS_vabs;
const instruction INS_SQRT = INS_vsqrt;

#endif // TARGET_ARM

#ifdef TARGET_ARM64

const instruction        INS_MULADD = INS_madd;
inline const instruction INS_BREAKPOINT_osHelper()
{
    // GDB needs the encoding of brk #0
    // Windbg needs the encoding of brk #F000
    return TargetOS::IsUnix ? INS_brk_unix : INS_brk_windows;
}
#define INS_BREAKPOINT INS_BREAKPOINT_osHelper()

const instruction INS_ABS  = INS_fabs;
const instruction INS_SQRT = INS_fsqrt;

#endif // TARGET_ARM64

#ifdef TARGET_LOONGARCH64
const instruction INS_BREAKPOINT = INS_break;
const instruction INS_MULADD     = INS_fmadd_d; // NOTE: default is double.
const instruction INS_ABS        = INS_fabs_d;  // NOTE: default is double.
const instruction INS_SQRT       = INS_fsqrt_d; // NOTE: default is double.
#endif                                          // TARGET_LOONGARCH64

#ifdef TARGET_RISCV64
const instruction INS_BREAKPOINT = INS_ebreak;
#endif // TARGET_RISCV64

/*****************************************************************************/

extern const BYTE genTypeSizes[];
extern const BYTE genTypeAlignments[];
extern const BYTE genTypeStSzs[];
extern const BYTE genActualTypes[];

/*****************************************************************************/

#ifdef DEBUG
void dumpConvertedVarSet(Compiler* comp, VARSET_VALARG_TP vars);
#endif // DEBUG

#include "compiler.hpp" // All the shared inline functions

/*****************************************************************************/
#endif //_COMPILER_H_
/*****************************************************************************/<|MERGE_RESOLUTION|>--- conflicted
+++ resolved
@@ -2000,19 +2000,6 @@
     bool IsAncestor(BasicBlock* ancestor, BasicBlock* descendant) const;
 };
 
-<<<<<<< HEAD
-struct NaturalLoopIterInfo
-{
-    unsigned IterVar = BAD_VAR_NUM;
-    int ConstInitValue = 0;
-    BasicBlock* InitBlock = nullptr;
-    GenTree* TestTree = nullptr;
-    GenTree* IterTree = nullptr;
-    bool HasConstInit : 1;
-    bool HasConstLimit : 1;
-    bool HasSimdLimit : 1;
-    bool HasInvariantLocalLimit : 1;
-=======
 // Represents the result of induction variable analysis. See
 // FlowGraphNaturalLoop::AnalyzeIteration.
 struct NaturalLoopIterInfo
@@ -2050,7 +2037,6 @@
 
     // Whether or not the loop test compares the induction variable with the
     // length of an invariant array.
->>>>>>> b4f1e7c2
     bool HasArrayLengthLimit : 1;
 
     NaturalLoopIterInfo()
@@ -2076,8 +2062,6 @@
     bool ArrLenLimit(Compiler* comp, ArrIndex* index);
 };
 
-<<<<<<< HEAD
-=======
 // Represents a natural loop in the flow graph. Natural loops are characterized
 // by the following properties:
 //
@@ -2096,7 +2080,6 @@
 //   FlowGraphNaturalLoop::ExitEdges(). The loop can also be exited by
 //   exceptional flow.
 //
->>>>>>> b4f1e7c2
 class FlowGraphNaturalLoop
 {
     friend class FlowGraphNaturalLoops;
@@ -2111,17 +2094,15 @@
     // Parent loop. By loop properties, well-scopedness is always guaranteed.
     // That is, the parent loop contains all blocks of this loop.
     FlowGraphNaturalLoop* m_parent = nullptr;
-<<<<<<< HEAD
+    // First child loop.
     FlowGraphNaturalLoop* m_child = nullptr;
+    // Sibling child loop, in reverse post order of the header blocks.
     FlowGraphNaturalLoop* m_sibling = nullptr;
-=======
-
->>>>>>> b4f1e7c2
+
     // Bit vector of blocks in the loop; each index is the RPO index a block,
     // with the head block's RPO index subtracted.
     BitVec m_blocks;
-
-    // Side of m_blocks.
+    // Size of m_blocks.
     unsigned m_blocksSize = 0;
 
     // Edges from blocks inside the loop back to the header.
