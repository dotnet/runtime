// Licensed to the .NET Foundation under one or more agreements.
// The .NET Foundation licenses this file to you under the MIT license.

/*XXXXXXXXXXXXXXXXXXXXXXXXXXXXXXXXXXXXXXXXXXXXXXXXXXXXXXXXXXXXXXXXXXXXXXXXXXXXX
XXXXXXXXXXXXXXXXXXXXXXXXXXXXXXXXXXXXXXXXXXXXXXXXXXXXXXXXXXXXXXXXXXXXXXXXXXXXXXX
XX                                                                           XX
XX                           Compiler                                        XX
XX                                                                           XX
XX  Represents the method data we are currently JIT-compiling.               XX
XX  An instance of this class is created for every method we JIT.            XX
XX  This contains all the info needed for the method. So allocating a        XX
XX  a new instance per method makes it thread-safe.                          XX
XX  It should be used to do all the memory management for the compiler run.  XX
XX                                                                           XX
XXXXXXXXXXXXXXXXXXXXXXXXXXXXXXXXXXXXXXXXXXXXXXXXXXXXXXXXXXXXXXXXXXXXXXXXXXXXXXX
XXXXXXXXXXXXXXXXXXXXXXXXXXXXXXXXXXXXXXXXXXXXXXXXXXXXXXXXXXXXXXXXXXXXXXXXXXXXXXX
*/

/*****************************************************************************/
#ifndef _COMPILER_H_
#define _COMPILER_H_
/*****************************************************************************/

#include "jit.h"
#include "opcode.h"
#include "varset.h"
#include "jitstd.h"
#include "jithashtable.h"
#include "gentree.h"
#include "debuginfo.h"
#include "lir.h"
#include "block.h"
#include "inline.h"
#include "jiteh.h"
#include "instr.h"
#include "regalloc.h"
#include "sm.h"
#include "cycletimer.h"
#include "arraystack.h"
#include "priorityqueue.h"
#include "hashbv.h"
#include "jitexpandarray.h"
#include "valuenum.h"
#include "scev.h"
#include "namedintrinsiclist.h"
#include "segmentlist.h"
#ifdef LATE_DISASM
#include "disasm.h"
#endif

#include "codegeninterface.h"
#include "regset.h"
#include "abi.h"
#include "jitgcinfo.h"

#if DUMP_GC_TABLES && defined(JIT32_GCENCODER)
#include "gcdump.h"
#endif

#include "emit.h"

// Forward declaration
template <class T>
inline var_types genActualType(T value);

#include "hwintrinsic.h"
#include "simd.h"

#include "jitmetadata.h"

/*****************************************************************************
 *                  Forward declarations
 */

struct InfoHdr;            // defined in GCInfo.h
struct escapeMapping_t;    // defined in fgdiagnostic.cpp
class emitter;             // defined in emit.h
struct ShadowParamVarInfo; // defined in GSChecks.cpp
struct InitVarDscInfo;     // defined in registerargconvention.h
class FgStack;             // defined in fgbasic.cpp
class Instrumentor;        // defined in fgprofile.cpp
class SpanningTreeVisitor; // defined in fgprofile.cpp
class CSE_DataFlow;        // defined in optcse.cpp
struct CSEdsc;             // defined in optcse.h
class CSE_HeuristicCommon; // defined in optcse.h
class OptBoolsDsc;         // defined in optimizer.cpp
struct JumpThreadInfo;     // defined in redundantbranchopts.cpp
class ProfileSynthesis;    // defined in profilesynthesis.h
class PerLoopInfo;         // defined in inductionvariableopts.cpp
class RangeCheck;          // defined in rangecheck.h
#ifdef DEBUG
struct IndentStack;
#endif

class Lowering; // defined in lower.h

// The following are defined in this file, Compiler.h

class Compiler;

/*****************************************************************************
 *                  Unwind info
 */

#include "unwind.h"

/*****************************************************************************/

//
// Declare global operator new overloads that use the compiler's arena allocator
//

void* operator new(size_t n, Compiler* context, CompMemKind cmk);
void* operator new[](size_t n, Compiler* context, CompMemKind cmk);

// Requires the definitions of "operator new" so including "LoopCloning.h" after the definitions.
#include "loopcloning.h"
#include "rangecheckcloning.h"

/*****************************************************************************/

/* This is included here and not earlier as it needs the definition of "CSE"
 * which is defined in the section above */

/*****************************************************************************/

unsigned genLog2(unsigned value);
unsigned genLog2(uint64_t value);

unsigned ReinterpretHexAsDecimal(unsigned in);

/*****************************************************************************/

const unsigned FLG_CCTOR = (CORINFO_FLG_CONSTRUCTOR | CORINFO_FLG_STATIC);

#ifdef DEBUG
const int BAD_STK_OFFS = 0xBAADF00D; // for LclVarDsc::lvStkOffs
#endif

//------------------------------------------------------------------------
// HFA info shared by LclVarDsc and CallArgABIInformation
//------------------------------------------------------------------------
inline bool IsHfa(CorInfoHFAElemType kind)
{
    return kind != CORINFO_HFA_ELEM_NONE;
}
inline var_types HfaTypeFromElemKind(CorInfoHFAElemType kind)
{
    switch (kind)
    {
        case CORINFO_HFA_ELEM_FLOAT:
            return TYP_FLOAT;
        case CORINFO_HFA_ELEM_DOUBLE:
            return TYP_DOUBLE;
#ifdef FEATURE_SIMD
        case CORINFO_HFA_ELEM_VECTOR64:
            return TYP_SIMD8;
        case CORINFO_HFA_ELEM_VECTOR128:
            return TYP_SIMD16;
#ifdef TARGET_ARM64
        case CORINFO_HFA_ELEM_VECTOR256:
            return TYP_SIMD32;
        case CORINFO_HFA_ELEM_VECTOR512:
            return TYP_SIMD64;
#endif // TARGET_ARM64
#endif
        case CORINFO_HFA_ELEM_NONE:
            return TYP_UNDEF;
        default:
            assert(!"Invalid HfaElemKind");
            return TYP_UNDEF;
    }
}
inline CorInfoHFAElemType HfaElemKindFromType(var_types type)
{
    switch (type)
    {
        case TYP_FLOAT:
            return CORINFO_HFA_ELEM_FLOAT;
        case TYP_DOUBLE:
            return CORINFO_HFA_ELEM_DOUBLE;
#ifdef FEATURE_SIMD
        case TYP_SIMD8:
            return CORINFO_HFA_ELEM_VECTOR64;
        case TYP_SIMD16:
            return CORINFO_HFA_ELEM_VECTOR128;
#ifdef TARGET_ARM64
        case TYP_SIMD32:
            return CORINFO_HFA_ELEM_VECTOR256;
        case TYP_SIMD64:
            return CORINFO_HFA_ELEM_VECTOR512;
#endif
#endif
        case TYP_UNDEF:
            return CORINFO_HFA_ELEM_NONE;
        default:
            assert(!"Invalid HFA Type");
            return CORINFO_HFA_ELEM_NONE;
    }
}

// The following holds the Local var info (scope information)
typedef const char* VarName; // Actual ASCII string
struct VarScopeDsc
{
    unsigned vsdVarNum; // (remapped) LclVarDsc number
    unsigned vsdLVnum;  // 'which' in eeGetLVinfo().
                        // Also, it is the index of this entry in the info.compVarScopes array,
                        // which is useful since the array is also accessed via the
                        // compEnterScopeList and compExitScopeList sorted arrays.

    IL_OFFSET vsdLifeBeg; // instr offset of beg of life
    IL_OFFSET vsdLifeEnd; // instr offset of end of life

#ifdef DEBUG
    VarName vsdName; // name of the var
#endif
};

enum BarrierKind
{
    BARRIER_FULL,       // full barrier
    BARRIER_LOAD_ONLY,  // load barrier
    BARRIER_STORE_ONLY, // store barrier
};

// This class stores information associated with a LclVar SSA definition.
class LclSsaVarDsc
{
    // The basic block where the definition occurs. Definitions of uninitialized variables
    // are considered to occur at the start of the first basic block (fgFirstBB).
    //
    // TODO-Cleanup: In the case of uninitialized variables the block is set to nullptr by
    // SsaBuilder and changed to fgFirstBB during value numbering. It would be useful to
    // investigate and perhaps eliminate this rather unexpected behavior.
    BasicBlock* m_block = nullptr;
    // The store node that generates the definition, or nullptr for definitions
    // of uninitialized variables.
    GenTreeLclVarCommon* m_defNode = nullptr;
    // The SSA number associated with the previous definition for partial (GTF_USEASG) defs.
    unsigned m_useDefSsaNum = SsaConfig::RESERVED_SSA_NUM;
    // Number of uses of this SSA def (may be an over-estimate).
    // May not be accurate for for promoted fields.
    unsigned short m_numUses = 0;
    // True if there may be phi args uses of this def
    // May not be accurate for for promoted fields.
    // (false implies all uses are non-phi).
    bool m_hasPhiUse = false;
    // True if there may be uses of the def in a different block.
    // May not be accurate for for promoted fields.
    bool m_hasGlobalUse = false;

public:
    LclSsaVarDsc()
    {
    }

    LclSsaVarDsc(BasicBlock* block)
        : m_block(block)
    {
    }

    LclSsaVarDsc(BasicBlock* block, GenTreeLclVarCommon* defNode)
        : m_block(block)
    {
        SetDefNode(defNode);
    }

    BasicBlock* GetBlock() const
    {
        return m_block;
    }

    void SetBlock(BasicBlock* block)
    {
        m_block = block;
    }

    GenTreeLclVarCommon* GetDefNode() const
    {
        return m_defNode;
    }

    void SetDefNode(GenTreeLclVarCommon* defNode)
    {
        assert((defNode == nullptr) || defNode->OperIsLocalStore());
        m_defNode = defNode;
    }

    unsigned GetUseDefSsaNum() const
    {
        return m_useDefSsaNum;
    }

    void SetUseDefSsaNum(unsigned ssaNum)
    {
        m_useDefSsaNum = ssaNum;
    }

    unsigned GetNumUses() const
    {
        return m_numUses;
    }

    void AddUse(BasicBlock* block)
    {
        if (block != m_block)
        {
            m_hasGlobalUse = true;
        }

        if (m_numUses < USHRT_MAX)
        {
            m_numUses++;
        }
    }

    void AddPhiUse(BasicBlock* block)
    {
        m_hasPhiUse = true;
        AddUse(block);
    }

    bool HasPhiUse() const
    {
        return m_hasPhiUse;
    }

    bool HasGlobalUse() const
    {
        return m_hasGlobalUse;
    }

    ValueNumPair m_vnPair;

#ifdef DEBUG
    // True if this ssa def VN was updated
    bool m_updated = false;
    // Originally assigned VN
    ValueNumPair m_origVNPair;
#endif
};

// This class stores information associated with a memory SSA definition.
class SsaMemDef
{
public:
    ValueNumPair m_vnPair;
};

//------------------------------------------------------------------------
// SsaDefArray: A resizable array of SSA definitions.
//
// Unlike an ordinary resizable array implementation, this allows only element
// addition (by calling AllocSsaNum) and has special handling for RESERVED_SSA_NUM
// (basically it's a 1-based array). The array doesn't impose any particular
// requirements on the elements it stores and AllocSsaNum forwards its arguments
// to the array element constructor, this way the array supports both LclSsaVarDsc
// and SsaMemDef elements.
//
template <typename T>
class SsaDefArray
{
    T*       m_array;
    unsigned m_arraySize;
    unsigned m_count;

    static_assert_no_msg(SsaConfig::RESERVED_SSA_NUM == 0);
    static_assert_no_msg(SsaConfig::FIRST_SSA_NUM == 1);

    // Get the minimum valid SSA number.
    unsigned GetMinSsaNum() const
    {
        return SsaConfig::FIRST_SSA_NUM;
    }

    // Increase (double) the size of the array.
    void GrowArray(CompAllocator alloc)
    {
        unsigned oldSize = m_arraySize;
        unsigned newSize = max(2u, oldSize * 2);

        T* newArray = alloc.allocate<T>(newSize);

        for (unsigned i = 0; i < oldSize; i++)
        {
            newArray[i] = m_array[i];
        }

        m_array     = newArray;
        m_arraySize = newSize;
    }

public:
    // Construct an empty SsaDefArray.
    SsaDefArray()
        : m_array(nullptr)
        , m_arraySize(0)
        , m_count(0)
    {
    }

    // Reset the array (used only if the SSA form is reconstructed).
    void Reset()
    {
        m_count = 0;
    }

    // Allocate a new SSA number (starting with SsaConfig::FIRST_SSA_NUM).
    template <class... Args>
    unsigned AllocSsaNum(CompAllocator alloc, Args&&... args)
    {
        if (m_count == m_arraySize)
        {
            GrowArray(alloc);
        }

        unsigned ssaNum    = GetMinSsaNum() + m_count;
        m_array[m_count++] = T(std::forward<Args>(args)...);

        // Ensure that the first SSA number we allocate is SsaConfig::FIRST_SSA_NUM
        assert((ssaNum == SsaConfig::FIRST_SSA_NUM) || (m_count > 1));

        return ssaNum;
    }

    // Get the number of SSA definitions in the array.
    unsigned GetCount() const
    {
        return m_count;
    }

    // Get a pointer to the SSA definition at the specified index.
    T* GetSsaDefByIndex(unsigned index) const
    {
        assert(index < m_count);
        return &m_array[index];
    }

    // Check if the specified SSA number is valid.
    bool IsValidSsaNum(unsigned ssaNum) const
    {
        return (GetMinSsaNum() <= ssaNum) && (ssaNum < (GetMinSsaNum() + m_count));
    }

    // Get a pointer to the SSA definition associated with the specified SSA number.
    T* GetSsaDef(unsigned ssaNum) const
    {
        assert(ssaNum != SsaConfig::RESERVED_SSA_NUM);
        return GetSsaDefByIndex(ssaNum - GetMinSsaNum());
    }

    // Get an SSA number associated with the specified SSA def (that must be in this array).
    unsigned GetSsaNum(T* ssaDef) const
    {
        assert((m_array <= ssaDef) && (ssaDef < &m_array[m_count]));
        return GetMinSsaNum() + static_cast<unsigned>(ssaDef - &m_array[0]);
    }
};

enum RefCountState
{
    RCS_INVALID, // not valid to get/set ref counts
    RCS_EARLY,   // early counts for struct promotion and struct passing
    RCS_NORMAL,  // normal ref counts (from lvaMarkRefs onward)
};

#ifdef DEBUG
// Reasons why we can't enregister a local.
enum class DoNotEnregisterReason
{
    None,
    AddrExposed,      // the address of this local is exposed.
    DontEnregStructs, // struct enregistration is disabled.
    NotRegSizeStruct, // the struct size does not much any register size, usually the struct size is too big.
    LocalField,       // the local is accessed with LCL_FLD, note we can do it not only for struct locals.
    VMNeedsStackAddr,
    LiveInOutOfHandler, // the local is alive in and out of exception handler and not single def.
    BlockOp,            // Is read or written via a block operation.
    IsStructArg,        // Is a struct passed as an argument in a way that requires a stack location.
    DepField,           // It is a field of a dependently promoted struct
    NoRegVars,          // opts.compFlags & CLFLG_REGVAR is not set
#if !defined(TARGET_64BIT)
    LongParamField, // It is a decomposed field of a long parameter.
#endif
#ifdef JIT32_GCENCODER
    PinningRef,
#endif
    LclAddrNode, // the local is accessed with LCL_ADDR_VAR/FLD.
    CastTakesAddr,
    StoreBlkSrc,           // the local is used as STORE_BLK source.
    SwizzleArg,            // the local is passed using LCL_FLD as another type.
    BlockOpRet,            // the struct is returned and it promoted or there is a cast.
    ReturnSpCheck,         // the local is used to do SP check on return from function
    CallSpCheck,           // the local is used to do SP check on every call
    SimdUserForcesDep,     // a promoted struct was used by a SIMD/HWI node; it must be dependently promoted
    HiddenBufferStructArg, // the argument is a hidden return buffer passed to a method.
};

enum class AddressExposedReason
{
    NONE,
    PARENT_EXPOSED,                // This is a promoted field but the parent is exposed.
    TOO_CONSERVATIVE,              // Were marked as exposed to be conservative, fix these places.
    ESCAPE_ADDRESS,                // The address is escaping, for example, passed as call argument.
    WIDE_INDIR,                    // We access via indirection with wider type.
    OSR_EXPOSED,                   // It was exposed in the original method, osr has to repeat it.
    STRESS_LCL_FLD,                // Stress mode replaces localVar with localFld and makes them addrExposed.
    DISPATCH_RET_BUF,              // Caller return buffer dispatch.
    STRESS_POISON_IMPLICIT_BYREFS, // This is an implicit byref we want to poison.
    EXTERNALLY_VISIBLE_IMPLICITLY, // Local is visible externally without explicit escape in JIT IR.
                                   // For example because it is used by GC or is the outgoing arg area
                                   // that belongs to callees.
};

#endif // DEBUG

class LclVarDsc
{
public:
    // note this only packs because var_types is a typedef of unsigned char
    var_types lvType : 5; // TYP_INT/LONG/FLOAT/DOUBLE/REF

    unsigned char lvIsParam           : 1; // is this a parameter?
    unsigned char lvIsRegArg          : 1; // is any part of this parameter passed in a register?
    unsigned char lvIsParamRegTarget  : 1; // is this the target of a param reg to local mapping?
    unsigned char lvFramePointerBased : 1; // 0 = off of REG_SPBASE (e.g., ESP), 1 = off of REG_FPBASE (e.g., EBP)

    unsigned char lvOnFrame  : 1; // (part of) the variable lives on the frame
    unsigned char lvRegister : 1; // assigned to live in a register? For RyuJIT backend, this is only set if the
                                  // variable is in the same register for the entire function.
    unsigned char lvTracked : 1;  // is this a tracked variable?
    bool          lvTrackedNonStruct()
    {
        return lvTracked && lvType != TYP_STRUCT;
    }
#ifdef DEBUG
    unsigned char lvTrackedWithoutIndex : 1; // Tracked but has no lvVarIndex (i.e. only valid GTF_VAR_DEATH flags, used
                                             // by physical promotion)
#endif
    unsigned char lvPinned : 1; // is this a pinned variable?

    unsigned char lvMustInit : 1; // must be initialized

private:
    bool m_addrExposed : 1; // The address of this variable is "exposed" -- passed as an argument, stored in a
                            // global location, etc.
                            // We cannot reason reliably about the value of the variable.
public:
    unsigned char lvDoNotEnregister : 1; // Do not enregister this variable.
    unsigned char lvFieldAccessed   : 1; // The var is a struct local, and a field of the variable is accessed.  Affects
                                         // struct promotion.
    unsigned char lvLiveInOutOfHndlr : 1; // The variable is live in or out of an exception handler, and therefore must
                                          // be on the stack (at least at those boundaries.)

    unsigned char lvInSsa       : 1; // The variable is in SSA form (set by SsaBuilder)
    unsigned char lvIsCSE       : 1; // Indicates if this LclVar is a CSE variable.
    unsigned char lvHasLdAddrOp : 1; // has ldloca or ldarga opcode on this local.

    unsigned char lvHasILStoreOp         : 1; // there is at least one STLOC or STARG on this local
    unsigned char lvHasMultipleILStoreOp : 1; // there is more than one STLOC on this local

    unsigned char lvIsTemp : 1; // Short-lifetime compiler temp

#if FEATURE_IMPLICIT_BYREFS
    // Set if the argument is an implicit byref.
    unsigned char lvIsImplicitByRef : 1;
    // Set if the local appears as a last use that will be passed as an implicit byref.
    unsigned char lvIsLastUseCopyOmissionCandidate : 1;
#endif // FEATURE_IMPLICIT_BYREFS

    unsigned char lvSingleDef : 1; // variable has a single def. Used to identify ref type locals that can get type
                                   // updates

    unsigned char lvSingleDefRegCandidate : 1; // variable has a single def and hence is a register candidate
                                               // Currently, this is only used to decide if an EH variable can be
                                               // a register candidate or not.

    unsigned char lvDisqualifySingleDefRegCandidate : 1; // tracks variable that are disqualified from register
                                                         // candidancy

    unsigned char lvSpillAtSingleDef : 1; // variable has a single def (as determined by LSRA interval scan)
                                          // and is spilled making it candidate to spill right after the
                                          // first (and only) definition.
                                          // Note: We cannot reuse lvSingleDefRegCandidate because it is set
                                          // in earlier phase and the information might not be appropriate
                                          // in LSRA.

    unsigned char lvHasExceptionalUsesHint : 1; // hint for CopyProp

#ifndef TARGET_64BIT
    unsigned char lvStructDoubleAlign : 1; // Must we double align this struct?
#endif                                     // !TARGET_64BIT
#ifdef TARGET_64BIT
    unsigned char lvQuirkToLong : 1; // Quirk to allocate this LclVar as a 64-bit long
#endif
#ifdef DEBUG
    unsigned char lvKeepType       : 1; // Don't change the type of this variable
    unsigned char lvNoLclFldStress : 1; // Can't apply local field stress on this one
#endif
    unsigned char lvIsPtr : 1; // Might this be used in an address computation? (used by buffer overflow security
                               // checks)
    unsigned char lvIsUnsafeBuffer : 1; // Does this contain an unsafe buffer requiring buffer overflow security checks?
    unsigned char lvPromoted : 1; // True when this local is a promoted struct, a normed struct, or a "split" long on a
                                  // 32-bit target.  For implicit byref parameters, this gets hijacked between
                                  // fgRetypeImplicitByRefArgs and fgMarkDemotedImplicitByRefArgs to indicate whether
                                  // references to the arg are being rewritten as references to a promoted shadow local.
    unsigned char lvIsStructField : 1; // Is this local var a field of a promoted struct local?
    unsigned char lvContainsHoles : 1; // Is this a promoted struct whose fields do not cover the struct local?

    unsigned char lvIsMultiRegArg  : 1; // true if this is a multireg LclVar struct used in an argument context
    unsigned char lvIsMultiRegRet  : 1; // true if this is a multireg LclVar struct assigned from a multireg call
    unsigned char lvIsMultiRegDest : 1; // true if this is a multireg LclVar struct that is stored from a multireg node

#ifdef DEBUG
    unsigned char lvHiddenBufferStructArg : 1; // True when this struct (or its field) are passed as hidden buffer
                                               // pointer.
#endif

#ifdef FEATURE_HFA_FIELDS_PRESENT
    CorInfoHFAElemType _lvHfaElemKind : 3; // What kind of an HFA this is (CORINFO_HFA_ELEM_NONE if it is not an HFA).
#endif                                     // FEATURE_HFA_FIELDS_PRESENT

#ifdef DEBUG
    // TODO-Cleanup: this flag is only in use by asserts that are checking for struct
    // types, and is needed because of cases where TYP_STRUCT is bashed to an integral type.
    // Consider cleaning this up so this workaround is not required.
    unsigned char lvUnusedStruct : 1; // All references to this promoted struct are through its field locals.
                                      // I.e. there is no longer any reference to the struct directly.
                                      // In this case we can simply remove this struct local.

    unsigned char lvUndoneStructPromotion : 1; // The struct promotion was undone and hence there should be no
                                               // reference to the fields of this struct.
#endif

    unsigned char lvLRACandidate : 1; // Tracked for linear scan register allocation purposes

#ifdef FEATURE_SIMD
    unsigned char lvUsedInSIMDIntrinsic : 1; // This tells lclvar is used for simd intrinsic
#endif                                       // FEATURE_SIMD

    unsigned char lvRegStruct : 1; // This is a reg-sized non-field-addressed struct.

    unsigned char lvClassIsExact : 1; // lvClassHandle is the exact type

#ifdef DEBUG
    unsigned char lvClassInfoUpdated : 1; // true if this var has updated class handle or exactness
    unsigned char lvIsHoist          : 1; // CSE temp for a hoisted tree
    unsigned char lvIsMultiDefCSE    : 1; // CSE temp for a multi-def CSE
#endif

    unsigned char lvImplicitlyReferenced : 1; // true if there are non-IR references to this local (prolog, epilog, gc,
                                              // eh)

    unsigned char lvSuppressedZeroInit : 1; // local needs zero init if we transform tail call to loop

    unsigned char lvHasExplicitInit : 1; // The local is explicitly initialized and doesn't need zero initialization in
                                         // the prolog. If the local has gc pointers, there are no gc-safe points
                                         // between the prolog and the explicit initialization.

    unsigned char lvIsOSRLocal : 1; // Root method local in an OSR method. Any stack home will be on the Tier0 frame.
                                    // Initial value will be defined by Tier0. Requires special handing in prolog.

    unsigned char lvIsOSRExposedLocal : 1; // OSR local that was address exposed in Tier0

    unsigned char lvRedefinedInEmbeddedStatement : 1; // Local has redefinitions inside embedded statements that
                                                      // disqualify it from local copy prop.

    unsigned char lvIsEnumerator : 1; // Local is assigned exact class where : IEnumerable<T> via GDV

private:
    unsigned char lvIsNeverNegative : 1; // The local is known to be never negative

    unsigned char lvIsSpan : 1; // The local is a Span<T>

public:
    union
    {
        unsigned lvFieldLclStart; // The index of the local var representing the first field in the promoted struct
                                  // local.  For implicit byref parameters, this gets hijacked between
                                  // fgRetypeImplicitByRefArgs and fgMarkDemotedImplicitByRefArgs to point to the
                                  // struct local created to model the parameter's struct promotion, if any.
        unsigned lvParentLcl; // The index of the local var representing the parent (i.e. the promoted struct local).
                              // Valid on promoted struct local fields.
    };

    unsigned char lvFieldCnt; //  Number of fields in the promoted VarDsc.
    unsigned char lvFldOffset;
    unsigned char lvFldOrdinal;

#ifdef DEBUG
    unsigned char lvSingleDefDisqualifyReason = 'H';
#endif

    unsigned char lvAllDefsAreNoGc       : 1; // For pinned locals: true if all defs of this local are no-gc
    unsigned char lvStackAllocatedObject : 1; // Local is a stack allocated object (class, box, array, ...)

    bool IsImplicitByRef()
    {
#if FEATURE_IMPLICIT_BYREFS
        return lvIsImplicitByRef;
#else
        return false;
#endif
    }

    // lvIsMultiRegArgOrRet()
    //     returns true if this is a multireg LclVar struct used in an argument context
    //               or if this is a multireg LclVar struct assigned from a multireg call
    bool lvIsMultiRegArgOrRet()
    {
        return lvIsMultiRegArg || lvIsMultiRegRet;
    }

    void SetIsMultiRegDest()
    {
        lvIsMultiRegDest = true;
        // TODO-Quirk: Set the old lvIsMultiRegRet, which is used for heuristics
        lvIsMultiRegRet = true;
    }

    bool IsStackAllocatedObject() const
    {
        return lvStackAllocatedObject;
    }

#if defined(DEBUG)
private:
    DoNotEnregisterReason m_doNotEnregReason;

    AddressExposedReason m_addrExposedReason;

public:
    void SetDoNotEnregReason(DoNotEnregisterReason reason)
    {
        m_doNotEnregReason = reason;
    }

    DoNotEnregisterReason GetDoNotEnregReason() const
    {
        return m_doNotEnregReason;
    }

    AddressExposedReason GetAddrExposedReason() const
    {
        return m_addrExposedReason;
    }
#endif // DEBUG

public:
    void SetAddressExposed(bool value DEBUGARG(AddressExposedReason reason))
    {
        m_addrExposed = value;
        INDEBUG(m_addrExposedReason = reason);
    }

    void CleanAddressExposed()
    {
        m_addrExposed = false;
    }

    bool IsAddressExposed() const
    {
        return m_addrExposed;
    }

#ifdef DEBUG
    void SetHiddenBufferStructArg(char value)
    {
        lvHiddenBufferStructArg = value;
    }

    bool IsHiddenBufferStructArg() const
    {
        return lvHiddenBufferStructArg;
    }
#endif

private:
    regNumberSmall _lvRegNum; // Used to store the register this variable is in (or, the low register of a
                              // register pair). It is set during codegen any time the
                              // variable is enregistered (lvRegister is only set
                              // to non-zero if the variable gets the same register assignment for its entire
                              // lifetime).
#if !defined(TARGET_64BIT)
    regNumberSmall _lvOtherReg; // Used for "upper half" of long var.
#endif                          // !defined(TARGET_64BIT)

    regNumberSmall _lvArgInitReg; // the register into which the argument is moved at entry

public:
    // The register number is stored in a small format (8 bits), but the getters return and the setters take
    // a full-size (unsigned) format, to localize the casts here.

    /////////////////////

    regNumber GetRegNum() const
    {
        return (regNumber)_lvRegNum;
    }

    void SetRegNum(regNumber reg)
    {
        _lvRegNum = (regNumberSmall)reg;
        assert(_lvRegNum == reg);
    }

    /////////////////////

#if defined(TARGET_64BIT)

    regNumber GetOtherReg() const
    {
        assert(!"shouldn't get here"); // can't use "unreached();" because it's NORETURN, which causes C4072
                                       // "unreachable code" warnings
        return REG_NA;
    }

    void SetOtherReg(regNumber reg)
    {
        assert(!"shouldn't get here"); // can't use "unreached();" because it's NORETURN, which causes C4072
                                       // "unreachable code" warnings
    }
#else  // !TARGET_64BIT

    regNumber GetOtherReg() const
    {
        return (regNumber)_lvOtherReg;
    }

    void SetOtherReg(regNumber reg)
    {
        _lvOtherReg = (regNumberSmall)reg;
        assert(_lvOtherReg == reg);
    }
#endif // !TARGET_64BIT

    /////////////////////

#ifdef FEATURE_SIMD
    // Is this is a SIMD struct which is used for SIMD intrinsic?
    bool lvIsUsedInSIMDIntrinsic() const
    {
        return lvUsedInSIMDIntrinsic;
    }
#else
    bool lvIsUsedInSIMDIntrinsic() const
    {
        return false;
    }
#endif

    // Is this is local never negative?
    bool IsNeverNegative() const
    {
        return lvIsNeverNegative;
    }

    // Is this is local never negative?
    void SetIsNeverNegative(bool value)
    {
        lvIsNeverNegative = value;
    }

    // Is this is local a Span<T>?
    bool IsSpan() const
    {
        return lvIsSpan;
    }

    // Is this is local a Span<T>?
    void SetIsSpan(bool value)
    {
        lvIsSpan = value;
    }

    /////////////////////

    regNumber GetArgInitReg() const
    {
        return (regNumber)_lvArgInitReg;
    }

    void SetArgInitReg(regNumber reg)
    {
        _lvArgInitReg = (regNumberSmall)reg;
        assert(_lvArgInitReg == reg);
    }

    /////////////////////

    bool lvIsRegCandidate() const
    {
        return lvLRACandidate != 0;
    }

    bool lvIsInReg() const
    {
        return lvIsRegCandidate() && (GetRegNum() != REG_STK);
    }

    regMaskTP lvRegMask() const
    {
        if (GetRegNum() != REG_STK)
        {
            regMaskTP regMask;

            if (varTypeUsesFloatReg(this))
            {
                regMask = genRegMaskFloat(GetRegNum() ARM_ARG(TypeGet()));
            }
            else
            {
#ifdef FEATURE_MASKED_HW_INTRINSICS
                assert(varTypeUsesIntReg(this) || varTypeUsesMaskReg(this));
#else
                assert(varTypeUsesIntReg(this));
#endif

                regMask = genRegMask(GetRegNum());
            }
            return regMask;
        }
        else
        {
            return RBM_NONE;
        }
    }

    //-----------------------------------------------------------------------------
    // AllFieldDeathFlags: Get a bitset of flags that represents all fields dying.
    //
    // Returns:
    //    A bit mask that has GTF_VAR_FIELD_DEATH0 to GTF_VAR_FIELD_DEATH3 set,
    //    depending on how many fields this promoted local has.
    //
    // Remarks:
    //    Only usable for promoted locals.
    //
    GenTreeFlags AllFieldDeathFlags() const
    {
        assert(lvPromoted && (lvFieldCnt > 0) && (lvFieldCnt <= 4));
        GenTreeFlags flags = static_cast<GenTreeFlags>(((1 << lvFieldCnt) - 1) << FIELD_LAST_USE_SHIFT);
        assert((flags & ~GTF_VAR_DEATH_MASK) == 0);
        return flags;
    }

    //-----------------------------------------------------------------------------
    // FullDeathFlags: Get a bitset of flags that represents this local fully dying.
    //
    // Returns:
    //    For promoted locals, this returns AllFieldDeathFlags(). Otherwise
    //    returns GTF_VAR_DEATH.
    //
    GenTreeFlags FullDeathFlags() const
    {
        return lvPromoted ? AllFieldDeathFlags() : GTF_VAR_DEATH;
    }

    unsigned short lvVarIndex; // variable tracking index

private:
    unsigned short m_lvRefCnt; // unweighted (real) reference count.  For implicit by reference
                               // parameters, this gets hijacked from fgResetImplicitByRefRefCount
                               // through fgMarkDemotedImplicitByRefArgs, to provide a static
                               // appearance count (computed during address-exposed analysis)
                               // that fgMakeOutgoingStructArgCopy consults during global morph
                               // to determine if eliding its copy is legal.

    weight_t m_lvRefCntWtd; // weighted reference count

public:
    unsigned short lvRefCnt(RefCountState state = RCS_NORMAL) const;
    void           incLvRefCnt(unsigned short delta, RefCountState state = RCS_NORMAL);
    void           setLvRefCnt(unsigned short newValue, RefCountState state = RCS_NORMAL);
    void           incLvRefCntSaturating(unsigned short delta, RefCountState state = RCS_NORMAL);

    weight_t lvRefCntWtd(RefCountState state = RCS_NORMAL) const;
    void     incLvRefCntWtd(weight_t delta, RefCountState state = RCS_NORMAL);
    void     setLvRefCntWtd(weight_t newValue, RefCountState state = RCS_NORMAL);

private:
    int lvStkOffs; // stack offset of home in bytes.

public:
    int GetStackOffset() const
    {
        return lvStkOffs;
    }

    void SetStackOffset(int offset)
    {
        lvStkOffs = offset;
    }

    unsigned lvExactSize() const;

    unsigned lvSlotNum; // original slot # (if remapped)

    // class handle for the local or null if not known or not a class
    CORINFO_CLASS_HANDLE lvClassHnd = NO_CLASS_HANDLE;

private:
    ClassLayout* m_layout; // layout info for structs

public:
    var_types TypeGet() const
    {
        return (var_types)lvType;
    }

    bool TypeIs(var_types type) const
    {
        return TypeGet() == type;
    }

    template <typename... T>
    bool TypeIs(var_types type, T... rest) const
    {
        return TypeIs(type) || TypeIs(rest...);
    }

    // NormalizeOnLoad Rules:
    //     1. All small locals are actually TYP_INT locals.
    //     2. NOL locals are such that not all definitions can be controlled by the compiler and so the upper bits can
    //        be undefined.For parameters this is the case because of ABI.For struct fields - because of padding.For
    //        address - exposed locals - because not all stores are direct.
    //     3. Hence, all NOL uses(unless proven otherwise) are assumed in morph to have undefined upper bits and
    //        explicit casts have be inserted to "normalize" them back to conform to IL semantics.
    bool lvNormalizeOnLoad() const
    {
        return varTypeIsSmall(TypeGet()) &&
               // OSR exposed locals were normalize on load in the Tier0 frame so must be so for OSR too.
               (lvIsParam || m_addrExposed || lvIsStructField || lvIsOSRExposedLocal);
    }

    bool lvNormalizeOnStore() const
    {
        return varTypeIsSmall(TypeGet()) &&
               // OSR exposed locals were normalize on load in the Tier0 frame so must be so for OSR too.
               !(lvIsParam || m_addrExposed || lvIsStructField || lvIsOSRExposedLocal);
    }

    void incRefCnts(weight_t weight, Compiler* pComp, RefCountState state = RCS_NORMAL, bool propagate = true);

    // Returns true if this variable contains GC pointers (including being a GC pointer itself).
    bool HasGCPtr() const
    {
        return varTypeIsGC(lvType) || ((lvType == TYP_STRUCT) && m_layout->HasGCPtr());
    }

    // Returns the layout of a struct variable or implicit byref.
    ClassLayout* GetLayout() const
    {
#if FEATURE_IMPLICIT_BYREFS
        assert(varTypeIsStruct(TypeGet()) || (lvIsImplicitByRef && TypeIs(TYP_BYREF)));
#else
        assert(varTypeIsStruct(TypeGet()));
#endif
        return m_layout;
    }

    // Sets the layout of a struct variable.
    void SetLayout(ClassLayout* layout)
    {
        assert(varTypeIsStruct(lvType));
        assert((m_layout == nullptr) || ClassLayout::AreCompatible(m_layout, layout));
        m_layout = layout;
    }

    // Change the layout to one that may not be compatible.
    void ChangeLayout(ClassLayout* layout)
    {
        assert(varTypeIsStruct(lvType));
        m_layout = layout;
    }

    // Grow the size of a block layout local.
    void GrowBlockLayout(ClassLayout* layout)
    {
        assert(varTypeIsStruct(lvType));
        assert((m_layout == nullptr) || (m_layout->IsBlockLayout() && (m_layout->GetSize() <= layout->GetSize())));
        assert(layout->IsBlockLayout());
        m_layout = layout;
    }

    SsaDefArray<LclSsaVarDsc> lvPerSsaData;

    // True if ssaNum is a viable ssaNum for this local.
    bool IsValidSsaNum(unsigned ssaNum) const
    {
        return lvPerSsaData.IsValidSsaNum(ssaNum);
    }

    // Returns the address of the per-Ssa data for the given ssaNum (which is required
    // not to be the SsaConfig::RESERVED_SSA_NUM, which indicates that the variable is
    // not an SSA variable).
    LclSsaVarDsc* GetPerSsaData(unsigned ssaNum) const
    {
        return lvPerSsaData.GetSsaDef(ssaNum);
    }

    // Returns the SSA number for "ssaDef". Requires "ssaDef" to be a valid definition
    // of this variable.
    unsigned GetSsaNumForSsaDef(LclSsaVarDsc* ssaDef)
    {
        return lvPerSsaData.GetSsaNum(ssaDef);
    }

    var_types GetRegisterType(const GenTreeLclVarCommon* tree) const;

    var_types GetRegisterType() const;

    var_types GetStackSlotHomeType() const;

    bool IsEnregisterableType() const
    {
        return GetRegisterType() != TYP_UNDEF;
    }

    bool IsEnregisterableLcl() const
    {
        if (lvDoNotEnregister)
        {
            return false;
        }
        return IsEnregisterableType();
    }

    //-----------------------------------------------------------------------------
    //  IsAlwaysAliveInMemory: Determines if this variable's value is always
    //     up-to-date on stack. This is possible if this is an EH-var or
    //     we decided to spill after single-def.
    //
    bool IsAlwaysAliveInMemory() const
    {
        return lvLiveInOutOfHndlr || lvSpillAtSingleDef;
    }

    bool CanBeReplacedWithItsField(Compiler* comp) const;

#ifdef DEBUG
public:
    const char* lvReason;

    void PrintVarReg() const
    {
        printf("%s", getRegName(GetRegNum()));
    }
#endif // DEBUG

}; // class LclVarDsc

enum class SymbolicIntegerValue : int32_t
{
    LongMin,
    IntMin,
    ShortMin,
    ByteMin,
    Zero,
    One,
    ByteMax,
    UByteMax,
    ShortMax,
    UShortMax,
    ArrayLenMax,
    IntMax,
    UIntMax,
    LongMax,
};

inline constexpr bool operator>(SymbolicIntegerValue left, SymbolicIntegerValue right)
{
    return static_cast<int32_t>(left) > static_cast<int32_t>(right);
}

inline constexpr bool operator>=(SymbolicIntegerValue left, SymbolicIntegerValue right)
{
    return static_cast<int32_t>(left) >= static_cast<int32_t>(right);
}

inline constexpr bool operator<(SymbolicIntegerValue left, SymbolicIntegerValue right)
{
    return static_cast<int32_t>(left) < static_cast<int32_t>(right);
}

inline constexpr bool operator<=(SymbolicIntegerValue left, SymbolicIntegerValue right)
{
    return static_cast<int32_t>(left) <= static_cast<int32_t>(right);
}

// Represents an integral range useful for reasoning about integral casts.
// It uses a symbolic representation for lower and upper bounds so
// that it can efficiently handle integers of all sizes on all hosts.
//
// Note that the ranges represented by this class are **always** in the
// "signed" domain. This is so that if we know the range a node produces, it
// can be trivially used to determine if a cast above the node does or does not
// overflow, which requires that the interpretation of integers be the same both
// for the "input" and "output". We choose signed interpretation here because it
// produces nice continuous ranges and because IR uses sign-extension for constants.
//
// Some examples of how ranges are computed for casts:
// 1. CAST_OVF(ubyte <- uint): does not overflow for [0..UBYTE_MAX], produces the
//    same range - all casts that do not change the representation, i. e. have the same
//    "actual" input and output type, have the same "input" and "output" range.
// 2. CAST_OVF(ulong <- uint): never overflows => the "input" range is [INT_MIN..INT_MAX]
//    (aka all possible 32 bit integers). Produces [0..UINT_MAX] (aka all possible 32
//    bit integers zero-extended to 64 bits).
// 3. CAST_OVF(int <- uint): overflows for inputs larger than INT_MAX <=> less than 0
//    when interpreting as signed => the "input" range is [0..INT_MAX], the same range
//    being the produced one as the node does not change the width of the integer.
//
class IntegralRange
{
private:
    SymbolicIntegerValue m_lowerBound;
    SymbolicIntegerValue m_upperBound;

public:
    IntegralRange() = default;

    IntegralRange(SymbolicIntegerValue lowerBound, SymbolicIntegerValue upperBound)
        : m_lowerBound(lowerBound)
        , m_upperBound(upperBound)
    {
        assert(lowerBound <= upperBound);
    }

    SymbolicIntegerValue GetLowerBound() const
    {
        return m_lowerBound;
    }

    SymbolicIntegerValue GetUpperBound() const
    {
        return m_upperBound;
    }

    bool Contains(int64_t value) const;

    bool Contains(IntegralRange other) const
    {
        return (m_lowerBound <= other.m_lowerBound) && (other.m_upperBound <= m_upperBound);
    }

    bool IsNonNegative() const
    {
        return m_lowerBound >= SymbolicIntegerValue::Zero;
    }

    bool Equals(IntegralRange other) const
    {
        return (m_lowerBound == other.m_lowerBound) && (m_upperBound == other.m_upperBound);
    }

    static int64_t              SymbolicToRealValue(SymbolicIntegerValue value);
    static SymbolicIntegerValue LowerBoundForType(var_types type);
    static SymbolicIntegerValue UpperBoundForType(var_types type);

    static IntegralRange ForType(var_types type)
    {
        return {LowerBoundForType(type), UpperBoundForType(type)};
    }

    static IntegralRange ForNode(GenTree* node, Compiler* compiler);
    static IntegralRange ForCastInput(GenTreeCast* cast);
    static IntegralRange ForCastOutput(GenTreeCast* cast, Compiler* compiler);
    static IntegralRange Union(IntegralRange range1, IntegralRange range2);

#ifdef DEBUG
    static void Print(IntegralRange range);
#endif // DEBUG
};

/*
XXXXXXXXXXXXXXXXXXXXXXXXXXXXXXXXXXXXXXXXXXXXXXXXXXXXXXXXXXXXXXXXXXXXXXXXXXXXXXX
XXXXXXXXXXXXXXXXXXXXXXXXXXXXXXXXXXXXXXXXXXXXXXXXXXXXXXXXXXXXXXXXXXXXXXXXXXXXXXX
XX                                                                           XX
XX                           TempsInfo                                       XX
XX                                                                           XX
XX  The temporary lclVars allocated by the compiler for code generation      XX
XX                                                                           XX
XXXXXXXXXXXXXXXXXXXXXXXXXXXXXXXXXXXXXXXXXXXXXXXXXXXXXXXXXXXXXXXXXXXXXXXXXXXXXXX
XXXXXXXXXXXXXXXXXXXXXXXXXXXXXXXXXXXXXXXXXXXXXXXXXXXXXXXXXXXXXXXXXXXXXXXXXXXXXXX
*/

/*****************************************************************************
 *
 *  The following keeps track of temporaries allocated in the stack frame
 *  during code-generation (after register allocation). These spill-temps are
 *  only used if we run out of registers while evaluating a tree.
 *
 *  These are different from the more common temps allocated by lvaGrabTemp().
 */

class TempDsc
{
public:
    TempDsc* tdNext;

private:
    int tdOffs;
#ifdef DEBUG
    static const int BAD_TEMP_OFFSET = 0xDDDDDDDD; // used as a sentinel "bad value" for tdOffs in DEBUG
#endif                                             // DEBUG

    int       tdNum;
    BYTE      tdSize;
    var_types tdType;

public:
    TempDsc(int _tdNum, unsigned _tdSize, var_types _tdType)
        : tdNum(_tdNum)
        , tdSize((BYTE)_tdSize)
        , tdType(_tdType)
    {
#ifdef DEBUG
        // temps must have a negative number (so they have a different number from all local variables)
        assert(tdNum < 0);
        tdOffs = BAD_TEMP_OFFSET;
#endif // DEBUG
        if (tdNum != _tdNum)
        {
            IMPL_LIMITATION("too many spill temps");
        }
    }

#ifdef DEBUG
    bool tdLegalOffset() const
    {
        return tdOffs != BAD_TEMP_OFFSET;
    }
#endif // DEBUG

    int tdTempOffs() const
    {
        assert(tdLegalOffset());
        return tdOffs;
    }
    void tdSetTempOffs(int offs)
    {
        tdOffs = offs;
        assert(tdLegalOffset());
    }
    void tdAdjustTempOffs(int offs)
    {
        tdOffs += offs;
        assert(tdLegalOffset());
    }

    int tdTempNum() const
    {
        assert(tdNum < 0);
        return tdNum;
    }
    unsigned tdTempSize() const
    {
        return tdSize;
    }
    var_types tdTempType() const
    {
        return tdType;
    }
};

// Specify compiler data that a phase might modify
enum class PhaseStatus : unsigned
{
    MODIFIED_NOTHING,    // Phase did not make any changes that warrant running post-phase checks or dumping
                         // the main jit data strutures.
    MODIFIED_EVERYTHING, // Phase made changes that warrant running post-phase checks or dumping
                         // the main jit data strutures.
};

// interface to hide linearscan implementation from rest of compiler
class LinearScanInterface
{
public:
    virtual PhaseStatus doLinearScan()                                = 0;
    virtual void        recordVarLocationsAtStartOfBB(BasicBlock* bb) = 0;
    virtual bool        willEnregisterLocalVars() const               = 0;
#if TRACK_LSRA_STATS
    virtual void dumpLsraStatsCsv(FILE* file)     = 0;
    virtual void dumpLsraStatsSummary(FILE* file) = 0;
#endif // TRACK_LSRA_STATS
};

LinearScanInterface* getLinearScanAllocator(Compiler* comp);

// This enumeration names the phases into which we divide compilation.  The phases should completely
// partition a compilation.
enum Phases
{
#define CompPhaseNameMacro(enum_nm, string_nm, hasChildren, parent, measureIR) enum_nm,
#include "compphases.h"
    PHASE_NUMBER_OF
};

extern const char* PhaseNames[];
extern const char* PhaseEnums[];

// Specify which checks should be run after each phase
//
// clang-format off
enum class PhaseChecks : unsigned int
{
    CHECK_NONE          = 0,
    CHECK_IR            = 1 << 0, // ir flags, etc
    CHECK_UNIQUE        = 1 << 1, // tree node uniqueness
    CHECK_FG            = 1 << 2, // flow graph integrity
    CHECK_EH            = 1 << 3, // eh table integrity
    CHECK_LOOPS         = 1 << 4, // loop integrity/canonicalization
    CHECK_LIKELIHOODS   = 1 << 5, // profile data likelihood integrity
    CHECK_PROFILE       = 1 << 6, // profile data full integrity
    CHECK_PROFILE_FLAGS = 1 << 7, // blocks with profile-derived weights have BBF_PROF_WEIGHT flag set
    CHECK_LINKED_LOCALS = 1 << 8, // check linked list of locals
    CHECK_FG_INIT_BLOCK = 1 << 9, // flow graph has an init block
};

inline constexpr PhaseChecks operator ~(PhaseChecks a)
{
    return (PhaseChecks)(~(unsigned int)a);
}

inline constexpr PhaseChecks operator |(PhaseChecks a, PhaseChecks b)
{
    return (PhaseChecks)((unsigned int)a | (unsigned int)b);
}

inline constexpr PhaseChecks operator &(PhaseChecks a, PhaseChecks b)
{
    return (PhaseChecks)((unsigned int)a & (unsigned int)b);
}

inline PhaseChecks& operator |=(PhaseChecks& a, PhaseChecks b)
{
    return a = (PhaseChecks)((unsigned int)a | (unsigned int)b);
}

inline PhaseChecks& operator &=(PhaseChecks& a, PhaseChecks b)
{
    return a = (PhaseChecks)((unsigned int)a & (unsigned int)b);
}

inline PhaseChecks& operator ^=(PhaseChecks& a, PhaseChecks b)
{
    return a = (PhaseChecks)((unsigned int)a ^ (unsigned int)b);
}

inline bool hasFlag(const PhaseChecks& flagSet, const PhaseChecks& flag)
{
    return ((flagSet & flag) == flag);
}

// clang-format on

// Specify which dumps should be run after each phase
//
enum class PhaseDumps
{
    DUMP_NONE,
    DUMP_ALL
};

// The following enum provides a simple 1:1 mapping to CLR API's
enum API_ICorJitInfo_Names
{
#define DEF_CLR_API(name) API_##name,
#include "ICorJitInfo_names_generated.h"
    API_COUNT
};

// Profile checking options
//
// clang-format off
enum class ProfileChecks : unsigned int
{
    CHECK_NONE          = 0,
    CHECK_HASLIKELIHOOD = 1 << 0, // check all FlowEdges for hasLikelihood
    CHECK_LIKELIHOODSUM = 1 << 1, // check block succesor likelihoods sum to 1
    CHECK_LIKELY        = 1 << 2, // fully check likelihood based weights
    CHECK_FLAGS         = 1 << 3, // check blocks with profile-derived weights have BBF_PROF_WEIGHT flag set
    RAISE_ASSERT        = 1 << 4, // assert on check failure
    CHECK_ALL_BLOCKS    = 1 << 5, // check blocks even if bbHasProfileWeight is false
};

inline constexpr ProfileChecks operator ~(ProfileChecks a)
{
    return (ProfileChecks)(~(unsigned int)a);
}

inline constexpr ProfileChecks operator |(ProfileChecks a, ProfileChecks b)
{
    return (ProfileChecks)((unsigned int)a | (unsigned int)b);
}

inline constexpr ProfileChecks operator &(ProfileChecks a, ProfileChecks b)
{
    return (ProfileChecks)((unsigned int)a & (unsigned int)b);
}

inline ProfileChecks& operator |=(ProfileChecks& a, ProfileChecks b)
{
    return a = (ProfileChecks)((unsigned int)a | (unsigned int)b);
}

inline ProfileChecks& operator &=(ProfileChecks& a, ProfileChecks b)
{
    return a = (ProfileChecks)((unsigned int)a & (unsigned int)b);
}

inline ProfileChecks& operator ^=(ProfileChecks& a, ProfileChecks b)
{
    return a = (ProfileChecks)((unsigned int)a ^ (unsigned int)b);
}

inline bool hasFlag(const ProfileChecks& flagSet, const ProfileChecks& flag)
{
    return ((flagSet & flag) == flag);
}

//---------------------------------------------------------------
// Compilation time.
//

// A "CompTimeInfo" is a structure for tracking the compilation time of one or more methods.
// We divide a compilation into a sequence of contiguous phases, and track the total (per-thread) cycles
// of the compilation, as well as the cycles for each phase.  We also track the number of bytecodes.
// If there is a failure in reading a timer at any point, the "CompTimeInfo" becomes invalid, as indicated
// by "m_timerFailure" being true.
// If FEATURE_JIT_METHOD_PERF is not set, we define a minimal form of this, enough to let other code compile.
struct CompTimeInfo
{
#ifdef FEATURE_JIT_METHOD_PERF
    // The string names of the phases.
    static const char* PhaseNames[];

    static bool PhaseHasChildren[];
    static int  PhaseParent[];
    static bool PhaseReportsIRSize[];

    unsigned         m_byteCodeBytes;
    uint64_t m_totalCycles;
    uint64_t m_invokesByPhase[PHASE_NUMBER_OF];
    uint64_t m_cyclesByPhase[PHASE_NUMBER_OF];
#if MEASURE_CLRAPI_CALLS
    uint64_t m_CLRinvokesByPhase[PHASE_NUMBER_OF];
    uint64_t m_CLRcyclesByPhase[PHASE_NUMBER_OF];
#endif

    unsigned m_nodeCountAfterPhase[PHASE_NUMBER_OF];

    // For better documentation, we call EndPhase on
    // non-leaf phases.  We should also call EndPhase on the
    // last leaf subphase; obviously, the elapsed cycles between the EndPhase
    // for the last leaf subphase and the EndPhase for an ancestor should be very small.
    // We add all such "redundant end phase" intervals to this variable below; we print
    // it out in a report, so we can verify that it is, indeed, very small.  If it ever
    // isn't, this means that we're doing something significant between the end of the last
    // declared subphase and the end of its parent.
    uint64_t m_parentPhaseEndSlop;
    bool             m_timerFailure;

#if MEASURE_CLRAPI_CALLS
    // The following measures the time spent inside each individual CLR API call.
    unsigned         m_allClrAPIcalls;
    unsigned         m_perClrAPIcalls[API_ICorJitInfo_Names::API_COUNT];
    uint64_t m_allClrAPIcycles;
    uint64_t m_perClrAPIcycles[API_ICorJitInfo_Names::API_COUNT];
    uint32_t m_maxClrAPIcycles[API_ICorJitInfo_Names::API_COUNT];
#endif // MEASURE_CLRAPI_CALLS

    CompTimeInfo(unsigned byteCodeBytes);
#endif
};

#ifdef FEATURE_JIT_METHOD_PERF

#if MEASURE_CLRAPI_CALLS
struct WrapICorJitInfo;
#endif

// This class summarizes the JIT time information over the course of a run: the number of methods compiled,
// and the total and maximum timings.  (These are instances of the "CompTimeInfo" type described above).
// The operation of adding a single method's timing to the summary may be performed concurrently by several
// threads, so it is protected by a lock.
// This class is intended to be used as a singleton type, with only a single instance.
class CompTimeSummaryInfo
{
    // This lock protects the fields of all CompTimeSummaryInfo(s) (of which we expect there to be one).
    static CritSecObject s_compTimeSummaryLock;

    int          m_numMethods;
    int          m_totMethods;
    CompTimeInfo m_total;
    CompTimeInfo m_maximum;

    int          m_numFilteredMethods;
    CompTimeInfo m_filtered;

    // This can use what ever data you want to determine if the value to be added
    // belongs in the filtered section (it's always included in the unfiltered section)
    bool IncludedInFilteredData(CompTimeInfo& info);

public:
    // This is the unique CompTimeSummaryInfo object for this instance of the runtime.
    static CompTimeSummaryInfo s_compTimeSummary;

    CompTimeSummaryInfo()
        : m_numMethods(0), m_totMethods(0), m_total(0), m_maximum(0), m_numFilteredMethods(0), m_filtered(0)
    {
    }

    // Assumes that "info" is a completed CompTimeInfo for a compilation; adds it to the summary.
    // This is thread safe.
    void AddInfo(CompTimeInfo& info, bool includePhases);

    // Print the summary information to "f".
    // This is not thread-safe; assumed to be called by only one thread.
    void Print(FILE* f);
};

// A JitTimer encapsulates a CompTimeInfo for a single compilation. It also tracks the start of compilation,
// and when the current phase started.  This is intended to be part of a Compilation object.
//
class JitTimer
{
    uint64_t m_start;         // Start of the compilation.
    uint64_t m_curPhaseStart; // Start of the current phase.
#if MEASURE_CLRAPI_CALLS
    uint64_t m_CLRcallStart;   // Start of the current CLR API call (if any).
    uint64_t m_CLRcallInvokes; // CLR API invokes under current outer so far
    uint64_t m_CLRcallCycles;  // CLR API  cycles under current outer so far.
    int              m_CLRcallAPInum;  // The enum/index of the current CLR API call (or -1).
    static double    s_cyclesPerSec;   // Cached for speedier measurements
#endif
#ifdef DEBUG
    Phases m_lastPhase; // The last phase that was completed (or (Phases)-1 to start).
#endif
    CompTimeInfo m_info; // The CompTimeInfo for this compilation.

    static CritSecObject s_csvLock; // Lock to protect the time log file.
    static FILE*         s_csvFile; // The time log file handle.
    void PrintCsvMethodStats(Compiler* comp);

private:
    void* operator new(size_t);
    void* operator new[](size_t);
    void operator delete(void*);
    void operator delete[](void*);

public:
    // Initialized the timer instance
    JitTimer(unsigned byteCodeSize);

    static JitTimer* Create(Compiler* comp, unsigned byteCodeSize)
    {
        return ::new (comp, CMK_Unknown) JitTimer(byteCodeSize);
    }

    static void PrintCsvHeader();

    // Ends the current phase (argument is for a redundant check).
    void EndPhase(Compiler* compiler, Phases phase);

#if MEASURE_CLRAPI_CALLS
    // Start and end a timed CLR API call.
    void CLRApiCallEnter(unsigned apix);
    void CLRApiCallLeave(unsigned apix);
#endif // MEASURE_CLRAPI_CALLS

    // Completes the timing of the current method, which is assumed to have "byteCodeBytes" bytes of bytecode,
    // and adds it to "sum".
    void Terminate(Compiler* comp, CompTimeSummaryInfo& sum, bool includePhases);

    // Attempts to query the cycle counter of the current thread.  If successful, returns "true" and sets
    // *cycles to the cycle counter value.  Otherwise, returns false and sets the "m_timerFailure" flag of
    // "m_info" to true.
    bool GetThreadCycles(uint64_t* cycles)
    {
        bool res = CycleTimer::GetThreadCyclesS(cycles);
        if (!res)
        {
            m_info.m_timerFailure = true;
        }
        return res;
    }

    static void Shutdown();
};
#endif // FEATURE_JIT_METHOD_PERF

//------------------- Function/Funclet info -------------------------------
enum FuncKind : BYTE
{
    FUNC_ROOT,    // The main/root function (always id==0)
    FUNC_HANDLER, // a funclet associated with an EH handler (finally, fault, catch, filter handler)
    FUNC_FILTER,  // a funclet associated with an EH filter
    FUNC_COUNT
};

class emitLocation;

struct FuncInfoDsc
{
    FuncKind       funKind;
    BYTE           funFlags;   // Currently unused, just here for padding
    unsigned short funEHIndex; // index, into the ebd table, of innermost EH clause corresponding to this
                               // funclet. It is only valid if funKind field indicates this is a
                               // EH-related funclet: FUNC_HANDLER or FUNC_FILTER

#if defined(TARGET_AMD64)

    // TODO-AMD64-Throughput: make the AMD64 info more like the ARM info to avoid having this large static array.
    emitLocation* startLoc;
    emitLocation* endLoc;
    emitLocation* coldStartLoc; // locations for the cold section, if there is one.
    emitLocation* coldEndLoc;
    UNWIND_INFO   unwindHeader;
    // Maximum of 255 UNWIND_CODE 'nodes' and then the unwind header. If there are an odd
    // number of codes, the VM or Zapper will 4-byte align the whole thing.
    BYTE     unwindCodes[offsetof(UNWIND_INFO, UnwindCode) + (0xFF * sizeof(UNWIND_CODE))];
    unsigned unwindCodeSlot;

#elif defined(TARGET_X86)

    emitLocation* startLoc;
    emitLocation* endLoc;
    emitLocation* coldStartLoc; // locations for the cold section, if there is one.
    emitLocation* coldEndLoc;

#elif defined(TARGET_ARMARCH) || defined(TARGET_LOONGARCH64) || defined(TARGET_RISCV64)

    UnwindInfo  uwi;     // Unwind information for this function/funclet's hot  section
    UnwindInfo* uwiCold; // Unwind information for this function/funclet's cold section
                         //   Note: we only have a pointer here instead of the actual object,
                         //   to save memory in the JIT case (compared to the AOT case),
                         //   where we don't have any cold section.
                         //   Note 2: we currently don't support hot/cold splitting in functions
                         //   with EH, so uwiCold will be NULL for all funclets.

    emitLocation* startLoc;
    emitLocation* endLoc;
    emitLocation* coldStartLoc; // locations for the cold section, if there is one.
    emitLocation* coldEndLoc;

#endif // TARGET_ARMARCH || TARGET_LOONGARCH64 || TARGET_RISCV64

#if defined(FEATURE_CFI_SUPPORT)
    jitstd::vector<CFI_CODE>* cfiCodes;
#endif // FEATURE_CFI_SUPPORT

    // Eventually we may want to move rsModifiedRegsMask, lvaOutgoingArgSize, and anything else
    // that isn't shared between the main function body and funclets.
};

struct TempInfo
{
    GenTree* store;
    GenTree* load;
};

#ifdef DEBUG
// XXXXXXXXXXXXXXXXXXXXXXXXXXXXXXXXXXXXXXXXXXXXXXXXXXXXXXXXXXXXXXXXXXXXXXXXXXXXXX
// We have the ability to mark source expressions with "Test Labels."
// These drive assertions within the JIT, or internal JIT testing.  For example, we could label expressions
// that should be CSE defs, and other expressions that should uses of those defs, with a shared label.

enum TestLabel // This must be kept identical to System.Runtime.CompilerServices.JitTestLabel.TestLabel.
{
    TL_SsaName,
    TL_VN,        // Defines a "VN equivalence class".  (For full VN, including exceptions thrown).
    TL_VNNorm,    // Like above, but uses the non-exceptional value of the expression.
    TL_CSE_Def,   //  This must be identified in the JIT as a CSE def
    TL_CSE_Use,   //  This must be identified in the JIT as a CSE use
    TL_LoopHoist, // Expression must (or must not) be hoisted out of the loop.
};

struct TestLabelAndNum
{
    TestLabel m_tl;
    ssize_t   m_num;

    TestLabelAndNum() : m_tl(TestLabel(0)), m_num(0)
    {
    }
};

typedef JitHashTable<GenTree*, JitPtrKeyFuncs<GenTree>, TestLabelAndNum> NodeToTestDataMap;

// XXXXXXXXXXXXXXXXXXXXXXXXXXXXXXXXXXXXXXXXXXXXXXXXXXXXXXXXXXXXXXXXXXXXXXXXXXXXXX
#endif // DEBUG

// Represents a depth-first search tree of the flow graph.
class FlowGraphDfsTree
{
    Compiler* m_comp;

    // Post-order that we saw reachable basic blocks in. This order can be
    // particularly useful to iterate in reverse, as reverse post-order ensures
    // that all predecessors are visited before successors whenever possible.
    BasicBlock** m_postOrder;
    unsigned m_postOrderCount;

    // Whether the DFS that produced the tree found any backedges.
    bool m_hasCycle;

    // Whether the DFS that produced the tree used edge likelihoods to influence successor visitation order.
    bool m_profileAware;

public:
    FlowGraphDfsTree(Compiler* comp, BasicBlock** postOrder, unsigned postOrderCount, bool hasCycle, bool profileAware)
        : m_comp(comp)
        , m_postOrder(postOrder)
        , m_postOrderCount(postOrderCount)
        , m_hasCycle(hasCycle)
        , m_profileAware(profileAware)
    {
    }

    Compiler* GetCompiler() const
    {
        return m_comp;
    }

    BasicBlock** GetPostOrder() const
    {
        return m_postOrder;
    }

    unsigned GetPostOrderCount() const
    {
        return m_postOrderCount;
    }

    BasicBlock* GetPostOrder(unsigned index) const
    {
        assert(index < m_postOrderCount);
        return m_postOrder[index];
    }

    BitVecTraits PostOrderTraits() const
    {
        return BitVecTraits(m_postOrderCount, m_comp);
    }

    bool HasCycle() const
    {
        return m_hasCycle;
    }

    bool IsProfileAware() const
    {
        return m_profileAware;
    }

#ifdef DEBUG
    void Dump() const;
#endif // DEBUG

    bool Contains(BasicBlock* block) const;
    bool IsAncestor(BasicBlock* ancestor, BasicBlock* descendant) const;
};

// Represents the result of induction variable analysis. See
// FlowGraphNaturalLoop::AnalyzeIteration.
struct NaturalLoopIterInfo
{
    // The local that is the induction variable.
    unsigned IterVar = BAD_VAR_NUM;

#ifdef DEBUG
    // Tree that initializes induction variable outside the loop.
    // Only valid if HasConstInit is true.
    GenTree* InitTree = nullptr;
#endif

    // Constant value that the induction variable is initialized with, outside
    // the loop. Only valid if HasConstInit is true.
    int ConstInitValue = 0;

    // Tree that has the loop test for the induction variable.
    GenTree* TestTree = nullptr;

    // Block that has the loop test.
    BasicBlock* TestBlock = nullptr;

    // Tree that mutates the induction variable.
    GenTree* IterTree = nullptr;

    // Is the loop exited when TestTree is true?
    bool ExitedOnTrue : 1;

    // Whether or not we found an initialization of the induction variable.
    bool HasConstInit : 1;

    // Whether or not the loop test compares the induction variable with a
    // constant value.
    bool HasConstLimit : 1;

    // Whether or not the loop test constant value is a SIMD vector element count.
    bool HasSimdLimit : 1;

    // Whether or not the loop test compares the induction variable with an
    // invariant local.
    bool HasInvariantLocalLimit : 1;

    // Whether or not the loop test compares the induction variable with the
    // length of an invariant array.
    bool HasArrayLengthLimit : 1;

    NaturalLoopIterInfo()
        : ExitedOnTrue(false)
        , HasConstInit(false)
        , HasConstLimit(false)
        , HasSimdLimit(false)
        , HasInvariantLocalLimit(false)
        , HasArrayLengthLimit(false)
    {
    }

    int IterConst();
    genTreeOps IterOper();
    var_types IterOperType();
    genTreeOps TestOper();
    bool IsIncreasingLoop();
    bool IsDecreasingLoop();
    GenTree* Iterator();
    GenTree* Limit();
    int ConstLimit();
    unsigned VarLimit();
    bool ArrLenLimit(Compiler* comp, ArrIndex* index);

private:
    bool IsReversed();
};

// Represents a natural loop in the flow graph. Natural loops are characterized
// by the following properties:
//
// * All loop blocks are strongly connected, meaning that every block of the
//   loop can reach every other block of the loop.
//
// * All loop blocks are dominated by the header block, i.e. the header block
//   is guaranteed to be entered on every iteration. Note that in the prescence
//   of exceptional flow the header might not fully execute on every iteration.
//
// * From the above it follows that the loop can only be entered at the header
//   block. FlowGraphNaturalLoop::EntryEdges() gives a vector of these edges.
//   After loop canonicalization it is expected that this vector has exactly one
//   edge, from the "preheader".
//
// * The loop can have multiple exits. The regular exit edges are recorded in
//   FlowGraphNaturalLoop::ExitEdges(). The loop can also be exited by
//   exceptional flow.
//
class FlowGraphNaturalLoop
{
    friend class FlowGraphNaturalLoops;

    // The DFS tree that contains the loop blocks.
    const FlowGraphDfsTree* m_dfsTree;

    // The header block; dominates all other blocks in the loop, and is the
    // only block branched to from outside the loop.
    BasicBlock* m_header;

    // Parent loop. By loop properties, well-scopedness is always guaranteed.
    // That is, the parent loop contains all blocks of this loop.
    FlowGraphNaturalLoop* m_parent = nullptr;
    // First child loop.
    FlowGraphNaturalLoop* m_child = nullptr;
    // Sibling child loop, in reverse post order of the header blocks.
    FlowGraphNaturalLoop* m_sibling = nullptr;

    // Bit vector of blocks in the loop; each index is the RPO index a block,
    // with the head block's RPO index subtracted.
    BitVec m_blocks;
    // Size of m_blocks.
    unsigned m_blocksSize = 0;

    // Edges from blocks inside the loop back to the header.
    jitstd::vector<FlowEdge*> m_backEdges;

    // Edges from blocks outside the loop to the header.
    jitstd::vector<FlowEdge*> m_entryEdges;

    // Edges from inside the loop to outside the loop. Note that exceptional
    // flow can also exit the loop and is not modelled.
    jitstd::vector<FlowEdge*> m_exitEdges;

    // Index of the loop in the range [0..FlowGraphNaturalLoops::NumLoops()).
    // Can be used to store additional annotations for this loop on the side.
    unsigned m_index = 0;

    // True if this loop contains an improper loop header
    bool m_containsImproperHeader = false;

    FlowGraphNaturalLoop(const FlowGraphDfsTree* dfsTree, BasicBlock* head);

    unsigned LoopBlockBitVecIndex(BasicBlock* block);
    bool TryGetLoopBlockBitVecIndex(BasicBlock* block, unsigned* pIndex);

    BitVecTraits LoopBlockTraits();

    template<typename TFunc>
    bool VisitDefs(TFunc func);

    GenTreeLclVarCommon* FindDef(unsigned lclNum);

    void MatchInit(NaturalLoopIterInfo* info, BasicBlock* initBlock, GenTree* init);
    bool MatchLimit(unsigned iterVar, GenTree* test, NaturalLoopIterInfo* info);
    bool CheckLoopConditionBaseCase(BasicBlock* initBlock, NaturalLoopIterInfo* info);
    bool IsZeroTripTest(BasicBlock* initBlock, NaturalLoopIterInfo* info);
    bool InitBlockEntersLoopOnTrue(BasicBlock* initBlock);
    template<typename T>
    static bool EvaluateRelop(T op1, T op2, genTreeOps oper);
public:
    BasicBlock* GetHeader() const
    {
        return m_header;
    }

    const FlowGraphDfsTree* GetDfsTree() const
    {
        return m_dfsTree;
    }

    FlowGraphNaturalLoop* GetParent() const
    {
        return m_parent;
    }

    FlowGraphNaturalLoop* GetChild() const
    {
        return m_child;
    }

    FlowGraphNaturalLoop* GetSibling() const
    {
        return m_sibling;
    }

    unsigned GetIndex() const
    {
        return m_index;
    }

    const jitstd::vector<FlowEdge*>& BackEdges()
    {
        return m_backEdges;
    }

    const jitstd::vector<FlowEdge*>& EntryEdges()
    {
        return m_entryEdges;
    }

    const jitstd::vector<FlowEdge*>& ExitEdges()
    {
        return m_exitEdges;
    }

    FlowEdge* BackEdge(unsigned index)
    {
        assert(index < m_backEdges.size());
        return m_backEdges[index];
    }

    FlowEdge* EntryEdge(unsigned index)
    {
        assert(index < m_entryEdges.size());
        return m_entryEdges[index];
    }

    FlowEdge* ExitEdge(unsigned index)
    {
        assert(index < m_exitEdges.size());
        return m_exitEdges[index];
    }

    BasicBlock* GetPreheader() const;

    unsigned GetDepth() const;

    bool ContainsBlock(BasicBlock* block);
    bool ContainsLoop(FlowGraphNaturalLoop* childLoop);

    bool ContainsImproperHeader() const
    {
        return m_containsImproperHeader;
    }

    unsigned NumLoopBlocks();

    template<typename TFunc>
    BasicBlockVisit VisitLoopBlocksReversePostOrder(TFunc func);

    template<typename TFunc>
    BasicBlockVisit VisitLoopBlocksPostOrder(TFunc func);

    template<typename TFunc>
    BasicBlockVisit VisitLoopBlocks(TFunc func);

    template<typename TFunc>
    BasicBlockVisit VisitRegularExitBlocks(TFunc func);

    BasicBlock* GetLexicallyTopMostBlock();
    BasicBlock* GetLexicallyBottomMostBlock();

    bool AnalyzeIteration(NaturalLoopIterInfo* info);

    bool HasDef(unsigned lclNum);

    bool CanDuplicate(INDEBUG(const char** reason));
    bool CanDuplicateWithEH(INDEBUG(const char** reason));
    void Duplicate(BasicBlock** insertAfter, BlockToBlockMap* map, weight_t weightScale);
    void DuplicateWithEH(BasicBlock** insertAfter, BlockToBlockMap* map, weight_t weightScale);

    bool MayExecuteBlockMultipleTimesPerIteration(BasicBlock* block);

    bool IsPostDominatedOnLoopIteration(BasicBlock* block, BasicBlock* postDominator);

    void SetEntryEdge(FlowEdge* newEdge);

#ifdef DEBUG
    static void Dump(FlowGraphNaturalLoop* loop);
#endif // DEBUG
};

// Represents a collection of the natural loops in the flow graph. See
// FlowGraphNaturalLoop for the characteristics of these loops.
//
// Loops are stored in a vector, with easily accessible indices (see
// FlowGraphNaturalLoop::GetIndex()). These indices can be used to store
// additional annotations for each loop on the side.
//
class FlowGraphNaturalLoops
{
    const FlowGraphDfsTree* m_dfsTree;

    // Collection of loops that were found.
    jitstd::vector<FlowGraphNaturalLoop*> m_loops;

    unsigned m_improperLoopHeaders;

    FlowGraphNaturalLoops(const FlowGraphDfsTree* dfs);

    static bool FindNaturalLoopBlocks(FlowGraphNaturalLoop* loop, ArrayStack<BasicBlock*>& worklist);
    static bool IsLoopCanonicalizable(FlowGraphNaturalLoop* loop);

public:
    const FlowGraphDfsTree* GetDfsTree()
    {
        return m_dfsTree;
    }

    size_t NumLoops() const
    {
        return m_loops.size();
    }

    FlowGraphNaturalLoop* GetLoopByIndex(unsigned index);
    FlowGraphNaturalLoop* GetLoopByHeader(BasicBlock* header);

    bool IsLoopBackEdge(FlowEdge* edge);
    bool IsLoopExitEdge(FlowEdge* edge);

    class LoopsPostOrderIter
    {
        jitstd::vector<FlowGraphNaturalLoop*>* m_loops;

    public:
        LoopsPostOrderIter(jitstd::vector<FlowGraphNaturalLoop*>* loops)
            : m_loops(loops)
        {
        }

        jitstd::vector<FlowGraphNaturalLoop*>::reverse_iterator begin()
        {
            return m_loops->rbegin();
        }

        jitstd::vector<FlowGraphNaturalLoop*>::reverse_iterator end()
        {
            return m_loops->rend();
        }
    };

    class LoopsReversePostOrderIter
    {
        jitstd::vector<FlowGraphNaturalLoop*>* m_loops;

    public:
        LoopsReversePostOrderIter(jitstd::vector<FlowGraphNaturalLoop*>* loops)
            : m_loops(loops)
        {
        }

        jitstd::vector<FlowGraphNaturalLoop*>::iterator begin()
        {
            return m_loops->begin();
        }

        jitstd::vector<FlowGraphNaturalLoop*>::iterator end()
        {
            return m_loops->end();
        }
    };

    // Iterate the loops in post order (child loops before parent loops)
    LoopsPostOrderIter InPostOrder()
    {
        return LoopsPostOrderIter(&m_loops);
    }

    // Iterate the loops in reverse post order (parent loops before child loops)
    LoopsReversePostOrderIter InReversePostOrder()
    {
        return LoopsReversePostOrderIter(&m_loops);
    }

    static FlowGraphNaturalLoops* Find(const FlowGraphDfsTree* dfs);

    // Number of blocks with DFS backedges that are not natural loop headers
    // (indicates presence of "irreducible" or uncanonicalizable loops)
    unsigned ImproperLoopHeaders() const
    {
        return m_improperLoopHeaders;
    }

#ifdef DEBUG
    static void Dump(FlowGraphNaturalLoops* loops);
#endif // DEBUG
};

// Represents the dominator tree of the flow graph.
class FlowGraphDominatorTree
{
    template<typename TVisitor>
    friend class DomTreeVisitor;

    const FlowGraphDfsTree* m_dfsTree;
    const DomTreeNode* m_domTree;
    const unsigned* m_preorderNum;
    const unsigned* m_postorderNum;

    FlowGraphDominatorTree(const FlowGraphDfsTree* dfsTree, const DomTreeNode* domTree, const unsigned* preorderNum, const unsigned* postorderNum)
        : m_dfsTree(dfsTree)
        , m_domTree(domTree)
        , m_preorderNum(preorderNum)
        , m_postorderNum(postorderNum)
    {
    }

    static BasicBlock* IntersectDom(BasicBlock* block1, BasicBlock* block2);

public:
    const FlowGraphDfsTree* GetDfsTree()
    {
        return m_dfsTree;
    }

    BasicBlock* Intersect(BasicBlock* block, BasicBlock* block2);
    bool Dominates(BasicBlock* dominator, BasicBlock* dominated);

#ifdef DEBUG
    void Dump();
#endif

    static FlowGraphDominatorTree* Build(const FlowGraphDfsTree* dfsTree);
};

class FlowGraphDominanceFrontiers
{
    FlowGraphDominatorTree* m_domTree;
    BlkToBlkVectorMap m_map;
    BitVecTraits m_poTraits;
    BitVec m_visited;

    FlowGraphDominanceFrontiers(FlowGraphDominatorTree* domTree);

#ifdef DEBUG
    void Dump();
#endif

public:
    FlowGraphDominatorTree* GetDomTree()
    {
        return m_domTree;
    }

    static FlowGraphDominanceFrontiers* Build(FlowGraphDominatorTree* domTree);
    void ComputeIteratedDominanceFrontier(BasicBlock* block, BlkVector* result);
};

// Represents a reverse mapping from block back to its (most nested) containing loop.
class BlockToNaturalLoopMap
{
    FlowGraphNaturalLoops* m_loops;
    // Array from postorder num -> index of most-nested loop containing the
    // block, or UINT_MAX if no loop contains it.
    unsigned* m_indices;

    BlockToNaturalLoopMap(FlowGraphNaturalLoops* loops, unsigned* indices)
        : m_loops(loops), m_indices(indices)
    {
    }

public:
    FlowGraphNaturalLoop* GetLoop(BasicBlock* block);

    static BlockToNaturalLoopMap* Build(FlowGraphNaturalLoops* loops);

#ifdef DEBUG
    void Dump() const;
#endif // DEBUG
};

// Represents a data structure that can answer A -> B reachability queries in
// O(1) time. Only takes regular flow into account; if A -> B requires
// exceptional flow, then CanReach returns false.
class BlockReachabilitySets
{
    const FlowGraphDfsTree* m_dfsTree;
    BitVec* m_reachabilitySets;

    BlockReachabilitySets(const FlowGraphDfsTree* dfsTree, BitVec* reachabilitySets)
        : m_dfsTree(dfsTree)
        , m_reachabilitySets(reachabilitySets)
    {
    }

public:
    const FlowGraphDfsTree* GetDfsTree()
    {
        return m_dfsTree;
    }

    bool CanReach(BasicBlock* from, BasicBlock* to);

#ifdef DEBUG
    void Dump();
#endif

    static BlockReachabilitySets* Build(const FlowGraphDfsTree* dfsTree);
};

enum class FieldKindForVN
{
    SimpleStatic,
    WithBaseAddr
};

typedef JitHashTable<CORINFO_FIELD_HANDLE, JitPtrKeyFuncs<struct CORINFO_FIELD_STRUCT_>, FieldKindForVN> FieldHandleSet;

typedef JitHashTable<CORINFO_CLASS_HANDLE, JitPtrKeyFuncs<struct CORINFO_CLASS_STRUCT_>, bool> ClassHandleSet;

// Represents a distillation of the useful side effects that occur inside a loop.
// Used by VN to be able to reason more precisely when entering loops.
struct LoopSideEffects
{
    // The loop contains an operation that we assume has arbitrary memory side
    // effects. If this is set, the fields below may not be accurate (since
    // they become irrelevant.)
    bool HasMemoryHavoc[MemoryKindCount];
    // The set of variables that are IN or OUT during the execution of this loop
    VARSET_TP VarInOut;
    // The set of variables that are USE or DEF during the execution of this loop.
    VARSET_TP VarUseDef;
    // This has entries for all static field and object instance fields modified
    // in the loop.
    FieldHandleSet* FieldsModified = nullptr;
    // Bits set indicate the set of sz array element types such that
    // arrays of that type are modified
    // in the loop.
    ClassHandleSet* ArrayElemTypesModified = nullptr;
    bool            ContainsCall           = false;

    LoopSideEffects();

    void AddVariableLiveness(Compiler* comp, BasicBlock* block);
    void AddModifiedField(Compiler* comp, CORINFO_FIELD_HANDLE fldHnd, FieldKindForVN fieldKind);
    void AddModifiedElemType(Compiler* comp, CORINFO_CLASS_HANDLE structHnd);
};

//  The following holds information about instr offsets in terms of generated code.

enum class IPmappingDscKind
{
    Prolog,    // The mapping represents the start of a prolog.
    Epilog,    // The mapping represents the start of an epilog.
    NoMapping, // This does not map to any IL offset.
    Normal,    // The mapping maps to an IL offset.
};

struct IPmappingDsc
{
    emitLocation     ipmdNativeLoc; // the emitter location of the native code corresponding to the IL offset
    IPmappingDscKind ipmdKind;      // The kind of mapping
    ILLocation       ipmdLoc;       // The location for normal mappings
    bool             ipmdIsLabel;   // Can this code be a branch label?
};

struct RichIPMapping
{
    emitLocation nativeLoc;
    DebugInfo    debugInfo;
};

// Current kind of node threading stored in GenTree::gtPrev and GenTree::gtNext.
// See fgNodeThreading for more information.
enum class NodeThreading
{
    None,
    AllLocals, // Locals are threaded (after local morph when optimizing)
    AllTrees,  // All nodes are threaded (after gtSetBlockOrder)
    LIR,       // Nodes are in LIR form (after rationalization)
};

//------------------------------------------------------------------------
// RelopImplicationInfo
//
// Describes information needed to check for and describe the
// inferences between two relops.
//
struct RelopImplicationInfo
{
    // Dominating relop, whose value may be determined by control flow
    ValueNum domCmpNormVN = ValueNumStore::NoVN;
    // Dominated relop, whose value we would like to determine
    ValueNum treeNormVN = ValueNumStore::NoVN;
    // Relationship between the two relops, if any
    ValueNumStore::VN_RELATION_KIND vnRelation = ValueNumStore::VN_RELATION_KIND::VRK_Same;
    // Can we draw an inference?
    bool canInfer = false;
    // If canInfer and dominating relop is true, can we infer value of dominated relop?
    bool canInferFromTrue = true;
    // If canInfer and dominating relop is false, can we infer value of dominated relop?
    bool canInferFromFalse = true;
    // Reverse the sense of the inference
    bool reverseSense = false;
};

//------------------------------------------------------------------------
// CloneTryInfo
//
// Describes information needed to clone a try region, and information
// produced by cloning that region
//
struct CloneTryInfo
{
    CloneTryInfo(BitVecTraits& traits);

    // bbID based traits and vector
    //
    BitVecTraits Traits;
    BitVec Visited;

    BlockToBlockMap* Map = nullptr;
    jitstd::vector<BasicBlock*>* BlocksToClone = nullptr;
    weight_t ProfileScale = 0.0;
    unsigned EHIndexShift = 0;
    bool AddEdges = false;
    bool ScaleOriginalBlockProfile = false;
};

//------------------------------------------------------------------------
// ParameterRegisterLocalMapping:
//   Contains mappings between a parameter register segment and a corresponding
//   local. Used by the backend to know which locals are expected to contain
//   which register parameters after the prolog.
//
struct ParameterRegisterLocalMapping
{
    const ABIPassingSegment* RegisterSegment;
    unsigned LclNum;
    // Offset at which the register is inserted into the local. Used e.g. for
    // HFAs on arm64 that might have been promoted as a single local (e.g.
    // System.Numerics.Plane is passed in 3 float regs but enregistered as
    // TYP_SIMD12).
    // SysV 64 also see similar situations e.g. Vector3 being passed in
    // xmm0[0..8), xmm1[8..12), but enregistered as one register.
    unsigned Offset;

    ParameterRegisterLocalMapping(const ABIPassingSegment* segment, unsigned lclNum, unsigned offset)
        : RegisterSegment(segment)
        , LclNum(lclNum)
        , Offset(offset)
    {
    }
};

/*
XXXXXXXXXXXXXXXXXXXXXXXXXXXXXXXXXXXXXXXXXXXXXXXXXXXXXXXXXXXXXXXXXXXXXXXXXXXXXXX
XXXXXXXXXXXXXXXXXXXXXXXXXXXXXXXXXXXXXXXXXXXXXXXXXXXXXXXXXXXXXXXXXXXXXXXXXXXXXXX
XX                                                                           XX
XX   The big guy. The sections are currently organized as :                  XX
XX                                                                           XX
XX    o  GenTree and BasicBlock                                              XX
XX    o  LclVarsInfo                                                         XX
XX    o  Importer                                                            XX
XX    o  FlowGraph                                                           XX
XX    o  Optimizer                                                           XX
XX    o  RegAlloc                                                            XX
XX    o  EEInterface                                                         XX
XX    o  TempsInfo                                                           XX
XX    o  RegSet                                                              XX
XX    o  GCInfo                                                              XX
XX    o  Instruction                                                         XX
XX    o  ScopeInfo                                                           XX
XX    o  PrologScopeInfo                                                     XX
XX    o  CodeGenerator                                                       XX
XX    o  UnwindInfo                                                          XX
XX    o  Compiler                                                            XX
XX    o  typeInfo                                                            XX
XX                                                                           XX
XXXXXXXXXXXXXXXXXXXXXXXXXXXXXXXXXXXXXXXXXXXXXXXXXXXXXXXXXXXXXXXXXXXXXXXXXXXXXXX
XXXXXXXXXXXXXXXXXXXXXXXXXXXXXXXXXXXXXXXXXXXXXXXXXXXXXXXXXXXXXXXXXXXXXXXXXXXXXXX
*/

struct HWIntrinsicInfo;

class Compiler
{
    friend class emitter;
    friend class UnwindInfo;
    friend class UnwindFragmentInfo;
    friend class UnwindEpilogInfo;
    friend class JitTimer;
    friend class LinearScan;
    friend class Rationalizer;
    friend class Phase;
    friend class Lowering;
    friend class CSE_DataFlow;
    friend class CSE_HeuristicCommon;
    friend class CSE_HeuristicRandom;
    friend class CSE_HeuristicReplay;
    friend class CSE_HeuristicRL;
    friend class CSE_HeuristicParameterized;
    friend class CSE_HeuristicRLHook;
    friend class CSE_Heuristic;
    friend class CodeGenInterface;
    friend class CodeGen;
    friend class LclVarDsc;
    friend class TempDsc;
    friend class LIR;
    friend class ObjectAllocator;
    friend class LocalAddressVisitor;
    friend struct Statement;
    friend struct GenTree;
    friend class MorphInitBlockHelper;
    friend class MorphCopyBlockHelper;
    friend class SharedTempsScope;
    friend class CallArgs;
    friend class IndirectCallTransformer;
    friend class ProfileSynthesis;
    friend class LocalsUseVisitor;
    friend class Promotion;
    friend class ReplaceVisitor;
    friend class FlowGraphNaturalLoop;

#ifdef FEATURE_HW_INTRINSICS
    friend struct GenTreeHWIntrinsic;
    friend struct HWIntrinsicInfo;
#endif // FEATURE_HW_INTRINSICS

#ifndef TARGET_64BIT
    friend class DecomposeLongs;
#endif // !TARGET_64BIT

    /*
    XXXXXXXXXXXXXXXXXXXXXXXXXXXXXXXXXXXXXXXXXXXXXXXXXXXXXXXXXXXXXXXXXXXXXXXXXXXXXXX
    XXXXXXXXXXXXXXXXXXXXXXXXXXXXXXXXXXXXXXXXXXXXXXXXXXXXXXXXXXXXXXXXXXXXXXXXXXXXXXX
    XX                                                                           XX
    XX  Misc structs definitions                                                 XX
    XX                                                                           XX
    XXXXXXXXXXXXXXXXXXXXXXXXXXXXXXXXXXXXXXXXXXXXXXXXXXXXXXXXXXXXXXXXXXXXXXXXXXXXXXX
    XXXXXXXXXXXXXXXXXXXXXXXXXXXXXXXXXXXXXXXXXXXXXXXXXXXXXXXXXXXXXXXXXXXXXXXXXXXXXXX
    */

public:
    Compiler(ArenaAllocator* arena, CORINFO_METHOD_HANDLE methodHnd, COMP_HANDLE compHnd, CORINFO_METHOD_INFO* methodInfo, InlineInfo* inlineInfo);

    ArenaAllocator* compArenaAllocator;
    hashBvGlobalData hbvGlobalData; // Used by the hashBv bitvector package.

#ifdef DEBUG
    bool verbose = false;
    bool verboseTrees;
    bool shouldUseVerboseTrees();
    bool asciiTrees; // If true, dump trees using only ASCII characters
    bool shouldDumpASCIITrees();
    bool verboseSsa; // If true, produce especially verbose dump output in SSA construction.
    bool shouldUseVerboseSsa();
    bool treesBeforeAfterMorph; // If true, print trees before/after morphing (paired by an intra-compilation id:
    int  morphNum;              // This counts the trees that have been morphed, allowing us to label each uniquely.
    void makeExtraStructQueries(CORINFO_CLASS_HANDLE structHandle, int level); // Make queries recursively 'level' deep.

    const char* VarNameToStr(VarName name)
    {
        return name;
    }

    DWORD expensiveDebugCheckLevel;
#endif

    GenTree* impStoreMultiRegValueToVar(GenTree*             op,
                                        CORINFO_CLASS_HANDLE hClass DEBUGARG(CorInfoCallConvExtension callConv));

#ifdef TARGET_X86
    bool isTrivialPointerSizedStruct(CORINFO_CLASS_HANDLE clsHnd) const;
#endif // TARGET_X86

    //-------------------------------------------------------------------------
    // Functions to handle homogeneous floating-point aggregates (HFAs) in ARM/ARM64.
    // HFAs are one to four element structs where each element is the same
    // type, either all float or all double. We handle HVAs (one to four elements of
    // vector types) uniformly with HFAs. HFAs are treated specially
    // in the ARM/ARM64 Procedure Call Standards, specifically, they are passed in
    // floating-point registers instead of the general purpose registers.
    //

    bool IsHfa(CORINFO_CLASS_HANDLE hClass);
    var_types GetHfaType(CORINFO_CLASS_HANDLE hClass);
    unsigned GetHfaCount(CORINFO_CLASS_HANDLE hClass);

    bool IsMultiRegReturnedType(CORINFO_CLASS_HANDLE hClass, CorInfoCallConvExtension callConv);

    //-------------------------------------------------------------------------
    // The following is used for validating format of EH table
    //

    struct EHNodeDsc;
    typedef struct EHNodeDsc* pEHNodeDsc;

    EHNodeDsc* ehnTree; // root of the tree comprising the EHnodes.
    EHNodeDsc* ehnNext; // root of the tree comprising the EHnodes.

    struct EHNodeDsc
    {
        enum EHBlockType
        {
            TryNode,
            FilterNode,
            HandlerNode,
            FinallyNode,
            FaultNode
        };

        EHBlockType ehnBlockType;   // kind of EH block
        IL_OFFSET   ehnStartOffset; // IL offset of start of the EH block
        IL_OFFSET ehnEndOffset; // IL offset past end of the EH block. (TODO: looks like verInsertEhNode() sets this to
                                // the last IL offset, not "one past the last one", i.e., the range Start to End is
                                // inclusive).
        pEHNodeDsc ehnNext;     // next (non-nested) block in sequential order
        pEHNodeDsc ehnChild;    // leftmost nested block
        union {
            pEHNodeDsc ehnTryNode;     // for filters and handlers, the corresponding try node
            pEHNodeDsc ehnHandlerNode; // for a try node, the corresponding handler node
        };
        pEHNodeDsc ehnFilterNode; // if this is a try node and has a filter, otherwise 0
        pEHNodeDsc ehnEquivalent; // if blockType=tryNode, start offset and end offset is same,

        void ehnSetTryNodeType()
        {
            ehnBlockType = TryNode;
        }
        void ehnSetFilterNodeType()
        {
            ehnBlockType = FilterNode;
        }
        void ehnSetHandlerNodeType()
        {
            ehnBlockType = HandlerNode;
        }
        void ehnSetFinallyNodeType()
        {
            ehnBlockType = FinallyNode;
        }
        void ehnSetFaultNodeType()
        {
            ehnBlockType = FaultNode;
        }

        bool ehnIsTryBlock()
        {
            return ehnBlockType == TryNode;
        }
        bool ehnIsFilterBlock()
        {
            return ehnBlockType == FilterNode;
        }
        bool ehnIsHandlerBlock()
        {
            return ehnBlockType == HandlerNode;
        }
        bool ehnIsFinallyBlock()
        {
            return ehnBlockType == FinallyNode;
        }
        bool ehnIsFaultBlock()
        {
            return ehnBlockType == FaultNode;
        }

        // returns true if there is any overlap between the two nodes
        static bool ehnIsOverlap(pEHNodeDsc node1, pEHNodeDsc node2)
        {
            if (node1->ehnStartOffset < node2->ehnStartOffset)
            {
                return (node1->ehnEndOffset >= node2->ehnStartOffset);
            }
            else
            {
                return (node1->ehnStartOffset <= node2->ehnEndOffset);
            }
        }

        // fails with BADCODE if inner is not completely nested inside outer
        static bool ehnIsNested(pEHNodeDsc inner, pEHNodeDsc outer)
        {
            return ((inner->ehnStartOffset >= outer->ehnStartOffset) && (inner->ehnEndOffset <= outer->ehnEndOffset));
        }
    };

//-------------------------------------------------------------------------
// Exception handling functions
//

#if defined(FEATURE_EH_WINDOWS_X86)

    bool ehNeedsShadowSPslots()
    {
        return ((compHndBBtabCount > 0) || opts.compDbgEnC);
    }

    // 0 for methods with no EH
    // 1 for methods with non-nested EH, or where only the try blocks are nested
    // 2 for a method with a catch within a catch
    // etc.
    unsigned ehMaxHndNestingCount = 0;

    typedef JitHashTable<unsigned, JitSmallPrimitiveKeyFuncs<unsigned>, EHblkDsc*> EHIDtoEHblkDscMap;
    EHIDtoEHblkDscMap* m_EHIDtoEHblkDsc = nullptr;

#endif // FEATURE_EH_WINDOWS_X86

    EHblkDsc* ehFindEHblkDscById(unsigned short ehID);
    bool ehTableFinalized = false;
    void FinalizeEH();

    static bool jitIsBetween(unsigned value, unsigned start, unsigned end);
    static bool jitIsBetweenInclusive(unsigned value, unsigned start, unsigned end);

    bool bbInCatchHandlerILRange(BasicBlock* blk);
    bool bbInFilterILRange(BasicBlock* blk);
    bool bbInCatchHandlerBBRange(BasicBlock* blk);
    bool bbInFilterBBRange(BasicBlock* blk);
    bool bbInTryRegions(unsigned regionIndex, BasicBlock* blk);
    bool bbInExnFlowRegions(unsigned regionIndex, BasicBlock* blk);
    bool bbInHandlerRegions(unsigned regionIndex, BasicBlock* blk);
    bool bbInCatchHandlerRegions(BasicBlock* tryBlk, BasicBlock* hndBlk);
    unsigned short bbFindInnermostCommonTryRegion(BasicBlock* bbOne, BasicBlock* bbTwo);

    unsigned short bbFindInnermostTryRegionContainingHandlerRegion(unsigned handlerIndex);
    unsigned short bbFindInnermostHandlerRegionContainingTryRegion(unsigned tryIndex);

    // Returns true if "block" is the start of a try region.
    bool bbIsTryBeg(const BasicBlock* block);

    // Returns true if "block" is the start of a handler or filter region.
    bool bbIsHandlerBeg(const BasicBlock* block);

    // Returns true if "block" is the start of a funclet.
    bool bbIsFuncletBeg(const BasicBlock* block);

    bool ehHasCallableHandlers();

    // Return the EH descriptor for the given region index.
    EHblkDsc* ehGetDsc(unsigned regionIndex);

    // Return the EH index given a region descriptor.
    unsigned ehGetIndex(EHblkDsc* ehDsc);

    // Return the EH descriptor index of the enclosing try, for the given region index.
    unsigned ehGetEnclosingTryIndex(unsigned regionIndex);

    // Return the EH descriptor index of the enclosing handler, for the given region index.
    unsigned ehGetEnclosingHndIndex(unsigned regionIndex);

    // Return the EH descriptor for the most nested 'try' region this BasicBlock is a member of (or nullptr if this
    // block is not in a 'try' region).
    EHblkDsc* ehGetBlockTryDsc(const BasicBlock* block);

    // Return the EH descriptor for the most nested filter or handler region this BasicBlock is a member of (or nullptr
    // if this block is not in a filter or handler region).
    EHblkDsc* ehGetBlockHndDsc(const BasicBlock* block);

    // Return the EH descriptor for the most nested region that may handle exceptions raised in this BasicBlock (or
    // nullptr if this block's exceptions propagate to caller).
    EHblkDsc* ehGetBlockExnFlowDsc(BasicBlock* block);

    EHblkDsc* ehIsBlockTryLast(BasicBlock* block);
    EHblkDsc* ehIsBlockHndLast(BasicBlock* block);
    bool ehIsBlockEHLast(BasicBlock* block);

    bool ehBlockHasExnFlowDsc(BasicBlock* block);

    // Return the region index of the most nested EH region this block is in.
    unsigned ehGetMostNestedRegionIndex(BasicBlock* block, bool* inTryRegion);

    // Find the true enclosing try index, ignoring 'mutual protect' try. Uses IL ranges to check.
    unsigned ehTrueEnclosingTryIndexIL(unsigned regionIndex);

    // Find the true enclosing try index, ignoring 'mutual protect' try. Uses blocks to check.
    unsigned ehTrueEnclosingTryIndex(unsigned regionIndex);

    // Return the index of the most nested enclosing region for a particular EH region. Returns NO_ENCLOSING_INDEX
    // if there is no enclosing region. If the returned index is not NO_ENCLOSING_INDEX, then '*inTryRegion'
    // is set to 'true' if the enclosing region is a 'try', or 'false' if the enclosing region is a handler.
    // (It can never be a filter.)
    unsigned ehGetEnclosingRegionIndex(unsigned regionIndex, bool* inTryRegion);

    // A block has been deleted. Update the EH table appropriately.
    void ehUpdateForDeletedBlock(BasicBlock* block);

    // Determine whether a block can be deleted while preserving the EH normalization rules.
    bool ehCanDeleteEmptyBlock(BasicBlock* block);

    // Update the 'last' pointers in the EH table to reflect new or deleted blocks in an EH region.
    void ehUpdateLastBlocks(BasicBlock* oldLast, BasicBlock* newLast);

    // For a finally handler, find the region index that the BBJ_CALLFINALLY lives in that calls the handler,
    // or NO_ENCLOSING_INDEX if the BBJ_CALLFINALLY lives in the main function body. Normally, the index
    // is the same index as the handler (and the BBJ_CALLFINALLY lives in the 'try' region), but for AMD64 the
    // BBJ_CALLFINALLY lives in the enclosing try or handler region, whichever is more nested, or the main function
    // body. If the returned index is not NO_ENCLOSING_INDEX, then '*inTryRegion' is set to 'true' if the
    // BBJ_CALLFINALLY lives in the returned index's 'try' region, or 'false' if lives in the handler region. (It never
    // lives in a filter.)
    unsigned ehGetCallFinallyRegionIndex(unsigned finallyIndex, bool* inTryRegion);

    // Find the range of basic blocks in which all BBJ_CALLFINALLY will be found that target the 'finallyIndex'
    // region's handler. Set `firstBlock` to the first block, and `lastBlock` to the last block of the range
    // (the range is inclusive of `firstBlock` and `lastBlock`). Thus, the range is [firstBlock .. lastBlock].
    // Precondition: 'finallyIndex' is the EH region of a try/finally clause.
    void ehGetCallFinallyBlockRange(unsigned finallyIndex, BasicBlock** firstBlock, BasicBlock** lastBlock);

#ifdef DEBUG
    // Given a BBJ_CALLFINALLY block and the EH region index of the finally it is calling, return
    // 'true' if the BBJ_CALLFINALLY is in the correct EH region.
    bool ehCallFinallyInCorrectRegion(BasicBlock* blockCallFinally, unsigned finallyIndex);
#endif // DEBUG

    bool     ehAnyFunclets();  // Are there any funclets in this function?
    unsigned ehFuncletCount(); // Return the count of funclets in the function

    FlowEdge* BlockPredsWithEH(BasicBlock* blk);
    FlowEdge* BlockDominancePreds(BasicBlock* blk);

    // This table is useful for memoization of the method above.
    typedef JitHashTable<BasicBlock*, JitPtrKeyFuncs<BasicBlock>, FlowEdge*> BlockToFlowEdgeMap;
    BlockToFlowEdgeMap* m_blockToEHPreds = nullptr;
    BlockToFlowEdgeMap* GetBlockToEHPreds()
    {
        if (m_blockToEHPreds == nullptr)
        {
            m_blockToEHPreds = new (getAllocator()) BlockToFlowEdgeMap(getAllocator());
        }
        return m_blockToEHPreds;
    }

    BlockToFlowEdgeMap* m_dominancePreds = nullptr;
    BlockToFlowEdgeMap* GetDominancePreds()
    {
        if (m_dominancePreds == nullptr)
        {
            m_dominancePreds = new (getAllocator()) BlockToFlowEdgeMap(getAllocator());
        }
        return m_dominancePreds;
    }

    struct BasicBlockLocalPair
    {
        BasicBlock* Block;
        unsigned LclNum;

        BasicBlockLocalPair(BasicBlock* block, unsigned lclNum)
            : Block(block)
            , LclNum(lclNum)
        {
        }

        static bool Equals(const BasicBlockLocalPair& x, const BasicBlockLocalPair& y)
        {
            return (x.Block == y.Block) && (x.LclNum == y.LclNum);
        }
        static unsigned GetHashCode(const BasicBlockLocalPair& val)
        {
            unsigned hash = val.Block->bbID;
            hash ^= val.LclNum + 0x9e3779b9 + (hash << 19) + (hash >> 13);
            return hash;
        }
    };

    typedef JitHashTable<BasicBlockLocalPair, BasicBlockLocalPair, bool> BasicBlockLocalPairSet;

    BasicBlockLocalPairSet* m_insertedSsaLocalsLiveIn = nullptr;
    bool IsInsertedSsaLiveIn(BasicBlock* block, unsigned lclNum);
    bool AddInsertedSsaLiveIn(BasicBlock* block, unsigned lclNum);

    void* ehEmitCookie(BasicBlock* block);
    UNATIVE_OFFSET ehCodeOffset(BasicBlock* block);

    EHblkDsc* ehInitHndRange(BasicBlock* src, IL_OFFSET* hndBeg, IL_OFFSET* hndEnd, bool* inFilter);

    EHblkDsc* ehInitTryRange(BasicBlock* src, IL_OFFSET* tryBeg, IL_OFFSET* tryEnd);

    EHblkDsc* ehInitHndBlockRange(BasicBlock* blk, BasicBlock** hndBeg, BasicBlock** hndLast, bool* inFilter);

    EHblkDsc* ehInitTryBlockRange(BasicBlock* blk, BasicBlock** tryBeg, BasicBlock** tryLast);

    void fgSetTryBeg(EHblkDsc* handlerTab, BasicBlock* newTryBeg);

    void fgSetTryEnd(EHblkDsc* handlerTab, BasicBlock* newTryLast);

    void fgSetHndEnd(EHblkDsc* handlerTab, BasicBlock* newHndLast);

    void fgFindTryRegionEnds();

    void fgSkipRmvdBlocks(EHblkDsc* handlerTab);

    void fgAllocEHTable();

    void fgRemoveEHTableEntry(unsigned XTnum);

    EHblkDsc* fgTryAddEHTableEntries(unsigned XTnum, unsigned count = 1, bool deferAdding = false);

    void fgSortEHTable();

    // Causes the EH table to obey some well-formedness conditions, by inserting
    // empty BB's when necessary:
    //   * No block is both the first block of a handler and the first block of a try.
    //   * No block is the first block of multiple 'try' regions.
    //   * No block is the last block of multiple EH regions.
    void fgNormalizeEH();
    bool fgNormalizeEHCase1();
    bool fgNormalizeEHCase2();
    bool fgNormalizeEHCase3();

    bool fgCreateFiltersForGenericExceptions();

    void fgCheckForLoopsInHandlers();

#ifdef DEBUG
    void dispIncomingEHClause(unsigned num, const CORINFO_EH_CLAUSE& clause);
    void dispOutgoingEHClause(unsigned num, const CORINFO_EH_CLAUSE& clause);
    void fgVerifyHandlerTab();
    void fgDispHandlerTab();
#endif // DEBUG

    bool fgNeedToSortEHTable;

    void verInitEHTree(unsigned numEHClauses);
    void verInsertEhNode(CORINFO_EH_CLAUSE* clause, EHblkDsc* handlerTab);
    void verInsertEhNodeInTree(EHNodeDsc** ppRoot, EHNodeDsc* node);
    void verInsertEhNodeParent(EHNodeDsc** ppRoot, EHNodeDsc* node);
    void verCheckNestingLevel(EHNodeDsc* initRoot);

    /*
    XXXXXXXXXXXXXXXXXXXXXXXXXXXXXXXXXXXXXXXXXXXXXXXXXXXXXXXXXXXXXXXXXXXXXXXXXXXXXXX
    XXXXXXXXXXXXXXXXXXXXXXXXXXXXXXXXXXXXXXXXXXXXXXXXXXXXXXXXXXXXXXXXXXXXXXXXXXXXXXX
    XX                                                                           XX
    XX                        GenTree and BasicBlock                             XX
    XX                                                                           XX
    XX  Functions to allocate and display the GenTrees and BasicBlocks           XX
    XX                                                                           XX
    XXXXXXXXXXXXXXXXXXXXXXXXXXXXXXXXXXXXXXXXXXXXXXXXXXXXXXXXXXXXXXXXXXXXXXXXXXXXXXX
    XXXXXXXXXXXXXXXXXXXXXXXXXXXXXXXXXXXXXXXXXXXXXXXXXXXXXXXXXXXXXXXXXXXXXXXXXXXXXXX
    */

    // Functions to create nodes
    Statement* gtNewStmt(GenTree* expr = nullptr);
    Statement* gtNewStmt(GenTree* expr, const DebugInfo& di);

    // For unary opers.
    GenTreeUnOp* gtNewOperNode(genTreeOps oper, var_types type, GenTree* op1);

    // For binary opers.
    GenTreeOp* gtNewOperNode(genTreeOps oper, var_types type, GenTree* op1, GenTree* op2);

    GenTreeCC* gtNewCC(genTreeOps oper, var_types type, GenCondition cond);
    GenTreeOpCC* gtNewOperCC(genTreeOps oper, var_types type, GenCondition cond, GenTree* op1, GenTree* op2);

    GenTreeColon* gtNewColonNode(var_types type, GenTree* thenNode, GenTree* elseNode);
    GenTreeQmark* gtNewQmarkNode(var_types type, GenTree* cond, GenTreeColon* colon);

    GenTree* gtNewLargeOperNode(genTreeOps oper,
                                var_types  type = TYP_I_IMPL,
                                GenTree*   op1  = nullptr,
                                GenTree*   op2  = nullptr);

    GenTreeIntCon* gtNewIconNode(ssize_t value, var_types type = TYP_INT);
    GenTreeIntCon* gtNewIconNodeWithVN(Compiler* comp, ssize_t value, var_types type = TYP_INT);
    GenTreeIntCon* gtNewIconNode(unsigned fieldOffset, FieldSeq* fieldSeq);
    GenTreeIntCon* gtNewNull();
    GenTreeIntCon* gtNewTrue();
    GenTreeIntCon* gtNewFalse();

    GenTree* gtNewPhysRegNode(regNumber reg, var_types type);

    GenTree* gtNewJmpTableNode();

    GenTree* gtNewIndOfIconHandleNode(var_types indType, size_t addr, GenTreeFlags iconFlags, bool isInvariant);

    GenTreeIntCon*   gtNewIconHandleNode(size_t value, GenTreeFlags flags, FieldSeq* fields = nullptr);

    static var_types gtGetTypeForIconFlags(GenTreeFlags flags)
    {
        return flags == GTF_ICON_OBJ_HDL ? TYP_REF : TYP_I_IMPL;
    }

    GenTreeFlags gtTokenToIconFlags(unsigned token);

    GenTree* gtNewIconEmbHndNode(void* value, void* pValue, GenTreeFlags flags, void* compileTimeHandle);

    GenTree* gtNewIconEmbScpHndNode(CORINFO_MODULE_HANDLE scpHnd);
    GenTree* gtNewIconEmbObjHndNode(CORINFO_OBJECT_HANDLE objHnd);
    GenTree* gtNewIconEmbClsHndNode(CORINFO_CLASS_HANDLE clsHnd);
    GenTree* gtNewIconEmbMethHndNode(CORINFO_METHOD_HANDLE methHnd);
    GenTree* gtNewIconEmbFldHndNode(CORINFO_FIELD_HANDLE fldHnd);

    GenTree* gtNewStringLiteralNode(InfoAccessType iat, void* pValue);
    GenTreeIntCon* gtNewStringLiteralLength(GenTreeStrCon* node);

    GenTree* gtNewLconNode(int64_t value);

    GenTree* gtNewDconNodeF(float value);
    GenTree* gtNewDconNodeD(double value);
    GenTree* gtNewDconNode(float value, var_types type) = delete; // use gtNewDconNodeF instead
    GenTree* gtNewDconNode(double value, var_types type);

    GenTree* gtNewSconNode(int CPX, CORINFO_MODULE_HANDLE scpHandle);

#if defined(FEATURE_SIMD)
    GenTreeVecCon* gtNewVconNode(var_types type);
    GenTreeVecCon* gtNewVconNode(var_types type, void* data);
#endif // FEATURE_SIMD

#if defined(FEATURE_MASKED_HW_INTRINSICS)
    GenTreeMskCon* gtNewMskConNode(var_types type);
#endif // FEATURE_MASKED_HW_INTRINSICS

    GenTree* gtNewAllBitsSetConNode(var_types type);

    GenTree* gtNewZeroConNode(var_types type);

    GenTree* gtNewOneConNode(var_types type, var_types simdBaseType = TYP_UNDEF);

    GenTree* gtNewGenericCon(var_types type, uint8_t* cnsVal);

    GenTree* gtNewConWithPattern(var_types type, uint8_t pattern);

    GenTreeLclVar* gtNewStoreLclVarNode(unsigned lclNum, GenTree* value);

    GenTreeLclFld* gtNewStoreLclFldNode(
        unsigned lclNum, var_types type, ClassLayout* layout, unsigned offset, GenTree* value);

    GenTreeLclFld* gtNewStoreLclFldNode(unsigned lclNum, var_types type, unsigned offset, GenTree* value)
    {
        return gtNewStoreLclFldNode(
            lclNum, type, (type == TYP_STRUCT) ? value->GetLayout(this) : nullptr, offset, value);
    }

    GenTree* gtNewPutArgReg(var_types type, GenTree* arg, regNumber argReg);

    GenTreeUnOp* gtNewBitCastNode(var_types type, GenTree* arg);

public:
    GenTreeCall* gtNewCallNode(gtCallTypes           callType,
                               CORINFO_METHOD_HANDLE handle,
                               var_types             type,
                               const DebugInfo&      di = DebugInfo());

    GenTreeCall* gtNewIndCallNode(GenTree* addr, var_types type, const DebugInfo& di = DebugInfo());

    GenTreeCall* gtNewHelperCallNode(
        unsigned helper, var_types type, GenTree* arg1 = nullptr, GenTree* arg2 = nullptr, GenTree* arg3 = nullptr, GenTree* arg4 = nullptr);

    GenTreeCall* gtNewVirtualFunctionLookupHelperCallNode(
        unsigned helper, var_types type, GenTree* thisPtr, GenTree* methHnd, GenTree* clsHnd = nullptr);

    GenTreeCall* gtNewRuntimeLookupHelperCallNode(CORINFO_RUNTIME_LOOKUP* pRuntimeLookup,
                                                  GenTree*                ctxTree,
                                                  void*                   compileTimeHandle);

    GenTreeLclVar* gtNewLclvNode(unsigned lnum, var_types type DEBUGARG(IL_OFFSET offs = BAD_IL_OFFSET));
    GenTreeLclVar* gtNewLclVarNode(unsigned lclNum, var_types type = TYP_UNDEF);
    GenTreeLclVar* gtNewLclLNode(unsigned lnum, var_types type DEBUGARG(IL_OFFSET offs = BAD_IL_OFFSET));

    GenTreeLclFld* gtNewLclVarAddrNode(unsigned lclNum, var_types type = TYP_I_IMPL);
    GenTreeLclFld* gtNewLclAddrNode(unsigned lclNum, unsigned lclOffs, var_types type = TYP_I_IMPL);

    GenTreeConditional* gtNewConditionalNode(
        genTreeOps oper, GenTree* cond, GenTree* op1, GenTree* op2, var_types type);

    GenTreeFieldList* gtNewFieldList();

#ifdef FEATURE_SIMD
    void SetOpLclRelatedToSIMDIntrinsic(GenTree* op);
#endif

#ifdef FEATURE_HW_INTRINSICS
    GenTreeHWIntrinsic* gtNewSimdHWIntrinsicNode(var_types      type,
                                                 NamedIntrinsic hwIntrinsicID,
                                                 CorInfoType    simdBaseJitType,
                                                 unsigned       simdSize);
    GenTreeHWIntrinsic* gtNewSimdHWIntrinsicNode(var_types      type,
                                                 GenTree*       op1,
                                                 NamedIntrinsic hwIntrinsicID,
                                                 CorInfoType    simdBaseJitType,
                                                 unsigned       simdSize);
    GenTreeHWIntrinsic* gtNewSimdHWIntrinsicNode(var_types      type,
                                                 GenTree*       op1,
                                                 GenTree*       op2,
                                                 NamedIntrinsic hwIntrinsicID,
                                                 CorInfoType    simdBaseJitType,
                                                 unsigned       simdSize);
    GenTreeHWIntrinsic* gtNewSimdHWIntrinsicNode(var_types      type,
                                                 GenTree*       op1,
                                                 GenTree*       op2,
                                                 GenTree*       op3,
                                                 NamedIntrinsic hwIntrinsicID,
                                                 CorInfoType    simdBaseJitType,
                                                 unsigned       simdSize);
    GenTreeHWIntrinsic* gtNewSimdHWIntrinsicNode(var_types      type,
                                                 GenTree*       op1,
                                                 GenTree*       op2,
                                                 GenTree*       op3,
                                                 GenTree*       op4,
                                                 NamedIntrinsic hwIntrinsicID,
                                                 CorInfoType    simdBaseJitType,
                                                 unsigned       simdSize);
    GenTreeHWIntrinsic* gtNewSimdHWIntrinsicNode(var_types      type,
                                                 GenTree**      operands,
                                                 size_t         operandCount,
                                                 NamedIntrinsic hwIntrinsicID,
                                                 CorInfoType    simdBaseJitType,
                                                 unsigned       simdSize);
    GenTreeHWIntrinsic* gtNewSimdHWIntrinsicNode(var_types              type,
                                                 IntrinsicNodeBuilder&& nodeBuilder,
                                                 NamedIntrinsic         hwIntrinsicID,
                                                 CorInfoType            simdBaseJitType,
                                                 unsigned               simdSize);

    GenTree* gtNewSimdAbsNode(
        var_types type, GenTree* op1, CorInfoType simdBaseJitType, unsigned simdSize);

#if defined(TARGET_ARM64)
    GenTree* gtNewSimdAllTrueMaskNode(CorInfoType simdBaseJitType, unsigned simdSize);
    GenTree* gtNewSimdFalseMaskByteNode();
#endif

    GenTree* gtNewSimdBinOpNode(genTreeOps  op,
                                var_types   type,
                                GenTree*    op1,
                                GenTree*    op2,
                                CorInfoType simdBaseJitType,
                                unsigned    simdSize
                                ARM64_ARG(bool isScalable)
                                );

    GenTree* gtNewSimdCeilNode(
        var_types type, GenTree* op1, CorInfoType simdBaseJitType, unsigned simdSize);

    GenTree* gtNewSimdCmpOpNode(genTreeOps  op,
                                var_types   type,
                                GenTree*    op1,
                                GenTree*    op2,
                                CorInfoType simdBaseJitType,
                                unsigned    simdSize
                                ARM64_ARG(bool isScalable)
                                ARM64_ARG(bool wrapInCmtv = true)
                                );

    GenTree* gtNewSimdCmpOpAllNode(genTreeOps  op,
                                   var_types   type,
                                   GenTree*    op1,
                                   GenTree*    op2,
                                   CorInfoType simdBaseJitType,
                                   unsigned    simdSize
                                   ARM64_ARG(bool isScalable)
                                   );

    GenTree* gtNewSimdCmpOpAnyNode(genTreeOps  op,
                                   var_types   type,
                                   GenTree*    op1,
                                   GenTree*    op2,
                                   CorInfoType simdBaseJitType,
                                   unsigned    simdSize
                                   ARM64_ARG(bool isScalable)
                                   );

    GenTree* gtNewSimdCndSelNode(var_types   type,
                                 GenTree*    op1,
                                 GenTree*    op2,
                                 GenTree*    op3,
                                 CorInfoType simdBaseJitType,
                                 unsigned    simdSize);

#if defined(FEATURE_MASKED_HW_INTRINSICS)
    GenTree* gtNewSimdCvtMaskToVectorNode(var_types type, GenTree* op1, CorInfoType simdBaseJitType, unsigned simdSize);
#endif // FEATURE_MASKED_HW_INTRINSICS

    GenTree* gtNewSimdCvtNode(var_types   type,
                              GenTree*    op1,
                              CorInfoType simdTargetBaseJitType,
                              CorInfoType simdSourceBaseJitType,
                              unsigned    simdSize);

    GenTree* gtNewSimdCvtNativeNode(var_types   type,
                                    GenTree*    op1,
                                    CorInfoType simdTargetBaseJitType,
                                    CorInfoType simdSourceBaseJitType,
                                    unsigned    simdSize);

#if defined(FEATURE_MASKED_HW_INTRINSICS)
    GenTree* gtNewSimdCvtVectorToMaskNode(var_types type, GenTree* op1, CorInfoType simdBaseJitType, unsigned simdSize);
#endif // FEATURE_MASKED_HW_INTRINSICS

    GenTree* gtNewSimdCreateBroadcastNode(
        var_types type, GenTree* op1, CorInfoType simdBaseJitType, unsigned simdSize);

    GenTree* gtNewSimdCreateScalarNode(
        var_types type, GenTree* op1, CorInfoType simdBaseJitType, unsigned simdSize);

    GenTree* gtNewSimdCreateScalarUnsafeNode(
        var_types type, GenTree* op1, CorInfoType simdBaseJitType, unsigned simdSize);

    GenTree* gtNewSimdCreateSequenceNode(
        var_types type, GenTree* op1, GenTree* op2, CorInfoType simdBaseJitType, unsigned simdSize);

    GenTree* gtNewSimdDotProdNode(var_types   type,
                                  GenTree*    op1,
                                  GenTree*    op2,
                                  CorInfoType simdBaseJitType,
                                  unsigned    simdSize);

    GenTree* gtNewSimdFloorNode(
        var_types type, GenTree* op1, CorInfoType simdBaseJitType, unsigned simdSize);

    GenTree* gtNewSimdFmaNode(var_types   type,
                              GenTree*    op1,
                              GenTree*    op2,
                              GenTree*    op3,
                              CorInfoType simdBaseJitType,
                              unsigned    simdSize);

    GenTree* gtNewSimdGetElementNode(var_types   type,
                                     GenTree*    op1,
                                     GenTree*    op2,
                                     CorInfoType simdBaseJitType,
                                     unsigned    simdSize
                                     ARM64_ARG(bool isScalable));

    GenTree* gtNewSimdGetIndicesNode(var_types type, CorInfoType simdBaseJitType, unsigned simdSize);

    GenTree* gtNewSimdGetLowerNode(var_types   type,
                                   GenTree*    op1,
                                   CorInfoType simdBaseJitType,
                                   unsigned    simdSize);

    GenTree* gtNewSimdGetUpperNode(var_types   type,
                                   GenTree*    op1,
                                   CorInfoType simdBaseJitType,
                                   unsigned    simdSize);

    GenTree* gtNewSimdIsEvenIntegerNode(var_types   type,
                                        GenTree*    op1,
                                        CorInfoType simdBaseJitType,
                                        unsigned    simdSize);

    GenTree* gtNewSimdIsFiniteNode(var_types   type,
                                   GenTree*    op1,
                                   CorInfoType simdBaseJitType,
                                   unsigned    simdSize);

    GenTree* gtNewSimdIsInfinityNode(var_types   type,
                                     GenTree*    op1,
                                     CorInfoType simdBaseJitType,
                                     unsigned    simdSize);

    GenTree* gtNewSimdIsIntegerNode(var_types   type,
                                    GenTree*    op1,
                                    CorInfoType simdBaseJitType,
                                    unsigned    simdSize);

    GenTree* gtNewSimdIsNaNNode(var_types   type,
                                GenTree*    op1,
                                CorInfoType simdBaseJitType,
                                unsigned    simdSize
                                ARM64_ARG(bool isScalable));

    GenTree* gtNewSimdIsNegativeNode(var_types   type,
                                     GenTree*    op1,
                                     CorInfoType simdBaseJitType,
                                     unsigned    simdSize
                                     ARM64_ARG(bool isScalable));

    GenTree* gtNewSimdIsNegativeInfinityNode(var_types   type,
                                             GenTree*    op1,
                                             CorInfoType simdBaseJitType,
                                             unsigned    simdSize);

    GenTree* gtNewSimdIsNormalNode(var_types   type,
                                   GenTree*    op1,
                                   CorInfoType simdBaseJitType,
                                   unsigned    simdSize);

    GenTree* gtNewSimdIsOddIntegerNode(var_types   type,
                                       GenTree*    op1,
                                       CorInfoType simdBaseJitType,
                                       unsigned    simdSize);

    GenTree* gtNewSimdIsPositiveNode(var_types   type,
                                     GenTree*    op1,
                                     CorInfoType simdBaseJitType,
                                     unsigned    simdSize
                                     ARM64_ARG(bool isScalable));

    GenTree* gtNewSimdIsPositiveInfinityNode(var_types   type,
                                             GenTree*    op1,
                                             CorInfoType simdBaseJitType,
                                             unsigned    simdSize
                                             ARM64_ARG(bool isScalable));

    GenTree* gtNewSimdIsSubnormalNode(var_types   type,
                                      GenTree*    op1,
                                      CorInfoType simdBaseJitType,
                                      unsigned    simdSize);

    GenTree* gtNewSimdIsZeroNode(var_types   type,
                                 GenTree*    op1,
                                 CorInfoType simdBaseJitType,
                                 unsigned    simdSize
                                 ARM64_ARG(bool isScalable));

    GenTree* gtNewSimdLoadNode(
        var_types type, GenTree* op1, CorInfoType simdBaseJitType, unsigned simdSize);

    GenTree* gtNewSimdLoadAlignedNode(
        var_types type, GenTree* op1, CorInfoType simdBaseJitType, unsigned simdSize);

    GenTree* gtNewSimdLoadNonTemporalNode(
        var_types type, GenTree* op1, CorInfoType simdBaseJitType, unsigned simdSize);

<<<<<<< HEAD
    GenTree* gtNewSimdMaxNode(var_types   type,
                              GenTree*    op1,
                              GenTree*    op2,
                              CorInfoType simdBaseJitType,
                              unsigned    simdSize
                              ARM64_ARG(bool isScalable));

    GenTree* gtNewSimdMaxNativeNode(var_types   type,
                                    GenTree*    op1,
                                    GenTree*    op2,
                                    CorInfoType simdBaseJitType,
                                    unsigned    simdSize
                                    ARM64_ARG(bool isScalable));

    GenTree* gtNewSimdMinNode(var_types   type,
                              GenTree*    op1,
                              GenTree*    op2,
                              CorInfoType simdBaseJitType,
                              unsigned    simdSize
                              ARM64_ARG(bool isScalable));

    GenTree* gtNewSimdMinNativeNode(var_types   type,
                                    GenTree*    op1,
                                    GenTree*    op2,
                                    CorInfoType simdBaseJitType,
                                    unsigned    simdSize
                                    ARM64_ARG(bool isScalable));
=======
    GenTree* gtNewSimdMinMaxNode(var_types   type,
                                 GenTree*    op1,
                                 GenTree*    op2,
                                 CorInfoType simdBaseJitType,
                                 unsigned    simdSize,
                                 bool        isMax,
                                 bool        isMagnitude,
                                 bool        isNumber);

    GenTree* gtNewSimdMinMaxNativeNode(var_types   type,
                                       GenTree*    op1,
                                       GenTree*    op2,
                                       CorInfoType simdBaseJitType,
                                       unsigned    simdSize,
                                       bool        isMax);
>>>>>>> ad13be0b

    GenTree* gtNewSimdNarrowNode(var_types   type,
                                 GenTree*    op1,
                                 GenTree*    op2,
                                 CorInfoType simdBaseJitType,
                                 unsigned    simdSize);

    GenTree* gtNewSimdRoundNode(
        var_types type, GenTree* op1, CorInfoType simdBaseJitType, unsigned simdSize);

    GenTree* gtNewSimdShuffleVariableNode(var_types   type,
                                          GenTree*    op1,
                                          GenTree*    op2,
                                          CorInfoType simdBaseJitType,
                                          unsigned    simdSize,
                                          bool        isShuffleNative);

    GenTree* gtNewSimdShuffleNode(var_types   type,
                                  GenTree*    op1,
                                  GenTree*    op2,
                                  CorInfoType simdBaseJitType,
                                  unsigned    simdSize,
                                  bool        isShuffleNative);

    GenTree* gtNewSimdSqrtNode(
        var_types type, GenTree* op1, CorInfoType simdBaseJitType, unsigned simdSize);

    GenTree* gtNewSimdStoreNode(
        GenTree* op1, GenTree* op2, CorInfoType simdBaseJitType, unsigned simdSize);

    GenTree* gtNewSimdStoreAlignedNode(
        GenTree* op1, GenTree* op2, CorInfoType simdBaseJitType, unsigned simdSize);

    GenTree* gtNewSimdStoreNonTemporalNode(
        GenTree* op1, GenTree* op2, CorInfoType simdBaseJitType, unsigned simdSize);

    GenTree* gtNewSimdSumNode(
        var_types type, GenTree* op1, CorInfoType simdBaseJitType, unsigned simdSize);

#if defined(TARGET_XARCH)
    GenTree* gtNewSimdTernaryLogicNode(var_types   type,
                                       GenTree*    op1,
                                       GenTree*    op2,
                                       GenTree*    op3,
                                       GenTree*    op4,
                                       CorInfoType simdBaseJitType,
                                       unsigned    simdSize);
#endif // TARGET_XARCH


    GenTree* gtNewSimdToScalarNode(var_types   type,
                                   GenTree*    op1,
                                   CorInfoType simdBaseJitType,
                                   unsigned    simdSize);

    GenTree* gtNewSimdTruncNode(
        var_types type, GenTree* op1, CorInfoType simdBaseJitType, unsigned simdSize);

    GenTree* gtNewSimdUnOpNode(genTreeOps  op,
                               var_types   type,
                               GenTree*    op1,
                               CorInfoType simdBaseJitType,
                               unsigned    simdSize ARM64_ARG(bool isScalable));

    GenTree* gtNewSimdWidenLowerNode(
        var_types type, GenTree* op1, CorInfoType simdBaseJitType, unsigned simdSize);

    GenTree* gtNewSimdWidenUpperNode(
        var_types type, GenTree* op1, CorInfoType simdBaseJitType, unsigned simdSize);

    GenTree* gtNewSimdWithElementNode(var_types   type,
                                      GenTree*    op1,
                                      GenTree*    op2,
                                      GenTree*    op3,
                                      CorInfoType simdBaseJitType,
                                      unsigned    simdSize);

    GenTree* gtNewSimdWithLowerNode(var_types   type,
                                    GenTree*    op1,
                                    GenTree*    op2,
                                    CorInfoType simdBaseJitType,
                                    unsigned    simdSize);

    GenTree* gtNewSimdWithUpperNode(var_types   type,
                                    GenTree*    op1,
                                    GenTree*    op2,
                                    CorInfoType simdBaseJitType,
                                    unsigned    simdSize);

    GenTreeHWIntrinsic* gtNewScalarHWIntrinsicNode(var_types type, NamedIntrinsic hwIntrinsicID);
    GenTreeHWIntrinsic* gtNewScalarHWIntrinsicNode(var_types type, GenTree* op1, NamedIntrinsic hwIntrinsicID);
    GenTreeHWIntrinsic* gtNewScalarHWIntrinsicNode(var_types      type,
                                                   GenTree*       op1,
                                                   GenTree*       op2,
                                                   NamedIntrinsic hwIntrinsicID);
    GenTreeHWIntrinsic* gtNewScalarHWIntrinsicNode(
        var_types type, GenTree* op1, GenTree* op2, GenTree* op3, NamedIntrinsic hwIntrinsicID);
    CorInfoType getBaseJitTypeFromArgIfNeeded(NamedIntrinsic       intrinsic,
                                              CORINFO_SIG_INFO*    sig,
                                              CorInfoType          simdBaseJitType);

#ifdef TARGET_ARM64
    GenTreeFieldList* gtConvertTableOpToFieldList(GenTree* op, unsigned fieldCount);
    GenTreeFieldList* gtConvertParamOpToFieldList(GenTree* op, unsigned fieldCount, CORINFO_CLASS_HANDLE clsHnd);
#endif
#endif // FEATURE_HW_INTRINSICS

    GenTree* gtNewMemoryBarrier(BarrierKind barrierKind);

    GenTree* gtNewMustThrowException(unsigned helper, var_types type, CORINFO_CLASS_HANDLE clsHnd);

    GenTreeLclFld* gtNewLclFldNode(unsigned lnum, var_types type, unsigned offset, ClassLayout* layout = nullptr);
    GenTreeRetExpr* gtNewInlineCandidateReturnExpr(GenTreeCall* inlineCandidate, var_types type);

    GenTreeFieldAddr* gtNewFieldAddrNode(var_types            type,
                                         CORINFO_FIELD_HANDLE fldHnd,
                                         GenTree*             obj    = nullptr,
                                         DWORD                offset = 0);

    GenTreeFieldAddr* gtNewFieldAddrNode(CORINFO_FIELD_HANDLE fldHnd, GenTree* obj, unsigned offset)
    {
        return gtNewFieldAddrNode(varTypeIsGC(obj) ? TYP_BYREF : TYP_I_IMPL, fldHnd, obj, offset);
    }

    GenTreeIndexAddr* gtNewIndexAddr(GenTree*             arrayOp,
                                     GenTree*             indexOp,
                                     var_types            elemType,
                                     CORINFO_CLASS_HANDLE elemClassHandle,
                                     unsigned             firstElemOffset,
                                     unsigned             lengthOffset);

    GenTreeIndexAddr* gtNewArrayIndexAddr(GenTree*             arrayOp,
                                          GenTree*             indexOp,
                                          var_types            elemType,
                                          CORINFO_CLASS_HANDLE elemClassHandle);

    GenTreeIndir* gtNewIndexIndir(GenTreeIndexAddr* indexAddr);

    void gtAnnotateNewArrLen(GenTree* arrLen, BasicBlock* block);

    GenTreeArrLen* gtNewArrLen(var_types typ, GenTree* arrayOp, int lenOffset, BasicBlock* block);

    GenTreeMDArr* gtNewMDArrLen(GenTree* arrayOp, unsigned dim, unsigned rank, BasicBlock* block);

    GenTreeMDArr* gtNewMDArrLowerBound(GenTree* arrayOp, unsigned dim, unsigned rank, BasicBlock* block);

    void gtInitializeStoreNode(GenTree* store, GenTree* value);

    void gtInitializeIndirNode(GenTreeIndir* indir, GenTreeFlags indirFlags);

    GenTreeBlk* gtNewBlkIndir(ClassLayout* layout, GenTree* addr, GenTreeFlags indirFlags = GTF_EMPTY);

    GenTreeIndir* gtNewIndir(var_types typ, GenTree* addr, GenTreeFlags indirFlags = GTF_EMPTY);

    GenTreeBlk* gtNewStoreBlkNode(
        ClassLayout* layout, GenTree* addr, GenTree* value, GenTreeFlags indirFlags = GTF_EMPTY);

    GenTreeStoreInd* gtNewStoreIndNode(
        var_types type, GenTree* addr, GenTree* value, GenTreeFlags indirFlags = GTF_EMPTY);

    GenTree* gtNewLoadValueNode(
        var_types type, ClassLayout* layout, GenTree* addr, GenTreeFlags indirFlags = GTF_EMPTY);

    GenTree* gtNewLoadValueNode(ClassLayout* layout, GenTree* addr, GenTreeFlags indirFlags = GTF_EMPTY)
    {
        return gtNewLoadValueNode(layout->GetType(), layout, addr, indirFlags);
    }

    GenTree* gtNewLoadValueNode(var_types type, GenTree* addr, GenTreeFlags indirFlags = GTF_EMPTY)
    {
        return gtNewLoadValueNode(type, nullptr, addr, indirFlags);
    }

    GenTree* gtNewStoreValueNode(
        var_types type, ClassLayout* layout, GenTree* addr, GenTree* value, GenTreeFlags indirFlags = GTF_EMPTY);

    GenTree* gtNewStoreValueNode(
        ClassLayout* layout, GenTree* addr, GenTree* value, GenTreeFlags indirFlags = GTF_EMPTY)
    {
        return gtNewStoreValueNode(layout->GetType(), layout, addr, value, indirFlags);
    }

    GenTree* gtNewStoreValueNode(var_types type, GenTree* addr, GenTree* value, GenTreeFlags indirFlags = GTF_EMPTY)
    {
        return gtNewStoreValueNode(type, nullptr, addr, value, indirFlags);
    }

    GenTree* gtNewNullCheck(GenTree* addr, BasicBlock* basicBlock);

    var_types gtTypeForNullCheck(GenTree* tree);
    void gtChangeOperToNullCheck(GenTree* tree, BasicBlock* block);

    GenTree* gtNewAtomicNode(
        genTreeOps oper, var_types type, GenTree* addr, GenTree* value, GenTree* comparand = nullptr);

    GenTree* gtNewTempStore(unsigned         tmp,
                            GenTree*         val,
                            unsigned         curLevel   = CHECK_SPILL_NONE,
                            Statement**      pAfterStmt = nullptr,
                            const DebugInfo& di         = DebugInfo(),
                            BasicBlock*      block      = nullptr);

    GenTree* gtNewRefCOMfield(GenTree*                objPtr,
                              CORINFO_RESOLVED_TOKEN* pResolvedToken,
                              CORINFO_ACCESS_FLAGS    access,
                              CORINFO_FIELD_INFO*     pFieldInfo,
                              var_types               lclTyp,
                              GenTree*                value);

    GenTree* gtNewNothingNode();

    GenTree* gtUnusedValNode(GenTree* expr);

    GenTree* gtNewKeepAliveNode(GenTree* op);

    GenTreeCast* gtNewCastNode(var_types typ, GenTree* op1, bool fromUnsigned, var_types castType);

    GenTreeCast* gtNewCastNodeL(var_types typ, GenTree* op1, bool fromUnsigned, var_types castType);

    GenTreeAllocObj* gtNewAllocObjNode(
        unsigned int helper, bool helperHasSideEffects, CORINFO_CLASS_HANDLE clsHnd, var_types type, GenTree* op1);

    GenTreeAllocObj* gtNewAllocObjNode(CORINFO_RESOLVED_TOKEN* pResolvedToken, CORINFO_METHOD_HANDLE callerHandle, bool useParent);

    GenTree* gtNewRuntimeLookup(CORINFO_GENERIC_HANDLE hnd, CorInfoGenericHandleType hndTyp, GenTree* lookupTree);

    GenTreeIndir* gtNewMethodTableLookup(GenTree* obj, bool onStack = false);

    //------------------------------------------------------------------------
    // Other GenTree functions

    GenTree* gtClone(GenTree* tree, bool complexOK = false);

    // Create a copy of `tree`
    GenTree* gtCloneExpr(GenTree* tree);

    Statement* gtCloneStmt(Statement* stmt)
    {
        GenTree* exprClone = gtCloneExpr(stmt->GetRootNode());
        return gtNewStmt(exprClone, stmt->GetDebugInfo());
    }

    Statement* gtLatestStatement(Statement* stmt1, Statement* stmt2);

    // Internal helper for cloning a call
    GenTreeCall* gtCloneExprCallHelper(GenTreeCall* call);

    // Create copy of an inline or guarded devirtualization candidate tree.
    GenTreeCall* gtCloneCandidateCall(GenTreeCall* call);

    void gtUpdateSideEffects(Statement* stmt, GenTree* tree);

    void gtUpdateTreeAncestorsSideEffects(GenTree* tree);

    void gtUpdateStmtSideEffects(Statement* stmt);

    void gtUpdateNodeSideEffects(GenTree* tree);

    void gtUpdateNodeOperSideEffects(GenTree* tree);

    // Returns "true" iff the complexity (not formally defined, but first interpretation
    // is #of nodes in subtree) of "tree" is greater than "limit".
    // (This is somewhat redundant with the "GetCostEx()/GetCostSz()" fields, but can be used
    // before they have been set.)
    bool gtComplexityExceeds(GenTree* tree, unsigned limit, unsigned* complexity = nullptr);

    GenTree* gtReverseCond(GenTree* tree);

    static bool gtHasRef(GenTree* tree, unsigned lclNum);

    bool gtHasLocalsWithAddrOp(GenTree* tree);
    bool gtHasAddressExposedLocals(GenTree* tree);

    unsigned gtSetCallArgsOrder(CallArgs* args, bool lateArgs, int* callCostEx, int* callCostSz);
    unsigned gtSetMultiOpOrder(GenTreeMultiOp* multiOp);

    void gtWalkOp(GenTree** op1, GenTree** op2, GenTree* base, bool constOnly);

#ifdef DEBUG
    unsigned gtHashValue(GenTree* tree);

    GenTree* gtWalkOpEffectiveVal(GenTree* op);
#endif

    void gtPrepareCost(GenTree* tree);
    bool gtIsLikelyRegVar(GenTree* tree);
    void gtGetLclVarNodeCost(GenTreeLclVar* node, int* pCostEx, int* pCostSz, bool isLikelyRegVar);
    void gtGetLclFldNodeCost(GenTreeLclFld* node, int* pCostEx, int* pCostSz);
    bool gtGetIndNodeCost(GenTreeIndir* node, int* pCostEx, int* pCostSz);

    // Returns true iff the secondNode can be swapped with firstNode.
    bool gtCanSwapOrder(GenTree* firstNode, GenTree* secondNode);

    // Given an address expression, compute its costs and addressing mode opportunities,
    // and mark addressing mode candidates as GTF_DONT_CSE.
    // TODO-Throughput - Consider actually instantiating these early, to avoid
    // having to re-run the algorithm that looks for them (might also improve CQ).
    bool gtMarkAddrMode(GenTree* addr, int* costEx, int* costSz, var_types type);

    unsigned gtSetEvalOrder(GenTree* tree);
    unsigned gtSetEvalOrderMinOpts(GenTree* tree);
    bool gtMayHaveStoreInterference(GenTree* treeWithStores, GenTree* tree);
    bool gtTreeHasLocalRead(GenTree* tree, unsigned lclNum);

    void gtSetStmtInfo(Statement* stmt);

    // Returns "true" iff "node" has any of the side effects in "flags".
    bool gtNodeHasSideEffects(GenTree* node, GenTreeFlags flags, bool ignoreCctors = false);

    // Returns "true" iff "tree" or its (transitive) children have any of the side effects in "flags".
    bool gtTreeHasSideEffects(GenTree* tree, GenTreeFlags flags, bool ignoreCctors = false);

    void gtExtractSideEffList(GenTree*     expr,
                              GenTree**    pList,
                              GenTreeFlags GenTreeFlags = GTF_SIDE_EFFECT,
                              bool         ignoreRoot   = false);

    GenTree* gtWrapWithSideEffects(GenTree*     tree,
                                   GenTree*     sideEffectsSource,
                                   GenTreeFlags sideEffectsFlags = GTF_SIDE_EFFECT,
                                   bool         ignoreRoot       = false);

    bool gtSplitTree(
        BasicBlock* block, Statement* stmt, GenTree* splitPoint, Statement** firstNewStmt, GenTree*** splitPointUse, bool early = false);

    bool gtStoreDefinesField(
        LclVarDsc* fieldVarDsc, ssize_t offset, unsigned size, ssize_t* pFieldStoreOffset, unsigned* pFieldStoreSize);

    void gtPeelOffsets(GenTree** addr, target_ssize_t* offset, FieldSeq** fldSeq = nullptr) const;

    // Return true if call is a recursive call; return false otherwise.
    // Note when inlining, this looks for calls back to the root method.
    bool gtIsRecursiveCall(GenTreeCall* call, bool useInlineRoot = true)
    {
        return gtIsRecursiveCall(call->gtCallMethHnd, useInlineRoot);
    }

    bool gtIsRecursiveCall(CORINFO_METHOD_HANDLE callMethodHandle, bool useInlineRoot = true)
    {
        if (useInlineRoot)
        {
            return callMethodHandle == impInlineRoot()->info.compMethodHnd;
        }
        return callMethodHandle == info.compMethodHnd;
    }

    bool gtCanSkipCovariantStoreCheck(GenTree* value, GenTree* array);

    //-------------------------------------------------------------------------

    GenTree* gtFoldExpr(GenTree* tree);
    GenTree* gtFoldExprConst(GenTree* tree);
    GenTree* gtFoldIndirConst(GenTreeIndir* indir);
    GenTree* gtFoldExprSpecial(GenTree* tree);
    GenTree* gtFoldExprSpecialFloating(GenTree* tree);
    GenTree* gtFoldBoxNullable(GenTree* tree);
    GenTree* gtFoldExprCompare(GenTree* tree);
    GenTree* gtFoldExprConditional(GenTree* tree);
    GenTree* gtFoldExprCall(GenTreeCall* call);
    GenTree* gtFoldTypeCompare(GenTree* tree);
    GenTree* gtFoldTypeEqualityCall(bool isEq, GenTree* op1, GenTree* op2);

#if defined(FEATURE_HW_INTRINSICS)
    GenTree* gtFoldExprHWIntrinsic(GenTreeHWIntrinsic* tree);
    GenTreeMskCon* gtFoldExprConvertVecCnsToMask(GenTreeHWIntrinsic* tree, GenTreeVecCon* vecCon);
#endif // FEATURE_HW_INTRINSICS

    // Options to control behavior of gtTryRemoveBoxUpstreamEffects
    enum BoxRemovalOptions
    {
        BR_REMOVE_AND_NARROW, // remove effects, minimize remaining work, return possibly narrowed source tree
        BR_REMOVE_AND_NARROW_WANT_TYPE_HANDLE, // remove effects and minimize remaining work, return type handle tree
        BR_REMOVE_BUT_NOT_NARROW,              // remove effects, return original source tree
        BR_DONT_REMOVE,                        // check if removal is possible, return copy source tree
        BR_DONT_REMOVE_WANT_TYPE_HANDLE,       // check if removal is possible, return type handle tree
        BR_MAKE_LOCAL_COPY                     // revise box to copy to temp local and return local's address
    };

    GenTree* gtTryRemoveBoxUpstreamEffects(GenTree* tree, BoxRemovalOptions options = BR_REMOVE_AND_NARROW);
    GenTree* gtOptimizeEnumHasFlag(GenTree* thisOp, GenTree* flagOp);

    //-------------------------------------------------------------------------
    // Get the handle for a ref type.
    CORINFO_CLASS_HANDLE gtGetClassHandle(GenTree* tree, bool* pIsExact, bool* pIsNonNull);
    // Get the class handle for an helper call
    CORINFO_CLASS_HANDLE gtGetHelperCallClassHandle(GenTreeCall* call, bool* pIsExact, bool* pIsNonNull);
    // Get the element handle for an array of ref type.
    CORINFO_CLASS_HANDLE gtGetArrayElementClassHandle(GenTree* array);
    // Get a class handle from a helper call argument
    CORINFO_CLASS_HANDLE gtGetHelperArgClassHandle(GenTree* array);
    // Get a method handle from a helper call argument
    CORINFO_METHOD_HANDLE gtGetHelperArgMethodHandle(GenTree* array);
    // Get the class handle for a field
    CORINFO_CLASS_HANDLE gtGetFieldClassHandle(CORINFO_FIELD_HANDLE fieldHnd, bool* pIsExact, bool* pIsNonNull);
    // Check if this tree is a typeof()
    bool gtIsTypeof(GenTree* tree, CORINFO_CLASS_HANDLE* handle = nullptr);

    GenTreeLclVarCommon* gtCallGetDefinedRetBufLclAddr(GenTreeCall* call);

//-------------------------------------------------------------------------
// Functions to display the trees

#ifdef DEBUG
    void gtDispNode(GenTree* tree, IndentStack* indentStack, _In_z_ const char* msg, bool isLIR);

    void gtDispConst(GenTree* tree);
    void gtDispLeaf(GenTree* tree, IndentStack* indentStack);
    void gtDispLocal(GenTreeLclVarCommon* tree, IndentStack* indentStack);
    void gtDispNodeName(GenTree* tree);
#if FEATURE_MULTIREG_RET
    unsigned gtDispMultiRegCount(GenTree* tree);
#endif
    void gtDispRegVal(GenTree* tree);
    void gtDispVN(GenTree* tree);
    void gtDispCommonEndLine(GenTree* tree);

    enum IndentInfo
    {
        IINone,
        IIArc,
        IIArcTop,
        IIArcBottom,
        IIEmbedded,
        IIError,
        IndentInfoCount
    };
    void gtDispChild(GenTree*             child,
                     IndentStack*         indentStack,
                     IndentInfo           arcType,
                     _In_opt_ const char* msg     = nullptr,
                     bool                 topOnly = false);
    void gtDispTree(GenTree*             tree,
                    IndentStack*         indentStack = nullptr,
                    _In_opt_ const char* msg         = nullptr,
                    bool                 topOnly     = false,
                    bool                 isLIR       = false);
    void gtGetLclVarNameInfo(unsigned lclNum, const char** ilKindOut, const char** ilNameOut, unsigned* ilNumOut);
    int gtGetLclVarName(unsigned lclNum, char* buf, unsigned buf_remaining);
    char* gtGetLclVarName(unsigned lclNum);
    void gtDispLclVar(unsigned lclNum, bool padForBiggestDisp = true);
    void gtDispLclVarStructType(unsigned lclNum);
    void gtDispSsaName(unsigned lclNum, unsigned ssaNum, bool isDef);
    void gtDispClassLayout(ClassLayout* layout, var_types type);
    void gtDispILLocation(const ILLocation& loc);
    void gtDispStmt(Statement* stmt, const char* msg = nullptr);
    void gtDispBlockStmts(BasicBlock* block);
    void gtPrintArgPrefix(GenTreeCall* call, CallArg* arg, char** bufp, unsigned* bufLength);
    const char* gtGetWellKnownArgNameForArgMsg(WellKnownArg arg);
    void gtGetArgMsg(GenTreeCall* call, CallArg* arg, char* bufp, unsigned bufLength);
    void gtGetLateArgMsg(GenTreeCall* call, CallArg* arg, char* bufp, unsigned bufLength);
    void gtPrintABILocation(const ABIPassingInformation& abiInfo, char** bufp, unsigned* bufLength);
    void gtDispArgList(GenTreeCall* call, GenTree* lastCallOperand, IndentStack* indentStack);
    void gtDispFieldSeq(FieldSeq* fieldSeq, ssize_t offset);

    void gtDispRange(LIR::ReadOnlyRange const& range);

    void gtDispTreeRange(LIR::Range& containingRange, GenTree* tree);

    void gtDispLIRNode(GenTree* node, const char* prefixMsg = nullptr);
#endif

    // For tree walks

    enum fgWalkResult
    {
        WALK_CONTINUE,
        WALK_SKIP_SUBTREES,
        WALK_ABORT
    };
    struct fgWalkData;
    typedef fgWalkResult(fgWalkPreFn)(GenTree** pTree, fgWalkData* data);
    typedef fgWalkResult(fgWalkPostFn)(GenTree** pTree, fgWalkData* data);

    static fgWalkPreFn gtMarkColonCond;
    static fgWalkPreFn gtClearColonCond;

    struct FindLinkData
    {
        GenTree*  nodeToFind;
        GenTree** result;
        GenTree*  parent;
    };

    FindLinkData gtFindLink(Statement* stmt, GenTree* node);
    bool gtHasCatchArg(GenTree* tree);

    typedef ArrayStack<GenTree*> GenTreeStack;

//=========================================================================
// BasicBlock functions
#ifdef DEBUG
    // When false, assert when creating a new basic block.
    bool fgSafeBasicBlockCreation = true;

    // When false, assert when creating a new flow edge
    bool fgSafeFlowEdgeCreation = true;
#endif

    /*
    XXXXXXXXXXXXXXXXXXXXXXXXXXXXXXXXXXXXXXXXXXXXXXXXXXXXXXXXXXXXXXXXXXXXXXXXXXXXXXX
    XXXXXXXXXXXXXXXXXXXXXXXXXXXXXXXXXXXXXXXXXXXXXXXXXXXXXXXXXXXXXXXXXXXXXXXXXXXXXXX
    XX                                                                           XX
    XX                           LclVarsInfo                                     XX
    XX                                                                           XX
    XX   The variables to be used by the code generator.                         XX
    XX                                                                           XX
    XXXXXXXXXXXXXXXXXXXXXXXXXXXXXXXXXXXXXXXXXXXXXXXXXXXXXXXXXXXXXXXXXXXXXXXXXXXXXXX
    XXXXXXXXXXXXXXXXXXXXXXXXXXXXXXXXXXXXXXXXXXXXXXXXXXXXXXXXXXXXXXXXXXXXXXXXXXXXXXX
    */

    //
    // For both PROMOTION_TYPE_NONE and PROMOTION_TYPE_DEPENDENT the struct will
    // be placed in the stack frame and it's fields must be laid out sequentially.
    //
    // For PROMOTION_TYPE_INDEPENDENT each of the struct's fields is replaced by
    //  a local variable that can be enregistered or placed in the stack frame.
    //  The fields do not need to be laid out sequentially
    //
    enum lvaPromotionType
    {
        PROMOTION_TYPE_NONE,        // The struct local is not promoted
        PROMOTION_TYPE_INDEPENDENT, // The struct local is promoted,
                                    //   and its field locals are independent of its parent struct local.
        PROMOTION_TYPE_DEPENDENT    // The struct local is promoted,
                                    //   but its field locals depend on its parent struct local.
    };

    /*****************************************************************************/

    enum FrameLayoutState
    {
        NO_FRAME_LAYOUT,
        INITIAL_FRAME_LAYOUT,
        PRE_REGALLOC_FRAME_LAYOUT,
        REGALLOC_FRAME_LAYOUT,
        TENTATIVE_FRAME_LAYOUT,
        FINAL_FRAME_LAYOUT
    };

public:
    RefCountState lvaRefCountState = RCS_INVALID; // Current local ref count state

    bool lvaLocalVarRefCounted() const
    {
        return lvaRefCountState == RCS_NORMAL;
    }

    // false: we can add new tracked variables.
    // true: We cannot add new 'tracked' variable
    bool     lvaTrackedFixed = false;

    unsigned lvaCount;        // total number of locals, which includes function arguments,
                              // special arguments, IL local variables, and JIT temporary variables

    LclVarDsc* lvaTable = nullptr;    // variable descriptor table
    unsigned   lvaTableCnt; // lvaTable size (>= lvaCount)

    ABIPassingInformation* lvaParameterPassingInfo = nullptr;
    unsigned lvaParameterStackSize = 0;

    unsigned lvaTrackedCount;             // actual # of locals being tracked
    unsigned lvaTrackedCountInSizeTUnits; // min # of size_t's sufficient to hold a bit for all the locals being tracked

#ifdef DEBUG
    VARSET_TP lvaTrackedVars; // set of tracked variables
#endif
#ifndef TARGET_64BIT
    VARSET_TP lvaLongVars; // set of long (64-bit) variables
#endif
    VARSET_TP lvaFloatVars; // set of floating-point (32-bit and 64-bit) or SIMD variables
#ifdef FEATURE_MASKED_HW_INTRINSICS
    VARSET_TP lvaMaskVars; // set of mask variables
#endif // FEATURE_MASKED_HW_INTRINSICS

    unsigned lvaCurEpoch = 0; // VarSets are relative to a specific set of tracked var indices.
                          // It that changes, this changes.  VarSets from different epochs
                          // cannot be meaningfully combined.

    unsigned GetCurLVEpoch()
    {
        return lvaCurEpoch;
    }

    // reverse map of tracked number to var number
    unsigned  lvaTrackedToVarNumSize = 0;
    unsigned* lvaTrackedToVarNum = nullptr;

#if DOUBLE_ALIGN
#ifdef DEBUG
    // # of procs compiled a with double-aligned stack
    static unsigned s_lvaDoubleAlignedProcsCount;
#endif
#endif

    // Getters and setters for address-exposed and do-not-enregister local var properties.
    bool lvaVarAddrExposed(unsigned varNum) const;
    void lvaSetVarAddrExposed(unsigned varNum DEBUGARG(AddressExposedReason reason));
    void lvaSetHiddenBufferStructArg(unsigned varNum);
    void lvaSetVarLiveInOutOfHandler(unsigned varNum);
    bool lvaVarDoNotEnregister(unsigned varNum);

    void lvSetMinOptsDoNotEnreg();

    bool lvaEnregEHVars;
    bool lvaEnregMultiRegVars;

    void lvaSetVarDoNotEnregister(unsigned varNum DEBUGARG(DoNotEnregisterReason reason));

    unsigned lvaVarargsHandleArg = BAD_VAR_NUM;
#ifdef TARGET_X86
    unsigned lvaVarargsBaseOfStkArgs = BAD_VAR_NUM; // Pointer (computed based on incoming varargs handle) to the start of the stack
                                      // arguments
#endif                                // TARGET_X86

    unsigned lvaInlinedPInvokeFrameVar = BAD_VAR_NUM; // variable representing the InlinedCallFrame
    unsigned lvaReversePInvokeFrameVar = BAD_VAR_NUM; // variable representing the reverse PInvoke frame
    unsigned lvaMonAcquired = BAD_VAR_NUM; // boolean variable introduced into in synchronized methods
                             // that tracks whether the lock has been taken

    unsigned lvaArg0Var = BAD_VAR_NUM; // The lclNum of arg0. Normally this will be info.compThisArg.
                         // However, if there is a "ldarga 0" or "starg 0" in the IL,
                         // we will redirect all "ldarg(a) 0" and "starg 0" to this temp.

    unsigned lvaInlineeReturnSpillTemp = BAD_VAR_NUM; // The temp to spill the non-VOID return expression
                                        // in case there are multiple BBJ_RETURN blocks in the inlinee
                                        // or if the inlinee has GC ref locals.

    bool lvaInlineeReturnSpillTempFreshlyCreated = false; // True if the temp was freshly created for the inlinee return

#if FEATURE_FIXED_OUT_ARGS
    unsigned            lvaOutgoingArgSpaceVar = BAD_VAR_NUM;  // var that represents outgoing argument space
    PhasedVar<unsigned> lvaOutgoingArgSpaceSize; // size of fixed outgoing argument space
#endif                                           // FEATURE_FIXED_OUT_ARGS

    static unsigned GetOutgoingArgByteSize(unsigned sizeWithoutPadding)
    {
        return roundUp(sizeWithoutPadding, TARGET_POINTER_SIZE);
    }

    // Variable representing the return address. The helper-based tailcall
    // mechanism passes the address of the return address to a runtime helper
    // where it is used to detect tail-call chains.
    unsigned lvaRetAddrVar = BAD_VAR_NUM;

#ifdef SWIFT_SUPPORT
    unsigned lvaSwiftSelfArg = BAD_VAR_NUM;
    unsigned lvaSwiftIndirectResultArg = BAD_VAR_NUM;
    unsigned lvaSwiftErrorArg = BAD_VAR_NUM;
    unsigned lvaSwiftErrorLocal;
#endif

    // Variable representing async continuation argument passed.
    unsigned lvaAsyncContinuationArg = BAD_VAR_NUM;

#if defined(DEBUG) && defined(TARGET_XARCH)

    unsigned lvaReturnSpCheck = BAD_VAR_NUM; // Stores SP to confirm it is not corrupted on return.

#endif // defined(DEBUG) && defined(TARGET_XARCH)

#if defined(DEBUG) && defined(TARGET_X86)

    unsigned lvaCallSpCheck = BAD_VAR_NUM; // Stores SP to confirm it is not corrupted after every call.

#endif // defined(DEBUG) && defined(TARGET_X86)

    bool lvaGenericsContextInUse = false;

    bool lvaKeepAliveAndReportThis(); // Synchronized instance method of a reference type, or
                                      // CORINFO_GENERICS_CTXT_FROM_THIS?
    bool lvaReportParamTypeArg();     // Exceptions and CORINFO_GENERICS_CTXT_FROM_PARAMTYPEARG?

//-------------------------------------------------------------------------
// All these frame offsets are inter-related and must be kept in sync

#if defined(FEATURE_EH_WINDOWS_X86)
    // This is used for the callable handlers
    unsigned lvaShadowSPslotsVar = BAD_VAR_NUM; // Block-layout TYP_STRUCT variable for all the shadow SP slots
#endif                            // FEATURE_EH_WINDOWS_X86

    int lvaCachedGenericContextArgOffs;
    int lvaCachedGenericContextArgOffset(); // For CORINFO_CALLCONV_PARAMTYPE and if generic context is passed as
                                            // THIS pointer

#ifdef JIT32_GCENCODER

    unsigned lvaLocAllocSPvar = BAD_VAR_NUM; // variable which stores the value of ESP after the last alloca/localloc

#endif // JIT32_GCENCODER

    unsigned lvaNewObjArrayArgs = BAD_VAR_NUM; // variable with arguments for new MD array helper

    // TODO-Review: Prior to reg predict we reserve 24 bytes for Spill temps.
    //              after the reg predict we will use a computed maxTmpSize
    //              which is based upon the number of spill temps predicted by reg predict
    //              All this is necessary because if we under-estimate the size of the spill
    //              temps we could fail when encoding instructions that reference stack offsets for ARM.
    //
    // Pre codegen max spill temp size.
    static const unsigned MAX_SPILL_TEMP_SIZE = 24;

    //-------------------------------------------------------------------------

    unsigned lvaGetMaxSpillTempSize();
#ifdef TARGET_ARM
    bool lvaIsPreSpilled(unsigned lclNum, regMaskTP preSpillMask);
#endif // TARGET_ARM
    void lvaAssignFrameOffsets(FrameLayoutState curState);
    void lvaFixVirtualFrameOffsets();
    void lvaUpdateArgWithInitialReg(LclVarDsc* varDsc);
    void lvaUpdateArgsWithInitialReg();
    void lvaAssignVirtualFrameOffsetsToArgs();
    bool lvaGetRelativeOffsetToCallerAllocatedSpaceForParameter(unsigned lclNum, int* offset);
    void lvaAssignVirtualFrameOffsetsToLocals();
    bool lvaParamHasLocalStackSpace(unsigned lclNum);
    int lvaAllocLocalAndSetVirtualOffset(unsigned lclNum, unsigned size, int stkOffs);
#ifdef TARGET_AMD64
    // Returns true if compCalleeRegsPushed (including RBP if used as frame pointer) is even.
    bool lvaIsCalleeSavedIntRegCountEven();
#endif
    void lvaAlignFrame();
    void lvaAssignFrameOffsetsToPromotedStructs();
    int lvaAllocateTemps(int stkOffs, bool mustDoubleAlign);

#ifdef DEBUG
    void lvaDumpRegLocation(unsigned lclNum);
    void lvaDumpFrameLocation(unsigned lclNum, int minLength);
    void lvaDumpEntry(unsigned lclNum, FrameLayoutState curState, size_t refCntWtdWidth = 6);
    void lvaTableDump(FrameLayoutState curState = NO_FRAME_LAYOUT); // NO_FRAME_LAYOUT means use the current frame
                                                                    // layout state defined by lvaDoneFrameLayout
#endif

// Limit frames size to 1GB. The maximum is 2GB in theory - make it intentionally smaller
// to avoid bugs from borderline cases.
#define MAX_FrameSize 0x3FFFFFFF
    void lvaIncrementFrameSize(unsigned size);

    unsigned lvaFrameSize(FrameLayoutState curState);

    // Returns the caller-SP-relative offset for the SP/FP relative offset determined by FP based.
    int lvaToCallerSPRelativeOffset(int offs, bool isFpBased, bool forRootFrame = true) const;

    // Returns the caller-SP-relative offset for the local variable "varNum."
    int lvaGetCallerSPRelativeOffset(unsigned varNum);

    // Returns the SP-relative offset for the local variable "varNum". Illegal to ask this for functions with localloc.
    int lvaGetSPRelativeOffset(unsigned varNum);

    int lvaToInitialSPRelativeOffset(unsigned offset, bool isFpBased);
    int lvaGetInitialSPRelativeOffset(unsigned varNum);

    // True if this is an OSR compilation and this local is potentially
    // located on the original method stack frame.
    bool lvaIsOSRLocal(unsigned varNum);

    //------------------------ For splitting types ----------------------------

    void lvaInitTypeRef();

    void lvaInitArgs(bool hasRetBuffArg);
    void lvaInitThisPtr(unsigned* curVarNum);
    void lvaInitRetBuffArg(unsigned* curVarNum, bool useFixedRetBufReg);
    void lvaInitUserArgs(unsigned* curVarNum, unsigned skipArgs, unsigned takeArgs);
    void lvaInitGenericsCtxt(unsigned* curVarNum);
    void lvaInitVarArgsHandle(unsigned* curVarNum);
    void lvaInitAsyncContinuation(unsigned* curVarNum);

    void lvaInitVarDsc(LclVarDsc*              varDsc,
                       unsigned                varNum,
                       CorInfoType             corInfoType,
                       CORINFO_CLASS_HANDLE    typeHnd,
                       CORINFO_ARG_LIST_HANDLE varList,
                       CORINFO_SIG_INFO*       varSig);

    template <typename Classifier>
    void lvaClassifyParameterABI(Classifier& classifier);

    void lvaClassifyParameterABI();

    bool lvaInitSpecialSwiftParam(CORINFO_ARG_LIST_HANDLE argHnd, unsigned lclNum, CorInfoType type, CORINFO_CLASS_HANDLE typeHnd);
    bool lvaHasAnySwiftStackParamToReassemble();

    var_types lvaGetActualType(unsigned lclNum);
    var_types lvaGetRealType(unsigned lclNum);

    //-------------------------------------------------------------------------

    LclVarDsc* lvaGetDesc(unsigned lclNum)
    {
        assert(lclNum < lvaCount);
        return &lvaTable[lclNum];
    }

    LclVarDsc* lvaGetDesc(unsigned lclNum) const
    {
        assert(lclNum < lvaCount);
        return &lvaTable[lclNum];
    }

    LclVarDsc* lvaGetDesc(const GenTreeLclVarCommon* lclVar)
    {
        return lvaGetDesc(lclVar->GetLclNum());
    }

    const ABIPassingInformation& lvaGetParameterABIInfo(unsigned lclNum)
    {
        assert(lclNum < info.compArgsCount);
        return lvaParameterPassingInfo[lclNum];
    }

    unsigned lvaTrackedIndexToLclNum(unsigned trackedIndex)
    {
        assert(trackedIndex < lvaTrackedCount);
        unsigned lclNum = lvaTrackedToVarNum[trackedIndex];
        assert(lclNum < lvaCount);
        return lclNum;
    }

    LclVarDsc* lvaGetDescByTrackedIndex(unsigned trackedIndex)
    {
        return lvaGetDesc(lvaTrackedIndexToLclNum(trackedIndex));
    }

    unsigned lvaGetLclNum(const LclVarDsc* varDsc)
    {
        assert((lvaTable <= varDsc) && (varDsc < lvaTable + lvaCount)); // varDsc must point within the table
        assert(((char*)varDsc - (char*)lvaTable) % sizeof(LclVarDsc) ==
               0); // varDsc better not point in the middle of a variable
        unsigned varNum = (unsigned)(varDsc - lvaTable);
        assert(varDsc == &lvaTable[varNum]);
        return varNum;
    }

    unsigned lvaLclStackHomeSize(unsigned varNum);
    unsigned lvaLclExactSize(unsigned varNum);

    bool lvaHaveManyLocals(float percent = 1.0f) const;

    unsigned lvaGrabTemp(bool shortLifetime DEBUGARG(const char* reason));
    unsigned lvaGrabTemps(unsigned cnt DEBUGARG(const char* reason));
    unsigned lvaGrabTempWithImplicitUse(bool shortLifetime DEBUGARG(const char* reason));

    void lvaSortByRefCount();

    PhaseStatus lvaMarkLocalVars(); // Local variable ref-counting
    void lvaComputeRefCounts(bool isRecompute, bool setSlotNumbers);
    void lvaMarkLocalVars(BasicBlock* block, bool isRecompute);

    void lvaAllocOutgoingArgSpaceVar(); // Set up lvaOutgoingArgSpaceVar

#ifdef DEBUG
    struct lvaStressLclFldArgs
    {
        Compiler* m_pCompiler;
        bool      m_bFirstPass;
    };

    static fgWalkPreFn lvaStressLclFldCB;
    void               lvaStressLclFld();
    unsigned lvaStressLclFldPadding(unsigned lclNum);

    void lvaDispVarSet(VARSET_VALARG_TP set, VARSET_VALARG_TP allVars);
    void lvaDispVarSet(VARSET_VALARG_TP set);

#endif

#ifdef TARGET_ARM
    int lvaFrameAddress(int varNum, bool mustBeFPBased, regNumber* pBaseReg, int addrModeOffset, bool isFloatUsage);
#elif TARGET_ARM64
    int lvaFrameAddress(int varNum, bool* pFPbased, bool suppressFPtoSPRewrite = false);
#else
    int lvaFrameAddress(int varNum, bool* pFPbased);
#endif

    bool lvaIsParameter(unsigned varNum);
    bool lvaIsRegArgument(unsigned varNum);
    bool lvaIsOriginalThisArg(unsigned varNum); // Is this varNum the original this argument?
    bool lvaIsOriginalThisReadOnly();           // return true if there is no place in the code
                                                // that writes to arg0

    bool lvaIsArgAccessedViaVarArgsCookie(unsigned lclNum);

    bool lvaIsImplicitByRefLocal(unsigned lclNum) const;
    bool lvaIsLocalImplicitlyAccessedByRef(unsigned lclNum) const;

    // If the local is a TYP_STRUCT, get/set a class handle describing it
    void lvaSetStruct(unsigned varNum, ClassLayout* layout, bool unsafeValueClsCheck);
    void lvaSetStruct(unsigned varNum, CORINFO_CLASS_HANDLE typeHnd, bool unsafeValueClsCheck);

    // If the local is TYP_REF, set or update the associated class information.
    void lvaSetClass(unsigned varNum, CORINFO_CLASS_HANDLE clsHnd, bool isExact = false);
    void lvaSetClass(unsigned varNum, GenTree* tree, CORINFO_CLASS_HANDLE stackHandle = nullptr);
    void lvaUpdateClass(unsigned varNum, CORINFO_CLASS_HANDLE clsHnd, bool isExact = false, bool singleDefOnly = true);
    void lvaUpdateClass(unsigned varNum, GenTree* tree, CORINFO_CLASS_HANDLE stackHandle = nullptr);

#define MAX_NumOfFieldsInPromotableStruct 4 // Maximum number of fields in promotable struct

    // Info about struct type fields.
    struct lvaStructFieldInfo
    {
        // Class handle for SIMD type recognition, see CORINFO_TYPE_LAYOUT_NODE
        // for more details on the restrictions.
        CORINFO_CLASS_HANDLE fldSIMDTypeHnd = NO_CLASS_HANDLE;
        uint8_t              fldOffset = 0;
        uint8_t              fldOrdinal = 0;
        var_types            fldType = TYP_UNDEF;
        unsigned             fldSize = 0;

#ifdef DEBUG
        // Field handle for diagnostic purposes only. See CORINFO_TYPE_LAYOUT_NODE.
        CORINFO_FIELD_HANDLE diagFldHnd = NO_FIELD_HANDLE;
#endif
    };

    // Info about a struct type, instances of which may be candidates for promotion.
    struct lvaStructPromotionInfo
    {
        CORINFO_CLASS_HANDLE typeHnd;
        bool                 canPromote;
        bool                 containsHoles;
        bool                 fieldsSorted;
        unsigned char        fieldCnt;
        lvaStructFieldInfo   fields[MAX_NumOfFieldsInPromotableStruct];

        lvaStructPromotionInfo(CORINFO_CLASS_HANDLE typeHnd = nullptr)
            : typeHnd(typeHnd)
            , canPromote(false)
            , containsHoles(false)
            , fieldsSorted(false)
            , fieldCnt(0)
        {
        }
    };

    // This class is responsible for checking validity and profitability of struct promotion.
    // If it is both legal and profitable, then TryPromoteStructVar promotes the struct and initializes
    // necessary information for fgMorphStructField to use.
    class StructPromotionHelper
    {
    public:
        StructPromotionHelper(Compiler* compiler);

        bool CanPromoteStructType(CORINFO_CLASS_HANDLE typeHnd);
        bool TryPromoteStructVar(unsigned lclNum);
        void Clear()
        {
            structPromotionInfo.typeHnd = NO_CLASS_HANDLE;
        }

    private:
        bool CanPromoteStructVar(unsigned lclNum);
        bool ShouldPromoteStructVar(unsigned lclNum);
        void PromoteStructVar(unsigned lclNum);
        void SortStructFields();
        bool IsArmHfaParameter(unsigned lclNum);
        bool IsSysVMultiRegType(ClassLayout* layout);

        var_types TryPromoteValueClassAsPrimitive(CORINFO_TYPE_LAYOUT_NODE* treeNodes, size_t maxTreeNodes, size_t index);
        void AdvanceSubTree(CORINFO_TYPE_LAYOUT_NODE* treeNodes, size_t maxTreeNodes, size_t* index);

    private:
        Compiler*              compiler;
        lvaStructPromotionInfo structPromotionInfo;
    };

    StructPromotionHelper* structPromotionHelper;

    unsigned lvaGetFieldLocal(const LclVarDsc* varDsc, unsigned int fldOffset);
    lvaPromotionType lvaGetPromotionType(const LclVarDsc* varDsc);
    lvaPromotionType lvaGetPromotionType(unsigned varNum);
    lvaPromotionType lvaGetParentPromotionType(const LclVarDsc* varDsc);
    lvaPromotionType lvaGetParentPromotionType(unsigned varNum);
    bool lvaIsFieldOfDependentlyPromotedStruct(const LclVarDsc* varDsc);
    bool lvaIsGCTracked(const LclVarDsc* varDsc);

#if defined(FEATURE_SIMD)
    bool lvaMapSimd12ToSimd16(unsigned varNum)
    {
        LclVarDsc* varDsc = lvaGetDesc(varNum);
        assert(varDsc->TypeIs(TYP_SIMD12));

        unsigned stackHomeSize = lvaLclStackHomeSize(varNum);

        // We make local variable SIMD12 types 16 bytes instead of just 12.
        // lvaLclStackHomeSize() will return 16 bytes for SIMD12, even for fields.
        // However, we can't do that mapping if the var is a dependently promoted struct field.
        // Such a field must remain its exact size within its parent struct unless it is a single
        // field *and* it is the only field in a struct of 16 bytes.
        if (stackHomeSize != 16)
        {
            return false;
        }
        if (lvaIsFieldOfDependentlyPromotedStruct(varDsc))
        {
            LclVarDsc* parentVarDsc = lvaGetDesc(varDsc->lvParentLcl);
            return (parentVarDsc->lvFieldCnt == 1) && (lvaLclStackHomeSize(varDsc->lvParentLcl) == 16);
        }
        return true;
    }
#endif // defined(FEATURE_SIMD)

    unsigned lvaGSSecurityCookie = BAD_VAR_NUM; // LclVar number
#ifdef TARGET_ARM64
    unsigned lvaFfrRegister = BAD_VAR_NUM; // LclVar number
    unsigned getFFRegisterVarNum();
#endif
    bool     lvaTempsHaveLargerOffsetThanVars();

    // Returns "true" iff local variable "lclNum" is in SSA form.
    bool lvaInSsa(unsigned lclNum) const
    {
        return lvaGetDesc(lclNum)->lvInSsa;
    }

    unsigned lvaStubArgumentVar = BAD_VAR_NUM; // variable representing the secret stub argument

    InlineInfo*     impInlineInfo; // Only present for inlinees
    InlineStrategy* m_inlineStrategy;

    InlineContext* compInlineContext; // Always present

    // The Compiler* that is the root of the inlining tree of which "this" is a member.
    Compiler* impInlineRoot();

#if defined(DEBUG)
    uint64_t getInlineCycleCount()
    {
        return m_compCycles;
    }
#endif // defined(DEBUG)

    bool fgNoStructPromotion = false;      // Set to TRUE to turn off struct promotion for this method.
    bool fgNoStructParamPromotion = false; // Set to TRUE to turn off struct promotion for parameters this method.

    //=========================================================================
    //                          PROTECTED
    //=========================================================================

protected:
    //---------------- Local variable ref-counting ----------------------------

    void lvaMarkLclRefs(GenTree* tree, BasicBlock* block, Statement* stmt, bool isRecompute);
    bool IsDominatedByExceptionalEntry(BasicBlock* block);
    void SetHasExceptionalUsesHint(LclVarDsc* varDsc);

    // Keeps the mapping from SSA #'s to VN's for the implicit memory variables.
    SsaDefArray<SsaMemDef> lvMemoryPerSsaData;

public:
    // Returns the address of the per-Ssa data for memory at the given ssaNum (which is required
    // not to be the SsaConfig::RESERVED_SSA_NUM, which indicates that the variable is
    // not an SSA variable).
    SsaMemDef* GetMemoryPerSsaData(unsigned ssaNum)
    {
        return lvMemoryPerSsaData.GetSsaDef(ssaNum);
    }

    /*
    XXXXXXXXXXXXXXXXXXXXXXXXXXXXXXXXXXXXXXXXXXXXXXXXXXXXXXXXXXXXXXXXXXXXXXXXXXXXXXX
    XXXXXXXXXXXXXXXXXXXXXXXXXXXXXXXXXXXXXXXXXXXXXXXXXXXXXXXXXXXXXXXXXXXXXXXXXXXXXXX
    XX                                                                           XX
    XX                           Importer                                        XX
    XX                                                                           XX
    XX   Imports the given method and converts it to semantic trees              XX
    XX                                                                           XX
    XXXXXXXXXXXXXXXXXXXXXXXXXXXXXXXXXXXXXXXXXXXXXXXXXXXXXXXXXXXXXXXXXXXXXXXXXXXXXXX
    XXXXXXXXXXXXXXXXXXXXXXXXXXXXXXXXXXXXXXXXXXXXXXXXXXXXXXXXXXXXXXXXXXXXXXXXXXXXXXX
    */

private:
    // For prefixFlags
    enum
    {
        PREFIX_TAILCALL_EXPLICIT = 0x00000001, // call has "tail" IL prefix
        PREFIX_TAILCALL_IMPLICIT =
            0x00000002, // call is treated as having "tail" prefix even though there is no "tail" IL prefix
        PREFIX_TAILCALL    = PREFIX_TAILCALL_EXPLICIT | PREFIX_TAILCALL_IMPLICIT,
        PREFIX_VOLATILE    = 0x00000004,
        PREFIX_UNALIGNED   = 0x00000008,
        PREFIX_CONSTRAINED = 0x00000010,
        PREFIX_READONLY    = 0x00000020,

#ifdef DEBUG
        PREFIX_TAILCALL_STRESS = 0x00000040, // call doesn't "tail" IL prefix but is treated as explicit because of tail call stress
#endif
    };

    static void impValidateMemoryAccessOpcode(const BYTE* codeAddr, const BYTE* codeEndp, bool volatilePrefix);
    static OPCODE impGetNonPrefixOpcode(const BYTE* codeAddr, const BYTE* codeEndp);
    static GenTreeFlags impPrefixFlagsToIndirFlags(unsigned prefixFlags);
    static bool impOpcodeIsCallOpcode(OPCODE opcode);

public:
    void impImport();
    void impFixPredLists();

    CORINFO_CLASS_HANDLE impGetRefAnyClass();
    CORINFO_CLASS_HANDLE impGetRuntimeArgumentHandle();
    CORINFO_CLASS_HANDLE impGetTypeHandleClass();
    CORINFO_CLASS_HANDLE impGetStringClass();
    CORINFO_CLASS_HANDLE impGetObjectClass();

    // Returns underlying type of handles returned by ldtoken instruction
    var_types GetRuntimeHandleUnderlyingType()
    {
        // RuntimeTypeHandle is backed by raw pointer on NativeAOT and by object reference on other runtimes
        return IsTargetAbi(CORINFO_NATIVEAOT_ABI) ? TYP_I_IMPL : TYP_REF;
    }

    void impDevirtualizeCall(GenTreeCall*            call,
                             CORINFO_RESOLVED_TOKEN* pResolvedToken,
                             CORINFO_METHOD_HANDLE*  method,
                             unsigned*               methodFlags,
                             CORINFO_CONTEXT_HANDLE* contextHandle,
                             CORINFO_CONTEXT_HANDLE* exactContextHandle,
                             bool                    isLateDevirtualization,
                             bool                    isExplicitTailCall,
                             IL_OFFSET               ilOffset = BAD_IL_OFFSET);

    bool impConsiderCallProbe(GenTreeCall* call, IL_OFFSET ilOffset);

    enum class GDVProbeType
    {
        None,
        ClassProfile,
        MethodProfile,
        MethodAndClassProfile,
    };

    GDVProbeType compClassifyGDVProbeType(GenTreeCall* call);

    //=========================================================================
    //                          PROTECTED
    //=========================================================================

protected:
    //-------------------- Stack manipulation ---------------------------------

    unsigned impStkSize; // Size of the full stack

    // Enumerator de-abstraction support
    //
    typedef JitHashTable<GenTree*, JitPtrKeyFuncs<GenTree>, unsigned> NodeToUnsignedMap;

    // Map is only set on the root instance.
    //
    NodeToUnsignedMap* impEnumeratorGdvLocalMap = nullptr;
    bool hasImpEnumeratorGdvLocalMap() { return impInlineRoot()->impEnumeratorGdvLocalMap != nullptr; }
    NodeToUnsignedMap* getImpEnumeratorGdvLocalMap()
    {
        Compiler* compiler = impInlineRoot();
        if (compiler->impEnumeratorGdvLocalMap == nullptr)
        {
            CompAllocator alloc(compiler->getAllocator(CMK_Generic));
            compiler->impEnumeratorGdvLocalMap = new (alloc) NodeToUnsignedMap(alloc);
        }

        return compiler->impEnumeratorGdvLocalMap;
    }

#define SMALL_STACK_SIZE 16 // number of elements in impSmallStack

    struct SavedStack // used to save/restore stack contents.
    {
        unsigned    ssDepth; // number of values on stack
        StackEntry* ssTrees; // saved tree values
    };

    bool impIsPrimitive(CorInfoType type);
    bool impILConsumesAddr(const BYTE* codeAddr);

    void impResolveToken(const BYTE* addr, CORINFO_RESOLVED_TOKEN* pResolvedToken, CorInfoTokenKind kind);

    void impPushOnStack(GenTree* tree, typeInfo ti);
    StackEntry impPopStack();
    void impPopStack(unsigned n);
    StackEntry& impStackTop(unsigned n = 0);
    unsigned impStackHeight();

    void impSaveStackState(SavedStack* savePtr, bool copy);
    void impRestoreStackState(SavedStack* savePtr);

    GenTree* impImportLdvirtftn(GenTree* thisPtr, CORINFO_RESOLVED_TOKEN* pResolvedToken, CORINFO_CALL_INFO* pCallInfo);

    enum class BoxPatterns
    {
        None                  = 0,
        IsByRefLike           = 1,
        MakeInlineObservation = 2,
    };

    GenTree* impStoreNullableFields(CORINFO_CLASS_HANDLE nullableCls,
        GenTree* value);
    GenTree* impInlineUnboxNullable(CORINFO_CLASS_HANDLE nullableCls, GenTree* nullableClsNode, GenTree* obj);
    void impLoadNullableFields(GenTree* nullableObj, CORINFO_CLASS_HANDLE nullableCls, GenTree** hasValueFld, GenTree** valueFld);

    int impBoxPatternMatch(CORINFO_RESOLVED_TOKEN* pResolvedToken,
                           const BYTE*             codeAddr,
                           const BYTE*             codeEndp,
                           BoxPatterns             opts);
    void impImportAndPushBox(CORINFO_RESOLVED_TOKEN* pResolvedToken);

    void impImportNewObjArray(CORINFO_RESOLVED_TOKEN* pResolvedToken, CORINFO_CALL_INFO* pCallInfo);

    bool impCanPInvokeInline();
    bool impCanPInvokeInlineCallSite(BasicBlock* block);
    void impCheckForPInvokeCall(
        GenTreeCall* call, CORINFO_METHOD_HANDLE methHnd, CORINFO_SIG_INFO* sig, unsigned mflags, BasicBlock* block);
    GenTreeCall* impImportIndirectCall(CORINFO_SIG_INFO* sig, const DebugInfo& di = DebugInfo());
    void impPopArgsForUnmanagedCall(GenTreeCall* call, CORINFO_SIG_INFO* sig, GenTree** swiftErrorNode);
    void impPopArgsForSwiftCall(GenTreeCall* call, CORINFO_SIG_INFO* sig, GenTree** swiftErrorNode);
    void impRetypeUnmanagedCallArgs(GenTreeCall* call);

#ifdef SWIFT_SUPPORT
    void impAppendSwiftErrorStore(GenTree* const swiftErrorNode);
#endif // SWIFT_SUPPORT

    void impInsertHelperCall(CORINFO_HELPER_DESC* helperCall);
    void impHandleAccessAllowed(CorInfoIsAccessAllowedResult result, CORINFO_HELPER_DESC* helperCall);
    void impHandleAccessAllowedInternal(CorInfoIsAccessAllowedResult result, CORINFO_HELPER_DESC* helperCall);

    var_types impImportCall(OPCODE                  opcode,
                            CORINFO_RESOLVED_TOKEN* pResolvedToken,
                            CORINFO_RESOLVED_TOKEN* pConstrainedResolvedToken, // Is this a "constrained." call on a
                                                                               // type parameter?
                            GenTree*           newobjThis,
                            int                prefixFlags,
                            CORINFO_CALL_INFO* callInfo,
                            IL_OFFSET          rawILOffset);

    CORINFO_CLASS_HANDLE impGetSpecialIntrinsicExactReturnType(GenTreeCall* call);

    GenTree* impFixupCallStructReturn(GenTreeCall* call, CORINFO_CLASS_HANDLE retClsHnd);

    GenTree* impFixupStructReturnType(GenTree* op);

    GenTree* impDuplicateWithProfiledArg(GenTreeCall* call, IL_OFFSET ilOffset);

    GenTree* impThrowIfNull(GenTreeCall* call);

#ifdef DEBUG
    var_types impImportJitTestLabelMark(int numArgs);
#endif // DEBUG

    GenTree* impInitClass(CORINFO_RESOLVED_TOKEN* pResolvedToken);

    GenTree* impImportStaticReadOnlyField(CORINFO_FIELD_HANDLE field, CORINFO_CLASS_HANDLE ownerCls);

    GenTree* impImportStaticFieldAddress(CORINFO_RESOLVED_TOKEN* pResolvedToken,
                                         CORINFO_ACCESS_FLAGS    access,
                                         CORINFO_FIELD_INFO*     pFieldInfo,
                                         var_types               lclTyp,
                                         GenTreeFlags*           pIndirFlags,
                                         bool*                   pIsHoistable = nullptr);
    void impAnnotateFieldIndir(GenTreeIndir* indir);

    static void impBashVarAddrsToI(GenTree* tree1, GenTree* tree2 = nullptr);

    GenTree* impImplicitIorI4Cast(GenTree* tree, var_types dstTyp, bool zeroExtend = false);

    GenTree* impImplicitR4orR8Cast(GenTree* tree, var_types dstTyp);

    void impImportLeave(BasicBlock* block);
#if defined(FEATURE_EH_WINDOWS_X86)
    void impImportLeaveEHRegions(BasicBlock* block);
#endif
    void impResetLeaveBlock(BasicBlock* block, unsigned jmpAddr);
    GenTree* impTypeIsAssignable(GenTree* typeTo, GenTree* typeFrom);
    GenTree* impGetGenericTypeDefinition(GenTree* type);

    // Mirrors StringComparison.cs
    enum StringComparison
    {
        Ordinal           = 4,
        OrdinalIgnoreCase = 5
    };
    enum class StringComparisonKind
    {
        Equals,
        StartsWith,
        EndsWith
    };
    GenTree* impUtf16StringComparison(StringComparisonKind kind, CORINFO_SIG_INFO* sig, unsigned methodFlags);
    GenTree* impUtf16SpanComparison(StringComparisonKind kind, CORINFO_SIG_INFO* sig, unsigned methodFlags);
    GenTree* impExpandHalfConstEquals(GenTreeLclVarCommon*   data,
                                      GenTree*         lengthFld,
                                      bool             checkForNull,
                                      StringComparisonKind kind,
                                      WCHAR*           cnsData,
                                      int              len,
                                      int              dataOffset,
                                      StringComparison cmpMode);
    GenTree* impExpandHalfConstEquals(
        GenTreeLclVarCommon* data, WCHAR* cns, int len, int dataOffset, StringComparison cmpMode);
    GenTreeStrCon* impGetStrConFromSpan(GenTree* span);

    GenTree* impIntrinsic(CORINFO_CLASS_HANDLE    clsHnd,
                          CORINFO_METHOD_HANDLE   method,
                          CORINFO_SIG_INFO*       sig,
                          unsigned                methodFlags,
                          CORINFO_RESOLVED_TOKEN* pResolvedToken,
                          bool                    readonlyCall,
                          bool                    tailCall,
                          bool                    callvirt,
                          CORINFO_RESOLVED_TOKEN* pContstrainedResolvedToken,
                          CORINFO_THIS_TRANSFORM  constraintCallThisTransform
                          R2RARG(CORINFO_CONST_LOOKUP* entryPoint),
                          NamedIntrinsic*         pIntrinsicName,
                          bool*                   isSpecialIntrinsic = nullptr);
    GenTree* impEstimateIntrinsic(CORINFO_METHOD_HANDLE method,
                                  CORINFO_SIG_INFO*     sig,
                                  CorInfoType           callJitType,
                                  NamedIntrinsic        intrinsicName,
                                  bool                  mustExpand);
    GenTree* impMathIntrinsic(CORINFO_METHOD_HANDLE method,
                              CORINFO_SIG_INFO*     sig
                              R2RARG(CORINFO_CONST_LOOKUP* entryPoint),
                              var_types             callType,
                              NamedIntrinsic        intrinsicName,
                              bool                  tailCall,
                              bool*                 isSpecial);

    NamedIntrinsic lookupPrimitiveFloatNamedIntrinsic(CORINFO_METHOD_HANDLE method, const char* methodName);
    NamedIntrinsic lookupPrimitiveIntNamedIntrinsic(CORINFO_METHOD_HANDLE method, const char* methodName);
    GenTree* impUnsupportedNamedIntrinsic(unsigned              helper,
                                          CORINFO_METHOD_HANDLE method,
                                          CORINFO_SIG_INFO*     sig,
                                          bool                  mustExpand);

    GenTree* impSRCSUnsafeIntrinsic(NamedIntrinsic        intrinsic,
                                    CORINFO_CLASS_HANDLE  clsHnd,
                                    CORINFO_METHOD_HANDLE method,
                                    CORINFO_SIG_INFO*     sig,
        CORINFO_RESOLVED_TOKEN* pResolvedToken);

    GenTree* impPrimitiveNamedIntrinsic(NamedIntrinsic        intrinsic,
                                        CORINFO_CLASS_HANDLE  clsHnd,
                                        CORINFO_METHOD_HANDLE method,
                                        CORINFO_SIG_INFO*     sig,
                                        bool                  mustExpand);

#ifdef FEATURE_HW_INTRINSICS
    bool IsValidForShuffle(GenTree* indices,
                           unsigned simdSize,
                           var_types simdBaseType,
                           bool* canBecomeValid,
                           bool isShuffleNative) const;

    GenTree* impHWIntrinsic(NamedIntrinsic        intrinsic,
                            CORINFO_CLASS_HANDLE  clsHnd,
                            CORINFO_METHOD_HANDLE method,
                            CORINFO_SIG_INFO*     sig
                            R2RARG(CORINFO_CONST_LOOKUP* entryPoint),
                            bool                  mustExpand);

protected:
    bool compSupportsHWIntrinsic(CORINFO_InstructionSet isa);

    GenTree* impSpecialIntrinsic(NamedIntrinsic        intrinsic,
                                 CORINFO_CLASS_HANDLE  clsHnd,
                                 CORINFO_METHOD_HANDLE method,
                                 CORINFO_SIG_INFO*     sig
                                 R2RARG(CORINFO_CONST_LOOKUP* entryPoint),
                                 CorInfoType           simdBaseJitType,
                                 var_types             retType,
                                 unsigned              simdSize,
                                 bool                  mustExpand);

    GenTree* getArgForHWIntrinsic(var_types argType, CORINFO_CLASS_HANDLE argClass);
    GenTree* impNonConstFallback(NamedIntrinsic intrinsic, var_types simdType, CorInfoType simdBaseJitType);
    GenTree* addRangeCheckIfNeeded(
        NamedIntrinsic intrinsic, GenTree* immOp, int immLowerBound, int immUpperBound);
    GenTree* addRangeCheckForHWIntrinsic(GenTree* immOp, int immLowerBound, int immUpperBound);

    void getHWIntrinsicImmOps(NamedIntrinsic    intrinsic,
                              CORINFO_SIG_INFO* sig,
                              GenTree**         immOp1Ptr,
                              GenTree**         immOp2Ptr);

    bool CheckHWIntrinsicImmRange(NamedIntrinsic intrinsic,
                                  CorInfoType simdBaseJitType,
                                  GenTree* immOp,
                                  bool mustExpand,
                                  int immLowerBound,
                                  int immUpperBound,
                                  bool hasFullRangeImm,
                                  bool *useFallback);

#if defined(TARGET_ARM64)

    void getHWIntrinsicImmTypes(NamedIntrinsic       intrinsic,
                                CORINFO_SIG_INFO*    sig,
                                unsigned             immNumber,
                                var_types            simdBaseType,
                                CorInfoType          simdBaseJitType,
                                CORINFO_CLASS_HANDLE op1ClsHnd,
                                CORINFO_CLASS_HANDLE op2ClsHnd,
                                CORINFO_CLASS_HANDLE op3ClsHnd,
                                unsigned*            immSimdSize,
                                var_types*           immSimdBaseType);

#endif // TARGET_ARM64

#endif // FEATURE_HW_INTRINSICS
    GenTree* impArrayAccessIntrinsic(CORINFO_CLASS_HANDLE clsHnd,
                                     CORINFO_SIG_INFO*    sig,
                                     int                  memberRef,
                                     bool                 readonlyCall,
                                     NamedIntrinsic       intrinsicName);
    GenTree* impInitializeArrayIntrinsic(CORINFO_SIG_INFO* sig);
    GenTree* impCreateSpanIntrinsic(CORINFO_SIG_INFO* sig);

    GenTree* impKeepAliveIntrinsic(GenTree* objToKeepAlive);

    GenTree* impMethodPointer(CORINFO_RESOLVED_TOKEN* pResolvedToken, CORINFO_CALL_INFO* pCallInfo);

    GenTree* impTransformThis(GenTree*                thisPtr,
                              CORINFO_RESOLVED_TOKEN* pConstrainedResolvedToken,
                              CORINFO_THIS_TRANSFORM  transform);

    //----------------- Manipulating the trees and stmts ----------------------

    Statement* impStmtList = nullptr; // Statements for the BB being imported.
    Statement* impLastStmt = nullptr; // The last statement for the current BB.

public:
    static const unsigned CHECK_SPILL_ALL  = static_cast<unsigned>(-1);
    static const unsigned CHECK_SPILL_NONE = static_cast<unsigned>(-2);

    NamedIntrinsic lookupNamedIntrinsic(CORINFO_METHOD_HANDLE method);
    void impBeginTreeList();
    void impEndTreeList(BasicBlock* block, Statement* firstStmt, Statement* lastStmt);
    void impEndTreeList(BasicBlock* block);
    void impAppendStmtCheck(Statement* stmt, unsigned chkLevel);
    void impAppendStmt(Statement* stmt, unsigned chkLevel, bool checkConsumedDebugInfo = true);
    void impAppendStmt(Statement* stmt);
    void impInsertStmtBefore(Statement* stmt, Statement* stmtBefore);
    Statement* impAppendTree(GenTree* tree, unsigned chkLevel, const DebugInfo& di, bool checkConsumedDebugInfo = true);
    void impStoreToTemp(unsigned         lclNum,
                        GenTree*         val,
                        unsigned         curLevel,
                        Statement**      pAfterStmt = nullptr,
                        const DebugInfo& di         = DebugInfo(),
                        BasicBlock*      block      = nullptr);
    Statement* impExtractLastStmt();
    GenTree* impCloneExpr(GenTree*             tree,
                          GenTree**            clone,
                          unsigned             curLevel,
                          Statement** pAfterStmt DEBUGARG(const char* reason));
    GenTree* impStoreStruct(GenTree*         store,
                             unsigned         curLevel,
                             Statement**      pAfterStmt = nullptr,
                             const DebugInfo& di         = DebugInfo(),
                             BasicBlock*      block      = nullptr);
    bool impIsLegalRetBuf(GenTree* retBuf, GenTreeCall* call);
    GenTree* impStoreStructPtr(GenTree* destAddr, GenTree* value, unsigned curLevel, GenTreeFlags indirFlags = GTF_EMPTY);

    GenTree* impGetNodeAddr(GenTree* val, unsigned curLevel, GenTreeFlags* pDerefFlags);

    var_types impNormStructType(CORINFO_CLASS_HANDLE structHnd, CorInfoType* simdBaseJitType = nullptr);

    GenTree* impNormStructVal(GenTree* structVal, unsigned curLevel);

    GenTree* impTokenToHandle(CORINFO_RESOLVED_TOKEN* pResolvedToken,
                              bool*                   pRuntimeLookup    = nullptr,
                              bool                    mustRestoreHandle = false,
                              bool                    importParent      = false);

    GenTree* impParentClassTokenToHandle(CORINFO_RESOLVED_TOKEN* pResolvedToken,
                                         bool*                   pRuntimeLookup    = nullptr,
                                         bool                    mustRestoreHandle = false)
    {
        return impTokenToHandle(pResolvedToken, pRuntimeLookup, mustRestoreHandle, true);
    }

    GenTree* impLookupToTree(CORINFO_RESOLVED_TOKEN* pResolvedToken,
                             CORINFO_LOOKUP*         pLookup,
                             GenTreeFlags            flags,
                             void*                   compileTimeHandle);

    GenTree* getRuntimeContextTree(CORINFO_RUNTIME_LOOKUP_KIND kind);

    GenTree* impRuntimeLookupToTree(CORINFO_RESOLVED_TOKEN* pResolvedToken,
                                    CORINFO_LOOKUP*         pLookup,
                                    void*                   compileTimeHandle);

    GenTree* impReadyToRunLookupToTree(CORINFO_CONST_LOOKUP* pLookup, GenTreeFlags flags, void* compileTimeHandle);

    GenTreeCall* impReadyToRunHelperToTree(CORINFO_RESOLVED_TOKEN* pResolvedToken,
                                           CorInfoHelpFunc         helper,
                                           var_types               type,
                                           CORINFO_LOOKUP_KIND*    pGenericLookupKind = nullptr,
                                           GenTree*                arg1               = nullptr);

    bool impIsCastHelperEligibleForClassProbe(GenTree* tree);
    bool impIsCastHelperMayHaveProfileData(CorInfoHelpFunc helper);

    bool impMatchIsInstBooleanConversion(const BYTE* codeAddr, const BYTE* codeEndp, int* consumed);

    bool impMatchAwaitPattern(const BYTE * codeAddr, const BYTE * codeEndp, int* configVal);

    GenTree* impCastClassOrIsInstToTree(
        GenTree* op1, GenTree* op2, CORINFO_RESOLVED_TOKEN* pResolvedToken, bool isCastClass, bool* booleanCheck, IL_OFFSET ilOffset);

    GenTree* impOptimizeCastClassOrIsInst(GenTree* op1, CORINFO_RESOLVED_TOKEN* pResolvedToken, bool isCastClass);

    bool VarTypeIsMultiByteAndCanEnreg(var_types                type,
                                       CORINFO_CLASS_HANDLE     typeClass,
                                       unsigned*                typeSize,
                                       bool                     isVarArg,
                                       CorInfoCallConvExtension callConv);

    bool IsIntrinsicImplementedByUserCall(NamedIntrinsic intrinsicName);
    bool IsTargetIntrinsic(NamedIntrinsic intrinsicName);
    bool IsMathIntrinsic(NamedIntrinsic intrinsicName);
    bool IsBitCountingIntrinsic(NamedIntrinsic intrinsicName);

private:
    //----------------- Importing the method ----------------------------------

    CORINFO_CONTEXT_HANDLE impTokenLookupContextHandle; // The context used for looking up tokens.

#ifdef DEBUG
    unsigned    impCurOpcOffs;
    const char* impCurOpcName;
    bool        impNestedStackSpill;

    // For displaying instrs with generated native code (-n:B)
    Statement* impLastILoffsStmt; // oldest stmt added for which we did not call SetLastILOffset().
    void       impNoteLastILoffs();
#endif

    // Debug info of current statement being imported. It gets set to contain
    // no IL location (!impCurStmtDI.GetLocation().IsValid) after it has been
    // set in the appended trees. Then it gets updated at IL instructions for
    // which we have to report mapping info.
    // It will always contain the current inline context.
    DebugInfo impCurStmtDI;

    DebugInfo impCreateDIWithCurrentStackInfo(IL_OFFSET offs, bool isCall);
    void impCurStmtOffsSet(IL_OFFSET offs);

    void impNoteBranchOffs();

    unsigned impInitBlockLineInfo();

    bool impIsThis(GenTree* obj);

    void impPopCallArgs(CORINFO_SIG_INFO* sig, GenTreeCall* call);

public:
    static bool impCheckImplicitArgumentCoercion(var_types sigType, var_types nodeType);

private:
    void impPopReverseCallArgs(CORINFO_SIG_INFO* sig, GenTreeCall* call, unsigned skipReverseCount);

    //---------------- Spilling the importer stack ----------------------------

    // The maximum number of bytes of IL processed without clean stack state.
    // It allows to limit the maximum tree size and depth.
    static const unsigned MAX_TREE_SIZE = 200;
    bool impCanSpillNow(OPCODE prevOpcode);

    struct PendingDsc
    {
        PendingDsc* pdNext;
        BasicBlock* pdBB;
        SavedStack  pdSavedStack;
    };

    PendingDsc* impPendingList; // list of BBs currently waiting to be imported.
    PendingDsc* impPendingFree; // Freed up dscs that can be reused

    // We keep a byte-per-block map (dynamically extended) in the top-level Compiler object of a compilation.
    JitExpandArray<BYTE> impPendingBlockMembers;

    // Return the byte for "b" (allocating/extending impPendingBlockMembers if necessary.)
    // Operates on the map in the top-level ancestor.
    BYTE impGetPendingBlockMember(BasicBlock* blk)
    {
        return impInlineRoot()->impPendingBlockMembers.Get(blk->bbInd());
    }

    // Set the byte for "b" to "val" (allocating/extending impPendingBlockMembers if necessary.)
    // Operates on the map in the top-level ancestor.
    void impSetPendingBlockMember(BasicBlock* blk, BYTE val)
    {
        impInlineRoot()->impPendingBlockMembers.Set(blk->bbInd(), val);
    }

    bool impCanReimport;

    bool impSpillStackEntry(unsigned level,
                            unsigned varNum
#ifdef DEBUG
                            ,
                            bool        bAssertOnRecursion,
                            const char* reason
#endif
                            );

    void impSpillStackEnsure(bool spillLeaves = false);
    void impEvalSideEffects();
    void impSpillSpecialSideEff();
    void impSpillSideEffect(bool spillGlobEffects, unsigned chkLevel DEBUGARG(const char* reason));
    void impSpillSideEffects(bool spillGlobEffects, unsigned chkLevel DEBUGARG(const char* reason));
    void impSpillLclRefs(unsigned lclNum, unsigned chkLevel);

    BasicBlock* impPushCatchArgOnStack(BasicBlock* hndBlk, CORINFO_CLASS_HANDLE clsHnd, bool isSingleBlockFilter);

    bool impBlockIsInALoop(BasicBlock* block);
    void impImportBlockCode(BasicBlock* block);

    void impReimportMarkBlock(BasicBlock* block);

    void impVerifyEHBlock(BasicBlock* block);

    void impImportBlockPending(BasicBlock* block);

    // Similar to impImportBlockPending, but assumes that block has already been imported once and is being
    // reimported for some reason.  It specifically does *not* look at stackState to set the EntryState
    // for the block, but instead, just re-uses the block's existing EntryState.
    void impReimportBlockPending(BasicBlock* block);

    var_types impGetByRefResultType(genTreeOps oper, bool fUnsigned, GenTree** pOp1, GenTree** pOp2);

    void impImportBlock(BasicBlock* block);

    // Assumes that "block" is a basic block that completes with a non-empty stack. We will assign the values
    // on the stack to local variables (the "spill temp" variables). The successor blocks will assume that
    // its incoming stack contents are in those locals. This requires "block" and its successors to agree on
    // the variables that will be used -- and for all the predecessors of those successors, and the
    // successors of those predecessors, etc. Call such a set of blocks closed under alternating
    // successor/predecessor edges a "spill clique." A block is a "predecessor" or "successor" member of the
    // clique (or, conceivably, both). Each block has a specified sequence of incoming and outgoing spill
    // temps. If "block" already has its outgoing spill temps assigned (they are always a contiguous series
    // of local variable numbers, so we represent them with the base local variable number), returns that.
    // Otherwise, picks a set of spill temps, and propagates this choice to all blocks in the spill clique of
    // which "block" is a member (asserting, in debug mode, that no block in this clique had its spill temps
    // chosen already. More precisely, that the incoming or outgoing spill temps are not chosen, depending
    // on which kind of member of the clique the block is).
    unsigned impGetSpillTmpBase(BasicBlock* block);

    // Assumes that "block" is a basic block that completes with a non-empty stack. We have previously
    // assigned the values on the stack to local variables (the "spill temp" variables). The successor blocks
    // will assume that its incoming stack contents are in those locals. This requires "block" and its
    // successors to agree on the variables and their types that will be used.  The CLI spec allows implicit
    // conversions between 'int' and 'native int' or 'float' and 'double' stack types. So one predecessor can
    // push an int and another can push a native int.  For 64-bit we have chosen to implement this by typing
    // the "spill temp" as native int, and then importing (or re-importing as needed) so that all the
    // predecessors in the "spill clique" push a native int (sign-extending if needed), and all the
    // successors receive a native int. Similarly float and double are unified to double.
    // This routine is called after a type-mismatch is detected, and it will walk the spill clique to mark
    // blocks for re-importation as appropriate (both successors, so they get the right incoming type, and
    // predecessors, so they insert an upcast if needed).
    void impReimportSpillClique(BasicBlock* block);

    // When we compute a "spill clique" (see above) these byte-maps are allocated to have a byte per basic
    // block, and represent the predecessor and successor members of the clique currently being computed.
    // *** Access to these will need to be locked in a parallel compiler.
    JitExpandArray<BYTE> impSpillCliquePredMembers;
    JitExpandArray<BYTE> impSpillCliqueSuccMembers;

    enum SpillCliqueDir
    {
        SpillCliquePred,
        SpillCliqueSucc
    };

    friend class SubstitutePlaceholdersAndDevirtualizeWalker;

    // Abstract class for receiving a callback while walking a spill clique
    class SpillCliqueWalker
    {
    public:
        virtual void Visit(SpillCliqueDir predOrSucc, BasicBlock* blk) = 0;
    };

    // This class is used for setting the bbStkTempsIn and bbStkTempsOut on the blocks within a spill clique
    class SetSpillTempsBase : public SpillCliqueWalker
    {
        unsigned m_baseTmp;

    public:
        SetSpillTempsBase(unsigned baseTmp) : m_baseTmp(baseTmp)
        {
        }
        virtual void Visit(SpillCliqueDir predOrSucc, BasicBlock* blk);
    };

    // This class is used for implementing impReimportSpillClique part on each block within the spill clique
    class ReimportSpillClique : public SpillCliqueWalker
    {
        Compiler* m_pComp;

    public:
        ReimportSpillClique(Compiler* pComp) : m_pComp(pComp)
        {
        }
        virtual void Visit(SpillCliqueDir predOrSucc, BasicBlock* blk);
    };

    // This is the heart of the algorithm for walking spill cliques. It invokes callback->Visit for each
    // predecessor or successor within the spill clique
    void impWalkSpillCliqueFromPred(BasicBlock* pred, SpillCliqueWalker* callback);

    // For a BasicBlock that has already been imported, the EntryState has an array of GenTrees for the
    // incoming locals. This walks that list an resets the types of the GenTrees to match the types of
    // the VarDscs. They get out of sync when we have int/native int issues (see impReimportSpillClique).
    void impRetypeEntryStateTemps(BasicBlock* blk);

    BYTE impSpillCliqueGetMember(SpillCliqueDir predOrSucc, BasicBlock* blk);
    void impSpillCliqueSetMember(SpillCliqueDir predOrSucc, BasicBlock* blk, BYTE val);

    GenTreeLclVar* impCreateLocalNode(unsigned lclNum DEBUGARG(IL_OFFSET offset));
    void impLoadVar(unsigned lclNum, IL_OFFSET offset);
    void impLoadArg(unsigned ilArgNum, IL_OFFSET offset);
    void impLoadLoc(unsigned ilLclNum, IL_OFFSET offset);
    bool impReturnInstruction(int prefixFlags, OPCODE& opcode);
    void impPoisonImplicitByrefsBeforeReturn();

    // A free list of linked list nodes used to represent to-do stacks of basic blocks.
    struct BlockListNode
    {
        BasicBlock*    m_blk;
        BlockListNode* m_next;
        BlockListNode(BasicBlock* blk, BlockListNode* next = nullptr) : m_blk(blk), m_next(next)
        {
        }
        void* operator new(size_t sz, Compiler* comp);
    };
    BlockListNode* impBlockListNodeFreeList;

    void FreeBlockListNode(BlockListNode* node);

    var_types mangleVarArgsType(var_types type);

    regNumber getCallArgIntRegister(regNumber floatReg);
    regNumber getCallArgFloatRegister(regNumber intReg);

    static unsigned jitTotalMethodCompiled;

#ifdef DEBUG
    static LONG jitNestingLevel;
#endif // DEBUG

    bool impIsInvariant(const GenTree* tree);
    bool impIsAddressInLocal(const GenTree* tree, GenTree** lclVarTreeOut = nullptr);

    void impMakeDiscretionaryInlineObservations(InlineInfo* pInlineInfo, InlineResult* inlineResult);

    // STATIC inlining decision based on the IL code.
    void impCanInlineIL(CORINFO_METHOD_HANDLE fncHandle,
                        CORINFO_METHOD_INFO*  methInfo,
                        bool                  forceInline,
                        InlineResult*         inlineResult);

    void impCheckCanInline(GenTreeCall*           call,
                           uint8_t                candidateIndex,
                           CORINFO_METHOD_HANDLE  fncHandle,
                           unsigned               methAttr,
                           CORINFO_CONTEXT_HANDLE exactContextHnd,
                           InlineContext*         inlinersContext,
                           InlineCandidateInfo**  ppInlineCandidateInfo,
                           InlineResult*          inlineResult);

    void impInlineRecordArgInfo(InlineInfo* pInlineInfo, CallArg* arg, InlArgInfo* argInfo, InlineResult* inlineResult);

    void impInlineInitVars(InlineInfo* pInlineInfo);

    unsigned impInlineFetchLocal(unsigned lclNum DEBUGARG(const char* reason));

    GenTree* impInlineFetchArg(InlArgInfo& argInfo, const InlLclVarInfo& lclInfo);

    bool impInlineIsThis(GenTree* tree, InlArgInfo* inlArgInfo);

    bool impInlineIsGuaranteedThisDerefBeforeAnySideEffects(GenTree*    additionalTree,
                                                            CallArgs*   additionalCallArgs,
                                                            GenTree*    dereferencedAddress,
                                                            InlArgInfo* inlArgInfo);

    void impMarkInlineCandidate(GenTree*               call,
                                CORINFO_CONTEXT_HANDLE exactContextHnd,
                                bool                   exactContextNeedsRuntimeLookup,
                                CORINFO_CALL_INFO*     callInfo,
                                InlineContext*         inlinersContext);

    void impMarkInlineCandidateHelper(GenTreeCall*           call,
                                      uint8_t                candidateIndex,
                                      CORINFO_CONTEXT_HANDLE exactContextHnd,
                                      bool                   exactContextNeedsRuntimeLookup,
                                      CORINFO_CALL_INFO*     callInfo,
                                      InlineContext*         inlinersContext,
                                      InlineResult*          inlineResult);

    bool impTailCallRetTypeCompatible(bool                     allowWidening,
                                      var_types                callerRetType,
                                      CORINFO_CLASS_HANDLE     callerRetTypeClass,
                                      CorInfoCallConvExtension callerCallConv,
                                      var_types                calleeRetType,
                                      CORINFO_CLASS_HANDLE     calleeRetTypeClass,
                                      CorInfoCallConvExtension calleeCallConv);

    bool impIsTailCallILPattern(
        bool tailPrefixed, OPCODE curOpcode, const BYTE* codeAddrOfNextOpcode, const BYTE* codeEnd, bool isRecursive);

    bool impIsImplicitTailCallCandidate(
        OPCODE curOpcode, const BYTE* codeAddrOfNextOpcode, const BYTE* codeEnd, int prefixFlags, bool isRecursive);

    methodPointerInfo* impAllocateMethodPointerInfo(const CORINFO_RESOLVED_TOKEN& token, mdToken tokenConstrained);

    /*
    XXXXXXXXXXXXXXXXXXXXXXXXXXXXXXXXXXXXXXXXXXXXXXXXXXXXXXXXXXXXXXXXXXXXXXXXXXXXXXX
    XXXXXXXXXXXXXXXXXXXXXXXXXXXXXXXXXXXXXXXXXXXXXXXXXXXXXXXXXXXXXXXXXXXXXXXXXXXXXXX
    XX                                                                           XX
    XX                           FlowGraph                                       XX
    XX                                                                           XX
    XX   Info about the basic-blocks, their contents and the flow analysis       XX
    XX                                                                           XX
    XXXXXXXXXXXXXXXXXXXXXXXXXXXXXXXXXXXXXXXXXXXXXXXXXXXXXXXXXXXXXXXXXXXXXXXXXXXXXXX
    XXXXXXXXXXXXXXXXXXXXXXXXXXXXXXXXXXXXXXXXXXXXXXXXXXXXXXXXXXXXXXXXXXXXXXXXXXXXXXX
    */

public:
    BasicBlock* fgFirstBB = nullptr;        // Beginning of the basic block list
    BasicBlock* fgLastBB = nullptr;         // End of the basic block list
    BasicBlock* fgFirstColdBlock = nullptr; // First block to be placed in the cold section
    BasicBlock* fgEntryBB = nullptr;        // For OSR, the original method's entry point
    BasicBlock* fgOSREntryBB = nullptr;     // For OSR, the logical entry point (~ patchpoint)
    BasicBlock* fgFirstFuncletBB = nullptr; // First block of outlined funclets (to allow block insertion before the funclets)
    BasicBlockList* fgReturnBlocks = nullptr; // list of BBJ_RETURN blocks
    unsigned        fgBBcount = 0;      // # of BBs in the method (in the linked list that starts with fgFirstBB)
#ifdef DEBUG
    jitstd::vector<BasicBlock*>* fgBBOrder = nullptr;          // ordered vector of BBs
#endif
    // Used as a quick check for whether phases downstream of loop finding should look for natural loops.
    // If true: there may or may not be any natural loops in the flow graph, so try to find them
    // If false: there's definitely not any natural loops in the flow graph
    bool         fgMightHaveNaturalLoops = false;

    unsigned     fgBBNumMax = 0;           // The max bbNum that has been assigned to basic blocks

    FlowGraphDfsTree* m_dfsTree = nullptr;
    // The next members are annotations on the flow graph used during the
    // optimization phases. They are invalidated once RBO runs and modifies the
    // flow graph.
    FlowGraphNaturalLoops* m_loops = nullptr;
    LoopSideEffects* m_loopSideEffects = nullptr;
    BlockToNaturalLoopMap* m_blockToLoop = nullptr;
    // Dominator tree used by SSA construction and copy propagation (the two are expected to use the same tree
    // in order to avoid the need for SSA reconstruction and an "out of SSA" phase).
    FlowGraphDominatorTree* m_domTree = nullptr;
    FlowGraphDominanceFrontiers* m_domFrontiers = nullptr;
    BlockReachabilitySets* m_reachabilitySets = nullptr;

    // Do we require loops to be in canonical form? The canonical form ensures that:
    // 1. All loops have preheaders (single entry blocks that always enter the loop)
    // 2. All loop exits where bbIsHandlerBeg(exit) is false have only loop predecessors.
    //
    bool optLoopsCanonical = false;

    bool fgBBVarSetsInited = false;

    // Track how many artificial ref counts we've added to fgEntryBB (for OSR)
    unsigned fgEntryBBExtraRefs = 0;

    // Allocate array like T* a = new T[fgBBNumMax + 1];
    // Using helper so we don't keep forgetting +1.
    template <typename T>
    T* fgAllocateTypeForEachBlk(CompMemKind cmk = CMK_Unknown)
    {
        return getAllocator(cmk).allocate<T>(fgBBNumMax + 1);
    }

    void fgExtendEHRegionBefore(BasicBlock* block);
    void fgExtendEHRegionAfter(BasicBlock* block);

    BasicBlock* fgNewBBbefore(BBKinds jumpKind, BasicBlock* block, bool extendRegion);

    BasicBlock* fgNewBBafter(BBKinds jumpKind, BasicBlock* block, bool extendRegion);

    BasicBlock* fgNewBBFromTreeAfter(BBKinds jumpKind, BasicBlock* block, GenTree* tree, DebugInfo& debugInfo, bool updateSideEffects = false);

    BasicBlock* fgNewBBinRegion(BBKinds jumpKind,
                                unsigned    tryIndex,
                                unsigned    hndIndex,
                                BasicBlock* nearBlk,
                                bool        putInFilter = false,
                                bool        runRarely   = false,
                                bool        insertAtEnd = false);

    BasicBlock* fgNewBBinRegion(BBKinds jumpKind,
                                BasicBlock* srcBlk,
                                bool        runRarely   = false,
                                bool        insertAtEnd = false);

    BasicBlock* fgNewBBinRegion(BBKinds jumpKind);

    BasicBlock* fgNewBBinRegionWorker(BBKinds jumpKind,
                                      BasicBlock* afterBlk,
                                      unsigned    xcptnIndex,
                                      bool        putInTryRegion);

    BasicBlock* fgNewBBatTryRegionEnd(BBKinds jumpKind, unsigned tryIndex);

    void fgInsertBBbefore(BasicBlock* insertBeforeBlk, BasicBlock* newBlk);
    void fgInsertBBafter(BasicBlock* insertAfterBlk, BasicBlock* newBlk);
    void fgUnlinkBlock(BasicBlock* block);
    void fgUnlinkBlockForRemoval(BasicBlock* block);

#ifdef FEATURE_JIT_METHOD_PERF
    unsigned fgMeasureIR();
#endif // FEATURE_JIT_METHOD_PERF

    bool fgModified = false;             // True if the flow graph has been modified recently
    bool fgPredsComputed = false;        // Have we computed the bbPreds list

    bool fgHasSwitch = false; // any BBJ_SWITCH jumps?

    bool fgRemoveRestOfBlock = false; // true if we know that we will throw
    bool fgHasNoReturnCall = false;   // true if statement we morphed had a no-return call
    bool fgStmtRemoved = false;       // true if we remove statements -> need new DFA

    enum FlowGraphOrder
    {
        FGOrderTree,
        FGOrderLinear
    };
    // There are two modes for ordering of the trees.
    //  - In FGOrderTree, the dominant ordering is the tree order, and the nodes contained in
    //    each tree and sub-tree are contiguous, and can be traversed (in gtNext/gtPrev order)
    //    by traversing the tree according to the order of the operands.
    //  - In FGOrderLinear, the dominant ordering is the linear order.
    FlowGraphOrder fgOrder = FGOrderTree;

    // The following are flags that keep track of the state of internal data structures

    // Even in tree form (fgOrder == FGOrderTree) the trees are threaded in a
    // doubly linked lists during certain phases of the compilation.
    // - Local morph threads all locals to be used for early liveness and
    //   forward sub when optimizing. This is kept valid until after forward sub.
    //   The first local is kept in Statement::GetTreeList() and the last
    //   local in Statement::GetTreeListEnd(). fgSequenceLocals can be used
    //   to (re-)sequence a statement into this form, and
    //   Statement::LocalsTreeList for range-based iteration. The order must
    //   match tree order.
    //
    // - fgSetBlockOrder threads all nodes. This is kept valid until LIR form.
    //   In this form the first node is given by Statement::GetTreeList and the
    //   last node is given by Statement::GetRootNode(). fgSetStmtSeq can be used
    //   to (re-)sequence a statement into this form, and Statement::TreeList for
    //   range-based iteration. The order must match tree order.
    //
    // - Rationalization links all nodes into linear form which is kept until
    //   the end of compilation. The first and last nodes are stored in the block.
    NodeThreading fgNodeThreading = NodeThreading::None;
    weight_t      fgCalledCount = BB_UNITY_WEIGHT; // count of the number of times this method was called
                                                   // This is derived from the profile data
                                                   // or is BB_UNITY_WEIGHT when we don't have profile data

    bool fgImportDone = false;  // true once importation has finished

    bool fgFuncletsCreated = false; // true if the funclet creation phase has been run

    bool fgGlobalMorph = false; // indicates if we are during the global morphing phase
                        // since fgMorphTree can be called from several places

    bool fgGlobalMorphDone = false;

    bool     impBoxTempInUse; // the temp below is valid and available
    unsigned impBoxTemp;      // a temporary that is used for boxing

#ifdef DEBUG
    bool jitFallbackCompile; // Are we doing a fallback compile? That is, have we executed a NO_WAY assert,
                             //   and we are trying to compile again in a "safer", minopts mode?
#endif

#if defined(DEBUG)
    unsigned impInlinedCodeSize = 0;
    bool     fgPrintInlinedMethods = false;
#endif

    jitstd::vector<FlowEdge*>* fgPredListSortVector = nullptr;

    //-------------------------------------------------------------------------

    PhaseStatus fgImport();

    PhaseStatus fgTransformIndirectCalls();

    PhaseStatus fgTransformPatchpoints();

    PhaseStatus fgMorphInit();

    PhaseStatus fgInline();

    PhaseStatus fgRemoveEmptyTry();

    PhaseStatus fgRemoveEmptyTryCatchOrTryFault();

    PhaseStatus fgRemoveEmptyFinally();

    PhaseStatus fgMergeFinallyChains();

    PhaseStatus fgCloneFinally();

    bool fgCanCloneTryRegion(BasicBlock* tryEntry);

    BasicBlock* fgCloneTryRegion(BasicBlock* tryEntry, CloneTryInfo& info, BasicBlock** insertAfter = nullptr);

    void fgUpdateACDsBeforeEHTableEntryRemoval(unsigned XTnum);

    void fgCleanupContinuation(BasicBlock* continuation);

    PhaseStatus fgTailMergeThrows();

    bool fgRetargetBranchesToCanonicalCallFinally(BasicBlock*      block,
                                                  BasicBlock*      handler,
                                                  BlockToBlockMap& continuationMap);

    GenTree* fgGetCritSectOfStaticMethod();

    void fgAddSyncMethodEnterExit();

    GenTree* fgCreateMonitorTree(unsigned lvaMonitorBool, unsigned lvaThisVar, BasicBlock* block, bool enter);

    void fgConvertSyncReturnToLeave(BasicBlock* block);

    void fgAddReversePInvokeEnterExit();

    bool fgMoreThanOneReturnBlock();

    // The number of separate return points in the method.
    unsigned fgReturnCount = 0;
    unsigned fgThrowCount = 0;

    PhaseStatus fgAddInternal();

#ifdef SWIFT_SUPPORT
    PhaseStatus fgAddSwiftErrorReturns();
#endif // SWIFT_SUPPORT

    enum class FoldResult
    {
        FOLD_DID_NOTHING,
        FOLD_CHANGED_CONTROL_FLOW,
        FOLD_REMOVED_LAST_STMT,
        FOLD_ALTERED_LAST_STMT,
    };

    FoldResult fgFoldConditional(BasicBlock* block);

    bool fgFoldCondToReturnBlock(BasicBlock* block);

    struct MorphUnreachableInfo
    {
        MorphUnreachableInfo(Compiler* comp);
        void SetUnreachable(BasicBlock* block);
        bool IsUnreachable(BasicBlock* block);

    private:

        BitVecTraits m_traits;
        BitVec m_vec;
    };

    PhaseStatus fgMorphBlocks();
    BasicBlock* fgGetFirstILBlock();
    void fgMorphBlock(BasicBlock* block, MorphUnreachableInfo* unreachableInfo = nullptr);
    void fgMorphStmts(BasicBlock* block);

#ifdef DEBUG
    void fgPostGlobalMorphChecks();
#endif

    void fgMergeBlockReturn(BasicBlock* block);

    bool fgMorphBlockStmt(BasicBlock* block, Statement* stmt DEBUGARG(const char* msg), bool allowFGChange = true, bool invalidateDFSTreeOnFGChange = true);
    void fgMorphStmtBlockOps(BasicBlock* block, Statement* stmt);

    bool gtRemoveTreesAfterNoReturnCall(BasicBlock* block, Statement* stmt);

    //------------------------------------------------------------------------------------------------------------
    // MorphMDArrayTempCache: a simple cache of compiler temporaries in the local variable table, used to minimize
    // the number of locals allocated when doing early multi-dimensional array operation expansion. Two types of
    // temps are created and cached (due to the two types of temps needed by the MD array expansion): TYP_INT and
    // TYP_REF. `GrabTemp` either returns an available temp from the cache or allocates a new temp and returns it
    // after adding it to the cache. `Reset` makes all the temps in the cache available for subsequent re-use.
    //
    class MorphMDArrayTempCache
    {
    private:
        class TempList
        {
        public:
            TempList(Compiler* compiler)
                : m_compiler(compiler), m_first(nullptr), m_insertPtr(&m_first), m_nextAvail(nullptr)
            {
            }

            unsigned GetTemp();

            void Reset()
            {
                m_nextAvail = m_first;
            }

        private:
            struct Node
            {
                Node(unsigned tmp) : next(nullptr), tmp(tmp)
                {
                }

                Node*    next;
                unsigned tmp;
            };

            Compiler* m_compiler;
            Node*     m_first;
            Node**    m_insertPtr;
            Node*     m_nextAvail;
        };

        TempList intTemps; // Temps for genActualType() == TYP_INT
        TempList refTemps; // Temps for TYP_REF

    public:
        MorphMDArrayTempCache(Compiler* compiler) : intTemps(compiler), refTemps(compiler)
        {
        }

        unsigned GrabTemp(var_types type);

        void Reset()
        {
            intTemps.Reset();
            refTemps.Reset();
        }
    };

    bool fgMorphArrayOpsStmt(MorphMDArrayTempCache* pTempCache, BasicBlock* block, Statement* stmt);
    PhaseStatus fgMorphArrayOps();

    void fgSetOptions();

#ifdef DEBUG
    void fgPreExpandQmarkChecks(GenTree* expr);
    void fgPostExpandQmarkChecks();
#endif

    IL_OFFSET fgFindBlockILOffset(BasicBlock* block);
    void fgFixEntryFlowForOSR();

    BasicBlock* fgSplitBlockAtBeginning(BasicBlock* curr);
    BasicBlock* fgSplitBlockAtEnd(BasicBlock* curr);
    BasicBlock* fgSplitBlockAfterStatement(BasicBlock* curr, Statement* stmt);
    BasicBlock* fgSplitBlockAfterNode(BasicBlock* curr, GenTree* node); // for LIR
    BasicBlock* fgSplitEdge(BasicBlock* curr, BasicBlock* succ);
    BasicBlock* fgSplitBlockBeforeTree(BasicBlock* block, Statement* stmt, GenTree* splitPoint, Statement** firstNewStmt, GenTree*** splitNodeUse);

    Statement* fgNewStmtFromTree(GenTree* tree, BasicBlock* block, const DebugInfo& di);
    Statement* fgNewStmtFromTree(GenTree* tree);
    Statement* fgNewStmtFromTree(GenTree* tree, BasicBlock* block);
    Statement* fgNewStmtFromTree(GenTree* tree, const DebugInfo& di);

    GenTreeQmark* fgGetTopLevelQmark(GenTree* expr, GenTree** ppDst = nullptr);
    bool fgExpandQmarkStmt(BasicBlock* block, Statement* stmt);
    void fgExpandQmarkNodes();

    bool fgSimpleLowerCastOfSmpOp(LIR::Range& range, GenTreeCast* cast);
    bool fgSimpleLowerBswap16(LIR::Range& range, GenTree* op);

#if FEATURE_LOOP_ALIGN
    bool shouldAlignLoop(FlowGraphNaturalLoop* loop, BasicBlock* top);
    PhaseStatus placeLoopAlignInstructions();
#endif

    PhaseStatus TransformAsync();

    // This field keep the R2R helper call that would be inserted to trigger the constructor
    // of the static class. It is set as nongc or gc static base if they are imported, so
    // CSE can eliminate the repeated call, or the chepeast helper function that triggers it.
    CorInfoHelpFunc m_preferredInitCctor = CORINFO_HELP_UNDEF;
    void            fgSetPreferredInitCctor();

    GenTree* fgInitThisClass();

    GenTreeCall* fgGetStaticsCCtorHelper(CORINFO_CLASS_HANDLE cls, CorInfoHelpFunc helper, uint32_t typeIndex = 0);

    GenTreeCall* fgGetSharedCCtor(CORINFO_CLASS_HANDLE cls);

    bool backendRequiresLocalVarLifetimes()
    {
        return !opts.MinOpts() || m_pLinearScan->willEnregisterLocalVars();
    }

    void fgLocalVarLiveness();

    void fgLocalVarLivenessInit();

    template <bool lowered>
    void fgPerNodeLocalVarLiveness(GenTree* node);
    void fgPerBlockLocalVarLiveness();

#if defined(FEATURE_HW_INTRINSICS)
    void fgPerNodeLocalVarLiveness(GenTreeHWIntrinsic* hwintrinsic);
#endif // FEATURE_HW_INTRINSICS

    void fgAddHandlerLiveVars(BasicBlock* block, VARSET_TP& ehHandlerLiveVars, MemoryKindSet& memoryLiveness);

    void fgLiveVarAnalysis();

    GenTreeLclVarCommon* fgComputeLifeCall(VARSET_TP& life, VARSET_VALARG_TP keepAliveVars, GenTreeCall* call);

    void fgComputeLifeTrackedLocalUse(VARSET_TP& life, LclVarDsc& varDsc, GenTreeLclVarCommon* node);
    bool fgComputeLifeTrackedLocalDef(VARSET_TP&           life,
                                      VARSET_VALARG_TP     keepAliveVars,
                                      LclVarDsc&           varDsc,
                                      GenTreeLclVarCommon* node);
    bool fgComputeLifeUntrackedLocal(VARSET_TP&           life,
                                     VARSET_VALARG_TP     keepAliveVars,
                                     LclVarDsc&           varDsc,
                                     GenTreeLclVarCommon* lclVarNode);
    bool fgComputeLifeLocal(VARSET_TP& life, VARSET_VALARG_TP keepAliveVars, GenTree* lclVarNode);

    GenTree* fgTryRemoveDeadStoreEarly(Statement* stmt, GenTreeLclVarCommon* dst);

    void fgComputeLife(VARSET_TP&       life,
                       GenTree*         startNode,
                       GenTree*         endNode,
                       VARSET_VALARG_TP keepAliveVars,
                       bool* pStmtInfoDirty DEBUGARG(bool* treeModf));

    void fgComputeLifeLIR(VARSET_TP& life, BasicBlock* block, VARSET_VALARG_TP keepAliveVars);
    bool fgIsTrackedRetBufferAddress(LIR::Range& range, GenTree* node);

    bool fgTryRemoveNonLocal(GenTree* node, LIR::Range* blockRange);

    bool fgCanUncontainOrRemoveOperands(GenTree* node);

    bool fgTryRemoveDeadStoreLIR(GenTree* store, GenTreeLclVarCommon* lclNode, BasicBlock* block);

    bool fgRemoveDeadStore(GenTree**        pTree,
                           LclVarDsc*       varDsc,
                           VARSET_VALARG_TP life,
                           bool*            doAgain,
                           bool*            pStmtInfoDirty,
                           bool* pStoreRemoved DEBUGARG(bool* treeModf));

    void fgInterBlockLocalVarLiveness();

    // Blocks: convenience methods for enabling range-based `for` iteration over the function's blocks, e.g.:
    // 1.   for (BasicBlock* const block : compiler->Blocks()) ...
    // 2.   for (BasicBlock* const block : compiler->Blocks(startBlock)) ...
    // 3.   for (BasicBlock* const block : compiler->Blocks(startBlock, endBlock)) ...
    // In case (1), the block list can be empty. In case (2), `startBlock` can be nullptr. In case (3),
    // both `startBlock` and `endBlock` must be non-null.
    //
    BasicBlockSimpleList Blocks() const
    {
        return BasicBlockSimpleList(fgFirstBB);
    }

    BasicBlockSimpleList Blocks(BasicBlock* startBlock) const
    {
        return BasicBlockSimpleList(startBlock);
    }

    BasicBlockRangeList Blocks(BasicBlock* startBlock, BasicBlock* endBlock) const
    {
        return BasicBlockRangeList(startBlock, endBlock);
    }

    // This array, managed by the SSA numbering infrastructure, keeps "outlined composite SSA numbers".
    // See "SsaNumInfo::GetNum" for more details on when this is needed.
    JitExpandArrayStack<unsigned>* m_outlinedCompositeSsaNums = nullptr;

    // This map tracks nodes whose value numbers explicitly or implicitly depend on memory states.
    // The map provides the entry block of the most closely enclosing loop that
    // defines the memory region accessed when defining the nodes's VN.
    //
    // This information should be consulted when considering hoisting node out of a loop, as the VN
    // for the node will only be valid within the indicated loop.
    //
    // It is not fine-grained enough to track memory dependence within loops, so cannot be used
    // for more general code motion.
    //
    // If a node does not have an entry in the map we currently assume the VN is not memory dependent
    // and so memory does not constrain hoisting.
    //
    typedef JitHashTable<GenTree*, JitPtrKeyFuncs<GenTree>, BasicBlock*> NodeToLoopMemoryBlockMap;
    NodeToLoopMemoryBlockMap* m_nodeToLoopMemoryBlockMap = nullptr;
    NodeToLoopMemoryBlockMap* GetNodeToLoopMemoryBlockMap()
    {
        if (m_nodeToLoopMemoryBlockMap == nullptr)
        {
            m_nodeToLoopMemoryBlockMap = new (getAllocator()) NodeToLoopMemoryBlockMap(getAllocator());
        }
        return m_nodeToLoopMemoryBlockMap;
    }

    typedef JitHashTable<void*, JitPtrKeyFuncs<void>, CORINFO_RUNTIME_LOOKUP> SignatureToLookupInfoMap;
    SignatureToLookupInfoMap* m_signatureToLookupInfoMap = nullptr;
    SignatureToLookupInfoMap* GetSignatureToLookupInfoMap()
    {
        if (m_signatureToLookupInfoMap == nullptr)
        {
            m_signatureToLookupInfoMap = new (getAllocator()) SignatureToLookupInfoMap(getAllocator());
        }
        return m_signatureToLookupInfoMap;
    }

#ifdef SWIFT_SUPPORT
    typedef JitHashTable<CORINFO_CLASS_HANDLE, JitPtrKeyFuncs<struct CORINFO_CLASS_STRUCT_>, CORINFO_SWIFT_LOWERING*> SwiftLoweringMap;
    SwiftLoweringMap* m_swiftLoweringCache = nullptr;
    const CORINFO_SWIFT_LOWERING* GetSwiftLowering(CORINFO_CLASS_HANDLE clsHnd);
#endif

#if defined(TARGET_X86) && defined(FEATURE_IJW)
    bool* m_specialCopyArgs = nullptr;
    bool recordArgRequiresSpecialCopy(unsigned argNum)
    {
        if (argNum >= info.compArgsCount)
        {
            return false;
        }

        if (m_specialCopyArgs == nullptr)
        {
            m_specialCopyArgs = new (getAllocator()) bool[info.compArgsCount];
            memset(m_specialCopyArgs, 0, info.compArgsCount * sizeof(bool));
        }

        m_specialCopyArgs[argNum] = true;
        return true;
    }

    bool argRequiresSpecialCopy(unsigned argNum)
    {
        return argNum < info.compArgsCount && m_specialCopyArgs != nullptr && m_specialCopyArgs[argNum];
    }

    bool compHasSpecialCopyArgs()
    {
        return m_specialCopyArgs != nullptr;
    }
#endif

    void optRecordLoopMemoryDependence(GenTree* tree, BasicBlock* block, ValueNum memoryVN);
    void optCopyLoopMemoryDependence(GenTree* fromTree, GenTree* toTree);

    inline bool PreciseRefCountsRequired();

    // Performs SSA conversion.
    PhaseStatus fgSsaBuild();

    // Reset any data structures to the state expected by "fgSsaBuild", so it can be run again.
    void fgResetForSsa(bool deepClean);

    unsigned fgSsaPassesCompleted = 0; // Number of times fgSsaBuild has been run.
    bool     fgSsaValid = false;           // True if SSA info is valid and can be cross-checked versus IR

#ifdef DEBUG
    void DumpSsaSummary();
#endif

    // Returns "true" if this is a special variable that is never zero initialized in the prolog.
    inline bool fgVarIsNeverZeroInitializedInProlog(unsigned varNum);

    // Returns "true" if the variable needs explicit zero initialization.
    inline bool fgVarNeedsExplicitZeroInit(unsigned varNum, bool bbInALoop, bool bbIsReturn);

    // The value numbers for this compilation.
    ValueNumStore* vnStore = nullptr;
    class ValueNumberState* vnState = nullptr;

public:
    ValueNumStore* GetValueNumStore()
    {
        return vnStore;
    }

    // Do value numbering (assign a value number to each
    // tree node).
    PhaseStatus fgValueNumber();

    void fgValueNumberLocalStore(GenTree*             storeNode,
                                 GenTreeLclVarCommon* lclDefNode,
                                 ssize_t              offset,
                                 unsigned             storeSize,
                                 ValueNumPair         value,
                                 bool                 normalize = true);

    void fgValueNumberArrayElemLoad(GenTree* loadTree, VNFuncApp* addrFunc);

    void fgValueNumberArrayElemStore(GenTree* storeNode, VNFuncApp* addrFunc, unsigned storeSize, ValueNum value);

    void fgValueNumberFieldLoad(GenTree* loadTree, GenTree* baseAddr, FieldSeq* fieldSeq, ssize_t offset);

    void fgValueNumberFieldStore(
        GenTree* storeNode, GenTree* baseAddr, FieldSeq* fieldSeq, ssize_t offset, unsigned storeSize, ValueNum value);

    static bool fgGetStaticFieldSeqAndAddress(ValueNumStore* vnStore, GenTree* tree, ssize_t* byteOffset, FieldSeq** pFseq);

    bool fgValueNumberConstLoad(GenTreeIndir* tree);

    // Compute the value number for a byref-exposed load of the given type via the given pointerVN.
    ValueNum fgValueNumberByrefExposedLoad(var_types type, ValueNum pointerVN);

    unsigned fgVNPassesCompleted = 0; // Number of times fgValueNumber has been run.

    // Utility functions for fgValueNumber.

    // Value number a block or blocks in a loop
    void fgValueNumberBlocks(BasicBlock* block, BitVec& visitedBlocks, BitVecTraits* traits);

    // Perform value-numbering for the trees in "blk".
    void fgValueNumberBlock(BasicBlock* blk);

    // Value number a phi definition
    void fgValueNumberPhiDef(GenTreeLclVar* newSsaDef, BasicBlock* block, bool isUpdate = false);

    // Requires that "entryBlock" is the header block of "loop" and that "loop" is the
    // innermost loop of which "entryBlock" is the entry.  Returns the value number that should be
    // assumed for the memoryKind at the start "entryBlk".
    ValueNum fgMemoryVNForLoopSideEffects(MemoryKind memoryKind, BasicBlock* entryBlock, FlowGraphNaturalLoop* loop);

    // Called when an operation (performed by "tree", described by "msg") may cause the GcHeap to be mutated.
    // As GcHeap is a subset of ByrefExposed, this will also annotate the ByrefExposed mutation.
    void fgMutateGcHeap(GenTree* tree DEBUGARG(const char* msg));

    // Called when an operation (performed by "tree", described by "msg") may cause an address-exposed local to be
    // mutated.
    void fgMutateAddressExposedLocal(GenTree* tree DEBUGARG(const char* msg));

    // For a GC heap store at curTree, record the new curMemoryVN's and update curTree's MemorySsaMap.
    // As GcHeap is a subset of ByrefExposed, this will also record the ByrefExposed store.
    void recordGcHeapStore(GenTree* curTree, ValueNum gcHeapVN DEBUGARG(const char* msg));

    // For a store to an address-exposed local at curTree, record the new curMemoryVN and update curTree's MemorySsaMap.
    void recordAddressExposedLocalStore(GenTree* curTree, ValueNum memoryVN DEBUGARG(const char* msg));

    void fgSetCurrentMemoryVN(MemoryKind memoryKind, ValueNum newMemoryVN);

    // Tree caused an update in the current memory VN.  If "tree" has an associated heap SSA #, record that
    // value in that SSA #.
    void fgValueNumberRecordMemorySsa(MemoryKind memoryKind, GenTree* tree);

    // The input 'tree' is a leaf node that is a constant
    // Assign the proper value number to the tree
    void fgValueNumberTreeConst(GenTree* tree);

    // If the constant has a field sequence associated with it, then register
    void fgValueNumberRegisterConstFieldSeq(GenTreeIntCon* tree);

    // If the VN store has been initialized, reassign the
    // proper value number to the constant tree.
    void fgUpdateConstTreeValueNumber(GenTree* tree);

    // Assumes that all inputs to "tree" have had value numbers assigned; assigns a VN to tree.
    void fgValueNumberTree(GenTree* tree);

    void fgValueNumberStore(GenTree* tree);

    void fgValueNumberSsaVarDef(GenTreeLclVarCommon* lcl);

    // Does value-numbering for a cast tree.
    void fgValueNumberCastTree(GenTree* tree);

    // Does value-numbering for a bitcast tree.
    void fgValueNumberBitCast(GenTree* tree);

    // Does value-numbering for an intrinsic tree.
    void fgValueNumberIntrinsic(GenTree* tree);

    void fgValueNumberArrIndexAddr(GenTreeArrAddr* arrAddr);

#ifdef FEATURE_HW_INTRINSICS
    // Does value-numbering for a GT_HWINTRINSIC tree
    void fgValueNumberHWIntrinsic(GenTreeHWIntrinsic* tree);
#endif // FEATURE_HW_INTRINSICS

    // Does value-numbering for a call.  We interpret some helper calls.
    void fgValueNumberCall(GenTreeCall* call);

    // Does value-numbering for a special intrinsic call.
    bool fgValueNumberSpecialIntrinsic(GenTreeCall* call);

    // Does value-numbering for a helper representing a cast operation.
    void fgValueNumberCastHelper(GenTreeCall* call);

    // Does value-numbering for a helper "call" that has a VN function symbol "vnf".
    void fgValueNumberHelperCallFunc(GenTreeCall* call, VNFunc vnf, ValueNumPair vnpExc);

    // Requires "helpCall" to be a helper call.  Assigns it a value number;
    // we understand the semantics of some of the calls.  Returns "true" if
    // the call may modify the heap (we assume arbitrary memory side effects if so).
    bool fgValueNumberHelperCall(GenTreeCall* helpCall);

    // Requires that "helpFunc" is one of the pure Jit Helper methods.
    // Returns the corresponding VNFunc to use for value numbering
    VNFunc fgValueNumberJitHelperMethodVNFunc(CorInfoHelpFunc helpFunc);

    // Adds the exception set for the current tree node which has a memory indirection operation
    void fgValueNumberAddExceptionSetForIndirection(GenTree* tree, GenTree* baseAddr);

    // Adds the exception sets for the current tree node which is performing a division or modulus operation
    void fgValueNumberAddExceptionSetForDivision(GenTree* tree);

    // Compute exceptions for a division operation
    ValueNumPair fgValueNumberDivisionExceptions(genTreeOps oper, GenTree* dividend, GenTree* divisor);

    // Adds the exception set for the current tree node which is performing a overflow checking operation
    void fgValueNumberAddExceptionSetForOverflow(GenTree* tree);

    // Adds the exception set for the current tree node which is performing a bounds check operation
    void fgValueNumberAddExceptionSetForBoundsCheck(GenTree* tree);

    // Adds the exception set for the current tree node which is performing a ckfinite operation
    void fgValueNumberAddExceptionSetForCkFinite(GenTree* tree);

    // Adds the exception sets for the current tree node
    void fgValueNumberAddExceptionSet(GenTree* tree);

#ifdef DEBUG
    void fgDebugCheckExceptionSets();
#endif

    // These are the current value number for the memory implicit variables while
    // doing value numbering.  These are the value numbers under the "liberal" interpretation
    // of memory values; the "conservative" interpretation needs no VN, since every access of
    // memory yields an unknown value.
    ValueNum fgCurMemoryVN[MemoryKindCount];

    // Return a "pseudo"-class handle for an array element type. If `elemType` is TYP_STRUCT,
    // `elemStructType` is the struct handle (it must be non-null and have a low-order zero bit).
    // Otherwise, `elemTyp` is encoded by left-shifting by 1 and setting the low-order bit to 1.
    // Decode the result by calling `DecodeElemType`.
    static CORINFO_CLASS_HANDLE EncodeElemType(var_types elemTyp, CORINFO_CLASS_HANDLE elemStructType)
    {
        if (elemStructType != nullptr)
        {
            assert(varTypeIsStruct(elemTyp) || elemTyp == TYP_REF || elemTyp == TYP_BYREF ||
                   varTypeIsIntegral(elemTyp));
            assert((size_t(elemStructType) & 0x1) == 0x0); // Make sure the encoding below is valid.
            return elemStructType;
        }
        else
        {
            assert(elemTyp != TYP_STRUCT);
            elemTyp = varTypeToSigned(elemTyp);
            return CORINFO_CLASS_HANDLE(size_t(elemTyp) << 1 | 0x1);
        }
    }

    // Decodes a pseudo-class handle encoded by `EncodeElemType`. Returns TYP_STRUCT if `clsHnd` represents
    // a struct (in which case `clsHnd` is the struct handle). Otherwise, returns the primitive var_types
    // value it represents.
    static var_types DecodeElemType(CORINFO_CLASS_HANDLE clsHnd)
    {
        size_t clsHndVal = size_t(clsHnd);
        if (clsHndVal & 0x1)
        {
            return var_types(clsHndVal >> 1);
        }
        else
        {
            return TYP_STRUCT;
        }
    }

    bool GetImmutableDataFromAddress(GenTree* address, int size, uint8_t* pValue);
    bool GetObjectHandleAndOffset(GenTree* tree, ssize_t* byteOffset, CORINFO_OBJECT_HANDLE* pObj);

    // Convert a BYTE which represents the VM's CorInfoGCtype to the JIT's var_types
    var_types getJitGCType(BYTE gcType);

    // Returns true if the provided type should be treated as a primitive type
    // for the unmanaged calling conventions.
    bool isNativePrimitiveStructType(CORINFO_CLASS_HANDLE clsHnd);

    enum structPassingKind
    {
        SPK_Unknown,       // Invalid value, never returned
        SPK_PrimitiveType, // The struct is passed/returned using a primitive type.
        SPK_EnclosingType, // Like SPK_Primitive type, but used for return types that
                           //  require a primitive type temp that is larger than the struct size.
                           //  Currently used for structs of size 3, 5, 6, or 7 bytes.
        SPK_ByValue,       // The struct is passed/returned by value (using the ABI rules)
                           //  for ARM64 and UNIX_X64 in multiple registers. (when all of the
                           //   parameters registers are used, then the stack will be used)
                           //  for X86 passed on the stack, for ARM32 passed in registers
                           //   or the stack or split between registers and the stack.
        SPK_ByValueAsHfa,  // The struct is passed/returned as an HFA in multiple registers.
        SPK_ByReference
    }; // The struct is passed/returned by reference to a copy/buffer.

    // Get the "primitive" type that is used when we are given a struct of size 'structSize'.
    // For pointer sized structs the 'clsHnd' is used to determine if the struct contains GC ref.
    // A "primitive" type is one of the scalar types: byte, short, int, long, ref, float, double
    // If we can't or shouldn't use a "primitive" type then TYP_UNKNOWN is returned.
    //
    var_types getPrimitiveTypeForStruct(unsigned structSize, CORINFO_CLASS_HANDLE clsHnd);

    // Get the type that is used to return values of the given struct type.
    // If the size is unknown, pass 0 and it will be determined from 'clsHnd'.
    var_types getReturnTypeForStruct(CORINFO_CLASS_HANDLE     clsHnd,
                                     CorInfoCallConvExtension callConv,
                                     structPassingKind*       wbPassStruct = nullptr,
                                     unsigned                 structSize   = 0);

#ifdef DEBUG
    // Print a representation of "vnp" or "vn" on standard output.
    // If "level" is non-zero, we also print out a partial expansion of the value.
    void vnpPrint(ValueNumPair vnp, unsigned level);
    void vnPrint(ValueNum vn, unsigned level);
#endif

    // Dominator computation member functions
    // Not exposed outside Compiler
protected:
    void fgComputeReturnBlocks(); // Initialize fgReturnBlocks to a list of BBJ_RETURN blocks.

    // Remove blocks determined to be unreachable by the 'canRemoveBlock'.
    template <typename CanRemoveBlockBody>
    bool fgRemoveUnreachableBlocks(CanRemoveBlockBody canRemoveBlock);

    PhaseStatus fgComputeDominators(); // Compute dominators

public:
    enum GCPollType
    {
        GCPOLL_NONE,
        GCPOLL_CALL,
        GCPOLL_INLINE
    };

    // Initialize the per-block variable sets (used for liveness analysis).
    void fgInitBlockVarSets();

    PhaseStatus StressSplitTree();
    void SplitTreesRandomly();
    void SplitTreesRemoveCommas();

    template <bool (Compiler::*ExpansionFunction)(BasicBlock**, Statement*, GenTreeCall*)>
    PhaseStatus fgExpandHelper(bool skipRarelyRunBlocks);

    template <bool (Compiler::*ExpansionFunction)(BasicBlock**, Statement*, GenTreeCall*)>
    bool fgExpandHelperForBlock(BasicBlock** pBlock);

    PhaseStatus fgExpandRuntimeLookups();
    bool fgExpandRuntimeLookupsForCall(BasicBlock** pBlock, Statement* stmt, GenTreeCall* call);

    PhaseStatus fgExpandThreadLocalAccess();
    bool fgExpandThreadLocalAccessForCall(BasicBlock** pBlock, Statement* stmt, GenTreeCall* call);
    bool fgExpandThreadLocalAccessForCallNativeAOT(BasicBlock** pBlock, Statement* stmt, GenTreeCall* call);

    PhaseStatus fgExpandStaticInit();
    bool fgExpandStaticInitForCall(BasicBlock** pBlock, Statement* stmt, GenTreeCall* call);

    PhaseStatus fgExpandStackArrayAllocations();
    bool fgExpandStackArrayAllocation(BasicBlock* pBlock, Statement* stmt, GenTreeCall* call);

    PhaseStatus fgVNBasedIntrinsicExpansion();
    bool fgVNBasedIntrinsicExpansionForCall(BasicBlock** pBlock, Statement* stmt, GenTreeCall* call);
    bool fgVNBasedIntrinsicExpansionForCall_ReadUtf8(BasicBlock** pBlock, Statement* stmt, GenTreeCall* call);

    PhaseStatus fgLateCastExpansion();
    bool fgLateCastExpansionForCall(BasicBlock** pBlock, Statement* stmt, GenTreeCall* call);

    PhaseStatus fgInsertGCPolls();
    BasicBlock* fgCreateGCPoll(GCPollType pollType, BasicBlock* block);

public:
    // For many purposes, it is desirable to be able to enumerate the *distinct* targets of a switch statement,
    // skipping duplicate targets.  (E.g., in flow analyses that are only interested in the set of possible targets.)
    // SwitchUniqueSuccSet contains the non-duplicated switch successor edges.
    // Code that modifies the flowgraph (such as by renumbering blocks) must call Compiler::InvalidateUniqueSwitchSuccMap,
    // and code that modifies the targets of a switch block must call Compiler::fgInvalidateSwitchDescMapEntry.
    // If the unique targets of a switch block are needed later, they will be recomputed, ensuring they're up-to-date.
    struct SwitchUniqueSuccSet
    {
        unsigned   numDistinctSuccs; // Number of distinct targets of the switch.
        FlowEdge** nonDuplicates;    // Array of "numDistinctSuccs", containing all the distinct switch target
                                     // successor edges.
    };

    typedef JitHashTable<BasicBlock*, JitPtrKeyFuncs<BasicBlock>, SwitchUniqueSuccSet> BlockToSwitchDescMap;

private:
    // Maps BasicBlock*'s that end in switch statements to SwitchUniqueSuccSets that allow
    // iteration over only the distinct successors.
    BlockToSwitchDescMap* m_switchDescMap = nullptr;

public:
    BlockToSwitchDescMap* GetSwitchDescMap(bool createIfNull = true)
    {
        if ((m_switchDescMap == nullptr) && createIfNull)
        {
            m_switchDescMap = new (getAllocator()) BlockToSwitchDescMap(getAllocator());
        }
        return m_switchDescMap;
    }

    // Invalidate the map of unique switch block successors. For example, since the hash key of the map
    // depends on block numbers, we must invalidate the map when the blocks are renumbered, to ensure that
    // we don't accidentally look up and return the wrong switch data.
    void InvalidateUniqueSwitchSuccMap()
    {
        m_switchDescMap = nullptr;
    }

    // Requires "switchBlock" to be a block that ends in a switch.  Returns
    // the corresponding SwitchUniqueSuccSet.
    SwitchUniqueSuccSet GetDescriptorForSwitch(BasicBlock* switchBlk);

    // Remove the "SwitchUniqueSuccSet" of "switchBlk" in the BlockToSwitchDescMap.
    void fgInvalidateSwitchDescMapEntry(BasicBlock* switchBlk);

    BasicBlock* fgFirstBlockOfHandler(BasicBlock* block);

    FlowEdge* fgGetPredForBlock(BasicBlock* block, BasicBlock* blockPred);

    FlowEdge* fgGetPredForBlock(BasicBlock* block, BasicBlock* blockPred, FlowEdge*** ptrToPred);

    void fgRemoveRefPred(FlowEdge* edge);

    FlowEdge* fgRemoveAllRefPreds(BasicBlock* block, BasicBlock* blockPred);

    void fgRemoveBlockAsPred(BasicBlock* block);

    void fgChangeSwitchBlock(BasicBlock* oldSwitchBlock, BasicBlock* newSwitchBlock);

    void fgChangeEhfBlock(BasicBlock* oldBlock, BasicBlock* newBlock);

    void fgReplaceEhfSuccessor(BasicBlock* block, BasicBlock* oldSucc, BasicBlock* newSucc);

    void fgRemoveEhfSuccessor(BasicBlock* block, const unsigned succIndex);

    void fgRemoveEhfSuccessor(FlowEdge* succEdge);

    void fgReplaceJumpTarget(BasicBlock* block, BasicBlock* oldTarget, BasicBlock* newTarget);

    void fgReplacePred(FlowEdge* edge, BasicBlock* const newPred);

    // initializingPreds is only 'true' when we are computing preds in fgLinkBasicBlocks()
    template <bool initializingPreds = false>
    FlowEdge* fgAddRefPred(BasicBlock* block, BasicBlock* blockPred, FlowEdge* oldEdge = nullptr);

private:
    FlowEdge** fgGetPredInsertPoint(BasicBlock* blockPred, BasicBlock* newTarget);

public:
    void fgRedirectTargetEdge(BasicBlock* block, BasicBlock* newTarget);

    void fgRedirectTrueEdge(BasicBlock* block, BasicBlock* newTarget);

    void fgRedirectFalseEdge(BasicBlock* block, BasicBlock* newTarget);

    void fgFindBasicBlocks();

    bool fgCheckEHCanInsertAfterBlock(BasicBlock* blk, unsigned regionIndex, bool putInTryRegion);

    BasicBlock* fgFindInsertPoint(unsigned    regionIndex,
                                  bool        putInTryRegion,
                                  BasicBlock* startBlk,
                                  BasicBlock* endBlk,
                                  BasicBlock* nearBlk,
                                  BasicBlock* jumpBlk,
                                  bool        runRarely);

    unsigned fgGetNestingLevel(BasicBlock* block, unsigned* pFinallyNesting = nullptr);

    PhaseStatus fgPostImportationCleanup();

    void fgRemoveStmt(BasicBlock* block, Statement* stmt DEBUGARG(bool isUnlink = false));
    void fgUnlinkStmt(BasicBlock* block, Statement* stmt);

    bool fgCheckRemoveStmt(BasicBlock* block, Statement* stmt);

    PhaseStatus fgCanonicalizeFirstBB();
    void fgCreateNewInitBB();

    void fgSetEHRegionForNewPreheaderOrExit(BasicBlock* preheader);

    void fgUnreachableBlock(BasicBlock* block);

    void fgRemoveConditionalJump(BasicBlock* block);

    BasicBlock* fgLastBBInMainFunction();

    BasicBlock* fgEndBBAfterMainFunction();

    BasicBlock* fgGetDomSpeculatively(const BasicBlock* block);

    void fgUnlinkRange(BasicBlock* bBeg, BasicBlock* bEnd);

    BasicBlock* fgRemoveBlock(BasicBlock* block, bool unreachable);

    void fgPrepareCallFinallyRetForRemoval(BasicBlock* block);

    bool fgCanCompactBlock(BasicBlock* block);

    bool fgCanCompactInitBlock();

    void fgCompactBlock(BasicBlock* block);

    bool fgExpandRarelyRunBlocks();

    bool fgEhAllowsMoveBlock(BasicBlock* bBefore, BasicBlock* bAfter);

    void fgMoveBlocksAfter(BasicBlock* bStart, BasicBlock* bEnd, BasicBlock* insertAfterBlk);

    PhaseStatus fgHeadTailMerge(bool early);
    bool fgHeadMerge(BasicBlock* block, bool early);
    bool fgTryOneHeadMerge(BasicBlock* block, bool early);
    bool gtTreeContainsTailCall(GenTree* tree);
    bool gtTreeContainsAsyncCall(GenTree* tree);
    bool fgCanMoveFirstStatementIntoPred(bool early, Statement* firstStmt, BasicBlock* pred);

    enum FG_RELOCATE_TYPE
    {
        FG_RELOCATE_TRY,    // relocate the 'try' region
        FG_RELOCATE_HANDLER // relocate the handler region (including the filter if necessary)
    };
    BasicBlock* fgRelocateEHRange(unsigned regionIndex, FG_RELOCATE_TYPE relocateType);

    bool fgIsIntraHandlerPred(BasicBlock* predBlock, BasicBlock* block);
    bool fgAnyIntraHandlerPreds(BasicBlock* block);
    void fgInsertFuncletPrologBlock(BasicBlock* block);
    void        fgCreateFuncletPrologBlocks();
    PhaseStatus fgCreateFunclets();

    bool fgOptimizeUncondBranchToSimpleCond(BasicBlock* block, BasicBlock* target);
    bool fgFoldSimpleCondByForwardSub(BasicBlock* block);

    bool fgBlockEndFavorsTailDuplication(BasicBlock* block, unsigned lclNum);

    bool fgBlockIsGoodTailDuplicationCandidate(BasicBlock* block, unsigned* lclNum);

    bool fgOptimizeEmptyBlock(BasicBlock* block);

    bool fgOptimizeBranchToEmptyUnconditional(BasicBlock* block, BasicBlock* bDest);

    bool fgOptimizeBranch(BasicBlock* bJump);

    bool fgOptimizeSwitchBranches(BasicBlock* block);

    void fgPeelSwitch(BasicBlock* block);
#ifdef DEBUG
    void fgPrintEdgeWeights();
#endif
    PhaseStatus fgComputeBlockWeights();
    bool fgComputeMissingBlockWeights();

    PhaseStatus fgSearchImprovedLayout();

    template <bool hasEH>
    class ThreeOptLayout
    {
        static bool EdgeCmp(const FlowEdge* left, const FlowEdge* right);
        static constexpr unsigned maxSwaps = 1000;

        Compiler* compiler;
        PriorityQueue<FlowEdge*, decltype(&ThreeOptLayout::EdgeCmp)> cutPoints;
        BasicBlock** blockOrder;
        BasicBlock** tempOrder;
        unsigned numCandidateBlocks;

        bool IsCandidateBlock(BasicBlock* block) const;

        INDEBUG(weight_t GetLayoutCost(unsigned startPos, unsigned endPos);)
        weight_t GetCost(BasicBlock* block, BasicBlock* next);
        weight_t GetPartitionCostDelta(unsigned s2Start, unsigned s3Start, unsigned s3End, unsigned s4End);
        void SwapPartitions(unsigned s1Start, unsigned s2Start, unsigned s3Start, unsigned s3End, unsigned s4End);

        template <bool addToQueue = true>
        bool ConsiderEdge(FlowEdge* edge);
        void AddNonFallthroughSuccs(unsigned blockPos);
        void AddNonFallthroughPreds(unsigned blockPos);
        bool RunGreedyThreeOptPass(unsigned startPos, unsigned endPos);

        void RunThreeOpt();
        void CompactHotJumps();
        bool ReorderBlockList();

    public:
        ThreeOptLayout(Compiler* comp, BasicBlock** initialLayout, unsigned numHotBlocks);
        bool Run();
    };

    bool fgFuncletsAreCold();

    PhaseStatus fgDetermineFirstColdBlock();

    bool fgDedupReturnComparison(BasicBlock* block);

    bool fgIsForwardBranch(BasicBlock* bJump, BasicBlock* bDest, BasicBlock* bSrc = nullptr);

    bool fgUpdateFlowGraph(bool doTailDup = false, bool isPhase = false);
    PhaseStatus fgUpdateFlowGraphPhase();

    PhaseStatus fgDfsBlocksAndRemove();
    bool fgRemoveBlocksOutsideDfsTree();

    PhaseStatus fgFindOperOrder();

    // method that returns if you should split here
    typedef bool(fgSplitPredicate)(GenTree* tree, GenTree* parent, fgWalkData* data);

    PhaseStatus fgSetBlockOrder();
    bool fgHasCycleWithoutGCSafePoint();

    template <typename VisitPreorder, typename VisitPostorder, typename VisitEdge, const bool useProfile = false>
    unsigned fgRunDfs(VisitPreorder assignPreorder, VisitPostorder assignPostorder, VisitEdge visitEdge);

    template <const bool useProfile = false>
    FlowGraphDfsTree* fgComputeDfs();
    void fgInvalidateDfsTree();

    template <typename TFunc>
    void fgVisitBlocksInLoopAwareRPO(FlowGraphDfsTree* dfsTree, FlowGraphNaturalLoops* loops, TFunc func);

    void fgRemoveReturnBlock(BasicBlock* block);

    void fgConvertBBToThrowBB(BasicBlock* block);

    bool fgCastNeeded(GenTree* tree, var_types toType);

    void fgLoopCallTest(BasicBlock* srcBB, BasicBlock* dstBB);
    void fgLoopCallMark();

    unsigned fgGetCodeEstimate(BasicBlock* block);

#if DUMP_FLOWGRAPHS
    enum class PhasePosition
    {
        PrePhase,
        PostPhase
    };
    const char* fgProcessEscapes(const char* nameIn, escapeMapping_t* map);
    static void fgDumpTree(FILE* fgxFile, GenTree* const tree);
    FILE* fgOpenFlowGraphFile(bool* wbDontClose, Phases phase, PhasePosition pos, const char* type);
    bool fgDumpFlowGraph(Phases phase, PhasePosition pos);
    void fgDumpFlowGraphLoops(FILE* file);
#endif // DUMP_FLOWGRAPHS

#ifdef DEBUG

    void fgDispBBLiveness(BasicBlock* block);
    void fgDispBBLiveness();
    void fgTableDispBasicBlock(const BasicBlock* block,
        const BasicBlock* nextBlock = nullptr,
        bool printEdgeLikelihoods = true,
        int blockTargetFieldWidth = 21,
        int ibcColWidth = 0);
    void fgDispBasicBlocks(BasicBlock* firstBlock, BasicBlock* lastBlock, bool dumpTrees);
    void fgDispBasicBlocks(bool dumpTrees = false);
    void fgDumpStmtTree(const BasicBlock* block, Statement* stmt);
    void fgDumpBlock(BasicBlock* block);
    void fgDumpTrees(BasicBlock* firstBlock, BasicBlock* lastBlock);

    void fgDumpBlockMemorySsaIn(BasicBlock* block);
    void fgDumpBlockMemorySsaOut(BasicBlock* block);

    static fgWalkPreFn fgStress64RsltMulCB;
    void               fgStress64RsltMul();
    void               fgDebugCheckUpdate();

    void fgDebugCheckBBNumIncreasing();
    void fgDebugCheckBBlist(bool checkBBNum = false, bool checkBBRefs = true);
    void fgDebugCheckBlockLinks();
    void fgDebugCheckInitBB();
    void fgDebugCheckLinks(bool morphTrees = false);
    void fgDebugCheckStmtsList(BasicBlock* block, bool morphTrees);
    void fgDebugCheckNodeLinks(BasicBlock* block, Statement* stmt);
    void fgDebugCheckLinkedLocals();
    void fgDebugCheckNodesUniqueness();
    void fgDebugCheckLoops();
    void fgDebugCheckSsa();

    void fgDebugCheckTypes(GenTree* tree);
    void fgDebugCheckFlags(GenTree* tree, BasicBlock* block);
    void fgDebugCheckDispFlags(GenTree* tree, GenTreeFlags dispFlags, GenTreeDebugFlags debugFlags);
    void fgDebugCheckFlagsHelper(GenTree* tree, GenTreeFlags actualFlags, GenTreeFlags expectedFlags);
    void fgDebugCheckTryFinallyExits();
    void fgDebugCheckProfile(PhaseChecks checks = PhaseChecks::CHECK_NONE);
    bool fgDebugCheckProfileWeights(ProfileChecks checks);
    bool fgDebugCheckIncomingProfileData(BasicBlock* block, ProfileChecks checks);
    bool fgDebugCheckOutgoingProfileData(BasicBlock* block, ProfileChecks checks);

    void fgDebugCheckFlowGraphAnnotations();

#endif // DEBUG

    static bool fgProfileWeightsEqual(weight_t weight1, weight_t weight2, weight_t epsilon = 0.01);
    static bool fgProfileWeightsConsistent(weight_t weight1, weight_t weight2);
    static bool fgProfileWeightsConsistentOrSmall(weight_t weight1, weight_t weight2, weight_t epsilon = 1e-4);

    static GenTree* fgGetFirstNode(GenTree* tree);

    //--------------------- Walking the trees in the IR -----------------------

    struct fgWalkData
    {
        Compiler*     compiler;
        fgWalkPreFn*  wtprVisitorFn;
        fgWalkPostFn* wtpoVisitorFn;
        void*         pCallbackData; // user-provided data
        GenTree*      parent;        // parent of current node, provided to callback
        bool          wtprLclsOnly;  // whether to only visit lclvar nodes
#ifdef DEBUG
        bool printModified; // callback can use this
#endif
    };

    fgWalkResult fgWalkTreePre(GenTree**    pTree,
                               fgWalkPreFn* visitor,
                               void*        pCallBackData = nullptr,
                               bool         lclVarsOnly   = false,
                               bool         computeStack  = false);

    fgWalkResult fgWalkTree(GenTree**     pTree,
                            fgWalkPreFn*  preVisitor,
                            fgWalkPostFn* postVisitor,
                            void*         pCallBackData = nullptr);

    void fgWalkAllTreesPre(fgWalkPreFn* visitor, void* pCallBackData);

    //----- Postorder

    fgWalkResult fgWalkTreePost(GenTree**     pTree,
                                fgWalkPostFn* visitor,
                                void*         pCallBackData = nullptr,
                                bool          computeStack  = false);

#ifdef DEBUG
    void fgInvalidateBBLookup();
#endif // DEBUG

    /**************************************************************************
     *                          PROTECTED
     *************************************************************************/

protected:
    friend class SsaBuilder;
    friend class ValueNumberState;

    //--------------------- Detect the basic blocks ---------------------------

    BasicBlock** fgBBs; // Table of pointers to the BBs

    void        fgInitBBLookup();
    BasicBlock* fgLookupBB(unsigned addr);

    bool fgCanSwitchToOptimized();
    void fgSwitchToOptimized(const char* reason);

    bool fgMayExplicitTailCall();

    template<bool makeInlineObservations>
    void fgFindJumpTargets(const BYTE* codeAddr, IL_OFFSET codeSize, FixedBitVect* jumpTarget);

    void fgMarkBackwardJump(BasicBlock* startBlock, BasicBlock* endBlock);

    void fgLinkBasicBlocks();

    void fgMakeBasicBlocks(const BYTE* codeAddr, IL_OFFSET codeSize, FixedBitVect* jumpTarget);

    void fgCheckBasicBlockControlFlow();

    void fgControlFlowPermitted(BasicBlock* blkSrc,
                                BasicBlock* blkDest,
                                bool        IsLeave = false /* is the src a leave block */);

    bool fgFlowToFirstBlockOfInnerTry(BasicBlock* blkSrc, BasicBlock* blkDest, bool sibling);

    void fgObserveInlineConstants(OPCODE opcode, const FgStack& stack, bool isInlining);

    void fgAdjustForAddressExposedOrWrittenThis();

    unsigned fgStressBBProf()
    {
#ifdef DEBUG
        unsigned result = JitConfig.JitStressBBProf();
        if (result == 0)
        {
            if (compStressCompile(STRESS_BB_PROFILE, 15))
            {
                result = 1;
            }
        }
        return result;
#else
        return 0;
#endif
    }

    bool fgHaveProfileData();
    bool fgHaveProfileWeights();
    bool fgGetProfileWeightForBasicBlock(IL_OFFSET offset, weight_t* weight);

    Instrumentor* fgCountInstrumentor = nullptr;
    Instrumentor* fgHistogramInstrumentor = nullptr;
    Instrumentor* fgValueInstrumentor = nullptr;

    PhaseStatus fgPrepareToInstrumentMethod();
    PhaseStatus fgInstrumentMethod();
    PhaseStatus fgIncorporateProfileData();
    bool        fgIncorporateBlockCounts();
    bool        fgIncorporateEdgeCounts();

public:
    const char*                            fgPgoFailReason;
    bool                                   fgPgoDisabled = false;
    ICorJitInfo::PgoSource                 fgPgoSource;
    ICorJitInfo::PgoInstrumentationSchema* fgPgoSchema = nullptr;
    BYTE*                                  fgPgoData = nullptr;
    UINT32                                 fgPgoSchemaCount = 0;
    HRESULT                                fgPgoQueryResult;
    UINT32                                 fgNumProfileRuns = 0;
    UINT32                                 fgPgoBlockCounts = 0;
    UINT32                                 fgPgoEdgeCounts = 0;
    UINT32                                 fgPgoClassProfiles = 0;
    UINT32                                 fgPgoMethodProfiles = 0;
    unsigned                               fgPgoInlineePgo = 0;
    unsigned                               fgPgoInlineeNoPgo = 0;
    unsigned                               fgPgoInlineeNoPgoSingleBlock = 0;
    bool                                   fgPgoHaveWeights;
    bool                                   fgPgoSynthesized;
    bool                                   fgPgoDynamic;
    bool                                   fgPgoConsistent;
    bool                                   fgPgoSingleEdge = false;

#ifdef DEBUG
    bool                                   fgPgoDeferredInconsistency;
#endif


    void WalkSpanningTree(SpanningTreeVisitor* visitor);
    void fgApplyProfileScale();
    bool fgHaveSufficientProfileWeights();
    bool fgHaveTrustedProfileWeights();

    // fgIsUsingProfileWeights - returns true if we have real profile data for this method
    //                           or if we have some fake profile data for the stress mode
    bool fgIsUsingProfileWeights()
    {
        return (fgHaveProfileWeights() || fgStressBBProf());
    }

    // fgProfileRunsCount - returns total number of scenario runs for the profile data
    //                      or BB_UNITY_WEIGHT_UNSIGNED when we aren't using profile data.
    unsigned fgProfileRunsCount()
    {
        return fgIsUsingProfileWeights() ? fgNumProfileRuns : BB_UNITY_WEIGHT_UNSIGNED;
    }

    void fgRemoveProfileData(const char* reason);
    PhaseStatus fgRepairProfile();
    void fgRepairProfileCondToUncond(BasicBlock* block, FlowEdge* retainedEdge, FlowEdge* removedEdge, int* metric = nullptr);

//-------- Insert a statement at the start or end of a basic block --------

#ifdef DEBUG
public:
    static bool fgBlockContainsStatementBounded(BasicBlock* block, Statement* stmt, bool answerOnBoundExceeded = true);
#endif

public:
    Statement* fgNewStmtAtBeg(BasicBlock* block, GenTree* tree, const DebugInfo& di = DebugInfo());
    void fgInsertStmtAtEnd(BasicBlock* block, Statement* stmt);
    Statement* fgNewStmtAtEnd(BasicBlock* block, GenTree* tree, const DebugInfo& di = DebugInfo());
    Statement* fgNewStmtNearEnd(BasicBlock* block, GenTree* tree, const DebugInfo& di = DebugInfo());

    void fgInsertStmtNearEnd(BasicBlock* block, Statement* stmt);
    void fgInsertStmtAtBeg(BasicBlock* block, Statement* stmt);

    void fgInsertStmtAfter(BasicBlock* block, Statement* insertionPoint, Statement* stmt);
    void fgInsertStmtBefore(BasicBlock* block, Statement* insertionPoint, Statement* stmt);

    //                  Create a new temporary variable to hold the result of *ppTree,
    //                  and transform the graph accordingly.
    GenTree* fgInsertCommaFormTemp(GenTree** ppTree);

private:
    Statement* fgInsertStmtListAfter(BasicBlock* block, Statement* stmtAfter, Statement* stmtList);
    TempInfo fgMakeTemp(GenTree* value);
    GenTree* fgMakeMultiUse(GenTree** ppTree);

    //                  Recognize a bitwise rotation pattern and convert into a GT_ROL or a GT_ROR node.
    GenTree* fgRecognizeAndMorphBitwiseRotation(GenTree* tree);
    bool fgOperIsBitwiseRotationRoot(genTreeOps oper);

#if !defined(TARGET_64BIT)
    //                  Recognize and morph a long multiplication with 32 bit operands.
    GenTreeOp* fgRecognizeAndMorphLongMul(GenTreeOp* mul);
    GenTreeOp* fgMorphLongMul(GenTreeOp* mul);
#endif

    //-------- Determine the order in which the trees will be evaluated -------
public:
    void fgSetStmtSeq(Statement* stmt);

private:
    GenTree* fgSetTreeSeq(GenTree* tree, bool isLIR = false);
    void fgSetBlockOrder(BasicBlock* block);

    //------------------------- Morphing --------------------------------------

    hashBv*               fgAvailableOutgoingArgTemps;
    ArrayStack<unsigned>* fgUsedSharedTemps = nullptr;

    void fgSetRngChkTarget(GenTree* tree, bool delay = true);

    BasicBlock* fgSetRngChkTargetInner(SpecialCodeKind kind, bool delay);

#if REARRANGE_ADDS
    void fgMoveOpsLeft(GenTree* tree);
#endif

    bool fgIsCommaThrow(GenTree* tree, bool forFolding = false);

    bool fgIsThrow(GenTree* tree);

public:
    bool fgInDifferentRegions(const BasicBlock* blk1, const BasicBlock* blk2) const;

private:
    bool fgIsBlockCold(BasicBlock* block);

    GenTree* fgMorphCastIntoHelper(GenTree* tree, int helper, GenTree* oper);

    GenTree* fgMorphIntoHelperCall(
        GenTree* tree, int helper, bool morphArgs, GenTree* arg1 = nullptr, GenTree* arg2 = nullptr);

    // A "MorphAddrContext" carries information from the surrounding context.  If we are evaluating a byref address,
    // it is useful to know whether the address will be immediately dereferenced, or whether the address value will
    // be used, perhaps by passing it as an argument to a called method.  This affects how null checking is done:
    // for sufficiently small offsets, we can rely on OS page protection to implicitly null-check addresses that we
    // know will be dereferenced.  To know that reliance on implicit null checking is sound, we must further know that
    // all offsets between the top-level indirection and the bottom are constant, and that their sum is sufficiently
    // small; hence the other fields of MorphAddrContext.
    struct MorphAddrContext
    {
        GenTreeIndir* m_user = nullptr;  // Indirection using this address.
        size_t        m_totalOffset = 0; // Sum of offsets between the top-level indirection and here (current context).
    };

#ifdef FEATURE_SIMD
    GenTree* getSIMDStructFromField(GenTree*  tree,
                                    unsigned* indexOut,
                                    unsigned* simdSizeOut,
                                    bool      ignoreUsedInSIMDIntrinsic = false);
    bool fgMorphCombineSIMDFieldStores(BasicBlock* block, Statement* stmt);
    void impMarkContiguousSIMDFieldStores(Statement* stmt);

    // fgPreviousCandidateSIMDFieldStoreStmt is only used for tracking previous simd field store
    // in function: Compiler::impMarkContiguousSIMDFieldStores.
    Statement* fgPreviousCandidateSIMDFieldStoreStmt = nullptr;

#endif // FEATURE_SIMD
    GenTree* fgMorphIndexAddr(GenTreeIndexAddr* tree);
    GenTree* fgMorphExpandCast(GenTreeCast* tree);
    GenTreeFieldList* fgMorphLclToFieldList(GenTreeLclVar* lcl);
    GenTreeCall* fgMorphArgs(GenTreeCall* call);

    void fgMakeOutgoingStructArgCopy(GenTreeCall* call, CallArg* arg);

    GenTree* fgMorphLeafLocal(GenTreeLclVarCommon* lclNode);
#ifdef TARGET_X86
    GenTree* fgMorphExpandStackArgForVarArgs(GenTreeLclVarCommon* lclNode);
#endif // TARGET_X86
    GenTree* fgMorphExpandImplicitByRefArg(GenTreeLclVarCommon* lclNode);
    GenTree* fgMorphExpandLocal(GenTreeLclVarCommon* lclNode);

public:
    bool fgAddrCouldBeNull(GenTree* addr);
    bool fgAddrCouldBeHeap(GenTree* addr);
    void fgAssignSetVarDef(GenTree* tree);

private:
    GenTree* fgMorphFieldAddr(GenTree* tree, MorphAddrContext* mac);
    GenTree* fgMorphExpandInstanceField(GenTree* tree, MorphAddrContext* mac);
    GenTree* fgMorphExpandTlsFieldAddr(GenTree* tree);
    bool fgCanFastTailCall(GenTreeCall* call, const char** failReason);
#if FEATURE_FASTTAILCALL
    bool fgCallHasMustCopyByrefParameter(GenTreeCall* call);
    bool fgCallArgWillPointIntoLocalFrame(GenTreeCall* call, CallArg& arg);

#endif
    GenTree* fgMorphTailCallViaHelpers(GenTreeCall* call, CORINFO_TAILCALL_HELPERS& help);
    bool fgCanTailCallViaJitHelper(GenTreeCall* call);
    void fgMorphTailCallViaJitHelper(GenTreeCall* call);
    GenTree* fgCreateCallDispatcherAndGetResult(GenTreeCall*          origCall,
                                                CORINFO_METHOD_HANDLE callTargetStubHnd,
                                                CORINFO_METHOD_HANDLE dispatcherHnd);
    GenTree* getLookupTree(CORINFO_RESOLVED_TOKEN* pResolvedToken,
                           CORINFO_LOOKUP*         pLookup,
                           GenTreeFlags            handleFlags,
                           void*                   compileTimeHandle);
    GenTree* getRuntimeLookupTree(CORINFO_RESOLVED_TOKEN* pResolvedToken,
                                  CORINFO_LOOKUP*         pLookup,
                                  void*                   compileTimeHandle);
    GenTree* getVirtMethodPointerTree(GenTree*                thisPtr,
                                      CORINFO_RESOLVED_TOKEN* pResolvedToken,
                                      CORINFO_CALL_INFO*      pCallInfo);
    GenTree* getTokenHandleTree(CORINFO_RESOLVED_TOKEN* pResolvedToken, bool parent);

    GenTree* fgMorphPotentialTailCall(GenTreeCall* call);
    void fgValidateIRForTailCall(GenTreeCall* call);
    GenTree* fgGetStubAddrArg(GenTreeCall* call);
    unsigned fgGetArgParameterLclNum(GenTreeCall* call, CallArg* arg);
    void fgMorphRecursiveFastTailCallIntoLoop(BasicBlock* block, GenTreeCall* recursiveTailCall);
    Statement* fgAssignRecursiveCallArgToCallerParam(GenTree*         arg,
                                                     CallArg*         callArg,
                                                     unsigned         lclParamNum,
                                                     BasicBlock*      block,
                                                     const DebugInfo& callDI,
                                                     Statement*       tmpAssignmentInsertionPoint,
                                                     Statement*       paramAssignmentInsertionPoint);
    GenTree* fgMorphCall(GenTreeCall* call);
    GenTree* fgExpandVirtualVtableCallTarget(GenTreeCall* call);

    void fgMorphCallInline(GenTreeCall* call, InlineResult* result);
    void fgMorphCallInlineHelper(GenTreeCall* call, InlineResult* result, InlineContext** createdContext);
#if DEBUG
    void fgNoteNonInlineCandidate(Statement* stmt, GenTreeCall* call);
    static fgWalkPreFn fgFindNonInlineCandidate;
#endif
    GenTree* fgOptimizeDelegateConstructor(GenTreeCall*            call,
                                           CORINFO_CONTEXT_HANDLE* ExactContextHnd,
                                           methodPointerInfo*      ldftnToken);
    GenTree* fgMorphLeaf(GenTree* tree);
public:
    GenTree* fgMorphInitBlock(GenTree* tree);
    GenTree* fgMorphCopyBlock(GenTree* tree);
private:
    GenTree* fgMorphSmpOp(GenTree* tree, MorphAddrContext* mac, bool* optAssertionPropDone = nullptr);
    bool fgTryReplaceStructLocalWithFields(GenTree** use);
    GenTree* fgMorphFinalizeIndir(GenTreeIndir* indir);
    GenTree* fgOptimizeCast(GenTreeCast* cast);
    GenTree* fgOptimizeCastOnStore(GenTree* store);
    GenTree* fgOptimizeBitCast(GenTreeUnOp* bitCast);
    GenTree* fgOptimizeEqualityComparisonWithConst(GenTreeOp* cmp);
    GenTree* fgOptimizeRelationalComparisonWithConst(GenTreeOp* cmp);
    GenTree* fgOptimizeRelationalComparisonWithFullRangeConst(GenTreeOp* cmp);
#if defined(FEATURE_HW_INTRINSICS)
    GenTree* fgMorphHWIntrinsic(GenTreeHWIntrinsic* tree);
    GenTree* fgOptimizeHWIntrinsic(GenTreeHWIntrinsic* node ARM64_ARG(bool isScalable));
    GenTree* fgOptimizeHWIntrinsicAssociative(GenTreeHWIntrinsic* node);
#if defined(FEATURE_MASKED_HW_INTRINSICS)
    GenTreeHWIntrinsic* fgOptimizeForMaskedIntrinsic(GenTreeHWIntrinsic* node);
#endif // FEATURE_MASKED_HW_INTRINSICS
#ifdef TARGET_ARM64
    bool canMorphVectorOperandToMask(GenTree* node);
    bool canMorphAllVectorOperandsToMasks(GenTreeHWIntrinsic* node);
    GenTree* doMorphVectorOperandToMask(GenTree* node, GenTreeHWIntrinsic* parent);
    GenTreeHWIntrinsic* fgMorphTryUseAllMaskVariant(GenTreeHWIntrinsic* node);
#endif // TARGET_ARM64
#endif // FEATURE_HW_INTRINSICS
    GenTree* fgOptimizeCommutativeArithmetic(GenTreeOp* tree);
    GenTree* fgOptimizeRelationalComparisonWithCasts(GenTreeOp* cmp);
    GenTree* fgOptimizeAddition(GenTreeOp* add);
    GenTree* fgOptimizeMultiply(GenTreeOp* mul);
    GenTree* fgOptimizeBitwiseAnd(GenTreeOp* andOp);
    GenTree* fgOptimizeBitwiseXor(GenTreeOp* xorOp);
    GenTree* fgPropagateCommaThrow(GenTree* parent, GenTreeOp* commaThrow, GenTreeFlags precedingSideEffects);
    GenTree* fgMorphRetInd(GenTreeOp* tree);
    GenTree* fgMorphModToZero(GenTreeOp* tree);
    GenTree* fgMorphModToSubMulDiv(GenTreeOp* tree);
    GenTree* fgMorphUModToAndSub(GenTreeOp* tree);
    GenTree* fgMorphSmpOpOptional(GenTreeOp* tree, bool* optAssertionPropDone);
    GenTree* fgMorphConst(GenTree* tree);

    GenTreeOp* fgMorphCommutative(GenTreeOp* tree);

    GenTree* fgMorphReduceAddOps(GenTree* tree);

public:
    GenTree* fgMorphTree(GenTree* tree, MorphAddrContext* mac = nullptr);

private:
    void fgAssertionGen(GenTree* tree);
    void fgKillDependentAssertionsSingle(unsigned lclNum DEBUGARG(GenTree* tree));
    void fgKillDependentAssertions(unsigned lclNum DEBUGARG(GenTree* tree));
    void fgMorphTreeDone(GenTree* tree);
    void fgMorphTreeDone(GenTree* tree, bool optAssertionPropDone DEBUGARG(int morphNum = 0));

    Statement* fgMorphStmt;
    unsigned   fgBigOffsetMorphingTemps[TYP_COUNT];

    unsigned fgGetFieldMorphingTemp(GenTreeFieldAddr* fieldNode);

    //----------------------- Liveness analysis -------------------------------

    VARSET_TP fgCurUseSet; // vars used     by block (before a def)
    VARSET_TP fgCurDefSet; // vars assigned by block (before a use)

    MemoryKindSet fgCurMemoryUse;   // True iff the current basic block uses memory.
    MemoryKindSet fgCurMemoryDef;   // True iff the current basic block modifies memory.
    MemoryKindSet fgCurMemoryHavoc; // True if  the current basic block is known to set memory to a "havoc" value.

    bool byrefStatesMatchGcHeapStates; // True iff GcHeap and ByrefExposed memory have all the same def points.

    PhaseStatus fgEarlyLiveness();

    template<bool ssaLiveness>
    void fgMarkUseDef(GenTreeLclVarCommon* tree);

    //-------------------------------------------------------------------------
    //
    //  The following keeps track of any code we've added for things like array
    //  range checking or explicit calls to enable GC, and so on.
    //
public:

    enum class AcdKeyDesignator { KD_NONE, KD_TRY, KD_HND, KD_FLT };

    struct AddCodeDsc
    {
        // After fgCreateThrowHelperBlocks, the block to which
        // we jump to raise the exception.
        BasicBlock*     acdDstBlk;

        // EH regions for this dsc
        unsigned short acdTryIndex;
        unsigned short acdHndIndex;

        // Which EH region forms the key?
        AcdKeyDesignator  acdKeyDsg;

        // Update the key designator, after modifying the region indices
        bool UpdateKeyDesignator(Compiler* compiler);

        SpecialCodeKind acdKind; // what kind of a special block is this?
        bool            acdUsed; // do we need to keep this helper block?

#if !FEATURE_FIXED_OUT_ARGS
        bool     acdStkLvlInit; // has acdStkLvl value been already set?
        unsigned acdStkLvl;     // stack level in stack slots.
#endif                          // !FEATURE_FIXED_OUT_ARGS

#ifdef DEBUG
        unsigned acdNum;
        void Dump();
#endif;
    };

    unsigned acdCount = 0;

    // Get the index to use as part of the AddCodeDsc key for sharing throw blocks
    unsigned bbThrowIndex(BasicBlock* blk, AcdKeyDesignator* dsg);

    struct AddCodeDscKey
    {
    public:
        AddCodeDscKey(): acdKind(SCK_NONE), acdData(0) {}
        AddCodeDscKey(SpecialCodeKind kind, BasicBlock* block, Compiler* comp);
        AddCodeDscKey(AddCodeDsc* add);

        static bool Equals(const AddCodeDscKey& x, const AddCodeDscKey& y)
        {
            return (x.acdData == y.acdData) && (x.acdKind == y.acdKind);
        }

        static unsigned GetHashCode(const AddCodeDscKey& x)
        {
            return (x.acdData << 3) | (unsigned) x.acdKind;
        }

        unsigned Data() const { return acdData; }

    private:

        SpecialCodeKind acdKind;
        unsigned acdData;
    };

    typedef JitHashTable<AddCodeDscKey, AddCodeDscKey, AddCodeDsc*> AddCodeDscMap;
    AddCodeDscMap* fgGetAddCodeDscMap();

private:
    static unsigned acdHelper(SpecialCodeKind codeKind);

    bool        fgRngChkThrowAdded = false;
    AddCodeDscMap* fgAddCodeDscMap = nullptr;

    void fgAddCodeRef(BasicBlock* srcBlk, SpecialCodeKind kind);
    PhaseStatus fgCreateThrowHelperBlocks();

public:

    bool fgHasAddCodeDscMap() const { return fgAddCodeDscMap != nullptr; }
    AddCodeDsc* fgFindExcptnTarget(SpecialCodeKind kind, BasicBlock* fromBlock);
    bool fgUseThrowHelperBlocks();
    void fgCreateThrowHelperBlockCode(AddCodeDsc* add);
    void fgSequenceLocals(Statement* stmt);

private:
    bool fgIsThrowHlpBlk(BasicBlock* block);

#if !FEATURE_FIXED_OUT_ARGS
    unsigned fgThrowHlpBlkStkLevel(BasicBlock* block);
#endif // !FEATURE_FIXED_OUT_ARGS

    unsigned fgCheckInlineDepthAndRecursion(InlineInfo* inlineInfo);
    bool IsDisallowedRecursiveInline(InlineContext* ancestor, InlineInfo* inlineInfo);
    bool ContextComplexityExceeds(CORINFO_CONTEXT_HANDLE handle, int max);
    bool MethodInstantiationComplexityExceeds(CORINFO_METHOD_HANDLE handle, int& cur, int max);
    bool TypeInstantiationComplexityExceeds(CORINFO_CLASS_HANDLE handle, int& cur, int max);

    void fgInvokeInlineeCompiler(GenTreeCall* call, InlineResult* result, InlineContext** createdContext);
    void fgInsertInlineeBlocks(InlineInfo* pInlineInfo);
    void fgInsertInlineeArgument(const InlArgInfo& argInfo, BasicBlock* block, Statement** afterStmt, Statement** newStmt, const DebugInfo& callDI);
    Statement* fgInlinePrependStatements(InlineInfo* inlineInfo);
    void fgInlineAppendStatements(InlineInfo* inlineInfo, BasicBlock* block, Statement* stmt);

#ifdef DEBUG
    static fgWalkPreFn fgDebugCheckInlineCandidates;

    void               CheckNoTransformableIndirectCallsRemain();
    static fgWalkPreFn fgDebugCheckForTransformableIndirectCalls;
#endif

    PhaseStatus fgPromoteStructs();
    void fgMorphLocalField(GenTree* tree, GenTree* parent);

    // Reset the refCount for implicit byrefs.
    void fgResetImplicitByRefRefCount();

    // Identify all candidates for last-use copy omission.
    PhaseStatus fgMarkImplicitByRefCopyOmissionCandidates();

    // Change implicit byrefs' types from struct to pointer, and for any that were
    // promoted, create new promoted struct temps.
    PhaseStatus fgRetypeImplicitByRefArgs();

    // Clear up annotations for any struct promotion temps created for implicit byrefs.
    void fgMarkDemotedImplicitByRefArgs();

    PhaseStatus fgMarkAddressExposedLocals();
    bool fgExposeUnpropagatedLocals(bool propagatedAny, class LocalEqualsLocalAddrAssertions* assertions);
    void fgExposeLocalsInBitVec(BitVec_ValArg_T bitVec);

    PhaseStatus fgOptimizeMaskConversions();

    PhaseStatus PhysicalPromotion();

    PhaseStatus fgForwardSub();
    bool fgForwardSubBlock(BasicBlock* block);
    bool fgForwardSubStatement(Statement* statement);
    bool fgForwardSubHasStoreInterference(Statement* defStmt, Statement* nextStmt, GenTree* nextStmtUse);
    void fgForwardSubUpdateLiveness(GenTree* newSubListFirst, GenTree* newSubListLast);

    enum TypeProducerKind
    {
        TPK_Unknown = 0, // May not be a RuntimeType
        TPK_Handle  = 1, // RuntimeType via handle
        TPK_GetType = 2, // RuntimeType via Object.get_Type()
        TPK_Null    = 3, // Tree value is null
        TPK_Other   = 4  // RuntimeType via other means
    };

    TypeProducerKind gtGetTypeProducerKind(GenTree* tree);
    bool gtIsTypeHandleToRuntimeTypeHelper(GenTreeCall* call);
    bool gtIsTypeHandleToRuntimeTypeHandleHelper(GenTreeCall* call, CorInfoHelpFunc* pHelper = nullptr);

    template<GenTreeFlags RequiredFlagsToDescendIntoTree, typename Predicate>
    GenTree* gtFindNodeInTree(GenTree* tree, Predicate predicate);

    bool gtTreeContainsOper(GenTree* tree, genTreeOps op);
    ExceptionSetFlags gtCollectExceptions(GenTree* tree);

public:
    bool fgIsBigOffset(size_t offset);
    bool IsValidLclAddr(unsigned lclNum, unsigned offset);
    bool IsPotentialGCSafePoint(GenTree* tree) const;

private:
    bool fgNeedReturnSpillTemp();

    /*
    XXXXXXXXXXXXXXXXXXXXXXXXXXXXXXXXXXXXXXXXXXXXXXXXXXXXXXXXXXXXXXXXXXXXXXXXXXXXXXX
    XXXXXXXXXXXXXXXXXXXXXXXXXXXXXXXXXXXXXXXXXXXXXXXXXXXXXXXXXXXXXXXXXXXXXXXXXXXXXXX
    XX                                                                           XX
    XX                           Optimizer                                       XX
    XX                                                                           XX
    XXXXXXXXXXXXXXXXXXXXXXXXXXXXXXXXXXXXXXXXXXXXXXXXXXXXXXXXXXXXXXXXXXXXXXXXXXXXXXX
    XXXXXXXXXXXXXXXXXXXXXXXXXXXXXXXXXXXXXXXXXXXXXXXXXXXXXXXXXXXXXXXXXXXXXXXXXXXXXXX
    */

public:
    PhaseStatus rangeCheckPhase();
    GenTree* optRemoveRangeCheck(GenTreeBoundsChk* check, GenTree* comma, Statement* stmt);
    GenTree* optRemoveStandaloneRangeCheck(GenTreeBoundsChk* check, Statement* stmt);
    void optRemoveCommaBasedRangeCheck(GenTree* comma, Statement* stmt);

protected:
    // Do hoisting for all loops.
    PhaseStatus optHoistLoopCode();

    // To represent sets of VN's that have already been hoisted in outer loops.
    typedef JitHashTable<ValueNum, JitSmallPrimitiveKeyFuncs<ValueNum>, bool> VNSet;

    struct LoopHoistContext
    {
    private:
        // The set of variables hoisted in the current loop (or nullptr if there are none).
        VNSet* m_pHoistedInCurLoop;

    public:
        // Value numbers of expressions that have been hoisted in the current (or most recent) loop in the nest.
        // Previous decisions on loop-invariance of value numbers in the current loop.
        VNSet m_curLoopVnInvariantCache;

        int m_loopVarInOutCount;
        int m_loopVarCount;
        int m_hoistedExprCount;

        int m_loopVarInOutFPCount;
        int m_loopVarFPCount;
        int m_hoistedFPExprCount;

#ifdef FEATURE_MASKED_HW_INTRINSICS
        int m_loopVarInOutMskCount;
        int m_loopVarMskCount;
        int m_hoistedMskExprCount;
#endif // FEATURE_MASKED_HW_INTRINSICS

        // Get the VN cache for current loop
        VNSet* GetHoistedInCurLoop(Compiler* comp)
        {
            if (m_pHoistedInCurLoop == nullptr)
            {
                m_pHoistedInCurLoop = new (comp->getAllocatorLoopHoist()) VNSet(comp->getAllocatorLoopHoist());
            }
            return m_pHoistedInCurLoop;
        }

        // Return the so far collected VNs in cache for current loop and reset it.
        void ResetHoistedInCurLoop()
        {
            m_pHoistedInCurLoop = nullptr;
            JITDUMP("Resetting m_pHoistedInCurLoop\n");
        }

        LoopHoistContext(Compiler* comp)
            : m_pHoistedInCurLoop(nullptr), m_curLoopVnInvariantCache(comp->getAllocatorLoopHoist())
        {
        }
    };

    // Do hoisting for a particular loop
    bool optHoistThisLoop(FlowGraphNaturalLoop* loop, LoopHoistContext* hoistCtxt);

    // Hoist all expressions in "blocks" that are invariant in "loop"
    // outside of that loop.
    void optHoistLoopBlocks(FlowGraphNaturalLoop* loop, ArrayStack<BasicBlock*>* blocks, LoopHoistContext* hoistContext);

    // Return true if the tree looks profitable to hoist out of "loop"
    bool optIsProfitableToHoistTree(GenTree* tree, FlowGraphNaturalLoop* loop, LoopHoistContext* hoistCtxt);

    // Performs the hoisting "tree" into the PreHeader for "loop"
    void optHoistCandidate(GenTree* tree, BasicBlock* treeBb, FlowGraphNaturalLoop* loop, LoopHoistContext* hoistCtxt);

    // Note the new SSA uses in tree
    void optRecordSsaUses(GenTree* tree, BasicBlock* block);

    // Returns true iff the ValueNum "vn" represents a value that is loop-invariant in "loop".
    //   Constants and init values are always loop invariant.
    //   VNPhi's connect VN's to the SSA definition, so we can know if the SSA def occurs in the loop.
    bool optVNIsLoopInvariant(ValueNum vn, FlowGraphNaturalLoop* loop, VNSet* recordedVNs);

    // Records the set of "side effects" of all loops: fields (object instance and static)
    // written to, and SZ-array element type equivalence classes updated.
    void optComputeLoopSideEffects();

    // Compute the sets of long and float vars (lvaLongVars, lvaFloatVars, lvaMaskVars).
    void optComputeInterestingVarSets();

private:
    // Given a loop mark it and any nested loops as having 'memoryHavoc'
    void optRecordLoopNestsMemoryHavoc(FlowGraphNaturalLoop* loop, MemoryKindSet memoryHavoc);

    // Add the side effects of "blk" (which is required to be within a loop) to all loops of which it is a part.
    void optComputeLoopSideEffectsOfBlock(BasicBlock* blk, FlowGraphNaturalLoop* mostNestedLoop);

    // Hoist the expression "expr" out of "loop"
    void optPerformHoistExpr(GenTree* expr, BasicBlock* exprBb, FlowGraphNaturalLoop* loop);

public:
    PhaseStatus optOptimizeBools();
    PhaseStatus optRecognizeAndOptimizeSwitchJumps();
    bool optSwitchConvert(BasicBlock* firstBlock, int testsCount, ssize_t* testValues, weight_t falseLikelihood, GenTree* nodeToTest);
    bool optSwitchDetectAndConvert(BasicBlock* firstBlock, bool testingForConversion = false);

    PhaseStatus optInvertLoops();    // Invert loops so they're entered at top and tested at bottom.
    PhaseStatus optOptimizeFlow();   // Simplify flow graph and do tail duplication
    PhaseStatus optOptimizePreLayout(); // Optimize flow before running block layout
    PhaseStatus optOptimizePostLayout(); // Run optimizations after block layout is finalized
    PhaseStatus optSetBlockWeights();
    PhaseStatus optFindLoopsPhase(); // Finds loops and records them in the loop table

    void optFindLoops();
    bool optCanonicalizeLoops();

    void optCompactLoops();
    void optCompactLoop(FlowGraphNaturalLoop* loop);
    bool optCreatePreheader(FlowGraphNaturalLoop* loop);
    void optSetWeightForPreheaderOrExit(FlowGraphNaturalLoop* loop, BasicBlock* block);
    bool optSplitHeaderIfNecessary(FlowGraphNaturalLoop* loop);

    bool optCanonicalizeExits(FlowGraphNaturalLoop* loop);
    bool optCanonicalizeExit(FlowGraphNaturalLoop* loop, BasicBlock* exit);

    bool optLoopComplexityExceeds(FlowGraphNaturalLoop* loop, unsigned limit);

    PhaseStatus optCloneLoops();
    PhaseStatus optRangeCheckCloning();
    void optCloneLoop(FlowGraphNaturalLoop* loop, LoopCloneContext* context);
    PhaseStatus optUnrollLoops(); // Unrolls loops (needs to have cost info)
    bool optTryUnrollLoop(FlowGraphNaturalLoop* loop, bool* changedIR);
    void optRedirectPrevUnrollIteration(FlowGraphNaturalLoop* loop, BasicBlock* prevTestBlock, BasicBlock* target);
    void optReplaceScalarUsesWithConst(BasicBlock* block, unsigned lclNum, ssize_t cnsVal);
    void        optRemoveRedundantZeroInits();
    PhaseStatus optIfConversion(); // If conversion

public:
    bool fgHasLoops = false;

protected:
    unsigned optCallCount = 0;                 // number of calls made in the method
    unsigned optIndirectCallCount = 0;         // number of virtual, interface and indirect calls made in the method
    unsigned optNativeCallCount = 0;           // number of Pinvoke/Native calls made in the method
    unsigned optFastTailCallCount = 0;         // number of fast tail calls made in the method
    unsigned optIndirectFastTailCallCount = 0; // number of indirect (see above) fast tail calls made in the method

#ifdef DEBUG
    void optCheckPreds();
#endif

    void optResetLoopInfo();

    void optScaleLoopBlocks(FlowGraphNaturalLoop* loop);

    bool optIsLoopTestEvalIntoTemp(Statement* testStmt, Statement** newTestStmt);
    unsigned optIsLoopIncrTree(GenTree* incr);
    bool optExtractInitTestIncr(
        BasicBlock** pInitBlock, BasicBlock* bottom, BasicBlock* top, GenTree** ppInit, GenTree** ppTest, GenTree** ppIncr);

    void optSetMappedBlockTargets(BasicBlock*      blk,
                          BasicBlock*      newBlk,
                          BlockToBlockMap* redirectMap);

    // Marks the containsCall information to "loop" and any parent loops.
    void AddContainsCallAllContainingLoops(FlowGraphNaturalLoop* loop);

    // Adds the variable liveness information from 'blk' to "loop" and any parent loops.
    void AddVariableLivenessAllContainingLoops(FlowGraphNaturalLoop* loop, BasicBlock* blk);

    // Adds "fldHnd" to the set of modified fields of "loop" and any parent loops.
    void AddModifiedFieldAllContainingLoops(FlowGraphNaturalLoop* loop, CORINFO_FIELD_HANDLE fldHnd, FieldKindForVN fieldKind);

    // Adds "elemType" to the set of modified array element types of "loop" and any parent loops.
    void AddModifiedElemTypeAllContainingLoops(FlowGraphNaturalLoop* loop, CORINFO_CLASS_HANDLE elemType);

    // Struct used in optInvertWhileLoop to count interesting constructs to boost the profitability score.
    struct OptInvertCountTreeInfoType
    {
        int sharedStaticHelperCount;
        int arrayLengthCount;
    };

    OptInvertCountTreeInfoType optInvertCountTreeInfo(GenTree* tree);

    bool optTryInvertWhileLoop(FlowGraphNaturalLoop* loop);
    bool optIfConvert(BasicBlock* block);

private:
    static bool optIterSmallOverflow(int iterAtExit, var_types incrType);
    static bool optIterSmallUnderflow(int iterAtExit, var_types decrType);

    bool optComputeLoopRep(int        constInit,
                           int        constLimit,
                           int        iterInc,
                           genTreeOps iterOper,
                           var_types  iterType,
                           genTreeOps testOper,
                           bool       unsignedTest,
                           unsigned*  iterCount);

protected:
    bool optNarrowTree(GenTree* tree, var_types srct, var_types dstt, ValueNumPair vnpNarrow, bool doit);

    //  The following is the upper limit on how many expressions we'll keep track
    //  of for the CSE analysis.
    //
    static const unsigned MAX_CSE_CNT = EXPSET_SZ;

    static const int MIN_CSE_COST = 2;

    // BitVec trait information only used by the optCSE_canSwap() method, for the  CSE_defMask and CSE_useMask.
    // This BitVec uses one bit per CSE candidate
    BitVecTraits* cseMaskTraits; // one bit per CSE candidate

    // BitVec trait information for computing CSE availability using the CSE_DataFlow algorithm.
    // Two bits are allocated per CSE candidate to compute CSE availability
    // plus an extra bit to handle the initial unvisited case.
    // (See CSE_DataFlow::EndMerge for an explanation of why this is necessary.)
    //
    // The two bits per CSE candidate have the following meanings:
    //     11 - The CSE is available, and is also available when considering calls as killing availability.
    //     10 - The CSE is available, but is not available when considering calls as killing availability.
    //     00 - The CSE is not available
    //     01 - An illegal combination
    //
    BitVecTraits* cseLivenessTraits;

    //-----------------------------------------------------------------------------------------------------------------
    // getCSEnum2bit: Return the normalized index to use in the EXPSET_TP for the CSE with the given CSE index.
    // Each GenTree has a `gtCSEnum` field. Zero is reserved to mean this node is not a CSE, positive values indicate
    // CSE uses, and negative values indicate CSE defs. The caller must pass a non-zero positive value, as from
    // GET_CSE_INDEX().
    //
    static unsigned genCSEnum2bit(unsigned CSEnum)
    {
        assert((CSEnum > 0) && (CSEnum <= MAX_CSE_CNT));
        return CSEnum - 1;
    }

    //-----------------------------------------------------------------------------------------------------------------
    // getCSEAvailBit: Return the bit used by CSE dataflow sets (bbCseGen, etc.) for the availability bit for a CSE.
    //
    static unsigned getCSEAvailBit(unsigned CSEnum)
    {
        return genCSEnum2bit(CSEnum) * 2;
    }

    //-----------------------------------------------------------------------------------------------------------------
    // getCSEAvailCrossCallBit: Return the bit used by CSE dataflow sets (bbCseGen, etc.) for the availability bit
    // for a CSE considering calls as killing availability bit (see description above).
    //
    static unsigned getCSEAvailCrossCallBit(unsigned CSEnum)
    {
        return getCSEAvailBit(CSEnum) + 1;
    }

    void optPrintCSEDataFlowSet(EXPSET_VALARG_TP cseDataFlowSet, bool includeBits = true);

    EXPSET_TP cseCallKillsMask; // Computed once - A mask that is used to kill available CSEs at callsites
    EXPSET_TP cseAsyncKillsMask; // Computed once - A mask that is used to kill available BYREF CSEs at async suspension points

    static const size_t s_optCSEhashSizeInitial;
    static const size_t s_optCSEhashGrowthFactor;
    static const size_t s_optCSEhashBucketSize;
    size_t              optCSEhashSize;                 // The current size of hashtable
    size_t              optCSEhashCount;                // Number of entries in hashtable
    size_t              optCSEhashMaxCountBeforeResize; // Number of entries before resize
    CSEdsc**            optCSEhash;
    CSEdsc**            optCSEtab;

    void optCSEstop();

    CSEdsc* optCSEfindDsc(unsigned index);
    bool optUnmarkCSE(GenTree* tree);

    // user defined callback data for the tree walk function optCSE_MaskHelper()
    struct optCSE_MaskData
    {
        EXPSET_TP CSE_defMask;
        EXPSET_TP CSE_useMask;
    };

    // Treewalk helper for optCSE_DefMask and optCSE_UseMask
    static fgWalkPreFn optCSE_MaskHelper;

    // This function walks all the node for an given tree
    // and return the mask of CSE definitions and uses for the tree
    //
    void optCSE_GetMaskData(GenTree* tree, optCSE_MaskData* pMaskData);

    // Given a binary tree node return true if it is safe to swap the order of evaluation for op1 and op2.
    bool optCSE_canSwap(GenTree* firstNode, GenTree* secondNode);

    struct optCSEcostCmpEx
    {
        bool operator()(const CSEdsc* op1, const CSEdsc* op2);
    };
    struct optCSEcostCmpSz
    {
        bool operator()(const CSEdsc* op1, const CSEdsc* op2);
    };

    void optCleanupCSEs();

#ifdef DEBUG
    void optEnsureClearCSEInfo();
#endif // DEBUG

    static bool Is_Shared_Const_CSE(size_t key)
    {
        return ((key & TARGET_SIGN_BIT) != 0);
    }

    // returns the encoded key
    static size_t Encode_Shared_Const_CSE_Value(size_t key)
    {
        return TARGET_SIGN_BIT | (key >> CSE_CONST_SHARED_LOW_BITS);
    }

    // returns the original key
    static size_t Decode_Shared_Const_CSE_Value(size_t enckey)
    {
        assert(Is_Shared_Const_CSE(enckey));
        return (enckey & ~TARGET_SIGN_BIT) << CSE_CONST_SHARED_LOW_BITS;
    }

    static bool optSharedConstantCSEEnabled();
    static bool optConstantCSEEnabled();

/**************************************************************************
 *                   Value Number based CSEs
 *************************************************************************/

// String to use for formatting CSE numbers. Note that this is the positive number, e.g., from GET_CSE_INDEX().
#define FMT_CSE "CSE #%02u"

public:
    PhaseStatus optOptimizeValnumCSEs();

    // some phases (eg hoisting) need to anticipate
    // what CSE will do
    CSE_HeuristicCommon* optGetCSEheuristic();

protected:
    void     optValnumCSE_Init();
    unsigned optValnumCSE_Index(GenTree* tree, Statement* stmt);
    bool optValnumCSE_Locate(CSE_HeuristicCommon* heuristic);
    void optValnumCSE_InitDataFlow();
    void optValnumCSE_SetUpAsyncByrefKills();
    void optValnumCSE_DataFlow();
    void optValnumCSE_Availability();
    void optValnumCSE_Heuristic(CSE_HeuristicCommon* heuristic);
    GenTree* optExtractSideEffectsForCSE(GenTree* tree);

    bool     optDoCSE;             // True when we have found a duplicate CSE tree
    bool     optValnumCSE_phase = false;   // True when we are executing the optOptimizeValnumCSEs() phase
    unsigned optCSECandidateCount = 0; // Count of CSE candidates
    unsigned optCSEstart = BAD_VAR_NUM;          // The first local variable number that is a CSE
    unsigned optCSEattempt = 0;        // The number of CSEs attempted so far.
    unsigned optCSEcount = 0;          // The total count of CSEs introduced.
    unsigned optCSEunmarks = 0;        // Number of CSE trees unmarked
    weight_t optCSEweight;         // The weight of the current block when we are doing PerformCSE
    CSE_HeuristicCommon* optCSEheuristic = nullptr; // CSE Heuristic to use for this method

    bool optIsCSEcandidate(GenTree* tree, bool isReturn = false);

    // lclNumIsTrueCSE returns true if the LclVar was introduced by the CSE phase of the compiler
    //
    bool lclNumIsTrueCSE(unsigned lclNum) const
    {
        return ((optCSEcount > 0) && (lclNum >= optCSEstart) && (lclNum < optCSEstart + optCSEcount));
    }

    //  lclNumIsCSE returns true if the LclVar should be treated like a CSE with regards to constant prop.
    //
    bool lclNumIsCSE(unsigned lclNum) const
    {
        return lvaGetDesc(lclNum)->lvIsCSE;
    }

#ifdef DEBUG
    bool optConfigDisableCSE();
    bool optConfigDisableCSE2();
#endif

    void optOptimizeCSEs();

public:
    // VN based copy propagation.

    // In DEBUG builds, we'd like to know the tree that the SSA definition was pushed for.
    // While for ordinary SSA defs it will be available (as a store) in the SSA descriptor,
    // for locals which will use "definitions from uses", it will not be, so we store it
    // in this class instead.
    class CopyPropSsaDef
    {
        LclSsaVarDsc* m_ssaDef;
#ifdef DEBUG
        GenTree* m_defNode;
#endif
    public:
        CopyPropSsaDef(LclSsaVarDsc* ssaDef, GenTree* defNode)
            : m_ssaDef(ssaDef)
#ifdef DEBUG
            , m_defNode(defNode)
#endif
        {
        }

        LclSsaVarDsc* GetSsaDef() const
        {
            return m_ssaDef;
        }

#ifdef DEBUG
        GenTree* GetDefNode() const
        {
            return m_defNode;
        }
#endif
    };

    typedef ArrayStack<CopyPropSsaDef> CopyPropSsaDefStack;
    typedef JitHashTable<unsigned, JitSmallPrimitiveKeyFuncs<unsigned>, CopyPropSsaDefStack*> LclNumToLiveDefsMap;

    // Copy propagation functions.
    bool optCopyProp(BasicBlock*          block,
                     Statement*           stmt,
                     GenTreeLclVarCommon* tree,
                     unsigned             lclNum,
                     LclNumToLiveDefsMap* curSsaName);
    void optBlockCopyPropPopStacks(BasicBlock* block, LclNumToLiveDefsMap* curSsaName);
    bool optBlockCopyProp(BasicBlock* block, LclNumToLiveDefsMap* curSsaName);
    void optCopyPropPushDef(GenTree* defNode, GenTreeLclVarCommon* lclNode, LclNumToLiveDefsMap* curSsaName);
    int optCopyProp_LclVarScore(const LclVarDsc* lclVarDsc, const LclVarDsc* copyVarDsc, bool preferOp2);
    PhaseStatus optVnCopyProp();
    INDEBUG(void optDumpCopyPropStack(LclNumToLiveDefsMap* curSsaName));

    /**************************************************************************
     *               Early value propagation
     *************************************************************************/
    struct SSAName
    {
        unsigned m_lvNum;
        unsigned m_ssaNum;

        SSAName(unsigned lvNum, unsigned ssaNum) : m_lvNum(lvNum), m_ssaNum(ssaNum)
        {
        }

        static unsigned GetHashCode(SSAName ssaNm)
        {
            return (ssaNm.m_lvNum << 16) | (ssaNm.m_ssaNum);
        }

        static bool Equals(SSAName ssaNm1, SSAName ssaNm2)
        {
            return (ssaNm1.m_lvNum == ssaNm2.m_lvNum) && (ssaNm1.m_ssaNum == ssaNm2.m_ssaNum);
        }
    };

    PhaseStatus optVNBasedDeadStoreRemoval();

// clang-format off

#define OMF_HAS_NEWARRAY                       0x00000001 // Method contains 'new' of an SD array
#define OMF_HAS_NEWOBJ                         0x00000002 // Method contains 'new' of an object type.
#define OMF_HAS_ARRAYREF                       0x00000004 // Method contains array element loads or stores.
#define OMF_HAS_NULLCHECK                      0x00000008 // Method contains null check.
#define OMF_HAS_FATPOINTER                     0x00000010 // Method contains call, that needs fat pointer transformation.
#define OMF_HAS_OBJSTACKALLOC                  0x00000020 // Method contains an object allocated on the stack.
#define OMF_HAS_GUARDEDDEVIRT                  0x00000040 // Method contains guarded devirtualization candidate
#define OMF_HAS_EXPRUNTIMELOOKUP               0x00000080 // Method contains a runtime lookup to an expandable dictionary.
#define OMF_HAS_PATCHPOINT                     0x00000100 // Method contains patchpoints
#define OMF_NEEDS_GCPOLLS                      0x00000200 // Method needs GC polls
#define OMF_HAS_PARTIAL_COMPILATION_PATCHPOINT 0x00000800 // Method contains partial compilation patchpoints
#define OMF_HAS_TAILCALL_SUCCESSOR             0x00001000 // Method has potential tail call in a non BBJ_RETURN block
#define OMF_HAS_MDNEWARRAY                     0x00002000 // Method contains 'new' of an MD array
#define OMF_HAS_MDARRAYREF                     0x00004000 // Method contains multi-dimensional intrinsic array element loads or stores.
#define OMF_HAS_STATIC_INIT                    0x00008000 // Method has static initializations we might want to partially inline
#define OMF_HAS_TLS_FIELD                      0x00010000 // Method contains TLS field access
#define OMF_HAS_SPECIAL_INTRINSICS             0x00020000 // Method contains special intrinsics expanded in late phases
#define OMF_HAS_RECURSIVE_TAILCALL             0x00040000 // Method contains recursive tail call
#define OMF_HAS_EXPANDABLE_CAST                0x00080000 // Method contains casts eligible for late expansion
#define OMF_HAS_STACK_ARRAY                    0x00100000 // Method contains stack allocated arrays
#define OMF_HAS_BOUNDS_CHECKS                  0x00200000 // Method contains bounds checks

    // clang-format on

    bool doesMethodHaveFatPointer()
    {
        return (optMethodFlags & OMF_HAS_FATPOINTER) != 0;
    }

    void setMethodHasFatPointer()
    {
        optMethodFlags |= OMF_HAS_FATPOINTER;
    }

    void clearMethodHasFatPointer()
    {
        optMethodFlags &= ~OMF_HAS_FATPOINTER;
    }

    void addFatPointerCandidate(GenTreeCall* call);

    bool doesMethodHaveStaticInit()
    {
        return (optMethodFlags & OMF_HAS_STATIC_INIT) != 0;
    }

    void setMethodHasStaticInit()
    {
        optMethodFlags |= OMF_HAS_STATIC_INIT;
    }

    bool doesMethodHaveBoundsChecks()
    {
        return (optMethodFlags & OMF_HAS_BOUNDS_CHECKS) != 0;
    }

    void setMethodHasBoundsChecks()
    {
        optMethodFlags |= OMF_HAS_BOUNDS_CHECKS;
    }

    bool doesMethodHaveExpandableCasts()
    {
        return (optMethodFlags & OMF_HAS_EXPANDABLE_CAST) != 0;
    }

    void setMethodHasExpandableCasts()
    {
        optMethodFlags |= OMF_HAS_EXPANDABLE_CAST;
    }

    bool doesMethodHaveGuardedDevirtualization() const
    {
        return (optMethodFlags & OMF_HAS_GUARDEDDEVIRT) != 0;
    }

    void setMethodHasGuardedDevirtualization()
    {
        optMethodFlags |= OMF_HAS_GUARDEDDEVIRT;
    }

    bool methodHasTlsFieldAccess()
    {
        return (optMethodFlags & OMF_HAS_TLS_FIELD) != 0;
    }

    void setMethodHasTlsFieldAccess()
    {
        optMethodFlags |= OMF_HAS_TLS_FIELD;
    }

    bool doesMethodHaveSpecialIntrinsics()
    {
        return (optMethodFlags & OMF_HAS_SPECIAL_INTRINSICS) != 0;
    }

    void setMethodHasSpecialIntrinsics()
    {
        optMethodFlags |= OMF_HAS_SPECIAL_INTRINSICS;
    }

    bool doesMethodHaveRecursiveTailcall()
    {
        return (optMethodFlags & OMF_HAS_RECURSIVE_TAILCALL) != 0;
    }

    void setMethodHasRecursiveTailcall()
    {
        optMethodFlags |= OMF_HAS_RECURSIVE_TAILCALL;
    }

    bool doesMethodHaveStackAllocatedArray()
    {
        return (optMethodFlags & OMF_HAS_STACK_ARRAY) != 0;
    }

    void setMethodHasStackAllocatedArray()
    {
        optMethodFlags |= OMF_HAS_STACK_ARRAY;
    }

    void pickGDV(GenTreeCall*           call,
                 IL_OFFSET              ilOffset,
                 bool                   isInterface,
                 CORINFO_CLASS_HANDLE*  classGuesses,
                 CORINFO_METHOD_HANDLE* methodGuesses,
                 int*                   candidatesCount,
                 unsigned*              likelihoods,
                 bool                   verboseLogging = true);

    void considerGuardedDevirtualization(GenTreeCall*            call,
                                         IL_OFFSET               ilOffset,
                                         bool                    isInterface,
                                         CORINFO_METHOD_HANDLE   baseMethod,
                                         CORINFO_CLASS_HANDLE    baseClass,
                                         CORINFO_CONTEXT_HANDLE* pContextHandle);

    bool isCompatibleMethodGDV(GenTreeCall* call, CORINFO_METHOD_HANDLE gdvTarget);

    void addGuardedDevirtualizationCandidate(GenTreeCall*           call,
                                             CORINFO_METHOD_HANDLE  methodHandle,
                                             CORINFO_CLASS_HANDLE   classHandle,
                                             CORINFO_CONTEXT_HANDLE contextHandle,
                                             unsigned               methodAttr,
                                             unsigned               classAttr,
                                             unsigned               likelihood,
                                             bool                   arrayInterface,
                                             bool                   instantiatingStub,
                                             CORINFO_CONTEXT_HANDLE originalContextHandle);

    int getGDVMaxTypeChecks()
    {
        int typeChecks = JitConfig.JitGuardedDevirtualizationMaxTypeChecks();
        if (typeChecks < 0)
        {
            // Negative value means "it's up to JIT to decide"
            if (IsTargetAbi(CORINFO_NATIVEAOT_ABI) && !opts.jitFlags->IsSet(JitFlags::JIT_FLAG_SIZE_OPT))
            {
                return 3;
            }

            // We plan to use 3 for CoreCLR too, but we need to make sure it doesn't regress performance
            // as CoreCLR heavily relies on Dynamic PGO while for NativeAOT we *usually* don't have it and
            // can only perform the "exact" devirtualization.
            return 1;
        }

        // MAX_GDV_TYPE_CHECKS is the upper limit. The constant can be changed, we just suspect that even
        // 4 type checks is already too much.
        return min(MAX_GDV_TYPE_CHECKS, typeChecks);
    }

    bool doesMethodHaveExpRuntimeLookup()
    {
        return (optMethodFlags & OMF_HAS_EXPRUNTIMELOOKUP) != 0;
    }

    void setMethodHasExpRuntimeLookup()
    {
        optMethodFlags |= OMF_HAS_EXPRUNTIMELOOKUP;
    }

    bool doesMethodHavePatchpoints()
    {
        return (optMethodFlags & OMF_HAS_PATCHPOINT) != 0;
    }

    void setMethodHasPatchpoint()
    {
        optMethodFlags |= OMF_HAS_PATCHPOINT;
    }

    bool doesMethodHavePartialCompilationPatchpoints()
    {
        return (optMethodFlags & OMF_HAS_PARTIAL_COMPILATION_PATCHPOINT) != 0;
    }

    void setMethodHasPartialCompilationPatchpoint()
    {
        optMethodFlags |= OMF_HAS_PARTIAL_COMPILATION_PATCHPOINT;
    }

    unsigned optMethodFlags = 0;

    bool doesMethodHaveNoReturnCalls()
    {
        return optNoReturnCallCount > 0;
    }

    void setMethodHasNoReturnCalls()
    {
        optNoReturnCallCount++;
    }

    void setCallDoesNotReturn(GenTreeCall* const call)
    {
        assert(call != nullptr);
        assert(!call->IsNoReturn());
        call->gtCallMoreFlags |= GTF_CALL_M_DOES_NOT_RETURN;
        setMethodHasNoReturnCalls();
    }

    unsigned optNoReturnCallCount = 0;

    // Recursion bound controls how far we can go backwards tracking for a SSA value.
    // No throughput diff was found with backward walk bound between 3-8.
    static const int optEarlyPropRecurBound = 5;

    enum class optPropKind
    {
        OPK_INVALID,
        OPK_ARRAYLEN,
        OPK_NULLCHECK
    };

    typedef JitHashTable<unsigned, JitSmallPrimitiveKeyFuncs<unsigned>, GenTree*> LocalNumberToNullCheckTreeMap;

    GenTree*    getArrayLengthFromAllocation(GenTree* tree DEBUGARG(BasicBlock* block));
    GenTree*    optPropGetValueRec(unsigned lclNum, unsigned ssaNum, optPropKind valueKind, int walkDepth);
    GenTree*    optPropGetValue(unsigned lclNum, unsigned ssaNum, optPropKind valueKind);
    GenTree*    optEarlyPropRewriteTree(GenTree* tree, LocalNumberToNullCheckTreeMap* nullCheckMap);
    bool        optDoEarlyPropForBlock(BasicBlock* block);
    bool        optDoEarlyPropForFunc();
    PhaseStatus optEarlyProp();
    bool        optFoldNullCheck(GenTree* tree, LocalNumberToNullCheckTreeMap* nullCheckMap);
    GenTree*    optFindNullCheckToFold(GenTree* tree, LocalNumberToNullCheckTreeMap* nullCheckMap);
    bool        optIsNullCheckFoldingLegal(GenTree*    tree,
                                           GenTree*    nullCheckTree,
                                           GenTree**   nullCheckParent,
                                           Statement** nullCheckStmt);
    bool        optCanMoveNullCheckPastTree(GenTree* tree, bool isInsideTry, bool checkSideEffectSummary);
#if DEBUG
    void optCheckFlagsAreSet(unsigned    methodFlag,
                             const char* methodFlagStr,
                             unsigned    bbFlag,
                             const char* bbFlagStr,
                             GenTree*    tree,
                             BasicBlock* basicBlock);
#endif

    PhaseStatus optInductionVariables();

    template <typename TFunctor>
    void optVisitBoundingExitingCondBlocks(FlowGraphNaturalLoop* loop, TFunctor func);
    bool optMakeLoopDownwardsCounted(ScalarEvolutionContext& scevContext,
                                     FlowGraphNaturalLoop*   loop,
                                     PerLoopInfo*            loopLocals);
    bool optMakeExitTestDownwardsCounted(ScalarEvolutionContext& scevContext,
                                         FlowGraphNaturalLoop*   loop,
                                         BasicBlock*             exiting,
                                         PerLoopInfo*            loopLocals);
    bool optCanAndShouldChangeExitTest(GenTree* cond, bool dump);
    bool optLocalHasNonLoopUses(unsigned lclNum, FlowGraphNaturalLoop* loop, PerLoopInfo* loopLocals);
    bool optLocalIsLiveIntoBlock(unsigned lclNum, BasicBlock* block);

    bool optWidenIVs(ScalarEvolutionContext& scevContext, FlowGraphNaturalLoop* loop, PerLoopInfo* loopLocals);
    bool optWidenPrimaryIV(FlowGraphNaturalLoop* loop, unsigned lclNum, ScevAddRec* addRec, PerLoopInfo* loopLocals);

    bool optCanSinkWidenedIV(unsigned lclNum, FlowGraphNaturalLoop* loop);
    bool optIsIVWideningProfitable(unsigned              lclNum,
                                   BasicBlock*           initBlock,
                                   bool                  initedToConstant,
                                   FlowGraphNaturalLoop* loop,
                                   PerLoopInfo*          loopLocals);
    void optBestEffortReplaceNarrowIVUses(
        unsigned lclNum, unsigned ssaNum, unsigned newLclNum, BasicBlock* block, Statement* firstStmt);
    void optReplaceWidenedIV(unsigned lclNum, unsigned ssaNum, unsigned newLclNum, Statement* stmt);
    void optSinkWidenedIV(unsigned lclNum, unsigned newLclNum, FlowGraphNaturalLoop* loop);

    bool optRemoveUnusedIVs(FlowGraphNaturalLoop* loop, PerLoopInfo* loopLocals);
    bool optIsUpdateOfIVWithoutSideEffects(GenTree* tree, unsigned lclNum);

    // Redundant branch opts
    //
    PhaseStatus   optRedundantBranches();
    bool          optRedundantRelop(BasicBlock* const block);
    bool          optRedundantBranch(BasicBlock* const block);
    bool          optJumpThreadDom(BasicBlock* const block, BasicBlock* const domBlock, bool domIsSameRelop);
    bool          optJumpThreadPhi(BasicBlock* const block, GenTree* tree, ValueNum treeNormVN);
    bool          optJumpThreadCheck(BasicBlock* const block, BasicBlock* const domBlock);
    bool          optJumpThreadCore(JumpThreadInfo& jti);
    bool          optReachable(BasicBlock* const fromBlock, BasicBlock* const toBlock, BasicBlock* const excludedBlock);
    BitVecTraits* optReachableBitVecTraits;
    BitVec        optReachableBitVec;
    void          optRelopImpliesRelop(RelopImplicationInfo* rii);
    bool          optRelopTryInferWithOneEqualOperand(const VNFuncApp&      domApp,
                                                      const VNFuncApp&      treeApp,
                                                      RelopImplicationInfo* rii);

    /**************************************************************************
     *               Value/Assertion propagation
     *************************************************************************/
public:
    // Data structures for assertion prop
    BitVecTraits* apTraits;
    ASSERT_TP     apFull;
    ASSERT_TP     apLocal;
    ASSERT_TP     apLocalPostorder;
    ASSERT_TP     apLocalIfTrue;

    enum optAssertionKind : uint8_t
    {
        OAK_INVALID,
        OAK_EQUAL,
        OAK_NOT_EQUAL,
        OAK_SUBRANGE,
        OAK_NO_THROW,
        OAK_COUNT
    };

    enum optOp1Kind : uint8_t
    {
        O1K_INVALID,
        O1K_LCLVAR,
        O1K_VN,
        O1K_ARR_BND,
        O1K_BOUND_OPER_BND,
        O1K_BOUND_LOOP_BND,
        O1K_CONSTANT_LOOP_BND,
        O1K_CONSTANT_LOOP_BND_UN,
        O1K_EXACT_TYPE,
        O1K_SUBTYPE,
        O1K_COUNT
        // NOTE: as of today, only LCLVAR is used by both Local and Global assertion prop
        // the rest are used only by Global assertion prop.
    };

    enum optOp2Kind : uint8_t
    {
        O2K_INVALID,
        O2K_LCLVAR_COPY,
        O2K_CONST_INT,
        O2K_CONST_DOUBLE,
        O2K_ZEROOBJ,
        O2K_SUBRANGE,
        O2K_COUNT
    };

    struct AssertionDsc
    {
        optAssertionKind assertionKind;
        struct ArrBnd
        {
            ValueNum vnIdx;
            ValueNum vnLen;
        };
        struct AssertionDscOp1
        {
            optOp1Kind kind; // a normal LclVar, or Exact-type or Subtype
            ValueNum   vn;
            union
            {
                unsigned lclNum;
                ArrBnd   bnd;
            };
        } op1;
        struct AssertionDscOp2
        {
            optOp2Kind kind; // a const or copy assertion
        private:
            uint16_t m_encodedIconFlags; // encoded icon gtFlags, don't use directly
        public:
            ValueNum vn;
            struct IntVal
            {
                ssize_t   iconVal; // integer
                FieldSeq* fieldSeq;
            };
            union
            {
                unsigned      lclNum;
                IntVal        u1;
                double        dconVal;
                IntegralRange u2;
            };

            bool HasIconFlag()
            {
                assert(m_encodedIconFlags <= 0xFF);
                return m_encodedIconFlags != 0;
            }
            GenTreeFlags GetIconFlag()
            {
                // number of trailing zeros in GTF_ICON_HDL_MASK
                const uint16_t iconMaskTzc = 24;
                static_assert_no_msg((0xFF000000 == GTF_ICON_HDL_MASK) && (GTF_ICON_HDL_MASK >> iconMaskTzc) == 0xFF);

                GenTreeFlags flags = (GenTreeFlags)(m_encodedIconFlags << iconMaskTzc);
                assert((flags & ~GTF_ICON_HDL_MASK) == 0);
                return flags;
            }
            void SetIconFlag(GenTreeFlags flags, FieldSeq* fieldSeq = nullptr)
            {
                const uint16_t iconMaskTzc = 24;
                assert((flags & ~GTF_ICON_HDL_MASK) == 0);
                m_encodedIconFlags = flags >> iconMaskTzc;
                u1.fieldSeq        = fieldSeq;
            }
        } op2;

        bool IsCheckedBoundArithBound()
        {
            return ((assertionKind == OAK_EQUAL || assertionKind == OAK_NOT_EQUAL) && op1.kind == O1K_BOUND_OPER_BND);
        }
        bool IsCheckedBoundBound()
        {
            return ((assertionKind == OAK_EQUAL || assertionKind == OAK_NOT_EQUAL) && op1.kind == O1K_BOUND_LOOP_BND);
        }
        bool IsConstantBound()
        {
            return ((assertionKind == OAK_EQUAL || assertionKind == OAK_NOT_EQUAL) &&
                    (op1.kind == O1K_CONSTANT_LOOP_BND));
        }
        bool IsConstantBoundUnsigned()
        {
            return ((assertionKind == OAK_EQUAL || assertionKind == OAK_NOT_EQUAL) &&
                    (op1.kind == O1K_CONSTANT_LOOP_BND_UN));
        }
        bool IsBoundsCheckNoThrow()
        {
            return ((assertionKind == OAK_NO_THROW) && (op1.kind == O1K_ARR_BND));
        }

        bool IsCopyAssertion()
        {
            return ((assertionKind == OAK_EQUAL) && (op1.kind == O1K_LCLVAR) && (op2.kind == O2K_LCLVAR_COPY));
        }

        bool IsConstantInt32Assertion()
        {
            return ((assertionKind == OAK_EQUAL) || (assertionKind == OAK_NOT_EQUAL)) && (op2.kind == O2K_CONST_INT) &&
                   ((op1.kind == O1K_LCLVAR) || (op1.kind == O1K_VN));
        }

        bool CanPropLclVar()
        {
            return assertionKind == OAK_EQUAL && op1.kind == O1K_LCLVAR;
        }

        bool CanPropEqualOrNotEqual()
        {
            return assertionKind == OAK_EQUAL || assertionKind == OAK_NOT_EQUAL;
        }

        bool CanPropNonNull()
        {
            return assertionKind == OAK_NOT_EQUAL && op2.vn == ValueNumStore::VNForNull();
        }

        bool CanPropBndsCheck()
        {
            return (op1.kind == O1K_ARR_BND) || (op1.kind == O1K_VN);
        }

        bool CanPropSubRange()
        {
            return assertionKind == OAK_SUBRANGE && op1.kind == O1K_LCLVAR;
        }

        static bool SameKind(AssertionDsc* a1, AssertionDsc* a2)
        {
            return a1->assertionKind == a2->assertionKind && a1->op1.kind == a2->op1.kind &&
                   a1->op2.kind == a2->op2.kind;
        }

        static bool ComplementaryKind(optAssertionKind kind, optAssertionKind kind2)
        {
            if (kind == OAK_EQUAL)
            {
                return kind2 == OAK_NOT_EQUAL;
            }
            else if (kind == OAK_NOT_EQUAL)
            {
                return kind2 == OAK_EQUAL;
            }
            return false;
        }

        bool HasSameOp1(AssertionDsc* that, bool vnBased)
        {
            if (op1.kind != that->op1.kind)
            {
                return false;
            }
            else if (op1.kind == O1K_ARR_BND)
            {
                assert(vnBased);
                return (op1.bnd.vnIdx == that->op1.bnd.vnIdx) && (op1.bnd.vnLen == that->op1.bnd.vnLen);
            }
            else if (op1.kind == O1K_VN)
            {
                assert(vnBased);
                return (op1.vn == that->op1.vn);
            }
            else
            {
                return ((vnBased && (op1.vn == that->op1.vn)) || (!vnBased && (op1.lclNum == that->op1.lclNum)));
            }
        }

        bool HasSameOp2(AssertionDsc* that, bool vnBased)
        {
            if (op2.kind != that->op2.kind)
            {
                return false;
            }

            switch (op2.kind)
            {
                case O2K_CONST_INT:
                    return ((op2.u1.iconVal == that->op2.u1.iconVal) && (op2.GetIconFlag() == that->op2.GetIconFlag()));

                case O2K_CONST_DOUBLE:
                    // exact match because of positive and negative zero.
                    return (memcmp(&op2.dconVal, &that->op2.dconVal, sizeof(double)) == 0);

                case O2K_ZEROOBJ:
                    return true;

                case O2K_LCLVAR_COPY:
                    return op2.lclNum == that->op2.lclNum;

                case O2K_SUBRANGE:
                    return op2.u2.Equals(that->op2.u2);

                case O2K_INVALID:
                    // we will return false
                    break;

                default:
                    assert(!"Unexpected value for op2.kind in AssertionDsc.");
                    break;
            }

            return false;
        }

        bool Complementary(AssertionDsc* that, bool vnBased)
        {
            return ComplementaryKind(assertionKind, that->assertionKind) && HasSameOp1(that, vnBased) &&
                   HasSameOp2(that, vnBased);
        }

        bool Equals(AssertionDsc* that, bool vnBased)
        {
            if (assertionKind != that->assertionKind)
            {
                return false;
            }
            else if (assertionKind == OAK_NO_THROW)
            {
                assert(op2.kind == O2K_INVALID);
                return HasSameOp1(that, vnBased);
            }
            else
            {
                return HasSameOp1(that, vnBased) && HasSameOp2(that, vnBased);
            }
        }
    };

protected:
    static fgWalkPreFn optVNAssertionPropCurStmtVisitor;

    bool optLocalAssertionProp;  // indicates that we are performing local assertion prop
    bool optAssertionPropagated; // set to true if we modified the trees
    bool optAssertionPropagatedCurrentStmt;
#ifdef DEBUG
    GenTree* optAssertionPropCurrentTree;
#endif
    AssertionIndex*            optComplementaryAssertionMap;
    JitExpandArray<ASSERT_TP>* optAssertionDep = nullptr; // table that holds dependent assertions (assertions
                                                          // using the value of a local var) for each local var
    AssertionDsc*  optAssertionTabPrivate;                // table that holds info about assertions
    AssertionIndex optAssertionCount = 0;                 // total number of assertions in the assertion table
    AssertionIndex optMaxAssertionCount;
    bool           optCrossBlockLocalAssertionProp;
    unsigned       optAssertionOverflow;
    bool           optCanPropLclVar;
    bool           optCanPropEqual;
    bool           optCanPropNonNull;
    bool           optCanPropBndsChk;
    bool           optCanPropSubRange;

    RangeCheck* optRangeCheck = nullptr;
    RangeCheck* GetRangeCheck();

public:
    void         optVnNonNullPropCurStmt(BasicBlock* block, Statement* stmt, GenTree* tree);
    fgWalkResult optVNBasedFoldCurStmt(BasicBlock* block, Statement* stmt, GenTree* parent, GenTree* tree);
    GenTree*     optVNConstantPropOnJTrue(BasicBlock* block, GenTree* test);
    GenTree*     optVNBasedFoldConstExpr(BasicBlock* block, GenTree* parent, GenTree* tree);
    GenTree*     optVNBasedFoldExpr(BasicBlock* block, GenTree* parent, GenTree* tree);
    GenTree*     optVNBasedFoldExpr_Call(BasicBlock* block, GenTree* parent, GenTreeCall* call);
    GenTree*     optVNBasedFoldExpr_Call_Memmove(GenTreeCall* call);
    GenTree*     optVNBasedFoldExpr_Call_Memset(GenTreeCall* call);

    AssertionIndex GetAssertionCount()
    {
        return optAssertionCount;
    }
    ASSERT_TP*                                                                     bbJtrueAssertionOut;
    typedef JitHashTable<ValueNum, JitSmallPrimitiveKeyFuncs<ValueNum>, ASSERT_TP> ValueNumToAssertsMap;
    ValueNumToAssertsMap*                                                          optValueNumToAsserts;

    // Assertion prop helpers.
    ASSERT_TP&    GetAssertionDep(unsigned lclNum);
    AssertionDsc* optGetAssertion(AssertionIndex assertIndex);
    void          optAssertionInit(bool isLocalProp);
    void          optAssertionTraitsInit(AssertionIndex assertionCount);
    void          optAssertionReset(AssertionIndex limit);
    void          optAssertionRemove(AssertionIndex index);

    // Assertion prop data flow functions.
    PhaseStatus optAssertionPropMain();
    Statement*  optVNAssertionPropCurStmt(BasicBlock* block, Statement* stmt);
    bool        optIsTreeKnownIntValue(bool vnBased, GenTree* tree, ssize_t* pConstant, GenTreeFlags* pIconFlags);
    ASSERT_TP*  optInitAssertionDataflowFlags();
    ASSERT_TP*  optComputeAssertionGen();

    // Assertion Gen functions.
    void           optAssertionGen(GenTree* tree);
    AssertionIndex optAssertionGenCast(GenTreeCast* cast);
    AssertionInfo  optCreateJTrueBoundsAssertion(GenTree* tree);
    AssertionInfo  optAssertionGenJtrue(GenTree* tree);
    AssertionIndex optCreateJtrueAssertions(GenTree* op1, GenTree* op2, optAssertionKind assertionKind);
    AssertionIndex optFindComplementary(AssertionIndex assertionIndex);
    void           optMapComplementary(AssertionIndex assertionIndex, AssertionIndex index);

    ValueNum optConservativeNormalVN(GenTree* tree);

    ssize_t optCastConstantSmall(ssize_t iconVal, var_types smallType);

    // Assertion creation functions.
    AssertionIndex optCreateAssertion(GenTree* op1, GenTree* op2, optAssertionKind assertionKind);

    AssertionIndex optFinalizeCreatingAssertion(AssertionDsc* assertion);

    bool optTryExtractSubrangeAssertion(GenTree* source, IntegralRange* pRange);

    void optCreateComplementaryAssertion(AssertionIndex assertionIndex, GenTree* op1, GenTree* op2);

    bool           optAssertionVnInvolvesNan(AssertionDsc* assertion);
    AssertionIndex optAddAssertion(AssertionDsc* assertion);
    void           optAddVnAssertionMapping(ValueNum vn, AssertionIndex index);
#ifdef DEBUG
    void optPrintVnAssertionMapping();
#endif
    ASSERT_TP optGetVnMappedAssertions(ValueNum vn);

    // Used for respective assertion propagations.
    AssertionIndex optAssertionIsSubrange(GenTree* tree, IntegralRange range, ASSERT_VALARG_TP assertions);
    AssertionIndex optAssertionIsSubtype(GenTree* tree, GenTree* methodTableArg, ASSERT_VALARG_TP assertions);
    bool           optAssertionVNIsNonNull(ValueNum vn, ASSERT_VALARG_TP assertions);
    bool           optAssertionIsNonNull(GenTree* op, ASSERT_VALARG_TP assertions);

    AssertionIndex optGlobalAssertionIsEqualOrNotEqual(ASSERT_VALARG_TP assertions, GenTree* op1, GenTree* op2);
    AssertionIndex optGlobalAssertionIsEqualOrNotEqualZero(ASSERT_VALARG_TP assertions, GenTree* op1);
    AssertionIndex optLocalAssertionIsEqualOrNotEqual(
        optOp1Kind op1Kind, unsigned lclNum, optOp2Kind op2Kind, ssize_t cnsVal, ASSERT_VALARG_TP assertions);

    // Assertion prop for lcl var functions.
    bool     optAssertionProp_LclVarTypeCheck(GenTree* tree, LclVarDsc* lclVarDsc, LclVarDsc* copyVarDsc);
    GenTree* optCopyAssertionProp(AssertionDsc*        curAssertion,
                                  GenTreeLclVarCommon* tree,
                                  Statement* stmt      DEBUGARG(AssertionIndex index));
    GenTree* optConstantAssertionProp(AssertionDsc*        curAssertion,
                                      GenTreeLclVarCommon* tree,
                                      Statement* stmt      DEBUGARG(AssertionIndex index));
    bool     optIsProfitableToSubstitute(GenTree* dest, BasicBlock* destBlock, GenTree* destParent, GenTree* value);
    bool     optZeroObjAssertionProp(GenTree* tree, ASSERT_VALARG_TP assertions);

    // Assertion propagation functions.
    GenTree* optAssertionProp(ASSERT_VALARG_TP assertions, GenTree* tree, Statement* stmt, BasicBlock* block);
    GenTree* optAssertionProp_LclVar(ASSERT_VALARG_TP assertions, GenTreeLclVarCommon* tree, Statement* stmt);
    GenTree* optAssertionProp_LclFld(ASSERT_VALARG_TP assertions, GenTreeLclVarCommon* tree, Statement* stmt);
    GenTree* optAssertionProp_LocalStore(ASSERT_VALARG_TP assertions, GenTreeLclVarCommon* store, Statement* stmt);
    GenTree* optAssertionProp_BlockStore(ASSERT_VALARG_TP assertions, GenTreeBlk* store, Statement* stmt);
    GenTree* optAssertionProp_ModDiv(ASSERT_VALARG_TP assertions, GenTreeOp* tree, Statement* stmt, BasicBlock* block);
    GenTree* optAssertionProp_Return(ASSERT_VALARG_TP assertions, GenTreeOp* ret, Statement* stmt);
    GenTree* optAssertionProp_Ind(ASSERT_VALARG_TP assertions, GenTree* tree, Statement* stmt);
    GenTree* optAssertionProp_Cast(ASSERT_VALARG_TP assertions, GenTreeCast* cast, Statement* stmt, BasicBlock* block);
    GenTree* optAssertionProp_Call(ASSERT_VALARG_TP assertions, GenTreeCall* call, Statement* stmt);
    GenTree* optAssertionProp_RelOp(ASSERT_VALARG_TP assertions, GenTree* tree, Statement* stmt, BasicBlock* block);
    GenTree* optAssertionProp_Comma(ASSERT_VALARG_TP assertions, GenTree* tree, Statement* stmt);
    GenTree* optAssertionProp_BndsChk(ASSERT_VALARG_TP assertions, GenTree* tree, Statement* stmt);
    GenTree* optAssertionPropGlobal_RelOp(ASSERT_VALARG_TP assertions,
                                          GenTree*         tree,
                                          Statement*       stmt,
                                          BasicBlock*      block);
    GenTree* optAssertionPropLocal_RelOp(ASSERT_VALARG_TP assertions, GenTree* tree, Statement* stmt);
    GenTree* optAssertionProp_Update(GenTree* newTree, GenTree* tree, Statement* stmt);
    GenTree* optNonNullAssertionProp_Call(ASSERT_VALARG_TP assertions, GenTreeCall* call);
    bool     optNonNullAssertionProp_Ind(ASSERT_VALARG_TP assertions, GenTree* indir);
    bool     optWriteBarrierAssertionProp_StoreInd(ASSERT_VALARG_TP assertions, GenTreeStoreInd* indir);

    enum class AssertVisit
    {
        Continue,
        Abort,
    };
    template <typename TAssertVisitor>
    AssertVisit optVisitReachingAssertions(ValueNum vn, TAssertVisitor argVisitor);

    void optAssertionProp_RangeProperties(ASSERT_VALARG_TP assertions,
                                          GenTree*         tree,
                                          Statement*       stmt,
                                          BasicBlock*      block,
                                          bool*            isKnownNonZero,
                                          bool*            isKnownNonNegative);

    // Implied assertion functions.
    void optImpliedAssertions(AssertionIndex assertionIndex, ASSERT_TP& activeAssertions);
    void optImpliedByTypeOfAssertions(ASSERT_TP& activeAssertions);
    bool optCreateJumpTableImpliedAssertions(BasicBlock* switchBb);
    void optImpliedByConstAssertion(AssertionDsc* curAssertion, ASSERT_TP& result);

#ifdef DEBUG
    void optPrintAssertion(AssertionDsc* newAssertion, AssertionIndex assertionIndex = 0);
    void optPrintAssertionIndex(AssertionIndex index);
    void optPrintAssertionIndices(ASSERT_TP assertions);
    void optDebugCheckAssertion(AssertionDsc* assertion);
    void optDebugCheckAssertions(AssertionIndex AssertionIndex);
#endif

    ASSERT_VALRET_TP optGetEdgeAssertions(const BasicBlock* block, const BasicBlock* blockPred) const;

    static void optDumpAssertionIndices(const char* header, ASSERT_TP assertions, const char* footer = nullptr);
    static void optDumpAssertionIndices(ASSERT_TP assertions, const char* footer = nullptr);

    /**************************************************************************
     *                          Range checks
     *************************************************************************/

public:
    struct LoopCloneVisitorInfo
    {
        LoopCloneContext*     context;
        Statement*            stmt;
        FlowGraphNaturalLoop* loop;
        const bool            cloneForArrayBounds;
        const bool            cloneForGDVTests;
        LoopCloneVisitorInfo(LoopCloneContext*     context,
                             FlowGraphNaturalLoop* loop,
                             Statement*            stmt,
                             bool                  cloneForArrayBounds,
                             bool                  cloneForGDVTests)
            : context(context)
            , stmt(nullptr)
            , loop(loop)
            , cloneForArrayBounds(cloneForArrayBounds)
            , cloneForGDVTests(cloneForGDVTests)
        {
        }
    };

    bool optIsStackLocalInvariant(FlowGraphNaturalLoop* loop, unsigned lclNum);
    bool optExtractArrIndex(GenTree* tree, ArrIndex* result, unsigned lhsNum, bool* topLevelIsFinal);
    bool optExtractSpanIndex(GenTree* tree, SpanIndex* result);
    bool optReconstructArrIndexHelp(GenTree* tree, ArrIndex* result, unsigned lhsNum, bool* topLevelIsFinal);
    bool optReconstructArrIndex(GenTree* tree, ArrIndex* result);
    bool optIdentifyLoopOptInfo(FlowGraphNaturalLoop* loop, LoopCloneContext* context);
    static fgWalkPreFn optCanOptimizeByLoopCloningVisitor;
    fgWalkResult       optCanOptimizeByLoopCloning(GenTree* tree, LoopCloneVisitorInfo* info);
    bool               optObtainLoopCloningOpts(LoopCloneContext* context);
    bool               optIsLoopClonable(FlowGraphNaturalLoop* loop, LoopCloneContext* context);
    bool               optCheckLoopCloningGDVTestProfitable(GenTreeOp* guard, LoopCloneVisitorInfo* info);
    bool               optIsHandleOrIndirOfHandle(GenTree* tree, GenTreeFlags handleType);

    static bool optLoopCloningEnabled();

#ifdef DEBUG
    void optDebugLogLoopCloning(BasicBlock* block, Statement* insertBefore);
#endif
    void optPerformStaticOptimizations(FlowGraphNaturalLoop* loop, LoopCloneContext* context DEBUGARG(bool fastPath));
    bool optComputeDerefConditions(FlowGraphNaturalLoop* loop, LoopCloneContext* context);
    bool optDeriveLoopCloningConditions(FlowGraphNaturalLoop* loop, LoopCloneContext* context);
    BasicBlock* optInsertLoopChoiceConditions(LoopCloneContext*     context,
                                              FlowGraphNaturalLoop* loop,
                                              BasicBlock*           slowHead,
                                              BasicBlock*           insertAfter);

protected:
    ssize_t optGetArrayRefScaleAndIndex(GenTree* mul, GenTree** pIndex DEBUGARG(bool bRngChk));

    /*
    XXXXXXXXXXXXXXXXXXXXXXXXXXXXXXXXXXXXXXXXXXXXXXXXXXXXXXXXXXXXXXXXXXXXXXXXXXXXXXX
    XXXXXXXXXXXXXXXXXXXXXXXXXXXXXXXXXXXXXXXXXXXXXXXXXXXXXXXXXXXXXXXXXXXXXXXXXXXXXXX
    XX                                                                           XX
    XX                           RegAlloc                                        XX
    XX                                                                           XX
    XX  Does the register allocation and puts the remaining lclVars on the stack XX
    XX                                                                           XX
    XXXXXXXXXXXXXXXXXXXXXXXXXXXXXXXXXXXXXXXXXXXXXXXXXXXXXXXXXXXXXXXXXXXXXXXXXXXXXXX
    XXXXXXXXXXXXXXXXXXXXXXXXXXXXXXXXXXXXXXXXXXXXXXXXXXXXXXXXXXXXXXXXXXXXXXXXXXXXXXX
    */

public:
    void raMarkStkVars();

#if FEATURE_PARTIAL_SIMD_CALLEE_SAVE
#if defined(TARGET_AMD64)
    static bool varTypeNeedsPartialCalleeSave(var_types type)
    {
        assert(type != TYP_STRUCT);
        return (type == TYP_SIMD32) || (type == TYP_SIMD64);
    }
#elif defined(TARGET_ARM64)
    static bool varTypeNeedsPartialCalleeSave(var_types type)
    {
        assert(type != TYP_STRUCT);
        // ARM64 ABI FP Callee save registers only require Callee to save lower 8 Bytes
        // For SIMD types longer than 8 bytes Caller is responsible for saving and restoring Upper bytes.
        return ((type == TYP_SIMD16) || (type == TYP_SIMD12) || (UseSveForType(type)));
    }
#else // !defined(TARGET_AMD64) && !defined(TARGET_ARM64)
#error("Unknown target architecture for FEATURE_PARTIAL_SIMD_CALLEE_SAVE")
#endif // !defined(TARGET_AMD64) && !defined(TARGET_ARM64)
#endif // FEATURE_PARTIAL_SIMD_CALLEE_SAVE

protected:
    // Some things are used by both LSRA and regpredict allocators.

    FrameType rpFrameType;
    bool      rpMustCreateEBPCalled; // Set to true after we have called rpMustCreateEBPFrame once

    bool rpMustCreateEBPFrame(INDEBUG(const char** wbReason));

private:
    Lowering*            m_pLowering = nullptr; // Lowering; needed to Lower IR that's added or modified after Lowering.
    LinearScanInterface* m_pLinearScan = nullptr; // Linear Scan allocator

public:
    ArrayStack<ParameterRegisterLocalMapping>* m_paramRegLocalMappings = nullptr;

    const ParameterRegisterLocalMapping* FindParameterRegisterLocalMappingByRegister(regNumber reg);
    const ParameterRegisterLocalMapping* FindParameterRegisterLocalMappingByLocal(unsigned lclNum, unsigned offset);

    /*
    XXXXXXXXXXXXXXXXXXXXXXXXXXXXXXXXXXXXXXXXXXXXXXXXXXXXXXXXXXXXXXXXXXXXXXXXXXXXXXX
    XXXXXXXXXXXXXXXXXXXXXXXXXXXXXXXXXXXXXXXXXXXXXXXXXXXXXXXXXXXXXXXXXXXXXXXXXXXXXXX
    XX                                                                           XX
    XX                           EEInterface                                     XX
    XX                                                                           XX
    XX   Get to the class and method info from the Execution Engine given        XX
    XX   tokens for the class and method                                         XX
    XX                                                                           XX
    XXXXXXXXXXXXXXXXXXXXXXXXXXXXXXXXXXXXXXXXXXXXXXXXXXXXXXXXXXXXXXXXXXXXXXXXXXXXXXX
    XXXXXXXXXXXXXXXXXXXXXXXXXXXXXXXXXXXXXXXXXXXXXXXXXXXXXXXXXXXXXXXXXXXXXXXXXXXXXXX
    */

    // Get handles

    void eeGetCallInfo(CORINFO_RESOLVED_TOKEN* pResolvedToken,
                       CORINFO_RESOLVED_TOKEN* pConstrainedToken,
                       CORINFO_CALLINFO_FLAGS  flags,
                       CORINFO_CALL_INFO*      pResult);

    void eeGetFieldInfo(CORINFO_RESOLVED_TOKEN* pResolvedToken,
                        CORINFO_ACCESS_FLAGS    flags,
                        CORINFO_FIELD_INFO*     pResult);

    // Get the flags

    bool eeIsValueClass(CORINFO_CLASS_HANDLE clsHnd);
    bool eeIsByrefLike(CORINFO_CLASS_HANDLE clsHnd);
    bool eeIsSharedInst(CORINFO_CLASS_HANDLE clsHnd);
    bool eeIsIntrinsic(CORINFO_METHOD_HANDLE ftn);
    bool eeIsFieldStatic(CORINFO_FIELD_HANDLE fldHnd);

    var_types eeGetFieldType(CORINFO_FIELD_HANDLE  fldHnd,
                             CORINFO_CLASS_HANDLE* pStructHnd   = nullptr,
                             CORINFO_CLASS_HANDLE  memberParent = NO_CLASS_HANDLE);

    template <typename TPrint>
    void eeAppendPrint(class StringPrinter* printer, TPrint print);
    // Conventions: the "base" primitive printing functions take StringPrinter*
    // and do not do any SPMI handling. There are then convenience printing
    // functions exposed on top that have SPMI handling and additional buffer
    // handling. Note that the strings returned are never truncated here.
    void eePrintCorInfoType(class StringPrinter* printer, CorInfoType corInfoType);
    void eePrintType(class StringPrinter* printer, CORINFO_CLASS_HANDLE clsHnd, bool includeInstantiation);
    void eePrintTypeOrJitAlias(class StringPrinter* printer, CORINFO_CLASS_HANDLE clsHnd, bool includeInstantiation);
    void eePrintMethod(class StringPrinter*  printer,
                       CORINFO_CLASS_HANDLE  clsHnd,
                       CORINFO_METHOD_HANDLE methodHnd,
                       CORINFO_SIG_INFO*     sig,
                       bool                  includeAssembly,
                       bool                  includeClass,
                       bool                  includeClassInstantiation,
                       bool                  includeMethodInstantiation,
                       bool                  includeSignature,
                       bool                  includeReturnType,
                       bool                  includeThisSpecifier);

    void eePrintField(class StringPrinter* printer, CORINFO_FIELD_HANDLE fldHnd, bool includeType);

    const char* eeGetMethodFullName(CORINFO_METHOD_HANDLE hnd,
                                    bool                  includeReturnType    = true,
                                    bool                  includeThisSpecifier = true,
                                    char*                 buffer               = nullptr,
                                    size_t                bufferSize           = 0);

    const char* eeGetMethodName(CORINFO_METHOD_HANDLE methHnd, char* buffer = nullptr, size_t bufferSize = 0);

    const char* eeGetFieldName(CORINFO_FIELD_HANDLE fldHnd,
                               bool                 includeType,
                               char*                buffer     = nullptr,
                               size_t               bufferSize = 0);

    const char* eeGetClassName(CORINFO_CLASS_HANDLE clsHnd, char* buffer = nullptr, size_t bufferSize = 0);

    void        eePrintObjectDescription(const char* prefix, CORINFO_OBJECT_HANDLE handle);
    const char* eeGetShortClassName(CORINFO_CLASS_HANDLE clsHnd);

    const char* eeGetClassAssemblyName(CORINFO_CLASS_HANDLE clsHnd);

#if defined(DEBUG)
    unsigned eeTryGetClassSize(CORINFO_CLASS_HANDLE clsHnd);
#endif

    unsigned compMethodHash(CORINFO_METHOD_HANDLE methodHandle);

    var_types            eeGetArgType(CORINFO_ARG_LIST_HANDLE list, CORINFO_SIG_INFO* sig);
    var_types            eeGetArgType(CORINFO_ARG_LIST_HANDLE list, CORINFO_SIG_INFO* sig, bool* isPinned);
    CORINFO_CLASS_HANDLE eeGetArgClass(CORINFO_SIG_INFO* sig, CORINFO_ARG_LIST_HANDLE list);
    CORINFO_CLASS_HANDLE eeGetClassFromContext(CORINFO_CONTEXT_HANDLE context);
    unsigned             eeGetArgSize(CorInfoType corInfoType, CORINFO_CLASS_HANDLE typeHnd);
    static unsigned      eeGetArgSizeAlignment(var_types type, bool isFloatHfa);

    // VOM info, method sigs

    void eeGetSig(unsigned               sigTok,
                  CORINFO_MODULE_HANDLE  scope,
                  CORINFO_CONTEXT_HANDLE context,
                  CORINFO_SIG_INFO*      retSig);

    void eeGetCallSiteSig(unsigned               sigTok,
                          CORINFO_MODULE_HANDLE  scope,
                          CORINFO_CONTEXT_HANDLE context,
                          CORINFO_SIG_INFO*      retSig);

    void eeGetMethodSig(CORINFO_METHOD_HANDLE methHnd, CORINFO_SIG_INFO* retSig, CORINFO_CLASS_HANDLE owner = nullptr);

    CORINFO_EE_INFO eeInfo;
    bool            eeInfoInitialized = false;

    CORINFO_EE_INFO* eeGetEEInfo();

    // Gets the offset of a SDArray's first element
    static unsigned eeGetArrayDataOffset();

    // Get the offset of a MDArray's first element
    static unsigned eeGetMDArrayDataOffset(unsigned rank);

    // Get the offset of a MDArray's dimension length for a given dimension.
    static unsigned eeGetMDArrayLengthOffset(unsigned rank, unsigned dimension);

    // Get the offset of a MDArray's lower bound for a given dimension.
    static unsigned eeGetMDArrayLowerBoundOffset(unsigned rank, unsigned dimension);

    GenTree* eeGetPInvokeCookie(CORINFO_SIG_INFO* szMetaSig);

    // Returns the page size for the target machine as reported by the EE.
    target_size_t eeGetPageSize()
    {
        return (target_size_t)eeGetEEInfo()->osPageSize;
    }

    //------------------------------------------------------------------------
    // VirtualStubParam: virtual stub dispatch extra parameter (slot address).
    //
    // It represents Abi and target specific registers for the parameter.
    //
    class VirtualStubParamInfo
    {
    public:
        VirtualStubParamInfo(bool isNativeAOT)
        {
#if defined(TARGET_X86)
            reg     = REG_EAX;
            regMask = RBM_EAX;
#elif defined(TARGET_AMD64)
            reg     = REG_R11;
            regMask = RBM_R11;
#elif defined(TARGET_ARM)
            if (isNativeAOT)
            {
                reg     = REG_R12;
                regMask = RBM_R12;
            }
            else
            {
                reg     = REG_R4;
                regMask = RBM_R4;
            }
#elif defined(TARGET_ARM64)
            reg     = REG_R11;
            regMask = RBM_R11;
#elif defined(TARGET_LOONGARCH64)
            reg     = REG_T8;
            regMask = RBM_T8;
#elif defined(TARGET_RISCV64)
            reg     = REG_T5;
            regMask = RBM_T5;
#else
#error Unsupported or unset target architecture
#endif
        }

        regNumber GetReg() const
        {
            return reg;
        }

        regMaskTP GetRegMask() const
        {
            return regMask;
        }

    private:
        regNumber reg;
        regMaskTP regMask;
    };

    VirtualStubParamInfo* virtualStubParamInfo = nullptr;

    bool IsTargetAbi(CORINFO_RUNTIME_ABI abi)
    {
        return eeGetEEInfo()->targetAbi == abi;
    }

    bool BlockNonDeterministicIntrinsics(bool mustExpand)
    {
        // We explicitly block these APIs from being expanded in R2R
        // since we know they are non-deterministic across hardware

        if (IsReadyToRun())
        {
            if (mustExpand)
            {
                implLimitation();
            }
            return true;
        }
        return false;
    }

#if defined(FEATURE_EH_WINDOWS_X86)
    bool eeIsNativeAotAbi = false;
    bool UsesFunclets() const
    {
        return eeIsNativeAotAbi;
    }

    bool UsesCallFinallyThunks() const
    {
        // Generate call-to-finally code in "thunks" in the enclosing EH region, protected by "cloned finally" clauses.
        return UsesFunclets();
    }
#else
    bool UsesFunclets() const
    {
        return true;
    }

    bool UsesCallFinallyThunks() const
    {
        return true;
    }
#endif

    bool generateCFIUnwindCodes()
    {
#if defined(FEATURE_CFI_SUPPORT)
        return TargetOS::IsUnix && IsTargetAbi(CORINFO_NATIVEAOT_ABI);
#else
        return false;
#endif
    }

    // Debugging support - Line number info

    void eeGetStmtOffsets();

    unsigned eeBoundariesCount;

    ICorDebugInfo::OffsetMapping* eeBoundaries; // Boundaries to report to the EE
    void                          eeSetLIcount(unsigned count);
    void eeSetLIinfo(unsigned which, UNATIVE_OFFSET offs, IPmappingDscKind kind, const ILLocation& loc);
    void eeSetLIdone();

#ifdef DEBUG
    static void eeDispILOffs(IL_OFFSET offs);
    static void eeDispSourceMappingOffs(uint32_t offs);
    static void eeDispLineInfo(const ICorDebugInfo::OffsetMapping* line);
    void        eeDispLineInfos();
#endif // DEBUG

    // Debugging support - Local var info

    void eeGetVars();

    unsigned eeVarsCount;

    struct VarResultInfo
    {
        UNATIVE_OFFSET             startOffset;
        UNATIVE_OFFSET             endOffset;
        DWORD                      varNumber;
        CodeGenInterface::siVarLoc loc;
    }*   eeVars;
    void eeSetLVcount(unsigned count);
    void eeSetLVinfo(unsigned                          which,
                     UNATIVE_OFFSET                    startOffs,
                     UNATIVE_OFFSET                    length,
                     unsigned                          varNum,
                     const CodeGenInterface::siVarLoc& loc);
    void eeSetLVdone();

#ifdef DEBUG
    void eeDispVar(ICorDebugInfo::NativeVarInfo* var);
    void eeDispVars(CORINFO_METHOD_HANDLE ftn, ULONG32 cVars, ICorDebugInfo::NativeVarInfo* vars);
#endif // DEBUG

    // ICorJitInfo wrappers

    void eeAllocMem(AllocMemArgs* args, const UNATIVE_OFFSET roDataSectionAlignment);

    void eeReserveUnwindInfo(bool isFunclet, bool isColdCode, ULONG unwindSize);

    void eeAllocUnwindInfo(BYTE*          pHotCode,
                           BYTE*          pColdCode,
                           ULONG          startOffset,
                           ULONG          endOffset,
                           ULONG          unwindSize,
                           BYTE*          pUnwindBlock,
                           CorJitFuncKind funcKind);

    void eeSetEHcount(unsigned cEH);

    void eeSetEHinfo(unsigned EHnumber, const CORINFO_EH_CLAUSE* clause);

    WORD eeGetRelocTypeHint(void* target);

    // ICorStaticInfo wrapper functions

#if defined(UNIX_AMD64_ABI)
#ifdef DEBUG
    static void dumpSystemVClassificationType(SystemVClassificationType ct);
#endif // DEBUG

    void eeGetSystemVAmd64PassStructInRegisterDescriptor(
        /*IN*/ CORINFO_CLASS_HANDLE                                  structHnd,
        /*OUT*/ SYSTEMV_AMD64_CORINFO_STRUCT_REG_PASSING_DESCRIPTOR* structPassInRegDescPtr);
#endif // UNIX_AMD64_ABI

    template <typename ParamType>
    bool eeRunWithErrorTrap(void (*function)(ParamType*), ParamType* param)
    {
        return eeRunWithErrorTrapImp(reinterpret_cast<void (*)(void*)>(function), reinterpret_cast<void*>(param));
    }

    bool eeRunWithErrorTrapImp(void (*function)(void*), void* param);

    template <typename ParamType>
    bool eeRunWithSPMIErrorTrap(void (*function)(ParamType*), ParamType* param)
    {
        return eeRunWithSPMIErrorTrapImp(reinterpret_cast<void (*)(void*)>(function), reinterpret_cast<void*>(param));
    }

    template <typename Functor>
    bool eeRunFunctorWithSPMIErrorTrap(Functor f)
    {
        return eeRunWithSPMIErrorTrap<Functor>(
            [](Functor* pf) {
            (*pf)();
        },
            &f);
    }

    bool eeRunWithSPMIErrorTrapImp(void (*function)(void*), void* param);

    // Utility functions

    static CORINFO_METHOD_HANDLE eeFindHelper(unsigned helper);
    static CorInfoHelpFunc       eeGetHelperNum(CORINFO_METHOD_HANDLE method);

    enum StaticHelperReturnValue
    {
        SHRV_STATIC_BASE_PTR,
        SHRV_VOID,
    };
    static bool IsStaticHelperEligibleForExpansion(GenTree*                 tree,
                                                   bool*                    isGc       = nullptr,
                                                   StaticHelperReturnValue* retValKind = nullptr);
    static bool IsSharedStaticHelper(GenTree* tree);
    static bool IsGcSafePoint(GenTreeCall* call);

    static CORINFO_FIELD_HANDLE eeFindJitDataOffs(unsigned jitDataOffs);
    // returns true/false if 'field' is a Jit Data offset
    static bool eeIsJitDataOffs(CORINFO_FIELD_HANDLE field);
    // returns a number < 0 if 'field' is not a Jit Data offset, otherwise the data offset (limited to 2GB)
    static int eeGetJitDataOffs(CORINFO_FIELD_HANDLE field);

    /*****************************************************************************/

    /*
    XXXXXXXXXXXXXXXXXXXXXXXXXXXXXXXXXXXXXXXXXXXXXXXXXXXXXXXXXXXXXXXXXXXXXXXXXXXXXXX
    XXXXXXXXXXXXXXXXXXXXXXXXXXXXXXXXXXXXXXXXXXXXXXXXXXXXXXXXXXXXXXXXXXXXXXXXXXXXXXX
    XX                                                                           XX
    XX                           CodeGenerator                                   XX
    XX                                                                           XX
    XXXXXXXXXXXXXXXXXXXXXXXXXXXXXXXXXXXXXXXXXXXXXXXXXXXXXXXXXXXXXXXXXXXXXXXXXXXXXXX
    XXXXXXXXXXXXXXXXXXXXXXXXXXXXXXXXXXXXXXXXXXXXXXXXXXXXXXXXXXXXXXXXXXXXXXXXXXXXXXX
    */

public:
    CodeGenInterface* codeGen = nullptr;

    // Record the instr offset mapping to the generated code

    jitstd::list<IPmappingDsc>  genIPmappings;
    jitstd::list<RichIPMapping> genRichIPmappings;

    // Managed RetVal - A side hash table meant to record the mapping from a
    // GT_CALL node to its debug info.  This info is used to emit sequence points
    // that can be used by debugger to determine the native offset at which the
    // managed RetVal will be available.
    //
    // In fact we can store debug info in a GT_CALL node.  This was ruled out in
    // favor of a side table for two reasons: 1) We need debug info for only those
    // GT_CALL nodes (created during importation) that correspond to an IL call and
    // whose return type is other than TYP_VOID. 2) GT_CALL node is a frequently used
    // structure and IL offset is needed only when generating debuggable code. Therefore
    // it is desirable to avoid memory size penalty in retail scenarios.
    typedef JitHashTable<GenTree*, JitPtrKeyFuncs<GenTree>, DebugInfo> CallSiteDebugInfoTable;
    CallSiteDebugInfoTable*                                            genCallSite2DebugInfoMap;

    unsigned    genReturnLocal = BAD_VAR_NUM; // Local number for the return value when applicable.
    BasicBlock* genReturnBB    = nullptr;     // jumped to when not optimizing for speed.

#ifdef SWIFT_SUPPORT
    unsigned genReturnErrorLocal = BAD_VAR_NUM; // Local number for the Swift error value when applicable.
#endif                                          // SWIFT_SUPPORT

    // The following properties are part of CodeGenContext.  Getters are provided here for
    // convenience and backward compatibility, but the properties can only be set by invoking
    // the setter on CodeGenContext directly.

    emitter* GetEmitter() const
    {
        return codeGen->GetEmitter();
    }

    bool isFramePointerUsed() const
    {
        return codeGen->isFramePointerUsed();
    }

    bool GetInterruptible()
    {
        return codeGen->GetInterruptible();
    }
    void SetInterruptible(bool value)
    {
        codeGen->SetInterruptible(value);
    }

#if DOUBLE_ALIGN
    const bool genDoubleAlign()
    {
        return codeGen->doDoubleAlign();
    }
    DWORD getCanDoubleAlign();
    bool  shouldDoubleAlign(unsigned refCntStk,
                            unsigned refCntReg,
                            weight_t refCntWtdReg,
                            unsigned refCntStkParam,
                            weight_t refCntWtdStkDbl);
#endif // DOUBLE_ALIGN

    bool IsFullPtrRegMapRequired()
    {
        return codeGen->IsFullPtrRegMapRequired();
    }
    void SetFullPtrRegMapRequired(bool value)
    {
        codeGen->SetFullPtrRegMapRequired(value);
    }

    // Things that MAY belong either in CodeGen or CodeGenContext
    FuncInfoDsc*   compFuncInfos;
    unsigned short compCurrFuncIdx;
    unsigned short compFuncInfoCount;
    FuncInfoDsc    compFuncInfoRoot;

    unsigned short compFuncCount()
    {
        if (UsesFunclets())
        {
            assert(fgFuncletsCreated);
            return compFuncInfoCount;
        }
        else
        {
            return 1;
        }
    }

    unsigned short funCurrentFuncIdx()
    {
        return UsesFunclets() ? compCurrFuncIdx : 0;
    }

    FuncInfoDsc* funCurrentFunc();
    void         funSetCurrentFunc(unsigned funcIdx);
    FuncInfoDsc* funGetFunc(unsigned funcIdx);
    unsigned int funGetFuncIdx(BasicBlock* block);

    // LIVENESS

    VARSET_TP compCurLife;     // current live variables
    GenTree*  compCurLifeTree; // node after which compCurLife has been computed

    // Compare the given "newLife" with last set of live variables and update
    // codeGen "gcInfo", siScopes, "regSet" with the new variable's homes/liveness.
    template <bool ForCodeGen>
    void compChangeLife(VARSET_VALARG_TP newLife);

    // Update the GC's masks, register's masks and reports change on variable's homes given a set of
    // current live variables if changes have happened since "compCurLife".
    template <bool ForCodeGen>
    inline void compUpdateLife(VARSET_VALARG_TP newLife);

    // Gets a register mask that represent the kill set for a helper call since
    // not all JIT Helper calls follow the standard ABI on the target architecture.
    regMaskTP compHelperCallKillSet(CorInfoHelpFunc helper);

    /*
    XXXXXXXXXXXXXXXXXXXXXXXXXXXXXXXXXXXXXXXXXXXXXXXXXXXXXXXXXXXXXXXXXXXXXXXXXXXXXXX
    XXXXXXXXXXXXXXXXXXXXXXXXXXXXXXXXXXXXXXXXXXXXXXXXXXXXXXXXXXXXXXXXXXXXXXXXXXXXXXX
    XX                                                                           XX
    XX                           UnwindInfo                                      XX
    XX                                                                           XX
    XXXXXXXXXXXXXXXXXXXXXXXXXXXXXXXXXXXXXXXXXXXXXXXXXXXXXXXXXXXXXXXXXXXXXXXXXXXXXXX
    XXXXXXXXXXXXXXXXXXXXXXXXXXXXXXXXXXXXXXXXXXXXXXXXXXXXXXXXXXXXXXXXXXXXXXXXXXXXXXX
    */

#if !defined(__GNUC__)
#pragma region Unwind information
#endif

public:
    //
    // Infrastructure functions: start/stop/reserve/emit.
    //

    void unwindBegProlog();
    void unwindEndProlog();
    void unwindBegEpilog();
    void unwindEndEpilog();
    void unwindReserve();
    void unwindEmit(void* pHotCode, void* pColdCode);

    //
    // Specific unwind information functions: called by code generation to indicate a particular
    // prolog or epilog unwindable instruction has been generated.
    //

    void unwindPush(regNumber reg);
    void unwindAllocStack(unsigned size);
    void unwindSetFrameReg(regNumber reg, unsigned offset);
    void unwindSaveReg(regNumber reg, unsigned offset);

#if defined(TARGET_ARM)
    void unwindPushMaskInt(regMaskTP mask);
    void unwindPushMaskFloat(regMaskTP mask);
    void unwindPopMaskInt(regMaskTP mask);
    void unwindPopMaskFloat(regMaskTP mask);
    void unwindBranch16();                    // The epilog terminates with a 16-bit branch (e.g., "bx lr")
    void unwindNop(unsigned codeSizeInBytes); // Generate unwind NOP code. 'codeSizeInBytes' is 2 or 4 bytes. Only
                                              // called via unwindPadding().
    void unwindPadding(); // Generate a sequence of unwind NOP codes representing instructions between the last
                          // instruction and the current location.
#endif                    // TARGET_ARM

#if defined(TARGET_ARM64)
    void unwindNop();
    void unwindPadding(); // Generate a sequence of unwind NOP codes representing instructions between the last
                          // instruction and the current location.
    void unwindSaveReg(regNumber reg, int offset);                                // str reg, [sp, #offset]
    void unwindSaveRegPreindexed(regNumber reg, int offset);                      // str reg, [sp, #offset]!
    void unwindSaveRegPair(regNumber reg1, regNumber reg2, int offset);           // stp reg1, reg2, [sp, #offset]
    void unwindSaveRegPairPreindexed(regNumber reg1, regNumber reg2, int offset); // stp reg1, reg2, [sp, #offset]!
    void unwindSaveNext();                                                        // unwind code: save_next
    void unwindReturn(regNumber reg);                                             // ret lr
#endif                                                                            // defined(TARGET_ARM64)

#if defined(TARGET_LOONGARCH64)
    void unwindNop();
    void unwindPadding(); // Generate a sequence of unwind NOP codes representing instructions between the last
                          // instruction and the current location.
    void unwindSaveReg(regNumber reg, int offset);
    void unwindSaveRegPair(regNumber reg1, regNumber reg2, int offset);
    void unwindReturn(regNumber reg);
#endif // defined(TARGET_LOONGARCH64)

#if defined(TARGET_RISCV64)
    void unwindNop();
    void unwindPadding(); // Generate a sequence of unwind NOP codes representing instructions between the last
                          // instruction and the current location.
    void unwindSaveReg(regNumber reg, int offset);
    void unwindSaveRegPair(regNumber reg1, regNumber reg2, int offset);
    void unwindReturn(regNumber reg);
#endif // defined(TARGET_RISCV64)

    //
    // Private "helper" functions for the unwind implementation.
    //

private:
    void unwindGetFuncLocations(FuncInfoDsc*             func,
                                bool                     getHotSectionData,
                                /* OUT */ emitLocation** ppStartLoc,
                                /* OUT */ emitLocation** ppEndLoc);

    void unwindReserveFunc(FuncInfoDsc* func);
    void unwindEmitFunc(FuncInfoDsc* func, void* pHotCode, void* pColdCode);

#if defined(TARGET_AMD64) || defined(TARGET_X86)

    void unwindReserveFuncHelper(FuncInfoDsc* func, bool isHotCode);
    void unwindEmitFuncHelper(FuncInfoDsc* func, void* pHotCode, void* pColdCode, bool isHotCode);

#endif // TARGET_AMD64 || TARGET_X86

    UNATIVE_OFFSET unwindGetCurrentOffset(FuncInfoDsc* func);

#if defined(TARGET_AMD64)

    void unwindBegPrologWindows();
    void unwindPushWindows(regNumber reg);
    void unwindAllocStackWindows(unsigned size);
    void unwindSetFrameRegWindows(regNumber reg, unsigned offset);
    void unwindSaveRegWindows(regNumber reg, unsigned offset);

#ifdef UNIX_AMD64_ABI
    void unwindSaveRegCFI(regNumber reg, unsigned offset);
#endif // UNIX_AMD64_ABI
#elif defined(TARGET_ARM)

    void unwindPushPopMaskInt(regMaskTP mask, bool useOpsize16);
    void unwindPushPopMaskFloat(regMaskTP mask);

#endif // TARGET_ARM

#if defined(FEATURE_CFI_SUPPORT)
    short mapRegNumToDwarfReg(regNumber reg);
    void  createCfiCode(FuncInfoDsc* func, UNATIVE_OFFSET codeOffset, UCHAR opcode, short dwarfReg, INT offset = 0);
    void  unwindPushPopCFI(regNumber reg);
    void  unwindBegPrologCFI();
    void  unwindPushPopMaskCFI(regMaskTP regMask, bool isFloat);
    void  unwindAllocStackCFI(unsigned size);
    void  unwindSetFrameRegCFI(regNumber reg, unsigned offset);
    void  unwindEmitFuncCFI(FuncInfoDsc* func, void* pHotCode, void* pColdCode);
#ifdef DEBUG
    void DumpCfiInfo(bool                  isHotCode,
                     UNATIVE_OFFSET        startOffset,
                     UNATIVE_OFFSET        endOffset,
                     DWORD                 cfiCodeBytes,
                     const CFI_CODE* const pCfiCode);
#endif

#endif // FEATURE_CFI_SUPPORT

#if !defined(__GNUC__)
#pragma endregion // Note: region is NOT under !defined(__GNUC__)
#endif

    /*
    XXXXXXXXXXXXXXXXXXXXXXXXXXXXXXXXXXXXXXXXXXXXXXXXXXXXXXXXXXXXXXXXXXXXXXXXXXXXXXX
    XXXXXXXXXXXXXXXXXXXXXXXXXXXXXXXXXXXXXXXXXXXXXXXXXXXXXXXXXXXXXXXXXXXXXXXXXXXXXXX
    XX                                                                           XX
    XX                               SIMD                                        XX
    XX                                                                           XX
    XX   Info about SIMD types, methods and the SIMD assembly (i.e. the assembly XX
    XX   that contains the distinguished, well-known SIMD type definitions).     XX
    XX                                                                           XX
    XXXXXXXXXXXXXXXXXXXXXXXXXXXXXXXXXXXXXXXXXXXXXXXXXXXXXXXXXXXXXXXXXXXXXXXXXXXXXXX
    XXXXXXXXXXXXXXXXXXXXXXXXXXXXXXXXXXXXXXXXXXXXXXXXXXXXXXXXXXXXXXXXXXXXXXXXXXXXXXX
    */

#if defined(TARGET_ARM64)
private:

    static unsigned compVectorTLength;
    // static unsigned compMinVectorTLengthForSve;
    static bool compUseSveForVectorT;

public:
    FORCEINLINE static unsigned GetVectorTLength()
    {
        return compVectorTLength;
    }
    FORCEINLINE static bool UseSveForVectorT()
    {
        return compUseSveForVectorT;
    }
    FORCEINLINE static bool UseSveForType(var_types type)
    {
        return UseSveForVectorT() && varTypeIsSIMDOrMask(type) && (type != TYP_SIMD8) && (type != TYP_SIMD12);
    }
    FORCEINLINE static bool UseStrictSveForType(var_types type)
    {
        // This method is used in scenarios where we do not know the type of HIR node or how the LIR node was formed.
        // For such cases, we will generate SVE, only if we are guaranteed to have VL >= 32B.
        return UseSveForType(type) && (type != TYP_SIMD12) && (type != TYP_SIMD16);
    }
    FORCEINLINE static bool SizeMatchesVectorTLength(unsigned simdSize)
    {
        return simdSize == compVectorTLength;
    }
#endif

public:

    bool isIntrinsicType(CORINFO_CLASS_HANDLE clsHnd)
    {
        return info.compCompHnd->isIntrinsicType(clsHnd);
    }

    const char* getClassNameFromMetadata(CORINFO_CLASS_HANDLE cls, const char** namespaceName)
    {
        return info.compCompHnd->getClassNameFromMetadata(cls, namespaceName);
    }

    CORINFO_CLASS_HANDLE getTypeInstantiationArgument(CORINFO_CLASS_HANDLE cls, unsigned index)
    {
        return info.compCompHnd->getTypeInstantiationArgument(cls, index);
    }

    CORINFO_CLASS_HANDLE getMethodInstantiationArgument(CORINFO_METHOD_HANDLE ftn, unsigned index)
    {
        return info.compCompHnd->getMethodInstantiationArgument(ftn, index);
    }

    bool isNumericsNamespace(const char* ns)
    {
        return strcmp(ns, "System.Numerics") == 0;
    }

    bool isRuntimeIntrinsicsNamespace(const char* ns)
    {
        return strcmp(ns, "System.Runtime.Intrinsics") == 0;
    }

    bool isSpanClass(const CORINFO_CLASS_HANDLE clsHnd)
    {
        if (isIntrinsicType(clsHnd))
        {
            const char* namespaceName = nullptr;
            const char* className     = getClassNameFromMetadata(clsHnd, &namespaceName);
            return strcmp(namespaceName, "System") == 0 &&
                   (strcmp(className, "Span`1") == 0 || strcmp(className, "ReadOnlySpan`1") == 0);
        }
        return false;
    }

#ifdef FEATURE_SIMD
    // Have we identified any SIMD types?
    // This is currently used by struct promotion to avoid getting type information for a struct
    // field to see if it is a SIMD type, if we haven't seen any SIMD types or operations in
    // the method.
    bool _usesSIMDTypes;
    bool usesSIMDTypes()
    {
        return _usesSIMDTypes;
    }
    void setUsesSIMDTypes(bool value)
    {
        _usesSIMDTypes = value;
    }

    // This is a temp lclVar allocated on the stack as TYP_SIMD.  It is used to implement intrinsics
    // that require indexed access to the individual fields of the vector, which is not well supported
    // by the hardware.  It is allocated when/if such situations are encountered during Lowering.
    unsigned lvaSIMDInitTempVarNum = BAD_VAR_NUM;

    struct SIMDHandlesCache
    {
        CORINFO_CLASS_HANDLE PlaneHandle;
        CORINFO_CLASS_HANDLE QuaternionHandle;
        CORINFO_CLASS_HANDLE Vector2Handle;
        CORINFO_CLASS_HANDLE Vector3Handle;
        CORINFO_CLASS_HANDLE Vector4Handle;
        CORINFO_CLASS_HANDLE VectorHandle;

        SIMDHandlesCache()
        {
            memset(this, 0, sizeof(*this));
        }
    };

    SIMDHandlesCache* m_simdHandleCache = nullptr;

    // Returns true if this is a SIMD type that should be considered an opaque
    // vector type (i.e. do not analyze or promote its fields).
    // Note that all but the fixed vector types are opaque, even though they may
    // actually be declared as having fields.
    bool isOpaqueSIMDType(CORINFO_CLASS_HANDLE structHandle) const
    {
        // We order the checks roughly by expected hit count so early exits are possible

        if (m_simdHandleCache == nullptr)
        {
            return false;
        }

        if (structHandle == m_simdHandleCache->Vector4Handle)
        {
            return false;
        }

        if (structHandle == m_simdHandleCache->Vector3Handle)
        {
            return false;
        }

        if (structHandle == m_simdHandleCache->Vector2Handle)
        {
            return false;
        }

        if (structHandle == m_simdHandleCache->QuaternionHandle)
        {
            return false;
        }

        if (structHandle == m_simdHandleCache->PlaneHandle)
        {
            return false;
        }

        return true;
    }

    bool isOpaqueSIMDType(ClassLayout* layout) const
    {
        if (layout->IsCustomLayout())
        {
            return true;
        }

        return isOpaqueSIMDType(layout->GetClassHandle());
    }

    // Returns true if the lclVar is an opaque SIMD type.
    bool isOpaqueSIMDLclVar(const LclVarDsc* varDsc) const
    {
        if (!varTypeIsSIMD(varDsc))
        {
            return false;
        }

        if (varDsc->GetLayout() == nullptr)
        {
            return true;
        }

        return isOpaqueSIMDType(varDsc->GetLayout());
    }

    bool isSIMDClass(CORINFO_CLASS_HANDLE clsHnd)
    {
        if (isIntrinsicType(clsHnd))
        {
            const char* namespaceName = nullptr;
            (void)getClassNameFromMetadata(clsHnd, &namespaceName);
            return isNumericsNamespace(namespaceName);
        }
        return false;
    }

    bool isHWSIMDClass(CORINFO_CLASS_HANDLE clsHnd)
    {
#ifdef FEATURE_HW_INTRINSICS
        if (isIntrinsicType(clsHnd))
        {
            const char* namespaceName = nullptr;
            (void)getClassNameFromMetadata(clsHnd, &namespaceName);
            return isRuntimeIntrinsicsNamespace(namespaceName);
        }
#endif // FEATURE_HW_INTRINSICS
        return false;
    }

    bool isSIMDorHWSIMDClass(CORINFO_CLASS_HANDLE clsHnd)
    {
        return isSIMDClass(clsHnd) || isHWSIMDClass(clsHnd);
    }

    // Get the base (element) type and size in bytes for a SIMD type. Returns CORINFO_TYPE_UNDEF
    // if it is not a SIMD type or is an unsupported base JIT type.
    CorInfoType getBaseJitTypeAndSizeOfSIMDType(CORINFO_CLASS_HANDLE typeHnd, unsigned* sizeBytes = nullptr);

    CorInfoType getBaseJitTypeOfSIMDType(CORINFO_CLASS_HANDLE typeHnd)
    {
        return getBaseJitTypeAndSizeOfSIMDType(typeHnd, nullptr);
    }

    GenTree* impSIMDPopStack();

    void     setLclRelatedToSIMDIntrinsic(GenTree* tree);
    bool     areFieldsContiguous(GenTreeIndir* op1, GenTreeIndir* op2);
    bool     areLocalFieldsContiguous(GenTreeLclFld* first, GenTreeLclFld* second);
    bool     areArrayElementsContiguous(GenTree* op1, GenTree* op2);
    bool     areArgumentsContiguous(GenTree* op1, GenTree* op2);
    GenTree* CreateAddressNodeForSimdHWIntrinsicCreate(GenTree* tree, var_types simdBaseType, unsigned simdSize);

    // Get the size of the SIMD type in bytes
    int getSIMDTypeSizeInBytes(CORINFO_CLASS_HANDLE typeHnd)
    {
        unsigned sizeBytes = 0;
        (void)getBaseJitTypeAndSizeOfSIMDType(typeHnd, &sizeBytes);
        return sizeBytes;
    }

    // Get the number of elements of baseType of SIMD vector given by its size and baseType
    static int getSIMDVectorLength(unsigned simdSize, var_types baseType);

    // Get the number of elements of baseType of SIMD vector given by its type handle
    int getSIMDVectorLength(CORINFO_CLASS_HANDLE typeHnd);

    // Get preferred alignment of SIMD type.
    int getSIMDTypeAlignment(var_types simdType);

public:
    // Get the number of bytes in a System.Numeric.Vector<T> for the current compilation.
    // Note - cannot be used for System.Runtime.Intrinsic
    uint32_t getVectorTByteLength()
    {
        // We need to report the ISA dependency to the VM so that scenarios
        // such as R2R work correctly for larger vector sizes, so we always
        // do `compExactlyDependsOn` for such cases.

#if defined(TARGET_XARCH)
        if (compExactlyDependsOn(InstructionSet_VectorT512))
        {
            assert(!compIsaSupportedDebugOnly(InstructionSet_VectorT256));
            assert(!compIsaSupportedDebugOnly(InstructionSet_VectorT128));
            return ZMM_REGSIZE_BYTES;
        }
        else if (compExactlyDependsOn(InstructionSet_VectorT256))
        {
            assert(!compIsaSupportedDebugOnly(InstructionSet_VectorT128));
            return YMM_REGSIZE_BYTES;
        }
        else if (compExactlyDependsOn(InstructionSet_VectorT128))
        {
            return XMM_REGSIZE_BYTES;
        }
        else
        {
            // TODO: We should be returning 0 here, but there are a number of
            // places that don't quite get handled correctly in that scenario

            return XMM_REGSIZE_BYTES;
        }
#elif defined(TARGET_ARM64)
        if (compExactlyDependsOn(InstructionSet_Sve_Arm64))
        {
            return GetVectorTLength();
        }
        else if (compExactlyDependsOn(InstructionSet_VectorT128))
        {
            return FP_REGSIZE_BYTES;
        }
        else
        {
            // TODO: We should be returning 0 here, but there are a number of
            // places that don't quite get handled correctly in that scenario

            return FP_REGSIZE_BYTES;
        }
#else
        assert(!"getVectorTByteLength() unimplemented on target arch");
        unreached();
#endif
    }

    // The minimum and maximum possible number of bytes in a SIMD vector.

    // getMaxVectorByteLength
    // The minimum SIMD size supported by System.Numeric.Vectors or System.Runtime.Intrinsic
    // Arm.AdvSimd:  16-byte Vector<T> and Vector128<T>
    // X86.SSE:      16-byte Vector<T> and Vector128<T>
    // X86.AVX:      16-byte Vector<T> and Vector256<T>
    // X86.AVX2:     32-byte Vector<T> and Vector256<T>
    // X86.AVX512:   32-byte Vector<T> and Vector512<T>
    uint32_t getMaxVectorByteLength() const
    {
#if defined(FEATURE_HW_INTRINSICS) && defined(TARGET_XARCH)
        if (compOpportunisticallyDependsOn(InstructionSet_AVX512))
        {
            return ZMM_REGSIZE_BYTES;
        }
        else if (compOpportunisticallyDependsOn(InstructionSet_AVX))
        {
            return YMM_REGSIZE_BYTES;
        }
        else
        {
            return XMM_REGSIZE_BYTES;
        }
#elif defined(TARGET_ARM64)
        // TODO-VL: There are several optimizations that use this method
        // to decide to use higher vector length. E.g. ReadUtf8, Memmove, etc.
        // To make them functional, some of them need SVE2 intrinsics/instructions.
        // We will incrementally enable them as we add support for SVE2 APIs.
        // if (compExactlyDependsOn(InstructionSet_Sve_Arm64))
        //{
        //    return Compiler::compVectorTLength;
        //}
        // else
        return FP_REGSIZE_BYTES;
#else
        assert(!"getMaxVectorByteLength() unimplemented on target arch");
        unreached();
#endif
    }

    //------------------------------------------------------------------------
    // getPreferredVectorByteLength: Gets the preferred length, in bytes, to use for vectorization
    //
    uint32_t getPreferredVectorByteLength() const
    {
#if defined(FEATURE_HW_INTRINSICS) && defined(TARGET_XARCH)
        uint32_t preferredVectorByteLength = opts.preferredVectorByteLength;

        if (preferredVectorByteLength != 0)
        {
            return min(getMaxVectorByteLength(), preferredVectorByteLength);
        }
#endif // FEATURE_HW_INTRINSICS && TARGET_XARCH

        return getMaxVectorByteLength();
    }

    //------------------------------------------------------------------------
    // roundUpSIMDSize: rounds the given size up to the nearest SIMD size
    //                  available on the target. Examples on XARCH:
    //
    //    size: 7 -> XMM
    //    size: 30 -> YMM (or XMM if target doesn't support AVX)
    //    size: 70 -> ZMM (or YMM or XMM depending on target)
    //
    // Arguments:
    //    size   - size of the data to process with SIMD
    //
    // Notes:
    //    It's only supposed to be used for scenarios where we can
    //    perform an overlapped load/store.
    //
    uint32_t roundUpSIMDSize(unsigned size)
    {
#if defined(FEATURE_HW_INTRINSICS) && defined(TARGET_XARCH)
        uint32_t maxSize = getPreferredVectorByteLength();
        assert(maxSize <= ZMM_REGSIZE_BYTES);

        if ((size <= XMM_REGSIZE_BYTES) && (maxSize > XMM_REGSIZE_BYTES))
        {
            return XMM_REGSIZE_BYTES;
        }

        if ((size <= YMM_REGSIZE_BYTES) && (maxSize > YMM_REGSIZE_BYTES))
        {
            return YMM_REGSIZE_BYTES;
        }

        return maxSize;
#elif defined(TARGET_ARM64)
        assert(getMaxVectorByteLength() == FP_REGSIZE_BYTES);
        return FP_REGSIZE_BYTES;
#else
        assert(!"roundUpSIMDSize() unimplemented on target arch");
        unreached();
#endif
    }

    //------------------------------------------------------------------------
    // roundDownSIMDSize: rounds the given size down to the nearest SIMD size
    //                    available on the target. Examples on XARCH:
    //
    //    size: 7 -> 0
    //    size: 30 -> XMM (not enough for AVX)
    //    size: 60 -> YMM (or XMM if target doesn't support AVX)
    //    size: 70 -> ZMM/YMM/XMM whatever the current system can offer
    //
    // Arguments:
    //    size   - size of the data to process with SIMD
    //
    uint32_t roundDownSIMDSize(unsigned size)
    {
#if defined(FEATURE_HW_INTRINSICS) && defined(TARGET_XARCH)
        uint32_t maxSize = getPreferredVectorByteLength();
        assert(maxSize <= ZMM_REGSIZE_BYTES);

        if (size >= maxSize)
        {
            // Size is bigger than max SIMD size the current target supports
            return maxSize;
        }

        if ((size >= YMM_REGSIZE_BYTES) && (maxSize >= YMM_REGSIZE_BYTES))
        {
            // Size is >= YMM but not enough for ZMM -> YMM
            return YMM_REGSIZE_BYTES;
        }

        // Return 0 if size is even less than XMM, otherwise - XMM
        return (size >= XMM_REGSIZE_BYTES) ? XMM_REGSIZE_BYTES : 0;
#elif defined(TARGET_ARM64)
        // if (FP_REGSIZE_BYTES < Compiler::compVectorTLength)
        //{
        //     if (size >= Compiler::compVectorTLength)
        //     {
        //         return Compiler::compVectorTLength;
        //     }
        // }
        // else
        // TODO-VL: For now, disable most of the optimizations like memmove, struct copy,
        //  etc. for VL
        {
            assert(getMaxVectorByteLength() == FP_REGSIZE_BYTES);
        }
        return (size >= FP_REGSIZE_BYTES) ? FP_REGSIZE_BYTES : 0;
#else
        assert(!"roundDownSIMDSize() unimplemented on target arch");
        unreached();
#endif
    }

    uint32_t getMinVectorByteLength()
    {
        return emitTypeSize(TYP_SIMD8);
    }

    // Returns the codegen type for a given SIMD size.
    static var_types getSIMDTypeForSize(unsigned size)
    {
        var_types simdType = TYP_UNDEF;
        if (size == 8)
        {
            simdType = TYP_SIMD8;
        }
        else if (size == 12)
        {
            simdType = TYP_SIMD12;
        }
        else if (size == 16)
        {
            simdType = TYP_SIMD16;
        }
#if defined(TARGET_XARCH) || defined(TARGET_ARM64)
        else if (size == 32)
        {
            simdType = TYP_SIMD32;
        }
        else if (size == 64)
        {
            simdType = TYP_SIMD64;
        }
#endif // TARGET_XARCH || TARGET_ARM64
        else
        {
            noway_assert(!"Unexpected size for SIMD type");
        }
        return simdType;
    }

private:
    unsigned getSIMDInitTempVarNum(var_types simdType);

#else  // !FEATURE_SIMD
    bool isOpaqueSIMDLclVar(LclVarDsc* varDsc)
    {
        return false;
    }
    unsigned int roundUpSIMDSize(unsigned size)
    {
        return 0;
    }
    unsigned int roundDownSIMDSize(unsigned size)
    {
        return 0;
    }
#endif // FEATURE_SIMD

public:
    // Similar to roundUpSIMDSize, but for General Purpose Registers (GPR)
    unsigned roundUpGPRSize(unsigned size)
    {
        if (size > 4 && (REGSIZE_BYTES == 8))
        {
            return 8;
        }
        if (size > 2)
        {
            return 4;
        }
        return size; // 2, 1, 0
    }

    // Similar to roundUpGPRSize, but returns var_types (zero-extendable) instead
    var_types roundUpGPRType(unsigned size)
    {
        switch (roundUpGPRSize(size))
        {
            case 1:
                return TYP_UBYTE;
            case 2:
                return TYP_USHORT;
            case 4:
                return TYP_INT;
            case 8:
                return TYP_LONG;
            default:
                unreached();
        }
    }

    var_types roundDownMaxType(unsigned size)
    {
        assert(size > 0);
        var_types result = TYP_UNDEF;
#ifdef FEATURE_SIMD
        if (roundDownSIMDSize(size) > 0)
        {
            return getSIMDTypeForSize(roundDownSIMDSize(size));
        }
#endif
        int nearestPow2 = 1 << BitOperations::Log2((unsigned)size);
        switch (min(nearestPow2, REGSIZE_BYTES))
        {
            case 1:
                return TYP_UBYTE;
            case 2:
                return TYP_USHORT;
            case 4:
                return TYP_INT;
            case 8:
                assert(REGSIZE_BYTES == 8);
                return TYP_LONG;
            default:
                unreached();
        }
    }

    // Same as roundDownMaxType, but with an additional parameter to be more conservative
    // around available ISAs, e.g. if AVX2 is not supported while AVX is -> downgrade to SIMD16.
    var_types roundDownMaxType(unsigned size, bool conservative)
    {
        var_types result = roundDownMaxType(size);
#if defined(FEATURE_SIMD) && defined(TARGET_XARCH)
        if (conservative && (result == TYP_SIMD32))
        {
            // Downgrade to SIMD16 if AVX2 is not supported
            return compOpportunisticallyDependsOn(InstructionSet_AVX2) ? result : TYP_SIMD16;
        }
#endif
        return result;
    }

    enum UnrollKind
    {
        Memset,
        Memcpy,
        Memmove,
        MemcmpU16,
        ProfiledMemmove,
        ProfiledMemcmp
    };

    //------------------------------------------------------------------------
    // getUnrollThreshold: Calculates the unrolling threshold for the given operation
    //
    // Arguments:
    //    type       - kind of the operation (memset/memcpy)
    //    canUseSimd - whether it is allowed to use SIMD or not
    //
    // Return Value:
    //    The unrolling threshold for the given operation in bytes
    //
    unsigned int getUnrollThreshold(UnrollKind type, bool canUseSimd = true)
    {
        unsigned maxRegSize = REGSIZE_BYTES;
        unsigned threshold  = maxRegSize;

#if defined(FEATURE_SIMD)
        if (canUseSimd)
        {
#if defined(TARGET_ARM64)
            // For now, just use SIMD register size for unroll threshold
            // decisions
            // maxRegSize = getPreferredVectorByteLength();
            maxRegSize = FP_REGSIZE_BYTES;
#endif // TARGET_ARM64

#if defined(TARGET_XARCH)
            assert(maxRegSize <= ZMM_REGSIZE_BYTES);
            threshold = maxRegSize;
#elif defined(TARGET_ARM64)
            // ldp/stp instructions can load/store two 16-byte vectors at once, e.g.:
            //
            //   ldp q0, q1, [x1]
            //   stp q0, q1, [x0]
            //
            threshold = maxRegSize * 2;
#endif
        }
#if defined(TARGET_XARCH)
        else
        {
            // Compatibility with previous logic: we used to allow memset:128/memcpy:64
            // on AMD64 (and 64/32 on x86) for cases where we don't use SIMD
            // see https://github.com/dotnet/runtime/issues/83297
            threshold *= 2;
        }
#endif
#endif

        if (type == UnrollKind::Memset)
        {
            // Typically, memset-like operations require less instructions than memcpy
            threshold *= 2;
        }

        // Use 4 as a multiplier by default, thus, the final threshold will be:
        //
        // | arch        | memset | memcpy |
        // |-------------|--------|--------|
        // | x86 avx512  |   512  |   256  |
        // | x86 avx     |   256  |   128  |
        // | x86 sse     |   128  |    64  |
        // | arm64       |   256  |   128  | ldp/stp (2x128bit)
        // | arm         |    32  |    16  | no SIMD support
        // | loongarch64 |    64  |    32  | no SIMD support
        // | riscv64     |    64  |    32  | no SIMD support
        //
        // We might want to use a different multiplier for truly hot/cold blocks based on PGO data
        //
        threshold *= 4;

        if (type == UnrollKind::Memmove)
        {
            // NOTE: Memmove's unrolling is currently limited with LSRA -
            // up to LinearScan::MaxInternalCount number of temp regs, e.g. 5*16=80 bytes on arm64
            threshold = maxRegSize * 4;
        }

        if (type == UnrollKind::MemcmpU16)
        {
            threshold = maxRegSize * 2;
#ifdef TARGET_ARM64
            threshold = maxRegSize * 6;
#endif
        }

        // For profiled memcmp/memmove we don't want to unroll too much as it's just a guess,
        // and it works better for small sizes.
        if ((type == UnrollKind::ProfiledMemcmp) || (type == UnrollKind::ProfiledMemmove))
        {
            threshold = maxRegSize * 2;
        }

        return threshold;
    }

    // Use to determine if a struct *might* be a SIMD type. As this function only takes a size, many
    // structs will fit the criteria.
    bool structSizeMightRepresentSIMDType(size_t structSize)
    {
#ifdef FEATURE_SIMD
#if defined(TARGET_ARM64)
        return (structSize >= getMinVectorByteLength()) && (structSize <= getVectorTByteLength());
#else
        return (structSize >= getMinVectorByteLength()) && (structSize <= getMaxVectorByteLength());
#endif // TARGET_ARM64
#else
        return false;
#endif // FEATURE_SIMD
    }

private:
    // Returns true if the TYP_SIMD locals on stack are aligned at their
    // preferred byte boundary specified by getSIMDTypeAlignment().
    //
    // As per the Intel manual, the preferred alignment for AVX vectors is
    // 32-bytes. It is not clear whether additional stack space used in
    // aligning stack is worth the benefit and for now will use 16-byte
    // alignment for AVX 256-bit vectors with unaligned load/stores to/from
    // memory. On x86, the stack frame is aligned to 4 bytes. We need to extend
    // existing support for double (8-byte) alignment to 16 or 32 byte
    // alignment for frames with local SIMD vars, if that is determined to be
    // profitable.
    //
    // On Amd64 and SysV, RSP+8 is aligned on entry to the function (before
    // prolog has run). This means that in RBP-based frames RBP will be 16-byte
    // aligned. For RSP-based frames these are only sometimes aligned, depending
    // on the frame size.
    //
    bool isSIMDTypeLocalAligned(unsigned varNum)
    {
#if defined(FEATURE_SIMD) && ALIGN_SIMD_TYPES && !defined(UNIX_X86_ABI)
        LclVarDsc* lcl = lvaGetDesc(varNum);
        if (varTypeIsSIMD(lcl))
        {
            // TODO-Cleanup: Can't this use the lvExactSize on the varDsc?
            int alignment = getSIMDTypeAlignment(lcl->TypeGet());
            if (alignment <= STACK_ALIGN)
            {
                bool rbpBased;
                int  off = lvaFrameAddress(varNum, &rbpBased);
                // On SysV and Winx64 ABIs RSP+8 will be 16-byte aligned at the
                // first instruction of a function. If our frame is RBP based
                // then RBP will always be 16 bytes aligned, so we can simply
                // check the offset.
                if (rbpBased)
                {
                    return (off % alignment) == 0;
                }

                // For RSP-based frame the alignment of RSP depends on our
                // locals. rsp+8 is aligned on entry and we just subtract frame
                // size so it is not hard to compute. Note that the compiler
                // tries hard to make sure the frame size means RSP will be
                // 16-byte aligned, but for leaf functions without locals (i.e.
                // frameSize = 0) it will not be.
                int frameSize = codeGen->genTotalFrameSize();
                return ((8 - frameSize + off) % alignment) == 0;
            }
        }
#endif // FEATURE_SIMD

        return false;
    }

#ifdef DEBUG
    // Answer the question: Is a particular ISA supported?
    // Use this api when asking the question so that future
    // ISA questions can be asked correctly or when asserting
    // support/nonsupport for an instruction set
    bool compIsaSupportedDebugOnly(CORINFO_InstructionSet isa) const
    {
#if defined(TARGET_XARCH) || defined(TARGET_ARM64)
        return opts.compSupportsISA.HasInstructionSet(isa);
#else
        return false;
#endif
    }
#endif // DEBUG

    bool notifyInstructionSetUsage(CORINFO_InstructionSet isa, bool supported) const;

    // Answer the question: Is a particular ISA allowed to be used implicitly by optimizations?
    // The result of this api call will exactly match the target machine
    // on which the function is executed (except for CoreLib, where there are special rules)
    bool compExactlyDependsOn(CORINFO_InstructionSet isa) const
    {
#if defined(TARGET_XARCH) || defined(TARGET_ARM64) || defined(TARGET_RISCV64)
        if ((opts.compSupportsISAReported.HasInstructionSet(isa)) == false)
        {
            if (notifyInstructionSetUsage(isa, (opts.compSupportsISA.HasInstructionSet(isa))))
                ((Compiler*)this)->opts.compSupportsISAExactly.AddInstructionSet(isa);
            ((Compiler*)this)->opts.compSupportsISAReported.AddInstructionSet(isa);
        }
        return (opts.compSupportsISAExactly.HasInstructionSet(isa));
#else
        return false;
#endif
    }

    // Answer the question: Is a particular ISA allowed to be used implicitly by optimizations?
    // The result of this api call will match the target machine if the result is true.
    // If the result is false, then the target machine may have support for the instruction.
    bool compOpportunisticallyDependsOn(CORINFO_InstructionSet isa) const
    {
        if (opts.compSupportsISA.HasInstructionSet(isa))
        {
            return compExactlyDependsOn(isa);
        }
        else
        {
            return false;
        }
    }

    // Answer the question: Is a particular ISA supported for explicit hardware intrinsics?
    bool compHWIntrinsicDependsOn(CORINFO_InstructionSet isa) const
    {
        // Report intent to use the ISA to the EE
        compExactlyDependsOn(isa);
        return opts.compSupportsISA.HasInstructionSet(isa);
    }

#ifdef DEBUG
    //------------------------------------------------------------------------
    // canUseEvexEncodingDebugOnly - Answer the question: Is Evex encoding supported on this target.
    //
    // Returns:
    //    `true` if Evex encoding is supported, `false` if not.
    //
    bool canUseEvexEncodingDebugOnly() const
    {
#ifdef TARGET_XARCH
        return compIsaSupportedDebugOnly(InstructionSet_AVX512);
#else
        return false;
#endif
    }
#endif // DEBUG

    bool canUseEmbeddedBroadcast() const
    {
        return JitConfig.EnableEmbeddedBroadcast();
    }

    bool canUseEmbeddedMasking() const
    {
        return JitConfig.EnableEmbeddedMasking();
    }

#ifdef TARGET_XARCH
public:

    bool canUseVexEncoding() const
    {
        return compOpportunisticallyDependsOn(InstructionSet_AVX);
    }

    //------------------------------------------------------------------------
    // canUseEvexEncoding - Answer the question: Is Evex encoding supported on this target.
    //
    // Returns:
    //    `true` if Evex encoding is supported, `false` if not.
    //
    bool canUseEvexEncoding() const
    {
        return compOpportunisticallyDependsOn(InstructionSet_AVX512);
    }

    //------------------------------------------------------------------------
    // canUseApxEncoding - Answer the question: Are APX encodings supported on this target.
    //
    // Returns:
    //    `true` if APX encoding is supported, `false` if not.
    //
    bool canUseApxEncoding() const
    {
        return compOpportunisticallyDependsOn(InstructionSet_APX);
    }

private:
    //------------------------------------------------------------------------
    // DoJitStressEvexEncoding- Answer the question: Do we force EVEX encoding.
    //
    // Returns:
    //    `true` if user requests EVEX encoding and it's safe, `false` if not.
    //
    bool DoJitStressEvexEncoding() const
    {
#ifdef DEBUG
        // Using JitStressEVEXEncoding flag will force instructions which would
        // otherwise use VEX encoding but can be EVEX encoded to use EVEX encoding
        return JitStressEvexEncoding() && canUseEvexEncoding();
#endif // DEBUG

        return false;
    }

    //------------------------------------------------------------------------
    // DoJitStressRex2Encoding- Answer the question: Do we force REX2 encoding.
    //
    // Returns:
    //    `true` if user requests REX2 encoding.
    //
    bool DoJitStressRex2Encoding() const
    {
#ifdef DEBUG
        if (JitConfig.JitStressRex2Encoding() && compOpportunisticallyDependsOn(InstructionSet_APX))
        {
            // we should make sure EVEX is also stressed when REX2 is stressed, as we will need to guarantee EGPR
            // functionality is properly turned on for every instructions when REX2 is stress.
            return true;
        }
#endif // DEBUG

        return false;
    }

    //------------------------------------------------------------------------
    // JitStressEvexEncoding- Answer the question: Is Evex stress knob set
    //
    // Returns:
    //    `true` if user requests EVEX encoding.
    //
    bool JitStressEvexEncoding() const
    {
#ifdef DEBUG
        return JitConfig.JitStressEvexEncoding() || JitConfig.JitStressRex2Encoding();
#endif // DEBUG
        return false;
    }

    //------------------------------------------------------------------------
    // DoJitStressPromotedEvexEncoding- Answer the question: Do we force promoted EVEX encoding.
    //
    // Returns:
    //    `true` if user requests promoted EVEX encoding.
    //
    bool DoJitStressPromotedEvexEncoding() const
    {
#ifdef DEBUG
        if (JitConfig.JitStressPromotedEvexEncoding() && compOpportunisticallyDependsOn(InstructionSet_APX))
        {
            return true;
        }
#endif // DEBUG

        return false;
    }
#endif // TARGET_XARCH

    /*
    XXXXXXXXXXXXXXXXXXXXXXXXXXXXXXXXXXXXXXXXXXXXXXXXXXXXXXXXXXXXXXXXXXXXXXXXXXXXXXX
    XXXXXXXXXXXXXXXXXXXXXXXXXXXXXXXXXXXXXXXXXXXXXXXXXXXXXXXXXXXXXXXXXXXXXXXXXXXXXXX
    XX                                                                           XX
    XX                           Compiler                                        XX
    XX                                                                           XX
    XX   Generic info about the compilation and the method being compiled.       XX
    XX   It is responsible for driving the other phases.                         XX
    XX   It is also responsible for all the memory management.                   XX
    XX                                                                           XX
    XXXXXXXXXXXXXXXXXXXXXXXXXXXXXXXXXXXXXXXXXXXXXXXXXXXXXXXXXXXXXXXXXXXXXXXXXXXXXXX
    XXXXXXXXXXXXXXXXXXXXXXXXXXXXXXXXXXXXXXXXXXXXXXXXXXXXXXXXXXXXXXXXXXXXXXXXXXXXXXX
    */

public:
    Compiler* InlineeCompiler = nullptr; // The Compiler instance for the inlinee

    InlineResult* compInlineResult; // The result of importing the inlinee method.

    bool compDoAggressiveInlining     = false; // If true, mark every method as CORINFO_FLG_FORCEINLINE
    bool compJmpOpUsed                = false; // Does the method do a JMP
    bool compLongUsed                 = false; // Does the method use TYP_LONG
    bool compFloatingPointUsed        = false; // Does the method use TYP_FLOAT or TYP_DOUBLE
    bool compTailCallUsed             = false; // Does the method do a tailcall
    bool compTailPrefixSeen           = false; // Does the method IL have tail. prefix
    bool compLocallocSeen             = false; // Does the method IL have localloc opcode
    bool compLocallocUsed             = false; // Does the method use localloc.
    bool compLocallocOptimized        = false; // Does the method have an optimized localloc
    bool compQmarkUsed                = false; // Does the method use GT_QMARK/GT_COLON
    bool compQmarkRationalized        = false; // Is it allowed to use a GT_QMARK/GT_COLON node.
    bool compHasBackwardJump          = false; // Does the method (or some inlinee) have a lexically backwards jump?
    bool compHasBackwardJumpInHandler = false; // Does the method have a lexically backwards jump in a handler?
    bool compSwitchedToOptimized      = false; // Codegen initially was Tier0 but jit switched to FullOpts
    bool compSwitchedToMinOpts        = false; // Codegen initially was Tier1/FullOpts but jit switched to MinOpts
    bool compSuppressedZeroInit       = false; // There are vars with lvSuppressedZeroInit set
    bool compMaskConvertUsed          = false; // Does the method have Convert Mask To Vector nodes.

    // NOTE: These values are only reliable after
    //       the importing is completely finished.

#ifdef DEBUG
    // State information - which phases have completed?
    // These are kept together for easy discoverability

    bool    compAllowStress                = true;
    bool    compCodeGenDone                = false;
    int64_t compNumStatementLinksTraversed = 0;     // # of links traversed while doing debug checks
    bool    fgNormalizeEHDone              = false; // Has the flowgraph EH normalization phase been done?
    size_t  compSizeEstimate;                       // The estimated size of the method as per `gtSetEvalOrder`.
    size_t  compCycleEstimate;                      // The estimated cycle count of the method as per `gtSetEvalOrder`
    bool    compPoisoningAnyImplicitByrefs = false; // Importer inserted IR before returns to poison implicit byrefs

#endif // DEBUG

    bool fgLocalVarLivenessDone = false; // Note that this one is used outside of debug.
    bool fgLocalVarLivenessChanged;
    bool fgIsDoingEarlyLiveness         = false;
    bool fgDidEarlyLiveness             = false;
    bool compPostImportationCleanupDone = false;
    bool compLSRADone                   = false;
    bool compRationalIRForm             = false;

    bool compUsesThrowHelper = false; // There is a call to a THROW_HELPER for the compiled method.

    bool compGeneratingProlog       = false;
    bool compGeneratingEpilog       = false;
    bool compGeneratingUnwindProlog = false;
    bool compGeneratingUnwindEpilog = false;
    bool compNeedsGSSecurityCookie  = false; // There is an unsafe buffer (or localloc) on the stack.
                                             // Insert cookie on frame and code to check the cookie, like VC++ -GS.
    bool compGSReorderStackLayout = false;   // There is an unsafe buffer on the stack, reorder locals and make local
    // copies of susceptible parameters to avoid buffer overrun attacks through locals/params
    bool getNeedsGSSecurityCookie() const
    {
        return compNeedsGSSecurityCookie;
    }
    void setNeedsGSSecurityCookie()
    {
        compNeedsGSSecurityCookie = true;
    }

    FrameLayoutState lvaDoneFrameLayout = NO_FRAME_LAYOUT; // The highest frame layout state that we've completed.
                                                           // During frame layout calculations, this is the level we are
                                                           // currently computing.

    //---------------------------- JITing options -----------------------------

    enum codeOptimize
    {
        BLENDED_CODE,
        SMALL_CODE,
        FAST_CODE,

        COUNT_OPT_CODE
    };

    struct Options
    {
        JitFlags* jitFlags; // all flags passed from the EE

        // The instruction sets that the compiler is allowed to emit.
        CORINFO_InstructionSetFlags compSupportsISA;
        // The instruction sets that were reported to the VM as being used by the current method. Subset of
        // compSupportsISA.
        CORINFO_InstructionSetFlags compSupportsISAReported;
        // The instruction sets that the compiler is allowed to take advantage of implicitly during optimizations.
        // Subset of compSupportsISA.
        // The instruction sets available in compSupportsISA and not available in compSupportsISAExactly can be only
        // used via explicit hardware intrinsics.
        CORINFO_InstructionSetFlags compSupportsISAExactly;

        void setSupportedISAs(CORINFO_InstructionSetFlags isas)
        {
            compSupportsISA = isas;
        }

        unsigned compFlags; // method attributes
        unsigned instrCount = 0;
        unsigned lvRefCount;

        codeOptimize compCodeOpt; // what type of code optimizations

#if defined(TARGET_XARCH)
        uint32_t preferredVectorByteLength;
#endif // TARGET_XARCH

        // optimize maximally and/or favor speed over size?

#define DEFAULT_MIN_OPTS_CODE_SIZE    60000
#define DEFAULT_MIN_OPTS_INSTR_COUNT  20000
#define DEFAULT_MIN_OPTS_BB_COUNT     2000
#define DEFAULT_MIN_OPTS_LV_NUM_COUNT 2000
#define DEFAULT_MIN_OPTS_LV_REF_COUNT 8000

// Maximum number of locals before turning off the inlining
#define MAX_LV_NUM_COUNT_FOR_INLINING 512

        bool canUseTier0Opts;
        bool canUseAllOpts;
        bool compMinOpts;
        bool compMinOptsIsSet = false;
#ifdef DEBUG
        mutable bool compMinOptsIsUsed = false;

        bool MinOpts() const
        {
            assert(compMinOptsIsSet);
            compMinOptsIsUsed = true;
            return compMinOpts;
        }
        bool IsMinOptsSet() const
        {
            return compMinOptsIsSet;
        }
#else  // !DEBUG
        bool MinOpts() const
        {
            return compMinOpts;
        }
        bool IsMinOptsSet() const
        {
            return compMinOptsIsSet;
        }
#endif // !DEBUG

        // TODO: we should convert these into a single OptimizationLevel

        bool OptimizationDisabled() const
        {
            assert(compMinOptsIsSet);
            return !canUseAllOpts;
        }
        bool OptimizationEnabled() const
        {
            assert(compMinOptsIsSet);
            return canUseAllOpts;
        }
        bool Tier0OptimizationEnabled() const
        {
            assert(compMinOptsIsSet);
            return canUseTier0Opts;
        }

        void SetMinOpts(bool val)
        {
            assert(!compMinOptsIsUsed);
            assert(!compMinOptsIsSet || (compMinOpts == val));
            compMinOpts      = val;
            compMinOptsIsSet = true;

            canUseTier0Opts = !compDbgCode && !jitFlags->IsSet(JitFlags::JIT_FLAG_MIN_OPT);
            canUseAllOpts   = canUseTier0Opts && !val;
        }

        // true if the CLFLG_* for an optimization is set.
        bool OptEnabled(unsigned optFlag) const
        {
            return !!(compFlags & optFlag);
        }

        // Check if the compilation is control-flow guard enabled.
        bool IsCFGEnabled() const
        {
#if defined(TARGET_ARM64) || defined(TARGET_AMD64)
            // On these platforms we assume the register that the target is
            // passed in is preserved by the validator and take care to get the
            // target from the register for the call (even in debug mode).
            // RBM_INT_CALLEE_TRASH is not known at compile time on TARGET_AMD64 since it's dependent on APX support.
#if defined(TARGET_AMD64)
            static_assert_no_msg(
                (RBM_VALIDATE_INDIRECT_CALL_TRASH_ALL & regMaskTP(1 << REG_VALIDATE_INDIRECT_CALL_ADDR)) == RBM_NONE);
#else
            static_assert_no_msg((RBM_VALIDATE_INDIRECT_CALL_TRASH & regMaskTP(1 << REG_VALIDATE_INDIRECT_CALL_ADDR)) ==
                                 RBM_NONE);
#endif
            if (JitConfig.JitForceControlFlowGuard())
                return true;

            return jitFlags->IsSet(JitFlags::JIT_FLAG_ENABLE_CFG);
#else
            // The remaining platforms are not supported and would require some
            // work to support.
            //
            // ARM32:
            //   The ARM32 validator does not preserve any volatile registers
            //   which means we have to take special care to allocate and use a
            //   callee-saved register (reloading the target from memory is a
            //   security issue).
            //
            // x86:
            //   On x86 some VSD calls disassemble the call site and expect an
            //   indirect call which is fundamentally incompatible with CFG.
            //   This would require a different way to pass this information
            //   through.
            //
            return false;
#endif
        }

#ifdef FEATURE_ON_STACK_REPLACEMENT
        bool IsOSR() const
        {
            return jitFlags->IsSet(JitFlags::JIT_FLAG_OSR);
        }
#else
        bool IsOSR() const
        {
            return false;
        }
#endif

        bool IsTier0() const
        {
            return jitFlags->IsSet(JitFlags::JIT_FLAG_TIER0);
        }

        bool IsInstrumented() const
        {
            return jitFlags->IsSet(JitFlags::JIT_FLAG_BBINSTR);
        }

        bool IsOptimizedWithProfile() const
        {
            return OptimizationEnabled() && jitFlags->IsSet(JitFlags::JIT_FLAG_BBOPT);
        }

        bool IsInstrumentedAndOptimized() const
        {
            return IsInstrumented() && jitFlags->IsSet(JitFlags::JIT_FLAG_BBOPT);
        }

        bool DoEarlyBlockMerging() const
        {
            if (jitFlags->IsSet(JitFlags::JIT_FLAG_DEBUG_EnC) || jitFlags->IsSet(JitFlags::JIT_FLAG_DEBUG_CODE))
            {
                return false;
            }

            if (jitFlags->IsSet(JitFlags::JIT_FLAG_MIN_OPT) && !jitFlags->IsSet(JitFlags::JIT_FLAG_TIER0))
            {
                return false;
            }

            return true;
        }

        // true if we should use the PINVOKE_{BEGIN,END} helpers instead of generating
        // PInvoke transitions inline. Normally used by R2R, but also used when generating a reverse pinvoke frame, as
        // the current logic for frame setup initializes and pushes
        // the InlinedCallFrame before performing the Reverse PInvoke transition, which is invalid (as frames cannot
        // safely be pushed/popped while the thread is in a preemptive state.).
        bool ShouldUsePInvokeHelpers()
        {
            return jitFlags->IsSet(JitFlags::JIT_FLAG_USE_PINVOKE_HELPERS) ||
                   jitFlags->IsSet(JitFlags::JIT_FLAG_REVERSE_PINVOKE);
        }

        // true if we should use insert the REVERSE_PINVOKE_{ENTER,EXIT} helpers in the method
        // prolog/epilog
        bool IsReversePInvoke()
        {
            return jitFlags->IsSet(JitFlags::JIT_FLAG_REVERSE_PINVOKE);
        }

        bool compScopeInfo; // Generate the LocalVar info ?
        bool compDbgCode;   // Generate debugger-friendly code?
        bool compDbgInfo;   // Gather debugging info?
        bool compDbgEnC;

#ifdef PROFILING_SUPPORTED
        bool compNoPInvokeInlineCB;
#else
        static const bool compNoPInvokeInlineCB;
#endif

#ifdef DEBUG
        bool compGcChecks; // Check arguments and return values to ensure they are sane
#endif

#if defined(DEBUG) && defined(TARGET_XARCH)

        bool compStackCheckOnRet; // Check stack pointer on return to ensure it is correct.

#endif // defined(DEBUG) && defined(TARGET_XARCH)

#if defined(DEBUG) && defined(TARGET_X86)

        bool compStackCheckOnCall; // Check stack pointer after call to ensure it is correct. Only for x86.

#endif // defined(DEBUG) && defined(TARGET_X86)

        bool compReloc; // Generate relocs for pointers in code, true for all AOT codegen

#ifdef DEBUG
#if defined(TARGET_XARCH)
        bool compEnablePCRelAddr; // Whether absolute addr be encoded as PC-rel offset by RyuJIT where possible
#endif
#endif // DEBUG

#ifdef UNIX_AMD64_ABI
        // This flag  is indicating if there is a need to align the frame.
        // On AMD64-Windows, if there are calls, 4 slots for the outgoing ars are allocated, except for
        // FastTailCall. This slots makes the frame size non-zero, so alignment logic will be called.
        // On AMD64-Unix, there are no such slots. There is a possibility to have calls in the method with frame size of
        // 0. The frame alignment logic won't kick in. This flags takes care of the AMD64-Unix case by remembering that
        // there are calls and making sure the frame alignment logic is executed.
        bool compNeedToAlignFrame;
#endif // UNIX_AMD64_ABI

        bool compProcedureSplitting; // Separate cold code from hot code

        bool genFPorder; // Preserve FP order (operations are non-commutative)
        bool genFPopt;   // Can we do frame-pointer-omission optimization?
        bool altJit;     // True if we are an altjit and are compiling this method

        bool optRepeat;          // Repeat optimizer phases k times
        int  optRepeatIteration; // The current optRepeat iteration: from 0 to optRepeatCount. optRepeatCount can be
                                 // zero, in which case no optimizations in the set of repeated optimizations are
                                 // performed. optRepeatIteration will only be zero if optRepeatCount is zero.
        int  optRepeatCount;     // How many times to repeat. By default, comes from JitConfig.JitOptRepeatCount().
        bool optRepeatActive;    // `true` if we are in the range of phases being repeated.

        bool disAsm;       // Display native code as it is generated
        bool disTesting;   // Display BEGIN METHOD/END METHOD anchors for disasm testing
        bool dspDiffable;  // Makes the Jit Dump 'diff-able' (currently uses same DOTNET_* flag as disDiffable)
        bool disDiffable;  // Makes the Disassembly code 'diff-able'
        bool disAlignment; // Display alignment boundaries in disassembly code
        bool disCodeBytes; // Display instruction code bytes in disassembly code
#ifdef DEBUG
        bool compProcedureSplittingEH; // Separate cold code from hot code for functions with EH
        bool dspCode;                  // Display native code generated
        bool dspEHTable;               // Display the EH table reported to the VM
        bool dspDebugInfo;             // Display the Debug info reported to the VM
        bool dspInstrs;                // Display the IL instructions intermixed with the native code output
        bool dspLines;                 // Display source-code lines intermixed with native code output
        bool varNames;                 // Display variables names in native code output
        bool disAsmSpilled;            // Display native code when any register spilling occurs
        bool disasmWithGC;             // Display GC info interleaved with disassembly.
        bool disAddr;                  // Display process address next to each instruction in disassembly code
        bool disAsm2;                  // Display native code after it is generated using external disassembler
        bool dspOrder;                 // Display names of each of the methods that we compile
        bool dspUnwind;                // Display the unwind info output
        bool compLongAddress;          // Force using large pseudo instructions for long address
                                       // (IF_LARGEJMP/IF_LARGEADR/IF_LARGLDC)
        bool dspGCtbls;                // Display the GC tables
        bool dspMetrics;               // Display metrics
#endif

// Default numbers used to perform loop alignment. All the numbers are chosen
// based on experimenting with various benchmarks.

// Default minimum loop block weight required to enable loop alignment.
#define DEFAULT_ALIGN_LOOP_MIN_BLOCK_WEIGHT 3

// By default a loop will be aligned at 32B address boundary to get better
// performance as per architecture manuals.
#define DEFAULT_ALIGN_LOOP_BOUNDARY 0x20

// For non-adaptive loop alignment, by default, only align a loop whose size is
// at most 3 times the alignment block size. If the loop is bigger than that, it is most
// likely complicated enough that loop alignment will not impact performance.
#define DEFAULT_MAX_LOOPSIZE_FOR_ALIGN DEFAULT_ALIGN_LOOP_BOUNDARY * 3

// By default only loops with a constant iteration count less than or equal to this will be unrolled
#define DEFAULT_UNROLL_LOOP_MAX_ITERATION_COUNT 4

#ifdef DEBUG
        // Loop alignment variables

        // If set, for non-adaptive alignment, ensure loop jmps are not on or cross alignment boundary.
        bool compJitAlignLoopForJcc;
#endif
        // For non-adaptive alignment, minimum loop size (in bytes) for which alignment will be done.
        unsigned short compJitAlignLoopMaxCodeSize;

        // Minimum weight needed for the first block of a loop to make it a candidate for alignment.
        unsigned short compJitAlignLoopMinBlockWeight;

        // For non-adaptive alignment, address boundary (power of 2) at which loop alignment should
        // be done. By default, 32B.
        unsigned short compJitAlignLoopBoundary;

        // Padding limit to align a loop.
        unsigned short compJitAlignPaddingLimit;

        // If set, perform adaptive loop alignment that limits number of padding based on loop size.
        bool compJitAlignLoopAdaptive;

        // If set, tries to hide alignment instructions behind unconditional jumps.
        bool compJitHideAlignBehindJmp;

        // If set, tracks the hidden return buffer for struct arg.
        bool compJitOptimizeStructHiddenBuffer;

        // Iteration limit to unroll a loop.
        unsigned short compJitUnrollLoopMaxIterationCount;

#ifdef LATE_DISASM
        bool doLateDisasm; // Run the late disassembler
#endif                     // LATE_DISASM

#if DUMP_GC_TABLES && !defined(DEBUG)
#pragma message("NOTE: this non-debug build has GC ptr table dumping always enabled!")
        static const bool dspGCtbls = true;
#endif

#ifdef PROFILING_SUPPORTED
        // Whether to emit Enter/Leave/TailCall hooks using a dummy stub (DummyProfilerELTStub()).
        // This option helps make the JIT behave as if it is running under a profiler.
        bool compJitELTHookEnabled;
#endif // PROFILING_SUPPORTED

#if FEATURE_TAILCALL_OPT
        // Whether opportunistic or implicit tail call optimization is enabled.
        bool compTailCallOpt;
        // Whether optimization of transforming a recursive tail call into a loop is enabled.
        bool compTailCallLoopOpt;
#endif

#if FEATURE_FASTTAILCALL
        // Whether fast tail calls are allowed.
        bool compFastTailCalls;
#endif // FEATURE_FASTTAILCALL

#if defined(TARGET_ARM64)
        // Decision about whether to save FP/LR registers with callee-saved registers (see
        // DOTNET_JitSaveFpLrWithCalleSavedRegisters).
        int compJitSaveFpLrWithCalleeSavedRegisters;
#endif // defined(TARGET_ARM64)

#ifdef CONFIGURABLE_ARM_ABI
        bool compUseSoftFP = false;
#else
#ifdef ARM_SOFTFP
        static const bool compUseSoftFP = true;
#else  // !ARM_SOFTFP
        static const bool compUseSoftFP = false;
#endif // ARM_SOFTFP
#endif // CONFIGURABLE_ARM_ABI

        // Collect 64 bit counts for PGO data.
        bool compCollect64BitCounts;

        // Allow inlining of methods with EH.
        bool compInlineMethodsWithEH;

    } opts;

    bool IsAot() const
    {
        return opts.jitFlags->IsSet(JitFlags::JIT_FLAG_AOT);
    }

    bool IsNativeAot()
    {
        return IsAot() && IsTargetAbi(CORINFO_NATIVEAOT_ABI);
    }

    bool IsReadyToRun()
    {
        return IsAot() && !IsTargetAbi(CORINFO_NATIVEAOT_ABI);
    }

    static bool                s_pAltJitExcludeAssembliesListInitialized;
    static AssemblyNamesList2* s_pAltJitExcludeAssembliesList;

#ifdef DEBUG
    static bool                s_pJitDisasmIncludeAssembliesListInitialized;
    static AssemblyNamesList2* s_pJitDisasmIncludeAssembliesList;

    static bool       s_pJitFunctionFileInitialized;
    static MethodSet* s_pJitMethodSet;

// silence warning of cast to greater size. It is easier to silence than construct code the compiler is happy with, and
// it is safe in this case
#pragma warning(push)
#pragma warning(disable : 4312)

    template <typename T>
    T dspPtr(T p)
    {
        return (p == ZERO) ? ZERO : (opts.dspDiffable ? T(0xD1FFAB1E) : p);
    }

    template <typename T>
    T dspOffset(T o)
    {
        return (o == ZERO) ? ZERO : (opts.dspDiffable ? T(0xD1FFAB1E) : o);
    }
#pragma warning(pop)
#else
#pragma warning(push)
#pragma warning(disable : 4312)
    template <typename T>
    T dspPtr(T p)
    {
        return p;
    }

    template <typename T>
    T dspOffset(T o)
    {
        return o;
    }
#pragma warning(pop)
#endif

#ifdef DEBUG

    static int dspTreeID(GenTree* tree)
    {
        return tree->gtTreeID;
    }

    static void printStmtID(Statement* stmt)
    {
        assert(stmt != nullptr);
        printf(FMT_STMT, stmt->GetID());
    }

    static void printTreeID(GenTree* tree)
    {
        if (tree == nullptr)
        {
            printf("[------]");
        }
        else
        {
            printf("[%06d]", dspTreeID(tree));
        }
    }

    const char* devirtualizationDetailToString(CORINFO_DEVIRTUALIZATION_DETAIL detail);

    const char* printfAlloc(const char* format, ...);

    const char* convertUtf16ToUtf8ForPrinting(const WCHAR* utf16String);

#endif // DEBUG

    // clang-format off
#define STRESS_MODES                                                                            \
                                                                                                \
        STRESS_MODE(NONE)                                                                       \
                                                                                                \
        /* "Variations" stress areas which we try to mix up with each other. */                 \
        /* These should not be exhaustively used as they might */                               \
        /* hide/trivialize other areas */                                                       \
                                                                                                \
        STRESS_MODE(REGS)                                                                       \
        STRESS_MODE(DBL_ALN)                                                                    \
        STRESS_MODE(LCL_FLDS)                                                                   \
        STRESS_MODE(UNROLL_LOOPS)                                                               \
        STRESS_MODE(MAKE_CSE)                                                                   \
        STRESS_MODE(LEGACY_INLINE)                                                              \
        STRESS_MODE(CLONE_EXPR)                                                                 \
        STRESS_MODE(FOLD)                                                                       \
        STRESS_MODE(MERGED_RETURNS)                                                             \
        STRESS_MODE(BB_PROFILE)                                                                 \
        STRESS_MODE(OPT_BOOLS_GC)                                                               \
        STRESS_MODE(OPT_BOOLS_COMPARE_CHAIN_COST)                                               \
        STRESS_MODE(REMORPH_TREES)                                                              \
        STRESS_MODE(64RSLT_MUL)                                                                 \
        STRESS_MODE(DO_WHILE_LOOPS)                                                             \
        STRESS_MODE(MIN_OPTS)                                                                   \
        STRESS_MODE(REVERSE_FLAG)     /* Will set GTF_REVERSE_OPS whenever we can */            \
        STRESS_MODE(TAILCALL)         /* Will make the call as a tailcall whenever legal */     \
        STRESS_MODE(CATCH_ARG)        /* Will spill catch arg */                                \
        STRESS_MODE(UNSAFE_BUFFER_CHECKS)                                                       \
        STRESS_MODE(NULL_OBJECT_CHECK)                                                          \
        STRESS_MODE(RANDOM_INLINE)                                                              \
        STRESS_MODE(SWITCH_CMP_BR_EXPANSION)                                                    \
        STRESS_MODE(GENERIC_VARN)                                                               \
        STRESS_MODE(PROFILER_CALLBACKS) /* Will generate profiler hooks for ELT callbacks */    \
        STRESS_MODE(BYREF_PROMOTION) /* Change undoPromotion decisions for byrefs */            \
        STRESS_MODE(PROMOTE_FEWER_STRUCTS)/* Don't promote some structs that can be promoted */ \
        STRESS_MODE(VN_BUDGET)/* Randomize the VN budget */                                     \
        STRESS_MODE(SSA_INFO) /* Select lower thresholds for "complex" SSA num encoding */      \
        STRESS_MODE(SPLIT_TREES_RANDOMLY) /* Split all statements at a random tree */           \
        STRESS_MODE(SPLIT_TREES_REMOVE_COMMAS) /* Remove all GT_COMMA nodes */                  \
        STRESS_MODE(NO_OLD_PROMOTION) /* Do not use old promotion */                            \
        STRESS_MODE(PHYSICAL_PROMOTION) /* Use physical promotion */                            \
        STRESS_MODE(PHYSICAL_PROMOTION_COST)                                                    \
        STRESS_MODE(UNWIND) /* stress unwind info; e.g., create function fragments */           \
        STRESS_MODE(OPT_REPEAT) /* stress JitOptRepeat */                                       \
        STRESS_MODE(INITIAL_PARAM_REG) /* Stress initial register assigned to parameters */     \
        STRESS_MODE(DOWNWARDS_COUNTED_LOOPS) /* Make more loops downwards counted         */    \
        STRESS_MODE(STRENGTH_REDUCTION) /* Enable strength reduction */                         \
        STRESS_MODE(STRENGTH_REDUCTION_PROFITABILITY) /* Do more strength reduction */          \
                                                                                                \
        /* After COUNT_VARN, stress level 2 does all of these all the time */                   \
                                                                                                \
        STRESS_MODE(COUNT_VARN)                                                                 \
                                                                                                \
        /* "Check" stress areas that can be exhaustively used if we */                          \
        /*  don't care about performance at all */                                              \
                                                                                                \
        STRESS_MODE(FORCE_INLINE) /* Treat every method as AggressiveInlining */                \
        STRESS_MODE(CHK_FLOW_UPDATE)                                                            \
        STRESS_MODE(EMITTER)                                                                    \
        STRESS_MODE(CHK_REIMPORT)                                                               \
        STRESS_MODE(GENERIC_CHECK)                                                              \
        STRESS_MODE(IF_CONVERSION_COST)                                                         \
        STRESS_MODE(IF_CONVERSION_INNER_LOOPS)                                                  \
        STRESS_MODE(POISON_IMPLICIT_BYREFS)                                                     \
        STRESS_MODE(STORE_BLOCK_UNROLLING)                                                      \
        STRESS_MODE(THREE_OPT_LAYOUT)                                                           \
        STRESS_MODE(COUNT)

    enum                compStressArea
    {
#define STRESS_MODE(mode) STRESS_##mode,
        STRESS_MODES
#undef STRESS_MODE
    };
    // clang-format on

#ifdef DEBUG
    static const char* s_compStressModeNames[STRESS_COUNT + 1];
    BYTE               compActiveStressModes[STRESS_COUNT];
#endif // DEBUG

#define MAX_STRESS_WEIGHT 100

    bool            compStressCompile(compStressArea stressArea, unsigned weightPercentage);
    bool            compStressCompileHelper(compStressArea stressArea, unsigned weightPercentage);
    static unsigned compStressAreaHash(compStressArea area);

#ifdef DEBUG

    bool compInlineStress()
    {
        return compStressCompile(STRESS_LEGACY_INLINE, 50);
    }

    bool compRandomInlineStress()
    {
        return compStressCompile(STRESS_RANDOM_INLINE, 50);
    }

    bool compPromoteFewerStructs(unsigned lclNum);

#endif // DEBUG

    bool compTailCallStress()
    {
#ifdef DEBUG
        // Do not stress tailcalls in IL stubs as the runtime creates several IL
        // stubs to implement the tailcall mechanism, which would then
        // recursively create more IL stubs.
        return !opts.jitFlags->IsSet(JitFlags::JIT_FLAG_IL_STUB) &&
               (JitConfig.TailcallStress() != 0 || compStressCompile(STRESS_TAILCALL, 5));
#else
        return false;
#endif
    }

    const char* compGetTieringName(bool wantShortName = false) const;
    const char* compGetPgoSourceName() const;
    const char* compGetStressMessage() const;

    codeOptimize compCodeOpt() const
    {
#if 0
        // Switching between size & speed has measurable throughput impact
        // (3.5% on AOT CoreLib when measured). It used to be enabled for
        // DEBUG, but should generate identical code between CHK & RET builds,
        // so that's not acceptable.
        // TODO-Throughput: Figure out what to do about size vs. speed & throughput.
        //                  Investigate the cause of the throughput regression.

        return opts.compCodeOpt;
#else
        return BLENDED_CODE;
#endif
    }

    //--------------------- Info about the procedure --------------------------

    struct Info
    {
        COMP_HANDLE           compCompHnd;
        CORINFO_MODULE_HANDLE compScopeHnd;
        CORINFO_CLASS_HANDLE  compClassHnd;
        CORINFO_METHOD_HANDLE compMethodHnd;
        CORINFO_METHOD_INFO*  compMethodInfo;

        bool hasCircularClassConstraints;
        bool hasCircularMethodConstraints;

#if defined(DEBUG) || defined(LATE_DISASM) || DUMP_FLOWGRAPHS || DUMP_GC_TABLES

        const char* compMethodName          = nullptr;
        const char* compClassName           = nullptr;
        const char* compFullName            = nullptr;
        int         compMethodSuperPMIIndex = -1; // useful when debugging under SuperPMI

#endif // defined(DEBUG) || defined(LATE_DISASM) || DUMP_FLOWGRAPHS

#if defined(DEBUG)
        // Method hash is logically const, but computed
        // on first demand.
        mutable unsigned compMethodHashPrivate = 0;
        unsigned         compMethodHash() const;
#endif // defined(DEBUG)

#ifdef PSEUDORANDOM_NOP_INSERTION
        // things for pseudorandom nop insertion
        unsigned  compChecksum;
        CLRRandom compRNG;
#endif

        // The following holds the FLG_xxxx flags for the method we're compiling.
        unsigned compFlags;

        // The following holds the class attributes for the method we're compiling.
        unsigned compClassAttr;

        const BYTE*     compCode;
        IL_OFFSET       compILCodeSize;         // The IL code size
        IL_OFFSET       compILImportSize;       // Estimated amount of IL actually imported
        IL_OFFSET       compILEntry;            // The IL entry point (normally 0)
        PatchpointInfo* compPatchpointInfo;     // Patchpoint data for OSR (normally nullptr)
        UNATIVE_OFFSET  compNativeCodeSize = 0; // The native code size, after instructions are issued. This
        // is less than (compTotalHotCodeSize + compTotalColdCodeSize) only if:
        // (1) the code is not hot/cold split, and we issued less code than we expected, or
        // (2) the code is hot/cold split, and we issued less code than we expected
        // in the cold section (the hot section will always be padded out to compTotalHotCodeSize).

        bool compIsStatic              : 1; // Is the method static (no 'this' pointer)?
        bool compIsVarArgs             : 1; // Does the method have varargs parameters?
        bool compInitMem               : 1; // Is the CORINFO_OPT_INIT_LOCALS bit set in the method info options?
        bool compProfilerCallback      : 1; // JIT inserted a profiler Enter callback
        bool compPublishStubParam      : 1; // EAX captured in prolog will be available through an intrinsic
        bool compHasNextCallRetAddr    : 1; // The NextCallReturnAddress intrinsic is used.
        bool compUsesAsyncContinuation : 1; // The AsyncCallContinuation intrinsic is used.

        var_types compRetType;       // Return type of the method as declared in IL (including SIMD normalization)
        var_types compRetNativeType; // Normalized return type as per target arch ABI
        unsigned  compILargsCount;   // Number of arguments (incl. implicit but not hidden)
        unsigned  compArgsCount;     // Number of arguments (incl. implicit and     hidden)

        unsigned compRetBuffArg;    // position of hidden return param var (0, 1) (BAD_VAR_NUM means not present);
        unsigned compTypeCtxtArg;   // position of hidden param for type context for generic code
                                    // (CORINFO_CALLCONV_PARAMTYPE)
        unsigned       compThisArg; // position of implicit this pointer param (not to be confused with lvaArg0Var)
        unsigned       compILlocalsCount; // Number of vars : args + locals (incl. implicit but not hidden)
        unsigned       compLocalsCount;   // Number of vars : args + locals (incl. implicit and     hidden)
        unsigned       compMaxStack;
        UNATIVE_OFFSET compTotalHotCodeSize  = 0; // Total number of bytes of Hot Code in the method
        UNATIVE_OFFSET compTotalColdCodeSize = 0; // Total number of bytes of Cold Code in the method

        unsigned compUnmanagedCallCountWithGCTransition = 0; // count of unmanaged calls with GC transition.

        CorInfoCallConvExtension compCallConv; // The entry-point calling convention for this method.

        unsigned compLvFrameListRoot = BAD_VAR_NUM; // lclNum for the Frame root
        unsigned compXcptnsCount;                   // Number of exception-handling clauses read in the method's IL.
                                                    // You should generally use compHndBBtabCount instead: it is the
                                                    // current number of EH clauses (after additions like synchronized
        // methods and funclets, and removals like unreachable code deletion).

        Target::ArgOrder compArgOrder;

        bool compMatchedVM = true; // true if the VM is "matched": either the JIT is a cross-compiler
                                   // and the VM expects that, or the JIT is a "self-host" compiler
                                   // (e.g., x86 hosted targeting x86) and the VM expects that.

        /*  The following holds IL scope information about local variables.
         */

        unsigned     compVarScopesCount;
        VarScopeDsc* compVarScopes;

        /* The following holds information about instr offsets for
         * which we need to report IP-mappings
         */

        IL_OFFSET*                   compStmtOffsets; // sorted
        unsigned                     compStmtOffsetsCount;
        ICorDebugInfo::BoundaryTypes compStmtOffsetsImplicit;

        // Number of class profile probes in this method
        unsigned compHandleHistogramProbeCount = 0;

#ifdef TARGET_ARM64
        bool compNeedsConsecutiveRegisters = false;
#endif

    } info;

#if defined(DEBUG)
    // Are we running a replay under SuperPMI?
    bool RunningSuperPmiReplay() const
    {
        return info.compMethodSuperPMIIndex != -1;
    }
#else  // !DEBUG
    // Are we running a replay under SuperPMI?
    // Note: you can certainly run a SuperPMI replay with a non-DEBUG JIT, and if necessary and useful we could
    // make compMethodSuperPMIIndex always available.
    bool RunningSuperPmiReplay() const
    {
        return false;
    }
#endif // !DEBUG

    ReturnTypeDesc compRetTypeDesc; // ABI return type descriptor for the method

    //------------------------------------------------------------------------
    // compMethodHasRetVal: Does this method return some kind of value?
    //
    // Return Value:
    //    If this method returns a struct via a return buffer, whether that
    //    buffer's address needs to be returned, otherwise whether signature
    //    return type is not "TYP_VOID".
    //
    bool compMethodHasRetVal() const
    {
        return (info.compRetBuffArg != BAD_VAR_NUM) ? compMethodReturnsRetBufAddr() : (info.compRetType != TYP_VOID);
    }

    // Returns true if the method being compiled returns RetBuf addr as its return value
    bool compMethodReturnsRetBufAddr() const
    {
        // There are cases where implicit RetBuf argument should be explicitly returned in a register.
        // In such cases the return type is changed to TYP_BYREF and appropriate IR is generated.
        // These cases are:
#ifdef TARGET_AMD64
        // 1. on x64 Windows and Unix the address of RetBuf needs to be returned by
        //    methods with hidden RetBufArg in RAX. In such case GT_RETURN is of TYP_BYREF,
        //    returning the address of RetBuf.
        return (info.compRetBuffArg != BAD_VAR_NUM);
#else // TARGET_AMD64
#ifdef PROFILING_SUPPORTED
        // 2.  Profiler Leave callback expects the address of retbuf as return value for
        //    methods with hidden RetBuf argument.  impReturnInstruction() when profiler
        //    callbacks are needed creates GT_RETURN(TYP_BYREF, op1 = Addr of RetBuf) for
        //    methods with hidden RetBufArg.
        if (compIsProfilerHookNeeded())
        {
            return (info.compRetBuffArg != BAD_VAR_NUM);
        }
#endif
        // 3. Windows ARM64 native instance calling convention requires the address of RetBuff
        //    to be returned in x0.
#if defined(TARGET_ARM64)
        if (TargetOS::IsWindows)
        {
            auto callConv = info.compCallConv;
            if (callConvIsInstanceMethodCallConv(callConv))
            {
                return (info.compRetBuffArg != BAD_VAR_NUM);
            }
        }
#endif // TARGET_ARM64
       // 4. x86 unmanaged calling conventions require the address of RetBuff to be returned in eax.
#if defined(TARGET_X86)
        if (info.compCallConv != CorInfoCallConvExtension::Managed)
        {
            return (info.compRetBuffArg != BAD_VAR_NUM);
        }
#endif

        return false;
#endif // TARGET_AMD64
    }

    bool compIsAsync() const
    {
        return opts.jitFlags->IsSet(JitFlags::JIT_FLAG_ASYNC);
    }

    //------------------------------------------------------------------------
    // compMethodReturnsMultiRegRetType: Does this method return a multi-reg value?
    //
    // Return Value:
    //    If this method returns a value in multiple registers, "true", "false"
    //    otherwise.
    //
    bool compMethodReturnsMultiRegRetType() const
    {
        return compRetTypeDesc.IsMultiRegRetType();
    }

    bool compEnregLocals()
    {
        return ((opts.compFlags & CLFLG_REGVAR) != 0);
    }

    bool compEnregStructLocals()
    {
        return (JitConfig.JitEnregStructLocals() != 0);
    }

    bool compObjectStackAllocation()
    {
        if (compIsAsync())
        {
            // Object stack allocation takes the address of locals around
            // suspension points. Disable entirely for now.
            return false;
        }

        return (JitConfig.JitObjectStackAllocation() != 0);
    }

    // Returns true if the method requires a PInvoke prolog and epilog
    bool compMethodRequiresPInvokeFrame()
    {
        return (info.compUnmanagedCallCountWithGCTransition > 0);
    }

    // Returns true if address-exposed user variables should be poisoned with a recognizable value
    bool compShouldPoisonFrame()
    {
#ifdef FEATURE_ON_STACK_REPLACEMENT
        if (opts.IsOSR())
            return false;
#endif
        return !info.compInitMem && opts.compDbgCode;
    }

    // Returns true if the jit supports having patchpoints in this method.
    // Optionally, get the reason why not.
    bool compCanHavePatchpoints(const char** reason = nullptr);

#if defined(DEBUG)

    void compDispLocalVars();

#endif // DEBUG

private:
    class ClassLayoutTable* m_classLayoutTable = nullptr;

    class ClassLayoutTable* typCreateClassLayoutTable();
    class ClassLayoutTable* typGetClassLayoutTable();

public:
    // Get the layout having the specified layout number.
    ClassLayout* typGetLayoutByNum(unsigned layoutNum);
    // Get the layout number of the specified layout.
    unsigned typGetLayoutNum(ClassLayout* layout);
    // Get the layout for the specified class handle.
    ClassLayout* typGetObjLayout(CORINFO_CLASS_HANDLE classHandle);
    // Get the number of a layout for the specified class handle.
    unsigned     typGetObjLayoutNum(CORINFO_CLASS_HANDLE classHandle);
    ClassLayout* typGetCustomLayout(const ClassLayoutBuilder& builder);
    unsigned     typGetCustomLayoutNum(const ClassLayoutBuilder& builder);
    // Get the layout having the specified size but no class handle.
    ClassLayout* typGetBlkLayout(unsigned blockSize);
    // Get the number of a layout having the specified size but no class handle.
    unsigned typGetBlkLayoutNum(unsigned blockSize);
    // Get the layout for the specified array of known length
    ClassLayout* typGetArrayLayout(CORINFO_CLASS_HANDLE classHandle, unsigned length);

    var_types TypeHandleToVarType(CORINFO_CLASS_HANDLE handle, ClassLayout** pLayout = nullptr);
    var_types TypeHandleToVarType(CorInfoType jitType, CORINFO_CLASS_HANDLE handle, ClassLayout** pLayout = nullptr);

    //-------------------------- Global Compiler Data ------------------------------------

#ifdef DEBUG
private:
    static LONG s_compMethodsCount; // to produce unique label names
#endif

public:
#ifdef DEBUG
    unsigned compGenTreeID   = 0;
    unsigned compStatementID = 0;
#endif
    unsigned compBasicBlockID = 0;
    LONG     compMethodID     = 0;

    BasicBlock* compCurBB = nullptr; // the current basic block in process
    Statement*  compCurStmt;         // the current statement in process
    GenTree*    compCurTree;         // the current tree in process

    //  The following is used to create the 'method JIT info' block.
    size_t compInfoBlkSize;
    BYTE*  compInfoBlkAddr;

    EHblkDsc*      compHndBBtab           = nullptr; // array of EH data
    unsigned       compHndBBtabCount      = 0;       // element count of used elements in EH data array
    unsigned       compHndBBtabAllocCount = 0;       // element count of allocated elements in EH data array
    unsigned short compEHID               = 0;       // unique ID for EH data array entries

#if defined(FEATURE_EH_WINDOWS_X86)

    //-------------------------------------------------------------------------
    //  Tracking of region covered by the monitor in synchronized methods
    void* syncStartEmitCookie; // the emitter cookie for first instruction after the call to MON_ENTER
    void* syncEndEmitCookie;   // the emitter cookie for first instruction after the call to MON_EXIT

#endif // FEATURE_EH_WINDOWS_X86

    Phases      mostRecentlyActivePhase = PHASE_PRE_IMPORT;        // the most recently active phase
    PhaseChecks activePhaseChecks       = PhaseChecks::CHECK_NONE; // the currently active phase checks
    PhaseDumps  activePhaseDumps        = PhaseDumps::DUMP_ALL;    // the currently active phase dumps

    //-------------------------------------------------------------------------
    //  The following keeps track of how many bytes of local frame space we've
    //  grabbed so far in the current function, and how many argument bytes we
    //  need to pop when we return.
    //

    unsigned compLclFrameSize; // secObject+lclBlk+locals+temps

    // Count of callee-saved regs we pushed in the prolog.
    // Does not include EBP for isFramePointerUsed() and double-aligned frames.
    // In case of Amd64 this doesn't include float regs saved on stack.
    unsigned compCalleeRegsPushed;

#if defined(TARGET_XARCH)
    // Mask of callee saved float regs on stack.
    regMaskTP compCalleeFPRegsSavedMask;
#endif
#ifdef TARGET_AMD64
// Quirk for VS debug-launch scenario to work:
// Bytes of padding between save-reg area and locals.
#define VSQUIRK_STACK_PAD (2 * REGSIZE_BYTES)
    unsigned compVSQuirkStackPaddingNeeded;
#endif

    unsigned compMapILargNum(unsigned ILargNum);      // map accounting for hidden args
    unsigned compMapILvarNum(unsigned ILvarNum);      // map accounting for hidden args
    unsigned compMap2ILvarNum(unsigned varNum) const; // map accounting for hidden args

#if defined(TARGET_ARM64)
    struct FrameInfo
    {
        // Frame type (1-5)
        int frameType = 0;

        // Distance from established (method body) SP to base of callee save area
        int calleeSaveSpOffset = 0;

        // Amount to subtract from SP before saving (prolog) OR
        // to add to SP after restoring (epilog) callee saves
        int calleeSaveSpDelta = 0;

        // Distance from established SP to where caller's FP was saved
        int offsetSpToSavedFp = 0;
    } compFrameInfo;
#endif

    //-------------------------------------------------------------------------

    static void compStartup();  // One-time initialization
    static void compShutdown(); // One-time finalization

    void compDone();

    static void compDisplayStaticSizes();

    //------------ Some utility functions --------------

    CORINFO_CONST_LOOKUP compGetHelperFtn(CorInfoHelpFunc ftnNum);

    // Several JIT/EE interface functions return a CorInfoType, and also return a
    // class handle as an out parameter if the type is a value class.  Returns the
    // size of the type these describe.
    unsigned compGetTypeSize(CorInfoType cit, CORINFO_CLASS_HANDLE clsHnd);

#ifdef DEBUG
    // Components used by the compiler may write unit test suites, and
    // have them run within this method.  They will be run only once per process, and only
    // in debug.  (Perhaps should be under the control of a DOTNET_ flag.)
    // These should fail by asserting.
    void compDoComponentUnitTestsOnce();
#endif // DEBUG

    int  compCompile(CORINFO_MODULE_HANDLE classPtr,
                     void**                methodCodePtr,
                     uint32_t*             methodCodeSize,
                     JitFlags*             compileFlags);
    void compCompileFinish();
    int  compCompileHelper(CORINFO_MODULE_HANDLE classPtr,
                           COMP_HANDLE           compHnd,
                           CORINFO_METHOD_INFO*  methodInfo,
                           void**                methodCodePtr,
                           uint32_t*             methodCodeSize,
                           JitFlags*             compileFlag);

    ArenaAllocator* compGetArenaAllocator();

    void generatePatchpointInfo();

#if MEASURE_MEM_ALLOC
    static bool s_dspMemStats; // Display per-phase memory statistics for every function
#endif                         // MEASURE_MEM_ALLOC

#if LOOP_HOIST_STATS
    unsigned m_loopsConsidered             = 0;
    bool     m_curLoopHasHoistedExpression = false;
    unsigned m_loopsWithHoistedExpressions = 0;
    unsigned m_totalHoistedExpressions     = 0;

    void AddLoopHoistStats();
    void PrintPerMethodLoopHoistStats();

    static CritSecObject s_loopHoistStatsLock; // This lock protects the data structures below.
    static unsigned      s_loopsConsidered;
    static unsigned      s_loopsWithHoistedExpressions;
    static unsigned      s_totalHoistedExpressions;

    static void PrintAggregateLoopHoistStats(FILE* f);
#endif // LOOP_HOIST_STATS

#if TRACK_ENREG_STATS
    class EnregisterStats
    {
    private:
        unsigned m_totalNumberOfVars;
        unsigned m_totalNumberOfStructVars;
        unsigned m_totalNumberOfEnregVars;
        unsigned m_totalNumberOfStructEnregVars;

        unsigned m_addrExposed;
        unsigned m_hiddenStructArg;
        unsigned m_VMNeedsStackAddr;
        unsigned m_localField;
        unsigned m_blockOp;
        unsigned m_dontEnregStructs;
        unsigned m_notRegSizeStruct;
        unsigned m_structArg;
        unsigned m_lclAddrNode;
        unsigned m_castTakesAddr;
        unsigned m_storeBlkSrc;
        unsigned m_swizzleArg;
        unsigned m_blockOpRet;
        unsigned m_returnSpCheck;
        unsigned m_callSpCheck;
        unsigned m_simdUserForcesDep;
        unsigned m_liveInOutHndlr;
        unsigned m_depField;
        unsigned m_noRegVars;
#ifdef JIT32_GCENCODER
        unsigned m_PinningRef;
#endif // JIT32_GCENCODER
#if !defined(TARGET_64BIT)
        unsigned m_longParamField;
#endif // !TARGET_64BIT
        unsigned m_parentExposed;
        unsigned m_tooConservative;
        unsigned m_escapeAddress;
        unsigned m_osrExposed;
        unsigned m_stressLclFld;
        unsigned m_dispatchRetBuf;
        unsigned m_wideIndir;
        unsigned m_stressPoisonImplicitByrefs;
        unsigned m_externallyVisibleImplicitly;

    public:
        void RecordLocal(const LclVarDsc* varDsc);
        void Dump(FILE* fout) const;
    };

    static EnregisterStats s_enregisterStats;
#endif // TRACK_ENREG_STATS

    JitMetrics Metrics;

    bool compIsForInlining() const;
    bool compDonotInline();

#ifdef DEBUG
    // Get the default fill char value we randomize this value when JitStress is enabled.
    static unsigned char compGetJitDefaultFill(Compiler* comp);

    const char* compLocalVarName(unsigned varNum, unsigned offs);
    VarName     compVarName(regNumber reg, bool isFloatReg = false);
    const char* compFPregVarName(unsigned fpReg, bool displayVar = false);
    void        compDspSrcLinesByNativeIP(UNATIVE_OFFSET curIP);
    void        compDspSrcLinesByLineNum(unsigned line, bool seek = false);
#endif // DEBUG
    const char* compRegNameForSize(regNumber reg, size_t size);
    const char* compRegVarName(regNumber reg, bool displayVar = false, bool isFloatReg = false);

    //-------------------------------------------------------------------------

    struct VarScopeListNode
    {
        VarScopeDsc*             data;
        VarScopeListNode*        next;
        static VarScopeListNode* Create(VarScopeDsc* value, CompAllocator alloc)
        {
            VarScopeListNode* node = new (alloc) VarScopeListNode;
            node->data             = value;
            node->next             = nullptr;
            return node;
        }
    };

    struct VarScopeMapInfo
    {
        VarScopeListNode*       head;
        VarScopeListNode*       tail;
        static VarScopeMapInfo* Create(VarScopeListNode* node, CompAllocator alloc)
        {
            VarScopeMapInfo* info = new (alloc) VarScopeMapInfo;
            info->head            = node;
            info->tail            = node;
            return info;
        }
    };

    // Max value of scope count for which we would use linear search; for larger values we would use hashtable lookup.
    static const unsigned MAX_LINEAR_FIND_LCL_SCOPELIST = 32;

    typedef JitHashTable<unsigned, JitSmallPrimitiveKeyFuncs<unsigned>, VarScopeMapInfo*> VarNumToScopeDscMap;

    // Map to keep variables' scope indexed by varNum containing it's scope dscs at the index.
    VarNumToScopeDscMap* compVarScopeMap = nullptr;

    VarScopeDsc* compFindLocalVar(unsigned varNum, unsigned lifeBeg, unsigned lifeEnd);

    VarScopeDsc* compFindLocalVar(unsigned varNum, unsigned offs);

    VarScopeDsc* compFindLocalVarLinear(unsigned varNum, unsigned offs);

    void compInitVarScopeMap();

    VarScopeDsc** compEnterScopeList; // List has the offsets where variables
                                      // enter scope, sorted by instr offset
    unsigned compNextEnterScope;

    VarScopeDsc** compExitScopeList; // List has the offsets where variables
                                     // go out of scope, sorted by instr offset
    unsigned compNextExitScope;

    void compInitScopeLists();

    void compResetScopeLists();

    VarScopeDsc* compGetNextEnterScope(unsigned offs, bool scan = false);

    VarScopeDsc* compGetNextExitScope(unsigned offs, bool scan = false);

    void compProcessScopesUntil(unsigned   offset,
                                VARSET_TP* inScope,
                                void (Compiler::*enterScopeFn)(VARSET_TP* inScope, VarScopeDsc*),
                                void (Compiler::*exitScopeFn)(VARSET_TP* inScope, VarScopeDsc*));

#ifdef DEBUG
    void compDispScopeLists();
#endif // DEBUG

    bool compIsProfilerHookNeeded() const;

    //-------------------------------------------------------------------------
    /*               Statistical Data Gathering                               */

    void compJitStats(); // call this function and enable
                         // various ifdef's below for statistical data

#if CALL_ARG_STATS
    void        compCallArgStats();
    static void compDispCallArgStats(FILE* fout);
#endif

    //-------------------------------------------------------------------------

protected:
#ifdef DEBUG
    bool skipMethod();
#endif

public:
    void compFunctionTraceStart();
    void compFunctionTraceEnd(void* methodCodePtr, ULONG methodCodeSize, bool isNYI);

protected:
    size_t compMaxUncheckedOffsetForNullObject;

    void compInitOptions(JitFlags* compileFlags);

    void compSetProcessor();
    void compInitDebuggingInfo();
    void compSetOptimizationLevel();
#if defined(TARGET_ARMARCH) || defined(TARGET_RISCV64)
    bool compRsvdRegCheck(FrameLayoutState curState);
#endif
    void compCompile(void** methodCodePtr, uint32_t* methodCodeSize, JitFlags* compileFlags);

    // Clear annotations produced during optimizations; to be used between iterations when repeating opts.
    void ResetOptAnnotations();

    // Regenerate flow graph annotations; to be used between iterations when repeating opts.
    void RecomputeFlowGraphAnnotations();

#ifdef PROFILING_SUPPORTED
    // Data required for generating profiler Enter/Leave/TailCall hooks

    bool  compProfilerHookNeeded; // Whether profiler Enter/Leave/TailCall hook needs to be generated for the method
    void* compProfilerMethHnd;    // Profiler handle of the method being compiled. Passed as param to ELT callbacks
    bool  compProfilerMethHndIndirected; // Whether compProfilerHandle is pointer to the handle or is an actual handle
#endif

public:
    // Assumes called as part of process shutdown; does any compiler-specific work associated with that.
    static void ProcessShutdownWork(ICorStaticInfo* statInfo);

    CompAllocator getAllocator(CompMemKind cmk = CMK_Generic)
    {
        return CompAllocator(compArenaAllocator, cmk);
    }

    CompAllocator getAllocatorGC()
    {
        return getAllocator(CMK_GC);
    }

    CompAllocator getAllocatorLoopHoist()
    {
        return getAllocator(CMK_LoopHoist);
    }

#ifdef DEBUG
    CompAllocator getAllocatorDebugOnly()
    {
        return getAllocator(CMK_DebugOnly);
    }
#endif // DEBUG

public:
    EntryState stackState;

    void initBBEntryState(BasicBlock* block, EntryState* currentState);

    void initCurrentState();
    void resetCurrentState(BasicBlock* block, EntryState* currentState);

    typeInfo makeTypeInfoForLocal(unsigned lclNum);
    typeInfo makeTypeInfo(CORINFO_CLASS_HANDLE clsHnd); // converts from jit type representation to typeInfo
    typeInfo makeTypeInfo(CorInfoType          ciType,
                          CORINFO_CLASS_HANDLE clsHnd); // converts from jit type representation to typeInfo

    bool checkTailCallConstraint(OPCODE                  opcode,
                                 CORINFO_RESOLVED_TOKEN* pResolvedToken,
                                 CORINFO_RESOLVED_TOKEN* pConstrainedResolvedToken);

#ifdef DEBUG

    // One line log function. Default level is 0. Increasing it gives you
    // more log information

    // levels are currently unused: #define JITDUMP(level,...)                     ();
    void JitLogEE(unsigned level, const char* fmt, ...);

    bool compDebugBreak;

    bool compJitHaltMethod();

    void dumpRegMask(regMaskTP regs) const;
    void dumpRegMask(SingleTypeRegSet regs, var_types type) const;

#endif

    /*
    XXXXXXXXXXXXXXXXXXXXXXXXXXXXXXXXXXXXXXXXXXXXXXXXXXXXXXXXXXXXXXXXXXXXXXXXXXXXXXX
    XXXXXXXXXXXXXXXXXXXXXXXXXXXXXXXXXXXXXXXXXXXXXXXXXXXXXXXXXXXXXXXXXXXXXXXXXXXXXXX
    XX                                                                           XX
    XX                   GS Security checks for unsafe buffers                   XX
    XX                                                                           XX
    XXXXXXXXXXXXXXXXXXXXXXXXXXXXXXXXXXXXXXXXXXXXXXXXXXXXXXXXXXXXXXXXXXXXXXXXXXXXXXX
    XXXXXXXXXXXXXXXXXXXXXXXXXXXXXXXXXXXXXXXXXXXXXXXXXXXXXXXXXXXXXXXXXXXXXXXXXXXXXXX
    */
public:
    struct ShadowParamVarInfo
    {
        FixedBitVect* assignGroup; // the closure set of variables whose values depend on each other
        unsigned      shadowCopy;  // Lcl var num, if not valid set to BAD_VAR_NUM

        static bool mayNeedShadowCopy(LclVarDsc* varDsc)
        {
#if defined(TARGET_AMD64)
            // GS cookie logic to create shadow slots, create trees to copy reg args to shadow
            // slots and update all trees to refer to shadow slots is done immediately after
            // fgMorph().  Lsra could potentially mark a param as DoNotEnregister after JIT determines
            // not to shadow a parameter.  Also, LSRA could potentially spill a param which is passed
            // in register. Therefore, conservatively all params may need a shadow copy.  Note that
            // GS cookie logic further checks whether the param is a ptr or an unsafe buffer before
            // creating a shadow slot even though this routine returns true.
            //
            // TODO-AMD64-CQ: Revisit this conservative approach as it could create more shadow slots than
            // required. There are two cases under which a reg arg could potentially be used from its
            // home location:
            //   a) LSRA marks it as DoNotEnregister (see LinearScan::identifyCandidates())
            //   b) LSRA spills it
            //
            // Possible solution to address case (a)
            //   - The conditions under which LSRA marks a varDsc as DoNotEnregister could be checked
            //     in this routine.  Note that live out of exception handler is something we may not be
            //     able to do it here since GS cookie logic is invoked ahead of liveness computation.
            //     Therefore, for methods with exception handling and need GS cookie check we might have
            //     to take conservative approach.
            //
            // Possible solution to address case (b)
            //   - Whenever a parameter passed in an argument register needs to be spilled by LSRA, we
            //     create a new spill temp if the method needs GS cookie check.
            return varDsc->lvIsParam;
#else // !defined(TARGET_AMD64)
            return varDsc->lvIsParam && !varDsc->lvIsRegArg;
#endif
        }

#ifdef DEBUG
        void Print()
        {
            printf("assignGroup [%p]; shadowCopy: [%d];\n", assignGroup, shadowCopy);
        }
#endif
    };

    GSCookie*           gsGlobalSecurityCookieAddr; // Address of global cookie for unsafe buffer checks
    GSCookie            gsGlobalSecurityCookieVal;  // Value of global cookie if addr is NULL
    ShadowParamVarInfo* gsShadowVarInfo = nullptr;  // Table used by shadow param analysis code

    PhaseStatus gsPhase();
    void        gsGSChecksInitCookie();   // Grabs cookie variable
    void        gsCopyShadowParams();     // Identify vulnerable params and create dhadow copies
    bool        gsFindVulnerableParams(); // Shadow param analysis code
    void        gsParamsToShadows();      // Insert copy code and replave param uses by shadow

    static fgWalkPreFn gsMarkPtrsAndAssignGroups; // Shadow param analysis tree-walk
    static fgWalkPreFn gsReplaceShadowParams;     // Shadow param replacement tree-walk

#define DEFAULT_MAX_INLINE_SIZE                                                                                        \
    100 // Methods with >  DEFAULT_MAX_INLINE_SIZE IL bytes will never be inlined.
        // This can be overwritten by setting DOTNET_JitInlineSize env variable.

#define DEFAULT_MAX_INLINE_DEPTH 20 // Methods at more than this level deep will not be inlined

#define DEFAULT_INLINE_BUDGET 20 // Maximum estimated compile time increase via inlining

#define DEFAULT_MAX_FORCE_INLINE_DEPTH 1 // Methods at more than this level deep will not be force inlined

#define DEFAULT_MAX_LOCALLOC_TO_LOCAL_SIZE 32 // fixed locallocs of this size or smaller will convert to local buffers

private:
#ifdef FEATURE_JIT_METHOD_PERF
    JitTimer*                  pCompJitTimer = nullptr; // Timer data structure (by phases) for current compilation.
    static CompTimeSummaryInfo s_compJitTimerSummary;   // Summary of the Timer information for the whole run.

    static const char* JitTimeLogCsv();        // Retrieve the file name for CSV from ConfigDWORD.
    static const char* compJitTimeLogFilename; // If a log file for JIT time is desired, filename to write it to.
#endif
    void BeginPhase(Phases phase); // Indicate the start of the given phase.
    void EndPhase(Phases phase);   // Indicate the end of the given phase.

#if MEASURE_CLRAPI_CALLS
    // Thin wrappers that call into JitTimer (if present).
    inline void CLRApiCallEnter(unsigned apix);
    inline void CLRApiCallLeave(unsigned apix);

public:
    inline void CLR_API_Enter(API_ICorJitInfo_Names ename);
    inline void CLR_API_Leave(API_ICorJitInfo_Names ename);

private:
#endif

#if defined(DEBUG)
    // These variables are associated with maintaining SQM data about compile time.
    int64_t m_compCyclesAtEndOfInlining; // Raw timer count at the end of the inlining phase
                                         // in the current compilation.
    int64_t m_compCycles;                // Wall clock elapsed time for current compilation (microseconds)
#endif                                   // defined(DEBUG)

    // Records the SQM-relevant (cycles and tick count).  Should be called after inlining is complete.
    // (We do this after inlining because this marks the last point at which the JIT is likely to cause
    // type-loading and class initialization).
    void RecordStateAtEndOfInlining();
    // Assumes being called at the end of compilation.  Update the SQM state.
    void RecordStateAtEndOfCompilation();

public:
#if FUNC_INFO_LOGGING
    static const char* compJitFuncInfoFilename; // If a log file for per-function information is required, this is the
                                                // filename to write it to.
    static FILE* compJitFuncInfoFile;           // And this is the actual FILE* to write to.
#endif                                          // FUNC_INFO_LOGGING

#if MEASURE_NOWAY
    void RecordNowayAssert(const char* filename, unsigned line, const char* condStr);
#endif // MEASURE_NOWAY

    // Should we actually fire the noway assert body and the exception handler?
    bool compShouldThrowOnNoway();

#ifdef DEBUG
private:
    NodeToTestDataMap* m_nodeTestData = nullptr;

    static const unsigned FIRST_LOOP_HOIST_CSE_CLASS = 1000;
    unsigned m_loopHoistCSEClass = FIRST_LOOP_HOIST_CSE_CLASS; // LoopHoist test annotations turn into CSE requirements;
                                                               // we label them with CSE Class #'s starting at
                                                               // FIRST_LOOP_HOIST_CSE_CLASS. Current kept in this.
public:
    NodeToTestDataMap* GetNodeTestData()
    {
        Compiler* compRoot = impInlineRoot();
        if (compRoot->m_nodeTestData == nullptr)
        {
            compRoot->m_nodeTestData = new (getAllocatorDebugOnly()) NodeToTestDataMap(getAllocatorDebugOnly());
        }
        return compRoot->m_nodeTestData;
    }

    typedef JitHashTable<GenTree*, JitPtrKeyFuncs<GenTree>, int> NodeToIntMap;

    // Returns the set (i.e., the domain of the result map) of nodes that are keys in m_nodeTestData, and
    // currently occur in the AST graph.
    NodeToIntMap* FindReachableNodesInNodeTestData();

    // Node "from" is being eliminated, and being replaced by node "to".  If "from" had any associated
    // test data, associate that data with "to".
    void TransferTestDataToNode(GenTree* from, GenTree* to);

    // These are the methods that test that the various conditions implied by the
    // test attributes are satisfied.
    void JitTestCheckSSA(); // SSA builder tests.
    void JitTestCheckVN();  // Value numbering tests.
#endif                      // DEBUG

    FieldSeqStore* m_fieldSeqStore = nullptr;

    FieldSeqStore* GetFieldSeqStore()
    {
        Compiler* compRoot = impInlineRoot();
        if (compRoot->m_fieldSeqStore == nullptr)
        {
            CompAllocator alloc       = getAllocator(CMK_FieldSeqStore);
            compRoot->m_fieldSeqStore = new (alloc) FieldSeqStore(alloc);
        }
        return compRoot->m_fieldSeqStore;
    }

    NodeToUnsignedMap* m_memorySsaMap[MemoryKindCount];

    // In some cases, we want to assign intermediate SSA #'s to memory states, and know what nodes create those memory
    // states. (We do this for try blocks, where, if the try block doesn't do a call that loses track of the memory
    // state, all the possible memory states are possible initial states of the corresponding catch block(s).)
    NodeToUnsignedMap* GetMemorySsaMap(MemoryKind memoryKind)
    {
        if (memoryKind == GcHeap && byrefStatesMatchGcHeapStates)
        {
            // Use the same map for GCHeap and ByrefExposed when their states match.
            memoryKind = ByrefExposed;
        }

        assert(memoryKind < MemoryKindCount);
        Compiler* compRoot = impInlineRoot();
        if (compRoot->m_memorySsaMap[memoryKind] == nullptr)
        {
            // Create a CompAllocator that labels sub-structure with CMK_MemorySsaMap, and use that for allocation.
            CompAllocator ialloc(getAllocator(CMK_MemorySsaMap));
            compRoot->m_memorySsaMap[memoryKind] = new (ialloc) NodeToUnsignedMap(ialloc);
        }
        return compRoot->m_memorySsaMap[memoryKind];
    }

    // The Refany type is the only struct type whose structure is implicitly assumed by IL.  We need its fields.
    CORINFO_CLASS_HANDLE m_refAnyClass = NO_CLASS_HANDLE;
    CORINFO_FIELD_HANDLE GetRefanyDataField()
    {
        if (m_refAnyClass == nullptr)
        {
            m_refAnyClass = info.compCompHnd->getBuiltinClass(CLASSID_TYPED_BYREF);
        }
        return info.compCompHnd->getFieldInClass(m_refAnyClass, 0);
    }
    CORINFO_FIELD_HANDLE GetRefanyTypeField()
    {
        if (m_refAnyClass == nullptr)
        {
            m_refAnyClass = info.compCompHnd->getBuiltinClass(CLASSID_TYPED_BYREF);
        }
        return info.compCompHnd->getFieldInClass(m_refAnyClass, 1);
    }

#if VARSET_COUNTOPS
    static BitSetSupport::BitSetOpCounter m_varsetOpCounter;
#endif
#if ALLVARSET_COUNTOPS
    static BitSetSupport::BitSetOpCounter m_allvarsetOpCounter;
#endif

    static HelperCallProperties s_helperCallProperties;

#ifdef UNIX_AMD64_ABI
    static var_types GetTypeFromClassificationAndSizes(SystemVClassificationType classType, int size);
    static var_types GetEightByteType(const SYSTEMV_AMD64_CORINFO_STRUCT_REG_PASSING_DESCRIPTOR& structDesc,
                                      unsigned                                                   slotNum);

    static void GetStructTypeOffset(const SYSTEMV_AMD64_CORINFO_STRUCT_REG_PASSING_DESCRIPTOR& structDesc,
                                    var_types*                                                 type0,
                                    var_types*                                                 type1,
                                    uint8_t*                                                   offset0,
                                    uint8_t*                                                   offset1);

    void GetStructTypeOffset(
        CORINFO_CLASS_HANDLE typeHnd, var_types* type0, var_types* type1, uint8_t* offset0, uint8_t* offset1);

#elif defined(TARGET_RISCV64) || defined(TARGET_LOONGARCH64)
    typedef JitHashTable<CORINFO_CLASS_HANDLE, JitPtrKeyFuncs<struct CORINFO_CLASS_STRUCT_>, CORINFO_FPSTRUCT_LOWERING*>
                                     FpStructLoweringMap;
    FpStructLoweringMap*             m_fpStructLoweringCache = nullptr;
    const CORINFO_FPSTRUCT_LOWERING* GetFpStructLowering(CORINFO_CLASS_HANDLE structHandle);
#endif // defined(UNIX_AMD64_ABI)

    bool fgTryMorphStructArg(CallArg* arg);
    bool FieldsMatchAbi(LclVarDsc* varDsc, const ABIPassingInformation& abiInfo);

    bool killGCRefs(GenTree* tree);

#if defined(TARGET_AMD64)
private:
    // The following are for initializing register allocator "constants" defined in targetamd64.h
    // that now depend upon runtime ISA information, e.g., the presence of AVX512, which increases
    // the number of SIMD (xmm, ymm, and zmm) registers from 16 to 32.
    // As only 64-bit xarch has the capability to have the additional registers, we limit the changes
    // to TARGET_AMD64 only.
    //
    // Users of these values need to define four accessor functions:
    //
    //    regMaskTP get_RBM_ALLFLOAT();
    //    regMaskTP get_RBM_FLT_CALLEE_TRASH();
    //    unsigned get_CNT_CALLEE_TRASH_FLOAT();
    //    unsigned get_AVAILABLE_REG_COUNT();
    //
    // which return the values of these variables.
    //
    // This was done to avoid polluting all `targetXXX.h` macro definitions with a compiler parameter, where only
    // TARGET_AMD64 requires one.
    //
    regMaskTP rbmAllFloat;
    regMaskTP rbmFltCalleeTrash;
    unsigned  cntCalleeTrashFloat;

    regMaskTP rbmAllInt;
    regMaskTP rbmIntCalleeTrash;
    unsigned  cntCalleeTrashInt;
    regNumber regIntLast;
public:
    FORCEINLINE regMaskTP get_RBM_ALLFLOAT() const
    {
        return this->rbmAllFloat;
    }
    FORCEINLINE regMaskTP get_RBM_FLT_CALLEE_TRASH() const
    {
        return this->rbmFltCalleeTrash;
    }
    FORCEINLINE unsigned get_CNT_CALLEE_TRASH_FLOAT() const
    {
        return this->cntCalleeTrashFloat;
    }

    FORCEINLINE regMaskTP get_RBM_ALLINT() const
    {
        return this->rbmAllInt;
    }
    FORCEINLINE regMaskTP get_RBM_INT_CALLEE_TRASH() const
    {
        return this->rbmIntCalleeTrash;
    }
    FORCEINLINE unsigned get_CNT_CALLEE_TRASH_INT() const
    {
        return this->cntCalleeTrashInt;
    }
    FORCEINLINE regNumber get_REG_INT_LAST() const
    {
        return this->regIntLast;
    }
#else
    FORCEINLINE regNumber get_REG_INT_LAST() const
    {
        return REG_INT_LAST;
    }
#endif // TARGET_AMD64

#if defined(TARGET_XARCH)
private:
    // The following are for initializing register allocator "constants" defined in targetamd64.h
    // that now depend upon runtime ISA information, e.g., the presence of AVX512, which adds
    // 8 mask registers for use.
    //
    // Users of these values need to define four accessor functions:
    //
    //    regMaskTP get_RBM_ALLMASK();
    //    regMaskTP get_RBM_MSK_CALLEE_TRASH();
    //    unsigned get_CNT_CALLEE_TRASH_MASK();
    //    unsigned get_AVAILABLE_REG_COUNT();
    //
    // which return the values of these variables.
    //
    // This was done to avoid polluting all `targetXXX.h` macro definitions with a compiler parameter, where only
    // TARGET_XARCH requires one.
    //
    regMaskTP rbmAllMask;
    regMaskTP rbmMskCalleeTrash;
    unsigned  cntCalleeTrashMask;
    regMaskTP varTypeCalleeTrashRegs[TYP_COUNT];

public:
    FORCEINLINE regMaskTP get_RBM_ALLMASK() const
    {
        return this->rbmAllMask;
    }
    FORCEINLINE regMaskTP get_RBM_MSK_CALLEE_TRASH() const
    {
        return this->rbmMskCalleeTrash;
    }
    FORCEINLINE unsigned get_CNT_CALLEE_TRASH_MASK() const
    {
        return this->cntCalleeTrashMask;
    }
#endif // TARGET_XARCH

}; // end of class Compiler

//---------------------------------------------------------------------------------------------------------------------
// GenTreeVisitor: a flexible tree walker implemented using the curiously-recurring-template pattern.
//
// This class implements a configurable walker for IR trees. There are five configuration options (defaults values are
// shown in parentheses):
//
// - ComputeStack (false): when true, the walker will push each node onto the `m_ancestors` stack. "Ancestors" is a bit
//                         of a misnomer, as the first entry will always be the current node.
//
// - DoPreOrder (false): when true, the walker will invoke `TVisitor::PreOrderVisit` with the current node as an
//                       argument before visiting the node's operands.
//
// - DoPostOrder (false): when true, the walker will invoke `TVisitor::PostOrderVisit` with the current node as an
//                        argument after visiting the node's operands.
//
// - DoLclVarsOnly (false): when true, the walker will only invoke `TVisitor::PreOrderVisit` for lclVar nodes.
//                          `DoPreOrder` must be true if this option is true.
//
// - UseExecutionOrder (false): when true, then walker will visit a node's operands in execution order (e.g. if a
//                              binary operator has the `GTF_REVERSE_OPS` flag set, the second operand will be
//                              visited before the first).
//
// At least one of `DoPreOrder` and `DoPostOrder` must be specified.
//
// A simple pre-order visitor might look something like the following:
//
//     class CountingVisitor final : public GenTreeVisitor<CountingVisitor>
//     {
//     public:
//         enum
//         {
//             DoPreOrder = true
//         };
//
//         unsigned m_count;
//
//         CountingVisitor(Compiler* compiler)
//             : GenTreeVisitor<CountingVisitor>(compiler), m_count(0)
//         {
//         }
//
//         Compiler::fgWalkResult PreOrderVisit(GenTree* node)
//         {
//             m_count++;
//         }
//     };
//
// This visitor would then be used like so:
//
//     CountingVisitor countingVisitor(compiler);
//     countingVisitor.WalkTree(root);
//
template <typename TVisitor>
class GenTreeVisitor
{
protected:
    typedef Compiler::fgWalkResult fgWalkResult;

    enum
    {
        ComputeStack      = false,
        DoPreOrder        = false,
        DoPostOrder       = false,
        DoLclVarsOnly     = false,
        UseExecutionOrder = false,
    };

    Compiler*            m_compiler;
    ArrayStack<GenTree*> m_ancestors;

    GenTreeVisitor(Compiler* compiler)
        : m_compiler(compiler)
        , m_ancestors(compiler->getAllocator(CMK_ArrayStack))
    {
        assert(compiler != nullptr);

        static_assert_no_msg(TVisitor::DoPreOrder || TVisitor::DoPostOrder);
        static_assert_no_msg(!TVisitor::DoLclVarsOnly || TVisitor::DoPreOrder);
    }

    fgWalkResult PreOrderVisit(GenTree** use, GenTree* user)
    {
        return fgWalkResult::WALK_CONTINUE;
    }

    fgWalkResult PostOrderVisit(GenTree** use, GenTree* user)
    {
        return fgWalkResult::WALK_CONTINUE;
    }

public:
    fgWalkResult WalkTree(GenTree** use, GenTree* user)
    {
        assert(use != nullptr);

        GenTree* node = *use;

        if (TVisitor::ComputeStack)
        {
            m_ancestors.Push(node);
        }

        fgWalkResult result = fgWalkResult::WALK_CONTINUE;
        if (TVisitor::DoPreOrder && !TVisitor::DoLclVarsOnly)
        {
            result = reinterpret_cast<TVisitor*>(this)->PreOrderVisit(use, user);
            if (result == fgWalkResult::WALK_ABORT)
            {
                return result;
            }

            node = *use;
            if ((node == nullptr) || (result == fgWalkResult::WALK_SKIP_SUBTREES))
            {
                goto DONE;
            }
        }

        switch (node->OperGet())
        {
            // Leaf lclVars
            case GT_LCL_VAR:
            case GT_LCL_FLD:
            case GT_LCL_ADDR:
                if (TVisitor::DoLclVarsOnly)
                {
                    result = reinterpret_cast<TVisitor*>(this)->PreOrderVisit(use, user);
                    if (result == fgWalkResult::WALK_ABORT)
                    {
                        return result;
                    }
                }
                FALLTHROUGH;

            // Leaf nodes
            case GT_CATCH_ARG:
            case GT_ASYNC_CONTINUATION:
            case GT_LABEL:
            case GT_FTN_ADDR:
            case GT_RET_EXPR:
            case GT_CNS_INT:
            case GT_CNS_LNG:
            case GT_CNS_DBL:
            case GT_CNS_STR:
#if defined(FEATURE_SIMD)
            case GT_CNS_VEC:
#endif // FEATURE_SIMD
#if defined(FEATURE_MASKED_HW_INTRINSICS)
            case GT_CNS_MSK:
#endif // FEATURE_MASKED_HW_INTRINSICS
            case GT_MEMORYBARRIER:
            case GT_JMP:
            case GT_JCC:
            case GT_SETCC:
            case GT_NO_OP:
            case GT_START_NONGC:
            case GT_START_PREEMPTGC:
            case GT_PROF_HOOK:
#if defined(FEATURE_EH_WINDOWS_X86)
            case GT_END_LFIN:
#endif // !FEATURE_EH_WINDOWS_X86
            case GT_PHI_ARG:
            case GT_JMPTABLE:
            case GT_PHYSREG:
            case GT_EMITNOP:
            case GT_PINVOKE_PROLOG:
            case GT_PINVOKE_EPILOG:
            case GT_IL_OFFSET:
            case GT_NOP:
            case GT_SWIFT_ERROR:
            case GT_GCPOLL:
                break;

            // Lclvar unary operators
            case GT_STORE_LCL_VAR:
            case GT_STORE_LCL_FLD:
                if (TVisitor::DoLclVarsOnly)
                {
                    result = reinterpret_cast<TVisitor*>(this)->PreOrderVisit(use, user);
                    if (result == fgWalkResult::WALK_ABORT)
                    {
                        return result;
                    }
                }
                FALLTHROUGH;

            // Standard unary operators
            case GT_NOT:
            case GT_NEG:
            case GT_BSWAP:
            case GT_BSWAP16:
            case GT_COPY:
            case GT_RELOAD:
            case GT_ARR_LENGTH:
            case GT_MDARR_LENGTH:
            case GT_MDARR_LOWER_BOUND:
            case GT_CAST:
            case GT_BITCAST:
            case GT_CKFINITE:
            case GT_LCLHEAP:
            case GT_IND:
            case GT_BLK:
            case GT_BOX:
            case GT_ALLOCOBJ:
            case GT_INIT_VAL:
            case GT_JTRUE:
            case GT_SWITCH:
            case GT_NULLCHECK:
            case GT_PUTARG_REG:
            case GT_PUTARG_STK:
            case GT_RETURNTRAP:
            case GT_FIELD_ADDR:
            case GT_RETURN:
            case GT_RETURN_SUSPEND:
            case GT_RETFILT:
            case GT_RUNTIMELOOKUP:
            case GT_ARR_ADDR:
            case GT_KEEPALIVE:
            case GT_INC_SATURATE:
            {
                GenTreeUnOp* const unOp = node->AsUnOp();
                if (unOp->gtOp1 != nullptr)
                {
                    result = WalkTree(&unOp->gtOp1, unOp);
                    if (result == fgWalkResult::WALK_ABORT)
                    {
                        return result;
                    }
                }
                break;
            }

            // Special nodes
            case GT_PHI:
                for (GenTreePhi::Use& use : node->AsPhi()->Uses())
                {
                    result = WalkTree(&use.NodeRef(), node);
                    if (result == fgWalkResult::WALK_ABORT)
                    {
                        return result;
                    }
                }
                break;

            case GT_FIELD_LIST:
                for (GenTreeFieldList::Use& use : node->AsFieldList()->Uses())
                {
                    result = WalkTree(&use.NodeRef(), node);
                    if (result == fgWalkResult::WALK_ABORT)
                    {
                        return result;
                    }
                }
                break;

            case GT_CMPXCHG:
            {
                GenTreeCmpXchg* const cmpXchg = node->AsCmpXchg();

                result = WalkTree(&cmpXchg->Addr(), cmpXchg);
                if (result == fgWalkResult::WALK_ABORT)
                {
                    return result;
                }
                result = WalkTree(&cmpXchg->Data(), cmpXchg);
                if (result == fgWalkResult::WALK_ABORT)
                {
                    return result;
                }
                result = WalkTree(&cmpXchg->Comparand(), cmpXchg);
                if (result == fgWalkResult::WALK_ABORT)
                {
                    return result;
                }
                break;
            }

            case GT_ARR_ELEM:
            {
                GenTreeArrElem* const arrElem = node->AsArrElem();

                result = WalkTree(&arrElem->gtArrObj, arrElem);
                if (result == fgWalkResult::WALK_ABORT)
                {
                    return result;
                }

                const unsigned rank = arrElem->gtArrRank;
                for (unsigned dim = 0; dim < rank; dim++)
                {
                    result = WalkTree(&arrElem->gtArrInds[dim], arrElem);
                    if (result == fgWalkResult::WALK_ABORT)
                    {
                        return result;
                    }
                }
                break;
            }

            case GT_CALL:
            {
                GenTreeCall* const call = node->AsCall();

                for (CallArg& arg : call->gtArgs.EarlyArgs())
                {
                    result = WalkTree(&arg.EarlyNodeRef(), call);
                    if (result == fgWalkResult::WALK_ABORT)
                    {
                        return result;
                    }
                }

                for (CallArg& arg : call->gtArgs.LateArgs())
                {
                    result = WalkTree(&arg.LateNodeRef(), call);
                    if (result == fgWalkResult::WALK_ABORT)
                    {
                        return result;
                    }
                }

                if (call->gtCallType == CT_INDIRECT)
                {
                    if (!call->IsVirtualStub() && (call->gtCallCookie != nullptr))
                    {
                        result = WalkTree(&call->gtCallCookie, call);
                        if (result == fgWalkResult::WALK_ABORT)
                        {
                            return result;
                        }
                    }

                    result = WalkTree(&call->gtCallAddr, call);
                    if (result == fgWalkResult::WALK_ABORT)
                    {
                        return result;
                    }
                }

                if (call->gtControlExpr != nullptr)
                {
                    result = WalkTree(&call->gtControlExpr, call);
                    if (result == fgWalkResult::WALK_ABORT)
                    {
                        return result;
                    }
                }

                break;
            }

#if defined(FEATURE_HW_INTRINSICS)
            case GT_HWINTRINSIC:
                if (TVisitor::UseExecutionOrder && node->IsReverseOp())
                {
                    assert(node->AsMultiOp()->GetOperandCount() == 2);
                    result = WalkTree(&node->AsMultiOp()->Op(2), node);
                    if (result == fgWalkResult::WALK_ABORT)
                    {
                        return result;
                    }
                    result = WalkTree(&node->AsMultiOp()->Op(1), node);
                    if (result == fgWalkResult::WALK_ABORT)
                    {
                        return result;
                    }
                }
                else
                {
                    for (GenTree** use : node->AsMultiOp()->UseEdges())
                    {
                        result = WalkTree(use, node);
                        if (result == fgWalkResult::WALK_ABORT)
                        {
                            return result;
                        }
                    }
                }
                break;
#endif // defined(FEATURE_HW_INTRINSICS)

            case GT_SELECT:
            {
                GenTreeConditional* const conditional = node->AsConditional();

                result = WalkTree(&conditional->gtCond, conditional);
                if (result == fgWalkResult::WALK_ABORT)
                {
                    return result;
                }
                result = WalkTree(&conditional->gtOp1, conditional);
                if (result == fgWalkResult::WALK_ABORT)
                {
                    return result;
                }
                result = WalkTree(&conditional->gtOp2, conditional);
                if (result == fgWalkResult::WALK_ABORT)
                {
                    return result;
                }
                break;
            }

            // Binary nodes
            default:
            {
                assert(node->OperIsBinary());

                GenTreeOp* const op = node->AsOp();

                GenTree** op1Use = &op->gtOp1;
                GenTree** op2Use = &op->gtOp2;

                if (TVisitor::UseExecutionOrder && node->IsReverseOp())
                {
                    std::swap(op1Use, op2Use);
                }

                if (*op1Use != nullptr)
                {
                    result = WalkTree(op1Use, op);
                    if (result == fgWalkResult::WALK_ABORT)
                    {
                        return result;
                    }
                }

                if (*op2Use != nullptr)
                {
                    result = WalkTree(op2Use, op);
                    if (result == fgWalkResult::WALK_ABORT)
                    {
                        return result;
                    }
                }
                break;
            }
        }

    DONE:
        // Finally, visit the current node
        if (TVisitor::DoPostOrder)
        {
            result = reinterpret_cast<TVisitor*>(this)->PostOrderVisit(use, user);
        }

        if (TVisitor::ComputeStack)
        {
            m_ancestors.Pop();
        }

        return result;
    }
};

template <bool doPreOrder, bool doPostOrder, bool doLclVarsOnly, bool useExecutionOrder>
class GenericTreeWalker final
    : public GenTreeVisitor<GenericTreeWalker<doPreOrder, doPostOrder, doLclVarsOnly, useExecutionOrder>>
{
public:
    enum
    {
        ComputeStack      = false,
        DoPreOrder        = doPreOrder,
        DoPostOrder       = doPostOrder,
        DoLclVarsOnly     = doLclVarsOnly,
        UseExecutionOrder = useExecutionOrder,
    };

private:
    Compiler::fgWalkData* m_walkData;

public:
    GenericTreeWalker(Compiler::fgWalkData* walkData)
        : GenTreeVisitor<GenericTreeWalker<doPreOrder, doPostOrder, doLclVarsOnly, useExecutionOrder>>(
              walkData->compiler)
        , m_walkData(walkData)
    {
        assert(walkData != nullptr);
    }

    Compiler::fgWalkResult PreOrderVisit(GenTree** use, GenTree* user)
    {
        m_walkData->parent = user;
        return m_walkData->wtprVisitorFn(use, m_walkData);
    }

    Compiler::fgWalkResult PostOrderVisit(GenTree** use, GenTree* user)
    {
        m_walkData->parent = user;
        return m_walkData->wtpoVisitorFn(use, m_walkData);
    }
};

// A dominator tree visitor implemented using the curiously-recurring-template pattern, similar to GenTreeVisitor.
template <typename TVisitor>
class DomTreeVisitor
{
    friend class FlowGraphDominatorTree;

protected:
    Compiler* m_compiler;

    DomTreeVisitor(Compiler* compiler)
        : m_compiler(compiler)
    {
    }

    void Begin()
    {
    }

    void PreOrderVisit(BasicBlock* block)
    {
    }

    void PostOrderVisit(BasicBlock* block)
    {
    }

    void End()
    {
    }

private:
    void WalkTree(const DomTreeNode* tree)
    {
        static_cast<TVisitor*>(this)->Begin();

        for (BasicBlock *next, *block = m_compiler->fgFirstBB; block != nullptr; block = next)
        {
            static_cast<TVisitor*>(this)->PreOrderVisit(block);

            next = tree[block->bbPostorderNum].firstChild;

            if (next != nullptr)
            {
                assert(next->bbIDom == block);
                continue;
            }

            do
            {
                static_cast<TVisitor*>(this)->PostOrderVisit(block);

                next = tree[block->bbPostorderNum].nextSibling;

                if (next != nullptr)
                {
                    assert(next->bbIDom == block->bbIDom);
                    break;
                }

                block = block->bbIDom;

            } while (block != nullptr);
        }

        static_cast<TVisitor*>(this)->End();
    }

public:
    //------------------------------------------------------------------------
    // WalkTree: Walk the dominator tree starting from the first BB.
    //
    // Parameter:
    //    domTree - Dominator tree.
    //
    // Notes:
    //    This performs a non-recursive, non-allocating walk of the dominator
    //    tree.
    //
    void WalkTree(const FlowGraphDominatorTree* domTree)
    {
        WalkTree(domTree->m_domTree);
    }
};

// EHClauses: adapter class for forward iteration of the exception handling table using range-based `for`, e.g.:
//    for (EHblkDsc* const ehDsc : EHClauses(compiler))
//
class EHClauses
{
    EHblkDsc* m_begin;
    EHblkDsc* m_end;

    // Forward iterator for the exception handling table entries. Iteration is in table order.
    //
    class iterator
    {
        EHblkDsc* m_ehDsc;

    public:
        iterator(EHblkDsc* ehDsc)
            : m_ehDsc(ehDsc)
        {
        }

        EHblkDsc* operator*() const
        {
            return m_ehDsc;
        }

        iterator& operator++()
        {
            ++m_ehDsc;
            return *this;
        }

        bool operator!=(const iterator& i) const
        {
            return m_ehDsc != i.m_ehDsc;
        }
    };

public:
    EHClauses(Compiler* comp)
        : m_begin(comp->compHndBBtab)
        , m_end(comp->compHndBBtab + comp->compHndBBtabCount)
    {
        assert((m_begin != nullptr) || (m_begin == m_end));
    }

    EHClauses(Compiler* comp, EHblkDsc* begin)
        : m_begin(begin)
        , m_end(comp->compHndBBtab + comp->compHndBBtabCount)
    {
        assert((m_begin != nullptr) || (m_begin == m_end));
    }

    iterator begin() const
    {
        return iterator(m_begin);
    }

    iterator end() const
    {
        return iterator(m_end);
    }
};

/*
XXXXXXXXXXXXXXXXXXXXXXXXXXXXXXXXXXXXXXXXXXXXXXXXXXXXXXXXXXXXXXXXXXXXXXXXXXXXXXX
XXXXXXXXXXXXXXXXXXXXXXXXXXXXXXXXXXXXXXXXXXXXXXXXXXXXXXXXXXXXXXXXXXXXXXXXXXXXXXX
XX                                                                           XX
XX                   Miscellaneous Compiler stuff                            XX
XX                                                                           XX
XXXXXXXXXXXXXXXXXXXXXXXXXXXXXXXXXXXXXXXXXXXXXXXXXXXXXXXXXXXXXXXXXXXXXXXXXXXXXXX
XXXXXXXXXXXXXXXXXXXXXXXXXXXXXXXXXXXXXXXXXXXXXXXXXXXXXXXXXXXXXXXXXXXXXXXXXXXXXXX
*/

class StringPrinter
{
    CompAllocator m_alloc;
    char*         m_buffer;
    size_t        m_bufferMax;
    size_t        m_bufferIndex = 0;

    void Grow(size_t newSize);

public:
    StringPrinter(CompAllocator alloc, char* buffer = nullptr, size_t bufferMax = 0)
        : m_alloc(alloc)
        , m_buffer(buffer)
        , m_bufferMax(bufferMax)
    {
        if ((m_buffer == nullptr) || (m_bufferMax == 0))
        {
            m_bufferMax = 128;
            m_buffer    = alloc.allocate<char>(m_bufferMax);
        }

        m_buffer[0] = '\0';
    }

    size_t GetLength()
    {
        return m_bufferIndex;
    }

    char* GetBuffer()
    {
        assert(m_buffer[GetLength()] == '\0');
        return m_buffer;
    }
    void Truncate(size_t newLength)
    {
        assert(newLength <= m_bufferIndex);
        m_bufferIndex           = newLength;
        m_buffer[m_bufferIndex] = '\0';
    }

    void Append(const char* str);
    void Append(char chr);
};

/*****************************************************************************
 *
 *  Variables to keep track of total code amounts.
 */

#if DISPLAY_SIZES

extern size_t grossVMsize;
extern size_t grossNCsize;
extern size_t totalNCsize;

extern unsigned genMethodICnt;
extern unsigned genMethodNCnt;
extern size_t   gcHeaderISize;
extern size_t   gcPtrMapISize;
extern size_t   gcHeaderNSize;
extern size_t   gcPtrMapNSize;

#endif // DISPLAY_SIZES

/*****************************************************************************
 *
 *  Variables to keep track of basic block counts (more data on 1 BB methods)
 */

#if COUNT_BASIC_BLOCKS
extern Histogram bbCntTable;
extern Histogram bbOneBBSizeTable;
extern Histogram computeReachabilitySetsIterationTable;
#endif

#if MEASURE_BLOCK_SIZE
extern size_t genFlowNodeSize;
extern size_t genFlowNodeCnt;
#endif // MEASURE_BLOCK_SIZE

#if MEASURE_NODE_SIZE
struct NodeSizeStats
{
    void Init()
    {
        genTreeNodeCnt        = 0;
        genTreeNodeSize       = 0;
        genTreeNodeActualSize = 0;
    }

    // Count of tree nodes allocated.
    uint64_t genTreeNodeCnt;

    // The size we allocate.
    uint64_t genTreeNodeSize;

    // The actual size of the node. Note that the actual size will likely be smaller
    // than the allocated size, but we sometimes use SetOper()/ChangeOper() to change
    // a smaller node to a larger one. TODO-Cleanup: add stats on
    // SetOper()/ChangeOper() usage to quantify this.
    uint64_t genTreeNodeActualSize;
};
extern NodeSizeStats genNodeSizeStats;        // Total node size stats
extern NodeSizeStats genNodeSizeStatsPerFunc; // Per-function node size stats
extern Histogram     genTreeNcntHist;
extern Histogram     genTreeNsizHist;
#endif // MEASURE_NODE_SIZE

/*****************************************************************************
 *  Count fatal errors (including noway_asserts).
 */

#if MEASURE_FATAL
extern unsigned fatal_badCode;
extern unsigned fatal_noWay;
extern unsigned fatal_implLimitation;
extern unsigned fatal_NOMEM;
extern unsigned fatal_noWayAssertBody;
#ifdef DEBUG
extern unsigned fatal_noWayAssertBodyArgs;
#endif // DEBUG
extern unsigned fatal_NYI;
#endif // MEASURE_FATAL

/*****************************************************************************
 * Codegen
 */

#ifdef TARGET_XARCH

const instruction INS_SHIFT_LEFT_LOGICAL  = INS_shl;
const instruction INS_SHIFT_RIGHT_LOGICAL = INS_shr;
const instruction INS_SHIFT_RIGHT_ARITHM  = INS_sar;

const instruction INS_AND             = INS_and;
const instruction INS_OR              = INS_or;
const instruction INS_XOR             = INS_xor;
const instruction INS_NEG             = INS_neg;
const instruction INS_TEST            = INS_test;
const instruction INS_MUL             = INS_imul;
const instruction INS_SIGNED_DIVIDE   = INS_idiv;
const instruction INS_UNSIGNED_DIVIDE = INS_div;
const instruction INS_BREAKPOINT      = INS_int3;
const instruction INS_ADDC            = INS_adc;
const instruction INS_SUBC            = INS_sbb;
const instruction INS_NOT             = INS_not;

#endif // TARGET_XARCH

#ifdef TARGET_ARM

const instruction INS_SHIFT_LEFT_LOGICAL  = INS_lsl;
const instruction INS_SHIFT_RIGHT_LOGICAL = INS_lsr;
const instruction INS_SHIFT_RIGHT_ARITHM  = INS_asr;

const instruction INS_AND             = INS_and;
const instruction INS_OR              = INS_orr;
const instruction INS_XOR             = INS_eor;
const instruction INS_NEG             = INS_rsb;
const instruction INS_TEST            = INS_tst;
const instruction INS_MUL             = INS_mul;
const instruction INS_MULADD          = INS_mla;
const instruction INS_SIGNED_DIVIDE   = INS_sdiv;
const instruction INS_UNSIGNED_DIVIDE = INS_udiv;
const instruction INS_BREAKPOINT      = INS_bkpt;
const instruction INS_ADDC            = INS_adc;
const instruction INS_SUBC            = INS_sbc;
const instruction INS_NOT             = INS_mvn;

const instruction INS_ABS  = INS_vabs;
const instruction INS_SQRT = INS_vsqrt;

#endif // TARGET_ARM

#ifdef TARGET_ARM64

const instruction INS_MULADD     = INS_madd;
const instruction INS_BREAKPOINT = INS_brk;
const instruction INS_ABS        = INS_fabs;
const instruction INS_SQRT       = INS_fsqrt;

#endif // TARGET_ARM64

#ifdef TARGET_LOONGARCH64
const instruction INS_BREAKPOINT = INS_break;
const instruction INS_MULADD     = INS_fmadd_d; // NOTE: default is double.
const instruction INS_ABS        = INS_fabs_d;  // NOTE: default is double.
const instruction INS_SQRT       = INS_fsqrt_d; // NOTE: default is double.
#endif                                          // TARGET_LOONGARCH64

#ifdef TARGET_RISCV64
const instruction INS_BREAKPOINT = INS_ebreak;
#endif // TARGET_RISCV64

/*****************************************************************************/

extern const BYTE genTypeSizes[];
extern const BYTE genTypeAlignments[];
extern const BYTE genTypeStSzs[];
extern const BYTE genActualTypes[];

/*****************************************************************************/

#ifdef DEBUG
void dumpConvertedVarSet(Compiler* comp, VARSET_VALARG_TP vars);
#endif // DEBUG

#include "compiler.hpp" // All the shared inline functions

/*****************************************************************************/
#endif //_COMPILER_H_
/*****************************************************************************/<|MERGE_RESOLUTION|>--- conflicted
+++ resolved
@@ -3355,35 +3355,6 @@
     GenTree* gtNewSimdLoadNonTemporalNode(
         var_types type, GenTree* op1, CorInfoType simdBaseJitType, unsigned simdSize);
 
-<<<<<<< HEAD
-    GenTree* gtNewSimdMaxNode(var_types   type,
-                              GenTree*    op1,
-                              GenTree*    op2,
-                              CorInfoType simdBaseJitType,
-                              unsigned    simdSize
-                              ARM64_ARG(bool isScalable));
-
-    GenTree* gtNewSimdMaxNativeNode(var_types   type,
-                                    GenTree*    op1,
-                                    GenTree*    op2,
-                                    CorInfoType simdBaseJitType,
-                                    unsigned    simdSize
-                                    ARM64_ARG(bool isScalable));
-
-    GenTree* gtNewSimdMinNode(var_types   type,
-                              GenTree*    op1,
-                              GenTree*    op2,
-                              CorInfoType simdBaseJitType,
-                              unsigned    simdSize
-                              ARM64_ARG(bool isScalable));
-
-    GenTree* gtNewSimdMinNativeNode(var_types   type,
-                                    GenTree*    op1,
-                                    GenTree*    op2,
-                                    CorInfoType simdBaseJitType,
-                                    unsigned    simdSize
-                                    ARM64_ARG(bool isScalable));
-=======
     GenTree* gtNewSimdMinMaxNode(var_types   type,
                                  GenTree*    op1,
                                  GenTree*    op2,
@@ -3391,15 +3362,17 @@
                                  unsigned    simdSize,
                                  bool        isMax,
                                  bool        isMagnitude,
-                                 bool        isNumber);
+                                 bool        isNumber
+                                 ARM64_ARG(bool isScalable));
+
 
     GenTree* gtNewSimdMinMaxNativeNode(var_types   type,
                                        GenTree*    op1,
                                        GenTree*    op2,
                                        CorInfoType simdBaseJitType,
                                        unsigned    simdSize,
-                                       bool        isMax);
->>>>>>> ad13be0b
+                                       bool        isMax
+                                       ARM64_ARG(bool isScalable));
 
     GenTree* gtNewSimdNarrowNode(var_types   type,
                                  GenTree*    op1,
