--- conflicted
+++ resolved
@@ -3063,14 +3063,10 @@
     GenTreeCall* gtNewIndCallNode(GenTree* addr, var_types type, const DebugInfo& di = DebugInfo());
 
     GenTreeCall* gtNewHelperCallNode(
-<<<<<<< HEAD
-        unsigned helper, var_types type, GenTree* arg1 = nullptr, GenTree* arg2 = nullptr, GenTree* arg3 = nullptr);
-    
+        unsigned helper, var_types type, GenTree* arg1 = nullptr, GenTree* arg2 = nullptr, GenTree* arg3 = nullptr, GenTree* arg4 = nullptr);
+
     GenTreeCall* gtNewVirtualFunctionLookupHelperCallNode(
         unsigned helper, var_types type, GenTree* thisPtr, GenTree* methHnd, GenTree* clsHnd = nullptr);
-=======
-        unsigned helper, var_types type, GenTree* arg1 = nullptr, GenTree* arg2 = nullptr, GenTree* arg3 = nullptr, GenTree* arg4 = nullptr);
->>>>>>> fa1b3899
 
     GenTreeCall* gtNewRuntimeLookupHelperCallNode(CORINFO_RUNTIME_LOOKUP* pRuntimeLookup,
                                                   GenTree*                ctxTree,
