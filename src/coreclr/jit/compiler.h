--- conflicted
+++ resolved
@@ -7661,17 +7661,6 @@
 
     // Redundant branch opts
     //
-<<<<<<< HEAD
-    PhaseStatus   optRedundantBranches();
-    bool          optRedundantRelop(BasicBlock* const block);
-    bool          optRedundantBranch(BasicBlock* const block);
-    bool          optJumpThreadDom(BasicBlock* const block, BasicBlock* const domBlock, bool domIsSameRelop);
-    bool          optJumpThreadPhi(BasicBlock* const block, GenTree* tree, ValueNum treeNormVN);
-    bool          optJumpThreadCheck(BasicBlock* const block, BasicBlock* const domBlock);
-    bool          optJumpThreadCore(JumpThreadInfo& jti);
-    bool          optReachable(BasicBlock* const fromBlock, BasicBlock* const toBlock, BasicBlock* const excludedBlock);
-    BitVecTraits* optReachableBitVecTraits = nullptr;
-=======
     PhaseStatus optRedundantBranches();
     bool        optRedundantRelop(BasicBlock* const block);
     bool        optRedundantBranch(BasicBlock* const block);
@@ -7693,7 +7682,6 @@
     bool optReachable(BasicBlock* const fromBlock, BasicBlock* const toBlock, BasicBlock* const excludedBlock);
 
     BitVecTraits* optReachableBitVecTraits;
->>>>>>> dcf86807
     BitVec        optReachableBitVec;
     void          optRelopImpliesRelop(RelopImplicationInfo* rii);
     bool          optRelopTryInferWithOneEqualOperand(const VNFuncApp&      domApp,
