--- conflicted
+++ resolved
@@ -653,13 +653,10 @@
     unsigned char lvIsOSRLocal : 1; // Root method local in an OSR method. Any stack home will be on the Tier0 frame.
                                     // Initial value will be defined by Tier0. Requires special handing in prolog.
 
-<<<<<<< HEAD
+    unsigned char lvIsOSRExposedLocal : 1; // OSR local that was address exposed in Tier0
+
     unsigned char lvRedefinedInEmbeddedStatement : 1; // Local has redefinitions inside embedded statements that
                                                       // disqualify it from local copy prop.
-=======
-    unsigned char lvIsOSRExposedLocal : 1; // OSR local that was address exposed in Tier0
->>>>>>> 6b0a0f3d
-
 private:
     unsigned char lvIsNeverNegative : 1; // The local is known to be never negative
 
