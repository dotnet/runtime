// Licensed to the .NET Foundation under one or more agreements.
// The .NET Foundation licenses this file to you under the MIT license.

/*XXXXXXXXXXXXXXXXXXXXXXXXXXXXXXXXXXXXXXXXXXXXXXXXXXXXXXXXXXXXXXXXXXXXXXXXXXXXX
XXXXXXXXXXXXXXXXXXXXXXXXXXXXXXXXXXXXXXXXXXXXXXXXXXXXXXXXXXXXXXXXXXXXXXXXXXXXXXX
XX                                                                           XX
XX                           Compiler                                        XX
XX                                                                           XX
XX  Represents the method data we are currently JIT-compiling.               XX
XX  An instance of this class is created for every method we JIT.            XX
XX  This contains all the info needed for the method. So allocating a        XX
XX  a new instance per method makes it thread-safe.                          XX
XX  It should be used to do all the memory management for the compiler run.  XX
XX                                                                           XX
XXXXXXXXXXXXXXXXXXXXXXXXXXXXXXXXXXXXXXXXXXXXXXXXXXXXXXXXXXXXXXXXXXXXXXXXXXXXXXX
XXXXXXXXXXXXXXXXXXXXXXXXXXXXXXXXXXXXXXXXXXXXXXXXXXXXXXXXXXXXXXXXXXXXXXXXXXXXXXX
*/

/*****************************************************************************/
#ifndef _COMPILER_H_
#define _COMPILER_H_
/*****************************************************************************/

#include "jit.h"
#include "opcode.h"
#include "varset.h"
#include "jitstd.h"
#include "jithashtable.h"
#include "gentree.h"
#include "debuginfo.h"
#include "lir.h"
#include "block.h"
#include "inline.h"
#include "jiteh.h"
#include "instr.h"
#include "regalloc.h"
#include "sm.h"
#include "cycletimer.h"
#include "blockset.h"
#include "arraystack.h"
#include "hashbv.h"
#include "jitexpandarray.h"
#include "tinyarray.h"
#include "valuenum.h"
#include "jittelemetry.h"
#include "namedintrinsiclist.h"
#ifdef LATE_DISASM
#include "disasm.h"
#endif

#include "codegeninterface.h"
#include "regset.h"
#include "jitgcinfo.h"

#if DUMP_GC_TABLES && defined(JIT32_GCENCODER)
#include "gcdump.h"
#endif

#include "emit.h"

// Forward declaration
template <class T>
inline var_types genActualType(T value);

#include "hwintrinsic.h"
#include "simd.h"
#include "simdashwintrinsic.h"

// This is only used locally in the JIT to indicate that
// a verification block should be inserted
#define SEH_VERIFICATION_EXCEPTION 0xe0564552 // VER

/*****************************************************************************
 *                  Forward declarations
 */

struct InfoHdr;              // defined in GCInfo.h
struct escapeMapping_t;      // defined in fgdiagnostic.cpp
class emitter;               // defined in emit.h
struct ShadowParamVarInfo;   // defined in GSChecks.cpp
struct InitVarDscInfo;       // defined in registerargconvention.h
class FgStack;               // defined in fgbasic.cpp
class Instrumentor;          // defined in fgprofile.cpp
class SpanningTreeVisitor;   // defined in fgprofile.cpp
class CSE_DataFlow;          // defined in OptCSE.cpp
class OptBoolsDsc;           // defined in optimizer.cpp
struct RelopImplicationInfo; // defined in redundantbranchopts.cpp
struct JumpThreadInfo;       // defined in redundantbranchopts.cpp
#ifdef DEBUG
struct IndentStack;
#endif

class Lowering; // defined in lower.h

// The following are defined in this file, Compiler.h

class Compiler;

/*****************************************************************************
 *                  Unwind info
 */

#include "unwind.h"

/*****************************************************************************/

//
// Declare global operator new overloads that use the compiler's arena allocator
//

void* operator new(size_t n, Compiler* context, CompMemKind cmk);
void* operator new[](size_t n, Compiler* context, CompMemKind cmk);

// Requires the definitions of "operator new" so including "LoopCloning.h" after the definitions.
#include "loopcloning.h"

/*****************************************************************************/

/* This is included here and not earlier as it needs the definition of "CSE"
 * which is defined in the section above */

/*****************************************************************************/

unsigned genLog2(unsigned value);
unsigned genLog2(unsigned __int64 value);

unsigned ReinterpretHexAsDecimal(unsigned in);

/*****************************************************************************/

const unsigned FLG_CCTOR = (CORINFO_FLG_CONSTRUCTOR | CORINFO_FLG_STATIC);

#ifdef DEBUG
const int BAD_STK_OFFS = 0xBAADF00D; // for LclVarDsc::lvStkOffs
#endif

//------------------------------------------------------------------------
// HFA info shared by LclVarDsc and CallArgABIInformation
//------------------------------------------------------------------------
inline bool IsHfa(CorInfoHFAElemType kind)
{
    return kind != CORINFO_HFA_ELEM_NONE;
}
inline var_types HfaTypeFromElemKind(CorInfoHFAElemType kind)
{
    switch (kind)
    {
        case CORINFO_HFA_ELEM_FLOAT:
            return TYP_FLOAT;
        case CORINFO_HFA_ELEM_DOUBLE:
            return TYP_DOUBLE;
#ifdef FEATURE_SIMD
        case CORINFO_HFA_ELEM_VECTOR64:
            return TYP_SIMD8;
        case CORINFO_HFA_ELEM_VECTOR128:
            return TYP_SIMD16;
#endif
        case CORINFO_HFA_ELEM_NONE:
            return TYP_UNDEF;
        default:
            assert(!"Invalid HfaElemKind");
            return TYP_UNDEF;
    }
}
inline CorInfoHFAElemType HfaElemKindFromType(var_types type)
{
    switch (type)
    {
        case TYP_FLOAT:
            return CORINFO_HFA_ELEM_FLOAT;
        case TYP_DOUBLE:
            return CORINFO_HFA_ELEM_DOUBLE;
#ifdef FEATURE_SIMD
        case TYP_SIMD8:
            return CORINFO_HFA_ELEM_VECTOR64;
        case TYP_SIMD16:
            return CORINFO_HFA_ELEM_VECTOR128;
#endif
        case TYP_UNDEF:
            return CORINFO_HFA_ELEM_NONE;
        default:
            assert(!"Invalid HFA Type");
            return CORINFO_HFA_ELEM_NONE;
    }
}

// The following holds the Local var info (scope information)
typedef const char* VarName; // Actual ASCII string
struct VarScopeDsc
{
    unsigned vsdVarNum; // (remapped) LclVarDsc number
    unsigned vsdLVnum;  // 'which' in eeGetLVinfo().
                        // Also, it is the index of this entry in the info.compVarScopes array,
                        // which is useful since the array is also accessed via the
                        // compEnterScopeList and compExitScopeList sorted arrays.

    IL_OFFSET vsdLifeBeg; // instr offset of beg of life
    IL_OFFSET vsdLifeEnd; // instr offset of end of life

#ifdef DEBUG
    VarName vsdName; // name of the var
#endif
};

// This class stores information associated with a LclVar SSA definition.
class LclSsaVarDsc
{
    // The basic block where the definition occurs. Definitions of uninitialized variables
    // are considered to occur at the start of the first basic block (fgFirstBB).
    //
    // TODO-Cleanup: In the case of uninitialized variables the block is set to nullptr by
    // SsaBuilder and changed to fgFirstBB during value numbering. It would be useful to
    // investigate and perhaps eliminate this rather unexpected behavior.
    BasicBlock* m_block = nullptr;
    // The GT_ASG node that generates the definition, or nullptr for definitions
    // of uninitialized variables.
    GenTreeOp* m_asg = nullptr;
    // The SSA number associated with the previous definition for partial (GTF_USEASG) defs.
    unsigned m_useDefSsaNum = SsaConfig::RESERVED_SSA_NUM;

public:
    LclSsaVarDsc()
    {
    }

    LclSsaVarDsc(BasicBlock* block) : m_block(block)
    {
    }

    LclSsaVarDsc(BasicBlock* block, GenTreeOp* asg) : m_block(block), m_asg(asg)
    {
        assert((asg == nullptr) || asg->OperIs(GT_ASG));
    }

    BasicBlock* GetBlock() const
    {
        return m_block;
    }

    void SetBlock(BasicBlock* block)
    {
        m_block = block;
    }

    GenTreeOp* GetAssignment() const
    {
        return m_asg;
    }

    void SetAssignment(GenTreeOp* asg)
    {
        assert((asg == nullptr) || asg->OperIs(GT_ASG));
        m_asg = asg;
    }

    unsigned GetUseDefSsaNum() const
    {
        return m_useDefSsaNum;
    }

    void SetUseDefSsaNum(unsigned ssaNum)
    {
        m_useDefSsaNum = ssaNum;
    }

    ValueNumPair m_vnPair;
};

// This class stores information associated with a memory SSA definition.
class SsaMemDef
{
public:
    ValueNumPair m_vnPair;
};

//------------------------------------------------------------------------
// SsaDefArray: A resizable array of SSA definitions.
//
// Unlike an ordinary resizable array implementation, this allows only element
// addition (by calling AllocSsaNum) and has special handling for RESERVED_SSA_NUM
// (basically it's a 1-based array). The array doesn't impose any particular
// requirements on the elements it stores and AllocSsaNum forwards its arguments
// to the array element constructor, this way the array supports both LclSsaVarDsc
// and SsaMemDef elements.
//
template <typename T>
class SsaDefArray
{
    T*       m_array;
    unsigned m_arraySize;
    unsigned m_count;

    static_assert_no_msg(SsaConfig::RESERVED_SSA_NUM == 0);
    static_assert_no_msg(SsaConfig::FIRST_SSA_NUM == 1);

    // Get the minimum valid SSA number.
    unsigned GetMinSsaNum() const
    {
        return SsaConfig::FIRST_SSA_NUM;
    }

    // Increase (double) the size of the array.
    void GrowArray(CompAllocator alloc)
    {
        unsigned oldSize = m_arraySize;
        unsigned newSize = max(2, oldSize * 2);

        T* newArray = alloc.allocate<T>(newSize);

        for (unsigned i = 0; i < oldSize; i++)
        {
            newArray[i] = m_array[i];
        }

        m_array     = newArray;
        m_arraySize = newSize;
    }

public:
    // Construct an empty SsaDefArray.
    SsaDefArray() : m_array(nullptr), m_arraySize(0), m_count(0)
    {
    }

    // Reset the array (used only if the SSA form is reconstructed).
    void Reset()
    {
        m_count = 0;
    }

    // Allocate a new SSA number (starting with SsaConfig::FIRST_SSA_NUM).
    template <class... Args>
    unsigned AllocSsaNum(CompAllocator alloc, Args&&... args)
    {
        if (m_count == m_arraySize)
        {
            GrowArray(alloc);
        }

        unsigned ssaNum    = GetMinSsaNum() + m_count;
        m_array[m_count++] = T(std::forward<Args>(args)...);

        // Ensure that the first SSA number we allocate is SsaConfig::FIRST_SSA_NUM
        assert((ssaNum == SsaConfig::FIRST_SSA_NUM) || (m_count > 1));

        return ssaNum;
    }

    // Get the number of SSA definitions in the array.
    unsigned GetCount() const
    {
        return m_count;
    }

    // Get a pointer to the SSA definition at the specified index.
    T* GetSsaDefByIndex(unsigned index) const
    {
        assert(index < m_count);
        return &m_array[index];
    }

    // Check if the specified SSA number is valid.
    bool IsValidSsaNum(unsigned ssaNum) const
    {
        return (GetMinSsaNum() <= ssaNum) && (ssaNum < (GetMinSsaNum() + m_count));
    }

    // Get a pointer to the SSA definition associated with the specified SSA number.
    T* GetSsaDef(unsigned ssaNum) const
    {
        assert(ssaNum != SsaConfig::RESERVED_SSA_NUM);
        return GetSsaDefByIndex(ssaNum - GetMinSsaNum());
    }

    // Get an SSA number associated with the specified SSA def (that must be in this array).
    unsigned GetSsaNum(T* ssaDef)
    {
        assert((m_array <= ssaDef) && (ssaDef < &m_array[m_count]));
        return GetMinSsaNum() + static_cast<unsigned>(ssaDef - &m_array[0]);
    }
};

enum RefCountState
{
    RCS_INVALID, // not valid to get/set ref counts
    RCS_EARLY,   // early counts for struct promotion and struct passing
    RCS_NORMAL,  // normal ref counts (from lvaMarkRefs onward)
};

#ifdef DEBUG
// Reasons why we can't enregister a local.
enum class DoNotEnregisterReason
{
    None,
    AddrExposed,      // the address of this local is exposed.
    DontEnregStructs, // struct enregistration is disabled.
    NotRegSizeStruct, // the struct size does not much any register size, usually the struct size is too big.
    LocalField,       // the local is accessed with LCL_FLD, note we can do it not only for struct locals.
    VMNeedsStackAddr,
    LiveInOutOfHandler, // the local is alive in and out of exception handler and not single def.
    BlockOp,            // Is read or written via a block operation.
    IsStructArg,        // Is a struct passed as an argument in a way that requires a stack location.
    DepField,           // It is a field of a dependently promoted struct
    NoRegVars,          // opts.compFlags & CLFLG_REGVAR is not set
    MinOptsGC,          // It is a GC Ref and we are compiling MinOpts
#if !defined(TARGET_64BIT)
    LongParamField, // It is a decomposed field of a long parameter.
#endif
#ifdef JIT32_GCENCODER
    PinningRef,
#endif
    LclAddrNode, // the local is accessed with LCL_ADDR_VAR/FLD.
    CastTakesAddr,
    StoreBlkSrc,          // the local is used as STORE_BLK source.
    OneAsgRetyping,       // fgMorphOneAsgBlockOp prevents this local from being enregister.
    SwizzleArg,           // the local is passed using LCL_FLD as another type.
    BlockOpRet,           // the struct is returned and it promoted or there is a cast.
    ReturnSpCheck,        // the local is used to do SP check on return from function
    CallSpCheck,          // the local is used to do SP check on every call
    SimdUserForcesDep,    // a promoted struct was used by a SIMD/HWI node; it must be dependently promoted
    HiddenBufferStructArg // the argument is a hidden return buffer passed to a method.
};

enum class AddressExposedReason
{
    NONE,
    PARENT_EXPOSED,   // This is a promoted field but the parent is exposed.
    TOO_CONSERVATIVE, // Were marked as exposed to be conservative, fix these places.
    ESCAPE_ADDRESS,   // The address is escaping, for example, passed as call argument.
    WIDE_INDIR,       // We access via indirection with wider type.
    OSR_EXPOSED,      // It was exposed in the original method, osr has to repeat it.
    STRESS_LCL_FLD,   // Stress mode replaces localVar with localFld and makes them addrExposed.
    DISPATCH_RET_BUF  // Caller return buffer dispatch.
};

#endif // DEBUG

class LclVarDsc
{
public:
    // The constructor. Most things can just be zero'ed.
    //
    // Initialize the ArgRegs to REG_STK.
    // Morph will update if this local is passed in a register.
    LclVarDsc()
        : _lvArgReg(REG_STK)
        ,
#if FEATURE_MULTIREG_ARGS
        _lvOtherArgReg(REG_STK)
        ,
#endif // FEATURE_MULTIREG_ARGS
        lvClassHnd(NO_CLASS_HANDLE)
        , lvRefBlks(BlockSetOps::UninitVal())
        , lvPerSsaData()
    {
    }

    // note this only packs because var_types is a typedef of unsigned char
    var_types lvType : 5; // TYP_INT/LONG/FLOAT/DOUBLE/REF

    unsigned char lvIsParam : 1;           // is this a parameter?
    unsigned char lvIsRegArg : 1;          // is this an argument that was passed by register?
    unsigned char lvFramePointerBased : 1; // 0 = off of REG_SPBASE (e.g., ESP), 1 = off of REG_FPBASE (e.g., EBP)

    unsigned char lvOnFrame : 1;  // (part of) the variable lives on the frame
    unsigned char lvRegister : 1; // assigned to live in a register? For RyuJIT backend, this is only set if the
                                  // variable is in the same register for the entire function.
    unsigned char lvTracked : 1;  // is this a tracked variable?
    bool          lvTrackedNonStruct()
    {
        return lvTracked && lvType != TYP_STRUCT;
    }
    unsigned char lvPinned : 1; // is this a pinned variable?

    unsigned char lvMustInit : 1; // must be initialized

private:
    bool m_addrExposed : 1; // The address of this variable is "exposed" -- passed as an argument, stored in a
                            // global location, etc.
                            // We cannot reason reliably about the value of the variable.
public:
    unsigned char lvDoNotEnregister : 1; // Do not enregister this variable.
    unsigned char lvFieldAccessed : 1;   // The var is a struct local, and a field of the variable is accessed.  Affects
                                         // struct promotion.
    unsigned char lvLiveInOutOfHndlr : 1; // The variable is live in or out of an exception handler, and therefore must
                                          // be on the stack (at least at those boundaries.)

    unsigned char lvInSsa : 1;       // The variable is in SSA form (set by SsaBuilder)
    unsigned char lvIsCSE : 1;       // Indicates if this LclVar is a CSE variable.
    unsigned char lvHasLdAddrOp : 1; // has ldloca or ldarga opcode on this local.

    unsigned char lvHasILStoreOp : 1;         // there is at least one STLOC or STARG on this local
    unsigned char lvHasMultipleILStoreOp : 1; // there is more than one STLOC on this local

    unsigned char lvIsTemp : 1; // Short-lifetime compiler temp

#if FEATURE_IMPLICIT_BYREFS
    unsigned char lvIsImplicitByRef : 1; // Set if the argument is an implicit byref.
#endif                                   // FEATURE_IMPLICIT_BYREFS

#if defined(TARGET_LOONGARCH64)
    unsigned char lvIs4Field1 : 1; // Set if the 1st field is int or float within struct for LA-ABI64.
    unsigned char lvIs4Field2 : 1; // Set if the 2nd field is int or float within struct for LA-ABI64.
    unsigned char lvIsSplit : 1;   // Set if the argument is splited.
#endif                             // defined(TARGET_LOONGARCH64)

    unsigned char lvIsBoolean : 1; // set if variable is boolean
    unsigned char lvSingleDef : 1; // variable has a single def
                                   // before lvaMarkLocalVars: identifies ref type locals that can get type updates
                                   // after lvaMarkLocalVars: identifies locals that are suitable for optAddCopies

    unsigned char lvSingleDefRegCandidate : 1; // variable has a single def and hence is a register candidate
                                               // Currently, this is only used to decide if an EH variable can be
                                               // a register candidate or not.

    unsigned char lvDisqualifySingleDefRegCandidate : 1; // tracks variable that are disqualified from register
                                                         // candidancy

    unsigned char lvSpillAtSingleDef : 1; // variable has a single def (as determined by LSRA interval scan)
                                          // and is spilled making it candidate to spill right after the
                                          // first (and only) definition.
                                          // Note: We cannot reuse lvSingleDefRegCandidate because it is set
                                          // in earlier phase and the information might not be appropriate
                                          // in LSRA.

    unsigned char lvDisqualify : 1;   // variable is no longer OK for add copy optimization
    unsigned char lvVolatileHint : 1; // hint for AssertionProp

#ifndef TARGET_64BIT
    unsigned char lvStructDoubleAlign : 1; // Must we double align this struct?
#endif                                     // !TARGET_64BIT
#ifdef TARGET_64BIT
    unsigned char lvQuirkToLong : 1; // Quirk to allocate this LclVar as a 64-bit long
#endif
#ifdef DEBUG
    unsigned char lvKeepType : 1;       // Don't change the type of this variable
    unsigned char lvNoLclFldStress : 1; // Can't apply local field stress on this one
#endif
    unsigned char lvIsPtr : 1; // Might this be used in an address computation? (used by buffer overflow security
                               // checks)
    unsigned char lvIsUnsafeBuffer : 1; // Does this contain an unsafe buffer requiring buffer overflow security checks?
    unsigned char lvPromoted : 1; // True when this local is a promoted struct, a normed struct, or a "split" long on a
                                  // 32-bit target.  For implicit byref parameters, this gets hijacked between
                                  // fgRetypeImplicitByRefArgs and fgMarkDemotedImplicitByRefArgs to indicate whether
                                  // references to the arg are being rewritten as references to a promoted shadow local.
    unsigned char lvIsStructField : 1; // Is this local var a field of a promoted struct local?
    unsigned char lvContainsHoles : 1; // True when we have a promoted struct that contains holes
    unsigned char lvCustomLayout : 1;  // True when this struct has "CustomLayout"

    unsigned char lvIsMultiRegArg : 1; // true if this is a multireg LclVar struct used in an argument context
    unsigned char lvIsMultiRegRet : 1; // true if this is a multireg LclVar struct assigned from a multireg call

#ifdef DEBUG
    unsigned char lvHiddenBufferStructArg : 1; // True when this struct (or its field) are passed as hidden buffer
                                               // pointer.
#endif

#ifdef FEATURE_HFA_FIELDS_PRESENT
    CorInfoHFAElemType _lvHfaElemKind : 3; // What kind of an HFA this is (CORINFO_HFA_ELEM_NONE if it is not an HFA).
#endif                                     // FEATURE_HFA_FIELDS_PRESENT

#ifdef DEBUG
    // TODO-Cleanup: See the note on lvSize() - this flag is only in use by asserts that are checking for struct
    // types, and is needed because of cases where TYP_STRUCT is bashed to an integral type.
    // Consider cleaning this up so this workaround is not required.
    unsigned char lvUnusedStruct : 1; // All references to this promoted struct are through its field locals.
                                      // I.e. there is no longer any reference to the struct directly.
                                      // In this case we can simply remove this struct local.

    unsigned char lvUndoneStructPromotion : 1; // The struct promotion was undone and hence there should be no
                                               // reference to the fields of this struct.
#endif

    unsigned char lvLRACandidate : 1; // Tracked for linear scan register allocation purposes

#ifdef FEATURE_SIMD
    // Note that both SIMD vector args and locals are marked as lvSIMDType = true, but the
    // type of an arg node is TYP_BYREF and a local node is TYP_SIMD*.
    unsigned char lvSIMDType : 1;            // This is a SIMD struct
    unsigned char lvUsedInSIMDIntrinsic : 1; // This tells lclvar is used for simd intrinsic
    unsigned char lvSimdBaseJitType : 5;     // Note: this only packs because CorInfoType has less than 32 entries

    CorInfoType GetSimdBaseJitType() const
    {
        return (CorInfoType)lvSimdBaseJitType;
    }

    void SetSimdBaseJitType(CorInfoType simdBaseJitType)
    {
        assert(simdBaseJitType < (1 << 5));
        lvSimdBaseJitType = (unsigned char)simdBaseJitType;
    }

    var_types GetSimdBaseType() const;
#endif                             // FEATURE_SIMD
    unsigned char lvRegStruct : 1; // This is a reg-sized non-field-addressed struct.

    unsigned char lvClassIsExact : 1; // lvClassHandle is the exact type

#ifdef DEBUG
    unsigned char lvClassInfoUpdated : 1; // true if this var has updated class handle or exactness
#endif

    unsigned char lvImplicitlyReferenced : 1; // true if there are non-IR references to this local (prolog, epilog, gc,
                                              // eh)

    unsigned char lvSuppressedZeroInit : 1; // local needs zero init if we transform tail call to loop

    unsigned char lvHasExplicitInit : 1; // The local is explicitly initialized and doesn't need zero initialization in
                                         // the prolog. If the local has gc pointers, there are no gc-safe points
                                         // between the prolog and the explicit initialization.

    unsigned char lvIsOSRLocal : 1; // Root method local in an OSR method. Any stack home will be on the Tier0 frame.
                                    // Initial value will be defined by Tier0. Requires special handing in prolog.

    union {
        unsigned lvFieldLclStart; // The index of the local var representing the first field in the promoted struct
                                  // local.  For implicit byref parameters, this gets hijacked between
                                  // fgRetypeImplicitByRefArgs and fgMarkDemotedImplicitByRefArgs to point to the
                                  // struct local created to model the parameter's struct promotion, if any.
        unsigned lvParentLcl; // The index of the local var representing the parent (i.e. the promoted struct local).
                              // Valid on promoted struct local fields.
    };

    unsigned char lvFieldCnt; //  Number of fields in the promoted VarDsc.
    unsigned char lvFldOffset;
    unsigned char lvFldOrdinal;

#ifdef DEBUG
    unsigned char lvSingleDefDisqualifyReason = 'H';
#endif

    unsigned char lvAllDefsAreNoGc : 1; // For pinned locals: true if all defs of this local are no-gc

#if FEATURE_MULTIREG_ARGS
    regNumber lvRegNumForSlot(unsigned slotNum)
    {
        if (slotNum == 0)
        {
            return (regNumber)_lvArgReg;
        }
        else if (slotNum == 1)
        {
            return GetOtherArgReg();
        }
        else
        {
            assert(false && "Invalid slotNum!");
        }

        unreached();
    }
#endif // FEATURE_MULTIREG_ARGS

    CorInfoHFAElemType GetLvHfaElemKind() const
    {
#ifdef FEATURE_HFA_FIELDS_PRESENT
        return _lvHfaElemKind;
#else
        NOWAY_MSG("GetLvHfaElemKind");
        return CORINFO_HFA_ELEM_NONE;
#endif // FEATURE_HFA_FIELDS_PRESENT
    }

    void SetLvHfaElemKind(CorInfoHFAElemType elemKind)
    {
#ifdef FEATURE_HFA_FIELDS_PRESENT
        _lvHfaElemKind = elemKind;
#else
        NOWAY_MSG("SetLvHfaElemKind");
#endif // FEATURE_HFA_FIELDS_PRESENT
    }

    bool lvIsHfa() const
    {
        if (GlobalJitOptions::compFeatureHfa)
        {
            return IsHfa(GetLvHfaElemKind());
        }
        else
        {
            return false;
        }
    }

    bool lvIsHfaRegArg() const
    {
        if (GlobalJitOptions::compFeatureHfa)
        {
            return lvIsRegArg && lvIsHfa();
        }
        else
        {
            return false;
        }
    }

    //------------------------------------------------------------------------------
    // lvHfaSlots: Get the number of slots used by an HFA local
    //
    // Return Value:
    //    On Arm64 - Returns 1-4 indicating the number of register slots used by the HFA
    //    On Arm32 - Returns the total number of single FP register slots used by the HFA, max is 8
    //
    unsigned lvHfaSlots() const
    {
        assert(lvIsHfa());
        assert(varTypeIsStruct(lvType));
        unsigned slots = 0;
#ifdef TARGET_ARM
        slots = lvExactSize / sizeof(float);
        assert(slots <= 8);
#elif defined(TARGET_ARM64)
        switch (GetLvHfaElemKind())
        {
            case CORINFO_HFA_ELEM_NONE:
                assert(!"lvHfaSlots called for non-HFA");
                break;
            case CORINFO_HFA_ELEM_FLOAT:
                assert((lvExactSize % 4) == 0);
                slots = lvExactSize >> 2;
                break;
            case CORINFO_HFA_ELEM_DOUBLE:
            case CORINFO_HFA_ELEM_VECTOR64:
                assert((lvExactSize % 8) == 0);
                slots = lvExactSize >> 3;
                break;
            case CORINFO_HFA_ELEM_VECTOR128:
                assert((lvExactSize % 16) == 0);
                slots = lvExactSize >> 4;
                break;
            default:
                unreached();
        }
        assert(slots <= 4);
#endif //  TARGET_ARM64
        return slots;
    }

    // lvIsMultiRegArgOrRet()
    //     returns true if this is a multireg LclVar struct used in an argument context
    //               or if this is a multireg LclVar struct assigned from a multireg call
    bool lvIsMultiRegArgOrRet()
    {
        return lvIsMultiRegArg || lvIsMultiRegRet;
    }

#if defined(DEBUG)
private:
    DoNotEnregisterReason m_doNotEnregReason;

    AddressExposedReason m_addrExposedReason;

public:
    void SetDoNotEnregReason(DoNotEnregisterReason reason)
    {
        m_doNotEnregReason = reason;
    }

    DoNotEnregisterReason GetDoNotEnregReason() const
    {
        return m_doNotEnregReason;
    }

    AddressExposedReason GetAddrExposedReason() const
    {
        return m_addrExposedReason;
    }
#endif // DEBUG

public:
    void SetAddressExposed(bool value DEBUGARG(AddressExposedReason reason))
    {
        m_addrExposed = value;
        INDEBUG(m_addrExposedReason = reason);
    }

    void CleanAddressExposed()
    {
        m_addrExposed = false;
    }

    bool IsAddressExposed() const
    {
        return m_addrExposed;
    }

#ifdef DEBUG
    void SetHiddenBufferStructArg(char value)
    {
        lvHiddenBufferStructArg = value;
    }

    bool IsHiddenBufferStructArg() const
    {
        return lvHiddenBufferStructArg;
    }
#endif

private:
    regNumberSmall _lvRegNum; // Used to store the register this variable is in (or, the low register of a
                              // register pair). It is set during codegen any time the
                              // variable is enregistered (lvRegister is only set
                              // to non-zero if the variable gets the same register assignment for its entire
                              // lifetime).
#if !defined(TARGET_64BIT)
    regNumberSmall _lvOtherReg; // Used for "upper half" of long var.
#endif                          // !defined(TARGET_64BIT)

    regNumberSmall _lvArgReg; // The (first) register in which this argument is passed.

#if FEATURE_MULTIREG_ARGS
    regNumberSmall _lvOtherArgReg; // Used for the second part of the struct passed in a register.
                                   // Note this is defined but not used by ARM32
#endif                             // FEATURE_MULTIREG_ARGS

    regNumberSmall _lvArgInitReg; // the register into which the argument is moved at entry

public:
    // The register number is stored in a small format (8 bits), but the getters return and the setters take
    // a full-size (unsigned) format, to localize the casts here.

    /////////////////////

    regNumber GetRegNum() const
    {
        return (regNumber)_lvRegNum;
    }

    void SetRegNum(regNumber reg)
    {
        _lvRegNum = (regNumberSmall)reg;
        assert(_lvRegNum == reg);
    }

/////////////////////

#if defined(TARGET_64BIT)

    regNumber GetOtherReg() const
    {
        assert(!"shouldn't get here"); // can't use "unreached();" because it's NORETURN, which causes C4072
                                       // "unreachable code" warnings
        return REG_NA;
    }

    void SetOtherReg(regNumber reg)
    {
        assert(!"shouldn't get here"); // can't use "unreached();" because it's NORETURN, which causes C4072
                                       // "unreachable code" warnings
    }
#else  // !TARGET_64BIT

    regNumber GetOtherReg() const
    {
        return (regNumber)_lvOtherReg;
    }

    void SetOtherReg(regNumber reg)
    {
        _lvOtherReg = (regNumberSmall)reg;
        assert(_lvOtherReg == reg);
    }
#endif // !TARGET_64BIT

    /////////////////////

    regNumber GetArgReg() const
    {
        return (regNumber)_lvArgReg;
    }

    void SetArgReg(regNumber reg)
    {
        _lvArgReg = (regNumberSmall)reg;
        assert(_lvArgReg == reg);
    }

#if FEATURE_MULTIREG_ARGS

    regNumber GetOtherArgReg() const
    {
        return (regNumber)_lvOtherArgReg;
    }

    void SetOtherArgReg(regNumber reg)
    {
        _lvOtherArgReg = (regNumberSmall)reg;
        assert(_lvOtherArgReg == reg);
    }
#endif // FEATURE_MULTIREG_ARGS

#ifdef FEATURE_SIMD
    // Is this is a SIMD struct?
    bool lvIsSIMDType() const
    {
        return lvSIMDType;
    }

    // Is this is a SIMD struct which is used for SIMD intrinsic?
    bool lvIsUsedInSIMDIntrinsic() const
    {
        return lvUsedInSIMDIntrinsic;
    }
#else
    // If feature_simd not enabled, return false
    bool lvIsSIMDType() const
    {
        return false;
    }
    bool lvIsUsedInSIMDIntrinsic() const
    {
        return false;
    }
#endif

    /////////////////////

    regNumber GetArgInitReg() const
    {
        return (regNumber)_lvArgInitReg;
    }

    void SetArgInitReg(regNumber reg)
    {
        _lvArgInitReg = (regNumberSmall)reg;
        assert(_lvArgInitReg == reg);
    }

    /////////////////////

    bool lvIsRegCandidate() const
    {
        return lvLRACandidate != 0;
    }

    bool lvIsInReg() const
    {
        return lvIsRegCandidate() && (GetRegNum() != REG_STK);
    }

    regMaskTP lvRegMask() const
    {
        regMaskTP regMask = RBM_NONE;
        if (varTypeUsesFloatReg(TypeGet()))
        {
            if (GetRegNum() != REG_STK)
            {
                regMask = genRegMaskFloat(GetRegNum(), TypeGet());
            }
        }
        else
        {
            if (GetRegNum() != REG_STK)
            {
                regMask = genRegMask(GetRegNum());
            }
        }
        return regMask;
    }

    unsigned short lvVarIndex; // variable tracking index

private:
    unsigned short m_lvRefCnt; // unweighted (real) reference count.  For implicit by reference
                               // parameters, this gets hijacked from fgResetImplicitByRefRefCount
                               // through fgMarkDemotedImplicitByRefArgs, to provide a static
                               // appearance count (computed during address-exposed analysis)
                               // that fgMakeOutgoingStructArgCopy consults during global morph
                               // to determine if eliding its copy is legal.

    weight_t m_lvRefCntWtd; // weighted reference count

public:
    unsigned short lvRefCnt(RefCountState state = RCS_NORMAL) const;
    void incLvRefCnt(unsigned short delta, RefCountState state = RCS_NORMAL);
    void setLvRefCnt(unsigned short newValue, RefCountState state = RCS_NORMAL);

    weight_t lvRefCntWtd(RefCountState state = RCS_NORMAL) const;
    void incLvRefCntWtd(weight_t delta, RefCountState state = RCS_NORMAL);
    void setLvRefCntWtd(weight_t newValue, RefCountState state = RCS_NORMAL);

private:
    int lvStkOffs; // stack offset of home in bytes.

public:
    int GetStackOffset() const
    {
        return lvStkOffs;
    }

    void SetStackOffset(int offset)
    {
        lvStkOffs = offset;
    }

    unsigned lvExactSize; // (exact) size of a STRUCT/SIMD/BLK local in bytes.

    unsigned lvSize() const;

    size_t lvArgStackSize() const;

    unsigned lvSlotNum; // original slot # (if remapped)

    // class handle for the local or null if not known or not a class,
    // for a struct handle use `GetStructHnd()`.
    CORINFO_CLASS_HANDLE lvClassHnd;

    // Get class handle for a struct local or implicitByRef struct local.
    CORINFO_CLASS_HANDLE GetStructHnd() const
    {
#ifdef FEATURE_SIMD
        if (lvSIMDType && (m_layout == nullptr))
        {
            return NO_CLASS_HANDLE;
        }
#endif

        CORINFO_CLASS_HANDLE structHnd = GetLayout()->GetClassHandle();
        assert(structHnd != NO_CLASS_HANDLE);
        return structHnd;
    }

private:
    ClassLayout* m_layout; // layout info for structs

public:
    BlockSet   lvRefBlks;          // Set of blocks that contain refs
    Statement* lvDefStmt;          // Pointer to the statement with the single definition
    void       lvaDisqualifyVar(); // Call to disqualify a local variable from use in optAddCopies

    var_types TypeGet() const
    {
        return (var_types)lvType;
    }
    bool lvStackAligned() const
    {
        assert(lvIsStructField);
        return ((lvFldOffset % TARGET_POINTER_SIZE) == 0);
    }
    bool lvNormalizeOnLoad() const
    {
        return varTypeIsSmall(TypeGet()) &&
               // lvIsStructField is treated the same as the aliased local, see fgDoNormalizeOnStore.
               (lvIsParam || m_addrExposed || lvIsStructField);
    }

    bool lvNormalizeOnStore() const
    {
        return varTypeIsSmall(TypeGet()) &&
               // lvIsStructField is treated the same as the aliased local, see fgDoNormalizeOnStore.
               !(lvIsParam || m_addrExposed || lvIsStructField);
    }

    void incRefCnts(weight_t weight, Compiler* pComp, RefCountState state = RCS_NORMAL, bool propagate = true);

    var_types GetHfaType() const
    {
        if (GlobalJitOptions::compFeatureHfa)
        {
            assert(lvIsHfa());
            return HfaTypeFromElemKind(GetLvHfaElemKind());
        }
        else
        {
            return TYP_UNDEF;
        }
    }

    void SetHfaType(var_types type)
    {
        if (GlobalJitOptions::compFeatureHfa)
        {
            CorInfoHFAElemType elemKind = HfaElemKindFromType(type);
            SetLvHfaElemKind(elemKind);
            // Ensure we've allocated enough bits.
            assert(GetLvHfaElemKind() == elemKind);
        }
    }

    // Returns true if this variable contains GC pointers (including being a GC pointer itself).
    bool HasGCPtr() const
    {
        return varTypeIsGC(lvType) || ((lvType == TYP_STRUCT) && m_layout->HasGCPtr());
    }

    // Returns the layout of a struct variable or implicit byref.
    ClassLayout* GetLayout() const
    {
#if FEATURE_IMPLICIT_BYREFS
        assert(varTypeIsStruct(TypeGet()) || (lvIsImplicitByRef && (TypeGet() == TYP_BYREF)));
#else
        assert(varTypeIsStruct(TypeGet()));
#endif
        return m_layout;
    }

    // Sets the layout of a struct variable.
    void SetLayout(ClassLayout* layout)
    {
        assert(varTypeIsStruct(lvType));
        assert((m_layout == nullptr) || ClassLayout::AreCompatible(m_layout, layout));
        m_layout = layout;
    }

    SsaDefArray<LclSsaVarDsc> lvPerSsaData;

    // Returns the address of the per-Ssa data for the given ssaNum (which is required
    // not to be the SsaConfig::RESERVED_SSA_NUM, which indicates that the variable is
    // not an SSA variable).
    LclSsaVarDsc* GetPerSsaData(unsigned ssaNum) const
    {
        return lvPerSsaData.GetSsaDef(ssaNum);
    }

    // Returns the SSA number for "ssaDef". Requires "ssaDef" to be a valid definition
    // of this variable.
    unsigned GetSsaNumForSsaDef(LclSsaVarDsc* ssaDef)
    {
        return lvPerSsaData.GetSsaNum(ssaDef);
    }

    var_types GetRegisterType(const GenTreeLclVarCommon* tree) const;

    var_types GetRegisterType() const;

    var_types GetStackSlotHomeType() const;

    bool IsEnregisterableType() const
    {
        return GetRegisterType() != TYP_UNDEF;
    }

    bool IsEnregisterableLcl() const
    {
        if (lvDoNotEnregister)
        {
            return false;
        }
        return IsEnregisterableType();
    }

    //-----------------------------------------------------------------------------
    //  IsAlwaysAliveInMemory: Determines if this variable's value is always
    //     up-to-date on stack. This is possible if this is an EH-var or
    //     we decided to spill after single-def.
    //
    bool IsAlwaysAliveInMemory() const
    {
        return lvLiveInOutOfHndlr || lvSpillAtSingleDef;
    }

    bool CanBeReplacedWithItsField(Compiler* comp) const;

#ifdef DEBUG
public:
    const char* lvReason;

    void PrintVarReg() const
    {
        printf("%s", getRegName(GetRegNum()));
    }
#endif // DEBUG

}; // class LclVarDsc

enum class SymbolicIntegerValue : int32_t
{
    LongMin,
    IntMin,
    ShortMin,
    ByteMin,
    Zero,
    One,
    ByteMax,
    UByteMax,
    ShortMax,
    UShortMax,
    ArrayLenMax,
    IntMax,
    UIntMax,
    LongMax,
};

inline constexpr bool operator>(SymbolicIntegerValue left, SymbolicIntegerValue right)
{
    return static_cast<int32_t>(left) > static_cast<int32_t>(right);
}

inline constexpr bool operator>=(SymbolicIntegerValue left, SymbolicIntegerValue right)
{
    return static_cast<int32_t>(left) >= static_cast<int32_t>(right);
}

inline constexpr bool operator<(SymbolicIntegerValue left, SymbolicIntegerValue right)
{
    return static_cast<int32_t>(left) < static_cast<int32_t>(right);
}

inline constexpr bool operator<=(SymbolicIntegerValue left, SymbolicIntegerValue right)
{
    return static_cast<int32_t>(left) <= static_cast<int32_t>(right);
}

// Represents an integral range useful for reasoning about integral casts.
// It uses a symbolic representation for lower and upper bounds so
// that it can efficiently handle integers of all sizes on all hosts.
//
// Note that the ranges represented by this class are **always** in the
// "signed" domain. This is so that if we know the range a node produces, it
// can be trivially used to determine if a cast above the node does or does not
// overflow, which requires that the interpretation of integers be the same both
// for the "input" and "output". We choose signed interpretation here because it
// produces nice continuous ranges and because IR uses sign-extension for constants.
//
// Some examples of how ranges are computed for casts:
// 1. CAST_OVF(ubyte <- uint): does not overflow for [0..UBYTE_MAX], produces the
//    same range - all casts that do not change the representation, i. e. have the same
//    "actual" input and output type, have the same "input" and "output" range.
// 2. CAST_OVF(ulong <- uint): never overflows => the "input" range is [INT_MIN..INT_MAX]
//    (aka all possible 32 bit integers). Produces [0..UINT_MAX] (aka all possible 32
//    bit integers zero-extended to 64 bits).
// 3. CAST_OVF(int <- uint): overflows for inputs larger than INT_MAX <=> less than 0
//    when interpreting as signed => the "input" range is [0..INT_MAX], the same range
//    being the produced one as the node does not change the width of the integer.
//
class IntegralRange
{
private:
    SymbolicIntegerValue m_lowerBound;
    SymbolicIntegerValue m_upperBound;

public:
    IntegralRange() = default;

    IntegralRange(SymbolicIntegerValue lowerBound, SymbolicIntegerValue upperBound)
        : m_lowerBound(lowerBound), m_upperBound(upperBound)
    {
        assert(lowerBound <= upperBound);
    }

    SymbolicIntegerValue GetLowerBound()
    {
        return m_lowerBound;
    }

    SymbolicIntegerValue GetUpperBound()
    {
        return m_upperBound;
    }

    bool Contains(int64_t value) const;

    bool Contains(IntegralRange other) const
    {
        return (m_lowerBound <= other.m_lowerBound) && (other.m_upperBound <= m_upperBound);
    }

    bool IsPositive()
    {
        return m_lowerBound >= SymbolicIntegerValue::Zero;
    }

    bool Equals(IntegralRange other) const
    {
        return (m_lowerBound == other.m_lowerBound) && (m_upperBound == other.m_upperBound);
    }

    static int64_t SymbolicToRealValue(SymbolicIntegerValue value);
    static SymbolicIntegerValue LowerBoundForType(var_types type);
    static SymbolicIntegerValue UpperBoundForType(var_types type);

    static IntegralRange ForType(var_types type)
    {
        return {LowerBoundForType(type), UpperBoundForType(type)};
    }

    static IntegralRange ForNode(GenTree* node, Compiler* compiler);
    static IntegralRange ForCastInput(GenTreeCast* cast);
    static IntegralRange ForCastOutput(GenTreeCast* cast);
    static IntegralRange Union(IntegralRange range1, IntegralRange range2);

#ifdef DEBUG
    static void Print(IntegralRange range);
#endif // DEBUG
};

/*
XXXXXXXXXXXXXXXXXXXXXXXXXXXXXXXXXXXXXXXXXXXXXXXXXXXXXXXXXXXXXXXXXXXXXXXXXXXXXXX
XXXXXXXXXXXXXXXXXXXXXXXXXXXXXXXXXXXXXXXXXXXXXXXXXXXXXXXXXXXXXXXXXXXXXXXXXXXXXXX
XX                                                                           XX
XX                           TempsInfo                                       XX
XX                                                                           XX
XX  The temporary lclVars allocated by the compiler for code generation      XX
XX                                                                           XX
XXXXXXXXXXXXXXXXXXXXXXXXXXXXXXXXXXXXXXXXXXXXXXXXXXXXXXXXXXXXXXXXXXXXXXXXXXXXXXX
XXXXXXXXXXXXXXXXXXXXXXXXXXXXXXXXXXXXXXXXXXXXXXXXXXXXXXXXXXXXXXXXXXXXXXXXXXXXXXX
*/

/*****************************************************************************
 *
 *  The following keeps track of temporaries allocated in the stack frame
 *  during code-generation (after register allocation). These spill-temps are
 *  only used if we run out of registers while evaluating a tree.
 *
 *  These are different from the more common temps allocated by lvaGrabTemp().
 */

class TempDsc
{
public:
    TempDsc* tdNext;

private:
    int tdOffs;
#ifdef DEBUG
    static const int BAD_TEMP_OFFSET = 0xDDDDDDDD; // used as a sentinel "bad value" for tdOffs in DEBUG
#endif                                             // DEBUG

    int       tdNum;
    BYTE      tdSize;
    var_types tdType;

public:
    TempDsc(int _tdNum, unsigned _tdSize, var_types _tdType) : tdNum(_tdNum), tdSize((BYTE)_tdSize), tdType(_tdType)
    {
#ifdef DEBUG
        // temps must have a negative number (so they have a different number from all local variables)
        assert(tdNum < 0);
        tdOffs = BAD_TEMP_OFFSET;
#endif // DEBUG
        if (tdNum != _tdNum)
        {
            IMPL_LIMITATION("too many spill temps");
        }
    }

#ifdef DEBUG
    bool tdLegalOffset() const
    {
        return tdOffs != BAD_TEMP_OFFSET;
    }
#endif // DEBUG

    int tdTempOffs() const
    {
        assert(tdLegalOffset());
        return tdOffs;
    }
    void tdSetTempOffs(int offs)
    {
        tdOffs = offs;
        assert(tdLegalOffset());
    }
    void tdAdjustTempOffs(int offs)
    {
        tdOffs += offs;
        assert(tdLegalOffset());
    }

    int tdTempNum() const
    {
        assert(tdNum < 0);
        return tdNum;
    }
    unsigned tdTempSize() const
    {
        return tdSize;
    }
    var_types tdTempType() const
    {
        return tdType;
    }
};

// Specify compiler data that a phase might modify
enum class PhaseStatus : unsigned
{
    MODIFIED_NOTHING,    // Phase did not make any changes that warrant running post-phase checks or dumping
                         // the main jit data strutures.
    MODIFIED_EVERYTHING, // Phase made changes that warrant running post-phase checks or dumping
                         // the main jit data strutures.
};

// interface to hide linearscan implementation from rest of compiler
class LinearScanInterface
{
public:
    virtual PhaseStatus doLinearScan()                         = 0;
    virtual void recordVarLocationsAtStartOfBB(BasicBlock* bb) = 0;
    virtual bool willEnregisterLocalVars() const               = 0;
#if TRACK_LSRA_STATS
    virtual void dumpLsraStatsCsv(FILE* file)     = 0;
    virtual void dumpLsraStatsSummary(FILE* file) = 0;
#endif // TRACK_LSRA_STATS
};

LinearScanInterface* getLinearScanAllocator(Compiler* comp);

// This enumeration names the phases into which we divide compilation.  The phases should completely
// partition a compilation.
enum Phases
{
#define CompPhaseNameMacro(enum_nm, string_nm, hasChildren, parent, measureIR) enum_nm,
#include "compphases.h"
    PHASE_NUMBER_OF
};

extern const char* PhaseNames[];
extern const char* PhaseEnums[];

// Specify which checks should be run after each phase
//
enum class PhaseChecks
{
    CHECK_NONE,
    CHECK_ALL
};

// Specify which dumps should be run after each phase
//
enum class PhaseDumps
{
    DUMP_NONE,
    DUMP_ALL
};

// The following enum provides a simple 1:1 mapping to CLR API's
enum API_ICorJitInfo_Names
{
#define DEF_CLR_API(name) API_##name,
#include "ICorJitInfo_names_generated.h"
    API_COUNT
};

//---------------------------------------------------------------
// Compilation time.
//

// A "CompTimeInfo" is a structure for tracking the compilation time of one or more methods.
// We divide a compilation into a sequence of contiguous phases, and track the total (per-thread) cycles
// of the compilation, as well as the cycles for each phase.  We also track the number of bytecodes.
// If there is a failure in reading a timer at any point, the "CompTimeInfo" becomes invalid, as indicated
// by "m_timerFailure" being true.
// If FEATURE_JIT_METHOD_PERF is not set, we define a minimal form of this, enough to let other code compile.
struct CompTimeInfo
{
#ifdef FEATURE_JIT_METHOD_PERF
    // The string names of the phases.
    static const char* PhaseNames[];

    static bool PhaseHasChildren[];
    static int  PhaseParent[];
    static bool PhaseReportsIRSize[];

    unsigned         m_byteCodeBytes;
    unsigned __int64 m_totalCycles;
    unsigned __int64 m_invokesByPhase[PHASE_NUMBER_OF];
    unsigned __int64 m_cyclesByPhase[PHASE_NUMBER_OF];
#if MEASURE_CLRAPI_CALLS
    unsigned __int64 m_CLRinvokesByPhase[PHASE_NUMBER_OF];
    unsigned __int64 m_CLRcyclesByPhase[PHASE_NUMBER_OF];
#endif

    unsigned m_nodeCountAfterPhase[PHASE_NUMBER_OF];

    // For better documentation, we call EndPhase on
    // non-leaf phases.  We should also call EndPhase on the
    // last leaf subphase; obviously, the elapsed cycles between the EndPhase
    // for the last leaf subphase and the EndPhase for an ancestor should be very small.
    // We add all such "redundant end phase" intervals to this variable below; we print
    // it out in a report, so we can verify that it is, indeed, very small.  If it ever
    // isn't, this means that we're doing something significant between the end of the last
    // declared subphase and the end of its parent.
    unsigned __int64 m_parentPhaseEndSlop;
    bool             m_timerFailure;

#if MEASURE_CLRAPI_CALLS
    // The following measures the time spent inside each individual CLR API call.
    unsigned         m_allClrAPIcalls;
    unsigned         m_perClrAPIcalls[API_ICorJitInfo_Names::API_COUNT];
    unsigned __int64 m_allClrAPIcycles;
    unsigned __int64 m_perClrAPIcycles[API_ICorJitInfo_Names::API_COUNT];
    unsigned __int32 m_maxClrAPIcycles[API_ICorJitInfo_Names::API_COUNT];
#endif // MEASURE_CLRAPI_CALLS

    CompTimeInfo(unsigned byteCodeBytes);
#endif
};

#ifdef FEATURE_JIT_METHOD_PERF

#if MEASURE_CLRAPI_CALLS
struct WrapICorJitInfo;
#endif

// This class summarizes the JIT time information over the course of a run: the number of methods compiled,
// and the total and maximum timings.  (These are instances of the "CompTimeInfo" type described above).
// The operation of adding a single method's timing to the summary may be performed concurrently by several
// threads, so it is protected by a lock.
// This class is intended to be used as a singleton type, with only a single instance.
class CompTimeSummaryInfo
{
    // This lock protects the fields of all CompTimeSummaryInfo(s) (of which we expect there to be one).
    static CritSecObject s_compTimeSummaryLock;

    int          m_numMethods;
    int          m_totMethods;
    CompTimeInfo m_total;
    CompTimeInfo m_maximum;

    int          m_numFilteredMethods;
    CompTimeInfo m_filtered;

    // This can use what ever data you want to determine if the value to be added
    // belongs in the filtered section (it's always included in the unfiltered section)
    bool IncludedInFilteredData(CompTimeInfo& info);

public:
    // This is the unique CompTimeSummaryInfo object for this instance of the runtime.
    static CompTimeSummaryInfo s_compTimeSummary;

    CompTimeSummaryInfo()
        : m_numMethods(0), m_totMethods(0), m_total(0), m_maximum(0), m_numFilteredMethods(0), m_filtered(0)
    {
    }

    // Assumes that "info" is a completed CompTimeInfo for a compilation; adds it to the summary.
    // This is thread safe.
    void AddInfo(CompTimeInfo& info, bool includePhases);

    // Print the summary information to "f".
    // This is not thread-safe; assumed to be called by only one thread.
    void Print(FILE* f);
};

// A JitTimer encapsulates a CompTimeInfo for a single compilation. It also tracks the start of compilation,
// and when the current phase started.  This is intended to be part of a Compilation object.
//
class JitTimer
{
    unsigned __int64 m_start;         // Start of the compilation.
    unsigned __int64 m_curPhaseStart; // Start of the current phase.
#if MEASURE_CLRAPI_CALLS
    unsigned __int64 m_CLRcallStart;   // Start of the current CLR API call (if any).
    unsigned __int64 m_CLRcallInvokes; // CLR API invokes under current outer so far
    unsigned __int64 m_CLRcallCycles;  // CLR API  cycles under current outer so far.
    int              m_CLRcallAPInum;  // The enum/index of the current CLR API call (or -1).
    static double    s_cyclesPerSec;   // Cached for speedier measurements
#endif
#ifdef DEBUG
    Phases m_lastPhase; // The last phase that was completed (or (Phases)-1 to start).
#endif
    CompTimeInfo m_info; // The CompTimeInfo for this compilation.

    static CritSecObject s_csvLock; // Lock to protect the time log file.
    static FILE*         s_csvFile; // The time log file handle.
    void PrintCsvMethodStats(Compiler* comp);

private:
    void* operator new(size_t);
    void* operator new[](size_t);
    void operator delete(void*);
    void operator delete[](void*);

public:
    // Initialized the timer instance
    JitTimer(unsigned byteCodeSize);

    static JitTimer* Create(Compiler* comp, unsigned byteCodeSize)
    {
        return ::new (comp, CMK_Unknown) JitTimer(byteCodeSize);
    }

    static void PrintCsvHeader();

    // Ends the current phase (argument is for a redundant check).
    void EndPhase(Compiler* compiler, Phases phase);

#if MEASURE_CLRAPI_CALLS
    // Start and end a timed CLR API call.
    void CLRApiCallEnter(unsigned apix);
    void CLRApiCallLeave(unsigned apix);
#endif // MEASURE_CLRAPI_CALLS

    // Completes the timing of the current method, which is assumed to have "byteCodeBytes" bytes of bytecode,
    // and adds it to "sum".
    void Terminate(Compiler* comp, CompTimeSummaryInfo& sum, bool includePhases);

    // Attempts to query the cycle counter of the current thread.  If successful, returns "true" and sets
    // *cycles to the cycle counter value.  Otherwise, returns false and sets the "m_timerFailure" flag of
    // "m_info" to true.
    bool GetThreadCycles(unsigned __int64* cycles)
    {
        bool res = CycleTimer::GetThreadCyclesS(cycles);
        if (!res)
        {
            m_info.m_timerFailure = true;
        }
        return res;
    }

    static void Shutdown();
};
#endif // FEATURE_JIT_METHOD_PERF

//------------------- Function/Funclet info -------------------------------
enum FuncKind : BYTE
{
    FUNC_ROOT,    // The main/root function (always id==0)
    FUNC_HANDLER, // a funclet associated with an EH handler (finally, fault, catch, filter handler)
    FUNC_FILTER,  // a funclet associated with an EH filter
    FUNC_COUNT
};

class emitLocation;

struct FuncInfoDsc
{
    FuncKind       funKind;
    BYTE           funFlags;   // Currently unused, just here for padding
    unsigned short funEHIndex; // index, into the ebd table, of innermost EH clause corresponding to this
                               // funclet. It is only valid if funKind field indicates this is a
                               // EH-related funclet: FUNC_HANDLER or FUNC_FILTER

#if defined(TARGET_AMD64)

    // TODO-AMD64-Throughput: make the AMD64 info more like the ARM info to avoid having this large static array.
    emitLocation* startLoc;
    emitLocation* endLoc;
    emitLocation* coldStartLoc; // locations for the cold section, if there is one.
    emitLocation* coldEndLoc;
    UNWIND_INFO   unwindHeader;
    // Maximum of 255 UNWIND_CODE 'nodes' and then the unwind header. If there are an odd
    // number of codes, the VM or Zapper will 4-byte align the whole thing.
    BYTE     unwindCodes[offsetof(UNWIND_INFO, UnwindCode) + (0xFF * sizeof(UNWIND_CODE))];
    unsigned unwindCodeSlot;

#elif defined(TARGET_X86)

    emitLocation* startLoc;
    emitLocation* endLoc;
    emitLocation* coldStartLoc; // locations for the cold section, if there is one.
    emitLocation* coldEndLoc;

#elif defined(TARGET_ARMARCH) || defined(TARGET_LOONGARCH64)

    UnwindInfo  uwi;     // Unwind information for this function/funclet's hot  section
    UnwindInfo* uwiCold; // Unwind information for this function/funclet's cold section
                         //   Note: we only have a pointer here instead of the actual object,
                         //   to save memory in the JIT case (compared to the NGEN case),
                         //   where we don't have any cold section.
                         //   Note 2: we currently don't support hot/cold splitting in functions
                         //   with EH, so uwiCold will be NULL for all funclets.

    emitLocation* startLoc;
    emitLocation* endLoc;
    emitLocation* coldStartLoc; // locations for the cold section, if there is one.
    emitLocation* coldEndLoc;

#endif // TARGET_ARMARCH || TARGET_LOONGARCH64

#if defined(FEATURE_CFI_SUPPORT)
    jitstd::vector<CFI_CODE>* cfiCodes;
#endif // FEATURE_CFI_SUPPORT

    // Eventually we may want to move rsModifiedRegsMask, lvaOutgoingArgSize, and anything else
    // that isn't shared between the main function body and funclets.
};

struct TempInfo
{
    GenTree* asg;
    GenTree* load;
};

#ifdef DEBUG
// XXXXXXXXXXXXXXXXXXXXXXXXXXXXXXXXXXXXXXXXXXXXXXXXXXXXXXXXXXXXXXXXXXXXXXXXXXXXXX
// We have the ability to mark source expressions with "Test Labels."
// These drive assertions within the JIT, or internal JIT testing.  For example, we could label expressions
// that should be CSE defs, and other expressions that should uses of those defs, with a shared label.

enum TestLabel // This must be kept identical to System.Runtime.CompilerServices.JitTestLabel.TestLabel.
{
    TL_SsaName,
    TL_VN,        // Defines a "VN equivalence class".  (For full VN, including exceptions thrown).
    TL_VNNorm,    // Like above, but uses the non-exceptional value of the expression.
    TL_CSE_Def,   //  This must be identified in the JIT as a CSE def
    TL_CSE_Use,   //  This must be identified in the JIT as a CSE use
    TL_LoopHoist, // Expression must (or must not) be hoisted out of the loop.
};

struct TestLabelAndNum
{
    TestLabel m_tl;
    ssize_t   m_num;

    TestLabelAndNum() : m_tl(TestLabel(0)), m_num(0)
    {
    }
};

typedef JitHashTable<GenTree*, JitPtrKeyFuncs<GenTree>, TestLabelAndNum> NodeToTestDataMap;

// XXXXXXXXXXXXXXXXXXXXXXXXXXXXXXXXXXXXXXXXXXXXXXXXXXXXXXXXXXXXXXXXXXXXXXXXXXXXXX
#endif // DEBUG

//-------------------------------------------------------------------------
// LoopFlags: flags for the loop table.
//
enum LoopFlags : unsigned short
{
    LPFLG_EMPTY = 0,

    // LPFLG_UNUSED  = 0x0001,
    // LPFLG_UNUSED  = 0x0002,
    LPFLG_ITER = 0x0004, // loop of form: for (i = icon or expression; test_condition(); i++)
    // LPFLG_UNUSED    = 0x0008,

    LPFLG_CONTAINS_CALL = 0x0010, // If executing the loop body *may* execute a call
    // LPFLG_UNUSED     = 0x0020,
    LPFLG_CONST_INIT = 0x0040, // iterator is initialized with a constant (found in lpConstInit)
    LPFLG_SIMD_LIMIT = 0x0080, // iterator is compared with vector element count (found in lpConstLimit)

    LPFLG_VAR_LIMIT    = 0x0100, // iterator is compared with a local var (var # found in lpVarLimit)
    LPFLG_CONST_LIMIT  = 0x0200, // iterator is compared with a constant (found in lpConstLimit)
    LPFLG_ARRLEN_LIMIT = 0x0400, // iterator is compared with a.len or a[i].len (found in lpArrLenLimit)
    LPFLG_HAS_PREHEAD  = 0x0800, // lpHead is known to be a preHead for this loop

    LPFLG_REMOVED     = 0x1000, // has been removed from the loop table (unrolled or optimized away)
    LPFLG_DONT_UNROLL = 0x2000, // do not unroll this loop
    LPFLG_ASGVARS_YES = 0x4000, // "lpAsgVars" has been computed
    LPFLG_ASGVARS_INC = 0x8000, // "lpAsgVars" is incomplete -- vars beyond those representable in an AllVarSet
                                // type are assigned to.
};

inline constexpr LoopFlags operator~(LoopFlags a)
{
    return (LoopFlags)(~(unsigned short)a);
}

inline constexpr LoopFlags operator|(LoopFlags a, LoopFlags b)
{
    return (LoopFlags)((unsigned short)a | (unsigned short)b);
}

inline constexpr LoopFlags operator&(LoopFlags a, LoopFlags b)
{
    return (LoopFlags)((unsigned short)a & (unsigned short)b);
}

inline LoopFlags& operator|=(LoopFlags& a, LoopFlags b)
{
    return a = (LoopFlags)((unsigned short)a | (unsigned short)b);
}

inline LoopFlags& operator&=(LoopFlags& a, LoopFlags b)
{
    return a = (LoopFlags)((unsigned short)a & (unsigned short)b);
}

//  The following holds information about instr offsets in terms of generated code.

enum class IPmappingDscKind
{
    Prolog,    // The mapping represents the start of a prolog.
    Epilog,    // The mapping represents the start of an epilog.
    NoMapping, // This does not map to any IL offset.
    Normal,    // The mapping maps to an IL offset.
};

struct IPmappingDsc
{
    emitLocation     ipmdNativeLoc; // the emitter location of the native code corresponding to the IL offset
    IPmappingDscKind ipmdKind;      // The kind of mapping
    ILLocation       ipmdLoc;       // The location for normal mappings
    bool             ipmdIsLabel;   // Can this code be a branch label?
};

struct RichIPMapping
{
    emitLocation nativeLoc;
    DebugInfo    debugInfo;
};

/*
XXXXXXXXXXXXXXXXXXXXXXXXXXXXXXXXXXXXXXXXXXXXXXXXXXXXXXXXXXXXXXXXXXXXXXXXXXXXXXX
XXXXXXXXXXXXXXXXXXXXXXXXXXXXXXXXXXXXXXXXXXXXXXXXXXXXXXXXXXXXXXXXXXXXXXXXXXXXXXX
XX                                                                           XX
XX   The big guy. The sections are currently organized as :                  XX
XX                                                                           XX
XX    o  GenTree and BasicBlock                                              XX
XX    o  LclVarsInfo                                                         XX
XX    o  Importer                                                            XX
XX    o  FlowGraph                                                           XX
XX    o  Optimizer                                                           XX
XX    o  RegAlloc                                                            XX
XX    o  EEInterface                                                         XX
XX    o  TempsInfo                                                           XX
XX    o  RegSet                                                              XX
XX    o  GCInfo                                                              XX
XX    o  Instruction                                                         XX
XX    o  ScopeInfo                                                           XX
XX    o  PrologScopeInfo                                                     XX
XX    o  CodeGenerator                                                       XX
XX    o  UnwindInfo                                                          XX
XX    o  Compiler                                                            XX
XX    o  typeInfo                                                            XX
XX                                                                           XX
XXXXXXXXXXXXXXXXXXXXXXXXXXXXXXXXXXXXXXXXXXXXXXXXXXXXXXXXXXXXXXXXXXXXXXXXXXXXXXX
XXXXXXXXXXXXXXXXXXXXXXXXXXXXXXXXXXXXXXXXXXXXXXXXXXXXXXXXXXXXXXXXXXXXXXXXXXXXXXX
*/

struct HWIntrinsicInfo;

class Compiler
{
    friend class emitter;
    friend class UnwindInfo;
    friend class UnwindFragmentInfo;
    friend class UnwindEpilogInfo;
    friend class JitTimer;
    friend class LinearScan;
    friend class Rationalizer;
    friend class Phase;
    friend class Lowering;
    friend class CSE_DataFlow;
    friend class CSE_Heuristic;
    friend class CodeGenInterface;
    friend class CodeGen;
    friend class LclVarDsc;
    friend class TempDsc;
    friend class LIR;
    friend class ObjectAllocator;
    friend class LocalAddressVisitor;
    friend struct GenTree;
    friend class MorphInitBlockHelper;
    friend class MorphCopyBlockHelper;
    friend class CallArgs;
    friend class IndirectCallTransformer;

#ifdef FEATURE_HW_INTRINSICS
    friend struct HWIntrinsicInfo;
    friend struct SimdAsHWIntrinsicInfo;
#endif // FEATURE_HW_INTRINSICS

#ifndef TARGET_64BIT
    friend class DecomposeLongs;
#endif // !TARGET_64BIT

    /*
    XXXXXXXXXXXXXXXXXXXXXXXXXXXXXXXXXXXXXXXXXXXXXXXXXXXXXXXXXXXXXXXXXXXXXXXXXXXXXXX
    XXXXXXXXXXXXXXXXXXXXXXXXXXXXXXXXXXXXXXXXXXXXXXXXXXXXXXXXXXXXXXXXXXXXXXXXXXXXXXX
    XX                                                                           XX
    XX  Misc structs definitions                                                 XX
    XX                                                                           XX
    XXXXXXXXXXXXXXXXXXXXXXXXXXXXXXXXXXXXXXXXXXXXXXXXXXXXXXXXXXXXXXXXXXXXXXXXXXXXXXX
    XXXXXXXXXXXXXXXXXXXXXXXXXXXXXXXXXXXXXXXXXXXXXXXXXXXXXXXXXXXXXXXXXXXXXXXXXXXXXXX
    */

public:
    hashBvGlobalData hbvGlobalData; // Used by the hashBv bitvector package.

#ifdef DEBUG
    bool verbose;
    bool verboseTrees;
    bool shouldUseVerboseTrees();
    bool asciiTrees; // If true, dump trees using only ASCII characters
    bool shouldDumpASCIITrees();
    bool verboseSsa; // If true, produce especially verbose dump output in SSA construction.
    bool shouldUseVerboseSsa();
    bool treesBeforeAfterMorph; // If true, print trees before/after morphing (paired by an intra-compilation id:
    int  morphNum;              // This counts the trees that have been morphed, allowing us to label each uniquely.
    bool doExtraSuperPmiQueries;
    void makeExtraStructQueries(CORINFO_CLASS_HANDLE structHandle, int level); // Make queries recursively 'level' deep.

    const char* VarNameToStr(VarName name)
    {
        return name;
    }

    DWORD expensiveDebugCheckLevel;
#endif

    GenTree* impAssignMultiRegTypeToVar(GenTree*             op,
                                        CORINFO_CLASS_HANDLE hClass DEBUGARG(CorInfoCallConvExtension callConv));

#ifdef TARGET_X86
    bool isTrivialPointerSizedStruct(CORINFO_CLASS_HANDLE clsHnd) const;
#endif // TARGET_X86

    //-------------------------------------------------------------------------
    // Functions to handle homogeneous floating-point aggregates (HFAs) in ARM/ARM64.
    // HFAs are one to four element structs where each element is the same
    // type, either all float or all double. We handle HVAs (one to four elements of
    // vector types) uniformly with HFAs. HFAs are treated specially
    // in the ARM/ARM64 Procedure Call Standards, specifically, they are passed in
    // floating-point registers instead of the general purpose registers.
    //

    bool IsHfa(CORINFO_CLASS_HANDLE hClass);
    var_types GetHfaType(CORINFO_CLASS_HANDLE hClass);
    unsigned GetHfaCount(CORINFO_CLASS_HANDLE hClass);

    bool IsMultiRegReturnedType(CORINFO_CLASS_HANDLE hClass, CorInfoCallConvExtension callConv);

    //-------------------------------------------------------------------------
    // The following is used for validating format of EH table
    //

    struct EHNodeDsc;
    typedef struct EHNodeDsc* pEHNodeDsc;

    EHNodeDsc* ehnTree; // root of the tree comprising the EHnodes.
    EHNodeDsc* ehnNext; // root of the tree comprising the EHnodes.

    struct EHNodeDsc
    {
        enum EHBlockType
        {
            TryNode,
            FilterNode,
            HandlerNode,
            FinallyNode,
            FaultNode
        };

        EHBlockType ehnBlockType;   // kind of EH block
        IL_OFFSET   ehnStartOffset; // IL offset of start of the EH block
        IL_OFFSET ehnEndOffset; // IL offset past end of the EH block. (TODO: looks like verInsertEhNode() sets this to
                                // the last IL offset, not "one past the last one", i.e., the range Start to End is
                                // inclusive).
        pEHNodeDsc ehnNext;     // next (non-nested) block in sequential order
        pEHNodeDsc ehnChild;    // leftmost nested block
        union {
            pEHNodeDsc ehnTryNode;     // for filters and handlers, the corresponding try node
            pEHNodeDsc ehnHandlerNode; // for a try node, the corresponding handler node
        };
        pEHNodeDsc ehnFilterNode; // if this is a try node and has a filter, otherwise 0
        pEHNodeDsc ehnEquivalent; // if blockType=tryNode, start offset and end offset is same,

        void ehnSetTryNodeType()
        {
            ehnBlockType = TryNode;
        }
        void ehnSetFilterNodeType()
        {
            ehnBlockType = FilterNode;
        }
        void ehnSetHandlerNodeType()
        {
            ehnBlockType = HandlerNode;
        }
        void ehnSetFinallyNodeType()
        {
            ehnBlockType = FinallyNode;
        }
        void ehnSetFaultNodeType()
        {
            ehnBlockType = FaultNode;
        }

        bool ehnIsTryBlock()
        {
            return ehnBlockType == TryNode;
        }
        bool ehnIsFilterBlock()
        {
            return ehnBlockType == FilterNode;
        }
        bool ehnIsHandlerBlock()
        {
            return ehnBlockType == HandlerNode;
        }
        bool ehnIsFinallyBlock()
        {
            return ehnBlockType == FinallyNode;
        }
        bool ehnIsFaultBlock()
        {
            return ehnBlockType == FaultNode;
        }

        // returns true if there is any overlap between the two nodes
        static bool ehnIsOverlap(pEHNodeDsc node1, pEHNodeDsc node2)
        {
            if (node1->ehnStartOffset < node2->ehnStartOffset)
            {
                return (node1->ehnEndOffset >= node2->ehnStartOffset);
            }
            else
            {
                return (node1->ehnStartOffset <= node2->ehnEndOffset);
            }
        }

        // fails with BADCODE if inner is not completely nested inside outer
        static bool ehnIsNested(pEHNodeDsc inner, pEHNodeDsc outer)
        {
            return ((inner->ehnStartOffset >= outer->ehnStartOffset) && (inner->ehnEndOffset <= outer->ehnEndOffset));
        }
    };

//-------------------------------------------------------------------------
// Exception handling functions
//

#if !defined(FEATURE_EH_FUNCLETS)

    bool ehNeedsShadowSPslots()
    {
        return (info.compXcptnsCount || opts.compDbgEnC);
    }

    // 0 for methods with no EH
    // 1 for methods with non-nested EH, or where only the try blocks are nested
    // 2 for a method with a catch within a catch
    // etc.
    unsigned ehMaxHndNestingCount;

#endif // !FEATURE_EH_FUNCLETS

    static bool jitIsBetween(unsigned value, unsigned start, unsigned end);
    static bool jitIsBetweenInclusive(unsigned value, unsigned start, unsigned end);

    bool bbInCatchHandlerILRange(BasicBlock* blk);
    bool bbInFilterILRange(BasicBlock* blk);
    bool bbInTryRegions(unsigned regionIndex, BasicBlock* blk);
    bool bbInExnFlowRegions(unsigned regionIndex, BasicBlock* blk);
    bool bbInHandlerRegions(unsigned regionIndex, BasicBlock* blk);
    bool bbInCatchHandlerRegions(BasicBlock* tryBlk, BasicBlock* hndBlk);
    unsigned short bbFindInnermostCommonTryRegion(BasicBlock* bbOne, BasicBlock* bbTwo);

    unsigned short bbFindInnermostTryRegionContainingHandlerRegion(unsigned handlerIndex);
    unsigned short bbFindInnermostHandlerRegionContainingTryRegion(unsigned tryIndex);

    // Returns true if "block" is the start of a try region.
    bool bbIsTryBeg(BasicBlock* block);

    // Returns true if "block" is the start of a handler or filter region.
    bool bbIsHandlerBeg(BasicBlock* block);

    // Returns true iff "block" is where control flows if an exception is raised in the
    // try region, and sets "*regionIndex" to the index of the try for the handler.
    // Differs from "IsHandlerBeg" in the case of filters, where this is true for the first
    // block of the filter, but not for the filter's handler.
    bool bbIsExFlowBlock(BasicBlock* block, unsigned* regionIndex);

    bool ehHasCallableHandlers();

    // Return the EH descriptor for the given region index.
    EHblkDsc* ehGetDsc(unsigned regionIndex);

    // Return the EH index given a region descriptor.
    unsigned ehGetIndex(EHblkDsc* ehDsc);

    // Return the EH descriptor index of the enclosing try, for the given region index.
    unsigned ehGetEnclosingTryIndex(unsigned regionIndex);

    // Return the EH descriptor index of the enclosing handler, for the given region index.
    unsigned ehGetEnclosingHndIndex(unsigned regionIndex);

    // Return the EH descriptor for the most nested 'try' region this BasicBlock is a member of (or nullptr if this
    // block is not in a 'try' region).
    EHblkDsc* ehGetBlockTryDsc(BasicBlock* block);

    // Return the EH descriptor for the most nested filter or handler region this BasicBlock is a member of (or nullptr
    // if this block is not in a filter or handler region).
    EHblkDsc* ehGetBlockHndDsc(BasicBlock* block);

    // Return the EH descriptor for the most nested region that may handle exceptions raised in this BasicBlock (or
    // nullptr if this block's exceptions propagate to caller).
    EHblkDsc* ehGetBlockExnFlowDsc(BasicBlock* block);

    EHblkDsc* ehIsBlockTryLast(BasicBlock* block);
    EHblkDsc* ehIsBlockHndLast(BasicBlock* block);
    bool ehIsBlockEHLast(BasicBlock* block);

    bool ehBlockHasExnFlowDsc(BasicBlock* block);

    // Return the region index of the most nested EH region this block is in.
    unsigned ehGetMostNestedRegionIndex(BasicBlock* block, bool* inTryRegion);

    // Find the true enclosing try index, ignoring 'mutual protect' try. Uses IL ranges to check.
    unsigned ehTrueEnclosingTryIndexIL(unsigned regionIndex);

    // Return the index of the most nested enclosing region for a particular EH region. Returns NO_ENCLOSING_INDEX
    // if there is no enclosing region. If the returned index is not NO_ENCLOSING_INDEX, then '*inTryRegion'
    // is set to 'true' if the enclosing region is a 'try', or 'false' if the enclosing region is a handler.
    // (It can never be a filter.)
    unsigned ehGetEnclosingRegionIndex(unsigned regionIndex, bool* inTryRegion);

    // A block has been deleted. Update the EH table appropriately.
    void ehUpdateForDeletedBlock(BasicBlock* block);

    // Determine whether a block can be deleted while preserving the EH normalization rules.
    bool ehCanDeleteEmptyBlock(BasicBlock* block);

    // Update the 'last' pointers in the EH table to reflect new or deleted blocks in an EH region.
    void ehUpdateLastBlocks(BasicBlock* oldLast, BasicBlock* newLast);

    // For a finally handler, find the region index that the BBJ_CALLFINALLY lives in that calls the handler,
    // or NO_ENCLOSING_INDEX if the BBJ_CALLFINALLY lives in the main function body. Normally, the index
    // is the same index as the handler (and the BBJ_CALLFINALLY lives in the 'try' region), but for AMD64 the
    // BBJ_CALLFINALLY lives in the enclosing try or handler region, whichever is more nested, or the main function
    // body. If the returned index is not NO_ENCLOSING_INDEX, then '*inTryRegion' is set to 'true' if the
    // BBJ_CALLFINALLY lives in the returned index's 'try' region, or 'false' if lives in the handler region. (It never
    // lives in a filter.)
    unsigned ehGetCallFinallyRegionIndex(unsigned finallyIndex, bool* inTryRegion);

    // Find the range of basic blocks in which all BBJ_CALLFINALLY will be found that target the 'finallyIndex' region's
    // handler. Set begBlk to the first block, and endBlk to the block after the last block of the range
    // (nullptr if the last block is the last block in the program).
    // Precondition: 'finallyIndex' is the EH region of a try/finally clause.
    void ehGetCallFinallyBlockRange(unsigned finallyIndex, BasicBlock** begBlk, BasicBlock** endBlk);

#ifdef DEBUG
    // Given a BBJ_CALLFINALLY block and the EH region index of the finally it is calling, return
    // 'true' if the BBJ_CALLFINALLY is in the correct EH region.
    bool ehCallFinallyInCorrectRegion(BasicBlock* blockCallFinally, unsigned finallyIndex);
#endif // DEBUG

#if defined(FEATURE_EH_FUNCLETS)
    // Do we need a PSPSym in the main function? For codegen purposes, we only need one
    // if there is a filter that protects a region with a nested EH clause (such as a
    // try/catch nested in the 'try' body of a try/filter/filter-handler). See
    // genFuncletProlog() for more details. However, the VM seems to use it for more
    // purposes, maybe including debugging. Until we are sure otherwise, always create
    // a PSPSym for functions with any EH.
    bool ehNeedsPSPSym() const
    {
#ifdef TARGET_X86
        return false;
#else  // TARGET_X86
        return compHndBBtabCount > 0;
#endif // TARGET_X86
    }

    bool     ehAnyFunclets();  // Are there any funclets in this function?
    unsigned ehFuncletCount(); // Return the count of funclets in the function

    unsigned bbThrowIndex(BasicBlock* blk); // Get the index to use as the cache key for sharing throw blocks

#else  // !FEATURE_EH_FUNCLETS

    bool ehAnyFunclets()
    {
        return false;
    }
    unsigned ehFuncletCount()
    {
        return 0;
    }

    unsigned bbThrowIndex(BasicBlock* blk)
    {
        return blk->bbTryIndex;
    } // Get the index to use as the cache key for sharing throw blocks
#endif // !FEATURE_EH_FUNCLETS

    // Returns a flowList representing the "EH predecessors" of "blk".  These are the normal predecessors of
    // "blk", plus one special case: if "blk" is the first block of a handler, considers the predecessor(s) of the first
    // first block of the corresponding try region to be "EH predecessors".  (If there is a single such predecessor,
    // for example, we want to consider that the immediate dominator of the catch clause start block, so it's
    // convenient to also consider it a predecessor.)
    flowList* BlockPredsWithEH(BasicBlock* blk);

    // This table is useful for memoization of the method above.
    typedef JitHashTable<BasicBlock*, JitPtrKeyFuncs<BasicBlock>, flowList*> BlockToFlowListMap;
    BlockToFlowListMap* m_blockToEHPreds;
    BlockToFlowListMap* GetBlockToEHPreds()
    {
        if (m_blockToEHPreds == nullptr)
        {
            m_blockToEHPreds = new (getAllocator()) BlockToFlowListMap(getAllocator());
        }
        return m_blockToEHPreds;
    }

    void* ehEmitCookie(BasicBlock* block);
    UNATIVE_OFFSET ehCodeOffset(BasicBlock* block);

    EHblkDsc* ehInitHndRange(BasicBlock* src, IL_OFFSET* hndBeg, IL_OFFSET* hndEnd, bool* inFilter);

    EHblkDsc* ehInitTryRange(BasicBlock* src, IL_OFFSET* tryBeg, IL_OFFSET* tryEnd);

    EHblkDsc* ehInitHndBlockRange(BasicBlock* blk, BasicBlock** hndBeg, BasicBlock** hndLast, bool* inFilter);

    EHblkDsc* ehInitTryBlockRange(BasicBlock* blk, BasicBlock** tryBeg, BasicBlock** tryLast);

    void fgSetTryBeg(EHblkDsc* handlerTab, BasicBlock* newTryBeg);

    void fgSetTryEnd(EHblkDsc* handlerTab, BasicBlock* newTryLast);

    void fgSetHndEnd(EHblkDsc* handlerTab, BasicBlock* newHndLast);

    void fgSkipRmvdBlocks(EHblkDsc* handlerTab);

    void fgAllocEHTable();

    void fgRemoveEHTableEntry(unsigned XTnum);

#if defined(FEATURE_EH_FUNCLETS)

    EHblkDsc* fgAddEHTableEntry(unsigned XTnum);

#endif // FEATURE_EH_FUNCLETS

#if !FEATURE_EH
    void fgRemoveEH();
#endif // !FEATURE_EH

    void fgSortEHTable();

    // Causes the EH table to obey some well-formedness conditions, by inserting
    // empty BB's when necessary:
    //   * No block is both the first block of a handler and the first block of a try.
    //   * No block is the first block of multiple 'try' regions.
    //   * No block is the last block of multiple EH regions.
    void fgNormalizeEH();
    bool fgNormalizeEHCase1();
    bool fgNormalizeEHCase2();
    bool fgNormalizeEHCase3();

    bool fgCreateFiltersForGenericExceptions();

    void fgCheckForLoopsInHandlers();

#ifdef DEBUG
    void dispIncomingEHClause(unsigned num, const CORINFO_EH_CLAUSE& clause);
    void dispOutgoingEHClause(unsigned num, const CORINFO_EH_CLAUSE& clause);
    void fgVerifyHandlerTab();
    void fgDispHandlerTab();
#endif // DEBUG

    bool fgNeedToSortEHTable;

    void verInitEHTree(unsigned numEHClauses);
    void verInsertEhNode(CORINFO_EH_CLAUSE* clause, EHblkDsc* handlerTab);
    void verInsertEhNodeInTree(EHNodeDsc** ppRoot, EHNodeDsc* node);
    void verInsertEhNodeParent(EHNodeDsc** ppRoot, EHNodeDsc* node);
    void verCheckNestingLevel(EHNodeDsc* initRoot);

    /*
    XXXXXXXXXXXXXXXXXXXXXXXXXXXXXXXXXXXXXXXXXXXXXXXXXXXXXXXXXXXXXXXXXXXXXXXXXXXXXXX
    XXXXXXXXXXXXXXXXXXXXXXXXXXXXXXXXXXXXXXXXXXXXXXXXXXXXXXXXXXXXXXXXXXXXXXXXXXXXXXX
    XX                                                                           XX
    XX                        GenTree and BasicBlock                             XX
    XX                                                                           XX
    XX  Functions to allocate and display the GenTrees and BasicBlocks           XX
    XX                                                                           XX
    XXXXXXXXXXXXXXXXXXXXXXXXXXXXXXXXXXXXXXXXXXXXXXXXXXXXXXXXXXXXXXXXXXXXXXXXXXXXXXX
    XXXXXXXXXXXXXXXXXXXXXXXXXXXXXXXXXXXXXXXXXXXXXXXXXXXXXXXXXXXXXXXXXXXXXXXXXXXXXXX
    */

    // Functions to create nodes
    Statement* gtNewStmt(GenTree* expr = nullptr);
    Statement* gtNewStmt(GenTree* expr, const DebugInfo& di);

    // For unary opers.
    GenTree* gtNewOperNode(genTreeOps oper, var_types type, GenTree* op1);

    // For binary opers.
    GenTree* gtNewOperNode(genTreeOps oper, var_types type, GenTree* op1, GenTree* op2);

    GenTreeColon* gtNewColonNode(var_types type, GenTree* elseNode, GenTree* thenNode);
    GenTreeQmark* gtNewQmarkNode(var_types type, GenTree* cond, GenTreeColon* colon);

    GenTree* gtNewLargeOperNode(genTreeOps oper,
                                var_types  type = TYP_I_IMPL,
                                GenTree*   op1  = nullptr,
                                GenTree*   op2  = nullptr);

    GenTreeIntCon* gtNewIconNode(ssize_t value, var_types type = TYP_INT);
    GenTreeIntCon* gtNewIconNode(unsigned fieldOffset, FieldSeq* fieldSeq);
    GenTreeIntCon* gtNewNull();
    GenTreeIntCon* gtNewTrue();
    GenTreeIntCon* gtNewFalse();

    GenTree* gtNewPhysRegNode(regNumber reg, var_types type);

    GenTree* gtNewJmpTableNode();

    GenTree* gtNewIndOfIconHandleNode(var_types indType, size_t value, GenTreeFlags iconFlags, bool isInvariant);

    GenTreeIntCon* gtNewIconHandleNode(size_t value, GenTreeFlags flags, FieldSeq* fields = nullptr);

    GenTreeFlags gtTokenToIconFlags(unsigned token);

    GenTree* gtNewIconEmbHndNode(void* value, void* pValue, GenTreeFlags flags, void* compileTimeHandle);

    GenTree* gtNewIconEmbScpHndNode(CORINFO_MODULE_HANDLE scpHnd);
    GenTree* gtNewIconEmbClsHndNode(CORINFO_CLASS_HANDLE clsHnd);
    GenTree* gtNewIconEmbMethHndNode(CORINFO_METHOD_HANDLE methHnd);
    GenTree* gtNewIconEmbFldHndNode(CORINFO_FIELD_HANDLE fldHnd);

    GenTree* gtNewStringLiteralNode(InfoAccessType iat, void* pValue);
    GenTreeIntCon* gtNewStringLiteralLength(GenTreeStrCon* node);

    GenTree* gtNewLconNode(__int64 value);

    GenTree* gtNewDconNode(double value, var_types type = TYP_DOUBLE);

    GenTree* gtNewSconNode(int CPX, CORINFO_MODULE_HANDLE scpHandle);

    GenTreeVecCon* gtNewVconNode(var_types type);

    GenTree* gtNewAllBitsSetConNode(var_types type);

    GenTree* gtNewZeroConNode(var_types type);

    GenTree* gtNewOneConNode(var_types type);

    GenTreeLclVar* gtNewStoreLclVar(unsigned dstLclNum, GenTree* src);

    GenTree* gtNewBlkOpNode(GenTree* dst, GenTree* srcOrFillVal, bool isVolatile, bool isCopyBlock);

    GenTree* gtNewPutArgReg(var_types type, GenTree* arg, regNumber argReg);

    GenTree* gtNewBitCastNode(var_types type, GenTree* arg);

protected:
    void gtBlockOpInit(GenTree* result, GenTree* dst, GenTree* srcOrFillVal, bool isVolatile);

public:
    GenTreeObj* gtNewObjNode(ClassLayout* layout, GenTree* addr);
    GenTreeObj* gtNewObjNode(CORINFO_CLASS_HANDLE structHnd, GenTree* addr);
    void gtSetObjGcInfo(GenTreeObj* objNode);
    GenTree* gtNewStructVal(ClassLayout* layout, GenTree* addr);
    GenTree* gtNewBlockVal(GenTree* addr, unsigned size);

    GenTree* gtNewCpObjNode(GenTree* dst, GenTree* src, CORINFO_CLASS_HANDLE structHnd, bool isVolatile);

    GenTreeCall* gtNewCallNode(gtCallTypes           callType,
                               CORINFO_METHOD_HANDLE handle,
                               var_types             type,
                               const DebugInfo&      di = DebugInfo());

    GenTreeCall* gtNewIndCallNode(GenTree* addr, var_types type, const DebugInfo& di = DebugInfo());

    GenTreeCall* gtNewHelperCallNode(
        unsigned helper, var_types type, GenTree* arg1 = nullptr, GenTree* arg2 = nullptr, GenTree* arg3 = nullptr);

    GenTreeCall* gtNewRuntimeLookupHelperCallNode(CORINFO_RUNTIME_LOOKUP* pRuntimeLookup,
                                                  GenTree*                ctxTree,
                                                  void*                   compileTimeHandle);

    GenTreeLclVar* gtNewLclvNode(unsigned lnum, var_types type DEBUGARG(IL_OFFSET offs = BAD_IL_OFFSET));
    GenTreeLclVar* gtNewLclLNode(unsigned lnum, var_types type DEBUGARG(IL_OFFSET offs = BAD_IL_OFFSET));

    GenTreeLclVar* gtNewLclVarAddrNode(unsigned lclNum, var_types type = TYP_I_IMPL);
    GenTreeLclFld* gtNewLclFldAddrNode(unsigned lclNum, unsigned lclOffs, var_types type = TYP_I_IMPL);

#ifdef FEATURE_SIMD
    GenTreeSIMD* gtNewSIMDNode(
        var_types type, GenTree* op1, SIMDIntrinsicID simdIntrinsicID, CorInfoType simdBaseJitType, unsigned simdSize);
    GenTreeSIMD* gtNewSIMDNode(var_types       type,
                               GenTree*        op1,
                               GenTree*        op2,
                               SIMDIntrinsicID simdIntrinsicID,
                               CorInfoType     simdBaseJitType,
                               unsigned        simdSize);
    void SetOpLclRelatedToSIMDIntrinsic(GenTree* op);
#endif

#ifdef FEATURE_HW_INTRINSICS
    GenTreeHWIntrinsic* gtNewSimdHWIntrinsicNode(var_types      type,
                                                 NamedIntrinsic hwIntrinsicID,
                                                 CorInfoType    simdBaseJitType,
                                                 unsigned       simdSize,
                                                 bool           isSimdAsHWIntrinsic = false);
    GenTreeHWIntrinsic* gtNewSimdHWIntrinsicNode(var_types      type,
                                                 GenTree*       op1,
                                                 NamedIntrinsic hwIntrinsicID,
                                                 CorInfoType    simdBaseJitType,
                                                 unsigned       simdSize,
                                                 bool           isSimdAsHWIntrinsic = false);
    GenTreeHWIntrinsic* gtNewSimdHWIntrinsicNode(var_types      type,
                                                 GenTree*       op1,
                                                 GenTree*       op2,
                                                 NamedIntrinsic hwIntrinsicID,
                                                 CorInfoType    simdBaseJitType,
                                                 unsigned       simdSize,
                                                 bool           isSimdAsHWIntrinsic = false);
    GenTreeHWIntrinsic* gtNewSimdHWIntrinsicNode(var_types      type,
                                                 GenTree*       op1,
                                                 GenTree*       op2,
                                                 GenTree*       op3,
                                                 NamedIntrinsic hwIntrinsicID,
                                                 CorInfoType    simdBaseJitType,
                                                 unsigned       simdSize,
                                                 bool           isSimdAsHWIntrinsic = false);
    GenTreeHWIntrinsic* gtNewSimdHWIntrinsicNode(var_types      type,
                                                 GenTree*       op1,
                                                 GenTree*       op2,
                                                 GenTree*       op3,
                                                 GenTree*       op4,
                                                 NamedIntrinsic hwIntrinsicID,
                                                 CorInfoType    simdBaseJitType,
                                                 unsigned       simdSize,
                                                 bool           isSimdAsHWIntrinsic = false);
    GenTreeHWIntrinsic* gtNewSimdHWIntrinsicNode(var_types      type,
                                                 GenTree**      operands,
                                                 size_t         operandCount,
                                                 NamedIntrinsic hwIntrinsicID,
                                                 CorInfoType    simdBaseJitType,
                                                 unsigned       simdSize,
                                                 bool           isSimdAsHWIntrinsic = false);
    GenTreeHWIntrinsic* gtNewSimdHWIntrinsicNode(var_types              type,
                                                 IntrinsicNodeBuilder&& nodeBuilder,
                                                 NamedIntrinsic         hwIntrinsicID,
                                                 CorInfoType            simdBaseJitType,
                                                 unsigned               simdSize,
                                                 bool                   isSimdAsHWIntrinsic = false);

    GenTreeHWIntrinsic* gtNewSimdAsHWIntrinsicNode(var_types      type,
                                                   NamedIntrinsic hwIntrinsicID,
                                                   CorInfoType    simdBaseJitType,
                                                   unsigned       simdSize)
    {
        bool isSimdAsHWIntrinsic = true;
        return gtNewSimdHWIntrinsicNode(type, hwIntrinsicID, simdBaseJitType, simdSize, isSimdAsHWIntrinsic);
    }

    GenTreeHWIntrinsic* gtNewSimdAsHWIntrinsicNode(
        var_types type, GenTree* op1, NamedIntrinsic hwIntrinsicID, CorInfoType simdBaseJitType, unsigned simdSize)
    {
        bool isSimdAsHWIntrinsic = true;
        return gtNewSimdHWIntrinsicNode(type, op1, hwIntrinsicID, simdBaseJitType, simdSize, isSimdAsHWIntrinsic);
    }

    GenTreeHWIntrinsic* gtNewSimdAsHWIntrinsicNode(var_types      type,
                                                   GenTree*       op1,
                                                   GenTree*       op2,
                                                   NamedIntrinsic hwIntrinsicID,
                                                   CorInfoType    simdBaseJitType,
                                                   unsigned       simdSize)
    {
        bool isSimdAsHWIntrinsic = true;
        return gtNewSimdHWIntrinsicNode(type, op1, op2, hwIntrinsicID, simdBaseJitType, simdSize, isSimdAsHWIntrinsic);
    }

    GenTreeHWIntrinsic* gtNewSimdAsHWIntrinsicNode(var_types      type,
                                                   GenTree*       op1,
                                                   GenTree*       op2,
                                                   GenTree*       op3,
                                                   NamedIntrinsic hwIntrinsicID,
                                                   CorInfoType    simdBaseJitType,
                                                   unsigned       simdSize)
    {
        bool isSimdAsHWIntrinsic = true;
        return gtNewSimdHWIntrinsicNode(type, op1, op2, op3, hwIntrinsicID, simdBaseJitType, simdSize,
                                        isSimdAsHWIntrinsic);
    }

    GenTree* gtNewSimdAbsNode(
        var_types type, GenTree* op1, CorInfoType simdBaseJitType, unsigned simdSize, bool isSimdAsHWIntrinsic);

    GenTree* gtNewSimdBinOpNode(genTreeOps  op,
                                var_types   type,
                                GenTree*    op1,
                                GenTree*    op2,
                                CorInfoType simdBaseJitType,
                                unsigned    simdSize,
                                bool        isSimdAsHWIntrinsic);

    GenTree* gtNewSimdCeilNode(
        var_types type, GenTree* op1, CorInfoType simdBaseJitType, unsigned simdSize, bool isSimdAsHWIntrinsic);

    GenTree* gtNewSimdCmpOpNode(genTreeOps  op,
                                var_types   type,
                                GenTree*    op1,
                                GenTree*    op2,
                                CorInfoType simdBaseJitType,
                                unsigned    simdSize,
                                bool        isSimdAsHWIntrinsic);

    GenTree* gtNewSimdCmpOpAllNode(genTreeOps  op,
                                   var_types   type,
                                   GenTree*    op1,
                                   GenTree*    op2,
                                   CorInfoType simdBaseJitType,
                                   unsigned    simdSize,
                                   bool        isSimdAsHWIntrinsic);

    GenTree* gtNewSimdCmpOpAnyNode(genTreeOps  op,
                                   var_types   type,
                                   GenTree*    op1,
                                   GenTree*    op2,
                                   CorInfoType simdBaseJitType,
                                   unsigned    simdSize,
                                   bool        isSimdAsHWIntrinsic);

    GenTree* gtNewSimdCndSelNode(var_types   type,
                                 GenTree*    op1,
                                 GenTree*    op2,
                                 GenTree*    op3,
                                 CorInfoType simdBaseJitType,
                                 unsigned    simdSize,
                                 bool        isSimdAsHWIntrinsic);

    GenTree* gtNewSimdCreateBroadcastNode(
        var_types type, GenTree* op1, CorInfoType simdBaseJitType, unsigned simdSize, bool isSimdAsHWIntrinsic);

    GenTree* gtNewSimdDotProdNode(var_types   type,
                                  GenTree*    op1,
                                  GenTree*    op2,
                                  CorInfoType simdBaseJitType,
                                  unsigned    simdSize,
                                  bool        isSimdAsHWIntrinsic);

    GenTree* gtNewSimdFloorNode(
        var_types type, GenTree* op1, CorInfoType simdBaseJitType, unsigned simdSize, bool isSimdAsHWIntrinsic);

    GenTree* gtNewSimdGetElementNode(var_types   type,
                                     GenTree*    op1,
                                     GenTree*    op2,
                                     CorInfoType simdBaseJitType,
                                     unsigned    simdSize,
                                     bool        isSimdAsHWIntrinsic);

    GenTree* gtNewSimdMaxNode(var_types   type,
                              GenTree*    op1,
                              GenTree*    op2,
                              CorInfoType simdBaseJitType,
                              unsigned    simdSize,
                              bool        isSimdAsHWIntrinsic);

    GenTree* gtNewSimdMinNode(var_types   type,
                              GenTree*    op1,
                              GenTree*    op2,
                              CorInfoType simdBaseJitType,
                              unsigned    simdSize,
                              bool        isSimdAsHWIntrinsic);

    GenTree* gtNewSimdNarrowNode(var_types   type,
                                 GenTree*    op1,
                                 GenTree*    op2,
                                 CorInfoType simdBaseJitType,
                                 unsigned    simdSize,
                                 bool        isSimdAsHWIntrinsic);

    GenTree* gtNewSimdShuffleNode(var_types   type,
                                  GenTree*    op1,
                                  GenTree*    op2,
                                  CorInfoType simdBaseJitType,
                                  unsigned    simdSize,
                                  bool        isSimdAsHWIntrinsic);

    GenTree* gtNewSimdSqrtNode(
        var_types type, GenTree* op1, CorInfoType simdBaseJitType, unsigned simdSize, bool isSimdAsHWIntrinsic);

    GenTree* gtNewSimdSumNode(
        var_types type, GenTree* op1, CorInfoType simdBaseJitType, unsigned simdSize, bool isSimdAsHWIntrinsic);

    GenTree* gtNewSimdUnOpNode(genTreeOps  op,
                               var_types   type,
                               GenTree*    op1,
                               CorInfoType simdBaseJitType,
                               unsigned    simdSize,
                               bool        isSimdAsHWIntrinsic);

    GenTree* gtNewSimdWidenLowerNode(
        var_types type, GenTree* op1, CorInfoType simdBaseJitType, unsigned simdSize, bool isSimdAsHWIntrinsic);

    GenTree* gtNewSimdWidenUpperNode(
        var_types type, GenTree* op1, CorInfoType simdBaseJitType, unsigned simdSize, bool isSimdAsHWIntrinsic);

    GenTree* gtNewSimdWithElementNode(var_types   type,
                                      GenTree*    op1,
                                      GenTree*    op2,
                                      GenTree*    op3,
                                      CorInfoType simdBaseJitType,
                                      unsigned    simdSize,
                                      bool        isSimdAsHWIntrinsic);

    GenTreeHWIntrinsic* gtNewScalarHWIntrinsicNode(var_types type, NamedIntrinsic hwIntrinsicID);
    GenTreeHWIntrinsic* gtNewScalarHWIntrinsicNode(var_types type, GenTree* op1, NamedIntrinsic hwIntrinsicID);
    GenTreeHWIntrinsic* gtNewScalarHWIntrinsicNode(var_types      type,
                                                   GenTree*       op1,
                                                   GenTree*       op2,
                                                   NamedIntrinsic hwIntrinsicID);
    GenTreeHWIntrinsic* gtNewScalarHWIntrinsicNode(
        var_types type, GenTree* op1, GenTree* op2, GenTree* op3, NamedIntrinsic hwIntrinsicID);
    CORINFO_CLASS_HANDLE gtGetStructHandleForHWSIMD(var_types simdType, CorInfoType simdBaseJitType);
    CorInfoType getBaseJitTypeFromArgIfNeeded(NamedIntrinsic       intrinsic,
                                              CORINFO_CLASS_HANDLE clsHnd,
                                              CORINFO_SIG_INFO*    sig,
                                              CorInfoType          simdBaseJitType);
#endif // FEATURE_HW_INTRINSICS

    GenTree* gtNewMustThrowException(unsigned helper, var_types type, CORINFO_CLASS_HANDLE clsHnd);

    GenTreeLclFld* gtNewLclFldNode(unsigned lnum, var_types type, unsigned offset);
    GenTreeRetExpr* gtNewInlineCandidateReturnExpr(GenTreeCall* inlineCandidate, var_types type);

    GenTreeField* gtNewFieldRef(var_types type, CORINFO_FIELD_HANDLE fldHnd, GenTree* obj = nullptr, DWORD offset = 0);

    GenTreeIndexAddr* gtNewIndexAddr(GenTree*             arrayOp,
                                     GenTree*             indexOp,
                                     var_types            elemType,
                                     CORINFO_CLASS_HANDLE elemClassHandle,
                                     unsigned             firstElemOffset,
                                     unsigned             lengthOffset);

    GenTreeIndexAddr* gtNewArrayIndexAddr(GenTree*             arrayOp,
                                          GenTree*             indexOp,
                                          var_types            elemType,
                                          CORINFO_CLASS_HANDLE elemClassHandle);

    GenTreeIndir* gtNewIndexIndir(GenTreeIndexAddr* indexAddr);

    void gtAnnotateNewArrLen(GenTree* arrLen, BasicBlock* block);

    GenTreeArrLen* gtNewArrLen(var_types typ, GenTree* arrayOp, int lenOffset, BasicBlock* block);

    GenTreeMDArr* gtNewMDArrLen(GenTree* arrayOp, unsigned dim, unsigned rank, BasicBlock* block);

    GenTreeMDArr* gtNewMDArrLowerBound(GenTree* arrayOp, unsigned dim, unsigned rank, BasicBlock* block);

    GenTreeIndir* gtNewIndir(var_types typ, GenTree* addr);

    GenTree* gtNewNullCheck(GenTree* addr, BasicBlock* basicBlock);

    var_types gtTypeForNullCheck(GenTree* tree);
    void gtChangeOperToNullCheck(GenTree* tree, BasicBlock* block);

    GenTreeOp* gtNewAssignNode(GenTree* dst, GenTree* src);

    GenTree* gtNewTempAssign(unsigned         tmp,
                             GenTree*         val,
                             Statement**      pAfterStmt = nullptr,
                             const DebugInfo& di         = DebugInfo(),
                             BasicBlock*      block      = nullptr);

    GenTree* gtNewRefCOMfield(GenTree*                objPtr,
                              CORINFO_RESOLVED_TOKEN* pResolvedToken,
                              CORINFO_ACCESS_FLAGS    access,
                              CORINFO_FIELD_INFO*     pFieldInfo,
                              var_types               lclTyp,
                              CORINFO_CLASS_HANDLE    structType,
                              GenTree*                assg);

    GenTree* gtNewNothingNode();

    GenTree* gtUnusedValNode(GenTree* expr);

    GenTree* gtNewKeepAliveNode(GenTree* op);

    GenTreeCast* gtNewCastNode(var_types typ, GenTree* op1, bool fromUnsigned, var_types castType);

    GenTreeCast* gtNewCastNodeL(var_types typ, GenTree* op1, bool fromUnsigned, var_types castType);

    GenTreeAllocObj* gtNewAllocObjNode(
        unsigned int helper, bool helperHasSideEffects, CORINFO_CLASS_HANDLE clsHnd, var_types type, GenTree* op1);

    GenTreeAllocObj* gtNewAllocObjNode(CORINFO_RESOLVED_TOKEN* pResolvedToken, bool useParent);

    GenTree* gtNewRuntimeLookup(CORINFO_GENERIC_HANDLE hnd, CorInfoGenericHandleType hndTyp, GenTree* lookupTree);

    GenTreeIndir* gtNewMethodTableLookup(GenTree* obj);

    //------------------------------------------------------------------------
    // Other GenTree functions

    GenTree* gtClone(GenTree* tree, bool complexOK = false);

    // If `tree` is a lclVar with lclNum `varNum`, return an IntCns with value `varVal`; otherwise,
    // create a copy of `tree`, adding specified flags, replacing uses of lclVar `deepVarNum` with
    // IntCnses with value `deepVarVal`.
    GenTree* gtCloneExpr(
        GenTree* tree, GenTreeFlags addFlags, unsigned varNum, int varVal, unsigned deepVarNum, int deepVarVal);

    // Create a copy of `tree`, optionally adding specified flags, and optionally mapping uses of local
    // `varNum` to int constants with value `varVal`.
    GenTree* gtCloneExpr(GenTree*     tree,
                         GenTreeFlags addFlags = GTF_EMPTY,
                         unsigned     varNum   = BAD_VAR_NUM,
                         int          varVal   = 0)
    {
        return gtCloneExpr(tree, addFlags, varNum, varVal, varNum, varVal);
    }

    Statement* gtCloneStmt(Statement* stmt)
    {
        GenTree* exprClone = gtCloneExpr(stmt->GetRootNode());
        return gtNewStmt(exprClone, stmt->GetDebugInfo());
    }

    // Internal helper for cloning a call
    GenTreeCall* gtCloneExprCallHelper(GenTreeCall* call,
                                       GenTreeFlags addFlags   = GTF_EMPTY,
                                       unsigned     deepVarNum = BAD_VAR_NUM,
                                       int          deepVarVal = 0);

    // Create copy of an inline or guarded devirtualization candidate tree.
    GenTreeCall* gtCloneCandidateCall(GenTreeCall* call);

    void gtUpdateSideEffects(Statement* stmt, GenTree* tree);

    void gtUpdateTreeAncestorsSideEffects(GenTree* tree);

    void gtUpdateStmtSideEffects(Statement* stmt);

    void gtUpdateNodeSideEffects(GenTree* tree);

    void gtUpdateNodeOperSideEffects(GenTree* tree);

    // Returns "true" iff the complexity (not formally defined, but first interpretation
    // is #of nodes in subtree) of "tree" is greater than "limit".
    // (This is somewhat redundant with the "GetCostEx()/GetCostSz()" fields, but can be used
    // before they have been set.)
    bool gtComplexityExceeds(GenTree** tree, unsigned limit);

    GenTree* gtReverseCond(GenTree* tree);

    static bool gtHasRef(GenTree* tree, unsigned lclNum);

    bool gtHasLocalsWithAddrOp(GenTree* tree);

    unsigned gtSetCallArgsOrder(CallArgs* args, bool lateArgs, int* callCostEx, int* callCostSz);
    unsigned gtSetMultiOpOrder(GenTreeMultiOp* multiOp);

    void gtWalkOp(GenTree** op1, GenTree** op2, GenTree* base, bool constOnly);

#ifdef DEBUG
    unsigned gtHashValue(GenTree* tree);

    GenTree* gtWalkOpEffectiveVal(GenTree* op);
#endif

    void gtPrepareCost(GenTree* tree);
    bool gtIsLikelyRegVar(GenTree* tree);

    // Returns true iff the secondNode can be swapped with firstNode.
    bool gtCanSwapOrder(GenTree* firstNode, GenTree* secondNode);

    // Given an address expression, compute its costs and addressing mode opportunities,
    // and mark addressing mode candidates as GTF_DONT_CSE.
    // TODO-Throughput - Consider actually instantiating these early, to avoid
    // having to re-run the algorithm that looks for them (might also improve CQ).
    bool gtMarkAddrMode(GenTree* addr, int* costEx, int* costSz, var_types type);

    unsigned gtSetEvalOrder(GenTree* tree);

    void gtSetStmtInfo(Statement* stmt);

    // Returns "true" iff "node" has any of the side effects in "flags".
    bool gtNodeHasSideEffects(GenTree* node, GenTreeFlags flags);

    // Returns "true" iff "tree" or its (transitive) children have any of the side effects in "flags".
    bool gtTreeHasSideEffects(GenTree* tree, GenTreeFlags flags);

    // Appends 'expr' in front of 'list'
    //    'list' will typically start off as 'nullptr'
    //    when 'list' is non-null a GT_COMMA node is used to insert 'expr'
    GenTree* gtBuildCommaList(GenTree* list, GenTree* expr);

    void gtExtractSideEffList(GenTree*     expr,
                              GenTree**    pList,
                              GenTreeFlags GenTreeFlags = GTF_SIDE_EFFECT,
                              bool         ignoreRoot   = false);

    // Static fields of struct types (and sometimes the types that those are reduced to) are represented by having the
    // static field contain an object pointer to the boxed struct.  This simplifies the GC implementation...but
    // complicates the JIT somewhat.  This predicate returns "true" iff a node with type "fieldNodeType", representing
    // the given "fldHnd", is such an object pointer.
    bool gtIsStaticFieldPtrToBoxedStruct(var_types fieldNodeType, CORINFO_FIELD_HANDLE fldHnd);

    bool gtStoreDefinesField(
        LclVarDsc* fieldVarDsc, ssize_t offset, unsigned size, ssize_t* pFieldStoreOffset, unsigned* pFileStoreSize);

    // Return true if call is a recursive call; return false otherwise.
    // Note when inlining, this looks for calls back to the root method.
    bool gtIsRecursiveCall(GenTreeCall* call)
    {
        return gtIsRecursiveCall(call->gtCallMethHnd);
    }

    bool gtIsRecursiveCall(CORINFO_METHOD_HANDLE callMethodHandle)
    {
        return (callMethodHandle == impInlineRoot()->info.compMethodHnd);
    }

    //-------------------------------------------------------------------------

    GenTree* gtFoldExpr(GenTree* tree);
    GenTree* gtFoldExprConst(GenTree* tree);
    GenTree* gtFoldIndirConst(GenTreeIndir* indir);
    GenTree* gtFoldExprSpecial(GenTree* tree);
    GenTree* gtFoldBoxNullable(GenTree* tree);
    GenTree* gtFoldExprCompare(GenTree* tree);
    GenTree* gtCreateHandleCompare(genTreeOps             oper,
                                   GenTree*               op1,
                                   GenTree*               op2,
                                   CorInfoInlineTypeCheck typeCheckInliningResult);
    GenTree* gtFoldExprCall(GenTreeCall* call);
    GenTree* gtFoldTypeCompare(GenTree* tree);
    GenTree* gtFoldTypeEqualityCall(bool isEq, GenTree* op1, GenTree* op2);

    // Options to control behavior of gtTryRemoveBoxUpstreamEffects
    enum BoxRemovalOptions
    {
        BR_REMOVE_AND_NARROW, // remove effects, minimize remaining work, return possibly narrowed source tree
        BR_REMOVE_AND_NARROW_WANT_TYPE_HANDLE, // remove effects and minimize remaining work, return type handle tree
        BR_REMOVE_BUT_NOT_NARROW,              // remove effects, return original source tree
        BR_DONT_REMOVE,                        // check if removal is possible, return copy source tree
        BR_DONT_REMOVE_WANT_TYPE_HANDLE,       // check if removal is possible, return type handle tree
        BR_MAKE_LOCAL_COPY                     // revise box to copy to temp local and return local's address
    };

    GenTree* gtTryRemoveBoxUpstreamEffects(GenTree* tree, BoxRemovalOptions options = BR_REMOVE_AND_NARROW);
    GenTree* gtOptimizeEnumHasFlag(GenTree* thisOp, GenTree* flagOp);

    //-------------------------------------------------------------------------
    // Get the handle, if any.
    CORINFO_CLASS_HANDLE gtGetStructHandleIfPresent(GenTree* tree);
    // Get the handle, and assert if not found.
    CORINFO_CLASS_HANDLE gtGetStructHandle(GenTree* tree);
    // Get the handle for a ref type.
    CORINFO_CLASS_HANDLE gtGetClassHandle(GenTree* tree, bool* pIsExact, bool* pIsNonNull);
    // Get the class handle for an helper call
    CORINFO_CLASS_HANDLE gtGetHelperCallClassHandle(GenTreeCall* call, bool* pIsExact, bool* pIsNonNull);
    // Get the element handle for an array of ref type.
    CORINFO_CLASS_HANDLE gtGetArrayElementClassHandle(GenTree* array);
    // Get a class handle from a helper call argument
    CORINFO_CLASS_HANDLE gtGetHelperArgClassHandle(GenTree* array);
    // Get the class handle for a field
    CORINFO_CLASS_HANDLE gtGetFieldClassHandle(CORINFO_FIELD_HANDLE fieldHnd, bool* pIsExact, bool* pIsNonNull);
<<<<<<< HEAD
    // Check if this tree is a gc static base helper call
    bool gtIsStaticGCBaseHelperCall(GenTree* tree);
    // Check if this tree is a typeof()
    bool gtIsTypeof(GenTree* tree, CORINFO_CLASS_HANDLE* handle = nullptr);
=======
>>>>>>> 7fbf1c13

    GenTree* gtCallGetDefinedRetBufLclAddr(GenTreeCall* call);

//-------------------------------------------------------------------------
// Functions to display the trees

#ifdef DEBUG
    void gtDispNode(GenTree* tree, IndentStack* indentStack, _In_z_ const char* msg, bool isLIR);

    void gtDispConst(GenTree* tree);
    void gtDispLeaf(GenTree* tree, IndentStack* indentStack);
    void gtDispNodeName(GenTree* tree);
#if FEATURE_MULTIREG_RET
    unsigned gtDispMultiRegCount(GenTree* tree);
#endif
    void gtDispRegVal(GenTree* tree);
    void gtDispVN(GenTree* tree);
    void gtDispCommonEndLine(GenTree* tree);

    enum IndentInfo
    {
        IINone,
        IIArc,
        IIArcTop,
        IIArcBottom,
        IIEmbedded,
        IIError,
        IndentInfoCount
    };
    void gtDispChild(GenTree*             child,
                     IndentStack*         indentStack,
                     IndentInfo           arcType,
                     _In_opt_ const char* msg     = nullptr,
                     bool                 topOnly = false);
    void gtDispTree(GenTree*             tree,
                    IndentStack*         indentStack = nullptr,
                    _In_opt_ const char* msg         = nullptr,
                    bool                 topOnly     = false,
                    bool                 isLIR       = false);
    void gtGetLclVarNameInfo(unsigned lclNum, const char** ilKindOut, const char** ilNameOut, unsigned* ilNumOut);
    int gtGetLclVarName(unsigned lclNum, char* buf, unsigned buf_remaining);
    char* gtGetLclVarName(unsigned lclNum);
    void gtDispLclVar(unsigned lclNum, bool padForBiggestDisp = true);
    void gtDispLclVarStructType(unsigned lclNum);
    void gtDispSsaName(unsigned lclNum, unsigned ssaNum, bool isDef);
    void gtDispClassLayout(ClassLayout* layout, var_types type);
    void gtDispILLocation(const ILLocation& loc);
    void gtDispStmt(Statement* stmt, const char* msg = nullptr);
    void gtDispBlockStmts(BasicBlock* block);
    void gtPrintArgPrefix(GenTreeCall* call, CallArg* arg, char** bufp, unsigned* bufLength);
    const char* gtGetWellKnownArgNameForArgMsg(WellKnownArg arg);
    void gtGetArgMsg(GenTreeCall* call, CallArg* arg, char* bufp, unsigned bufLength);
    void gtGetLateArgMsg(GenTreeCall* call, CallArg* arg, char* bufp, unsigned bufLength);
    void gtDispArgList(GenTreeCall* call, GenTree* lastCallOperand, IndentStack* indentStack);
    void gtDispFieldSeq(FieldSeq* fieldSeq, ssize_t offset);

    void gtDispRange(LIR::ReadOnlyRange const& range);

    void gtDispTreeRange(LIR::Range& containingRange, GenTree* tree);

    void gtDispLIRNode(GenTree* node, const char* prefixMsg = nullptr);
#endif

    // For tree walks

    enum fgWalkResult
    {
        WALK_CONTINUE,
        WALK_SKIP_SUBTREES,
        WALK_ABORT
    };
    struct fgWalkData;
    typedef fgWalkResult(fgWalkPreFn)(GenTree** pTree, fgWalkData* data);
    typedef fgWalkResult(fgWalkPostFn)(GenTree** pTree, fgWalkData* data);

    static fgWalkPreFn gtMarkColonCond;
    static fgWalkPreFn gtClearColonCond;

    struct FindLinkData
    {
        GenTree*  nodeToFind;
        GenTree** result;
        GenTree*  parent;
    };

    FindLinkData gtFindLink(Statement* stmt, GenTree* node);
    bool gtHasCatchArg(GenTree* tree);

    typedef ArrayStack<GenTree*> GenTreeStack;

    static bool gtHasCallOnStack(GenTreeStack* parentStack);

//=========================================================================
// BasicBlock functions
#ifdef DEBUG
    // This is a debug flag we will use to assert when creating block during codegen
    // as this interferes with procedure splitting. If you know what you're doing, set
    // it to true before creating the block. (DEBUG only)
    bool fgSafeBasicBlockCreation;
#endif

    BasicBlock* bbNewBasicBlock(BBjumpKinds jumpKind);

    /*
    XXXXXXXXXXXXXXXXXXXXXXXXXXXXXXXXXXXXXXXXXXXXXXXXXXXXXXXXXXXXXXXXXXXXXXXXXXXXXXX
    XXXXXXXXXXXXXXXXXXXXXXXXXXXXXXXXXXXXXXXXXXXXXXXXXXXXXXXXXXXXXXXXXXXXXXXXXXXXXXX
    XX                                                                           XX
    XX                           LclVarsInfo                                     XX
    XX                                                                           XX
    XX   The variables to be used by the code generator.                         XX
    XX                                                                           XX
    XXXXXXXXXXXXXXXXXXXXXXXXXXXXXXXXXXXXXXXXXXXXXXXXXXXXXXXXXXXXXXXXXXXXXXXXXXXXXXX
    XXXXXXXXXXXXXXXXXXXXXXXXXXXXXXXXXXXXXXXXXXXXXXXXXXXXXXXXXXXXXXXXXXXXXXXXXXXXXXX
    */

    //
    // For both PROMOTION_TYPE_NONE and PROMOTION_TYPE_DEPENDENT the struct will
    // be placed in the stack frame and it's fields must be laid out sequentially.
    //
    // For PROMOTION_TYPE_INDEPENDENT each of the struct's fields is replaced by
    //  a local variable that can be enregistered or placed in the stack frame.
    //  The fields do not need to be laid out sequentially
    //
    enum lvaPromotionType
    {
        PROMOTION_TYPE_NONE,        // The struct local is not promoted
        PROMOTION_TYPE_INDEPENDENT, // The struct local is promoted,
                                    //   and its field locals are independent of its parent struct local.
        PROMOTION_TYPE_DEPENDENT    // The struct local is promoted,
                                    //   but its field locals depend on its parent struct local.
    };

    /*****************************************************************************/

    enum FrameLayoutState
    {
        NO_FRAME_LAYOUT,
        INITIAL_FRAME_LAYOUT,
        PRE_REGALLOC_FRAME_LAYOUT,
        REGALLOC_FRAME_LAYOUT,
        TENTATIVE_FRAME_LAYOUT,
        FINAL_FRAME_LAYOUT
    };

public:
    RefCountState lvaRefCountState; // Current local ref count state

    bool lvaLocalVarRefCounted() const
    {
        return lvaRefCountState == RCS_NORMAL;
    }

    bool     lvaTrackedFixed; // true: We cannot add new 'tracked' variable
    unsigned lvaCount;        // total number of locals, which includes function arguments,
                              // special arguments, IL local variables, and JIT temporary variables

    LclVarDsc* lvaTable;    // variable descriptor table
    unsigned   lvaTableCnt; // lvaTable size (>= lvaCount)

    unsigned lvaTrackedCount;             // actual # of locals being tracked
    unsigned lvaTrackedCountInSizeTUnits; // min # of size_t's sufficient to hold a bit for all the locals being tracked

#ifdef DEBUG
    VARSET_TP lvaTrackedVars; // set of tracked variables
#endif
#ifndef TARGET_64BIT
    VARSET_TP lvaLongVars; // set of long (64-bit) variables
#endif
    VARSET_TP lvaFloatVars; // set of floating-point (32-bit and 64-bit) variables

    unsigned lvaCurEpoch; // VarSets are relative to a specific set of tracked var indices.
                          // It that changes, this changes.  VarSets from different epochs
                          // cannot be meaningfully combined.

    unsigned GetCurLVEpoch()
    {
        return lvaCurEpoch;
    }

    // reverse map of tracked number to var number
    unsigned  lvaTrackedToVarNumSize;
    unsigned* lvaTrackedToVarNum;

#if DOUBLE_ALIGN
#ifdef DEBUG
    // # of procs compiled a with double-aligned stack
    static unsigned s_lvaDoubleAlignedProcsCount;
#endif
#endif

    // Getters and setters for address-exposed and do-not-enregister local var properties.
    bool lvaVarAddrExposed(unsigned varNum) const;
    void lvaSetVarAddrExposed(unsigned varNum DEBUGARG(AddressExposedReason reason));
    void lvaSetHiddenBufferStructArg(unsigned varNum);
    void lvaSetVarLiveInOutOfHandler(unsigned varNum);
    bool lvaVarDoNotEnregister(unsigned varNum);

    void lvSetMinOptsDoNotEnreg();

    bool lvaEnregEHVars;
    bool lvaEnregMultiRegVars;

    void lvaSetVarDoNotEnregister(unsigned varNum DEBUGARG(DoNotEnregisterReason reason));

    unsigned lvaVarargsHandleArg;
#ifdef TARGET_X86
    unsigned lvaVarargsBaseOfStkArgs; // Pointer (computed based on incoming varargs handle) to the start of the stack
                                      // arguments
#endif                                // TARGET_X86

    unsigned lvaInlinedPInvokeFrameVar; // variable representing the InlinedCallFrame
    unsigned lvaReversePInvokeFrameVar; // variable representing the reverse PInvoke frame
#if FEATURE_FIXED_OUT_ARGS
    unsigned lvaPInvokeFrameRegSaveVar; // variable representing the RegSave for PInvoke inlining.
#endif
    unsigned lvaMonAcquired; // boolean variable introduced into in synchronized methods
                             // that tracks whether the lock has been taken

    unsigned lvaArg0Var; // The lclNum of arg0. Normally this will be info.compThisArg.
                         // However, if there is a "ldarga 0" or "starg 0" in the IL,
                         // we will redirect all "ldarg(a) 0" and "starg 0" to this temp.

    unsigned lvaInlineeReturnSpillTemp; // The temp to spill the non-VOID return expression
                                        // in case there are multiple BBJ_RETURN blocks in the inlinee
                                        // or if the inlinee has GC ref locals.

#if FEATURE_FIXED_OUT_ARGS
    unsigned            lvaOutgoingArgSpaceVar;  // dummy TYP_LCLBLK var for fixed outgoing argument space
    PhasedVar<unsigned> lvaOutgoingArgSpaceSize; // size of fixed outgoing argument space
#endif                                           // FEATURE_FIXED_OUT_ARGS

    static unsigned GetOutgoingArgByteSize(unsigned sizeWithoutPadding)
    {
        return roundUp(sizeWithoutPadding, TARGET_POINTER_SIZE);
    }

    // Variable representing the return address. The helper-based tailcall
    // mechanism passes the address of the return address to a runtime helper
    // where it is used to detect tail-call chains.
    unsigned lvaRetAddrVar;

#if defined(DEBUG) && defined(TARGET_XARCH)

    unsigned lvaReturnSpCheck; // Stores SP to confirm it is not corrupted on return.

#endif // defined(DEBUG) && defined(TARGET_XARCH)

#if defined(DEBUG) && defined(TARGET_X86)

    unsigned lvaCallSpCheck; // Stores SP to confirm it is not corrupted after every call.

#endif // defined(DEBUG) && defined(TARGET_X86)

    bool lvaGenericsContextInUse;

    bool lvaKeepAliveAndReportThis(); // Synchronized instance method of a reference type, or
                                      // CORINFO_GENERICS_CTXT_FROM_THIS?
    bool lvaReportParamTypeArg();     // Exceptions and CORINFO_GENERICS_CTXT_FROM_PARAMTYPEARG?

//-------------------------------------------------------------------------
// All these frame offsets are inter-related and must be kept in sync

#if !defined(FEATURE_EH_FUNCLETS)
    // This is used for the callable handlers
    unsigned lvaShadowSPslotsVar; // TYP_BLK variable for all the shadow SP slots
#endif                            // FEATURE_EH_FUNCLETS

    int lvaCachedGenericContextArgOffs;
    int lvaCachedGenericContextArgOffset(); // For CORINFO_CALLCONV_PARAMTYPE and if generic context is passed as
                                            // THIS pointer

#ifdef JIT32_GCENCODER

    unsigned lvaLocAllocSPvar; // variable which stores the value of ESP after the last alloca/localloc

#endif // JIT32_GCENCODER

    unsigned lvaNewObjArrayArgs; // variable with arguments for new MD array helper

    // TODO-Review: Prior to reg predict we reserve 24 bytes for Spill temps.
    //              after the reg predict we will use a computed maxTmpSize
    //              which is based upon the number of spill temps predicted by reg predict
    //              All this is necessary because if we under-estimate the size of the spill
    //              temps we could fail when encoding instructions that reference stack offsets for ARM.
    //
    // Pre codegen max spill temp size.
    static const unsigned MAX_SPILL_TEMP_SIZE = 24;

    //-------------------------------------------------------------------------

    unsigned lvaGetMaxSpillTempSize();
#ifdef TARGET_ARM
    bool lvaIsPreSpilled(unsigned lclNum, regMaskTP preSpillMask);
#endif // TARGET_ARM
    void lvaAssignFrameOffsets(FrameLayoutState curState);
    void lvaFixVirtualFrameOffsets();
    void lvaUpdateArgWithInitialReg(LclVarDsc* varDsc);
    void lvaUpdateArgsWithInitialReg();
    void lvaAssignVirtualFrameOffsetsToArgs();
#ifdef UNIX_AMD64_ABI
    int lvaAssignVirtualFrameOffsetToArg(unsigned lclNum, unsigned argSize, int argOffs, int* callerArgOffset);
#else  // !UNIX_AMD64_ABI
    int lvaAssignVirtualFrameOffsetToArg(unsigned lclNum, unsigned argSize, int argOffs);
#endif // !UNIX_AMD64_ABI
    void lvaAssignVirtualFrameOffsetsToLocals();
    int lvaAllocLocalAndSetVirtualOffset(unsigned lclNum, unsigned size, int stkOffs);
#ifdef TARGET_AMD64
    // Returns true if compCalleeRegsPushed (including RBP if used as frame pointer) is even.
    bool lvaIsCalleeSavedIntRegCountEven();
#endif
    void lvaAlignFrame();
    void lvaAssignFrameOffsetsToPromotedStructs();
    int lvaAllocateTemps(int stkOffs, bool mustDoubleAlign);

#ifdef DEBUG
    void lvaDumpRegLocation(unsigned lclNum);
    void lvaDumpFrameLocation(unsigned lclNum);
    void lvaDumpEntry(unsigned lclNum, FrameLayoutState curState, size_t refCntWtdWidth = 6);
    void lvaTableDump(FrameLayoutState curState = NO_FRAME_LAYOUT); // NO_FRAME_LAYOUT means use the current frame
                                                                    // layout state defined by lvaDoneFrameLayout
#endif

// Limit frames size to 1GB. The maximum is 2GB in theory - make it intentionally smaller
// to avoid bugs from borderline cases.
#define MAX_FrameSize 0x3FFFFFFF
    void lvaIncrementFrameSize(unsigned size);

    unsigned lvaFrameSize(FrameLayoutState curState);

    // Returns the caller-SP-relative offset for the SP/FP relative offset determined by FP based.
    int lvaToCallerSPRelativeOffset(int offs, bool isFpBased, bool forRootFrame = true) const;

    // Returns the caller-SP-relative offset for the local variable "varNum."
    int lvaGetCallerSPRelativeOffset(unsigned varNum);

    // Returns the SP-relative offset for the local variable "varNum". Illegal to ask this for functions with localloc.
    int lvaGetSPRelativeOffset(unsigned varNum);

    int lvaToInitialSPRelativeOffset(unsigned offset, bool isFpBased);
    int lvaGetInitialSPRelativeOffset(unsigned varNum);

    // True if this is an OSR compilation and this local is potentially
    // located on the original method stack frame.
    bool lvaIsOSRLocal(unsigned varNum);

    //------------------------ For splitting types ----------------------------

    void lvaInitTypeRef();

    void lvaInitArgs(InitVarDscInfo* varDscInfo);
    void lvaInitThisPtr(InitVarDscInfo* varDscInfo);
    void lvaInitRetBuffArg(InitVarDscInfo* varDscInfo, bool useFixedRetBufReg);
    void lvaInitUserArgs(InitVarDscInfo* varDscInfo, unsigned skipArgs, unsigned takeArgs);
    void lvaInitGenericsCtxt(InitVarDscInfo* varDscInfo);
    void lvaInitVarArgsHandle(InitVarDscInfo* varDscInfo);

    void lvaInitVarDsc(LclVarDsc*              varDsc,
                       unsigned                varNum,
                       CorInfoType             corInfoType,
                       CORINFO_CLASS_HANDLE    typeHnd,
                       CORINFO_ARG_LIST_HANDLE varList,
                       CORINFO_SIG_INFO*       varSig);

    var_types lvaGetActualType(unsigned lclNum);
    var_types lvaGetRealType(unsigned lclNum);

    //-------------------------------------------------------------------------

    void lvaInit();

    LclVarDsc* lvaGetDesc(unsigned lclNum)
    {
        assert(lclNum < lvaCount);
        return &lvaTable[lclNum];
    }

    LclVarDsc* lvaGetDesc(unsigned lclNum) const
    {
        assert(lclNum < lvaCount);
        return &lvaTable[lclNum];
    }

    LclVarDsc* lvaGetDesc(const GenTreeLclVarCommon* lclVar)
    {
        return lvaGetDesc(lclVar->GetLclNum());
    }

    unsigned lvaTrackedIndexToLclNum(unsigned trackedIndex)
    {
        assert(trackedIndex < lvaTrackedCount);
        unsigned lclNum = lvaTrackedToVarNum[trackedIndex];
        assert(lclNum < lvaCount);
        return lclNum;
    }

    LclVarDsc* lvaGetDescByTrackedIndex(unsigned trackedIndex)
    {
        return lvaGetDesc(lvaTrackedIndexToLclNum(trackedIndex));
    }

    unsigned lvaGetLclNum(const LclVarDsc* varDsc)
    {
        assert((lvaTable <= varDsc) && (varDsc < lvaTable + lvaCount)); // varDsc must point within the table
        assert(((char*)varDsc - (char*)lvaTable) % sizeof(LclVarDsc) ==
               0); // varDsc better not point in the middle of a variable
        unsigned varNum = (unsigned)(varDsc - lvaTable);
        assert(varDsc == &lvaTable[varNum]);
        return varNum;
    }

    unsigned lvaLclSize(unsigned varNum);
    unsigned lvaLclExactSize(unsigned varNum);

    bool lvaHaveManyLocals() const;

    unsigned lvaGrabTemp(bool shortLifetime DEBUGARG(const char* reason));
    unsigned lvaGrabTemps(unsigned cnt DEBUGARG(const char* reason));
    unsigned lvaGrabTempWithImplicitUse(bool shortLifetime DEBUGARG(const char* reason));

    void lvaSortByRefCount();

    PhaseStatus lvaMarkLocalVars(); // Local variable ref-counting
    void lvaComputeRefCounts(bool isRecompute, bool setSlotNumbers);
    void lvaMarkLocalVars(BasicBlock* block, bool isRecompute);

    void lvaAllocOutgoingArgSpaceVar(); // Set up lvaOutgoingArgSpaceVar

#ifdef DEBUG
    struct lvaStressLclFldArgs
    {
        Compiler* m_pCompiler;
        bool      m_bFirstPass;
    };

    static fgWalkPreFn lvaStressLclFldCB;
    void               lvaStressLclFld();
    unsigned lvaStressLclFldPadding(unsigned lclNum);

    void lvaDispVarSet(VARSET_VALARG_TP set, VARSET_VALARG_TP allVars);
    void lvaDispVarSet(VARSET_VALARG_TP set);

#endif

#ifdef TARGET_ARM
    int lvaFrameAddress(int varNum, bool mustBeFPBased, regNumber* pBaseReg, int addrModeOffset, bool isFloatUsage);
#else
    int lvaFrameAddress(int varNum, bool* pFPbased);
#endif

    bool lvaIsParameter(unsigned varNum);
    bool lvaIsRegArgument(unsigned varNum);
    bool lvaIsOriginalThisArg(unsigned varNum); // Is this varNum the original this argument?
    bool lvaIsOriginalThisReadOnly();           // return true if there is no place in the code
                                                // that writes to arg0

#ifdef TARGET_X86
    bool lvaIsArgAccessedViaVarArgsCookie(unsigned lclNum)
    {
        if (!info.compIsVarArgs)
        {
            return false;
        }

        LclVarDsc* varDsc = lvaGetDesc(lclNum);
        return varDsc->lvIsParam && !varDsc->lvIsRegArg && (lclNum != lvaVarargsHandleArg);
    }
#endif // TARGET_X86

    bool lvaIsImplicitByRefLocal(unsigned lclNum) const;
    bool lvaIsLocalImplicitlyAccessedByRef(unsigned lclNum) const;

    // Returns true if this local var is a multireg struct
    bool lvaIsMultiregStruct(LclVarDsc* varDsc, bool isVararg);

    // If the local is a TYP_STRUCT, get/set a class handle describing it
    CORINFO_CLASS_HANDLE lvaGetStruct(unsigned varNum);
    void lvaSetStruct(unsigned varNum, CORINFO_CLASS_HANDLE typeHnd, bool unsafeValueClsCheck);
    void lvaSetStructUsedAsVarArg(unsigned varNum);

    // If the local is TYP_REF, set or update the associated class information.
    void lvaSetClass(unsigned varNum, CORINFO_CLASS_HANDLE clsHnd, bool isExact = false);
    void lvaSetClass(unsigned varNum, GenTree* tree, CORINFO_CLASS_HANDLE stackHandle = nullptr);
    void lvaUpdateClass(unsigned varNum, CORINFO_CLASS_HANDLE clsHnd, bool isExact = false);
    void lvaUpdateClass(unsigned varNum, GenTree* tree, CORINFO_CLASS_HANDLE stackHandle = nullptr);

#define MAX_NumOfFieldsInPromotableStruct 4 // Maximum number of fields in promotable struct

    // Info about struct type fields.
    struct lvaStructFieldInfo
    {
        CORINFO_FIELD_HANDLE fldHnd;
        unsigned char        fldOffset;
        unsigned char        fldOrdinal;
        var_types            fldType;
        unsigned             fldSize;
        CORINFO_CLASS_HANDLE fldTypeHnd;

        lvaStructFieldInfo()
            : fldHnd(nullptr), fldOffset(0), fldOrdinal(0), fldType(TYP_UNDEF), fldSize(0), fldTypeHnd(nullptr)
        {
        }
    };

    // Info about a struct type, instances of which may be candidates for promotion.
    struct lvaStructPromotionInfo
    {
        CORINFO_CLASS_HANDLE typeHnd;
        bool                 canPromote;
        bool                 containsHoles;
        bool                 customLayout;
        bool                 fieldsSorted;
        unsigned char        fieldCnt;
        lvaStructFieldInfo   fields[MAX_NumOfFieldsInPromotableStruct];

        lvaStructPromotionInfo(CORINFO_CLASS_HANDLE typeHnd = nullptr)
            : typeHnd(typeHnd)
            , canPromote(false)
            , containsHoles(false)
            , customLayout(false)
            , fieldsSorted(false)
            , fieldCnt(0)
        {
        }
    };

    struct lvaFieldOffsetCmp
    {
        bool operator()(const lvaStructFieldInfo& field1, const lvaStructFieldInfo& field2);
    };

    // This class is responsible for checking validity and profitability of struct promotion.
    // If it is both legal and profitable, then TryPromoteStructVar promotes the struct and initializes
    // necessary information for fgMorphStructField to use.
    class StructPromotionHelper
    {
    public:
        StructPromotionHelper(Compiler* compiler);

        bool CanPromoteStructType(CORINFO_CLASS_HANDLE typeHnd);
        bool TryPromoteStructVar(unsigned lclNum);
        void Clear()
        {
            structPromotionInfo.typeHnd = NO_CLASS_HANDLE;
        }

    private:
        bool CanPromoteStructVar(unsigned lclNum);
        bool ShouldPromoteStructVar(unsigned lclNum);
        void PromoteStructVar(unsigned lclNum);
        void SortStructFields();

        bool CanConstructAndPromoteField(lvaStructPromotionInfo* structPromotionInfo);

        lvaStructFieldInfo GetFieldInfo(CORINFO_FIELD_HANDLE fieldHnd, BYTE ordinal);
        bool TryPromoteStructField(lvaStructFieldInfo& outerFieldInfo);

    private:
        Compiler*              compiler;
        lvaStructPromotionInfo structPromotionInfo;
    };

    StructPromotionHelper* structPromotionHelper;

    unsigned lvaGetFieldLocal(const LclVarDsc* varDsc, unsigned int fldOffset);
    lvaPromotionType lvaGetPromotionType(const LclVarDsc* varDsc);
    lvaPromotionType lvaGetPromotionType(unsigned varNum);
    lvaPromotionType lvaGetParentPromotionType(const LclVarDsc* varDsc);
    lvaPromotionType lvaGetParentPromotionType(unsigned varNum);
    bool lvaIsFieldOfDependentlyPromotedStruct(const LclVarDsc* varDsc);
    bool lvaIsGCTracked(const LclVarDsc* varDsc);

#if defined(FEATURE_SIMD)
    bool lvaMapSimd12ToSimd16(const LclVarDsc* varDsc)
    {
        assert(varDsc->lvType == TYP_SIMD12);
        assert(varDsc->lvExactSize == 12);

#if defined(TARGET_64BIT)
        assert(compMacOsArm64Abi() || varDsc->lvSize() == 16);
#endif // defined(TARGET_64BIT)

        // We make local variable SIMD12 types 16 bytes instead of just 12.
        // lvSize() will return 16 bytes for SIMD12, even for fields.
        // However, we can't do that mapping if the var is a dependently promoted struct field.
        // Such a field must remain its exact size within its parent struct unless it is a single
        // field *and* it is the only field in a struct of 16 bytes.
        if (varDsc->lvSize() != 16)
        {
            return false;
        }
        if (lvaIsFieldOfDependentlyPromotedStruct(varDsc))
        {
            LclVarDsc* parentVarDsc = lvaGetDesc(varDsc->lvParentLcl);
            return (parentVarDsc->lvFieldCnt == 1) && (parentVarDsc->lvSize() == 16);
        }
        return true;
    }
#endif // defined(FEATURE_SIMD)

    unsigned lvaGSSecurityCookie; // LclVar number
    bool     lvaTempsHaveLargerOffsetThanVars();

    // Returns "true" iff local variable "lclNum" is in SSA form.
    bool lvaInSsa(unsigned lclNum) const
    {
        return lvaGetDesc(lclNum)->lvInSsa;
    }

    unsigned lvaStubArgumentVar; // variable representing the secret stub argument coming in EAX

#if defined(FEATURE_EH_FUNCLETS)
    unsigned lvaPSPSym; // variable representing the PSPSym
#endif

    InlineInfo*     impInlineInfo; // Only present for inlinees
    InlineStrategy* m_inlineStrategy;

    InlineContext* compInlineContext; // Always present

    // The Compiler* that is the root of the inlining tree of which "this" is a member.
    Compiler* impInlineRoot();

#if defined(DEBUG) || defined(INLINE_DATA)
    unsigned __int64 getInlineCycleCount()
    {
        return m_compCycles;
    }
#endif // defined(DEBUG) || defined(INLINE_DATA)

    bool fgNoStructPromotion;      // Set to TRUE to turn off struct promotion for this method.
    bool fgNoStructParamPromotion; // Set to TRUE to turn off struct promotion for parameters this method.

    //=========================================================================
    //                          PROTECTED
    //=========================================================================

protected:
    //---------------- Local variable ref-counting ----------------------------

    void lvaMarkLclRefs(GenTree* tree, BasicBlock* block, Statement* stmt, bool isRecompute);
    bool IsDominatedByExceptionalEntry(BasicBlock* block);
    void SetVolatileHint(LclVarDsc* varDsc);

    // Keeps the mapping from SSA #'s to VN's for the implicit memory variables.
    SsaDefArray<SsaMemDef> lvMemoryPerSsaData;

public:
    // Returns the address of the per-Ssa data for memory at the given ssaNum (which is required
    // not to be the SsaConfig::RESERVED_SSA_NUM, which indicates that the variable is
    // not an SSA variable).
    SsaMemDef* GetMemoryPerSsaData(unsigned ssaNum)
    {
        return lvMemoryPerSsaData.GetSsaDef(ssaNum);
    }

    /*
    XXXXXXXXXXXXXXXXXXXXXXXXXXXXXXXXXXXXXXXXXXXXXXXXXXXXXXXXXXXXXXXXXXXXXXXXXXXXXXX
    XXXXXXXXXXXXXXXXXXXXXXXXXXXXXXXXXXXXXXXXXXXXXXXXXXXXXXXXXXXXXXXXXXXXXXXXXXXXXXX
    XX                                                                           XX
    XX                           Importer                                        XX
    XX                                                                           XX
    XX   Imports the given method and converts it to semantic trees              XX
    XX                                                                           XX
    XXXXXXXXXXXXXXXXXXXXXXXXXXXXXXXXXXXXXXXXXXXXXXXXXXXXXXXXXXXXXXXXXXXXXXXXXXXXXXX
    XXXXXXXXXXXXXXXXXXXXXXXXXXXXXXXXXXXXXXXXXXXXXXXXXXXXXXXXXXXXXXXXXXXXXXXXXXXXXXX
    */

private:
    // For prefixFlags
    enum
    {
        PREFIX_TAILCALL_EXPLICIT = 0x00000001, // call has "tail" IL prefix
        PREFIX_TAILCALL_IMPLICIT =
            0x00000010, // call is treated as having "tail" prefix even though there is no "tail" IL prefix
        PREFIX_TAILCALL_STRESS =
            0x00000100, // call doesn't "tail" IL prefix but is treated as explicit because of tail call stress
        PREFIX_TAILCALL    = (PREFIX_TAILCALL_EXPLICIT | PREFIX_TAILCALL_IMPLICIT | PREFIX_TAILCALL_STRESS),
        PREFIX_VOLATILE    = 0x00001000,
        PREFIX_UNALIGNED   = 0x00010000,
        PREFIX_CONSTRAINED = 0x00100000,
        PREFIX_READONLY    = 0x01000000
    };

    static void impValidateMemoryAccessOpcode(const BYTE* codeAddr, const BYTE* codeEndp, bool volatilePrefix);
    static OPCODE impGetNonPrefixOpcode(const BYTE* codeAddr, const BYTE* codeEndp);
    static bool impOpcodeIsCallOpcode(OPCODE opcode);

public:
    void impInit();
    void impImport();

    CORINFO_CLASS_HANDLE impGetRefAnyClass();
    CORINFO_CLASS_HANDLE impGetRuntimeArgumentHandle();
    CORINFO_CLASS_HANDLE impGetTypeHandleClass();
    CORINFO_CLASS_HANDLE impGetStringClass();
    CORINFO_CLASS_HANDLE impGetObjectClass();

    // Returns underlying type of handles returned by ldtoken instruction
    var_types GetRuntimeHandleUnderlyingType()
    {
        // RuntimeTypeHandle is backed by raw pointer on NativeAOT and by object reference on other runtimes
        return IsTargetAbi(CORINFO_NATIVEAOT_ABI) ? TYP_I_IMPL : TYP_REF;
    }

    void impDevirtualizeCall(GenTreeCall*            call,
                             CORINFO_RESOLVED_TOKEN* pResolvedToken,
                             CORINFO_METHOD_HANDLE*  method,
                             unsigned*               methodFlags,
                             CORINFO_CONTEXT_HANDLE* contextHandle,
                             CORINFO_CONTEXT_HANDLE* exactContextHandle,
                             bool                    isLateDevirtualization,
                             bool                    isExplicitTailCall,
                             IL_OFFSET               ilOffset = BAD_IL_OFFSET);

    bool impConsiderCallProbe(GenTreeCall* call, IL_OFFSET ilOffset);

    enum class GDVProbeType
    {
        None,
        ClassProfile,
        MethodProfile,
        MethodAndClassProfile,
    };

    GDVProbeType compClassifyGDVProbeType(GenTreeCall* call);

    //=========================================================================
    //                          PROTECTED
    //=========================================================================

protected:
    //-------------------- Stack manipulation ---------------------------------

    unsigned impStkSize; // Size of the full stack

#define SMALL_STACK_SIZE 16 // number of elements in impSmallStack

    struct SavedStack // used to save/restore stack contents.
    {
        unsigned    ssDepth; // number of values on stack
        StackEntry* ssTrees; // saved tree values
    };

    bool impIsPrimitive(CorInfoType type);
    bool impILConsumesAddr(const BYTE* codeAddr);

    void impResolveToken(const BYTE* addr, CORINFO_RESOLVED_TOKEN* pResolvedToken, CorInfoTokenKind kind);

    void impPushOnStack(GenTree* tree, typeInfo ti);
    void       impPushNullObjRefOnStack();
    StackEntry impPopStack();
    void impPopStack(unsigned n);
    StackEntry& impStackTop(unsigned n = 0);
    unsigned impStackHeight();

    void impSaveStackState(SavedStack* savePtr, bool copy);
    void impRestoreStackState(SavedStack* savePtr);

    GenTree* impImportLdvirtftn(GenTree* thisPtr, CORINFO_RESOLVED_TOKEN* pResolvedToken, CORINFO_CALL_INFO* pCallInfo);

    enum class BoxPatterns
    {
        None                  = 0,
        IsByRefLike           = 1,
        MakeInlineObservation = 2,
    };

    int impBoxPatternMatch(CORINFO_RESOLVED_TOKEN* pResolvedToken,
                           const BYTE*             codeAddr,
                           const BYTE*             codeEndp,
                           BoxPatterns             opts);
    void impImportAndPushBox(CORINFO_RESOLVED_TOKEN* pResolvedToken);

    void impImportNewObjArray(CORINFO_RESOLVED_TOKEN* pResolvedToken, CORINFO_CALL_INFO* pCallInfo);

    bool impCanPInvokeInline();
    bool impCanPInvokeInlineCallSite(BasicBlock* block);
    void impCheckForPInvokeCall(
        GenTreeCall* call, CORINFO_METHOD_HANDLE methHnd, CORINFO_SIG_INFO* sig, unsigned mflags, BasicBlock* block);
    GenTreeCall* impImportIndirectCall(CORINFO_SIG_INFO* sig, const DebugInfo& di = DebugInfo());
    void impPopArgsForUnmanagedCall(GenTreeCall* call, CORINFO_SIG_INFO* sig);

    void impInsertHelperCall(CORINFO_HELPER_DESC* helperCall);
    void impHandleAccessAllowed(CorInfoIsAccessAllowedResult result, CORINFO_HELPER_DESC* helperCall);
    void impHandleAccessAllowedInternal(CorInfoIsAccessAllowedResult result, CORINFO_HELPER_DESC* helperCall);

    var_types impImportCall(OPCODE                  opcode,
                            CORINFO_RESOLVED_TOKEN* pResolvedToken,
                            CORINFO_RESOLVED_TOKEN* pConstrainedResolvedToken, // Is this a "constrained." call on a
                                                                               // type parameter?
                            GenTree*           newobjThis,
                            int                prefixFlags,
                            CORINFO_CALL_INFO* callInfo,
                            IL_OFFSET          rawILOffset);

    CORINFO_CLASS_HANDLE impGetSpecialIntrinsicExactReturnType(GenTreeCall* call);

    GenTree* impFixupCallStructReturn(GenTreeCall* call, CORINFO_CLASS_HANDLE retClsHnd);

    GenTree* impFixupStructReturnType(GenTree* op);

#ifdef DEBUG
    var_types impImportJitTestLabelMark(int numArgs);
#endif // DEBUG

    GenTree* impInitClass(CORINFO_RESOLVED_TOKEN* pResolvedToken);

    GenTree* impImportStaticReadOnlyField(CORINFO_FIELD_HANDLE field, CORINFO_CLASS_HANDLE ownerCls);
    GenTree* impImportCnsTreeFromBuffer(uint8_t* buffer, var_types valueType);

    GenTree* impImportStaticFieldAccess(CORINFO_RESOLVED_TOKEN* pResolvedToken,
                                        CORINFO_ACCESS_FLAGS    access,
                                        CORINFO_FIELD_INFO*     pFieldInfo,
                                        var_types               lclTyp);

    static void impBashVarAddrsToI(GenTree* tree1, GenTree* tree2 = nullptr);

    GenTree* impImplicitIorI4Cast(GenTree* tree, var_types dstTyp);

    GenTree* impImplicitR4orR8Cast(GenTree* tree, var_types dstTyp);

    void impImportLeave(BasicBlock* block);
    void impResetLeaveBlock(BasicBlock* block, unsigned jmpAddr);
    GenTree* impTypeIsAssignable(GenTree* typeTo, GenTree* typeFrom);

    // Mirrors StringComparison.cs
    enum StringComparison
    {
        Ordinal           = 4,
        OrdinalIgnoreCase = 5
    };
    enum StringComparisonJoint
    {
        Eq,  // (d1 == cns1) && (s2 == cns2)
        Xor, // (d1 ^ cns1) | (s2 ^ cns2)
    };
    GenTree* impStringEqualsOrStartsWith(bool startsWith, CORINFO_SIG_INFO* sig, unsigned methodFlags);
    GenTree* impSpanEqualsOrStartsWith(bool startsWith, CORINFO_SIG_INFO* sig, unsigned methodFlags);
    GenTree* impExpandHalfConstEquals(GenTreeLclVar*   data,
                                      GenTree*         lengthFld,
                                      bool             checkForNull,
                                      bool             startsWith,
                                      WCHAR*           cnsData,
                                      int              len,
                                      int              dataOffset,
                                      StringComparison cmpMode);
    GenTree* impCreateCompareInd(GenTreeLclVar*        obj,
                                 var_types             type,
                                 ssize_t               offset,
                                 ssize_t               value,
                                 StringComparison      ignoreCase,
                                 StringComparisonJoint joint = Eq);
    GenTree* impExpandHalfConstEqualsSWAR(
        GenTreeLclVar* data, WCHAR* cns, int len, int dataOffset, StringComparison cmpMode);
    GenTree* impExpandHalfConstEqualsSIMD(
        GenTreeLclVar* data, WCHAR* cns, int len, int dataOffset, StringComparison cmpMode);
    GenTreeStrCon* impGetStrConFromSpan(GenTree* span);

    GenTree* impIntrinsic(GenTree*                newobjThis,
                          CORINFO_CLASS_HANDLE    clsHnd,
                          CORINFO_METHOD_HANDLE   method,
                          CORINFO_SIG_INFO*       sig,
                          unsigned                methodFlags,
                          int                     memberRef,
                          bool                    readonlyCall,
                          bool                    tailCall,
                          CORINFO_RESOLVED_TOKEN* pContstrainedResolvedToken,
                          CORINFO_THIS_TRANSFORM  constraintCallThisTransform,
                          NamedIntrinsic*         pIntrinsicName,
                          bool*                   isSpecialIntrinsic = nullptr);
    GenTree* impMathIntrinsic(CORINFO_METHOD_HANDLE method,
                              CORINFO_SIG_INFO*     sig,
                              var_types             callType,
                              NamedIntrinsic        intrinsicName,
                              bool                  tailCall);
    NamedIntrinsic lookupNamedIntrinsic(CORINFO_METHOD_HANDLE method);
    GenTree* impUnsupportedNamedIntrinsic(unsigned              helper,
                                          CORINFO_METHOD_HANDLE method,
                                          CORINFO_SIG_INFO*     sig,
                                          bool                  mustExpand);

    GenTree* impSRCSUnsafeIntrinsic(NamedIntrinsic        intrinsic,
                                    CORINFO_CLASS_HANDLE  clsHnd,
                                    CORINFO_METHOD_HANDLE method,
                                    CORINFO_SIG_INFO*     sig);

#ifdef FEATURE_HW_INTRINSICS
    GenTree* impHWIntrinsic(NamedIntrinsic        intrinsic,
                            CORINFO_CLASS_HANDLE  clsHnd,
                            CORINFO_METHOD_HANDLE method,
                            CORINFO_SIG_INFO*     sig,
                            bool                  mustExpand);
    GenTree* impSimdAsHWIntrinsic(NamedIntrinsic        intrinsic,
                                  CORINFO_CLASS_HANDLE  clsHnd,
                                  CORINFO_METHOD_HANDLE method,
                                  CORINFO_SIG_INFO*     sig,
                                  GenTree*              newobjThis);

protected:
    bool compSupportsHWIntrinsic(CORINFO_InstructionSet isa);

    GenTree* impSimdAsHWIntrinsicSpecial(NamedIntrinsic       intrinsic,
                                         CORINFO_CLASS_HANDLE clsHnd,
                                         CORINFO_SIG_INFO*    sig,
                                         var_types            retType,
                                         CorInfoType          simdBaseJitType,
                                         unsigned             simdSize,
                                         GenTree*             newobjThis);

    GenTree* impSpecialIntrinsic(NamedIntrinsic        intrinsic,
                                 CORINFO_CLASS_HANDLE  clsHnd,
                                 CORINFO_METHOD_HANDLE method,
                                 CORINFO_SIG_INFO*     sig,
                                 CorInfoType           simdBaseJitType,
                                 var_types             retType,
                                 unsigned              simdSize);

    GenTree* getArgForHWIntrinsic(var_types            argType,
                                  CORINFO_CLASS_HANDLE argClass,
                                  bool                 expectAddr = false,
                                  GenTree*             newobjThis = nullptr);
    GenTree* impNonConstFallback(NamedIntrinsic intrinsic, var_types simdType, CorInfoType simdBaseJitType);
    GenTree* addRangeCheckIfNeeded(
        NamedIntrinsic intrinsic, GenTree* immOp, bool mustExpand, int immLowerBound, int immUpperBound);
    GenTree* addRangeCheckForHWIntrinsic(GenTree* immOp, int immLowerBound, int immUpperBound);

#ifdef TARGET_XARCH
    GenTree* impBaseIntrinsic(NamedIntrinsic        intrinsic,
                              CORINFO_CLASS_HANDLE  clsHnd,
                              CORINFO_METHOD_HANDLE method,
                              CORINFO_SIG_INFO*     sig,
                              CorInfoType           simdBaseJitType,
                              var_types             retType,
                              unsigned              simdSize);
    GenTree* impSSEIntrinsic(NamedIntrinsic intrinsic, CORINFO_METHOD_HANDLE method, CORINFO_SIG_INFO* sig);
    GenTree* impSSE2Intrinsic(NamedIntrinsic intrinsic, CORINFO_METHOD_HANDLE method, CORINFO_SIG_INFO* sig);
    GenTree* impAvxOrAvx2Intrinsic(NamedIntrinsic intrinsic, CORINFO_METHOD_HANDLE method, CORINFO_SIG_INFO* sig);
    GenTree* impBMI1OrBMI2Intrinsic(NamedIntrinsic intrinsic, CORINFO_METHOD_HANDLE method, CORINFO_SIG_INFO* sig);

    GenTree* impSerializeIntrinsic(NamedIntrinsic intrinsic, CORINFO_METHOD_HANDLE method, CORINFO_SIG_INFO* sig);
#endif // TARGET_XARCH
#endif // FEATURE_HW_INTRINSICS
    GenTree* impArrayAccessIntrinsic(CORINFO_CLASS_HANDLE clsHnd,
                                     CORINFO_SIG_INFO*    sig,
                                     int                  memberRef,
                                     bool                 readonlyCall,
                                     NamedIntrinsic       intrinsicName);
    GenTree* impInitializeArrayIntrinsic(CORINFO_SIG_INFO* sig);
    GenTree* impCreateSpanIntrinsic(CORINFO_SIG_INFO* sig);

    GenTree* impKeepAliveIntrinsic(GenTree* objToKeepAlive);

    GenTree* impMethodPointer(CORINFO_RESOLVED_TOKEN* pResolvedToken, CORINFO_CALL_INFO* pCallInfo);

    GenTree* impTransformThis(GenTree*                thisPtr,
                              CORINFO_RESOLVED_TOKEN* pConstrainedResolvedToken,
                              CORINFO_THIS_TRANSFORM  transform);

    //----------------- Manipulating the trees and stmts ----------------------

    Statement* impStmtList; // Statements for the BB being imported.
    Statement* impLastStmt; // The last statement for the current BB.

public:
    static const unsigned CHECK_SPILL_ALL  = static_cast<unsigned>(-1);
    static const unsigned CHECK_SPILL_NONE = static_cast<unsigned>(-2);

    void impBeginTreeList();
    void impEndTreeList(BasicBlock* block, Statement* firstStmt, Statement* lastStmt);
    void impEndTreeList(BasicBlock* block);
    void impAppendStmtCheck(Statement* stmt, unsigned chkLevel);
    void impAppendStmt(Statement* stmt, unsigned chkLevel, bool checkConsumedDebugInfo = true);
    void impAppendStmt(Statement* stmt);
    void impInsertStmtBefore(Statement* stmt, Statement* stmtBefore);
    Statement* impAppendTree(GenTree* tree, unsigned chkLevel, const DebugInfo& di, bool checkConsumedDebugInfo = true);
    void impInsertTreeBefore(GenTree* tree, const DebugInfo& di, Statement* stmtBefore);
    void impAssignTempGen(unsigned         tmp,
                          GenTree*         val,
                          unsigned         curLevel   = CHECK_SPILL_NONE,
                          Statement**      pAfterStmt = nullptr,
                          const DebugInfo& di         = DebugInfo(),
                          BasicBlock*      block      = nullptr);
    void impAssignTempGen(unsigned             tmpNum,
                          GenTree*             val,
                          CORINFO_CLASS_HANDLE structHnd,
                          unsigned             curLevel,
                          Statement**          pAfterStmt = nullptr,
                          const DebugInfo&     di         = DebugInfo(),
                          BasicBlock*          block      = nullptr);

    Statement* impExtractLastStmt();
    GenTree* impCloneExpr(GenTree*             tree,
                          GenTree**            clone,
                          CORINFO_CLASS_HANDLE structHnd,
                          unsigned             curLevel,
                          Statement** pAfterStmt DEBUGARG(const char* reason));
    GenTree* impAssignStruct(GenTree*             dest,
                             GenTree*             src,
                             CORINFO_CLASS_HANDLE structHnd,
                             unsigned             curLevel,
                             Statement**          pAfterStmt = nullptr,
                             const DebugInfo&     di         = DebugInfo(),
                             BasicBlock*          block      = nullptr);
    GenTree* impAssignStructPtr(GenTree*             dest,
                                GenTree*             src,
                                CORINFO_CLASS_HANDLE structHnd,
                                unsigned             curLevel,
                                Statement**          pAfterStmt = nullptr,
                                const DebugInfo&     di         = DebugInfo(),
                                BasicBlock*          block      = nullptr);

    GenTree* impGetStructAddr(GenTree* structVal, CORINFO_CLASS_HANDLE structHnd, unsigned curLevel, bool willDeref);

    var_types impNormStructType(CORINFO_CLASS_HANDLE structHnd, CorInfoType* simdBaseJitType = nullptr);

    GenTree* impNormStructVal(GenTree* structVal, CORINFO_CLASS_HANDLE structHnd, unsigned curLevel);

    GenTree* impTokenToHandle(CORINFO_RESOLVED_TOKEN* pResolvedToken,
                              bool*                   pRuntimeLookup    = nullptr,
                              bool                    mustRestoreHandle = false,
                              bool                    importParent      = false);

    GenTree* impParentClassTokenToHandle(CORINFO_RESOLVED_TOKEN* pResolvedToken,
                                         bool*                   pRuntimeLookup    = nullptr,
                                         bool                    mustRestoreHandle = false)
    {
        return impTokenToHandle(pResolvedToken, pRuntimeLookup, mustRestoreHandle, true);
    }

    GenTree* impLookupToTree(CORINFO_RESOLVED_TOKEN* pResolvedToken,
                             CORINFO_LOOKUP*         pLookup,
                             GenTreeFlags            flags,
                             void*                   compileTimeHandle);

    GenTree* getRuntimeContextTree(CORINFO_RUNTIME_LOOKUP_KIND kind);

    GenTree* impRuntimeLookupToTree(CORINFO_RESOLVED_TOKEN* pResolvedToken,
                                    CORINFO_LOOKUP*         pLookup,
                                    void*                   compileTimeHandle);

    GenTree* impReadyToRunLookupToTree(CORINFO_CONST_LOOKUP* pLookup, GenTreeFlags flags, void* compileTimeHandle);

    GenTreeCall* impReadyToRunHelperToTree(CORINFO_RESOLVED_TOKEN* pResolvedToken,
                                           CorInfoHelpFunc         helper,
                                           var_types               type,
                                           CORINFO_LOOKUP_KIND*    pGenericLookupKind = nullptr,
                                           GenTree*                arg1               = nullptr);

    bool impIsCastHelperEligibleForClassProbe(GenTree* tree);
    bool impIsCastHelperMayHaveProfileData(CorInfoHelpFunc helper);

    GenTree* impCastClassOrIsInstToTree(
        GenTree* op1, GenTree* op2, CORINFO_RESOLVED_TOKEN* pResolvedToken, bool isCastClass, IL_OFFSET ilOffset);

    GenTree* impOptimizeCastClassOrIsInst(GenTree* op1, CORINFO_RESOLVED_TOKEN* pResolvedToken, bool isCastClass);

    bool VarTypeIsMultiByteAndCanEnreg(var_types                type,
                                       CORINFO_CLASS_HANDLE     typeClass,
                                       unsigned*                typeSize,
                                       bool                     forReturn,
                                       bool                     isVarArg,
                                       CorInfoCallConvExtension callConv);

    bool IsIntrinsicImplementedByUserCall(NamedIntrinsic intrinsicName);
    bool IsTargetIntrinsic(NamedIntrinsic intrinsicName);
    bool IsMathIntrinsic(NamedIntrinsic intrinsicName);
    bool IsMathIntrinsic(GenTree* tree);

private:
    //----------------- Importing the method ----------------------------------

    CORINFO_CONTEXT_HANDLE impTokenLookupContextHandle; // The context used for looking up tokens.

#ifdef DEBUG
    unsigned    impCurOpcOffs;
    const char* impCurOpcName;
    bool        impNestedStackSpill;

    // For displaying instrs with generated native code (-n:B)
    Statement* impLastILoffsStmt; // oldest stmt added for which we did not call SetLastILOffset().
    void       impNoteLastILoffs();
#endif

    // Debug info of current statement being imported. It gets set to contain
    // no IL location (!impCurStmtDI.GetLocation().IsValid) after it has been
    // set in the appended trees. Then it gets updated at IL instructions for
    // which we have to report mapping info.
    // It will always contain the current inline context.
    DebugInfo impCurStmtDI;

    DebugInfo impCreateDIWithCurrentStackInfo(IL_OFFSET offs, bool isCall);
    void impCurStmtOffsSet(IL_OFFSET offs);

    void impNoteBranchOffs();

    unsigned impInitBlockLineInfo();

    bool impIsThis(GenTree* obj);

    void impPopCallArgs(CORINFO_SIG_INFO* sig, GenTreeCall* call);

public:
    static bool impCheckImplicitArgumentCoercion(var_types sigType, var_types nodeType);

private:
    void impPopReverseCallArgs(CORINFO_SIG_INFO* sig, GenTreeCall* call, unsigned skipReverseCount);

    //---------------- Spilling the importer stack ----------------------------

    // The maximum number of bytes of IL processed without clean stack state.
    // It allows to limit the maximum tree size and depth.
    static const unsigned MAX_TREE_SIZE = 200;
    bool impCanSpillNow(OPCODE prevOpcode);

    struct PendingDsc
    {
        PendingDsc* pdNext;
        BasicBlock* pdBB;
        SavedStack  pdSavedStack;
    };

    PendingDsc* impPendingList; // list of BBs currently waiting to be imported.
    PendingDsc* impPendingFree; // Freed up dscs that can be reused

    // We keep a byte-per-block map (dynamically extended) in the top-level Compiler object of a compilation.
    JitExpandArray<BYTE> impPendingBlockMembers;

    // Return the byte for "b" (allocating/extending impPendingBlockMembers if necessary.)
    // Operates on the map in the top-level ancestor.
    BYTE impGetPendingBlockMember(BasicBlock* blk)
    {
        return impInlineRoot()->impPendingBlockMembers.Get(blk->bbInd());
    }

    // Set the byte for "b" to "val" (allocating/extending impPendingBlockMembers if necessary.)
    // Operates on the map in the top-level ancestor.
    void impSetPendingBlockMember(BasicBlock* blk, BYTE val)
    {
        impInlineRoot()->impPendingBlockMembers.Set(blk->bbInd(), val);
    }

    bool impCanReimport;

    bool impSpillStackEntry(unsigned level,
                            unsigned varNum
#ifdef DEBUG
                            ,
                            bool        bAssertOnRecursion,
                            const char* reason
#endif
                            );

    void impSpillStackEnsure(bool spillLeaves = false);
    void impEvalSideEffects();
    void impSpillSpecialSideEff();
    void impSpillSideEffect(bool spillGlobEffects, unsigned chkLevel DEBUGARG(const char* reason));
    void impSpillSideEffects(bool spillGlobEffects, unsigned chkLevel DEBUGARG(const char* reason));
    void impSpillLclRefs(unsigned lclNum, unsigned chkLevel);

    BasicBlock* impPushCatchArgOnStack(BasicBlock* hndBlk, CORINFO_CLASS_HANDLE clsHnd, bool isSingleBlockFilter);

    bool impBlockIsInALoop(BasicBlock* block);
    void impImportBlockCode(BasicBlock* block);

    void impReimportMarkBlock(BasicBlock* block);
    void impReimportMarkSuccessors(BasicBlock* block);

    void impVerifyEHBlock(BasicBlock* block, bool isTryStart);

    void impImportBlockPending(BasicBlock* block);

    // Similar to impImportBlockPending, but assumes that block has already been imported once and is being
    // reimported for some reason.  It specifically does *not* look at verCurrentState to set the EntryState
    // for the block, but instead, just re-uses the block's existing EntryState.
    void impReimportBlockPending(BasicBlock* block);

    var_types impGetByRefResultType(genTreeOps oper, bool fUnsigned, GenTree** pOp1, GenTree** pOp2);

    void impImportBlock(BasicBlock* block);

    // Assumes that "block" is a basic block that completes with a non-empty stack. We will assign the values
    // on the stack to local variables (the "spill temp" variables). The successor blocks will assume that
    // its incoming stack contents are in those locals. This requires "block" and its successors to agree on
    // the variables that will be used -- and for all the predecessors of those successors, and the
    // successors of those predecessors, etc. Call such a set of blocks closed under alternating
    // successor/predecessor edges a "spill clique." A block is a "predecessor" or "successor" member of the
    // clique (or, conceivably, both). Each block has a specified sequence of incoming and outgoing spill
    // temps. If "block" already has its outgoing spill temps assigned (they are always a contiguous series
    // of local variable numbers, so we represent them with the base local variable number), returns that.
    // Otherwise, picks a set of spill temps, and propagates this choice to all blocks in the spill clique of
    // which "block" is a member (asserting, in debug mode, that no block in this clique had its spill temps
    // chosen already. More precisely, that the incoming or outgoing spill temps are not chosen, depending
    // on which kind of member of the clique the block is).
    unsigned impGetSpillTmpBase(BasicBlock* block);

    // Assumes that "block" is a basic block that completes with a non-empty stack. We have previously
    // assigned the values on the stack to local variables (the "spill temp" variables). The successor blocks
    // will assume that its incoming stack contents are in those locals. This requires "block" and its
    // successors to agree on the variables and their types that will be used.  The CLI spec allows implicit
    // conversions between 'int' and 'native int' or 'float' and 'double' stack types. So one predecessor can
    // push an int and another can push a native int.  For 64-bit we have chosen to implement this by typing
    // the "spill temp" as native int, and then importing (or re-importing as needed) so that all the
    // predecessors in the "spill clique" push a native int (sign-extending if needed), and all the
    // successors receive a native int. Similarly float and double are unified to double.
    // This routine is called after a type-mismatch is detected, and it will walk the spill clique to mark
    // blocks for re-importation as appropriate (both successors, so they get the right incoming type, and
    // predecessors, so they insert an upcast if needed).
    void impReimportSpillClique(BasicBlock* block);

    // When we compute a "spill clique" (see above) these byte-maps are allocated to have a byte per basic
    // block, and represent the predecessor and successor members of the clique currently being computed.
    // *** Access to these will need to be locked in a parallel compiler.
    JitExpandArray<BYTE> impSpillCliquePredMembers;
    JitExpandArray<BYTE> impSpillCliqueSuccMembers;

    enum SpillCliqueDir
    {
        SpillCliquePred,
        SpillCliqueSucc
    };

    // Abstract class for receiving a callback while walking a spill clique
    class SpillCliqueWalker
    {
    public:
        virtual void Visit(SpillCliqueDir predOrSucc, BasicBlock* blk) = 0;
    };

    // This class is used for setting the bbStkTempsIn and bbStkTempsOut on the blocks within a spill clique
    class SetSpillTempsBase : public SpillCliqueWalker
    {
        unsigned m_baseTmp;

    public:
        SetSpillTempsBase(unsigned baseTmp) : m_baseTmp(baseTmp)
        {
        }
        virtual void Visit(SpillCliqueDir predOrSucc, BasicBlock* blk);
    };

    // This class is used for implementing impReimportSpillClique part on each block within the spill clique
    class ReimportSpillClique : public SpillCliqueWalker
    {
        Compiler* m_pComp;

    public:
        ReimportSpillClique(Compiler* pComp) : m_pComp(pComp)
        {
        }
        virtual void Visit(SpillCliqueDir predOrSucc, BasicBlock* blk);
    };

    // This is the heart of the algorithm for walking spill cliques. It invokes callback->Visit for each
    // predecessor or successor within the spill clique
    void impWalkSpillCliqueFromPred(BasicBlock* pred, SpillCliqueWalker* callback);

    // For a BasicBlock that has already been imported, the EntryState has an array of GenTrees for the
    // incoming locals. This walks that list an resets the types of the GenTrees to match the types of
    // the VarDscs. They get out of sync when we have int/native int issues (see impReimportSpillClique).
    void impRetypeEntryStateTemps(BasicBlock* blk);

    BYTE impSpillCliqueGetMember(SpillCliqueDir predOrSucc, BasicBlock* blk);
    void impSpillCliqueSetMember(SpillCliqueDir predOrSucc, BasicBlock* blk, BYTE val);

    void impPushVar(GenTree* op, typeInfo tiRetVal);
    GenTreeLclVar* impCreateLocalNode(unsigned lclNum DEBUGARG(IL_OFFSET offset));
    void impLoadVar(unsigned lclNum, IL_OFFSET offset);
    void impLoadArg(unsigned ilArgNum, IL_OFFSET offset);
    void impLoadLoc(unsigned ilLclNum, IL_OFFSET offset);
    bool impReturnInstruction(int prefixFlags, OPCODE& opcode);

#ifdef TARGET_ARM
    void impMarkLclDstNotPromotable(unsigned tmpNum, GenTree* op, CORINFO_CLASS_HANDLE hClass);
#endif

    // A free list of linked list nodes used to represent to-do stacks of basic blocks.
    struct BlockListNode
    {
        BasicBlock*    m_blk;
        BlockListNode* m_next;
        BlockListNode(BasicBlock* blk, BlockListNode* next = nullptr) : m_blk(blk), m_next(next)
        {
        }
        void* operator new(size_t sz, Compiler* comp);
    };
    BlockListNode* impBlockListNodeFreeList;

    void FreeBlockListNode(BlockListNode* node);

    var_types mangleVarArgsType(var_types type);

    regNumber getCallArgIntRegister(regNumber floatReg);
    regNumber getCallArgFloatRegister(regNumber intReg);

    static unsigned jitTotalMethodCompiled;

#ifdef DEBUG
    static LONG jitNestingLevel;
#endif // DEBUG

    static bool impIsInvariant(const GenTree* tree);
    static bool impIsAddressInLocal(const GenTree* tree, GenTree** lclVarTreeOut = nullptr);

    void impMakeDiscretionaryInlineObservations(InlineInfo* pInlineInfo, InlineResult* inlineResult);

    // STATIC inlining decision based on the IL code.
    void impCanInlineIL(CORINFO_METHOD_HANDLE fncHandle,
                        CORINFO_METHOD_INFO*  methInfo,
                        bool                  forceInline,
                        InlineResult*         inlineResult);

    void impCheckCanInline(GenTreeCall*           call,
                           CORINFO_METHOD_HANDLE  fncHandle,
                           unsigned               methAttr,
                           CORINFO_CONTEXT_HANDLE exactContextHnd,
                           InlineCandidateInfo**  ppInlineCandidateInfo,
                           InlineResult*          inlineResult);

    void impInlineRecordArgInfo(InlineInfo* pInlineInfo, CallArg* arg, unsigned argNum, InlineResult* inlineResult);

    void impInlineInitVars(InlineInfo* pInlineInfo);

    unsigned impInlineFetchLocal(unsigned lclNum DEBUGARG(const char* reason));

    GenTree* impInlineFetchArg(unsigned lclNum, InlArgInfo* inlArgInfo, InlLclVarInfo* lclTypeInfo);

    bool impInlineIsThis(GenTree* tree, InlArgInfo* inlArgInfo);

    bool impInlineIsGuaranteedThisDerefBeforeAnySideEffects(GenTree*    additionalTree,
                                                            CallArgs*   additionalCallArgs,
                                                            GenTree*    dereferencedAddress,
                                                            InlArgInfo* inlArgInfo);

    void impMarkInlineCandidate(GenTree*               call,
                                CORINFO_CONTEXT_HANDLE exactContextHnd,
                                bool                   exactContextNeedsRuntimeLookup,
                                CORINFO_CALL_INFO*     callInfo,
                                IL_OFFSET              ilOffset);

    void impMarkInlineCandidateHelper(GenTreeCall*           call,
                                      CORINFO_CONTEXT_HANDLE exactContextHnd,
                                      bool                   exactContextNeedsRuntimeLookup,
                                      CORINFO_CALL_INFO*     callInfo,
                                      IL_OFFSET              ilOffset);

    bool impTailCallRetTypeCompatible(bool                     allowWidening,
                                      var_types                callerRetType,
                                      CORINFO_CLASS_HANDLE     callerRetTypeClass,
                                      CorInfoCallConvExtension callerCallConv,
                                      var_types                calleeRetType,
                                      CORINFO_CLASS_HANDLE     calleeRetTypeClass,
                                      CorInfoCallConvExtension calleeCallConv);

    bool impIsTailCallILPattern(
        bool tailPrefixed, OPCODE curOpcode, const BYTE* codeAddrOfNextOpcode, const BYTE* codeEnd, bool isRecursive);

    bool impIsImplicitTailCallCandidate(
        OPCODE curOpcode, const BYTE* codeAddrOfNextOpcode, const BYTE* codeEnd, int prefixFlags, bool isRecursive);

    bool impIsClassExact(CORINFO_CLASS_HANDLE classHnd);
    bool impCanSkipCovariantStoreCheck(GenTree* value, GenTree* array);

    methodPointerInfo* impAllocateMethodPointerInfo(const CORINFO_RESOLVED_TOKEN& token, mdToken tokenConstrained);

    /*
    XXXXXXXXXXXXXXXXXXXXXXXXXXXXXXXXXXXXXXXXXXXXXXXXXXXXXXXXXXXXXXXXXXXXXXXXXXXXXXX
    XXXXXXXXXXXXXXXXXXXXXXXXXXXXXXXXXXXXXXXXXXXXXXXXXXXXXXXXXXXXXXXXXXXXXXXXXXXXXXX
    XX                                                                           XX
    XX                           FlowGraph                                       XX
    XX                                                                           XX
    XX   Info about the basic-blocks, their contents and the flow analysis       XX
    XX                                                                           XX
    XXXXXXXXXXXXXXXXXXXXXXXXXXXXXXXXXXXXXXXXXXXXXXXXXXXXXXXXXXXXXXXXXXXXXXXXXXXXXXX
    XXXXXXXXXXXXXXXXXXXXXXXXXXXXXXXXXXXXXXXXXXXXXXXXXXXXXXXXXXXXXXXXXXXXXXXXXXXXXXX
    */

public:
    BasicBlock* fgFirstBB;        // Beginning of the basic block list
    BasicBlock* fgLastBB;         // End of the basic block list
    BasicBlock* fgFirstColdBlock; // First block to be placed in the cold section
    BasicBlock* fgEntryBB;        // For OSR, the original method's entry point
    BasicBlock* fgOSREntryBB;     // For OSR, the logical entry point (~ patchpoint)
#if defined(FEATURE_EH_FUNCLETS)
    BasicBlock* fgFirstFuncletBB; // First block of outlined funclets (to allow block insertion before the funclets)
#endif
    BasicBlock* fgFirstBBScratch;   // Block inserted for initialization stuff. Is nullptr if no such block has been
                                    // created.
    BasicBlockList* fgReturnBlocks; // list of BBJ_RETURN blocks
    unsigned        fgEdgeCount;    // # of control flow edges between the BBs
    unsigned        fgBBcount;      // # of BBs in the method
#ifdef DEBUG
    unsigned                     fgBBcountAtCodegen; // # of BBs in the method at the start of codegen
    jitstd::vector<BasicBlock*>* fgBBOrder;          // ordered vector of BBs
#endif
    unsigned     fgBBNumMax;       // The max bbNum that has been assigned to basic blocks
    unsigned     fgDomBBcount;     // # of BBs for which we have dominator and reachability information
    BasicBlock** fgBBInvPostOrder; // The flow graph stored in an array sorted in topological order, needed to compute
                                   // dominance. Indexed by block number. Size: fgBBNumMax + 1.

    // After the dominance tree is computed, we cache a DFS preorder number and DFS postorder number to compute
    // dominance queries in O(1). fgDomTreePreOrder and fgDomTreePostOrder are arrays giving the block's preorder and
    // postorder number, respectively. The arrays are indexed by basic block number. (Note that blocks are numbered
    // starting from one. Thus, we always waste element zero. This makes debugging easier and makes the code less likely
    // to suffer from bugs stemming from forgetting to add or subtract one from the block number to form an array
    // index). The arrays are of size fgBBNumMax + 1.
    unsigned* fgDomTreePreOrder;
    unsigned* fgDomTreePostOrder;

    // Dominator tree used by SSA construction and copy propagation (the two are expected to use the same tree
    // in order to avoid the need for SSA reconstruction and an "out of SSA" phase).
    DomTreeNode* fgSsaDomTree;

    bool fgBBVarSetsInited;

    // Allocate array like T* a = new T[fgBBNumMax + 1];
    // Using helper so we don't keep forgetting +1.
    template <typename T>
    T* fgAllocateTypeForEachBlk(CompMemKind cmk = CMK_Unknown)
    {
        return getAllocator(cmk).allocate<T>(fgBBNumMax + 1);
    }

    // BlockSets are relative to a specific set of BasicBlock numbers. If that changes
    // (if the blocks are renumbered), this changes. BlockSets from different epochs
    // cannot be meaningfully combined. Note that new blocks can be created with higher
    // block numbers without changing the basic block epoch. These blocks *cannot*
    // participate in a block set until the blocks are all renumbered, causing the epoch
    // to change. This is useful if continuing to use previous block sets is valuable.
    // If the epoch is zero, then it is uninitialized, and block sets can't be used.
    unsigned fgCurBBEpoch;

    unsigned GetCurBasicBlockEpoch()
    {
        return fgCurBBEpoch;
    }

    // The number of basic blocks in the current epoch. When the blocks are renumbered,
    // this is fgBBcount. As blocks are added, fgBBcount increases, fgCurBBEpochSize remains
    // the same, until a new BasicBlock epoch is created, such as when the blocks are all renumbered.
    unsigned fgCurBBEpochSize;

    // The number of "size_t" elements required to hold a bitset large enough for fgCurBBEpochSize
    // bits. This is precomputed to avoid doing math every time BasicBlockBitSetTraits::GetArrSize() is called.
    unsigned fgBBSetCountInSizeTUnits;

    void NewBasicBlockEpoch()
    {
        INDEBUG(unsigned oldEpochArrSize = fgBBSetCountInSizeTUnits);

        // We have a new epoch. Compute and cache the size needed for new BlockSets.
        fgCurBBEpoch++;
        fgCurBBEpochSize = fgBBNumMax + 1;
        fgBBSetCountInSizeTUnits =
            roundUp(fgCurBBEpochSize, (unsigned)(sizeof(size_t) * 8)) / unsigned(sizeof(size_t) * 8);

#ifdef DEBUG
        // All BlockSet objects are now invalid!
        fgReachabilitySetsValid = false; // the bbReach sets are now invalid!
        fgEnterBlksSetValid     = false; // the fgEnterBlks set is now invalid!

        if (verbose)
        {
            unsigned epochArrSize = BasicBlockBitSetTraits::GetArrSize(this, sizeof(size_t));
            printf("\nNew BlockSet epoch %d, # of blocks (including unused BB00): %u, bitset array size: %u (%s)",
                   fgCurBBEpoch, fgCurBBEpochSize, epochArrSize, (epochArrSize <= 1) ? "short" : "long");
            if ((fgCurBBEpoch != 1) && ((oldEpochArrSize <= 1) != (epochArrSize <= 1)))
            {
                // If we're not just establishing the first epoch, and the epoch array size has changed such that we're
                // going to change our bitset representation from short (just a size_t bitset) to long (a pointer to an
                // array of size_t bitsets), then print that out.
                printf("; NOTE: BlockSet size was previously %s!", (oldEpochArrSize <= 1) ? "short" : "long");
            }
            printf("\n");
        }
#endif // DEBUG
    }

    void EnsureBasicBlockEpoch()
    {
        if (fgCurBBEpochSize != fgBBNumMax + 1)
        {
            NewBasicBlockEpoch();
        }
    }

    BasicBlock* fgNewBasicBlock(BBjumpKinds jumpKind);
    bool fgEnsureFirstBBisScratch();
    bool fgFirstBBisScratch();
    bool fgBBisScratch(BasicBlock* block);

    void fgExtendEHRegionBefore(BasicBlock* block);
    void fgExtendEHRegionAfter(BasicBlock* block);

    BasicBlock* fgNewBBbefore(BBjumpKinds jumpKind, BasicBlock* block, bool extendRegion);

    BasicBlock* fgNewBBafter(BBjumpKinds jumpKind, BasicBlock* block, bool extendRegion);

    BasicBlock* fgNewBBinRegion(BBjumpKinds jumpKind,
                                unsigned    tryIndex,
                                unsigned    hndIndex,
                                BasicBlock* nearBlk,
                                bool        putInFilter = false,
                                bool        runRarely   = false,
                                bool        insertAtEnd = false);

    BasicBlock* fgNewBBinRegion(BBjumpKinds jumpKind,
                                BasicBlock* srcBlk,
                                bool        runRarely   = false,
                                bool        insertAtEnd = false);

    BasicBlock* fgNewBBinRegion(BBjumpKinds jumpKind);

    BasicBlock* fgNewBBinRegionWorker(BBjumpKinds jumpKind,
                                      BasicBlock* afterBlk,
                                      unsigned    xcptnIndex,
                                      bool        putInTryRegion);

    void fgInsertBBbefore(BasicBlock* insertBeforeBlk, BasicBlock* newBlk);
    void fgInsertBBafter(BasicBlock* insertAfterBlk, BasicBlock* newBlk);
    void fgUnlinkBlock(BasicBlock* block);

#ifdef FEATURE_JIT_METHOD_PERF
    unsigned fgMeasureIR();
#endif // FEATURE_JIT_METHOD_PERF

    bool fgModified;             // True if the flow graph has been modified recently
    bool fgComputePredsDone;     // Have we computed the bbPreds list
    bool fgCheapPredsValid;      // Is the bbCheapPreds list valid?
    bool fgDomsComputed;         // Have we computed the dominator sets?
    bool fgReturnBlocksComputed; // Have we computed the return blocks list?
    bool fgOptimizedFinally;     // Did we optimize any try-finallys?

    bool fgHasSwitch; // any BBJ_SWITCH jumps?

    BlockSet fgEnterBlks; // Set of blocks which have a special transfer of control; the "entry" blocks plus EH handler
                          // begin blocks.
#if defined(FEATURE_EH_FUNCLETS) && defined(TARGET_ARM)
    BlockSet fgAlwaysBlks; // Set of blocks which are BBJ_ALWAYS part  of BBJ_CALLFINALLY/BBJ_ALWAYS pair that should
                           // never be removed due to a requirement to use the BBJ_ALWAYS for generating code and
                           // not have "retless" blocks.

#endif // defined(FEATURE_EH_FUNCLETS) && defined(TARGET_ARM)

#ifdef DEBUG
    bool fgReachabilitySetsValid; // Are the bbReach sets valid?
    bool fgEnterBlksSetValid;     // Is the fgEnterBlks set valid?
#endif                            // DEBUG

    bool fgRemoveRestOfBlock; // true if we know that we will throw
    bool fgStmtRemoved;       // true if we remove statements -> need new DFA

    // There are two modes for ordering of the trees.
    //  - In FGOrderTree, the dominant ordering is the tree order, and the nodes contained in
    //    each tree and sub-tree are contiguous, and can be traversed (in gtNext/gtPrev order)
    //    by traversing the tree according to the order of the operands.
    //  - In FGOrderLinear, the dominant ordering is the linear order.

    enum FlowGraphOrder
    {
        FGOrderTree,
        FGOrderLinear
    };
    FlowGraphOrder fgOrder;

    // The following are boolean flags that keep track of the state of internal data structures

    bool     fgStmtListThreaded;       // true if the node list is now threaded
    bool     fgCanRelocateEHRegions;   // true if we are allowed to relocate the EH regions
    bool     fgEdgeWeightsComputed;    // true after we have called fgComputeEdgeWeights
    bool     fgHaveValidEdgeWeights;   // true if we were successful in computing all of the edge weights
    bool     fgSlopUsedInEdgeWeights;  // true if their was some slop used when computing the edge weights
    bool     fgRangeUsedInEdgeWeights; // true if some of the edgeWeight are expressed in Min..Max form
    weight_t fgCalledCount;            // count of the number of times this method was called
                                       // This is derived from the profile data
                                       // or is BB_UNITY_WEIGHT when we don't have profile data

#if defined(FEATURE_EH_FUNCLETS)
    bool fgFuncletsCreated; // true if the funclet creation phase has been run
#endif                      // FEATURE_EH_FUNCLETS

    bool fgGlobalMorph; // indicates if we are during the global morphing phase
                        // since fgMorphTree can be called from several places

    bool     impBoxTempInUse; // the temp below is valid and available
    unsigned impBoxTemp;      // a temporary that is used for boxing

#ifdef DEBUG
    bool jitFallbackCompile; // Are we doing a fallback compile? That is, have we executed a NO_WAY assert,
                             //   and we are trying to compile again in a "safer", minopts mode?
#endif

#if defined(DEBUG)
    unsigned impInlinedCodeSize;
    bool     fgPrintInlinedMethods;
#endif

    jitstd::vector<flowList*>* fgPredListSortVector;

    //-------------------------------------------------------------------------

    void fgInit();

    PhaseStatus fgImport();

    PhaseStatus fgTransformIndirectCalls();

    PhaseStatus fgTransformPatchpoints();

    PhaseStatus fgMorphInit();

    PhaseStatus fgInline();

    PhaseStatus fgRemoveEmptyTry();

    PhaseStatus fgRemoveEmptyFinally();

    PhaseStatus fgMergeFinallyChains();

    PhaseStatus fgCloneFinally();

    void fgCleanupContinuation(BasicBlock* continuation);

#if defined(FEATURE_EH_FUNCLETS) && defined(TARGET_ARM)

    PhaseStatus fgUpdateFinallyTargetFlags();

    void fgClearAllFinallyTargetBits();

    void fgAddFinallyTargetFlags();

#endif // defined(FEATURE_EH_FUNCLETS) && defined(TARGET_ARM)

    PhaseStatus fgTailMergeThrows();
    void fgTailMergeThrowsFallThroughHelper(BasicBlock* predBlock,
                                            BasicBlock* nonCanonicalBlock,
                                            BasicBlock* canonicalBlock,
                                            flowList*   predEdge);
    void fgTailMergeThrowsJumpToHelper(BasicBlock* predBlock,
                                       BasicBlock* nonCanonicalBlock,
                                       BasicBlock* canonicalBlock,
                                       flowList*   predEdge);

#if defined(FEATURE_EH_FUNCLETS) && defined(TARGET_ARM)
    // Sometimes we need to defer updating the BBF_FINALLY_TARGET bit. fgNeedToAddFinallyTargetBits signals
    // when this is necessary.
    bool fgNeedToAddFinallyTargetBits;
#endif // defined(FEATURE_EH_FUNCLETS) && defined(TARGET_ARM)

    bool fgRetargetBranchesToCanonicalCallFinally(BasicBlock*      block,
                                                  BasicBlock*      handler,
                                                  BlockToBlockMap& continuationMap);

    GenTree* fgGetCritSectOfStaticMethod();

#if defined(FEATURE_EH_FUNCLETS)

    void fgAddSyncMethodEnterExit();

    GenTree* fgCreateMonitorTree(unsigned lvaMonitorBool, unsigned lvaThisVar, BasicBlock* block, bool enter);

    void fgConvertSyncReturnToLeave(BasicBlock* block);

#endif // FEATURE_EH_FUNCLETS

    void fgAddReversePInvokeEnterExit();

    bool fgMoreThanOneReturnBlock();

    // The number of separate return points in the method.
    unsigned fgReturnCount;

    PhaseStatus fgAddInternal();

    enum class FoldResult
    {
        FOLD_DID_NOTHING,
        FOLD_CHANGED_CONTROL_FLOW,
        FOLD_REMOVED_LAST_STMT,
        FOLD_ALTERED_LAST_STMT,
    };

    FoldResult fgFoldConditional(BasicBlock* block);

    void fgMorphStmts(BasicBlock* block);
    void fgMorphBlocks();

    void fgMergeBlockReturn(BasicBlock* block);

    bool fgMorphBlockStmt(BasicBlock* block, Statement* stmt DEBUGARG(const char* msg));

    //------------------------------------------------------------------------------------------------------------
    // MorphMDArrayTempCache: a simple cache of compiler temporaries in the local variable table, used to minimize
    // the number of locals allocated when doing early multi-dimensional array operation expansion. Two types of
    // temps are created and cached (due to the two types of temps needed by the MD array expansion): TYP_INT and
    // TYP_REF. `GrabTemp` either returns an available temp from the cache or allocates a new temp and returns it
    // after adding it to the cache. `Reset` makes all the temps in the cache available for subsequent re-use.
    //
    class MorphMDArrayTempCache
    {
    private:
        class TempList
        {
        public:
            TempList(Compiler* compiler)
                : m_compiler(compiler), m_first(nullptr), m_insertPtr(&m_first), m_nextAvail(nullptr)
            {
            }

            unsigned GetTemp();

            void Reset()
            {
                m_nextAvail = m_first;
            }

        private:
            struct Node
            {
                Node(unsigned tmp) : next(nullptr), tmp(tmp)
                {
                }

                Node*    next;
                unsigned tmp;
            };

            Compiler* m_compiler;
            Node*     m_first;
            Node**    m_insertPtr;
            Node*     m_nextAvail;
        };

        TempList intTemps; // Temps for genActualType() == TYP_INT
        TempList refTemps; // Temps for TYP_REF

    public:
        MorphMDArrayTempCache(Compiler* compiler) : intTemps(compiler), refTemps(compiler)
        {
        }

        unsigned GrabTemp(var_types type);

        void Reset()
        {
            intTemps.Reset();
            refTemps.Reset();
        }
    };

    bool fgMorphArrayOpsStmt(MorphMDArrayTempCache* pTempCache, BasicBlock* block, Statement* stmt);
    PhaseStatus fgMorphArrayOps();

    void fgSetOptions();

#ifdef DEBUG
    static fgWalkPreFn fgAssertNoQmark;
    void fgPreExpandQmarkChecks(GenTree* expr);
    void        fgPostExpandQmarkChecks();
    static void fgCheckQmarkAllowedForm(GenTree* tree);
#endif

    IL_OFFSET fgFindBlockILOffset(BasicBlock* block);
    void fgFixEntryFlowForOSR();

    BasicBlock* fgSplitBlockAtBeginning(BasicBlock* curr);
    BasicBlock* fgSplitBlockAtEnd(BasicBlock* curr);
    BasicBlock* fgSplitBlockAfterStatement(BasicBlock* curr, Statement* stmt);
    BasicBlock* fgSplitBlockAfterNode(BasicBlock* curr, GenTree* node); // for LIR
    BasicBlock* fgSplitEdge(BasicBlock* curr, BasicBlock* succ);

    Statement* fgNewStmtFromTree(GenTree* tree, BasicBlock* block, const DebugInfo& di);
    Statement* fgNewStmtFromTree(GenTree* tree);
    Statement* fgNewStmtFromTree(GenTree* tree, BasicBlock* block);
    Statement* fgNewStmtFromTree(GenTree* tree, const DebugInfo& di);

    GenTree* fgGetTopLevelQmark(GenTree* expr, GenTree** ppDst = nullptr);
    void fgExpandQmarkForCastInstOf(BasicBlock* block, Statement* stmt);
    void fgExpandQmarkStmt(BasicBlock* block, Statement* stmt);
    void fgExpandQmarkNodes();

    // Do "simple lowering."  This functionality is (conceptually) part of "general"
    // lowering that is distributed between fgMorph and the lowering phase of LSRA.
    PhaseStatus fgSimpleLowering();

#if FEATURE_LOOP_ALIGN
    PhaseStatus placeLoopAlignInstructions();
#endif

    GenTree* fgInitThisClass();

    GenTreeCall* fgGetStaticsCCtorHelper(CORINFO_CLASS_HANDLE cls, CorInfoHelpFunc helper);

    GenTreeCall* fgGetSharedCCtor(CORINFO_CLASS_HANDLE cls);

    bool backendRequiresLocalVarLifetimes()
    {
        return !opts.MinOpts() || m_pLinearScan->willEnregisterLocalVars();
    }

    void fgLocalVarLiveness();

    void fgLocalVarLivenessInit();

    void fgPerNodeLocalVarLiveness(GenTree* node);
    void fgPerBlockLocalVarLiveness();

    VARSET_VALRET_TP fgGetHandlerLiveVars(BasicBlock* block);

    void fgLiveVarAnalysis(bool updateInternalOnly = false);

    void fgComputeLifeCall(VARSET_TP& life, GenTreeCall* call);

    void fgComputeLifeTrackedLocalUse(VARSET_TP& life, LclVarDsc& varDsc, GenTreeLclVarCommon* node);
    bool fgComputeLifeTrackedLocalDef(VARSET_TP&           life,
                                      VARSET_VALARG_TP     keepAliveVars,
                                      LclVarDsc&           varDsc,
                                      GenTreeLclVarCommon* node);
    bool fgComputeLifeUntrackedLocal(VARSET_TP&           life,
                                     VARSET_VALARG_TP     keepAliveVars,
                                     LclVarDsc&           varDsc,
                                     GenTreeLclVarCommon* lclVarNode);
    bool fgComputeLifeLocal(VARSET_TP& life, VARSET_VALARG_TP keepAliveVars, GenTree* lclVarNode);

    void fgComputeLife(VARSET_TP&       life,
                       GenTree*         startNode,
                       GenTree*         endNode,
                       VARSET_VALARG_TP volatileVars,
                       bool* pStmtInfoDirty DEBUGARG(bool* treeModf));

    void fgComputeLifeLIR(VARSET_TP& life, BasicBlock* block, VARSET_VALARG_TP volatileVars);

    bool fgTryRemoveNonLocal(GenTree* node, LIR::Range* blockRange);

    bool fgTryRemoveDeadStoreLIR(GenTree* store, GenTreeLclVarCommon* lclNode, BasicBlock* block);

    bool fgRemoveDeadStore(GenTree**        pTree,
                           LclVarDsc*       varDsc,
                           VARSET_VALARG_TP life,
                           bool*            doAgain,
                           bool*            pStmtInfoDirty,
                           bool* pStoreRemoved DEBUGARG(bool* treeModf));

    void fgInterBlockLocalVarLiveness();

    // Blocks: convenience methods for enabling range-based `for` iteration over the function's blocks, e.g.:
    // 1.   for (BasicBlock* const block : compiler->Blocks()) ...
    // 2.   for (BasicBlock* const block : compiler->Blocks(startBlock)) ...
    // 3.   for (BasicBlock* const block : compiler->Blocks(startBlock, endBlock)) ...
    // In case (1), the block list can be empty. In case (2), `startBlock` can be nullptr. In case (3),
    // both `startBlock` and `endBlock` must be non-null.
    //
    BasicBlockSimpleList Blocks() const
    {
        return BasicBlockSimpleList(fgFirstBB);
    }

    BasicBlockSimpleList Blocks(BasicBlock* startBlock) const
    {
        return BasicBlockSimpleList(startBlock);
    }

    BasicBlockRangeList Blocks(BasicBlock* startBlock, BasicBlock* endBlock) const
    {
        return BasicBlockRangeList(startBlock, endBlock);
    }

    // This array, managed by the SSA numbering infrastructure, keeps "outlined composite SSA numbers".
    // See "SsaNumInfo::GetNum" for more details on when this is needed.
    JitExpandArrayStack<unsigned>* m_outlinedCompositeSsaNums;

    // This map tracks nodes whose value numbers explicitly or implicitly depend on memory states.
    // The map provides the entry block of the most closely enclosing loop that
    // defines the memory region accessed when defining the nodes's VN.
    //
    // This information should be consulted when considering hoisting node out of a loop, as the VN
    // for the node will only be valid within the indicated loop.
    //
    // It is not fine-grained enough to track memory dependence within loops, so cannot be used
    // for more general code motion.
    //
    // If a node does not have an entry in the map we currently assume the VN is not memory dependent
    // and so memory does not constrain hoisting.
    //
    typedef JitHashTable<GenTree*, JitPtrKeyFuncs<GenTree>, BasicBlock*> NodeToLoopMemoryBlockMap;
    NodeToLoopMemoryBlockMap* m_nodeToLoopMemoryBlockMap;
    NodeToLoopMemoryBlockMap* GetNodeToLoopMemoryBlockMap()
    {
        if (m_nodeToLoopMemoryBlockMap == nullptr)
        {
            m_nodeToLoopMemoryBlockMap = new (getAllocator()) NodeToLoopMemoryBlockMap(getAllocator());
        }
        return m_nodeToLoopMemoryBlockMap;
    }

    void optRecordLoopMemoryDependence(GenTree* tree, BasicBlock* block, ValueNum memoryVN);
    void optCopyLoopMemoryDependence(GenTree* fromTree, GenTree* toTree);

    inline bool PreciseRefCountsRequired();

    // Performs SSA conversion.
    PhaseStatus fgSsaBuild();

    // Reset any data structures to the state expected by "fgSsaBuild", so it can be run again.
    void fgResetForSsa();

    unsigned fgSsaPassesCompleted; // Number of times fgSsaBuild has been run.

    // Returns "true" if this is a special variable that is never zero initialized in the prolog.
    inline bool fgVarIsNeverZeroInitializedInProlog(unsigned varNum);

    // Returns "true" if the variable needs explicit zero initialization.
    inline bool fgVarNeedsExplicitZeroInit(unsigned varNum, bool bbInALoop, bool bbIsReturn);

    // The value numbers for this compilation.
    ValueNumStore* vnStore;

public:
    ValueNumStore* GetValueNumStore()
    {
        return vnStore;
    }

    // Do value numbering (assign a value number to each
    // tree node).
    PhaseStatus fgValueNumber();

    void fgValueNumberLocalStore(GenTree*             storeNode,
                                 GenTreeLclVarCommon* lclDefNode,
                                 ssize_t              offset,
                                 unsigned             storeSize,
                                 ValueNumPair         value,
                                 bool                 normalize = true);

    void fgValueNumberArrayElemLoad(GenTree* loadTree, VNFuncApp* addrFunc);

    void fgValueNumberArrayElemStore(GenTree* storeNode, VNFuncApp* addrFunc, unsigned storeSize, ValueNum value);

    void fgValueNumberFieldLoad(GenTree* loadTree, GenTree* baseAddr, FieldSeq* fieldSeq, ssize_t offset);

    void fgValueNumberFieldStore(
        GenTree* storeNode, GenTree* baseAddr, FieldSeq* fieldSeq, ssize_t offset, unsigned storeSize, ValueNum value);

    // Compute the value number for a byref-exposed load of the given type via the given pointerVN.
    ValueNum fgValueNumberByrefExposedLoad(var_types type, ValueNum pointerVN);

    unsigned fgVNPassesCompleted; // Number of times fgValueNumber has been run.

    // Utility functions for fgValueNumber.

    // Perform value-numbering for the trees in "blk".
    void fgValueNumberBlock(BasicBlock* blk);

    // Requires that "entryBlock" is the entry block of loop "loopNum", and that "loopNum" is the
    // innermost loop of which "entryBlock" is the entry.  Returns the value number that should be
    // assumed for the memoryKind at the start "entryBlk".
    ValueNum fgMemoryVNForLoopSideEffects(MemoryKind memoryKind, BasicBlock* entryBlock, unsigned loopNum);

    // Called when an operation (performed by "tree", described by "msg") may cause the GcHeap to be mutated.
    // As GcHeap is a subset of ByrefExposed, this will also annotate the ByrefExposed mutation.
    void fgMutateGcHeap(GenTree* tree DEBUGARG(const char* msg));

    // Called when an operation (performed by "tree", described by "msg") may cause an address-exposed local to be
    // mutated.
    void fgMutateAddressExposedLocal(GenTree* tree DEBUGARG(const char* msg));

    // For a GC heap store at curTree, record the new curMemoryVN's and update curTree's MemorySsaMap.
    // As GcHeap is a subset of ByrefExposed, this will also record the ByrefExposed store.
    void recordGcHeapStore(GenTree* curTree, ValueNum gcHeapVN DEBUGARG(const char* msg));

    // For a store to an address-exposed local at curTree, record the new curMemoryVN and update curTree's MemorySsaMap.
    void recordAddressExposedLocalStore(GenTree* curTree, ValueNum memoryVN DEBUGARG(const char* msg));

    void fgSetCurrentMemoryVN(MemoryKind memoryKind, ValueNum newMemoryVN);

    // Tree caused an update in the current memory VN.  If "tree" has an associated heap SSA #, record that
    // value in that SSA #.
    void fgValueNumberRecordMemorySsa(MemoryKind memoryKind, GenTree* tree);

    // The input 'tree' is a leaf node that is a constant
    // Assign the proper value number to the tree
    void fgValueNumberTreeConst(GenTree* tree);

    // If the VN store has been initialized, reassign the
    // proper value number to the constant tree.
    void fgUpdateConstTreeValueNumber(GenTree* tree);

    // Assumes that all inputs to "tree" have had value numbers assigned; assigns a VN to tree.
    // (With some exceptions: the VN of the lhs of an assignment is assigned as part of the
    // assignment.)
    void fgValueNumberTree(GenTree* tree);

    void fgValueNumberAssignment(GenTreeOp* tree);

    // Does value-numbering for a block assignment.
    void fgValueNumberBlockAssignment(GenTree* tree);

    // Does value-numbering for a cast tree.
    void fgValueNumberCastTree(GenTree* tree);

    // Does value-numbering for a bitcast tree.
    void fgValueNumberBitCast(GenTree* tree);

    // Does value-numbering for an intrinsic tree.
    void fgValueNumberIntrinsic(GenTree* tree);

    void fgValueNumberArrIndexAddr(GenTreeArrAddr* arrAddr);

#ifdef FEATURE_SIMD
    // Does value-numbering for a GT_SIMD tree
    void fgValueNumberSimd(GenTreeSIMD* tree);
#endif // FEATURE_SIMD

#ifdef FEATURE_HW_INTRINSICS
    // Does value-numbering for a GT_HWINTRINSIC tree
    void fgValueNumberHWIntrinsic(GenTreeHWIntrinsic* tree);
#endif // FEATURE_HW_INTRINSICS

    // Does value-numbering for a call.  We interpret some helper calls.
    void fgValueNumberCall(GenTreeCall* call);

    // Does value-numbering for a helper representing a cast operation.
    void fgValueNumberCastHelper(GenTreeCall* call);

    // Does value-numbering for a helper "call" that has a VN function symbol "vnf".
    void fgValueNumberHelperCallFunc(GenTreeCall* call, VNFunc vnf, ValueNumPair vnpExc);

    // Requires "helpCall" to be a helper call.  Assigns it a value number;
    // we understand the semantics of some of the calls.  Returns "true" if
    // the call may modify the heap (we assume arbitrary memory side effects if so).
    bool fgValueNumberHelperCall(GenTreeCall* helpCall);

    // Requires that "helpFunc" is one of the pure Jit Helper methods.
    // Returns the corresponding VNFunc to use for value numbering
    VNFunc fgValueNumberJitHelperMethodVNFunc(CorInfoHelpFunc helpFunc);

    // Adds the exception set for the current tree node which has a memory indirection operation
    void fgValueNumberAddExceptionSetForIndirection(GenTree* tree, GenTree* baseAddr);

    // Adds the exception sets for the current tree node which is performing a division or modulus operation
    void fgValueNumberAddExceptionSetForDivision(GenTree* tree);

    // Adds the exception set for the current tree node which is performing a overflow checking operation
    void fgValueNumberAddExceptionSetForOverflow(GenTree* tree);

    // Adds the exception set for the current tree node which is performing a bounds check operation
    void fgValueNumberAddExceptionSetForBoundsCheck(GenTree* tree);

    // Adds the exception set for the current tree node which is performing a ckfinite operation
    void fgValueNumberAddExceptionSetForCkFinite(GenTree* tree);

    // Adds the exception sets for the current tree node
    void fgValueNumberAddExceptionSet(GenTree* tree);

#ifdef DEBUG
    void fgDebugCheckExceptionSets();
#endif

    // These are the current value number for the memory implicit variables while
    // doing value numbering.  These are the value numbers under the "liberal" interpretation
    // of memory values; the "conservative" interpretation needs no VN, since every access of
    // memory yields an unknown value.
    ValueNum fgCurMemoryVN[MemoryKindCount];

    // Return a "pseudo"-class handle for an array element type.  If "elemType" is TYP_STRUCT,
    // requires "elemStructType" to be non-null (and to have a low-order zero).  Otherwise, low order bit
    // is 1, and the rest is an encoding of "elemTyp".
    static CORINFO_CLASS_HANDLE EncodeElemType(var_types elemTyp, CORINFO_CLASS_HANDLE elemStructType)
    {
        if (elemStructType != nullptr)
        {
            assert(varTypeIsStruct(elemTyp) || elemTyp == TYP_REF || elemTyp == TYP_BYREF ||
                   varTypeIsIntegral(elemTyp));
            assert((size_t(elemStructType) & 0x1) == 0x0); // Make sure the encoding below is valid.
            return elemStructType;
        }
        else
        {
            assert(elemTyp != TYP_STRUCT);
            elemTyp = varTypeToSigned(elemTyp);
            return CORINFO_CLASS_HANDLE(size_t(elemTyp) << 1 | 0x1);
        }
    }
    // If "clsHnd" is the result of an "EncodePrim" call, returns true and sets "*pPrimType" to the
    // var_types it represents.  Otherwise, returns TYP_STRUCT (on the assumption that "clsHnd" is
    // the struct type of the element).
    static var_types DecodeElemType(CORINFO_CLASS_HANDLE clsHnd)
    {
        size_t clsHndVal = size_t(clsHnd);
        if (clsHndVal & 0x1)
        {
            return var_types(clsHndVal >> 1);
        }
        else
        {
            return TYP_STRUCT;
        }
    }

    // Convert a BYTE which represents the VM's CorInfoGCtype to the JIT's var_types
    var_types getJitGCType(BYTE gcType);

    // Returns true if the provided type should be treated as a primitive type
    // for the unmanaged calling conventions.
    bool isNativePrimitiveStructType(CORINFO_CLASS_HANDLE clsHnd);

    enum structPassingKind
    {
        SPK_Unknown,       // Invalid value, never returned
        SPK_PrimitiveType, // The struct is passed/returned using a primitive type.
        SPK_EnclosingType, // Like SPK_Primitive type, but used for return types that
                           //  require a primitive type temp that is larger than the struct size.
                           //  Currently used for structs of size 3, 5, 6, or 7 bytes.
        SPK_ByValue,       // The struct is passed/returned by value (using the ABI rules)
                           //  for ARM64 and UNIX_X64 in multiple registers. (when all of the
                           //   parameters registers are used, then the stack will be used)
                           //  for X86 passed on the stack, for ARM32 passed in registers
                           //   or the stack or split between registers and the stack.
        SPK_ByValueAsHfa,  // The struct is passed/returned as an HFA in multiple registers.
        SPK_ByReference
    }; // The struct is passed/returned by reference to a copy/buffer.

    // Get the "primitive" type that is used when we are given a struct of size 'structSize'.
    // For pointer sized structs the 'clsHnd' is used to determine if the struct contains GC ref.
    // A "primitive" type is one of the scalar types: byte, short, int, long, ref, float, double
    // If we can't or shouldn't use a "primitive" type then TYP_UNKNOWN is returned.
    //
    // isVarArg is passed for use on Windows Arm64 to change the decision returned regarding
    // hfa types.
    //
    var_types getPrimitiveTypeForStruct(unsigned structSize, CORINFO_CLASS_HANDLE clsHnd, bool isVarArg);

    // Get the type that is used to pass values of the given struct type.
    // isVarArg is passed for use on Windows Arm64 to change the decision returned regarding
    // hfa types.
    //
    var_types getArgTypeForStruct(CORINFO_CLASS_HANDLE clsHnd,
                                  structPassingKind*   wbPassStruct,
                                  bool                 isVarArg,
                                  unsigned             structSize);

    // Get the type that is used to return values of the given struct type.
    // If the size is unknown, pass 0 and it will be determined from 'clsHnd'.
    var_types getReturnTypeForStruct(CORINFO_CLASS_HANDLE     clsHnd,
                                     CorInfoCallConvExtension callConv,
                                     structPassingKind*       wbPassStruct = nullptr,
                                     unsigned                 structSize   = 0);

#ifdef DEBUG
    // Print a representation of "vnp" or "vn" on standard output.
    // If "level" is non-zero, we also print out a partial expansion of the value.
    void vnpPrint(ValueNumPair vnp, unsigned level);
    void vnPrint(ValueNum vn, unsigned level);
#endif

    bool fgDominate(BasicBlock* b1, BasicBlock* b2); // Return true if b1 dominates b2

    // Dominator computation member functions
    // Not exposed outside Compiler
protected:
    bool fgReachable(BasicBlock* b1, BasicBlock* b2); // Returns true if block b1 can reach block b2

    // Compute immediate dominators, the dominator tree and and its pre/post-order travsersal numbers.
    void fgComputeDoms();

    void fgCompDominatedByExceptionalEntryBlocks();

    BlockSet_ValRet_T fgGetDominatorSet(BasicBlock* block); // Returns a set of blocks that dominate the given block.
    // Note: this is relatively slow compared to calling fgDominate(),
    // especially if dealing with a single block versus block check.

    void fgComputeReachabilitySets(); // Compute bbReach sets. (Also sets BBF_GC_SAFE_POINT flag on blocks.)

    void fgComputeReturnBlocks(); // Initialize fgReturnBlocks to a list of BBJ_RETURN blocks.

    void fgComputeEnterBlocksSet(); // Compute the set of entry blocks, 'fgEnterBlks'.

    // Remove blocks determined to be unreachable by the 'canRemoveBlock'.
    template <typename CanRemoveBlockBody>
    bool fgRemoveUnreachableBlocks(CanRemoveBlockBody canRemoveBlock);

    PhaseStatus fgComputeReachability(); // Perform flow graph node reachability analysis.

    bool fgRemoveDeadBlocks(); // Identify and remove dead blocks.

    BasicBlock* fgIntersectDom(BasicBlock* a, BasicBlock* b); // Intersect two immediate dominator sets.

    void fgDfsInvPostOrder(); // In order to compute dominance using fgIntersectDom, the flow graph nodes must be
                              // processed in topological sort, this function takes care of that.

    void fgDfsInvPostOrderHelper(BasicBlock* block, BlockSet& visited, unsigned* count);

    BlockSet_ValRet_T fgDomFindStartNodes(); // Computes which basic blocks don't have incoming edges in the flow graph.
                                             // Returns this as a set.

    INDEBUG(void fgDispDomTree(DomTreeNode* domTree);) // Helper that prints out the Dominator Tree in debug builds.

    DomTreeNode* fgBuildDomTree(); // Once we compute all the immediate dominator sets for each node in the flow graph
                                   // (performed by fgComputeDoms), this procedure builds the dominance tree represented
                                   // adjacency lists.

    // In order to speed up the queries of the form 'Does A dominates B', we can perform a DFS preorder and postorder
    // traversal of the dominance tree and the dominance query will become A dominates B iif preOrder(A) <= preOrder(B)
    // && postOrder(A) >= postOrder(B) making the computation O(1).
    void fgNumberDomTree(DomTreeNode* domTree);

    // When the flow graph changes, we need to update the block numbers, predecessor lists, reachability sets,
    // dominators, and possibly loops.
    void fgUpdateChangedFlowGraph(const bool computePreds        = true,
                                  const bool computeDoms         = true,
                                  const bool computeReturnBlocks = false,
                                  const bool computeLoops        = false);

public:
    // Compute the predecessors of the blocks in the control flow graph.
    void fgComputePreds();

    // Remove all predecessor information.
    void fgRemovePreds();

    // Compute the cheap flow graph predecessors lists. This is used in some early phases
    // before the full predecessors lists are computed.
    void fgComputeCheapPreds();

private:
    void fgAddCheapPred(BasicBlock* block, BasicBlock* blockPred);

    void fgRemoveCheapPred(BasicBlock* block, BasicBlock* blockPred);

public:
    enum GCPollType
    {
        GCPOLL_NONE,
        GCPOLL_CALL,
        GCPOLL_INLINE
    };

    // Initialize the per-block variable sets (used for liveness analysis).
    void fgInitBlockVarSets();

    PhaseStatus fgInsertGCPolls();
    BasicBlock* fgCreateGCPoll(GCPollType pollType, BasicBlock* block);

    // Requires that "block" is a block that returns from
    // a finally.  Returns the number of successors (jump targets of
    // of blocks in the covered "try" that did a "LEAVE".)
    unsigned fgNSuccsOfFinallyRet(BasicBlock* block);

    // Requires that "block" is a block that returns (in the sense of BBJ_EHFINALLYRET) from
    // a finally.  Returns its "i"th successor (jump targets of
    // of blocks in the covered "try" that did a "LEAVE".)
    // Requires that "i" < fgNSuccsOfFinallyRet(block).
    BasicBlock* fgSuccOfFinallyRet(BasicBlock* block, unsigned i);

private:
    // Factor out common portions of the impls of the methods above.
    void fgSuccOfFinallyRetWork(BasicBlock* block, unsigned i, BasicBlock** bres, unsigned* nres);

public:
    // For many purposes, it is desirable to be able to enumerate the *distinct* targets of a switch statement,
    // skipping duplicate targets.  (E.g., in flow analyses that are only interested in the set of possible targets.)
    // SwitchUniqueSuccSet contains the non-duplicated switch targets.
    // (Code that modifies the jump table of a switch has an obligation to call Compiler::UpdateSwitchTableTarget,
    // which in turn will call the "UpdateTarget" method of this type if a SwitchUniqueSuccSet has already
    // been computed for the switch block.  If a switch block is deleted or is transformed into a non-switch,
    // we leave the entry associated with the block, but it will no longer be accessed.)
    struct SwitchUniqueSuccSet
    {
        unsigned     numDistinctSuccs; // Number of distinct targets of the switch.
        BasicBlock** nonDuplicates;    // Array of "numDistinctSuccs", containing all the distinct switch target
                                       // successors.

        // The switch block "switchBlk" just had an entry with value "from" modified to the value "to".
        // Update "this" as necessary: if "from" is no longer an element of the jump table of "switchBlk",
        // remove it from "this", and ensure that "to" is a member.  Use "alloc" to do any required allocation.
        void UpdateTarget(CompAllocator alloc, BasicBlock* switchBlk, BasicBlock* from, BasicBlock* to);
    };

    typedef JitHashTable<BasicBlock*, JitPtrKeyFuncs<BasicBlock>, SwitchUniqueSuccSet> BlockToSwitchDescMap;

private:
    // Maps BasicBlock*'s that end in switch statements to SwitchUniqueSuccSets that allow
    // iteration over only the distinct successors.
    BlockToSwitchDescMap* m_switchDescMap;

public:
    BlockToSwitchDescMap* GetSwitchDescMap(bool createIfNull = true)
    {
        if ((m_switchDescMap == nullptr) && createIfNull)
        {
            m_switchDescMap = new (getAllocator()) BlockToSwitchDescMap(getAllocator());
        }
        return m_switchDescMap;
    }

    // Invalidate the map of unique switch block successors. For example, since the hash key of the map
    // depends on block numbers, we must invalidate the map when the blocks are renumbered, to ensure that
    // we don't accidentally look up and return the wrong switch data.
    void InvalidateUniqueSwitchSuccMap()
    {
        m_switchDescMap = nullptr;
    }

    // Requires "switchBlock" to be a block that ends in a switch.  Returns
    // the corresponding SwitchUniqueSuccSet.
    SwitchUniqueSuccSet GetDescriptorForSwitch(BasicBlock* switchBlk);

    // The switch block "switchBlk" just had an entry with value "from" modified to the value "to".
    // Update "this" as necessary: if "from" is no longer an element of the jump table of "switchBlk",
    // remove it from "this", and ensure that "to" is a member.
    void UpdateSwitchTableTarget(BasicBlock* switchBlk, BasicBlock* from, BasicBlock* to);

    // Remove the "SwitchUniqueSuccSet" of "switchBlk" in the BlockToSwitchDescMap.
    void fgInvalidateSwitchDescMapEntry(BasicBlock* switchBlk);

    BasicBlock* fgFirstBlockOfHandler(BasicBlock* block);

    bool fgIsFirstBlockOfFilterOrHandler(BasicBlock* block);

    flowList* fgGetPredForBlock(BasicBlock* block, BasicBlock* blockPred);

    flowList* fgGetPredForBlock(BasicBlock* block, BasicBlock* blockPred, flowList*** ptrToPred);

    flowList* fgRemoveRefPred(BasicBlock* block, BasicBlock* blockPred);

    flowList* fgRemoveAllRefPreds(BasicBlock* block, BasicBlock* blockPred);

    void fgRemoveBlockAsPred(BasicBlock* block);

    void fgChangeSwitchBlock(BasicBlock* oldSwitchBlock, BasicBlock* newSwitchBlock);

    void fgReplaceSwitchJumpTarget(BasicBlock* blockSwitch, BasicBlock* newTarget, BasicBlock* oldTarget);

    void fgReplaceJumpTarget(BasicBlock* block, BasicBlock* newTarget, BasicBlock* oldTarget);

    void fgReplacePred(BasicBlock* block, BasicBlock* oldPred, BasicBlock* newPred);

    flowList* fgAddRefPred(BasicBlock* block,
                           BasicBlock* blockPred,
                           flowList*   oldEdge           = nullptr,
                           bool        initializingPreds = false); // Only set to 'true' when we are computing preds in
                                                                   // fgComputePreds()

    void fgFindBasicBlocks();

    bool fgIsBetterFallThrough(BasicBlock* bCur, BasicBlock* bAlt);

    bool fgCheckEHCanInsertAfterBlock(BasicBlock* blk, unsigned regionIndex, bool putInTryRegion);

    BasicBlock* fgFindInsertPoint(unsigned    regionIndex,
                                  bool        putInTryRegion,
                                  BasicBlock* startBlk,
                                  BasicBlock* endBlk,
                                  BasicBlock* nearBlk,
                                  BasicBlock* jumpBlk,
                                  bool        runRarely);

    unsigned fgGetNestingLevel(BasicBlock* block, unsigned* pFinallyNesting = nullptr);

    PhaseStatus fgPostImportationCleanup();

    void fgRemoveStmt(BasicBlock* block, Statement* stmt DEBUGARG(bool isUnlink = false));
    void fgUnlinkStmt(BasicBlock* block, Statement* stmt);

    bool fgCheckRemoveStmt(BasicBlock* block, Statement* stmt);

    bool fgCreateLoopPreHeader(unsigned lnum);

    void fgUnreachableBlock(BasicBlock* block);

    void fgRemoveConditionalJump(BasicBlock* block);

    BasicBlock* fgLastBBInMainFunction();

    BasicBlock* fgEndBBAfterMainFunction();

    BasicBlock* fgGetDomSpeculatively(const BasicBlock* block);

    void fgUnlinkRange(BasicBlock* bBeg, BasicBlock* bEnd);

    void fgRemoveBlock(BasicBlock* block, bool unreachable);

    bool fgCanCompactBlocks(BasicBlock* block, BasicBlock* bNext);

    void fgCompactBlocks(BasicBlock* block, BasicBlock* bNext);

    void fgUpdateLoopsAfterCompacting(BasicBlock* block, BasicBlock* bNext);

    BasicBlock* fgConnectFallThrough(BasicBlock* bSrc, BasicBlock* bDst);

    bool fgRenumberBlocks();

    bool fgExpandRarelyRunBlocks();

    bool fgEhAllowsMoveBlock(BasicBlock* bBefore, BasicBlock* bAfter);

    void fgMoveBlocksAfter(BasicBlock* bStart, BasicBlock* bEnd, BasicBlock* insertAfterBlk);

    PhaseStatus fgTailMerge();

    enum FG_RELOCATE_TYPE
    {
        FG_RELOCATE_TRY,    // relocate the 'try' region
        FG_RELOCATE_HANDLER // relocate the handler region (including the filter if necessary)
    };
    BasicBlock* fgRelocateEHRange(unsigned regionIndex, FG_RELOCATE_TYPE relocateType);

#if defined(FEATURE_EH_FUNCLETS)
#if defined(TARGET_ARM)
    void fgClearFinallyTargetBit(BasicBlock* block);
#endif // defined(TARGET_ARM)
    bool fgIsIntraHandlerPred(BasicBlock* predBlock, BasicBlock* block);
    bool fgAnyIntraHandlerPreds(BasicBlock* block);
    void fgInsertFuncletPrologBlock(BasicBlock* block);
    void        fgCreateFuncletPrologBlocks();
    PhaseStatus fgCreateFunclets();
#else  // !FEATURE_EH_FUNCLETS
    bool fgRelocateEHRegions();
#endif // !FEATURE_EH_FUNCLETS

    bool fgOptimizeUncondBranchToSimpleCond(BasicBlock* block, BasicBlock* target);

    bool fgBlockEndFavorsTailDuplication(BasicBlock* block, unsigned lclNum);

    bool fgBlockIsGoodTailDuplicationCandidate(BasicBlock* block, unsigned* lclNum);

    bool fgOptimizeEmptyBlock(BasicBlock* block);

    bool fgOptimizeBranchToEmptyUnconditional(BasicBlock* block, BasicBlock* bDest);

    bool fgOptimizeBranch(BasicBlock* bJump);

    bool fgOptimizeSwitchBranches(BasicBlock* block);

    bool fgOptimizeBranchToNext(BasicBlock* block, BasicBlock* bNext, BasicBlock* bPrev);

    bool fgOptimizeSwitchJumps();
#ifdef DEBUG
    void fgPrintEdgeWeights();
#endif
    PhaseStatus fgComputeBlockAndEdgeWeights();
    bool fgComputeMissingBlockWeights(weight_t* returnWeight);
    bool fgComputeCalledCount(weight_t returnWeight);
    PhaseStatus fgComputeEdgeWeights();

    bool fgReorderBlocks(bool useProfile);

#ifdef FEATURE_EH_FUNCLETS
    bool fgFuncletsAreCold();
#endif // FEATURE_EH_FUNCLETS

    PhaseStatus fgDetermineFirstColdBlock();

    bool fgIsForwardBranch(BasicBlock* bJump, BasicBlock* bSrc = nullptr);

    bool fgUpdateFlowGraph(bool doTailDup = false, bool isPhase = false);
    PhaseStatus fgUpdateFlowGraphPhase();

    PhaseStatus fgFindOperOrder();

    // method that returns if you should split here
    typedef bool(fgSplitPredicate)(GenTree* tree, GenTree* parent, fgWalkData* data);

    PhaseStatus fgSetBlockOrder();

    void fgRemoveReturnBlock(BasicBlock* block);

    /* Helper code that has been factored out */
    inline void fgConvertBBToThrowBB(BasicBlock* block);

    bool fgCastNeeded(GenTree* tree, var_types toType);
    GenTree* fgDoNormalizeOnStore(GenTree* tree);

    // The following check for loops that don't execute calls
    bool fgLoopCallMarked;

    void fgLoopCallTest(BasicBlock* srcBB, BasicBlock* dstBB);
    void fgLoopCallMark();

    void fgMarkLoopHead(BasicBlock* block);

    unsigned fgGetCodeEstimate(BasicBlock* block);

#if DUMP_FLOWGRAPHS
    enum class PhasePosition
    {
        PrePhase,
        PostPhase
    };
    const char* fgProcessEscapes(const char* nameIn, escapeMapping_t* map);
    static void fgDumpTree(FILE* fgxFile, GenTree* const tree);
    FILE* fgOpenFlowGraphFile(bool* wbDontClose, Phases phase, PhasePosition pos, const char* type);
    bool fgDumpFlowGraph(Phases phase, PhasePosition pos);
#endif // DUMP_FLOWGRAPHS

#ifdef DEBUG

    void fgDispDoms();
    void fgDispReach();
    void fgDispBBLiveness(BasicBlock* block);
    void fgDispBBLiveness();
    void fgTableDispBasicBlock(BasicBlock* block, int ibcColWidth = 0);
    void fgDispBasicBlocks(BasicBlock* firstBlock, BasicBlock* lastBlock, bool dumpTrees);
    void fgDispBasicBlocks(bool dumpTrees = false);
    void fgDumpStmtTree(Statement* stmt, unsigned bbNum);
    void fgDumpBlock(BasicBlock* block);
    void fgDumpTrees(BasicBlock* firstBlock, BasicBlock* lastBlock);

    static fgWalkPreFn fgStress64RsltMulCB;
    void               fgStress64RsltMul();
    void               fgDebugCheckUpdate();

    void fgDebugCheckBBNumIncreasing();
    void fgDebugCheckBBlist(bool checkBBNum = false, bool checkBBRefs = true);
    void fgDebugCheckBlockLinks();
    void fgDebugCheckLinks(bool morphTrees = false);
    void fgDebugCheckStmtsList(BasicBlock* block, bool morphTrees);
    void fgDebugCheckNodeLinks(BasicBlock* block, Statement* stmt);
    void fgDebugCheckNodesUniqueness();
    void fgDebugCheckLoopTable();

    void fgDebugCheckFlags(GenTree* tree);
    void fgDebugCheckDispFlags(GenTree* tree, GenTreeFlags dispFlags, GenTreeDebugFlags debugFlags);
    void fgDebugCheckFlagsHelper(GenTree* tree, GenTreeFlags actualFlags, GenTreeFlags expectedFlags);
    void fgDebugCheckTryFinallyExits();
    void fgDebugCheckProfileData();
    bool fgDebugCheckIncomingProfileData(BasicBlock* block);
    bool fgDebugCheckOutgoingProfileData(BasicBlock* block);

#endif // DEBUG

    static bool fgProfileWeightsEqual(weight_t weight1, weight_t weight2);
    static bool fgProfileWeightsConsistent(weight_t weight1, weight_t weight2);

    static GenTree* fgGetFirstNode(GenTree* tree);

    //--------------------- Walking the trees in the IR -----------------------

    struct fgWalkData
    {
        Compiler*     compiler;
        fgWalkPreFn*  wtprVisitorFn;
        fgWalkPostFn* wtpoVisitorFn;
        void*         pCallbackData; // user-provided data
        GenTree*      parent;        // parent of current node, provided to callback
        bool          wtprLclsOnly;  // whether to only visit lclvar nodes
#ifdef DEBUG
        bool printModified; // callback can use this
#endif
    };

    fgWalkResult fgWalkTreePre(GenTree**    pTree,
                               fgWalkPreFn* visitor,
                               void*        pCallBackData = nullptr,
                               bool         lclVarsOnly   = false,
                               bool         computeStack  = false);

    fgWalkResult fgWalkTree(GenTree**     pTree,
                            fgWalkPreFn*  preVisitor,
                            fgWalkPostFn* postVisitor,
                            void*         pCallBackData = nullptr);

    void fgWalkAllTreesPre(fgWalkPreFn* visitor, void* pCallBackData);

    //----- Postorder

    fgWalkResult fgWalkTreePost(GenTree**     pTree,
                                fgWalkPostFn* visitor,
                                void*         pCallBackData = nullptr,
                                bool          computeStack  = false);

    static fgWalkResult fgChkLocAllocCB(GenTree** pTree, Compiler::fgWalkData* data);
    static fgWalkResult fgChkQmarkCB(GenTree** pTree, Compiler::fgWalkData* data);

    /**************************************************************************
     *                          PROTECTED
     *************************************************************************/

protected:
    friend class SsaBuilder;
    friend struct ValueNumberState;

    //--------------------- Detect the basic blocks ---------------------------

    BasicBlock** fgBBs; // Table of pointers to the BBs

    void        fgInitBBLookup();
    BasicBlock* fgLookupBB(unsigned addr);

    bool fgCanSwitchToOptimized();
    void fgSwitchToOptimized(const char* reason);

    bool fgMayExplicitTailCall();

    void fgFindJumpTargets(const BYTE* codeAddr, IL_OFFSET codeSize, FixedBitVect* jumpTarget);

    void fgMarkBackwardJump(BasicBlock* startBlock, BasicBlock* endBlock);

    void fgLinkBasicBlocks();

    unsigned fgMakeBasicBlocks(const BYTE* codeAddr, IL_OFFSET codeSize, FixedBitVect* jumpTarget);

    void fgCheckBasicBlockControlFlow();

    void fgControlFlowPermitted(BasicBlock* blkSrc,
                                BasicBlock* blkDest,
                                bool        IsLeave = false /* is the src a leave block */);

    bool fgFlowToFirstBlockOfInnerTry(BasicBlock* blkSrc, BasicBlock* blkDest, bool sibling);

    void fgObserveInlineConstants(OPCODE opcode, const FgStack& stack, bool isInlining);

    void fgAdjustForAddressExposedOrWrittenThis();

    unsigned fgStressBBProf()
    {
#ifdef DEBUG
        unsigned result = JitConfig.JitStressBBProf();
        if (result == 0)
        {
            if (compStressCompile(STRESS_BB_PROFILE, 15))
            {
                result = 1;
            }
        }
        return result;
#else
        return 0;
#endif
    }

    bool fgHaveProfileData();
    bool fgGetProfileWeightForBasicBlock(IL_OFFSET offset, weight_t* weight);

    Instrumentor* fgCountInstrumentor;
    Instrumentor* fgHistogramInstrumentor;

    PhaseStatus fgPrepareToInstrumentMethod();
    PhaseStatus fgInstrumentMethod();
    PhaseStatus fgIncorporateProfileData();
    void        fgIncorporateBlockCounts();
    void        fgIncorporateEdgeCounts();

public:
    const char*                            fgPgoFailReason;
    bool                                   fgPgoDisabled;
    ICorJitInfo::PgoSource                 fgPgoSource;
    ICorJitInfo::PgoInstrumentationSchema* fgPgoSchema;
    BYTE*                                  fgPgoData;
    UINT32                                 fgPgoSchemaCount;
    HRESULT                                fgPgoQueryResult;
    UINT32                                 fgNumProfileRuns;
    UINT32                                 fgPgoBlockCounts;
    UINT32                                 fgPgoEdgeCounts;
    UINT32                                 fgPgoClassProfiles;
    UINT32                                 fgPgoMethodProfiles;
    unsigned                               fgPgoInlineePgo;
    unsigned                               fgPgoInlineeNoPgo;
    unsigned                               fgPgoInlineeNoPgoSingleBlock;

    void WalkSpanningTree(SpanningTreeVisitor* visitor);
    void fgSetProfileWeight(BasicBlock* block, weight_t weight);
    void fgApplyProfileScale();
    bool fgHaveSufficientProfileData();
    bool fgHaveTrustedProfileData();

    // fgIsUsingProfileWeights - returns true if we have real profile data for this method
    //                           or if we have some fake profile data for the stress mode
    bool fgIsUsingProfileWeights()
    {
        return (fgHaveProfileData() || fgStressBBProf());
    }

    // fgProfileRunsCount - returns total number of scenario runs for the profile data
    //                      or BB_UNITY_WEIGHT_UNSIGNED when we aren't using profile data.
    unsigned fgProfileRunsCount()
    {
        return fgIsUsingProfileWeights() ? fgNumProfileRuns : BB_UNITY_WEIGHT_UNSIGNED;
    }

//-------- Insert a statement at the start or end of a basic block --------

#ifdef DEBUG
public:
    static bool fgBlockContainsStatementBounded(BasicBlock* block, Statement* stmt, bool answerOnBoundExceeded = true);
#endif

public:
    Statement* fgNewStmtAtBeg(BasicBlock* block, GenTree* tree, const DebugInfo& di = DebugInfo());
    void fgInsertStmtAtEnd(BasicBlock* block, Statement* stmt);
    Statement* fgNewStmtAtEnd(BasicBlock* block, GenTree* tree, const DebugInfo& di = DebugInfo());
    Statement* fgNewStmtNearEnd(BasicBlock* block, GenTree* tree, const DebugInfo& di = DebugInfo());

private:
    void fgInsertStmtNearEnd(BasicBlock* block, Statement* stmt);
    void fgInsertStmtAtBeg(BasicBlock* block, Statement* stmt);
    void fgInsertStmtAfter(BasicBlock* block, Statement* insertionPoint, Statement* stmt);

public:
    void fgInsertStmtBefore(BasicBlock* block, Statement* insertionPoint, Statement* stmt);

private:
    Statement* fgInsertStmtListAfter(BasicBlock* block, Statement* stmtAfter, Statement* stmtList);

    //                  Create a new temporary variable to hold the result of *ppTree,
    //                  and transform the graph accordingly.
    GenTree* fgInsertCommaFormTemp(GenTree** ppTree, CORINFO_CLASS_HANDLE structType = nullptr);
    TempInfo fgMakeTemp(GenTree* rhs, CORINFO_CLASS_HANDLE structType = nullptr);
    GenTree* fgMakeMultiUse(GenTree** ppTree, CORINFO_CLASS_HANDLE structType = nullptr);

    //                  Recognize a bitwise rotation pattern and convert into a GT_ROL or a GT_ROR node.
    GenTree* fgRecognizeAndMorphBitwiseRotation(GenTree* tree);
    bool fgOperIsBitwiseRotationRoot(genTreeOps oper);

#if !defined(TARGET_64BIT)
    //                  Recognize and morph a long multiplication with 32 bit operands.
    GenTreeOp* fgRecognizeAndMorphLongMul(GenTreeOp* mul);
    GenTreeOp* fgMorphLongMul(GenTreeOp* mul);
#endif

    //-------- Determine the order in which the trees will be evaluated -------
public:
    void fgSetStmtSeq(Statement* stmt);

private:
    GenTree* fgSetTreeSeq(GenTree* tree, bool isLIR = false);
    void fgSetBlockOrder(BasicBlock* block);

    //------------------------- Morphing --------------------------------------

    unsigned fgPtrArgCntMax;

public:
    //------------------------------------------------------------------------
    // fgGetPtrArgCntMax: Return the maximum number of pointer-sized stack arguments that calls inside this method
    // can push on the stack. This value is calculated during morph.
    //
    // Return Value:
    //    Returns fgPtrArgCntMax, that is a private field.
    //
    unsigned fgGetPtrArgCntMax() const
    {
        return fgPtrArgCntMax;
    }

    //------------------------------------------------------------------------
    // fgSetPtrArgCntMax: Set the maximum number of pointer-sized stack arguments that calls inside this method
    // can push on the stack. This function is used during StackLevelSetter to fix incorrect morph calculations.
    //
    void fgSetPtrArgCntMax(unsigned argCntMax)
    {
        fgPtrArgCntMax = argCntMax;
    }

    bool compCanEncodePtrArgCntMax();

private:
    hashBv* fgOutgoingArgTemps;
    hashBv* fgCurrentlyInUseArgTemps;

    void fgSetRngChkTarget(GenTree* tree, bool delay = true);

    BasicBlock* fgSetRngChkTargetInner(SpecialCodeKind kind, bool delay);

#if REARRANGE_ADDS
    void fgMoveOpsLeft(GenTree* tree);
#endif

    bool fgIsCommaThrow(GenTree* tree, bool forFolding = false);

    bool fgIsThrow(GenTree* tree);

    bool fgInDifferentRegions(BasicBlock* blk1, BasicBlock* blk2);
    bool fgIsBlockCold(BasicBlock* block);

    GenTree* fgMorphCastIntoHelper(GenTree* tree, int helper, GenTree* oper);

    GenTree* fgMorphIntoHelperCall(
        GenTree* tree, int helper, bool morphArgs, GenTree* arg1 = nullptr, GenTree* arg2 = nullptr);

    // A "MorphAddrContext" carries information from the surrounding context.  If we are evaluating a byref address,
    // it is useful to know whether the address will be immediately dereferenced, or whether the address value will
    // be used, perhaps by passing it as an argument to a called method.  This affects how null checking is done:
    // for sufficiently small offsets, we can rely on OS page protection to implicitly null-check addresses that we
    // know will be dereferenced.  To know that reliance on implicit null checking is sound, we must further know that
    // all offsets between the top-level indirection and the bottom are constant, and that their sum is sufficiently
    // small; hence the other fields of MorphAddrContext.
    enum MorphAddrContextKind
    {
        MACK_Ind,
        MACK_Addr,
    };
    struct MorphAddrContext
    {
        MorphAddrContextKind m_kind;
        bool                 m_allConstantOffsets; // Valid only for "m_kind == MACK_Ind".  True iff all offsets between
                                                   // top-level indirection and here have been constants.
        size_t m_totalOffset; // Valid only for "m_kind == MACK_Ind", and if "m_allConstantOffsets" is true.
                              // In that case, is the sum of those constant offsets.

        MorphAddrContext(MorphAddrContextKind kind) : m_kind(kind), m_allConstantOffsets(true), m_totalOffset(0)
        {
        }
    };

#ifdef FEATURE_SIMD
    GenTree* getSIMDStructFromField(GenTree*     tree,
                                    CorInfoType* simdBaseJitTypeOut,
                                    unsigned*    indexOut,
                                    unsigned*    simdSizeOut,
                                    bool         ignoreUsedInSIMDIntrinsic = false);
    GenTree* fgMorphFieldAssignToSimdSetElement(GenTree* tree);
    GenTree* fgMorphFieldToSimdGetElement(GenTree* tree);
    bool fgMorphCombineSIMDFieldAssignments(BasicBlock* block, Statement* stmt);
    void impMarkContiguousSIMDFieldAssignments(Statement* stmt);

    // fgPreviousCandidateSIMDFieldAsgStmt is only used for tracking previous simd field assignment
    // in function: Compiler::impMarkContiguousSIMDFieldAssignments.
    Statement* fgPreviousCandidateSIMDFieldAsgStmt;

#endif // FEATURE_SIMD
    GenTree* fgMorphIndexAddr(GenTreeIndexAddr* tree);
    GenTree* fgMorphExpandCast(GenTreeCast* tree);
    GenTreeFieldList* fgMorphLclArgToFieldlist(GenTreeLclVarCommon* lcl);
    GenTreeCall* fgMorphArgs(GenTreeCall* call);

    void fgMakeOutgoingStructArgCopy(GenTreeCall* call, CallArg* arg);

    GenTree* fgMorphLocal(GenTreeLclVarCommon* lclNode);
#ifdef TARGET_X86
    GenTree* fgMorphExpandStackArgForVarArgs(GenTreeLclVarCommon* lclNode);
#endif // TARGET_X86
    GenTree* fgMorphExpandImplicitByRefArg(GenTreeLclVarCommon* lclNode);
    GenTree* fgMorphLocalVar(GenTree* tree, bool forceRemorph);

public:
    bool fgAddrCouldBeNull(GenTree* addr);

private:
    GenTree* fgMorphField(GenTree* tree, MorphAddrContext* mac);
    bool fgCanFastTailCall(GenTreeCall* call, const char** failReason);
#if FEATURE_FASTTAILCALL
    bool fgCallHasMustCopyByrefParameter(GenTreeCall* callee);
#endif
    bool     fgCheckStmtAfterTailCall();
    GenTree* fgMorphTailCallViaHelpers(GenTreeCall* call, CORINFO_TAILCALL_HELPERS& help);
    bool fgCanTailCallViaJitHelper(GenTreeCall* call);
    void fgMorphTailCallViaJitHelper(GenTreeCall* call);
    GenTree* fgCreateCallDispatcherAndGetResult(GenTreeCall*          origCall,
                                                CORINFO_METHOD_HANDLE callTargetStubHnd,
                                                CORINFO_METHOD_HANDLE dispatcherHnd);
    GenTree* getLookupTree(CORINFO_RESOLVED_TOKEN* pResolvedToken,
                           CORINFO_LOOKUP*         pLookup,
                           GenTreeFlags            handleFlags,
                           void*                   compileTimeHandle);
    GenTree* getRuntimeLookupTree(CORINFO_RESOLVED_TOKEN* pResolvedToken,
                                  CORINFO_LOOKUP*         pLookup,
                                  void*                   compileTimeHandle);
    GenTree* getVirtMethodPointerTree(GenTree*                thisPtr,
                                      CORINFO_RESOLVED_TOKEN* pResolvedToken,
                                      CORINFO_CALL_INFO*      pCallInfo);
    GenTree* getTokenHandleTree(CORINFO_RESOLVED_TOKEN* pResolvedToken, bool parent);

    GenTree* fgMorphPotentialTailCall(GenTreeCall* call);
    void fgValidateIRForTailCall(GenTreeCall* call);
    GenTree* fgGetStubAddrArg(GenTreeCall* call);
    unsigned fgGetArgParameterLclNum(GenTreeCall* call, CallArg* arg);
    void fgMorphRecursiveFastTailCallIntoLoop(BasicBlock* block, GenTreeCall* recursiveTailCall);
    Statement* fgAssignRecursiveCallArgToCallerParam(GenTree*         arg,
                                                     CallArg*         callArg,
                                                     unsigned         lclParamNum,
                                                     BasicBlock*      block,
                                                     const DebugInfo& callDI,
                                                     Statement*       tmpAssignmentInsertionPoint,
                                                     Statement*       paramAssignmentInsertionPoint);
    GenTree* fgMorphCall(GenTreeCall* call);
    GenTree* fgExpandVirtualVtableCallTarget(GenTreeCall* call);

    void fgMorphCallInline(GenTreeCall* call, InlineResult* result);
    void fgMorphCallInlineHelper(GenTreeCall* call, InlineResult* result, InlineContext** createdContext);
#if DEBUG
    void fgNoteNonInlineCandidate(Statement* stmt, GenTreeCall* call);
    static fgWalkPreFn fgFindNonInlineCandidate;
#endif
    GenTree* fgOptimizeDelegateConstructor(GenTreeCall*            call,
                                           CORINFO_CONTEXT_HANDLE* ExactContextHnd,
                                           methodPointerInfo*      ldftnToken);
    GenTree* fgMorphLeaf(GenTree* tree);
    void fgAssignSetVarDef(GenTree* tree);
    GenTree* fgMorphOneAsgBlockOp(GenTree* tree);
    GenTree* fgMorphInitBlock(GenTree* tree);
    GenTree* fgMorphBlockOperand(GenTree* tree, var_types asgType, ClassLayout* blockLayout, bool isBlkReqd);
    GenTree* fgMorphCopyBlock(GenTree* tree);
    GenTree* fgMorphStoreDynBlock(GenTreeStoreDynBlk* tree);
    GenTree* fgMorphForRegisterFP(GenTree* tree);
    GenTree* fgMorphSmpOp(GenTree* tree, MorphAddrContext* mac, bool* optAssertionPropDone = nullptr);
    void fgTryReplaceStructLocalWithField(GenTree* tree);
    GenTree* fgOptimizeCast(GenTreeCast* cast);
    GenTree* fgOptimizeCastOnAssignment(GenTreeOp* asg);
    GenTree* fgOptimizeEqualityComparisonWithConst(GenTreeOp* cmp);
    GenTree* fgOptimizeRelationalComparisonWithConst(GenTreeOp* cmp);
    GenTree* fgOptimizeRelationalComparisonWithFullRangeConst(GenTreeOp* cmp);
#ifdef FEATURE_HW_INTRINSICS
    GenTree* fgOptimizeHWIntrinsic(GenTreeHWIntrinsic* node);
#endif
    GenTree* fgOptimizeCommutativeArithmetic(GenTreeOp* tree);
    GenTree* fgOptimizeRelationalComparisonWithCasts(GenTreeOp* cmp);
    GenTree* fgOptimizeAddition(GenTreeOp* add);
    GenTree* fgOptimizeMultiply(GenTreeOp* mul);
    GenTree* fgOptimizeBitwiseAnd(GenTreeOp* andOp);
    GenTree* fgOptimizeBitwiseXor(GenTreeOp* xorOp);
    GenTree* fgPropagateCommaThrow(GenTree* parent, GenTreeOp* commaThrow, GenTreeFlags precedingSideEffects);
    GenTree* fgMorphRetInd(GenTreeUnOp* tree);
    GenTree* fgMorphModToSubMulDiv(GenTreeOp* tree);
    GenTree* fgMorphUModToAndSub(GenTreeOp* tree);
    GenTree* fgMorphSmpOpOptional(GenTreeOp* tree, bool* optAssertionPropDone);
    GenTree* fgMorphMultiOp(GenTreeMultiOp* multiOp);
    GenTree* fgMorphConst(GenTree* tree);

    GenTreeLclVar* fgMorphTryFoldObjAsLclVar(GenTreeObj* obj, bool destroyNodes = true);
    GenTreeOp* fgMorphCommutative(GenTreeOp* tree);
    GenTree* fgMorphCastedBitwiseOp(GenTreeOp* tree);

    GenTree* fgMorphReduceAddOps(GenTree* tree);

public:
    GenTree* fgMorphTree(GenTree* tree, MorphAddrContext* mac = nullptr);

private:
    void fgKillDependentAssertionsSingle(unsigned lclNum DEBUGARG(GenTree* tree));
    void fgKillDependentAssertions(unsigned lclNum DEBUGARG(GenTree* tree));
    void fgMorphTreeDone(GenTree* tree);
    void fgMorphTreeDone(GenTree* tree, bool optAssertionPropDone, bool isMorphedTree DEBUGARG(int morphNum = 0));

    Statement* fgMorphStmt;

    unsigned fgGetBigOffsetMorphingTemp(var_types type); // We cache one temp per type to be
                                                         // used when morphing big offset.

    //----------------------- Liveness analysis -------------------------------

    VARSET_TP fgCurUseSet; // vars used     by block (before an assignment)
    VARSET_TP fgCurDefSet; // vars assigned by block (before a use)

    MemoryKindSet fgCurMemoryUse;   // True iff the current basic block uses memory.
    MemoryKindSet fgCurMemoryDef;   // True iff the current basic block modifies memory.
    MemoryKindSet fgCurMemoryHavoc; // True if  the current basic block is known to set memory to a "havoc" value.

    bool byrefStatesMatchGcHeapStates; // True iff GcHeap and ByrefExposed memory have all the same def points.

    void fgMarkUseDef(GenTreeLclVarCommon* tree);

    void fgBeginScopeLife(VARSET_TP* inScope, VarScopeDsc* var);
    void fgEndScopeLife(VARSET_TP* inScope, VarScopeDsc* var);

    void fgMarkInScope(BasicBlock* block, VARSET_VALARG_TP inScope);
    void fgUnmarkInScope(BasicBlock* block, VARSET_VALARG_TP unmarkScope);

    void fgExtendDbgScopes();
    void fgExtendDbgLifetimes();

#ifdef DEBUG
    void fgDispDebugScopes();
#endif // DEBUG

    //-------------------------------------------------------------------------
    //
    //  The following keeps track of any code we've added for things like array
    //  range checking or explicit calls to enable GC, and so on.
    //
public:
    struct AddCodeDsc
    {
        AddCodeDsc*     acdNext;
        BasicBlock*     acdDstBlk; // block  to  which we jump
        unsigned        acdData;
        SpecialCodeKind acdKind; // what kind of a special block is this?
#if !FEATURE_FIXED_OUT_ARGS
        bool     acdStkLvlInit; // has acdStkLvl value been already set?
        unsigned acdStkLvl;     // stack level in stack slots.
#endif                          // !FEATURE_FIXED_OUT_ARGS
    };

private:
    static unsigned acdHelper(SpecialCodeKind codeKind);

    AddCodeDsc* fgAddCodeList;
    bool        fgAddCodeModf;
    bool        fgRngChkThrowAdded;
    AddCodeDsc* fgExcptnTargetCache[SCK_COUNT];

    BasicBlock* fgRngChkTarget(BasicBlock* block, SpecialCodeKind kind);

    BasicBlock* fgAddCodeRef(BasicBlock* srcBlk, unsigned refData, SpecialCodeKind kind);

public:
    AddCodeDsc* fgFindExcptnTarget(SpecialCodeKind kind, unsigned refData);

    bool fgUseThrowHelperBlocks();

    AddCodeDsc* fgGetAdditionalCodeDescriptors()
    {
        return fgAddCodeList;
    }

private:
    bool fgIsCodeAdded();

    bool fgIsThrowHlpBlk(BasicBlock* block);

#if !FEATURE_FIXED_OUT_ARGS
    unsigned fgThrowHlpBlkStkLevel(BasicBlock* block);
#endif // !FEATURE_FIXED_OUT_ARGS

    unsigned fgBigOffsetMorphingTemps[TYP_COUNT];

    unsigned fgCheckInlineDepthAndRecursion(InlineInfo* inlineInfo);
    void fgInvokeInlineeCompiler(GenTreeCall* call, InlineResult* result, InlineContext** createdContext);
    void fgInsertInlineeBlocks(InlineInfo* pInlineInfo);
    Statement* fgInlinePrependStatements(InlineInfo* inlineInfo);
    void fgInlineAppendStatements(InlineInfo* inlineInfo, BasicBlock* block, Statement* stmt);

#ifdef DEBUG
    static fgWalkPreFn fgDebugCheckInlineCandidates;

    void               CheckNoTransformableIndirectCallsRemain();
    static fgWalkPreFn fgDebugCheckForTransformableIndirectCalls;
#endif

    PhaseStatus fgPromoteStructs();
    void fgMorphLocalField(GenTree* tree, GenTree* parent);

    // Reset the refCount for implicit byrefs.
    void fgResetImplicitByRefRefCount();

    // Change implicit byrefs' types from struct to pointer, and for any that were
    // promoted, create new promoted struct temps.
    PhaseStatus fgRetypeImplicitByRefArgs();

    // Clear up annotations for any struct promotion temps created for implicit byrefs.
    void fgMarkDemotedImplicitByRefArgs();

    PhaseStatus fgMarkAddressExposedLocals();
    void fgMarkAddressExposedLocals(Statement* stmt);

    PhaseStatus fgForwardSub();
    bool fgForwardSubBlock(BasicBlock* block);
    bool fgForwardSubStatement(Statement* statement);

    // The given local variable, required to be a struct variable, is being assigned via
    // a "lclField", to make it masquerade as an integral type in the ABI.  Make sure that
    // the variable is not enregistered, and is therefore not promoted independently.
    void fgLclFldAssign(unsigned lclNum);

    enum TypeProducerKind
    {
        TPK_Unknown = 0, // May not be a RuntimeType
        TPK_Handle  = 1, // RuntimeType via handle
        TPK_GetType = 2, // RuntimeType via Object.get_Type()
        TPK_Null    = 3, // Tree value is null
        TPK_Other   = 4  // RuntimeType via other means
    };

    TypeProducerKind gtGetTypeProducerKind(GenTree* tree);
    bool gtIsTypeHandleToRuntimeTypeHelper(GenTreeCall* call);
    bool gtIsTypeHandleToRuntimeTypeHandleHelper(GenTreeCall* call, CorInfoHelpFunc* pHelper = nullptr);
    bool gtIsActiveCSE_Candidate(GenTree* tree);

    ExceptionSetFlags gtCollectExceptions(GenTree* tree);

    bool fgIsBigOffset(size_t offset);

    bool fgNeedReturnSpillTemp();

    /*
    XXXXXXXXXXXXXXXXXXXXXXXXXXXXXXXXXXXXXXXXXXXXXXXXXXXXXXXXXXXXXXXXXXXXXXXXXXXXXXX
    XXXXXXXXXXXXXXXXXXXXXXXXXXXXXXXXXXXXXXXXXXXXXXXXXXXXXXXXXXXXXXXXXXXXXXXXXXXXXXX
    XX                                                                           XX
    XX                           Optimizer                                       XX
    XX                                                                           XX
    XXXXXXXXXXXXXXXXXXXXXXXXXXXXXXXXXXXXXXXXXXXXXXXXXXXXXXXXXXXXXXXXXXXXXXXXXXXXXXX
    XXXXXXXXXXXXXXXXXXXXXXXXXXXXXXXXXXXXXXXXXXXXXXXXXXXXXXXXXXXXXXXXXXXXXXXXXXXXXXX
    */

public:
    void optInit();

    PhaseStatus rangeCheckPhase();
    GenTree* optRemoveRangeCheck(GenTreeBoundsChk* check, GenTree* comma, Statement* stmt);
    GenTree* optRemoveStandaloneRangeCheck(GenTreeBoundsChk* check, Statement* stmt);
    void optRemoveCommaBasedRangeCheck(GenTree* comma, Statement* stmt);

protected:
    // Do hoisting for all loops.
    PhaseStatus optHoistLoopCode();

    // To represent sets of VN's that have already been hoisted in outer loops.
    typedef JitHashTable<ValueNum, JitSmallPrimitiveKeyFuncs<ValueNum>, bool> VNSet;

    struct LoopHoistContext
    {
    private:
        // The set of variables hoisted in the current loop (or nullptr if there are none).
        VNSet* m_pHoistedInCurLoop;

    public:
        // Value numbers of expressions that have been hoisted in the current (or most recent) loop in the nest.
        // Previous decisions on loop-invariance of value numbers in the current loop.
        VNSet m_curLoopVnInvariantCache;

        // Get the VN cache for current loop
        VNSet* GetHoistedInCurLoop(Compiler* comp)
        {
            if (m_pHoistedInCurLoop == nullptr)
            {
                m_pHoistedInCurLoop = new (comp->getAllocatorLoopHoist()) VNSet(comp->getAllocatorLoopHoist());
            }
            return m_pHoistedInCurLoop;
        }

        // Return the so far collected VNs in cache for current loop and reset it.
        void ResetHoistedInCurLoop()
        {
            m_pHoistedInCurLoop = nullptr;
            JITDUMP("Resetting m_pHoistedInCurLoop\n");
        }

        LoopHoistContext(Compiler* comp)
            : m_pHoistedInCurLoop(nullptr), m_curLoopVnInvariantCache(comp->getAllocatorLoopHoist())
        {
        }
    };

    // Do hoisting of all loops nested within loop "lnum" (an index into the optLoopTable), followed
    // by the loop "lnum" itself.
    bool optHoistLoopNest(unsigned lnum, LoopHoistContext* hoistCtxt);

    // Do hoisting for a particular loop ("lnum" is an index into the optLoopTable.)
    bool optHoistThisLoop(unsigned lnum, LoopHoistContext* hoistCtxt, BasicBlockList* existingPreHeaders);

    // Hoist all expressions in "blocks" that are invariant in loop "loopNum" (an index into the optLoopTable)
    // outside of that loop.
    void optHoistLoopBlocks(unsigned loopNum, ArrayStack<BasicBlock*>* blocks, LoopHoistContext* hoistContext);

    // Return true if the tree looks profitable to hoist out of loop 'lnum'.
    bool optIsProfitableToHoistTree(GenTree* tree, unsigned lnum);

    // Performs the hoisting 'tree' into the PreHeader for loop 'lnum'
    void optHoistCandidate(GenTree* tree, BasicBlock* treeBb, unsigned lnum, LoopHoistContext* hoistCtxt);

    // Returns true iff the ValueNum "vn" represents a value that is loop-invariant in "lnum".
    //   Constants and init values are always loop invariant.
    //   VNPhi's connect VN's to the SSA definition, so we can know if the SSA def occurs in the loop.
    bool optVNIsLoopInvariant(ValueNum vn, unsigned lnum, VNSet* recordedVNs);

    // If "blk" is the entry block of a natural loop, returns true and sets "*pLnum" to the index of the loop
    // in the loop table.
    bool optBlockIsLoopEntry(BasicBlock* blk, unsigned* pLnum);

    // Records the set of "side effects" of all loops: fields (object instance and static)
    // written to, and SZ-array element type equivalence classes updated.
    void optComputeLoopSideEffects();

#ifdef DEBUG
    bool optAnyChildNotRemoved(unsigned loopNum);
#endif // DEBUG

    // Mark a loop as removed.
    void optMarkLoopRemoved(unsigned loopNum);

    // During global assertion prop, returns the conservative normal VN for a tree;
    // otherwise returns NoVN
    ValueNum optConservativeNormalVN(GenTree* tree);

private:
    // Requires "lnum" to be the index of an outermost loop in the loop table.  Traverses the body of that loop,
    // including all nested loops, and records the set of "side effects" of the loop: fields (object instance and
    // static) written to, and SZ-array element type equivalence classes updated.
    void optComputeLoopNestSideEffects(unsigned lnum);

    // Given a loop number 'lnum' mark it and any nested loops as having 'memoryHavoc'
    void optRecordLoopNestsMemoryHavoc(unsigned lnum, MemoryKindSet memoryHavoc);

    // Add the side effects of "blk" (which is required to be within a loop) to all loops of which it is a part.
    // Returns false if we encounter a block that is not marked as being inside a loop.
    //
    bool optComputeLoopSideEffectsOfBlock(BasicBlock* blk);

    // Hoist the expression "expr" out of loop "lnum".
    void optPerformHoistExpr(GenTree* expr, BasicBlock* exprBb, unsigned lnum);

public:
    PhaseStatus optOptimizeBools();

public:
    PhaseStatus optInvertLoops();    // Invert loops so they're entered at top and tested at bottom.
    PhaseStatus optOptimizeFlow();   // Simplify flow graph and do tail duplication
    PhaseStatus optOptimizeLayout(); // Optimize the BasicBlock layout of the method
    PhaseStatus optSetBlockWeights();
    PhaseStatus optFindLoopsPhase(); // Finds loops and records them in the loop table

    void optFindLoops();

    PhaseStatus optCloneLoops();
    void optCloneLoop(unsigned loopInd, LoopCloneContext* context);
    void optEnsureUniqueHead(unsigned loopInd, weight_t ambientWeight);
    PhaseStatus optUnrollLoops(); // Unrolls loops (needs to have cost info)
    void        optRemoveRedundantZeroInits();

protected:
    // This enumeration describes what is killed by a call.

    enum callInterf
    {
        CALLINT_NONE,       // no interference                               (most helpers)
        CALLINT_REF_INDIRS, // kills GC ref indirections                     (SETFIELD OBJ)
        CALLINT_SCL_INDIRS, // kills non GC ref indirections                 (SETFIELD non-OBJ)
        CALLINT_ALL_INDIRS, // kills both GC ref and non GC ref indirections (SETFIELD STRUCT)
        CALLINT_ALL,        // kills everything                              (normal method call)
    };

    enum class FieldKindForVN
    {
        SimpleStatic,
        WithBaseAddr
    };

public:
    // A "LoopDsc" describes a ("natural") loop.  We (currently) require the body of a loop to be a contiguous (in
    // bbNext order) sequence of basic blocks.  (At times, we may require the blocks in a loop to be "properly numbered"
    // in bbNext order; we use comparisons on the bbNum to decide order.)
    // The blocks that define the body are
    //   top <= entry <= bottom
    // The "head" of the loop is a block outside the loop that has "entry" as a successor. We only support loops with a
    // single 'head' block. The meanings of these blocks are given in the definitions below. Also see the picture at
    // Compiler::optFindNaturalLoops().
    struct LoopDsc
    {
        BasicBlock* lpHead;   // HEAD of the loop (not part of the looping of the loop) -- has ENTRY as a successor.
        BasicBlock* lpTop;    // loop TOP (the back edge from lpBottom reaches here). Lexically first block (in bbNext
                              // order) reachable in this loop.
        BasicBlock* lpEntry;  // the ENTRY in the loop (in most cases TOP or BOTTOM)
        BasicBlock* lpBottom; // loop BOTTOM (from here we have a back edge to the TOP)
        BasicBlock* lpExit;   // if a single exit loop this is the EXIT (in most cases BOTTOM)

        callInterf   lpAsgCall;     // "callInterf" for calls in the loop
        ALLVARSET_TP lpAsgVars;     // set of vars assigned within the loop (all vars, not just tracked)
        varRefKinds  lpAsgInds : 8; // set of inds modified within the loop

        LoopFlags lpFlags;

        unsigned char lpExitCnt; // number of exits from the loop

        unsigned char lpParent;  // The index of the most-nested loop that completely contains this one,
                                 // or else BasicBlock::NOT_IN_LOOP if no such loop exists.
        unsigned char lpChild;   // The index of a nested loop, or else BasicBlock::NOT_IN_LOOP if no child exists.
                                 // (Actually, an "immediately" nested loop --
                                 // no other child of this loop is a parent of lpChild.)
        unsigned char lpSibling; // The index of another loop that is an immediate child of lpParent,
                                 // or else BasicBlock::NOT_IN_LOOP.  One can enumerate all the children of a loop
                                 // by following "lpChild" then "lpSibling" links.

        bool lpLoopHasMemoryHavoc[MemoryKindCount]; // The loop contains an operation that we assume has arbitrary
                                                    // memory side effects.  If this is set, the fields below
                                                    // may not be accurate (since they become irrelevant.)

        VARSET_TP lpVarInOut;  // The set of variables that are IN or OUT during the execution of this loop
        VARSET_TP lpVarUseDef; // The set of variables that are USE or DEF during the execution of this loop

        // The following counts are used for hoisting profitability checks.

        int lpHoistedExprCount; // The register count for the non-FP expressions from inside this loop that have been
                                // hoisted
        int lpLoopVarCount;     // The register count for the non-FP LclVars that are read/written inside this loop
        int lpVarInOutCount;    // The register count for the non-FP LclVars that are alive inside or across this loop

        int lpHoistedFPExprCount; // The register count for the FP expressions from inside this loop that have been
                                  // hoisted
        int lpLoopVarFPCount;     // The register count for the FP LclVars that are read/written inside this loop
        int lpVarInOutFPCount;    // The register count for the FP LclVars that are alive inside or across this loop

        bool lpHoistAddedPreheader; // The loop preheader was added during hoisting

        typedef JitHashTable<CORINFO_FIELD_HANDLE, JitPtrKeyFuncs<struct CORINFO_FIELD_STRUCT_>, FieldKindForVN>
                        FieldHandleSet;
        FieldHandleSet* lpFieldsModified; // This has entries for all static field and object instance fields modified
                                          // in the loop.

        typedef JitHashTable<CORINFO_CLASS_HANDLE, JitPtrKeyFuncs<struct CORINFO_CLASS_STRUCT_>, bool> ClassHandleSet;
        ClassHandleSet* lpArrayElemTypesModified; // Bits set indicate the set of sz array element types such that
                                                  // arrays of that type are modified
                                                  // in the loop.

        // Adds the variable liveness information for 'blk' to 'this' LoopDsc
        void AddVariableLiveness(Compiler* comp, BasicBlock* blk);

        inline void AddModifiedField(Compiler* comp, CORINFO_FIELD_HANDLE fldHnd, FieldKindForVN fieldKind);
        // This doesn't *always* take a class handle -- it can also take primitive types, encoded as class handles
        // (shifted left, with a low-order bit set to distinguish.)
        // Use the {Encode/Decode}ElemType methods to construct/destruct these.
        inline void AddModifiedElemType(Compiler* comp, CORINFO_CLASS_HANDLE structHnd);

        /* The following values are set only for iterator loops, i.e. has the flag LPFLG_ITER set */

        GenTree*   lpIterTree;          // The "i = i <op> const" tree
        unsigned   lpIterVar() const;   // iterator variable #
        int        lpIterConst() const; // the constant with which the iterator is incremented
        genTreeOps lpIterOper() const;  // the type of the operation on the iterator (ASG_ADD, ASG_SUB, etc.)
        void       VERIFY_lpIterTree() const;

        var_types lpIterOperType() const; // For overflow instructions

        // Set to the block where we found the initialization for LPFLG_CONST_INIT loops.
        // Initially, this will be 'head', but 'head' might change if we insert a loop pre-header block.
        BasicBlock* lpInitBlock;

        int lpConstInit; // initial constant value of iterator : Valid if LPFLG_CONST_INIT

        // The following is for LPFLG_ITER loops only (i.e. the loop condition is "i RELOP const or var")

        GenTree*   lpTestTree;         // pointer to the node containing the loop test
        genTreeOps lpTestOper() const; // the type of the comparison between the iterator and the limit (GT_LE, GT_GE,
                                       // etc.)

        bool lpIsIncreasingLoop() const; // if the loop iterator increases from low to high value.
        bool lpIsDecreasingLoop() const; // if the loop iterator decreases from high to low value.

        void VERIFY_lpTestTree() const;

        bool     lpIsReversed() const; // true if the iterator node is the second operand in the loop condition
        GenTree* lpIterator() const;   // the iterator node in the loop test
        GenTree* lpLimit() const;      // the limit node in the loop test

        // Limit constant value of iterator - loop condition is "i RELOP const"
        // : Valid if LPFLG_CONST_LIMIT
        int lpConstLimit() const;

        // The lclVar # in the loop condition ( "i RELOP lclVar" )
        // : Valid if LPFLG_VAR_LIMIT
        unsigned lpVarLimit() const;

        // The array length in the loop condition ( "i RELOP arr.len" or "i RELOP arr[i][j].len" )
        // : Valid if LPFLG_ARRLEN_LIMIT
        bool lpArrLenLimit(Compiler* comp, ArrIndex* index) const;

        // Returns "true" iff this is a "top entry" loop.
        bool lpIsTopEntry() const
        {
            if (lpHead->bbNext == lpEntry)
            {
                assert(lpHead->bbFallsThrough());
                assert(lpTop == lpEntry);
                return true;
            }
            else
            {
                return false;
            }
        }

        // Returns "true" iff this is removed loop.
        bool lpIsRemoved() const
        {
            return (lpFlags & LPFLG_REMOVED) != 0;
        }

        // Returns "true" iff "*this" contains the blk.
        bool lpContains(BasicBlock* blk) const
        {
            return lpTop->bbNum <= blk->bbNum && blk->bbNum <= lpBottom->bbNum;
        }

        // Returns "true" iff "*this" (properly) contains the range [top, bottom] (allowing tops
        // to be equal, but requiring bottoms to be different.)
        bool lpContains(BasicBlock* top, BasicBlock* bottom) const
        {
            return lpTop->bbNum <= top->bbNum && bottom->bbNum < lpBottom->bbNum;
        }

        // Returns "true" iff "*this" (properly) contains "lp2" (allowing tops to be equal, but requiring
        // bottoms to be different.)
        bool lpContains(const LoopDsc& lp2) const
        {
            return lpContains(lp2.lpTop, lp2.lpBottom);
        }

        // Returns "true" iff "*this" is (properly) contained by the range [top, bottom]
        // (allowing tops to be equal, but requiring bottoms to be different.)
        bool lpContainedBy(BasicBlock* top, BasicBlock* bottom) const
        {
            return top->bbNum <= lpTop->bbNum && lpBottom->bbNum < bottom->bbNum;
        }

        // Returns "true" iff "*this" is (properly) contained by "lp2"
        // (allowing tops to be equal, but requiring bottoms to be different.)
        bool lpContainedBy(const LoopDsc& lp2) const
        {
            return lpContainedBy(lp2.lpTop, lp2.lpBottom);
        }

        // Returns "true" iff "*this" is disjoint from the range [top, bottom].
        bool lpDisjoint(BasicBlock* top, BasicBlock* bottom) const
        {
            return bottom->bbNum < lpTop->bbNum || lpBottom->bbNum < top->bbNum;
        }
        // Returns "true" iff "*this" is disjoint from "lp2".
        bool lpDisjoint(const LoopDsc& lp2) const
        {
            return lpDisjoint(lp2.lpTop, lp2.lpBottom);
        }

        // Returns "true" iff the loop is well-formed (see code for defn).
        bool lpWellFormed() const
        {
            return lpTop->bbNum <= lpEntry->bbNum && lpEntry->bbNum <= lpBottom->bbNum &&
                   (lpHead->bbNum < lpTop->bbNum || lpHead->bbNum > lpBottom->bbNum);
        }

#ifdef DEBUG
        void lpValidatePreHeader() const
        {
            // If this is called, we expect there to be a pre-header.
            assert(lpFlags & LPFLG_HAS_PREHEAD);

            // The pre-header must unconditionally enter the loop.
            assert(lpHead->GetUniqueSucc() == lpEntry);

            // The loop block must be marked as a pre-header.
            assert(lpHead->bbFlags & BBF_LOOP_PREHEADER);

            // The loop entry must have a single non-loop predecessor, which is the pre-header.
            // We can't assume here that the bbNum are properly ordered, so we can't do a simple lpContained()
            // check. So, we defer this check, which will be done by `fgDebugCheckLoopTable()`.
        }
#endif // DEBUG

        // LoopBlocks: convenience method for enabling range-based `for` iteration over all the
        // blocks in a loop, e.g.:
        //    for (BasicBlock* const block : loop->LoopBlocks()) ...
        // Currently, the loop blocks are expected to be in linear, lexical, `bbNext` order
        // from `lpTop` through `lpBottom`, inclusive. All blocks in this range are considered
        // to be part of the loop.
        //
        BasicBlockRangeList LoopBlocks() const
        {
            return BasicBlockRangeList(lpTop, lpBottom);
        }
    };

protected:
    bool fgMightHaveLoop(); // returns true if there are any back edges
    bool fgHasLoops;        // True if this method has any loops, set in fgComputeReachability

public:
    LoopDsc*      optLoopTable;        // loop descriptor table
    bool          optLoopTableValid;   // info in loop table should be valid
    unsigned char optLoopCount;        // number of tracked loops
    unsigned char loopAlignCandidates; // number of loops identified for alignment

    // Every time we rebuild the loop table, we increase the global "loop epoch". Any loop indices or
    // loop table pointers from the previous epoch are invalid.
    // TODO: validate this in some way?
    unsigned optCurLoopEpoch;

    void NewLoopEpoch()
    {
        ++optCurLoopEpoch;
        JITDUMP("New loop epoch %d\n", optCurLoopEpoch);
    }

#ifdef DEBUG
    unsigned char loopsAligned; // number of loops actually aligned
#endif                          // DEBUG

    bool optRecordLoop(BasicBlock*   head,
                       BasicBlock*   top,
                       BasicBlock*   entry,
                       BasicBlock*   bottom,
                       BasicBlock*   exit,
                       unsigned char exitCnt);

    PhaseStatus optClearLoopIterInfo();

#ifdef DEBUG
    void optPrintLoopInfo(unsigned lnum, bool printVerbose = false);
    void optPrintLoopInfo(const LoopDsc* loop, bool printVerbose = false);
    void optPrintLoopTable();
#endif

protected:
    unsigned optCallCount;         // number of calls made in the method
    unsigned optIndirectCallCount; // number of virtual, interface and indirect calls made in the method
    unsigned optNativeCallCount;   // number of Pinvoke/Native calls made in the method
    unsigned optLoopsCloned;       // number of loops cloned in the current method.

#ifdef DEBUG
    void optCheckPreds();
#endif

    void optResetLoopInfo();
    void optFindAndScaleGeneralLoopBlocks();

    // Determine if there are any potential loops, and set BBF_LOOP_HEAD on potential loop heads.
    void optMarkLoopHeads();

    void optScaleLoopBlocks(BasicBlock* begBlk, BasicBlock* endBlk);

    void optUnmarkLoopBlocks(BasicBlock* begBlk, BasicBlock* endBlk);

    void optUpdateLoopsBeforeRemoveBlock(BasicBlock* block, bool skipUnmarkLoop = false);

    bool optIsLoopTestEvalIntoTemp(Statement* testStmt, Statement** newTestStmt);
    unsigned optIsLoopIncrTree(GenTree* incr);
    bool optCheckIterInLoopTest(unsigned loopInd, GenTree* test, unsigned iterVar);
    bool optComputeIterInfo(GenTree* incr, BasicBlock* from, BasicBlock* to, unsigned* pIterVar);
    bool optPopulateInitInfo(unsigned loopInd, BasicBlock* initBlock, GenTree* init, unsigned iterVar);
    bool optExtractInitTestIncr(
        BasicBlock* head, BasicBlock* bottom, BasicBlock* exit, GenTree** ppInit, GenTree** ppTest, GenTree** ppIncr);

    void optFindNaturalLoops();

    void optIdentifyLoopsForAlignment();

    // Ensures that all the loops in the loop nest rooted at "loopInd" (an index into the loop table) are 'canonical' --
    // each loop has a unique "top."  Returns "true" iff the flowgraph has been modified.
    bool optCanonicalizeLoopNest(unsigned char loopInd);

    // Ensures that the loop "loopInd" (an index into the loop table) is 'canonical' -- it has a unique "top,"
    // unshared with any other loop.  Returns "true" iff the flowgraph has been modified
    bool optCanonicalizeLoop(unsigned char loopInd);

    enum class LoopCanonicalizationOption
    {
        Outer,
        Current
    };

    bool optCanonicalizeLoopCore(unsigned char loopInd, LoopCanonicalizationOption option);

    // Requires "l1" to be a valid loop table index, and not "BasicBlock::NOT_IN_LOOP".
    // Requires "l2" to be a valid loop table index, or else "BasicBlock::NOT_IN_LOOP".
    // Returns true iff "l2" is not NOT_IN_LOOP, and "l1" contains "l2".
    // A loop contains itself.
    bool optLoopContains(unsigned l1, unsigned l2) const;

    // Returns the lpEntry for given preheader block of a loop
    BasicBlock* optLoopEntry(BasicBlock* preHeader);

    // Updates the loop table by changing loop "loopInd", whose head is required
    // to be "from", to be "to".  Also performs this transformation for any
    // loop nested in "loopInd" that shares the same head as "loopInd".
    void optUpdateLoopHead(unsigned loopInd, BasicBlock* from, BasicBlock* to);

    void optRedirectBlock(BasicBlock* blk, BlockToBlockMap* redirectMap, const bool updatePreds = false);

    // Marks the containsCall information to "lnum" and any parent loops.
    void AddContainsCallAllContainingLoops(unsigned lnum);

    // Adds the variable liveness information from 'blk' to "lnum" and any parent loops.
    void AddVariableLivenessAllContainingLoops(unsigned lnum, BasicBlock* blk);

    // Adds "fldHnd" to the set of modified fields of "lnum" and any parent loops.
    void AddModifiedFieldAllContainingLoops(unsigned lnum, CORINFO_FIELD_HANDLE fldHnd, FieldKindForVN fieldKind);

    // Adds "elemType" to the set of modified array element types of "lnum" and any parent loops.
    void AddModifiedElemTypeAllContainingLoops(unsigned lnum, CORINFO_CLASS_HANDLE elemType);

    // Requires that "from" and "to" have the same "bbJumpKind" (perhaps because "to" is a clone
    // of "from".)  Copies the jump destination from "from" to "to".
    void optCopyBlkDest(BasicBlock* from, BasicBlock* to);

    // Returns true if 'block' is an entry block for any loop in 'optLoopTable'
    bool optIsLoopEntry(BasicBlock* block) const;

    // The depth of the loop described by "lnum" (an index into the loop table.) (0 == top level)
    unsigned optLoopDepth(unsigned lnum)
    {
        assert(lnum < optLoopCount);
        unsigned depth = 0;
        while ((lnum = optLoopTable[lnum].lpParent) != BasicBlock::NOT_IN_LOOP)
        {
            ++depth;
        }
        return depth;
    }

    // Struct used in optInvertWhileLoop to count interesting constructs to boost the profitability score.
    struct OptInvertCountTreeInfoType
    {
        int sharedStaticHelperCount;
        int arrayLengthCount;
    };

    OptInvertCountTreeInfoType optInvertCountTreeInfo(GenTree* tree);

    bool optInvertWhileLoop(BasicBlock* block);

private:
    static bool optIterSmallOverflow(int iterAtExit, var_types incrType);
    static bool optIterSmallUnderflow(int iterAtExit, var_types decrType);

    bool optComputeLoopRep(int        constInit,
                           int        constLimit,
                           int        iterInc,
                           genTreeOps iterOper,
                           var_types  iterType,
                           genTreeOps testOper,
                           bool       unsignedTest,
                           bool       dupCond,
                           unsigned*  iterCount);

protected:
    struct isVarAssgDsc
    {
        GenTree*     ivaSkip;
        ALLVARSET_TP ivaMaskVal;        // Set of variables assigned to.  This is a set of all vars, not tracked vars.
        unsigned     ivaVar;            // Variable we are interested in, or -1
        varRefKinds  ivaMaskInd;        // What kind of indirect assignments are there?
        callInterf   ivaMaskCall;       // What kind of calls are there?
        bool         ivaMaskIncomplete; // Variables not representable in ivaMaskVal were assigned to.
    };

    bool optIsVarAssignedWithDesc(Statement* stmt, isVarAssgDsc* dsc);

    bool optIsVarAssigned(BasicBlock* beg, BasicBlock* end, GenTree* skip, unsigned var);

    bool optIsVarAssgLoop(unsigned lnum, unsigned var);

    bool optIsSetAssgLoop(unsigned lnum, ALLVARSET_VALARG_TP vars, varRefKinds inds = VR_NONE);

    bool optNarrowTree(GenTree* tree, var_types srct, var_types dstt, ValueNumPair vnpNarrow, bool doit);

protected:
    //  The following is the upper limit on how many expressions we'll keep track
    //  of for the CSE analysis.
    //
    static const unsigned MAX_CSE_CNT = EXPSET_SZ;

    static const int MIN_CSE_COST = 2;

    // BitVec trait information only used by the optCSE_canSwap() method, for the  CSE_defMask and CSE_useMask.
    // This BitVec uses one bit per CSE candidate
    BitVecTraits* cseMaskTraits; // one bit per CSE candidate

    // BitVec trait information for computing CSE availability using the CSE_DataFlow algorithm.
    // Two bits are allocated per CSE candidate to compute CSE availability
    // plus an extra bit to handle the initial unvisited case.
    // (See CSE_DataFlow::EndMerge for an explanation of why this is necessary.)
    //
    // The two bits per CSE candidate have the following meanings:
    //     11 - The CSE is available, and is also available when considering calls as killing availability.
    //     10 - The CSE is available, but is not available when considering calls as killing availability.
    //     00 - The CSE is not available
    //     01 - An illegal combination
    //
    BitVecTraits* cseLivenessTraits;

    //-----------------------------------------------------------------------------------------------------------------
    // getCSEnum2bit: Return the normalized index to use in the EXPSET_TP for the CSE with the given CSE index.
    // Each GenTree has a `gtCSEnum` field. Zero is reserved to mean this node is not a CSE, positive values indicate
    // CSE uses, and negative values indicate CSE defs. The caller must pass a non-zero positive value, as from
    // GET_CSE_INDEX().
    //
    static unsigned genCSEnum2bit(unsigned CSEnum)
    {
        assert((CSEnum > 0) && (CSEnum <= MAX_CSE_CNT));
        return CSEnum - 1;
    }

    //-----------------------------------------------------------------------------------------------------------------
    // getCSEAvailBit: Return the bit used by CSE dataflow sets (bbCseGen, etc.) for the availability bit for a CSE.
    //
    static unsigned getCSEAvailBit(unsigned CSEnum)
    {
        return genCSEnum2bit(CSEnum) * 2;
    }

    //-----------------------------------------------------------------------------------------------------------------
    // getCSEAvailCrossCallBit: Return the bit used by CSE dataflow sets (bbCseGen, etc.) for the availability bit
    // for a CSE considering calls as killing availability bit (see description above).
    //
    static unsigned getCSEAvailCrossCallBit(unsigned CSEnum)
    {
        return getCSEAvailBit(CSEnum) + 1;
    }

    void optPrintCSEDataFlowSet(EXPSET_VALARG_TP cseDataFlowSet, bool includeBits = true);

    EXPSET_TP cseCallKillsMask; // Computed once - A mask that is used to kill available CSEs at callsites

    /* Generic list of nodes - used by the CSE logic */

    struct treeLst
    {
        treeLst* tlNext;
        GenTree* tlTree;
    };

    struct treeStmtLst
    {
        treeStmtLst* tslNext;
        GenTree*     tslTree;  // tree node
        Statement*   tslStmt;  // statement containing the tree
        BasicBlock*  tslBlock; // block containing the statement
    };

    // The following logic keeps track of expressions via a simple hash table.

    struct CSEdsc
    {
        CSEdsc*  csdNextInBucket;  // used by the hash table
        size_t   csdHashKey;       // the original hashkey
        ssize_t  csdConstDefValue; // When we CSE similar constants, this is the value that we use as the def
        ValueNum csdConstDefVN;    // When we CSE similar constants, this is the ValueNumber that we use for the LclVar
                                   // assignment
        unsigned csdIndex;         // 1..optCSECandidateCount
        bool     csdIsSharedConst; // true if this CSE is a shared const
        bool     csdLiveAcrossCall;

        unsigned short csdDefCount; // definition   count
        unsigned short csdUseCount; // use          count  (excluding the implicit uses at defs)

        weight_t csdDefWtCnt; // weighted def count
        weight_t csdUseWtCnt; // weighted use count  (excluding the implicit uses at defs)

        GenTree*    csdTree;  // treenode containing the 1st occurrence
        Statement*  csdStmt;  // stmt containing the 1st occurrence
        BasicBlock* csdBlock; // block containing the 1st occurrence

        treeStmtLst* csdTreeList; // list of matching tree nodes: head
        treeStmtLst* csdTreeLast; // list of matching tree nodes: tail

        // ToDo: This can be removed when gtGetStructHandleIfPresent stops guessing
        // and GT_IND nodes always have valid struct handle.
        //
        CORINFO_CLASS_HANDLE csdStructHnd; // The class handle, currently needed to create a SIMD LclVar in PerformCSE
        bool                 csdStructHndMismatch;

        ValueNum defExcSetPromise; // The exception set that is now required for all defs of this CSE.
                                   // This will be set to NoVN if we decide to abandon this CSE

        ValueNum defExcSetCurrent; // The set of exceptions we currently can use for CSE uses.

        ValueNum defConservNormVN; // if all def occurrences share the same conservative normal value
                                   // number, this will reflect it; otherwise, NoVN.
                                   // not used for shared const CSE's
    };

    static const size_t s_optCSEhashSizeInitial;
    static const size_t s_optCSEhashGrowthFactor;
    static const size_t s_optCSEhashBucketSize;
    size_t              optCSEhashSize;                 // The current size of hashtable
    size_t              optCSEhashCount;                // Number of entries in hashtable
    size_t              optCSEhashMaxCountBeforeResize; // Number of entries before resize
    CSEdsc**            optCSEhash;
    CSEdsc**            optCSEtab;

    typedef JitHashTable<GenTree*, JitPtrKeyFuncs<GenTree>, GenTree*> NodeToNodeMap;

    NodeToNodeMap* optCseCheckedBoundMap; // Maps bound nodes to ancestor compares that should be
                                          // re-numbered with the bound to improve range check elimination

    // Given a compare, look for a cse candidate checked bound feeding it and add a map entry if found.
    void optCseUpdateCheckedBoundMap(GenTree* compare);

    void optCSEstop();

    CSEdsc* optCSEfindDsc(unsigned index);
    bool optUnmarkCSE(GenTree* tree);

    // user defined callback data for the tree walk function optCSE_MaskHelper()
    struct optCSE_MaskData
    {
        EXPSET_TP CSE_defMask;
        EXPSET_TP CSE_useMask;
    };

    // Treewalk helper for optCSE_DefMask and optCSE_UseMask
    static fgWalkPreFn optCSE_MaskHelper;

    // This function walks all the node for an given tree
    // and return the mask of CSE definitions and uses for the tree
    //
    void optCSE_GetMaskData(GenTree* tree, optCSE_MaskData* pMaskData);

    // Given a binary tree node return true if it is safe to swap the order of evaluation for op1 and op2.
    bool optCSE_canSwap(GenTree* firstNode, GenTree* secondNode);

    struct optCSEcostCmpEx
    {
        bool operator()(const CSEdsc* op1, const CSEdsc* op2);
    };
    struct optCSEcostCmpSz
    {
        bool operator()(const CSEdsc* op1, const CSEdsc* op2);
    };

    void optCleanupCSEs();

#ifdef DEBUG
    void optEnsureClearCSEInfo();
#endif // DEBUG

    static bool Is_Shared_Const_CSE(size_t key)
    {
        return ((key & TARGET_SIGN_BIT) != 0);
    }

    // returns the encoded key
    static size_t Encode_Shared_Const_CSE_Value(size_t key)
    {
        return TARGET_SIGN_BIT | (key >> CSE_CONST_SHARED_LOW_BITS);
    }

    // returns the original key
    static size_t Decode_Shared_Const_CSE_Value(size_t enckey)
    {
        assert(Is_Shared_Const_CSE(enckey));
        return (enckey & ~TARGET_SIGN_BIT) << CSE_CONST_SHARED_LOW_BITS;
    }

/**************************************************************************
 *                   Value Number based CSEs
 *************************************************************************/

// String to use for formatting CSE numbers. Note that this is the positive number, e.g., from GET_CSE_INDEX().
#define FMT_CSE "CSE #%02u"

public:
    PhaseStatus optOptimizeValnumCSEs();

protected:
    void     optValnumCSE_Init();
    unsigned optValnumCSE_Index(GenTree* tree, Statement* stmt);
    bool optValnumCSE_Locate();
    void optValnumCSE_InitDataFlow();
    void optValnumCSE_DataFlow();
    void optValnumCSE_Availability();
    bool optValnumCSE_Heuristic();

    bool     optDoCSE;             // True when we have found a duplicate CSE tree
    bool     optValnumCSE_phase;   // True when we are executing the optOptimizeValnumCSEs() phase
    unsigned optCSECandidateCount; // Count of CSE's candidates
    unsigned optCSEstart;          // The first local variable number that is a CSE
    unsigned optCSEcount;          // The total count of CSE's introduced.
    weight_t optCSEweight;         // The weight of the current block when we are doing PerformCSE

    bool optIsCSEcandidate(GenTree* tree);

    // lclNumIsTrueCSE returns true if the LclVar was introduced by the CSE phase of the compiler
    //
    bool lclNumIsTrueCSE(unsigned lclNum) const
    {
        return ((optCSEcount > 0) && (lclNum >= optCSEstart) && (lclNum < optCSEstart + optCSEcount));
    }

    //  lclNumIsCSE returns true if the LclVar should be treated like a CSE with regards to constant prop.
    //
    bool lclNumIsCSE(unsigned lclNum) const
    {
        return lvaGetDesc(lclNum)->lvIsCSE;
    }

#ifdef DEBUG
    bool optConfigDisableCSE();
    bool optConfigDisableCSE2();
#endif

    void optOptimizeCSEs();

    static callInterf optCallInterf(GenTreeCall* call);

public:
    // VN based copy propagation.

    // In DEBUG builds, we'd like to know the tree that the SSA definition was pushed for.
    // While for ordinary SSA defs it will be available (as an ASG) in the SSA descriptor,
    // for locals which will use "definitions from uses", it will not be, so we store it
    // in this class instead.
    class CopyPropSsaDef
    {
        LclSsaVarDsc* m_ssaDef;
#ifdef DEBUG
        GenTree* m_defNode;
#endif
    public:
        CopyPropSsaDef(LclSsaVarDsc* ssaDef, GenTree* defNode)
            : m_ssaDef(ssaDef)
#ifdef DEBUG
            , m_defNode(defNode)
#endif
        {
        }

        LclSsaVarDsc* GetSsaDef() const
        {
            return m_ssaDef;
        }

#ifdef DEBUG
        GenTree* GetDefNode() const
        {
            return m_defNode;
        }
#endif
    };

    typedef ArrayStack<CopyPropSsaDef> CopyPropSsaDefStack;
    typedef JitHashTable<unsigned, JitSmallPrimitiveKeyFuncs<unsigned>, CopyPropSsaDefStack*> LclNumToLiveDefsMap;

    // Copy propagation functions.
    bool optCopyProp(Statement* stmt, GenTreeLclVarCommon* tree, unsigned lclNum, LclNumToLiveDefsMap* curSsaName);
    void optBlockCopyPropPopStacks(BasicBlock* block, LclNumToLiveDefsMap* curSsaName);
    bool optBlockCopyProp(BasicBlock* block, LclNumToLiveDefsMap* curSsaName);
    void optCopyPropPushDef(GenTree* defNode, GenTreeLclVarCommon* lclNode, LclNumToLiveDefsMap* curSsaName);
    int optCopyProp_LclVarScore(const LclVarDsc* lclVarDsc, const LclVarDsc* copyVarDsc, bool preferOp2);
    PhaseStatus optVnCopyProp();
    INDEBUG(void optDumpCopyPropStack(LclNumToLiveDefsMap* curSsaName));

    /**************************************************************************
     *               Early value propagation
     *************************************************************************/
    struct SSAName
    {
        unsigned m_lvNum;
        unsigned m_ssaNum;

        SSAName(unsigned lvNum, unsigned ssaNum) : m_lvNum(lvNum), m_ssaNum(ssaNum)
        {
        }

        static unsigned GetHashCode(SSAName ssaNm)
        {
            return (ssaNm.m_lvNum << 16) | (ssaNm.m_ssaNum);
        }

        static bool Equals(SSAName ssaNm1, SSAName ssaNm2)
        {
            return (ssaNm1.m_lvNum == ssaNm2.m_lvNum) && (ssaNm1.m_ssaNum == ssaNm2.m_ssaNum);
        }
    };

// clang-format off

#define OMF_HAS_NEWARRAY                       0x00000001 // Method contains 'new' of an SD array
#define OMF_HAS_NEWOBJ                         0x00000002 // Method contains 'new' of an object type.
#define OMF_HAS_ARRAYREF                       0x00000004 // Method contains array element loads or stores.
#define OMF_HAS_NULLCHECK                      0x00000008 // Method contains null check.
#define OMF_HAS_FATPOINTER                     0x00000010 // Method contains call, that needs fat pointer transformation.
#define OMF_HAS_OBJSTACKALLOC                  0x00000020 // Method contains an object allocated on the stack.
#define OMF_HAS_GUARDEDDEVIRT                  0x00000040 // Method contains guarded devirtualization candidate
#define OMF_HAS_EXPRUNTIMELOOKUP               0x00000080 // Method contains a runtime lookup to an expandable dictionary.
#define OMF_HAS_PATCHPOINT                     0x00000100 // Method contains patchpoints
#define OMF_NEEDS_GCPOLLS                      0x00000200 // Method needs GC polls
#define OMF_HAS_FROZEN_OBJECTS                 0x00000400 // Method has frozen objects (REF constant int)
#define OMF_HAS_PARTIAL_COMPILATION_PATCHPOINT 0x00000800 // Method contains partial compilation patchpoints
#define OMF_HAS_TAILCALL_SUCCESSOR             0x00001000 // Method has potential tail call in a non BBJ_RETURN block
#define OMF_HAS_MDNEWARRAY                     0x00002000 // Method contains 'new' of an MD array
#define OMF_HAS_MDARRAYREF                     0x00004000 // Method contains multi-dimensional intrinsic array element loads or stores.

    // clang-format on

    bool doesMethodHaveFatPointer()
    {
        return (optMethodFlags & OMF_HAS_FATPOINTER) != 0;
    }

    void setMethodHasFatPointer()
    {
        optMethodFlags |= OMF_HAS_FATPOINTER;
    }

    void clearMethodHasFatPointer()
    {
        optMethodFlags &= ~OMF_HAS_FATPOINTER;
    }

    void addFatPointerCandidate(GenTreeCall* call);

    bool doesMethodHaveFrozenObjects() const
    {
        return (optMethodFlags & OMF_HAS_FROZEN_OBJECTS) != 0;
    }

    void setMethodHasFrozenObjects()
    {
        optMethodFlags |= OMF_HAS_FROZEN_OBJECTS;
    }

    bool doesMethodHaveGuardedDevirtualization() const
    {
        return (optMethodFlags & OMF_HAS_GUARDEDDEVIRT) != 0;
    }

    void setMethodHasGuardedDevirtualization()
    {
        optMethodFlags |= OMF_HAS_GUARDEDDEVIRT;
    }

    void pickGDV(GenTreeCall*           call,
                 IL_OFFSET              ilOffset,
                 bool                   isInterface,
                 CORINFO_CLASS_HANDLE*  classGuess,
                 CORINFO_METHOD_HANDLE* methodGuess,
                 unsigned*              likelihood);

    void considerGuardedDevirtualization(GenTreeCall*            call,
                                         IL_OFFSET               ilOffset,
                                         bool                    isInterface,
                                         CORINFO_METHOD_HANDLE   baseMethod,
                                         CORINFO_CLASS_HANDLE    baseClass,
                                         CORINFO_CONTEXT_HANDLE* pContextHandle);

    bool isCompatibleMethodGDV(GenTreeCall* call, CORINFO_METHOD_HANDLE gdvTarget);

    void addGuardedDevirtualizationCandidate(GenTreeCall*          call,
                                             CORINFO_METHOD_HANDLE methodHandle,
                                             CORINFO_CLASS_HANDLE  classHandle,
                                             unsigned              methodAttr,
                                             unsigned              classAttr,
                                             unsigned              likelihood);

    bool doesMethodHaveExpRuntimeLookup()
    {
        return (optMethodFlags & OMF_HAS_EXPRUNTIMELOOKUP) != 0;
    }

    void setMethodHasExpRuntimeLookup()
    {
        optMethodFlags |= OMF_HAS_EXPRUNTIMELOOKUP;
    }

    void clearMethodHasExpRuntimeLookup()
    {
        optMethodFlags &= ~OMF_HAS_EXPRUNTIMELOOKUP;
    }

    void addExpRuntimeLookupCandidate(GenTreeCall* call);

    bool doesMethodHavePatchpoints()
    {
        return (optMethodFlags & OMF_HAS_PATCHPOINT) != 0;
    }

    void setMethodHasPatchpoint()
    {
        optMethodFlags |= OMF_HAS_PATCHPOINT;
    }

    bool doesMethodHavePartialCompilationPatchpoints()
    {
        return (optMethodFlags & OMF_HAS_PARTIAL_COMPILATION_PATCHPOINT) != 0;
    }

    void setMethodHasPartialCompilationPatchpoint()
    {
        optMethodFlags |= OMF_HAS_PARTIAL_COMPILATION_PATCHPOINT;
    }

    unsigned optMethodFlags;

    bool doesMethodHaveNoReturnCalls()
    {
        return optNoReturnCallCount > 0;
    }

    void setMethodHasNoReturnCalls()
    {
        optNoReturnCallCount++;
    }

    unsigned optNoReturnCallCount;

    // Recursion bound controls how far we can go backwards tracking for a SSA value.
    // No throughput diff was found with backward walk bound between 3-8.
    static const int optEarlyPropRecurBound = 5;

    enum class optPropKind
    {
        OPK_INVALID,
        OPK_ARRAYLEN,
        OPK_NULLCHECK
    };

    typedef JitHashTable<unsigned, JitSmallPrimitiveKeyFuncs<unsigned>, GenTree*> LocalNumberToNullCheckTreeMap;

    GenTree* getArrayLengthFromAllocation(GenTree* tree DEBUGARG(BasicBlock* block));
    GenTree* optPropGetValueRec(unsigned lclNum, unsigned ssaNum, optPropKind valueKind, int walkDepth);
    GenTree* optPropGetValue(unsigned lclNum, unsigned ssaNum, optPropKind valueKind);
    GenTree* optEarlyPropRewriteTree(GenTree* tree, LocalNumberToNullCheckTreeMap* nullCheckMap);
    bool optDoEarlyPropForBlock(BasicBlock* block);
    bool        optDoEarlyPropForFunc();
    PhaseStatus optEarlyProp();
    bool optFoldNullCheck(GenTree* tree, LocalNumberToNullCheckTreeMap* nullCheckMap);
    GenTree* optFindNullCheckToFold(GenTree* tree, LocalNumberToNullCheckTreeMap* nullCheckMap);
    bool optIsNullCheckFoldingLegal(GenTree*    tree,
                                    GenTree*    nullCheckTree,
                                    GenTree**   nullCheckParent,
                                    Statement** nullCheckStmt);
    bool optCanMoveNullCheckPastTree(GenTree* tree,
                                     unsigned nullCheckLclNum,
                                     bool     isInsideTry,
                                     bool     checkSideEffectSummary);
#if DEBUG
    void optCheckFlagsAreSet(unsigned    methodFlag,
                             const char* methodFlagStr,
                             unsigned    bbFlag,
                             const char* bbFlagStr,
                             GenTree*    tree,
                             BasicBlock* basicBlock);
#endif

    // Redundant branch opts
    //
    PhaseStatus optRedundantBranches();
    bool optRedundantRelop(BasicBlock* const block);
    bool optRedundantBranch(BasicBlock* const block);
    bool optJumpThreadDom(BasicBlock* const block, BasicBlock* const domBlock, bool domIsSameRelop);
    bool optJumpThreadPhi(BasicBlock* const block, GenTree* tree, ValueNum treeNormVN);
    bool optJumpThreadCheck(BasicBlock* const block, BasicBlock* const domBlock);
    bool optJumpThreadCore(JumpThreadInfo& jti);
    bool optReachable(BasicBlock* const fromBlock, BasicBlock* const toBlock, BasicBlock* const excludedBlock);
    BitVecTraits* optReachableBitVecTraits;
    BitVec        optReachableBitVec;
    void optRelopImpliesRelop(RelopImplicationInfo* rii);

    /**************************************************************************
     *               Value/Assertion propagation
     *************************************************************************/
public:
    // Data structures for assertion prop
    BitVecTraits* apTraits;
    ASSERT_TP     apFull;

    enum optAssertionKind
    {
        OAK_INVALID,
        OAK_EQUAL,
        OAK_NOT_EQUAL,
        OAK_SUBRANGE,
        OAK_NO_THROW,
        OAK_COUNT
    };

    enum optOp1Kind
    {
        O1K_INVALID,
        O1K_LCLVAR,
        O1K_ARR_BND,
        O1K_BOUND_OPER_BND,
        O1K_BOUND_LOOP_BND,
        O1K_CONSTANT_LOOP_BND,
        O1K_CONSTANT_LOOP_BND_UN,
        O1K_EXACT_TYPE,
        O1K_SUBTYPE,
        O1K_VALUE_NUMBER,
        O1K_COUNT
    };

    enum optOp2Kind
    {
        O2K_INVALID,
        O2K_LCLVAR_COPY,
        O2K_IND_CNS_INT,
        O2K_CONST_INT,
        O2K_CONST_LONG,
        O2K_CONST_DOUBLE,
        O2K_ZEROOBJ,
        O2K_SUBRANGE,
        O2K_COUNT
    };

    struct AssertionDsc
    {
        optAssertionKind assertionKind;
        struct SsaVar
        {
            unsigned lclNum; // assigned to or property of this local var number
            unsigned ssaNum;
        };
        struct ArrBnd
        {
            ValueNum vnIdx;
            ValueNum vnLen;
        };
        struct AssertionDscOp1
        {
            optOp1Kind kind; // a normal LclVar, or Exact-type or Subtype
            ValueNum   vn;
            union {
                SsaVar lcl;
                ArrBnd bnd;
            };
        } op1;
        struct AssertionDscOp2
        {
            optOp2Kind kind; // a const or copy assignment
            ValueNum   vn;
            struct IntVal
            {
                ssize_t iconVal; // integer
#if !defined(HOST_64BIT)
                unsigned padding; // unused; ensures iconFlags does not overlap lconVal
#endif
                GenTreeFlags iconFlags; // gtFlags
            };
            union {
                SsaVar        lcl;
                IntVal        u1;
                __int64       lconVal;
                double        dconVal;
                IntegralRange u2;
            };
        } op2;

        bool IsCheckedBoundArithBound()
        {
            return ((assertionKind == OAK_EQUAL || assertionKind == OAK_NOT_EQUAL) && op1.kind == O1K_BOUND_OPER_BND);
        }
        bool IsCheckedBoundBound()
        {
            return ((assertionKind == OAK_EQUAL || assertionKind == OAK_NOT_EQUAL) && op1.kind == O1K_BOUND_LOOP_BND);
        }
        bool IsConstantBound()
        {
            return ((assertionKind == OAK_EQUAL || assertionKind == OAK_NOT_EQUAL) &&
                    (op1.kind == O1K_CONSTANT_LOOP_BND));
        }
        bool IsConstantBoundUnsigned()
        {
            return ((assertionKind == OAK_EQUAL || assertionKind == OAK_NOT_EQUAL) &&
                    (op1.kind == O1K_CONSTANT_LOOP_BND_UN));
        }
        bool IsBoundsCheckNoThrow()
        {
            return ((assertionKind == OAK_NO_THROW) && (op1.kind == O1K_ARR_BND));
        }

        bool IsCopyAssertion()
        {
            return ((assertionKind == OAK_EQUAL) && (op1.kind == O1K_LCLVAR) && (op2.kind == O2K_LCLVAR_COPY));
        }

        bool IsConstantInt32Assertion()
        {
            return ((assertionKind == OAK_EQUAL) || (assertionKind == OAK_NOT_EQUAL)) && (op2.kind == O2K_CONST_INT);
        }

        bool CanPropLclVar()
        {
            return assertionKind == OAK_EQUAL && op1.kind == O1K_LCLVAR;
        }

        bool CanPropEqualOrNotEqual()
        {
            return assertionKind == OAK_EQUAL || assertionKind == OAK_NOT_EQUAL;
        }

        bool CanPropNonNull()
        {
            return assertionKind == OAK_NOT_EQUAL && op2.vn == ValueNumStore::VNForNull();
        }

        bool CanPropBndsCheck()
        {
            return op1.kind == O1K_ARR_BND;
        }

        bool CanPropSubRange()
        {
            return assertionKind == OAK_SUBRANGE && op1.kind == O1K_LCLVAR;
        }

        static bool SameKind(AssertionDsc* a1, AssertionDsc* a2)
        {
            return a1->assertionKind == a2->assertionKind && a1->op1.kind == a2->op1.kind &&
                   a1->op2.kind == a2->op2.kind;
        }

        static bool ComplementaryKind(optAssertionKind kind, optAssertionKind kind2)
        {
            if (kind == OAK_EQUAL)
            {
                return kind2 == OAK_NOT_EQUAL;
            }
            else if (kind == OAK_NOT_EQUAL)
            {
                return kind2 == OAK_EQUAL;
            }
            return false;
        }

        bool HasSameOp1(AssertionDsc* that, bool vnBased)
        {
            if (op1.kind != that->op1.kind)
            {
                return false;
            }
            else if (op1.kind == O1K_ARR_BND)
            {
                assert(vnBased);
                return (op1.bnd.vnIdx == that->op1.bnd.vnIdx) && (op1.bnd.vnLen == that->op1.bnd.vnLen);
            }
            else
            {
                return ((vnBased && (op1.vn == that->op1.vn)) ||
                        (!vnBased && (op1.lcl.lclNum == that->op1.lcl.lclNum)));
            }
        }

        bool HasSameOp2(AssertionDsc* that, bool vnBased)
        {
            if (op2.kind != that->op2.kind)
            {
                return false;
            }

            switch (op2.kind)
            {
                case O2K_IND_CNS_INT:
                case O2K_CONST_INT:
                    return ((op2.u1.iconVal == that->op2.u1.iconVal) && (op2.u1.iconFlags == that->op2.u1.iconFlags));

                case O2K_CONST_LONG:
                    return (op2.lconVal == that->op2.lconVal);

                case O2K_CONST_DOUBLE:
                    // exact match because of positive and negative zero.
                    return (memcmp(&op2.dconVal, &that->op2.dconVal, sizeof(double)) == 0);

                case O2K_ZEROOBJ:
                    return true;

                case O2K_LCLVAR_COPY:
                    return (op2.lcl.lclNum == that->op2.lcl.lclNum) &&
                           (!vnBased || (op2.lcl.ssaNum == that->op2.lcl.ssaNum));

                case O2K_SUBRANGE:
                    return op2.u2.Equals(that->op2.u2);

                case O2K_INVALID:
                    // we will return false
                    break;

                default:
                    assert(!"Unexpected value for op2.kind in AssertionDsc.");
                    break;
            }

            return false;
        }

        bool Complementary(AssertionDsc* that, bool vnBased)
        {
            return ComplementaryKind(assertionKind, that->assertionKind) && HasSameOp1(that, vnBased) &&
                   HasSameOp2(that, vnBased);
        }

        bool Equals(AssertionDsc* that, bool vnBased)
        {
            if (assertionKind != that->assertionKind)
            {
                return false;
            }
            else if (assertionKind == OAK_NO_THROW)
            {
                assert(op2.kind == O2K_INVALID);
                return HasSameOp1(that, vnBased);
            }
            else
            {
                return HasSameOp1(that, vnBased) && HasSameOp2(that, vnBased);
            }
        }
    };

protected:
    static fgWalkPreFn optAddCopiesCallback;
    static fgWalkPreFn optVNAssertionPropCurStmtVisitor;
    unsigned           optAddCopyLclNum;
    GenTree*           optAddCopyAsgnNode;

    bool optLocalAssertionProp;  // indicates that we are performing local assertion prop
    bool optAssertionPropagated; // set to true if we modified the trees
    bool optAssertionPropagatedCurrentStmt;
#ifdef DEBUG
    GenTree* optAssertionPropCurrentTree;
#endif
    AssertionIndex*            optComplementaryAssertionMap;
    JitExpandArray<ASSERT_TP>* optAssertionDep; // table that holds dependent assertions (assertions
                                                // using the value of a local var) for each local var
    AssertionDsc*  optAssertionTabPrivate;      // table that holds info about value assignments
    AssertionIndex optAssertionCount;           // total number of assertions in the assertion table
    AssertionIndex optMaxAssertionCount;
    bool           optCanPropLclVar;
    bool           optCanPropEqual;
    bool           optCanPropNonNull;
    bool           optCanPropBndsChk;
    bool           optCanPropSubRange;

public:
    void optVnNonNullPropCurStmt(BasicBlock* block, Statement* stmt, GenTree* tree);
    fgWalkResult optVNConstantPropCurStmt(BasicBlock* block, Statement* stmt, GenTree* tree);
    GenTree* optVNConstantPropOnJTrue(BasicBlock* block, GenTree* test);
    GenTree* optVNConstantPropOnTree(BasicBlock* block, GenTree* tree);
    GenTree* optExtractSideEffListFromConst(GenTree* tree);

    AssertionIndex GetAssertionCount()
    {
        return optAssertionCount;
    }
    ASSERT_TP* bbJtrueAssertionOut;
    typedef JitHashTable<ValueNum, JitSmallPrimitiveKeyFuncs<ValueNum>, ASSERT_TP> ValueNumToAssertsMap;
    ValueNumToAssertsMap* optValueNumToAsserts;

    // Assertion prop helpers.
    ASSERT_TP& GetAssertionDep(unsigned lclNum);
    AssertionDsc* optGetAssertion(AssertionIndex assertIndex);
    void optAssertionInit(bool isLocalProp);
    void optAssertionTraitsInit(AssertionIndex assertionCount);
    void optAssertionReset(AssertionIndex limit);
    void optAssertionRemove(AssertionIndex index);

    // Assertion prop data flow functions.
    PhaseStatus optAssertionPropMain();
    Statement* optVNAssertionPropCurStmt(BasicBlock* block, Statement* stmt);
    bool optIsTreeKnownIntValue(bool vnBased, GenTree* tree, ssize_t* pConstant, GenTreeFlags* pIconFlags);
    ASSERT_TP* optInitAssertionDataflowFlags();
    ASSERT_TP* optComputeAssertionGen();

    // Assertion Gen functions.
    void optAssertionGen(GenTree* tree);
    AssertionIndex optAssertionGenCast(GenTreeCast* cast);
    AssertionIndex optAssertionGenPhiDefn(GenTree* tree);
    AssertionInfo optCreateJTrueBoundsAssertion(GenTree* tree);
    AssertionInfo optAssertionGenJtrue(GenTree* tree);
    AssertionIndex optCreateJtrueAssertions(GenTree*                   op1,
                                            GenTree*                   op2,
                                            Compiler::optAssertionKind assertionKind,
                                            bool                       helperCallArgs = false);
    AssertionIndex optFindComplementary(AssertionIndex assertionIndex);
    void optMapComplementary(AssertionIndex assertionIndex, AssertionIndex index);

    // Assertion creation functions.
    AssertionIndex optCreateAssertion(GenTree*         op1,
                                      GenTree*         op2,
                                      optAssertionKind assertionKind,
                                      bool             helperCallArgs = false);

    AssertionIndex optFinalizeCreatingAssertion(AssertionDsc* assertion);
    ssize_t optCastConstantSmall(ssize_t iconVal, var_types smallType);

    bool optTryExtractSubrangeAssertion(GenTree* source, IntegralRange* pRange);

    void optCreateComplementaryAssertion(AssertionIndex assertionIndex,
                                         GenTree*       op1,
                                         GenTree*       op2,
                                         bool           helperCallArgs = false);

    bool optAssertionVnInvolvesNan(AssertionDsc* assertion);
    AssertionIndex optAddAssertion(AssertionDsc* assertion);
    void optAddVnAssertionMapping(ValueNum vn, AssertionIndex index);
#ifdef DEBUG
    void optPrintVnAssertionMapping();
#endif
    ASSERT_TP optGetVnMappedAssertions(ValueNum vn);

    // Used for respective assertion propagations.
    AssertionIndex optAssertionIsSubrange(GenTree* tree, IntegralRange range, ASSERT_VALARG_TP assertions);
    AssertionIndex optAssertionIsSubtype(GenTree* tree, GenTree* methodTableArg, ASSERT_VALARG_TP assertions);
    AssertionIndex optAssertionIsNonNullInternal(GenTree* op, ASSERT_VALARG_TP assertions DEBUGARG(bool* pVnBased));
    bool optAssertionIsNonNull(GenTree*         op,
                               ASSERT_VALARG_TP assertions DEBUGARG(bool* pVnBased) DEBUGARG(AssertionIndex* pIndex));

    AssertionIndex optGlobalAssertionIsEqualOrNotEqual(ASSERT_VALARG_TP assertions, GenTree* op1, GenTree* op2);
    AssertionIndex optGlobalAssertionIsEqualOrNotEqualZero(ASSERT_VALARG_TP assertions, GenTree* op1);
    AssertionIndex optLocalAssertionIsEqualOrNotEqual(
        optOp1Kind op1Kind, unsigned lclNum, optOp2Kind op2Kind, ssize_t cnsVal, ASSERT_VALARG_TP assertions);

    // Assertion prop for lcl var functions.
    bool optAssertionProp_LclVarTypeCheck(GenTree* tree, LclVarDsc* lclVarDsc, LclVarDsc* copyVarDsc);
    GenTree* optCopyAssertionProp(AssertionDsc*        curAssertion,
                                  GenTreeLclVarCommon* tree,
                                  Statement* stmt DEBUGARG(AssertionIndex index));
    GenTree* optConstantAssertionProp(AssertionDsc*        curAssertion,
                                      GenTreeLclVarCommon* tree,
                                      Statement* stmt DEBUGARG(AssertionIndex index));
    bool optIsProfitableToSubstitute(GenTreeLclVarCommon* lcl, BasicBlock* lclBlock, GenTree* value);
    bool optZeroObjAssertionProp(GenTree* tree, ASSERT_VALARG_TP assertions);

    // Assertion propagation functions.
    GenTree* optAssertionProp(ASSERT_VALARG_TP assertions, GenTree* tree, Statement* stmt, BasicBlock* block);
    GenTree* optAssertionProp_LclVar(ASSERT_VALARG_TP assertions, GenTreeLclVarCommon* tree, Statement* stmt);
    GenTree* optAssertionProp_LclFld(ASSERT_VALARG_TP assertions, GenTreeLclVarCommon* tree, Statement* stmt);
    GenTree* optAssertionProp_Asg(ASSERT_VALARG_TP assertions, GenTreeOp* asg, Statement* stmt);
    GenTree* optAssertionProp_Return(ASSERT_VALARG_TP assertions, GenTreeUnOp* ret, Statement* stmt);
    GenTree* optAssertionProp_Ind(ASSERT_VALARG_TP assertions, GenTree* tree, Statement* stmt);
    GenTree* optAssertionProp_Cast(ASSERT_VALARG_TP assertions, GenTreeCast* cast, Statement* stmt);
    GenTree* optAssertionProp_Call(ASSERT_VALARG_TP assertions, GenTreeCall* call, Statement* stmt);
    GenTree* optAssertionProp_RelOp(ASSERT_VALARG_TP assertions, GenTree* tree, Statement* stmt);
    GenTree* optAssertionProp_Comma(ASSERT_VALARG_TP assertions, GenTree* tree, Statement* stmt);
    GenTree* optAssertionProp_BndsChk(ASSERT_VALARG_TP assertions, GenTree* tree, Statement* stmt);
    GenTree* optAssertionPropGlobal_RelOp(ASSERT_VALARG_TP assertions, GenTree* tree, Statement* stmt);
    GenTree* optAssertionPropLocal_RelOp(ASSERT_VALARG_TP assertions, GenTree* tree, Statement* stmt);
    GenTree* optAssertionProp_Update(GenTree* newTree, GenTree* tree, Statement* stmt);
    GenTree* optNonNullAssertionProp_Call(ASSERT_VALARG_TP assertions, GenTreeCall* call);

    // Implied assertion functions.
    void optImpliedAssertions(AssertionIndex assertionIndex, ASSERT_TP& activeAssertions);
    void optImpliedByTypeOfAssertions(ASSERT_TP& activeAssertions);
    void optImpliedByCopyAssertion(AssertionDsc* copyAssertion, AssertionDsc* depAssertion, ASSERT_TP& result);
    void optImpliedByConstAssertion(AssertionDsc* curAssertion, ASSERT_TP& result);

#ifdef DEBUG
    void optPrintAssertion(AssertionDsc* newAssertion, AssertionIndex assertionIndex = 0);
    void optPrintAssertionIndex(AssertionIndex index);
    void optPrintAssertionIndices(ASSERT_TP assertions);
    void optDebugCheckAssertion(AssertionDsc* assertion);
    void optDebugCheckAssertions(AssertionIndex AssertionIndex);
#endif

    static void optDumpAssertionIndices(const char* header, ASSERT_TP assertions, const char* footer = nullptr);
    static void optDumpAssertionIndices(ASSERT_TP assertions, const char* footer = nullptr);

    PhaseStatus optAddCopies();

    /**************************************************************************
     *                          Range checks
     *************************************************************************/

public:
    struct LoopCloneVisitorInfo
    {
        LoopCloneContext* context;
        Statement*        stmt;
        const unsigned    loopNum;
        const bool        cloneForArrayBounds;
        const bool        cloneForGDVTests;
        LoopCloneVisitorInfo(LoopCloneContext* context,
                             unsigned          loopNum,
                             Statement*        stmt,
                             bool              cloneForArrayBounds,
                             bool              cloneForGDVTests)
            : context(context)
            , stmt(nullptr)
            , loopNum(loopNum)
            , cloneForArrayBounds(cloneForArrayBounds)
            , cloneForGDVTests(cloneForGDVTests)
        {
        }
    };

    bool optIsStackLocalInvariant(unsigned loopNum, unsigned lclNum);
    bool optExtractArrIndex(GenTree* tree, ArrIndex* result, unsigned lhsNum, bool* topLevelIsFinal);
    bool optReconstructArrIndexHelp(GenTree* tree, ArrIndex* result, unsigned lhsNum, bool* topLevelIsFinal);
    bool optReconstructArrIndex(GenTree* tree, ArrIndex* result);
    bool optIdentifyLoopOptInfo(unsigned loopNum, LoopCloneContext* context);
    static fgWalkPreFn optCanOptimizeByLoopCloningVisitor;
    fgWalkResult optCanOptimizeByLoopCloning(GenTree* tree, LoopCloneVisitorInfo* info);
    bool optObtainLoopCloningOpts(LoopCloneContext* context);
    bool optIsLoopClonable(unsigned loopInd);
    bool optCheckLoopCloningGDVTestProfitable(GenTreeOp* guard, LoopCloneVisitorInfo* info);
    bool optIsHandleOrIndirOfHandle(GenTree* tree, GenTreeFlags handleType);

    bool optLoopCloningEnabled();

#ifdef DEBUG
    void optDebugLogLoopCloning(BasicBlock* block, Statement* insertBefore);
#endif
    void optPerformStaticOptimizations(unsigned loopNum, LoopCloneContext* context DEBUGARG(bool fastPath));
    bool optComputeDerefConditions(unsigned loopNum, LoopCloneContext* context);
    bool optDeriveLoopCloningConditions(unsigned loopNum, LoopCloneContext* context);
    BasicBlock* optInsertLoopChoiceConditions(LoopCloneContext* context,
                                              unsigned          loopNum,
                                              BasicBlock*       slowHead,
                                              BasicBlock*       insertAfter);

protected:
    ssize_t optGetArrayRefScaleAndIndex(GenTree* mul, GenTree** pIndex DEBUGARG(bool bRngChk));

    bool optReachWithoutCall(BasicBlock* srcBB, BasicBlock* dstBB);

    /*
    XXXXXXXXXXXXXXXXXXXXXXXXXXXXXXXXXXXXXXXXXXXXXXXXXXXXXXXXXXXXXXXXXXXXXXXXXXXXXXX
    XXXXXXXXXXXXXXXXXXXXXXXXXXXXXXXXXXXXXXXXXXXXXXXXXXXXXXXXXXXXXXXXXXXXXXXXXXXXXXX
    XX                                                                           XX
    XX                           RegAlloc                                        XX
    XX                                                                           XX
    XX  Does the register allocation and puts the remaining lclVars on the stack XX
    XX                                                                           XX
    XXXXXXXXXXXXXXXXXXXXXXXXXXXXXXXXXXXXXXXXXXXXXXXXXXXXXXXXXXXXXXXXXXXXXXXXXXXXXXX
    XXXXXXXXXXXXXXXXXXXXXXXXXXXXXXXXXXXXXXXXXXXXXXXXXXXXXXXXXXXXXXXXXXXXXXXXXXXXXXX
    */

public:
    regNumber raUpdateRegStateForArg(RegState* regState, LclVarDsc* argDsc);

    void raMarkStkVars();

#if FEATURE_PARTIAL_SIMD_CALLEE_SAVE
#if defined(TARGET_AMD64)
    static bool varTypeNeedsPartialCalleeSave(var_types type)
    {
        assert(type != TYP_STRUCT);
        return (type == TYP_SIMD32);
    }
#elif defined(TARGET_ARM64)
    static bool varTypeNeedsPartialCalleeSave(var_types type)
    {
        assert(type != TYP_STRUCT);
        // ARM64 ABI FP Callee save registers only require Callee to save lower 8 Bytes
        // For SIMD types longer than 8 bytes Caller is responsible for saving and restoring Upper bytes.
        return ((type == TYP_SIMD16) || (type == TYP_SIMD12));
    }
#else // !defined(TARGET_AMD64) && !defined(TARGET_ARM64)
#error("Unknown target architecture for FEATURE_SIMD")
#endif // !defined(TARGET_AMD64) && !defined(TARGET_ARM64)
#endif // FEATURE_PARTIAL_SIMD_CALLEE_SAVE

protected:
    // Some things are used by both LSRA and regpredict allocators.

    FrameType rpFrameType;
    bool      rpMustCreateEBPCalled; // Set to true after we have called rpMustCreateEBPFrame once

    bool rpMustCreateEBPFrame(INDEBUG(const char** wbReason));

private:
    Lowering*            m_pLowering;   // Lowering; needed to Lower IR that's added or modified after Lowering.
    LinearScanInterface* m_pLinearScan; // Linear Scan allocator

    /* raIsVarargsStackArg is called by raMaskStkVars and by
       lvaComputeRefCounts.  It identifies the special case
       where a varargs function has a parameter passed on the
       stack, other than the special varargs handle.  Such parameters
       require special treatment, because they cannot be tracked
       by the GC (their offsets in the stack are not known
       at compile time).
    */

    bool raIsVarargsStackArg(unsigned lclNum)
    {
#ifdef TARGET_X86

        LclVarDsc* varDsc = lvaGetDesc(lclNum);

        assert(varDsc->lvIsParam);

        return (info.compIsVarArgs && !varDsc->lvIsRegArg && (lclNum != lvaVarargsHandleArg));

#else // TARGET_X86

        return false;

#endif // TARGET_X86
    }

    /*
    XXXXXXXXXXXXXXXXXXXXXXXXXXXXXXXXXXXXXXXXXXXXXXXXXXXXXXXXXXXXXXXXXXXXXXXXXXXXXXX
    XXXXXXXXXXXXXXXXXXXXXXXXXXXXXXXXXXXXXXXXXXXXXXXXXXXXXXXXXXXXXXXXXXXXXXXXXXXXXXX
    XX                                                                           XX
    XX                           EEInterface                                     XX
    XX                                                                           XX
    XX   Get to the class and method info from the Execution Engine given        XX
    XX   tokens for the class and method                                         XX
    XX                                                                           XX
    XXXXXXXXXXXXXXXXXXXXXXXXXXXXXXXXXXXXXXXXXXXXXXXXXXXXXXXXXXXXXXXXXXXXXXXXXXXXXXX
    XXXXXXXXXXXXXXXXXXXXXXXXXXXXXXXXXXXXXXXXXXXXXXXXXXXXXXXXXXXXXXXXXXXXXXXXXXXXXXX
    */

public:
    // Get handles

    void eeGetCallInfo(CORINFO_RESOLVED_TOKEN* pResolvedToken,
                       CORINFO_RESOLVED_TOKEN* pConstrainedToken,
                       CORINFO_CALLINFO_FLAGS  flags,
                       CORINFO_CALL_INFO*      pResult);

    void eeGetFieldInfo(CORINFO_RESOLVED_TOKEN* pResolvedToken,
                        CORINFO_ACCESS_FLAGS    flags,
                        CORINFO_FIELD_INFO*     pResult);

    // Get the flags

    bool eeIsValueClass(CORINFO_CLASS_HANDLE clsHnd);
    bool eeIsIntrinsic(CORINFO_METHOD_HANDLE ftn);
    bool eeIsFieldStatic(CORINFO_FIELD_HANDLE fldHnd);

    var_types eeGetFieldType(CORINFO_FIELD_HANDLE fldHnd, CORINFO_CLASS_HANDLE* pStructHnd = nullptr);

    void eePrintJitType(class StringPrinter* printer, var_types jitType);
    void eePrintType(class StringPrinter* printer,
                     CORINFO_CLASS_HANDLE clsHnd,
                     bool                 includeNamespaces,
                     bool                 includeInstantiation);
    void eePrintTypeOrJitAlias(class StringPrinter* printer,
                               CORINFO_CLASS_HANDLE clsHnd,
                               bool                 includeNamespaces,
                               bool                 includeInstantiation);
    void eePrintMethod(class StringPrinter*  printer,
                       CORINFO_CLASS_HANDLE  clsHnd,
                       CORINFO_METHOD_HANDLE methodHnd,
                       CORINFO_SIG_INFO*     sig,
                       bool                  includeNamespaces,
                       bool                  includeClassInstantiation,
                       bool                  includeMethodInstantiation,
                       bool                  includeSignature,
                       bool                  includeReturnType,
                       bool                  includeThisSpecifier);

#if defined(DEBUG) || defined(FEATURE_JIT_METHOD_PERF) || defined(FEATURE_SIMD) || defined(TRACK_LSRA_STATS)
    const char* eeGetMethodName(CORINFO_METHOD_HANDLE hnd, const char** className);
    const char* eeGetMethodFullName(CORINFO_METHOD_HANDLE hnd,
                                    bool                  includeReturnType    = true,
                                    bool                  includeThisSpecifier = true);
    unsigned compMethodHash(CORINFO_METHOD_HANDLE methodHandle);

    bool eeIsNativeMethod(CORINFO_METHOD_HANDLE method);
    CORINFO_METHOD_HANDLE eeGetMethodHandleForNative(CORINFO_METHOD_HANDLE method);
#endif

    var_types eeGetArgType(CORINFO_ARG_LIST_HANDLE list, CORINFO_SIG_INFO* sig);
    var_types eeGetArgType(CORINFO_ARG_LIST_HANDLE list, CORINFO_SIG_INFO* sig, bool* isPinned);
    CORINFO_CLASS_HANDLE eeGetArgClass(CORINFO_SIG_INFO* sig, CORINFO_ARG_LIST_HANDLE list);
    CORINFO_CLASS_HANDLE eeGetClassFromContext(CORINFO_CONTEXT_HANDLE context);
    unsigned eeGetArgSize(CORINFO_ARG_LIST_HANDLE list, CORINFO_SIG_INFO* sig);
    static unsigned eeGetArgSizeAlignment(var_types type, bool isFloatHfa);

    // VOM info, method sigs

    void eeGetSig(unsigned               sigTok,
                  CORINFO_MODULE_HANDLE  scope,
                  CORINFO_CONTEXT_HANDLE context,
                  CORINFO_SIG_INFO*      retSig);

    void eeGetCallSiteSig(unsigned               sigTok,
                          CORINFO_MODULE_HANDLE  scope,
                          CORINFO_CONTEXT_HANDLE context,
                          CORINFO_SIG_INFO*      retSig);

    void eeGetMethodSig(CORINFO_METHOD_HANDLE methHnd, CORINFO_SIG_INFO* retSig, CORINFO_CLASS_HANDLE owner = nullptr);

    // Method entry-points, instrs

    CORINFO_METHOD_HANDLE eeMarkNativeTarget(CORINFO_METHOD_HANDLE method);

    CORINFO_EE_INFO eeInfo;
    bool            eeInfoInitialized;

    CORINFO_EE_INFO* eeGetEEInfo();

    // Gets the offset of a SDArray's first element
    static unsigned eeGetArrayDataOffset();

    // Get the offset of a MDArray's first element
    static unsigned eeGetMDArrayDataOffset(unsigned rank);

    // Get the offset of a MDArray's dimension length for a given dimension.
    static unsigned eeGetMDArrayLengthOffset(unsigned rank, unsigned dimension);

    // Get the offset of a MDArray's lower bound for a given dimension.
    static unsigned eeGetMDArrayLowerBoundOffset(unsigned rank, unsigned dimension);

    GenTree* eeGetPInvokeCookie(CORINFO_SIG_INFO* szMetaSig);

    // Returns the page size for the target machine as reported by the EE.
    target_size_t eeGetPageSize()
    {
        return (target_size_t)eeGetEEInfo()->osPageSize;
    }

    //------------------------------------------------------------------------
    // VirtualStubParam: virtual stub dispatch extra parameter (slot address).
    //
    // It represents Abi and target specific registers for the parameter.
    //
    class VirtualStubParamInfo
    {
    public:
        VirtualStubParamInfo(bool isNativeAOT)
        {
#if defined(TARGET_X86)
            reg     = REG_EAX;
            regMask = RBM_EAX;
#elif defined(TARGET_AMD64)
            if (isNativeAOT)
            {
                reg     = REG_R10;
                regMask = RBM_R10;
            }
            else
            {
                reg     = REG_R11;
                regMask = RBM_R11;
            }
#elif defined(TARGET_ARM)
            if (isNativeAOT)
            {
                reg     = REG_R12;
                regMask = RBM_R12;
            }
            else
            {
                reg     = REG_R4;
                regMask = RBM_R4;
            }
#elif defined(TARGET_ARM64)
            reg     = REG_R11;
            regMask = RBM_R11;
#elif defined(TARGET_LOONGARCH64)
            reg     = REG_T8;
            regMask = RBM_T8;
#else
#error Unsupported or unset target architecture
#endif
        }

        regNumber GetReg() const
        {
            return reg;
        }

        _regMask_enum GetRegMask() const
        {
            return regMask;
        }

    private:
        regNumber     reg;
        _regMask_enum regMask;
    };

    VirtualStubParamInfo* virtualStubParamInfo;

    bool IsTargetAbi(CORINFO_RUNTIME_ABI abi)
    {
        return eeGetEEInfo()->targetAbi == abi;
    }

    bool generateCFIUnwindCodes()
    {
#if defined(FEATURE_CFI_SUPPORT)
        return TargetOS::IsUnix && IsTargetAbi(CORINFO_NATIVEAOT_ABI);
#else
        return false;
#endif
    }

    // Debugging support - Line number info

    void eeGetStmtOffsets();

    unsigned eeBoundariesCount;

    ICorDebugInfo::OffsetMapping* eeBoundaries; // Boundaries to report to the EE
    void eeSetLIcount(unsigned count);
    void eeSetLIinfo(unsigned which, UNATIVE_OFFSET offs, IPmappingDscKind kind, const ILLocation& loc);
    void eeSetLIdone();

#ifdef DEBUG
    static void eeDispILOffs(IL_OFFSET offs);
    static void eeDispSourceMappingOffs(uint32_t offs);
    static void eeDispLineInfo(const ICorDebugInfo::OffsetMapping* line);
    void eeDispLineInfos();
#endif // DEBUG

    // Debugging support - Local var info

    void eeGetVars();

    unsigned eeVarsCount;

    struct VarResultInfo
    {
        UNATIVE_OFFSET             startOffset;
        UNATIVE_OFFSET             endOffset;
        DWORD                      varNumber;
        CodeGenInterface::siVarLoc loc;
    } * eeVars;
    void eeSetLVcount(unsigned count);
    void eeSetLVinfo(unsigned                          which,
                     UNATIVE_OFFSET                    startOffs,
                     UNATIVE_OFFSET                    length,
                     unsigned                          varNum,
                     const CodeGenInterface::siVarLoc& loc);
    void eeSetLVdone();

#ifdef DEBUG
    void eeDispVar(ICorDebugInfo::NativeVarInfo* var);
    void eeDispVars(CORINFO_METHOD_HANDLE ftn, ULONG32 cVars, ICorDebugInfo::NativeVarInfo* vars);
#endif // DEBUG

    // ICorJitInfo wrappers

    void eeAllocMem(AllocMemArgs* args, const UNATIVE_OFFSET roDataSectionAlignment);

    void eeReserveUnwindInfo(bool isFunclet, bool isColdCode, ULONG unwindSize);

    void eeAllocUnwindInfo(BYTE*          pHotCode,
                           BYTE*          pColdCode,
                           ULONG          startOffset,
                           ULONG          endOffset,
                           ULONG          unwindSize,
                           BYTE*          pUnwindBlock,
                           CorJitFuncKind funcKind);

    void eeSetEHcount(unsigned cEH);

    void eeSetEHinfo(unsigned EHnumber, const CORINFO_EH_CLAUSE* clause);

    WORD eeGetRelocTypeHint(void* target);

    // ICorStaticInfo wrapper functions

    bool eeTryResolveToken(CORINFO_RESOLVED_TOKEN* resolvedToken);

#if defined(UNIX_AMD64_ABI)
#ifdef DEBUG
    static void dumpSystemVClassificationType(SystemVClassificationType ct);
#endif // DEBUG

    void eeGetSystemVAmd64PassStructInRegisterDescriptor(
        /*IN*/ CORINFO_CLASS_HANDLE                                  structHnd,
        /*OUT*/ SYSTEMV_AMD64_CORINFO_STRUCT_REG_PASSING_DESCRIPTOR* structPassInRegDescPtr);
#endif // UNIX_AMD64_ABI

    template <typename ParamType>
    bool eeRunWithErrorTrap(void (*function)(ParamType*), ParamType* param)
    {
        return eeRunWithErrorTrapImp(reinterpret_cast<void (*)(void*)>(function), reinterpret_cast<void*>(param));
    }

    bool eeRunWithErrorTrapImp(void (*function)(void*), void* param);

    template <typename ParamType>
    bool eeRunWithSPMIErrorTrap(void (*function)(ParamType*), ParamType* param)
    {
        return eeRunWithSPMIErrorTrapImp(reinterpret_cast<void (*)(void*)>(function), reinterpret_cast<void*>(param));
    }

    template <typename Functor>
    bool eeRunFunctorWithSPMIErrorTrap(Functor f)
    {
        return eeRunWithSPMIErrorTrap<Functor>([](Functor* pf) { (*pf)(); }, &f);
    }

    bool eeRunWithSPMIErrorTrapImp(void (*function)(void*), void* param);

    // Utility functions

    const char* eeGetFieldName(CORINFO_FIELD_HANDLE fieldHnd, const char** classNamePtr = nullptr);

#if defined(DEBUG)
    void eePrintObjectDescriptionDescription(const char* prefix, size_t handle);
    unsigned eeTryGetClassSize(CORINFO_CLASS_HANDLE clsHnd);
    const char16_t* eeGetShortClassName(CORINFO_CLASS_HANDLE clsHnd);
#endif

    const char* eeGetClassName(CORINFO_CLASS_HANDLE clsHnd);

    static CORINFO_METHOD_HANDLE eeFindHelper(unsigned helper);
    static CorInfoHelpFunc eeGetHelperNum(CORINFO_METHOD_HANDLE method);

    static bool IsSharedStaticHelper(GenTree* tree);
    static bool IsGcSafePoint(GenTreeCall* call);

    static CORINFO_FIELD_HANDLE eeFindJitDataOffs(unsigned jitDataOffs);
    // returns true/false if 'field' is a Jit Data offset
    static bool eeIsJitDataOffs(CORINFO_FIELD_HANDLE field);
    // returns a number < 0 if 'field' is not a Jit Data offset, otherwise the data offset (limited to 2GB)
    static int eeGetJitDataOffs(CORINFO_FIELD_HANDLE field);

    /*****************************************************************************/

    /*
    XXXXXXXXXXXXXXXXXXXXXXXXXXXXXXXXXXXXXXXXXXXXXXXXXXXXXXXXXXXXXXXXXXXXXXXXXXXXXXX
    XXXXXXXXXXXXXXXXXXXXXXXXXXXXXXXXXXXXXXXXXXXXXXXXXXXXXXXXXXXXXXXXXXXXXXXXXXXXXXX
    XX                                                                           XX
    XX                           CodeGenerator                                   XX
    XX                                                                           XX
    XXXXXXXXXXXXXXXXXXXXXXXXXXXXXXXXXXXXXXXXXXXXXXXXXXXXXXXXXXXXXXXXXXXXXXXXXXXXXXX
    XXXXXXXXXXXXXXXXXXXXXXXXXXXXXXXXXXXXXXXXXXXXXXXXXXXXXXXXXXXXXXXXXXXXXXXXXXXXXXX
    */

public:
    CodeGenInterface* codeGen;

    // Record the instr offset mapping to the generated code

    jitstd::list<IPmappingDsc>  genIPmappings;
    jitstd::list<RichIPMapping> genRichIPmappings;

    // Managed RetVal - A side hash table meant to record the mapping from a
    // GT_CALL node to its debug info.  This info is used to emit sequence points
    // that can be used by debugger to determine the native offset at which the
    // managed RetVal will be available.
    //
    // In fact we can store debug info in a GT_CALL node.  This was ruled out in
    // favor of a side table for two reasons: 1) We need debug info for only those
    // GT_CALL nodes (created during importation) that correspond to an IL call and
    // whose return type is other than TYP_VOID. 2) GT_CALL node is a frequently used
    // structure and IL offset is needed only when generating debuggable code. Therefore
    // it is desirable to avoid memory size penalty in retail scenarios.
    typedef JitHashTable<GenTree*, JitPtrKeyFuncs<GenTree>, DebugInfo> CallSiteDebugInfoTable;
    CallSiteDebugInfoTable* genCallSite2DebugInfoMap;

    unsigned    genReturnLocal; // Local number for the return value when applicable.
    BasicBlock* genReturnBB;    // jumped to when not optimizing for speed.

    // The following properties are part of CodeGenContext.  Getters are provided here for
    // convenience and backward compatibility, but the properties can only be set by invoking
    // the setter on CodeGenContext directly.

    emitter* GetEmitter() const
    {
        return codeGen->GetEmitter();
    }

    bool isFramePointerUsed() const
    {
        return codeGen->isFramePointerUsed();
    }

    bool GetInterruptible()
    {
        return codeGen->GetInterruptible();
    }
    void SetInterruptible(bool value)
    {
        codeGen->SetInterruptible(value);
    }

#if DOUBLE_ALIGN
    const bool genDoubleAlign()
    {
        return codeGen->doDoubleAlign();
    }
    DWORD getCanDoubleAlign();
    bool shouldDoubleAlign(unsigned refCntStk,
                           unsigned refCntReg,
                           weight_t refCntWtdReg,
                           unsigned refCntStkParam,
                           weight_t refCntWtdStkDbl);
#endif // DOUBLE_ALIGN

    bool IsFullPtrRegMapRequired()
    {
        return codeGen->IsFullPtrRegMapRequired();
    }
    void SetFullPtrRegMapRequired(bool value)
    {
        codeGen->SetFullPtrRegMapRequired(value);
    }

// Things that MAY belong either in CodeGen or CodeGenContext

#if defined(FEATURE_EH_FUNCLETS)
    FuncInfoDsc*   compFuncInfos;
    unsigned short compCurrFuncIdx;
    unsigned short compFuncInfoCount;

    unsigned short compFuncCount()
    {
        assert(fgFuncletsCreated);
        return compFuncInfoCount;
    }

#else // !FEATURE_EH_FUNCLETS

    // This is a no-op when there are no funclets!
    void genUpdateCurrentFunclet(BasicBlock* block)
    {
        return;
    }

    FuncInfoDsc compFuncInfoRoot;

    static const unsigned compCurrFuncIdx = 0;

    unsigned short compFuncCount()
    {
        return 1;
    }

#endif // !FEATURE_EH_FUNCLETS

    FuncInfoDsc* funCurrentFunc();
    void funSetCurrentFunc(unsigned funcIdx);
    FuncInfoDsc* funGetFunc(unsigned funcIdx);
    unsigned int funGetFuncIdx(BasicBlock* block);

    // LIVENESS

    VARSET_TP compCurLife;     // current live variables
    GenTree*  compCurLifeTree; // node after which compCurLife has been computed

    // Compare the given "newLife" with last set of live variables and update
    // codeGen "gcInfo", siScopes, "regSet" with the new variable's homes/liveness.
    template <bool ForCodeGen>
    void compChangeLife(VARSET_VALARG_TP newLife);

    // Update the GC's masks, register's masks and reports change on variable's homes given a set of
    // current live variables if changes have happened since "compCurLife".
    template <bool ForCodeGen>
    inline void compUpdateLife(VARSET_VALARG_TP newLife);

    // Gets a register mask that represent the kill set for a helper call since
    // not all JIT Helper calls follow the standard ABI on the target architecture.
    regMaskTP compHelperCallKillSet(CorInfoHelpFunc helper);

    // If "tree" is a indirection (GT_IND, or GT_OBJ) whose arg is an ADDR, whose arg is a LCL_VAR, return that LCL_VAR
    // node, else NULL.
    static GenTreeLclVar* fgIsIndirOfAddrOfLocal(GenTree* tree);

    // This map is indexed by GT_OBJ nodes that are address of promoted struct variables, which
    // have been annotated with the GTF_VAR_DEATH flag.  If such a node is *not* mapped in this
    // table, one may assume that all the (tracked) field vars die at this GT_OBJ.  Otherwise,
    // the node maps to a pointer to a VARSET_TP, containing set bits for each of the tracked field
    // vars of the promoted struct local that go dead at the given node (the set bits are the bits
    // for the tracked var indices of the field vars, as in a live var set).
    //
    // The map is allocated on demand so all map operations should use one of the following three
    // wrapper methods.

    NodeToVarsetPtrMap* m_promotedStructDeathVars;

    NodeToVarsetPtrMap* GetPromotedStructDeathVars()
    {
        if (m_promotedStructDeathVars == nullptr)
        {
            m_promotedStructDeathVars = new (getAllocator()) NodeToVarsetPtrMap(getAllocator());
        }
        return m_promotedStructDeathVars;
    }

    void ClearPromotedStructDeathVars()
    {
        if (m_promotedStructDeathVars != nullptr)
        {
            m_promotedStructDeathVars->RemoveAll();
        }
    }

    bool LookupPromotedStructDeathVars(GenTree* tree, VARSET_TP** bits)
    {
        *bits       = nullptr;
        bool result = false;

        if (m_promotedStructDeathVars != nullptr)
        {
            result = m_promotedStructDeathVars->Lookup(tree, bits);
        }

        return result;
    }

/*
XXXXXXXXXXXXXXXXXXXXXXXXXXXXXXXXXXXXXXXXXXXXXXXXXXXXXXXXXXXXXXXXXXXXXXXXXXXXXXX
XXXXXXXXXXXXXXXXXXXXXXXXXXXXXXXXXXXXXXXXXXXXXXXXXXXXXXXXXXXXXXXXXXXXXXXXXXXXXXX
XX                                                                           XX
XX                           UnwindInfo                                      XX
XX                                                                           XX
XXXXXXXXXXXXXXXXXXXXXXXXXXXXXXXXXXXXXXXXXXXXXXXXXXXXXXXXXXXXXXXXXXXXXXXXXXXXXXX
XXXXXXXXXXXXXXXXXXXXXXXXXXXXXXXXXXXXXXXXXXXXXXXXXXXXXXXXXXXXXXXXXXXXXXXXXXXXXXX
*/

#if !defined(__GNUC__)
#pragma region Unwind information
#endif

public:
    //
    // Infrastructure functions: start/stop/reserve/emit.
    //

    void unwindBegProlog();
    void unwindEndProlog();
    void unwindBegEpilog();
    void unwindEndEpilog();
    void unwindReserve();
    void unwindEmit(void* pHotCode, void* pColdCode);

    //
    // Specific unwind information functions: called by code generation to indicate a particular
    // prolog or epilog unwindable instruction has been generated.
    //

    void unwindPush(regNumber reg);
    void unwindAllocStack(unsigned size);
    void unwindSetFrameReg(regNumber reg, unsigned offset);
    void unwindSaveReg(regNumber reg, unsigned offset);

#if defined(TARGET_ARM)
    void unwindPushMaskInt(regMaskTP mask);
    void unwindPushMaskFloat(regMaskTP mask);
    void unwindPopMaskInt(regMaskTP mask);
    void unwindPopMaskFloat(regMaskTP mask);
    void unwindBranch16();                    // The epilog terminates with a 16-bit branch (e.g., "bx lr")
    void unwindNop(unsigned codeSizeInBytes); // Generate unwind NOP code. 'codeSizeInBytes' is 2 or 4 bytes. Only
                                              // called via unwindPadding().
    void unwindPadding(); // Generate a sequence of unwind NOP codes representing instructions between the last
                          // instruction and the current location.
#endif                    // TARGET_ARM

#if defined(TARGET_ARM64)
    void unwindNop();
    void unwindPadding(); // Generate a sequence of unwind NOP codes representing instructions between the last
                          // instruction and the current location.
    void unwindSaveReg(regNumber reg, int offset);                                // str reg, [sp, #offset]
    void unwindSaveRegPreindexed(regNumber reg, int offset);                      // str reg, [sp, #offset]!
    void unwindSaveRegPair(regNumber reg1, regNumber reg2, int offset);           // stp reg1, reg2, [sp, #offset]
    void unwindSaveRegPairPreindexed(regNumber reg1, regNumber reg2, int offset); // stp reg1, reg2, [sp, #offset]!
    void unwindSaveNext();                                                        // unwind code: save_next
    void unwindReturn(regNumber reg);                                             // ret lr
#endif                                                                            // defined(TARGET_ARM64)

#if defined(TARGET_LOONGARCH64)
    void unwindNop();
    void unwindPadding(); // Generate a sequence of unwind NOP codes representing instructions between the last
                          // instruction and the current location.
    void unwindSaveReg(regNumber reg, int offset);
    void unwindSaveRegPair(regNumber reg1, regNumber reg2, int offset);
    void unwindReturn(regNumber reg);
#endif // defined(TARGET_LOONGARCH64)

    //
    // Private "helper" functions for the unwind implementation.
    //

private:
#if defined(FEATURE_EH_FUNCLETS)
    void unwindGetFuncLocations(FuncInfoDsc*             func,
                                bool                     getHotSectionData,
                                /* OUT */ emitLocation** ppStartLoc,
                                /* OUT */ emitLocation** ppEndLoc);
#endif // FEATURE_EH_FUNCLETS

    void unwindReserveFunc(FuncInfoDsc* func);
    void unwindEmitFunc(FuncInfoDsc* func, void* pHotCode, void* pColdCode);

#if defined(TARGET_AMD64) || (defined(TARGET_X86) && defined(FEATURE_EH_FUNCLETS))

    void unwindReserveFuncHelper(FuncInfoDsc* func, bool isHotCode);
    void unwindEmitFuncHelper(FuncInfoDsc* func, void* pHotCode, void* pColdCode, bool isHotCode);

#endif // TARGET_AMD64 || (TARGET_X86 && FEATURE_EH_FUNCLETS)

    UNATIVE_OFFSET unwindGetCurrentOffset(FuncInfoDsc* func);

#if defined(TARGET_AMD64)

    void unwindBegPrologWindows();
    void unwindPushWindows(regNumber reg);
    void unwindAllocStackWindows(unsigned size);
    void unwindSetFrameRegWindows(regNumber reg, unsigned offset);
    void unwindSaveRegWindows(regNumber reg, unsigned offset);

#ifdef UNIX_AMD64_ABI
    void unwindSaveRegCFI(regNumber reg, unsigned offset);
#endif // UNIX_AMD64_ABI
#elif defined(TARGET_ARM)

    void unwindPushPopMaskInt(regMaskTP mask, bool useOpsize16);
    void unwindPushPopMaskFloat(regMaskTP mask);

#endif // TARGET_ARM

#if defined(FEATURE_CFI_SUPPORT)
    short mapRegNumToDwarfReg(regNumber reg);
    void createCfiCode(FuncInfoDsc* func, UNATIVE_OFFSET codeOffset, UCHAR opcode, short dwarfReg, INT offset = 0);
    void unwindPushPopCFI(regNumber reg);
    void unwindBegPrologCFI();
    void unwindPushPopMaskCFI(regMaskTP regMask, bool isFloat);
    void unwindAllocStackCFI(unsigned size);
    void unwindSetFrameRegCFI(regNumber reg, unsigned offset);
    void unwindEmitFuncCFI(FuncInfoDsc* func, void* pHotCode, void* pColdCode);
#ifdef DEBUG
    void DumpCfiInfo(bool                  isHotCode,
                     UNATIVE_OFFSET        startOffset,
                     UNATIVE_OFFSET        endOffset,
                     DWORD                 cfiCodeBytes,
                     const CFI_CODE* const pCfiCode);
#endif

#endif // FEATURE_CFI_SUPPORT

#if !defined(__GNUC__)
#pragma endregion // Note: region is NOT under !defined(__GNUC__)
#endif

    /*
    XXXXXXXXXXXXXXXXXXXXXXXXXXXXXXXXXXXXXXXXXXXXXXXXXXXXXXXXXXXXXXXXXXXXXXXXXXXXXXX
    XXXXXXXXXXXXXXXXXXXXXXXXXXXXXXXXXXXXXXXXXXXXXXXXXXXXXXXXXXXXXXXXXXXXXXXXXXXXXXX
    XX                                                                           XX
    XX                               SIMD                                        XX
    XX                                                                           XX
    XX   Info about SIMD types, methods and the SIMD assembly (i.e. the assembly XX
    XX   that contains the distinguished, well-known SIMD type definitions).     XX
    XX                                                                           XX
    XXXXXXXXXXXXXXXXXXXXXXXXXXXXXXXXXXXXXXXXXXXXXXXXXXXXXXXXXXXXXXXXXXXXXXXXXXXXXXX
    XXXXXXXXXXXXXXXXXXXXXXXXXXXXXXXXXXXXXXXXXXXXXXXXXXXXXXXXXXXXXXXXXXXXXXXXXXXXXXX
    */

    bool IsBaselineSimdIsaSupported()
    {
#ifdef FEATURE_SIMD
#if defined(TARGET_XARCH)
        CORINFO_InstructionSet minimumIsa = InstructionSet_SSE2;
#elif defined(TARGET_ARM64)
        CORINFO_InstructionSet minimumIsa = InstructionSet_AdvSimd;
#elif defined(TARGET_LOONGARCH64)
        // TODO: supporting SIMD feature for LoongArch64.
        assert(!"unimplemented yet on LA");
        CORINFO_InstructionSet minimumIsa = 0;
#else
#error Unsupported platform
#endif // !TARGET_XARCH && !TARGET_ARM64 && !TARGET_LOONGARCH64

        return compOpportunisticallyDependsOn(minimumIsa);
#else
        return false;
#endif
    }

#if defined(DEBUG)
    bool IsBaselineSimdIsaSupportedDebugOnly()
    {
#ifdef FEATURE_SIMD
#if defined(TARGET_XARCH)
        CORINFO_InstructionSet minimumIsa = InstructionSet_SSE2;
#elif defined(TARGET_ARM64)
        CORINFO_InstructionSet minimumIsa = InstructionSet_AdvSimd;
#else
#error Unsupported platform
#endif // !TARGET_XARCH && !TARGET_ARM64

        return compIsaSupportedDebugOnly(minimumIsa);
#else
        return false;
#endif // FEATURE_SIMD
    }
#endif // DEBUG

    // Get highest available level for SIMD codegen
    SIMDLevel getSIMDSupportLevel()
    {
#if defined(TARGET_XARCH)
        if (compOpportunisticallyDependsOn(InstructionSet_AVX2))
        {
            return SIMD_AVX2_Supported;
        }

        if (compOpportunisticallyDependsOn(InstructionSet_SSE42))
        {
            return SIMD_SSE4_Supported;
        }

        // min bar is SSE2
        return SIMD_SSE2_Supported;
#else
        assert(!"Available instruction set(s) for SIMD codegen is not defined for target arch");
        unreached();
        return SIMD_Not_Supported;
#endif
    }

    bool isIntrinsicType(CORINFO_CLASS_HANDLE clsHnd)
    {
        return info.compCompHnd->isIntrinsicType(clsHnd);
    }

    const char* getClassNameFromMetadata(CORINFO_CLASS_HANDLE cls, const char** namespaceName)
    {
        return info.compCompHnd->getClassNameFromMetadata(cls, namespaceName);
    }

    CORINFO_CLASS_HANDLE getTypeInstantiationArgument(CORINFO_CLASS_HANDLE cls, unsigned index)
    {
        return info.compCompHnd->getTypeInstantiationArgument(cls, index);
    }

#ifdef FEATURE_SIMD
    // Have we identified any SIMD types?
    // This is currently used by struct promotion to avoid getting type information for a struct
    // field to see if it is a SIMD type, if we haven't seen any SIMD types or operations in
    // the method.
    bool _usesSIMDTypes;
    bool usesSIMDTypes()
    {
        return _usesSIMDTypes;
    }
    void setUsesSIMDTypes(bool value)
    {
        _usesSIMDTypes = value;
    }

    // This is a temp lclVar allocated on the stack as TYP_SIMD.  It is used to implement intrinsics
    // that require indexed access to the individual fields of the vector, which is not well supported
    // by the hardware.  It is allocated when/if such situations are encountered during Lowering.
    unsigned lvaSIMDInitTempVarNum;

    struct SIMDHandlesCache
    {
        // SIMD Types
        CORINFO_CLASS_HANDLE SIMDFloatHandle;
        CORINFO_CLASS_HANDLE SIMDDoubleHandle;
        CORINFO_CLASS_HANDLE SIMDIntHandle;
        CORINFO_CLASS_HANDLE SIMDUShortHandle;
        CORINFO_CLASS_HANDLE SIMDUByteHandle;
        CORINFO_CLASS_HANDLE SIMDShortHandle;
        CORINFO_CLASS_HANDLE SIMDByteHandle;
        CORINFO_CLASS_HANDLE SIMDLongHandle;
        CORINFO_CLASS_HANDLE SIMDUIntHandle;
        CORINFO_CLASS_HANDLE SIMDULongHandle;
        CORINFO_CLASS_HANDLE SIMDNIntHandle;
        CORINFO_CLASS_HANDLE SIMDNUIntHandle;

        CORINFO_CLASS_HANDLE SIMDVector2Handle;
        CORINFO_CLASS_HANDLE SIMDVector3Handle;
        CORINFO_CLASS_HANDLE SIMDVector4Handle;
        CORINFO_CLASS_HANDLE SIMDVectorHandle;

#ifdef FEATURE_HW_INTRINSICS
#if defined(TARGET_ARM64)
        CORINFO_CLASS_HANDLE Vector64FloatHandle;
        CORINFO_CLASS_HANDLE Vector64DoubleHandle;
        CORINFO_CLASS_HANDLE Vector64IntHandle;
        CORINFO_CLASS_HANDLE Vector64UShortHandle;
        CORINFO_CLASS_HANDLE Vector64UByteHandle;
        CORINFO_CLASS_HANDLE Vector64ShortHandle;
        CORINFO_CLASS_HANDLE Vector64ByteHandle;
        CORINFO_CLASS_HANDLE Vector64LongHandle;
        CORINFO_CLASS_HANDLE Vector64UIntHandle;
        CORINFO_CLASS_HANDLE Vector64ULongHandle;
        CORINFO_CLASS_HANDLE Vector64NIntHandle;
        CORINFO_CLASS_HANDLE Vector64NUIntHandle;
#endif // defined(TARGET_ARM64)
        CORINFO_CLASS_HANDLE Vector128FloatHandle;
        CORINFO_CLASS_HANDLE Vector128DoubleHandle;
        CORINFO_CLASS_HANDLE Vector128IntHandle;
        CORINFO_CLASS_HANDLE Vector128UShortHandle;
        CORINFO_CLASS_HANDLE Vector128UByteHandle;
        CORINFO_CLASS_HANDLE Vector128ShortHandle;
        CORINFO_CLASS_HANDLE Vector128ByteHandle;
        CORINFO_CLASS_HANDLE Vector128LongHandle;
        CORINFO_CLASS_HANDLE Vector128UIntHandle;
        CORINFO_CLASS_HANDLE Vector128ULongHandle;
        CORINFO_CLASS_HANDLE Vector128NIntHandle;
        CORINFO_CLASS_HANDLE Vector128NUIntHandle;
#if defined(TARGET_XARCH)
        CORINFO_CLASS_HANDLE Vector256FloatHandle;
        CORINFO_CLASS_HANDLE Vector256DoubleHandle;
        CORINFO_CLASS_HANDLE Vector256IntHandle;
        CORINFO_CLASS_HANDLE Vector256UShortHandle;
        CORINFO_CLASS_HANDLE Vector256UByteHandle;
        CORINFO_CLASS_HANDLE Vector256ShortHandle;
        CORINFO_CLASS_HANDLE Vector256ByteHandle;
        CORINFO_CLASS_HANDLE Vector256LongHandle;
        CORINFO_CLASS_HANDLE Vector256UIntHandle;
        CORINFO_CLASS_HANDLE Vector256ULongHandle;
        CORINFO_CLASS_HANDLE Vector256NIntHandle;
        CORINFO_CLASS_HANDLE Vector256NUIntHandle;
#endif // defined(TARGET_XARCH)
#endif // FEATURE_HW_INTRINSICS

        CORINFO_CLASS_HANDLE CanonicalSimd8Handle;
        CORINFO_CLASS_HANDLE CanonicalSimd16Handle;
        CORINFO_CLASS_HANDLE CanonicalSimd32Handle;

        SIMDHandlesCache()
        {
            memset(this, 0, sizeof(*this));
        }
    };

    SIMDHandlesCache* m_simdHandleCache;

    // Get the handle for a SIMD type.
    CORINFO_CLASS_HANDLE gtGetStructHandleForSIMD(var_types simdType, CorInfoType simdBaseJitType)
    {
        if (m_simdHandleCache == nullptr)
        {
            // This may happen if the JIT generates SIMD node on its own, without importing them.
            // Otherwise getBaseJitTypeAndSizeOfSIMDType should have created the cache.
            return NO_CLASS_HANDLE;
        }

        if (simdBaseJitType == CORINFO_TYPE_FLOAT)
        {
            switch (simdType)
            {
                case TYP_SIMD8:
                    return m_simdHandleCache->SIMDVector2Handle;
                case TYP_SIMD12:
                    return m_simdHandleCache->SIMDVector3Handle;
                case TYP_SIMD16:
                    if ((getSIMDVectorType() == TYP_SIMD32) ||
                        (m_simdHandleCache->SIMDVector4Handle != NO_CLASS_HANDLE))
                    {
                        return m_simdHandleCache->SIMDVector4Handle;
                    }
                    break;
                case TYP_SIMD32:
                    break;
                default:
                    unreached();
            }
        }
        assert(emitTypeSize(simdType) <= largestEnregisterableStructSize());
        switch (simdBaseJitType)
        {
            case CORINFO_TYPE_FLOAT:
                return m_simdHandleCache->SIMDFloatHandle;
            case CORINFO_TYPE_DOUBLE:
                return m_simdHandleCache->SIMDDoubleHandle;
            case CORINFO_TYPE_INT:
                return m_simdHandleCache->SIMDIntHandle;
            case CORINFO_TYPE_USHORT:
                return m_simdHandleCache->SIMDUShortHandle;
            case CORINFO_TYPE_UBYTE:
                return m_simdHandleCache->SIMDUByteHandle;
            case CORINFO_TYPE_SHORT:
                return m_simdHandleCache->SIMDShortHandle;
            case CORINFO_TYPE_BYTE:
                return m_simdHandleCache->SIMDByteHandle;
            case CORINFO_TYPE_LONG:
                return m_simdHandleCache->SIMDLongHandle;
            case CORINFO_TYPE_UINT:
                return m_simdHandleCache->SIMDUIntHandle;
            case CORINFO_TYPE_ULONG:
                return m_simdHandleCache->SIMDULongHandle;
            case CORINFO_TYPE_NATIVEINT:
                return m_simdHandleCache->SIMDNIntHandle;
            case CORINFO_TYPE_NATIVEUINT:
                return m_simdHandleCache->SIMDNUIntHandle;
            default:
                assert(!"Didn't find a class handle for simdType");
        }
        return NO_CLASS_HANDLE;
    }

#if defined(FEATURE_HW_INTRINSICS)
    CORINFO_CLASS_HANDLE gtGetStructHandleForSimdOrHW(var_types   simdType,
                                                      CorInfoType simdBaseJitType,
                                                      bool        isSimdAsHWIntrinsic = false)
    {
        CORINFO_CLASS_HANDLE clsHnd = NO_CLASS_HANDLE;

        if (isSimdAsHWIntrinsic)
        {
            clsHnd = gtGetStructHandleForSIMD(simdType, simdBaseJitType);
        }
        else
        {
            clsHnd = gtGetStructHandleForHWSIMD(simdType, simdBaseJitType);
        }

        return clsHnd;
    }
#endif // FEATURE_HW_INTRINSICS

    //------------------------------------------------------------------------
    // gtGetCanonicalStructHandleForSIMD: Get the "canonical" SIMD type handle.
    //
    // Some SIMD-typed trees do not carry struct handles with them (and in
    // some cases, they cannot, due to being created by the compiler itself).
    // To enable CSEing of these trees, we use "canonical" handles. These are
    // captured during importation, and can represent any type normalized to
    // be TYP_SIMD.
    //
    // Arguments:
    //    simdType - The SIMD type
    //
    // Return Value:
    //    The "canonical" type handle for "simdType", if one was available.
    //    "NO_CLASS_HANDLE" otherwise.
    //
    CORINFO_CLASS_HANDLE gtGetCanonicalStructHandleForSIMD(var_types simdType)
    {
        if (m_simdHandleCache == nullptr)
        {
            return NO_CLASS_HANDLE;
        }

        switch (simdType)
        {
            case TYP_SIMD8:
                return m_simdHandleCache->CanonicalSimd8Handle;
            case TYP_SIMD12:
                return m_simdHandleCache->SIMDVector3Handle;
            case TYP_SIMD16:
                return m_simdHandleCache->CanonicalSimd16Handle;
            case TYP_SIMD32:
                return m_simdHandleCache->CanonicalSimd32Handle;
            default:
                unreached();
        }
    }

    // Returns true if this is a SIMD type that should be considered an opaque
    // vector type (i.e. do not analyze or promote its fields).
    // Note that all but the fixed vector types are opaque, even though they may
    // actually be declared as having fields.
    bool isOpaqueSIMDType(CORINFO_CLASS_HANDLE structHandle) const
    {
        return ((m_simdHandleCache != nullptr) && (structHandle != m_simdHandleCache->SIMDVector2Handle) &&
                (structHandle != m_simdHandleCache->SIMDVector3Handle) &&
                (structHandle != m_simdHandleCache->SIMDVector4Handle));
    }

    // Returns true if the tree corresponds to a TYP_SIMD lcl var.
    // Note that both SIMD vector args and locals are mared as lvSIMDType = true, but
    // type of an arg node is TYP_BYREF and a local node is TYP_SIMD or TYP_STRUCT.
    bool isSIMDTypeLocal(GenTree* tree)
    {
        return tree->OperIsLocal() && lvaGetDesc(tree->AsLclVarCommon())->lvSIMDType;
    }

    // Returns true if the lclVar is an opaque SIMD type.
    bool isOpaqueSIMDLclVar(const LclVarDsc* varDsc) const
    {
        if (!varDsc->lvSIMDType)
        {
            return false;
        }
        return isOpaqueSIMDType(varDsc->GetStructHnd());
    }

    static bool isRelOpSIMDIntrinsic(SIMDIntrinsicID intrinsicId)
    {
        return (intrinsicId == SIMDIntrinsicEqual);
    }

    // Returns base JIT type of a TYP_SIMD local.
    // Returns CORINFO_TYPE_UNDEF if the local is not TYP_SIMD.
    CorInfoType getBaseJitTypeOfSIMDLocal(GenTree* tree)
    {
        if (isSIMDTypeLocal(tree))
        {
            return lvaGetDesc(tree->AsLclVarCommon())->GetSimdBaseJitType();
        }

        return CORINFO_TYPE_UNDEF;
    }

    bool isNumericsNamespace(const char* ns)
    {
        return strcmp(ns, "System.Numerics") == 0;
    }

    bool isSIMDClass(CORINFO_CLASS_HANDLE clsHnd)
    {
        if (isIntrinsicType(clsHnd))
        {
            const char* namespaceName = nullptr;
            (void)getClassNameFromMetadata(clsHnd, &namespaceName);
            return isNumericsNamespace(namespaceName);
        }
        return false;
    }

    bool isSIMDClass(typeInfo* pTypeInfo)
    {
        return pTypeInfo->IsStruct() && isSIMDClass(pTypeInfo->GetClassHandleForValueClass());
    }

    bool isHWSIMDClass(CORINFO_CLASS_HANDLE clsHnd)
    {
#ifdef FEATURE_HW_INTRINSICS
        if (isIntrinsicType(clsHnd))
        {
            const char* namespaceName = nullptr;
            (void)getClassNameFromMetadata(clsHnd, &namespaceName);
            return strcmp(namespaceName, "System.Runtime.Intrinsics") == 0;
        }
#endif // FEATURE_HW_INTRINSICS
        return false;
    }

    bool isHWSIMDClass(typeInfo* pTypeInfo)
    {
#ifdef FEATURE_HW_INTRINSICS
        return pTypeInfo->IsStruct() && isHWSIMDClass(pTypeInfo->GetClassHandleForValueClass());
#else
        return false;
#endif
    }

    bool isSIMDorHWSIMDClass(CORINFO_CLASS_HANDLE clsHnd)
    {
        return isSIMDClass(clsHnd) || isHWSIMDClass(clsHnd);
    }

    bool isSIMDorHWSIMDClass(typeInfo* pTypeInfo)
    {
        return isSIMDClass(pTypeInfo) || isHWSIMDClass(pTypeInfo);
    }

    // Get the base (element) type and size in bytes for a SIMD type. Returns CORINFO_TYPE_UNDEF
    // if it is not a SIMD type or is an unsupported base JIT type.
    CorInfoType getBaseJitTypeAndSizeOfSIMDType(CORINFO_CLASS_HANDLE typeHnd, unsigned* sizeBytes = nullptr);

    CorInfoType getBaseJitTypeOfSIMDType(CORINFO_CLASS_HANDLE typeHnd)
    {
        return getBaseJitTypeAndSizeOfSIMDType(typeHnd, nullptr);
    }

    // Get SIMD Intrinsic info given the method handle.
    // Also sets typeHnd, argCount, baseType and sizeBytes out params.
    const SIMDIntrinsicInfo* getSIMDIntrinsicInfo(CORINFO_CLASS_HANDLE* typeHnd,
                                                  CORINFO_METHOD_HANDLE methodHnd,
                                                  CORINFO_SIG_INFO*     sig,
                                                  bool                  isNewObj,
                                                  unsigned*             argCount,
                                                  CorInfoType*          simdBaseJitType,
                                                  unsigned*             sizeBytes);

    // Pops and returns GenTree node from importers type stack.
    // Normalizes TYP_STRUCT value in case of GT_CALL, GT_RET_EXPR and arg nodes.
    GenTree* impSIMDPopStack(var_types type, bool expectAddr = false, CORINFO_CLASS_HANDLE structType = nullptr);

    // Transforms operands and returns the SIMD intrinsic to be applied on
    // transformed operands to obtain given relop result.
    SIMDIntrinsicID impSIMDRelOp(SIMDIntrinsicID      relOpIntrinsicId,
                                 CORINFO_CLASS_HANDLE typeHnd,
                                 unsigned             simdVectorSize,
                                 CorInfoType*         inOutBaseJitType,
                                 GenTree**            op1,
                                 GenTree**            op2);

#if defined(TARGET_XARCH)

    // Transforms operands and returns the SIMD intrinsic to be applied on
    // transformed operands to obtain == comparison result.
    SIMDIntrinsicID impSIMDLongRelOpEqual(CORINFO_CLASS_HANDLE typeHnd,
                                          unsigned             simdVectorSize,
                                          GenTree**            op1,
                                          GenTree**            op2);

#endif // defined(TARGET_XARCH)

    void setLclRelatedToSIMDIntrinsic(GenTree* tree);
    bool areFieldsContiguous(GenTree* op1, GenTree* op2);
    bool areLocalFieldsContiguous(GenTreeLclFld* first, GenTreeLclFld* second);
    bool areArrayElementsContiguous(GenTree* op1, GenTree* op2);
    bool areArgumentsContiguous(GenTree* op1, GenTree* op2);
    GenTree* createAddressNodeForSIMDInit(GenTree* tree, unsigned simdSize);

    // check methodHnd to see if it is a SIMD method that is expanded as an intrinsic in the JIT.
    GenTree* impSIMDIntrinsic(OPCODE                opcode,
                              GenTree*              newobjThis,
                              CORINFO_CLASS_HANDLE  clsHnd,
                              CORINFO_METHOD_HANDLE method,
                              CORINFO_SIG_INFO*     sig,
                              unsigned              methodFlags,
                              int                   memberRef);

    GenTree* getOp1ForConstructor(OPCODE opcode, GenTree* newobjThis, CORINFO_CLASS_HANDLE clsHnd);

    // Whether SIMD vector occupies part of SIMD register.
    // SSE2: vector2f/3f are considered sub register SIMD types.
    // AVX: vector2f, 3f and 4f are all considered sub register SIMD types.
    bool isSubRegisterSIMDType(GenTreeSIMD* simdNode)
    {
        unsigned vectorRegisterByteLength;
#if defined(TARGET_XARCH)
        // Calling the getSIMDVectorRegisterByteLength api causes the size of Vector<T> to be recorded
        // with the AOT compiler, so that it cannot change from aot compilation time to runtime
        // This api does not require such fixing as it merely pertains to the size of the simd type
        // relative to the Vector<T> size as used at compile time. (So detecting a vector length of 16 here
        // does not preclude the code from being used on a machine with a larger vector length.)
        if (getSIMDSupportLevel() < SIMD_AVX2_Supported)
        {
            vectorRegisterByteLength = 16;
        }
        else
        {
            vectorRegisterByteLength = 32;
        }
#else
        vectorRegisterByteLength = getSIMDVectorRegisterByteLength();
#endif
        return (simdNode->GetSimdSize() < vectorRegisterByteLength);
    }

    // Get the type for the hardware SIMD vector.
    // This is the maximum SIMD type supported for this target.
    var_types getSIMDVectorType()
    {
#if defined(TARGET_XARCH)
        if (getSIMDSupportLevel() == SIMD_AVX2_Supported)
        {
            return TYP_SIMD32;
        }
        else
        {
            // Verify and record that AVX2 isn't supported
            compVerifyInstructionSetUnusable(InstructionSet_AVX2);
            assert(getSIMDSupportLevel() >= SIMD_SSE2_Supported);
            return TYP_SIMD16;
        }
#elif defined(TARGET_ARM64)
        return TYP_SIMD16;
#else
        assert(!"getSIMDVectorType() unimplemented on target arch");
        unreached();
#endif
    }

    // Get the size of the SIMD type in bytes
    int getSIMDTypeSizeInBytes(CORINFO_CLASS_HANDLE typeHnd)
    {
        unsigned sizeBytes = 0;
        (void)getBaseJitTypeAndSizeOfSIMDType(typeHnd, &sizeBytes);
        return sizeBytes;
    }

    // Get the number of elements of baseType of SIMD vector given by its size and baseType
    static int getSIMDVectorLength(unsigned simdSize, var_types baseType);

    // Get the number of elements of baseType of SIMD vector given by its type handle
    int getSIMDVectorLength(CORINFO_CLASS_HANDLE typeHnd);

    // Get preferred alignment of SIMD type.
    int getSIMDTypeAlignment(var_types simdType);

    // Get the number of bytes in a System.Numeric.Vector<T> for the current compilation.
    // Note - cannot be used for System.Runtime.Intrinsic
    unsigned getSIMDVectorRegisterByteLength()
    {
#if defined(TARGET_XARCH)
        if (getSIMDSupportLevel() == SIMD_AVX2_Supported)
        {
            return YMM_REGSIZE_BYTES;
        }
        else
        {
            // Verify and record that AVX2 isn't supported
            compVerifyInstructionSetUnusable(InstructionSet_AVX2);
            assert(getSIMDSupportLevel() >= SIMD_SSE2_Supported);
            return XMM_REGSIZE_BYTES;
        }
#elif defined(TARGET_ARM64)
        return FP_REGSIZE_BYTES;
#else
        assert(!"getSIMDVectorRegisterByteLength() unimplemented on target arch");
        unreached();
#endif
    }

    // The minimum and maximum possible number of bytes in a SIMD vector.

    // maxSIMDStructBytes
    // The minimum SIMD size supported by System.Numeric.Vectors or System.Runtime.Intrinsic
    // SSE:  16-byte Vector<T> and Vector128<T>
    // AVX:  32-byte Vector256<T> (Vector<T> is 16-byte)
    // AVX2: 32-byte Vector<T> and Vector256<T>
    unsigned int maxSIMDStructBytes()
    {
#if defined(FEATURE_HW_INTRINSICS) && defined(TARGET_XARCH)
        if (compOpportunisticallyDependsOn(InstructionSet_AVX))
        {
            return YMM_REGSIZE_BYTES;
        }
        else
        {
            // Verify and record that AVX2 isn't supported
            compVerifyInstructionSetUnusable(InstructionSet_AVX2);
            assert(getSIMDSupportLevel() >= SIMD_SSE2_Supported);
            return XMM_REGSIZE_BYTES;
        }
#else
        return getSIMDVectorRegisterByteLength();
#endif
    }

    unsigned int minSIMDStructBytes()
    {
        return emitTypeSize(TYP_SIMD8);
    }

public:
    // Returns the codegen type for a given SIMD size.
    static var_types getSIMDTypeForSize(unsigned size)
    {
        var_types simdType = TYP_UNDEF;
        if (size == 8)
        {
            simdType = TYP_SIMD8;
        }
        else if (size == 12)
        {
            simdType = TYP_SIMD12;
        }
        else if (size == 16)
        {
            simdType = TYP_SIMD16;
        }
        else if (size == 32)
        {
            simdType = TYP_SIMD32;
        }
        else
        {
            noway_assert(!"Unexpected size for SIMD type");
        }
        return simdType;
    }

private:
    unsigned getSIMDInitTempVarNum(var_types simdType);

#else  // !FEATURE_SIMD
    bool isOpaqueSIMDLclVar(LclVarDsc* varDsc)
    {
        return false;
    }
#endif // FEATURE_SIMD

public:
    //------------------------------------------------------------------------
    // largestEnregisterableStruct: The size in bytes of the largest struct that can be enregistered.
    //
    // Notes: It is not guaranteed that the struct of this size or smaller WILL be a
    //        candidate for enregistration.

    unsigned largestEnregisterableStructSize()
    {
#ifdef FEATURE_SIMD
#if defined(FEATURE_HW_INTRINSICS) && defined(TARGET_XARCH)
        if (opts.IsReadyToRun())
        {
            // Return constant instead of maxSIMDStructBytes, as maxSIMDStructBytes performs
            // checks that are effected by the current level of instruction set support would
            // otherwise cause the highest level of instruction set support to be reported to crossgen2.
            // and this api is only ever used as an optimization or assert, so no reporting should
            // ever happen.
            return YMM_REGSIZE_BYTES;
        }
#endif // defined(FEATURE_HW_INTRINSICS) && defined(TARGET_XARCH)
        unsigned vectorRegSize = maxSIMDStructBytes();
        assert(vectorRegSize >= TARGET_POINTER_SIZE);
        return vectorRegSize;
#else  // !FEATURE_SIMD
        return TARGET_POINTER_SIZE;
#endif // !FEATURE_SIMD
    }

    // Use to determine if a struct *might* be a SIMD type. As this function only takes a size, many
    // structs will fit the criteria.
    bool structSizeMightRepresentSIMDType(size_t structSize)
    {
#ifdef FEATURE_SIMD
        // Do not use maxSIMDStructBytes as that api in R2R on X86 and X64 may notify the JIT
        // about the size of a struct under the assumption that the struct size needs to be recorded.
        // By using largestEnregisterableStructSize here, the detail of whether or not Vector256<T> is
        // enregistered or not will not be messaged to the R2R compiler.
        return (structSize >= minSIMDStructBytes()) && (structSize <= largestEnregisterableStructSize());
#else
        return false;
#endif // FEATURE_SIMD
    }

#ifdef FEATURE_SIMD
    static bool vnEncodesResultTypeForSIMDIntrinsic(SIMDIntrinsicID intrinsicId);
#endif // !FEATURE_SIMD
#ifdef FEATURE_HW_INTRINSICS
    static bool vnEncodesResultTypeForHWIntrinsic(NamedIntrinsic hwIntrinsicID);
#endif // FEATURE_HW_INTRINSICS

private:
    // These routines need not be enclosed under FEATURE_SIMD since lvIsSIMDType()
    // is defined for both FEATURE_SIMD and !FEATURE_SIMD appropriately. The use
    // of this routines also avoids the need of #ifdef FEATURE_SIMD specific code.

    // Is this var is of type simd struct?
    bool lclVarIsSIMDType(unsigned varNum)
    {
        return lvaGetDesc(varNum)->lvIsSIMDType();
    }

    // Returns true if the TYP_SIMD locals on stack are aligned at their
    // preferred byte boundary specified by getSIMDTypeAlignment().
    //
    // As per the Intel manual, the preferred alignment for AVX vectors is
    // 32-bytes. It is not clear whether additional stack space used in
    // aligning stack is worth the benefit and for now will use 16-byte
    // alignment for AVX 256-bit vectors with unaligned load/stores to/from
    // memory. On x86, the stack frame is aligned to 4 bytes. We need to extend
    // existing support for double (8-byte) alignment to 16 or 32 byte
    // alignment for frames with local SIMD vars, if that is determined to be
    // profitable.
    //
    // On Amd64 and SysV, RSP+8 is aligned on entry to the function (before
    // prolog has run). This means that in RBP-based frames RBP will be 16-byte
    // aligned. For RSP-based frames these are only sometimes aligned, depending
    // on the frame size.
    //
    bool isSIMDTypeLocalAligned(unsigned varNum)
    {
#if defined(FEATURE_SIMD) && ALIGN_SIMD_TYPES
        if (lclVarIsSIMDType(varNum) && lvaTable[varNum].lvType != TYP_BYREF)
        {
            // TODO-Cleanup: Can't this use the lvExactSize on the varDsc?
            int alignment = getSIMDTypeAlignment(lvaTable[varNum].lvType);
            if (alignment <= STACK_ALIGN)
            {
                bool rbpBased;
                int  off = lvaFrameAddress(varNum, &rbpBased);
                // On SysV and Winx64 ABIs RSP+8 will be 16-byte aligned at the
                // first instruction of a function. If our frame is RBP based
                // then RBP will always be 16 bytes aligned, so we can simply
                // check the offset.
                if (rbpBased)
                {
                    return (off % alignment) == 0;
                }

                // For RSP-based frame the alignment of RSP depends on our
                // locals. rsp+8 is aligned on entry and we just subtract frame
                // size so it is not hard to compute. Note that the compiler
                // tries hard to make sure the frame size means RSP will be
                // 16-byte aligned, but for leaf functions without locals (i.e.
                // frameSize = 0) it will not be.
                int frameSize = codeGen->genTotalFrameSize();
                return ((8 - frameSize + off) % alignment) == 0;
            }
        }
#endif // FEATURE_SIMD

        return false;
    }

#ifdef DEBUG
    // Answer the question: Is a particular ISA supported?
    // Use this api when asking the question so that future
    // ISA questions can be asked correctly or when asserting
    // support/nonsupport for an instruction set
    bool compIsaSupportedDebugOnly(CORINFO_InstructionSet isa) const
    {
#if defined(TARGET_XARCH) || defined(TARGET_ARM64)
        return opts.compSupportsISA.HasInstructionSet(isa);
#else
        return false;
#endif
    }
#endif // DEBUG

    bool notifyInstructionSetUsage(CORINFO_InstructionSet isa, bool supported) const;

    // Answer the question: Is a particular ISA allowed to be used implicitly by optimizations?
    // The result of this api call will exactly match the target machine
    // on which the function is executed (except for CoreLib, where there are special rules)
    bool compExactlyDependsOn(CORINFO_InstructionSet isa) const
    {
#if defined(TARGET_XARCH) || defined(TARGET_ARM64)
        if ((opts.compSupportsISAReported.HasInstructionSet(isa)) == false)
        {
            if (notifyInstructionSetUsage(isa, (opts.compSupportsISA.HasInstructionSet(isa))))
                ((Compiler*)this)->opts.compSupportsISAExactly.AddInstructionSet(isa);
            ((Compiler*)this)->opts.compSupportsISAReported.AddInstructionSet(isa);
        }
        return (opts.compSupportsISAExactly.HasInstructionSet(isa));
#else
        return false;
#endif
    }

    // Ensure that code will not execute if an instruction set is usable. Call only
    // if the instruction set has previously reported as unusable, but the status
    // has not yet been recorded to the AOT compiler.
    void compVerifyInstructionSetUnusable(CORINFO_InstructionSet isa)
    {
        // use compExactlyDependsOn to capture are record the use of the ISA.
        bool isaUsable = compExactlyDependsOn(isa);
        // Assert that the is unusable. If true, this function should never be called.
        assert(!isaUsable);
    }

    // Answer the question: Is a particular ISA allowed to be used implicitly by optimizations?
    // The result of this api call will match the target machine if the result is true.
    // If the result is false, then the target machine may have support for the instruction.
    bool compOpportunisticallyDependsOn(CORINFO_InstructionSet isa) const
    {
        if (opts.compSupportsISA.HasInstructionSet(isa))
        {
            return compExactlyDependsOn(isa);
        }
        else
        {
            return false;
        }
    }

    // Answer the question: Is a particular ISA supported for explicit hardware intrinsics?
    bool compHWIntrinsicDependsOn(CORINFO_InstructionSet isa) const
    {
        // Report intent to use the ISA to the EE
        compExactlyDependsOn(isa);
        return opts.compSupportsISA.HasInstructionSet(isa);
    }

    bool canUseVexEncoding() const
    {
#ifdef TARGET_XARCH
        return compOpportunisticallyDependsOn(InstructionSet_AVX);
#else
        return false;
#endif
    }

    //------------------------------------------------------------------------
    // canUseEvexEncoding - Answer the question: Is Evex encoding supported on this target.
    //
    // Returns:
    //    TRUE if Evex encoding is supported, FALSE if not.
    bool canUseEvexEncoding() const
    {
#ifdef TARGET_XARCH
        return compOpportunisticallyDependsOn(InstructionSet_AVX512F);
#else
        return false;
#endif
    }

    //------------------------------------------------------------------------
    // DoJitStressEvexEncoding- Answer the question: Do we force EVEX encoding.
    //
    // Returns:
    //    TRUE if user requests EVEX encoding and it's safe, FALSE if not.
    bool DoJitStressEvexEncoding() const
    {
#ifdef TARGET_XARCH
        // Using JitStressEVEXEncoding flag will force instructions which would
        // otherwise use VEX encoding but can be EVEX encoded to use EVEX encoding
        // This requires AVX512VL support.
        if (JitConfig.JitStressEVEXEncoding() && compOpportunisticallyDependsOn(InstructionSet_AVX512F_VL))
        {
            return true;
        }
#endif
        return false;
    }

    /*
    XXXXXXXXXXXXXXXXXXXXXXXXXXXXXXXXXXXXXXXXXXXXXXXXXXXXXXXXXXXXXXXXXXXXXXXXXXXXXXX
    XXXXXXXXXXXXXXXXXXXXXXXXXXXXXXXXXXXXXXXXXXXXXXXXXXXXXXXXXXXXXXXXXXXXXXXXXXXXXXX
    XX                                                                           XX
    XX                           Compiler                                        XX
    XX                                                                           XX
    XX   Generic info about the compilation and the method being compiled.       XX
    XX   It is responsible for driving the other phases.                         XX
    XX   It is also responsible for all the memory management.                   XX
    XX                                                                           XX
    XXXXXXXXXXXXXXXXXXXXXXXXXXXXXXXXXXXXXXXXXXXXXXXXXXXXXXXXXXXXXXXXXXXXXXXXXXXXXXX
    XXXXXXXXXXXXXXXXXXXXXXXXXXXXXXXXXXXXXXXXXXXXXXXXXXXXXXXXXXXXXXXXXXXXXXXXXXXXXXX
    */

public:
    Compiler* InlineeCompiler; // The Compiler instance for the inlinee

    InlineResult* compInlineResult; // The result of importing the inlinee method.

    bool compDoAggressiveInlining;     // If true, mark every method as CORINFO_FLG_FORCEINLINE
    bool compJmpOpUsed;                // Does the method do a JMP
    bool compLongUsed;                 // Does the method use TYP_LONG
    bool compFloatingPointUsed;        // Does the method use TYP_FLOAT or TYP_DOUBLE
    bool compTailCallUsed;             // Does the method do a tailcall
    bool compTailPrefixSeen;           // Does the method IL have tail. prefix
    bool compMayConvertTailCallToLoop; // Does the method have a recursive tail call that we may convert to a loop?
    bool compLocallocSeen;             // Does the method IL have localloc opcode
    bool compLocallocUsed;             // Does the method use localloc.
    bool compLocallocOptimized;        // Does the method have an optimized localloc
    bool compQmarkUsed;                // Does the method use GT_QMARK/GT_COLON
    bool compQmarkRationalized;        // Is it allowed to use a GT_QMARK/GT_COLON node.
    bool compHasBackwardJump;          // Does the method (or some inlinee) have a lexically backwards jump?
    bool compHasBackwardJumpInHandler; // Does the method have a lexically backwards jump in a handler?
    bool compSwitchedToOptimized;      // Codegen initially was Tier0 but jit switched to FullOpts
    bool compSwitchedToMinOpts;        // Codegen initially was Tier1/FullOpts but jit switched to MinOpts
    bool compSuppressedZeroInit;       // There are vars with lvSuppressedZeroInit set

// NOTE: These values are only reliable after
//       the importing is completely finished.

#ifdef DEBUG
    // State information - which phases have completed?
    // These are kept together for easy discoverability

    bool    bRangeAllowStress;
    bool    compCodeGenDone;
    int64_t compNumStatementLinksTraversed; // # of links traversed while doing debug checks
    bool    fgNormalizeEHDone;              // Has the flowgraph EH normalization phase been done?
    size_t  compSizeEstimate;               // The estimated size of the method as per `gtSetEvalOrder`.
    size_t  compCycleEstimate;              // The estimated cycle count of the method as per `gtSetEvalOrder`
#endif                                      // DEBUG

    bool fgLocalVarLivenessDone; // Note that this one is used outside of debug.
    bool fgLocalVarLivenessChanged;
    bool compLSRADone;
    bool compRationalIRForm;

    bool compUsesThrowHelper; // There is a call to a THROW_HELPER for the compiled method.

    bool compGeneratingProlog;
    bool compGeneratingEpilog;
    bool compNeedsGSSecurityCookie; // There is an unsafe buffer (or localloc) on the stack.
                                    // Insert cookie on frame and code to check the cookie, like VC++ -GS.
    bool compGSReorderStackLayout;  // There is an unsafe buffer on the stack, reorder locals and make local
    // copies of susceptible parameters to avoid buffer overrun attacks through locals/params
    bool getNeedsGSSecurityCookie() const
    {
        return compNeedsGSSecurityCookie;
    }
    void setNeedsGSSecurityCookie()
    {
        compNeedsGSSecurityCookie = true;
    }

    FrameLayoutState lvaDoneFrameLayout; // The highest frame layout state that we've completed. During
                                         // frame layout calculations, this is the level we are currently
                                         // computing.

    //---------------------------- JITing options -----------------------------

    enum codeOptimize
    {
        BLENDED_CODE,
        SMALL_CODE,
        FAST_CODE,

        COUNT_OPT_CODE
    };

    struct Options
    {
        JitFlags* jitFlags; // all flags passed from the EE

        // The instruction sets that the compiler is allowed to emit.
        CORINFO_InstructionSetFlags compSupportsISA;
        // The instruction sets that were reported to the VM as being used by the current method. Subset of
        // compSupportsISA.
        CORINFO_InstructionSetFlags compSupportsISAReported;
        // The instruction sets that the compiler is allowed to take advantage of implicitly during optimizations.
        // Subset of compSupportsISA.
        // The instruction sets available in compSupportsISA and not available in compSupportsISAExactly can be only
        // used via explicit hardware intrinsics.
        CORINFO_InstructionSetFlags compSupportsISAExactly;

        void setSupportedISAs(CORINFO_InstructionSetFlags isas)
        {
            compSupportsISA = isas;
        }

        unsigned compFlags; // method attributes
        unsigned instrCount;
        unsigned lvRefCount;

        codeOptimize compCodeOpt; // what type of code optimizations

        bool compUseCMOV;

// optimize maximally and/or favor speed over size?

#define DEFAULT_MIN_OPTS_CODE_SIZE 60000
#define DEFAULT_MIN_OPTS_INSTR_COUNT 20000
#define DEFAULT_MIN_OPTS_BB_COUNT 2000
#define DEFAULT_MIN_OPTS_LV_NUM_COUNT 2000
#define DEFAULT_MIN_OPTS_LV_REF_COUNT 8000

// Maximum number of locals before turning off the inlining
#define MAX_LV_NUM_COUNT_FOR_INLINING 512

        bool compMinOpts;
        bool compMinOptsIsSet;
#ifdef DEBUG
        mutable bool compMinOptsIsUsed;

        bool MinOpts() const
        {
            assert(compMinOptsIsSet);
            compMinOptsIsUsed = true;
            return compMinOpts;
        }
        bool IsMinOptsSet() const
        {
            return compMinOptsIsSet;
        }
#else  // !DEBUG
        bool MinOpts() const
        {
            return compMinOpts;
        }
        bool IsMinOptsSet() const
        {
            return compMinOptsIsSet;
        }
#endif // !DEBUG

        bool OptimizationDisabled() const
        {
            return MinOpts() || compDbgCode;
        }
        bool OptimizationEnabled() const
        {
            return !OptimizationDisabled();
        }

        void SetMinOpts(bool val)
        {
            assert(!compMinOptsIsUsed);
            assert(!compMinOptsIsSet || (compMinOpts == val));
            compMinOpts      = val;
            compMinOptsIsSet = true;
        }

        // true if the CLFLG_* for an optimization is set.
        bool OptEnabled(unsigned optFlag) const
        {
            return !!(compFlags & optFlag);
        }

#ifdef FEATURE_READYTORUN
        bool IsReadyToRun() const
        {
            return jitFlags->IsSet(JitFlags::JIT_FLAG_READYTORUN);
        }
#else
        bool IsReadyToRun() const
        {
            return false;
        }
#endif

        // Check if the compilation is control-flow guard enabled.
        bool IsCFGEnabled() const
        {
#if defined(TARGET_ARM64) || defined(TARGET_AMD64)
            // On these platforms we assume the register that the target is
            // passed in is preserved by the validator and take care to get the
            // target from the register for the call (even in debug mode).
            static_assert_no_msg((RBM_VALIDATE_INDIRECT_CALL_TRASH & (1 << REG_VALIDATE_INDIRECT_CALL_ADDR)) == 0);
            if (JitConfig.JitForceControlFlowGuard())
                return true;

            return jitFlags->IsSet(JitFlags::JIT_FLAG_ENABLE_CFG);
#else
            // The remaining platforms are not supported and would require some
            // work to support.
            //
            // ARM32:
            //   The ARM32 validator does not preserve any volatile registers
            //   which means we have to take special care to allocate and use a
            //   callee-saved register (reloading the target from memory is a
            //   security issue).
            //
            // x86:
            //   On x86 some VSD calls disassemble the call site and expect an
            //   indirect call which is fundamentally incompatible with CFG.
            //   This would require a different way to pass this information
            //   through.
            //
            return false;
#endif
        }

#ifdef FEATURE_ON_STACK_REPLACEMENT
        bool IsOSR() const
        {
            return jitFlags->IsSet(JitFlags::JIT_FLAG_OSR);
        }
#else
        bool IsOSR() const
        {
            return false;
        }
#endif

        bool IsInstrumented() const
        {
            return jitFlags->IsSet(JitFlags::JIT_FLAG_BBINSTR);
        }

        bool IsInstrumentedOptimized() const
        {
            return IsInstrumented() && jitFlags->IsSet(JitFlags::JIT_FLAG_TIER1);
        }

        // true if we should use the PINVOKE_{BEGIN,END} helpers instead of generating
        // PInvoke transitions inline. Normally used by R2R, but also used when generating a reverse pinvoke frame, as
        // the current logic for frame setup initializes and pushes
        // the InlinedCallFrame before performing the Reverse PInvoke transition, which is invalid (as frames cannot
        // safely be pushed/popped while the thread is in a preemptive state.).
        bool ShouldUsePInvokeHelpers()
        {
            return jitFlags->IsSet(JitFlags::JIT_FLAG_USE_PINVOKE_HELPERS) ||
                   jitFlags->IsSet(JitFlags::JIT_FLAG_REVERSE_PINVOKE);
        }

        // true if we should use insert the REVERSE_PINVOKE_{ENTER,EXIT} helpers in the method
        // prolog/epilog
        bool IsReversePInvoke()
        {
            return jitFlags->IsSet(JitFlags::JIT_FLAG_REVERSE_PINVOKE);
        }

        bool compScopeInfo; // Generate the LocalVar info ?
        bool compDbgCode;   // Generate debugger-friendly code?
        bool compDbgInfo;   // Gather debugging info?
        bool compDbgEnC;

#ifdef PROFILING_SUPPORTED
        bool compNoPInvokeInlineCB;
#else
        static const bool compNoPInvokeInlineCB;
#endif

#ifdef DEBUG
        bool compGcChecks; // Check arguments and return values to ensure they are sane
#endif

#if defined(DEBUG) && defined(TARGET_XARCH)

        bool compStackCheckOnRet; // Check stack pointer on return to ensure it is correct.

#endif // defined(DEBUG) && defined(TARGET_XARCH)

#if defined(DEBUG) && defined(TARGET_X86)

        bool compStackCheckOnCall; // Check stack pointer after call to ensure it is correct. Only for x86.

#endif // defined(DEBUG) && defined(TARGET_X86)

        bool compReloc; // Generate relocs for pointers in code, true for all ngen/prejit codegen

#ifdef DEBUG
#if defined(TARGET_XARCH)
        bool compEnablePCRelAddr; // Whether absolute addr be encoded as PC-rel offset by RyuJIT where possible
#endif
#endif // DEBUG

#ifdef UNIX_AMD64_ABI
        // This flag  is indicating if there is a need to align the frame.
        // On AMD64-Windows, if there are calls, 4 slots for the outgoing ars are allocated, except for
        // FastTailCall. This slots makes the frame size non-zero, so alignment logic will be called.
        // On AMD64-Unix, there are no such slots. There is a possibility to have calls in the method with frame size of
        // 0. The frame alignment logic won't kick in. This flags takes care of the AMD64-Unix case by remembering that
        // there are calls and making sure the frame alignment logic is executed.
        bool compNeedToAlignFrame;
#endif // UNIX_AMD64_ABI

        bool compProcedureSplitting; // Separate cold code from hot code

        bool genFPorder; // Preserve FP order (operations are non-commutative)
        bool genFPopt;   // Can we do frame-pointer-omission optimization?
        bool altJit;     // True if we are an altjit and are compiling this method

#ifdef OPT_CONFIG
        bool optRepeat; // Repeat optimizer phases k times
#endif

        bool disAsm;      // Display native code as it is generated
        bool dspDiffable; // Makes the Jit Dump 'diff-able' (currently uses same COMPlus_* flag as disDiffable)
        bool disDiffable; // Makes the Disassembly code 'diff-able'
#ifdef DEBUG
        bool compProcedureSplittingEH; // Separate cold code from hot code for functions with EH
        bool dspCode;                  // Display native code generated
        bool dspEHTable;               // Display the EH table reported to the VM
        bool dspDebugInfo;             // Display the Debug info reported to the VM
        bool dspInstrs;                // Display the IL instructions intermixed with the native code output
        bool dspLines;                 // Display source-code lines intermixed with native code output
        bool dmpHex;                   // Display raw bytes in hex of native code output
        bool varNames;                 // Display variables names in native code output
        bool disAsmSpilled;            // Display native code when any register spilling occurs
        bool disasmWithGC;             // Display GC info interleaved with disassembly.
        bool disAddr;                  // Display process address next to each instruction in disassembly code
        bool disAlignment;             // Display alignment boundaries in disassembly code
        bool disAsm2;                  // Display native code after it is generated using external disassembler
        bool dspOrder;                 // Display names of each of the methods that we ngen/jit
        bool dspUnwind;                // Display the unwind info output
        bool compLongAddress;          // Force using large pseudo instructions for long address
                                       // (IF_LARGEJMP/IF_LARGEADR/IF_LARGLDC)
        bool dspGCtbls;                // Display the GC tables
#endif

// Default numbers used to perform loop alignment. All the numbers are chosen
// based on experimenting with various benchmarks.

// Default minimum loop block weight required to enable loop alignment.
#define DEFAULT_ALIGN_LOOP_MIN_BLOCK_WEIGHT 4

// By default a loop will be aligned at 32B address boundary to get better
// performance as per architecture manuals.
#define DEFAULT_ALIGN_LOOP_BOUNDARY 0x20

// For non-adaptive loop alignment, by default, only align a loop whose size is
// at most 3 times the alignment block size. If the loop is bigger than that, it is most
// likely complicated enough that loop alignment will not impact performance.
#define DEFAULT_MAX_LOOPSIZE_FOR_ALIGN DEFAULT_ALIGN_LOOP_BOUNDARY * 3

// By default only single iteration loops will be unrolled
#define DEFAULT_UNROLL_LOOP_MAX_ITERATION_COUNT 1

#ifdef DEBUG
        // Loop alignment variables

        // If set, for non-adaptive alignment, ensure loop jmps are not on or cross alignment boundary.
        bool compJitAlignLoopForJcc;
#endif
        // For non-adaptive alignment, minimum loop size (in bytes) for which alignment will be done.
        unsigned short compJitAlignLoopMaxCodeSize;

        // Minimum weight needed for the first block of a loop to make it a candidate for alignment.
        unsigned short compJitAlignLoopMinBlockWeight;

        // For non-adaptive alignment, address boundary (power of 2) at which loop alignment should
        // be done. By default, 32B.
        unsigned short compJitAlignLoopBoundary;

        // Padding limit to align a loop.
        unsigned short compJitAlignPaddingLimit;

        // If set, perform adaptive loop alignment that limits number of padding based on loop size.
        bool compJitAlignLoopAdaptive;

        // If set, tries to hide alignment instructions behind unconditional jumps.
        bool compJitHideAlignBehindJmp;

        // If set, tracks the hidden return buffer for struct arg.
        bool compJitOptimizeStructHiddenBuffer;

        // Iteration limit to unroll a loop.
        unsigned short compJitUnrollLoopMaxIterationCount;

#ifdef LATE_DISASM
        bool doLateDisasm; // Run the late disassembler
#endif                     // LATE_DISASM

#if DUMP_GC_TABLES && !defined(DEBUG)
#pragma message("NOTE: this non-debug build has GC ptr table dumping always enabled!")
        static const bool dspGCtbls = true;
#endif

#ifdef PROFILING_SUPPORTED
        // Whether to emit Enter/Leave/TailCall hooks using a dummy stub (DummyProfilerELTStub()).
        // This option helps make the JIT behave as if it is running under a profiler.
        bool compJitELTHookEnabled;
#endif // PROFILING_SUPPORTED

#if FEATURE_TAILCALL_OPT
        // Whether opportunistic or implicit tail call optimization is enabled.
        bool compTailCallOpt;
        // Whether optimization of transforming a recursive tail call into a loop is enabled.
        bool compTailCallLoopOpt;
#endif

#if FEATURE_FASTTAILCALL
        // Whether fast tail calls are allowed.
        bool compFastTailCalls;
#endif // FEATURE_FASTTAILCALL

#if defined(TARGET_ARM64)
        // Decision about whether to save FP/LR registers with callee-saved registers (see
        // COMPlus_JitSaveFpLrWithCalleSavedRegisters).
        int compJitSaveFpLrWithCalleeSavedRegisters;
#endif // defined(TARGET_ARM64)

#ifdef CONFIGURABLE_ARM_ABI
        bool compUseSoftFP = false;
#else
#ifdef ARM_SOFTFP
        static const bool compUseSoftFP = true;
#else  // !ARM_SOFTFP
        static const bool compUseSoftFP = false;
#endif // ARM_SOFTFP
#endif // CONFIGURABLE_ARM_ABI

        // Use early multi-dimensional array operator expansion (expand after loop optimizations; before lowering).
        bool compJitEarlyExpandMDArrays;

        // Collect 64 bit counts for PGO data.
        bool compCollect64BitCounts;

    } opts;

    static bool                s_pAltJitExcludeAssembliesListInitialized;
    static AssemblyNamesList2* s_pAltJitExcludeAssembliesList;

#ifdef DEBUG
    static bool                s_pJitDisasmIncludeAssembliesListInitialized;
    static AssemblyNamesList2* s_pJitDisasmIncludeAssembliesList;

    static bool       s_pJitFunctionFileInitialized;
    static MethodSet* s_pJitMethodSet;

// silence warning of cast to greater size. It is easier to silence than construct code the compiler is happy with, and
// it is safe in this case
#pragma warning(push)
#pragma warning(disable : 4312)

    template <typename T>
    T dspPtr(T p)
    {
        return (p == ZERO) ? ZERO : (opts.dspDiffable ? T(0xD1FFAB1E) : p);
    }

    template <typename T>
    T dspOffset(T o)
    {
        return (o == ZERO) ? ZERO : (opts.dspDiffable ? T(0xD1FFAB1E) : o);
    }
#pragma warning(pop)
#else
#pragma warning(push)
#pragma warning(disable : 4312)
    template <typename T>
    T dspPtr(T p)
    {
        return p;
    }

    template <typename T>
    T dspOffset(T o)
    {
        return o;
    }
#pragma warning(pop)
#endif

#ifdef DEBUG

    static int dspTreeID(GenTree* tree)
    {
        return tree->gtTreeID;
    }

    static void printStmtID(Statement* stmt)
    {
        assert(stmt != nullptr);
        printf(FMT_STMT, stmt->GetID());
    }

    static void printTreeID(GenTree* tree)
    {
        if (tree == nullptr)
        {
            printf("[------]");
        }
        else
        {
            printf("[%06d]", dspTreeID(tree));
        }
    }

    const char* pgoSourceToString(ICorJitInfo::PgoSource p);
    const char* devirtualizationDetailToString(CORINFO_DEVIRTUALIZATION_DETAIL detail);

#endif // DEBUG

// clang-format off
#define STRESS_MODES                                                                            \
                                                                                                \
        STRESS_MODE(NONE)                                                                       \
                                                                                                \
        /* "Variations" stress areas which we try to mix up with each other. */                 \
        /* These should not be exhaustively used as they might */                               \
        /* hide/trivialize other areas */                                                       \
                                                                                                \
        STRESS_MODE(REGS)                                                                       \
        STRESS_MODE(DBL_ALN)                                                                    \
        STRESS_MODE(LCL_FLDS)                                                                   \
        STRESS_MODE(UNROLL_LOOPS)                                                               \
        STRESS_MODE(MAKE_CSE)                                                                   \
        STRESS_MODE(LEGACY_INLINE)                                                              \
        STRESS_MODE(CLONE_EXPR)                                                                 \
        STRESS_MODE(USE_CMOV)                                                                   \
        STRESS_MODE(FOLD)                                                                       \
        STRESS_MODE(MERGED_RETURNS)                                                             \
        STRESS_MODE(BB_PROFILE)                                                                 \
        STRESS_MODE(OPT_BOOLS_GC)                                                               \
        STRESS_MODE(REMORPH_TREES)                                                              \
        STRESS_MODE(64RSLT_MUL)                                                                 \
        STRESS_MODE(DO_WHILE_LOOPS)                                                             \
        STRESS_MODE(MIN_OPTS)                                                                   \
        STRESS_MODE(REVERSE_FLAG)     /* Will set GTF_REVERSE_OPS whenever we can */            \
        STRESS_MODE(TAILCALL)         /* Will make the call as a tailcall whenever legal */     \
        STRESS_MODE(CATCH_ARG)        /* Will spill catch arg */                                \
        STRESS_MODE(UNSAFE_BUFFER_CHECKS)                                                       \
        STRESS_MODE(NULL_OBJECT_CHECK)                                                          \
        STRESS_MODE(PINVOKE_RESTORE_ESP)                                                        \
        STRESS_MODE(RANDOM_INLINE)                                                              \
        STRESS_MODE(SWITCH_CMP_BR_EXPANSION)                                                    \
        STRESS_MODE(GENERIC_VARN)                                                               \
        STRESS_MODE(PROFILER_CALLBACKS) /* Will generate profiler hooks for ELT callbacks */    \
        STRESS_MODE(BYREF_PROMOTION) /* Change undoPromotion decisions for byrefs */            \
        STRESS_MODE(PROMOTE_FEWER_STRUCTS)/* Don't promote some structs that can be promoted */ \
        STRESS_MODE(VN_BUDGET)/* Randomize the VN budget */                                     \
        STRESS_MODE(SSA_INFO) /* Select lower thresholds for "complex" SSA num encoding */      \
                                                                                                \
        /* After COUNT_VARN, stress level 2 does all of these all the time */                   \
                                                                                                \
        STRESS_MODE(COUNT_VARN)                                                                 \
                                                                                                \
        /* "Check" stress areas that can be exhaustively used if we */                          \
        /*  dont care about performance at all */                                               \
                                                                                                \
        STRESS_MODE(FORCE_INLINE) /* Treat every method as AggressiveInlining */                \
        STRESS_MODE(CHK_FLOW_UPDATE)                                                            \
        STRESS_MODE(EMITTER)                                                                    \
        STRESS_MODE(CHK_REIMPORT)                                                               \
        STRESS_MODE(GENERIC_CHECK)                                                              \
        STRESS_MODE(COUNT)

    enum                compStressArea
    {
#define STRESS_MODE(mode) STRESS_##mode,
        STRESS_MODES
#undef STRESS_MODE
    };
// clang-format on

#ifdef DEBUG
    static const LPCWSTR s_compStressModeNames[STRESS_COUNT + 1];
    BYTE                 compActiveStressModes[STRESS_COUNT];
#endif // DEBUG

#define MAX_STRESS_WEIGHT 100

    bool compStressCompile(compStressArea stressArea, unsigned weightPercentage);
    bool compStressCompileHelper(compStressArea stressArea, unsigned weightPercentage);

#ifdef DEBUG

    bool compInlineStress()
    {
        return compStressCompile(STRESS_LEGACY_INLINE, 50);
    }

    bool compRandomInlineStress()
    {
        return compStressCompile(STRESS_RANDOM_INLINE, 50);
    }

    bool compPromoteFewerStructs(unsigned lclNum);

#endif // DEBUG

    bool compTailCallStress()
    {
#ifdef DEBUG
        // Do not stress tailcalls in IL stubs as the runtime creates several IL
        // stubs to implement the tailcall mechanism, which would then
        // recursively create more IL stubs.
        return !opts.jitFlags->IsSet(JitFlags::JIT_FLAG_IL_STUB) &&
               (JitConfig.TailcallStress() != 0 || compStressCompile(STRESS_TAILCALL, 5));
#else
        return false;
#endif
    }

    const char* compGetTieringName(bool wantShortName = false) const;
    const char* compGetPgoSourceName() const;
    const char* compGetStressMessage() const;

    codeOptimize compCodeOpt() const
    {
#if 0
        // Switching between size & speed has measurable throughput impact
        // (3.5% on NGen CoreLib when measured). It used to be enabled for
        // DEBUG, but should generate identical code between CHK & RET builds,
        // so that's not acceptable.
        // TODO-Throughput: Figure out what to do about size vs. speed & throughput.
        //                  Investigate the cause of the throughput regression.

        return opts.compCodeOpt;
#else
        return BLENDED_CODE;
#endif
    }

    //--------------------- Info about the procedure --------------------------

    struct Info
    {
        COMP_HANDLE           compCompHnd;
        CORINFO_MODULE_HANDLE compScopeHnd;
        CORINFO_CLASS_HANDLE  compClassHnd;
        CORINFO_METHOD_HANDLE compMethodHnd;
        CORINFO_METHOD_INFO*  compMethodInfo;

        bool hasCircularClassConstraints;
        bool hasCircularMethodConstraints;

#if defined(DEBUG) || defined(LATE_DISASM) || DUMP_FLOWGRAPHS

        const char* compMethodName;
        const char* compClassName;
        const char* compFullName;
        double      compPerfScore;
        int         compMethodSuperPMIIndex; // useful when debugging under SuperPMI

#endif // defined(DEBUG) || defined(LATE_DISASM) || DUMP_FLOWGRAPHS

#if defined(DEBUG) || defined(INLINE_DATA)
        // Method hash is logically const, but computed
        // on first demand.
        mutable unsigned compMethodHashPrivate;
        unsigned         compMethodHash() const;
#endif // defined(DEBUG) || defined(INLINE_DATA)

#ifdef PSEUDORANDOM_NOP_INSERTION
        // things for pseudorandom nop insertion
        unsigned  compChecksum;
        CLRRandom compRNG;
#endif

        // The following holds the FLG_xxxx flags for the method we're compiling.
        unsigned compFlags;

        // The following holds the class attributes for the method we're compiling.
        unsigned compClassAttr;

        const BYTE*     compCode;
        IL_OFFSET       compILCodeSize;     // The IL code size
        IL_OFFSET       compILImportSize;   // Estimated amount of IL actually imported
        IL_OFFSET       compILEntry;        // The IL entry point (normally 0)
        PatchpointInfo* compPatchpointInfo; // Patchpoint data for OSR (normally nullptr)
        UNATIVE_OFFSET  compNativeCodeSize; // The native code size, after instructions are issued. This
        // is less than (compTotalHotCodeSize + compTotalColdCodeSize) only if:
        // (1) the code is not hot/cold split, and we issued less code than we expected, or
        // (2) the code is hot/cold split, and we issued less code than we expected
        // in the cold section (the hot section will always be padded out to compTotalHotCodeSize).

        bool compIsStatic : 1;           // Is the method static (no 'this' pointer)?
        bool compIsVarArgs : 1;          // Does the method have varargs parameters?
        bool compInitMem : 1;            // Is the CORINFO_OPT_INIT_LOCALS bit set in the method info options?
        bool compProfilerCallback : 1;   // JIT inserted a profiler Enter callback
        bool compPublishStubParam : 1;   // EAX captured in prolog will be available through an intrinsic
        bool compHasNextCallRetAddr : 1; // The NextCallReturnAddress intrinsic is used.

        var_types compRetType;       // Return type of the method as declared in IL (including SIMD normalization)
        var_types compRetNativeType; // Normalized return type as per target arch ABI
        unsigned  compILargsCount;   // Number of arguments (incl. implicit but not hidden)
        unsigned  compArgsCount;     // Number of arguments (incl. implicit and     hidden)

#if FEATURE_FASTTAILCALL
        unsigned compArgStackSize; // Incoming argument stack size in bytes
#endif                             // FEATURE_FASTTAILCALL

        unsigned compRetBuffArg; // position of hidden return param var (0, 1) (BAD_VAR_NUM means not present);
        int compTypeCtxtArg; // position of hidden param for type context for generic code (CORINFO_CALLCONV_PARAMTYPE)
        unsigned       compThisArg; // position of implicit this pointer param (not to be confused with lvaArg0Var)
        unsigned       compILlocalsCount; // Number of vars : args + locals (incl. implicit but not hidden)
        unsigned       compLocalsCount;   // Number of vars : args + locals (incl. implicit and     hidden)
        unsigned       compMaxStack;
        UNATIVE_OFFSET compTotalHotCodeSize;  // Total number of bytes of Hot Code in the method
        UNATIVE_OFFSET compTotalColdCodeSize; // Total number of bytes of Cold Code in the method

        unsigned compUnmanagedCallCountWithGCTransition; // count of unmanaged calls with GC transition.

        CorInfoCallConvExtension compCallConv; // The entry-point calling convention for this method.

        unsigned compLvFrameListRoot; // lclNum for the Frame root
        unsigned compXcptnsCount;     // Number of exception-handling clauses read in the method's IL.
                                      // You should generally use compHndBBtabCount instead: it is the
                                      // current number of EH clauses (after additions like synchronized
        // methods and funclets, and removals like unreachable code deletion).

        Target::ArgOrder compArgOrder;

        bool compMatchedVM; // true if the VM is "matched": either the JIT is a cross-compiler
                            // and the VM expects that, or the JIT is a "self-host" compiler
                            // (e.g., x86 hosted targeting x86) and the VM expects that.

        /*  The following holds IL scope information about local variables.
         */

        unsigned     compVarScopesCount;
        VarScopeDsc* compVarScopes;

        /* The following holds information about instr offsets for
         * which we need to report IP-mappings
         */

        IL_OFFSET*                   compStmtOffsets; // sorted
        unsigned                     compStmtOffsetsCount;
        ICorDebugInfo::BoundaryTypes compStmtOffsetsImplicit;

#define CPU_X86 0x0100 // The generic X86 CPU
#define CPU_X86_PENTIUM_4 0x0110

#define CPU_X64 0x0200       // The generic x64 CPU
#define CPU_AMD_X64 0x0210   // AMD x64 CPU
#define CPU_INTEL_X64 0x0240 // Intel x64 CPU

#define CPU_ARM 0x0300   // The generic ARM CPU
#define CPU_ARM64 0x0400 // The generic ARM64 CPU

#define CPU_LOONGARCH64 0x0800 // The generic LOONGARCH64 CPU

        unsigned genCPU; // What CPU are we running on

        // Number of class profile probes in this method
        unsigned compHandleHistogramProbeCount;

    } info;

    ReturnTypeDesc compRetTypeDesc; // ABI return type descriptor for the method

    //------------------------------------------------------------------------
    // compMethodHasRetVal: Does this method return some kind of value?
    //
    // Return Value:
    //    If this method returns a struct via a return buffer, whether that
    //    buffer's address needs to be returned, otherwise whether signature
    //    return type is not "TYP_VOID".
    //
    bool compMethodHasRetVal() const
    {
        return (info.compRetBuffArg != BAD_VAR_NUM) ? compMethodReturnsRetBufAddr() : (info.compRetType != TYP_VOID);
    }

    // Returns true if the method being compiled returns RetBuf addr as its return value
    bool compMethodReturnsRetBufAddr() const
    {
        // There are cases where implicit RetBuf argument should be explicitly returned in a register.
        // In such cases the return type is changed to TYP_BYREF and appropriate IR is generated.
        // These cases are:
        CLANG_FORMAT_COMMENT_ANCHOR;
#ifdef TARGET_AMD64
        // 1. on x64 Windows and Unix the address of RetBuf needs to be returned by
        //    methods with hidden RetBufArg in RAX. In such case GT_RETURN is of TYP_BYREF,
        //    returning the address of RetBuf.
        return (info.compRetBuffArg != BAD_VAR_NUM);
#else // TARGET_AMD64
#ifdef PROFILING_SUPPORTED
        // 2.  Profiler Leave callback expects the address of retbuf as return value for
        //    methods with hidden RetBuf argument.  impReturnInstruction() when profiler
        //    callbacks are needed creates GT_RETURN(TYP_BYREF, op1 = Addr of RetBuf) for
        //    methods with hidden RetBufArg.
        if (compIsProfilerHookNeeded())
        {
            return (info.compRetBuffArg != BAD_VAR_NUM);
        }
#endif
        // 3. Windows ARM64 native instance calling convention requires the address of RetBuff
        //    to be returned in x0.
        CLANG_FORMAT_COMMENT_ANCHOR;
#if defined(TARGET_ARM64)
        if (TargetOS::IsWindows)
        {
            auto callConv = info.compCallConv;
            if (callConvIsInstanceMethodCallConv(callConv))
            {
                return (info.compRetBuffArg != BAD_VAR_NUM);
            }
        }
#endif // TARGET_ARM64
        // 4. x86 unmanaged calling conventions require the address of RetBuff to be returned in eax.
        CLANG_FORMAT_COMMENT_ANCHOR;
#if defined(TARGET_X86)
        if (info.compCallConv != CorInfoCallConvExtension::Managed)
        {
            return (info.compRetBuffArg != BAD_VAR_NUM);
        }
#endif

        return false;
#endif // TARGET_AMD64
    }

    //------------------------------------------------------------------------
    // compMethodReturnsMultiRegRetType: Does this method return a multi-reg value?
    //
    // Return Value:
    //    If this method returns a value in multiple registers, "true", "false"
    //    otherwise.
    //
    bool compMethodReturnsMultiRegRetType() const
    {
        return compRetTypeDesc.IsMultiRegRetType();
    }

    bool compEnregLocals()
    {
        return ((opts.compFlags & CLFLG_REGVAR) != 0);
    }

    bool compEnregStructLocals()
    {
        return (JitConfig.JitEnregStructLocals() != 0);
    }

    bool compObjectStackAllocation()
    {
        return (JitConfig.JitObjectStackAllocation() != 0);
    }

    // Returns true if the method requires a PInvoke prolog and epilog
    bool compMethodRequiresPInvokeFrame()
    {
        return (info.compUnmanagedCallCountWithGCTransition > 0);
    }

    // Returns true if address-exposed user variables should be poisoned with a recognizable value
    bool compShouldPoisonFrame()
    {
#ifdef FEATURE_ON_STACK_REPLACEMENT
        if (opts.IsOSR())
            return false;
#endif
        return !info.compInitMem && opts.compDbgCode;
    }

    // Returns true if the jit supports having patchpoints in this method.
    // Optionally, get the reason why not.
    bool compCanHavePatchpoints(const char** reason = nullptr);

#if defined(DEBUG)

    void compDispLocalVars();

#endif // DEBUG

private:
    class ClassLayoutTable* m_classLayoutTable;

    class ClassLayoutTable* typCreateClassLayoutTable();
    class ClassLayoutTable* typGetClassLayoutTable();

public:
    // Get the layout having the specified layout number.
    ClassLayout* typGetLayoutByNum(unsigned layoutNum);
    // Get the layout number of the specified layout.
    unsigned typGetLayoutNum(ClassLayout* layout);
    // Get the layout having the specified size but no class handle.
    ClassLayout* typGetBlkLayout(unsigned blockSize);
    // Get the number of a layout having the specified size but no class handle.
    unsigned typGetBlkLayoutNum(unsigned blockSize);
    // Get the layout for the specified class handle.
    ClassLayout* typGetObjLayout(CORINFO_CLASS_HANDLE classHandle);
    // Get the number of a layout for the specified class handle.
    unsigned typGetObjLayoutNum(CORINFO_CLASS_HANDLE classHandle);

//-------------------------- Global Compiler Data ------------------------------------

#ifdef DEBUG
private:
    static LONG s_compMethodsCount; // to produce unique label names
#endif

public:
#ifdef DEBUG
    unsigned compGenTreeID;
    unsigned compStatementID;
    unsigned compBasicBlockID;
#endif
    LONG compMethodID;

    BasicBlock* compCurBB;   // the current basic block in process
    Statement*  compCurStmt; // the current statement in process
    GenTree*    compCurTree; // the current tree in process

    //  The following is used to create the 'method JIT info' block.
    size_t compInfoBlkSize;
    BYTE*  compInfoBlkAddr;

    EHblkDsc* compHndBBtab;           // array of EH data
    unsigned  compHndBBtabCount;      // element count of used elements in EH data array
    unsigned  compHndBBtabAllocCount; // element count of allocated elements in EH data array

#if defined(TARGET_X86)

    //-------------------------------------------------------------------------
    //  Tracking of region covered by the monitor in synchronized methods
    void* syncStartEmitCookie; // the emitter cookie for first instruction after the call to MON_ENTER
    void* syncEndEmitCookie;   // the emitter cookie for first instruction after the call to MON_EXIT

#endif // !TARGET_X86

    Phases      mostRecentlyActivePhase; // the most recently active phase
    PhaseChecks activePhaseChecks;       // the currently active phase checks
    PhaseDumps  activePhaseDumps;        // the currently active phase dumps

    //-------------------------------------------------------------------------
    //  The following keeps track of how many bytes of local frame space we've
    //  grabbed so far in the current function, and how many argument bytes we
    //  need to pop when we return.
    //

    unsigned compLclFrameSize; // secObject+lclBlk+locals+temps

    // Count of callee-saved regs we pushed in the prolog.
    // Does not include EBP for isFramePointerUsed() and double-aligned frames.
    // In case of Amd64 this doesn't include float regs saved on stack.
    unsigned compCalleeRegsPushed;

#if defined(TARGET_XARCH)
    // Mask of callee saved float regs on stack.
    regMaskTP compCalleeFPRegsSavedMask;
#endif
#ifdef TARGET_AMD64
// Quirk for VS debug-launch scenario to work:
// Bytes of padding between save-reg area and locals.
#define VSQUIRK_STACK_PAD (2 * REGSIZE_BYTES)
    unsigned compVSQuirkStackPaddingNeeded;
#endif

    unsigned compArgSize; // total size of arguments in bytes (including register args (lvIsRegArg))

#ifdef TARGET_ARM
    bool compHasSplitParam;
#endif

    unsigned compMapILargNum(unsigned ILargNum);      // map accounting for hidden args
    unsigned compMapILvarNum(unsigned ILvarNum);      // map accounting for hidden args
    unsigned compMap2ILvarNum(unsigned varNum) const; // map accounting for hidden args

#if defined(TARGET_ARM64)
    struct FrameInfo
    {
        // Frame type (1-5)
        int frameType;

        // Distance from established (method body) SP to base of callee save area
        int calleeSaveSpOffset;

        // Amount to subtract from SP before saving (prolog) OR
        // to add to SP after restoring (epilog) callee saves
        int calleeSaveSpDelta;

        // Distance from established SP to where caller's FP was saved
        int offsetSpToSavedFp;
    } compFrameInfo;
#endif

    //-------------------------------------------------------------------------

    static void compStartup();  // One-time initialization
    static void compShutdown(); // One-time finalization

    void compInit(ArenaAllocator*       pAlloc,
                  CORINFO_METHOD_HANDLE methodHnd,
                  COMP_HANDLE           compHnd,
                  CORINFO_METHOD_INFO*  methodInfo,
                  InlineInfo*           inlineInfo);
    void compDone();

    static void compDisplayStaticSizes(FILE* fout);

    //------------ Some utility functions --------------

    void* compGetHelperFtn(CorInfoHelpFunc ftnNum,         /* IN  */
                           void**          ppIndirection); /* OUT */

    // Several JIT/EE interface functions return a CorInfoType, and also return a
    // class handle as an out parameter if the type is a value class.  Returns the
    // size of the type these describe.
    unsigned compGetTypeSize(CorInfoType cit, CORINFO_CLASS_HANDLE clsHnd);

#ifdef DEBUG
    // Components used by the compiler may write unit test suites, and
    // have them run within this method.  They will be run only once per process, and only
    // in debug.  (Perhaps should be under the control of a COMPlus_ flag.)
    // These should fail by asserting.
    void compDoComponentUnitTestsOnce();
#endif // DEBUG

    int compCompile(CORINFO_MODULE_HANDLE classPtr,
                    void**                methodCodePtr,
                    uint32_t*             methodCodeSize,
                    JitFlags*             compileFlags);
    void compCompileFinish();
    int compCompileHelper(CORINFO_MODULE_HANDLE classPtr,
                          COMP_HANDLE           compHnd,
                          CORINFO_METHOD_INFO*  methodInfo,
                          void**                methodCodePtr,
                          uint32_t*             methodCodeSize,
                          JitFlags*             compileFlag);

    ArenaAllocator* compGetArenaAllocator();

    void generatePatchpointInfo();

#if MEASURE_MEM_ALLOC
    static bool s_dspMemStats; // Display per-phase memory statistics for every function
#endif                         // MEASURE_MEM_ALLOC

#if LOOP_HOIST_STATS
    unsigned m_loopsConsidered;
    bool     m_curLoopHasHoistedExpression;
    unsigned m_loopsWithHoistedExpressions;
    unsigned m_totalHoistedExpressions;

    void AddLoopHoistStats();
    void PrintPerMethodLoopHoistStats();

    static CritSecObject s_loopHoistStatsLock; // This lock protects the data structures below.
    static unsigned      s_loopsConsidered;
    static unsigned      s_loopsWithHoistedExpressions;
    static unsigned      s_totalHoistedExpressions;

    static void PrintAggregateLoopHoistStats(FILE* f);
#endif // LOOP_HOIST_STATS

#if TRACK_ENREG_STATS
    class EnregisterStats
    {
    private:
        unsigned m_totalNumberOfVars;
        unsigned m_totalNumberOfStructVars;
        unsigned m_totalNumberOfEnregVars;
        unsigned m_totalNumberOfStructEnregVars;

        unsigned m_addrExposed;
        unsigned m_hiddenStructArg;
        unsigned m_VMNeedsStackAddr;
        unsigned m_localField;
        unsigned m_blockOp;
        unsigned m_dontEnregStructs;
        unsigned m_notRegSizeStruct;
        unsigned m_structArg;
        unsigned m_lclAddrNode;
        unsigned m_castTakesAddr;
        unsigned m_storeBlkSrc;
        unsigned m_oneAsgRetyping;
        unsigned m_swizzleArg;
        unsigned m_blockOpRet;
        unsigned m_returnSpCheck;
        unsigned m_callSpCheck;
        unsigned m_simdUserForcesDep;
        unsigned m_liveInOutHndlr;
        unsigned m_depField;
        unsigned m_noRegVars;
        unsigned m_minOptsGC;
#ifdef JIT32_GCENCODER
        unsigned m_PinningRef;
#endif // JIT32_GCENCODER
#if !defined(TARGET_64BIT)
        unsigned m_longParamField;
#endif // !TARGET_64BIT
        unsigned m_parentExposed;
        unsigned m_tooConservative;
        unsigned m_escapeAddress;
        unsigned m_osrExposed;
        unsigned m_stressLclFld;
        unsigned m_dispatchRetBuf;
        unsigned m_wideIndir;

    public:
        void RecordLocal(const LclVarDsc* varDsc);
        void Dump(FILE* fout) const;
    };

    static EnregisterStats s_enregisterStats;
#endif // TRACK_ENREG_STATS

    bool compIsForImportOnly();
    bool compIsForInlining() const;
    bool compDonotInline();

#ifdef DEBUG
    // Get the default fill char value we randomize this value when JitStress is enabled.
    static unsigned char compGetJitDefaultFill(Compiler* comp);

    const char* compLocalVarName(unsigned varNum, unsigned offs);
    VarName compVarName(regNumber reg, bool isFloatReg = false);
    const char* compFPregVarName(unsigned fpReg, bool displayVar = false);
    void compDspSrcLinesByNativeIP(UNATIVE_OFFSET curIP);
    void compDspSrcLinesByLineNum(unsigned line, bool seek = false);
#endif // DEBUG
    const char* compRegNameForSize(regNumber reg, size_t size);
    const char* compRegVarName(regNumber reg, bool displayVar = false, bool isFloatReg = false);

    //-------------------------------------------------------------------------

    struct VarScopeListNode
    {
        VarScopeDsc*             data;
        VarScopeListNode*        next;
        static VarScopeListNode* Create(VarScopeDsc* value, CompAllocator alloc)
        {
            VarScopeListNode* node = new (alloc) VarScopeListNode;
            node->data             = value;
            node->next             = nullptr;
            return node;
        }
    };

    struct VarScopeMapInfo
    {
        VarScopeListNode*       head;
        VarScopeListNode*       tail;
        static VarScopeMapInfo* Create(VarScopeListNode* node, CompAllocator alloc)
        {
            VarScopeMapInfo* info = new (alloc) VarScopeMapInfo;
            info->head            = node;
            info->tail            = node;
            return info;
        }
    };

    // Max value of scope count for which we would use linear search; for larger values we would use hashtable lookup.
    static const unsigned MAX_LINEAR_FIND_LCL_SCOPELIST = 32;

    typedef JitHashTable<unsigned, JitSmallPrimitiveKeyFuncs<unsigned>, VarScopeMapInfo*> VarNumToScopeDscMap;

    // Map to keep variables' scope indexed by varNum containing it's scope dscs at the index.
    VarNumToScopeDscMap* compVarScopeMap;

    VarScopeDsc* compFindLocalVar(unsigned varNum, unsigned lifeBeg, unsigned lifeEnd);

    VarScopeDsc* compFindLocalVar(unsigned varNum, unsigned offs);

    VarScopeDsc* compFindLocalVarLinear(unsigned varNum, unsigned offs);

    void compInitVarScopeMap();

    VarScopeDsc** compEnterScopeList; // List has the offsets where variables
                                      // enter scope, sorted by instr offset
    unsigned compNextEnterScope;

    VarScopeDsc** compExitScopeList; // List has the offsets where variables
                                     // go out of scope, sorted by instr offset
    unsigned compNextExitScope;

    void compInitScopeLists();

    void compResetScopeLists();

    VarScopeDsc* compGetNextEnterScope(unsigned offs, bool scan = false);

    VarScopeDsc* compGetNextExitScope(unsigned offs, bool scan = false);

    void compProcessScopesUntil(unsigned   offset,
                                VARSET_TP* inScope,
                                void (Compiler::*enterScopeFn)(VARSET_TP* inScope, VarScopeDsc*),
                                void (Compiler::*exitScopeFn)(VARSET_TP* inScope, VarScopeDsc*));

#ifdef DEBUG
    void compDispScopeLists();
#endif // DEBUG

    bool compIsProfilerHookNeeded() const;

    //-------------------------------------------------------------------------
    /*               Statistical Data Gathering                               */

    void compJitStats(); // call this function and enable
                         // various ifdef's below for statistical data

#if CALL_ARG_STATS
    void        compCallArgStats();
    static void compDispCallArgStats(FILE* fout);
#endif

    //-------------------------------------------------------------------------

protected:
#ifdef DEBUG
    bool skipMethod();
#endif

    ArenaAllocator* compArenaAllocator;

public:
    void compFunctionTraceStart();
    void compFunctionTraceEnd(void* methodCodePtr, ULONG methodCodeSize, bool isNYI);

protected:
    size_t compMaxUncheckedOffsetForNullObject;

    void compInitOptions(JitFlags* compileFlags);

    void compSetProcessor();
    void compInitDebuggingInfo();
    void compSetOptimizationLevel();
#if defined(TARGET_ARMARCH) || defined(TARGET_LOONGARCH64)
    bool compRsvdRegCheck(FrameLayoutState curState);
#endif
    void compCompile(void** methodCodePtr, uint32_t* methodCodeSize, JitFlags* compileFlags);

    // Clear annotations produced during optimizations; to be used between iterations when repeating opts.
    void ResetOptAnnotations();

    // Regenerate loop descriptors; to be used between iterations when repeating opts.
    void RecomputeLoopInfo();

#ifdef PROFILING_SUPPORTED
    // Data required for generating profiler Enter/Leave/TailCall hooks

    bool  compProfilerHookNeeded; // Whether profiler Enter/Leave/TailCall hook needs to be generated for the method
    void* compProfilerMethHnd;    // Profiler handle of the method being compiled. Passed as param to ELT callbacks
    bool  compProfilerMethHndIndirected; // Whether compProfilerHandle is pointer to the handle or is an actual handle
#endif

public:
    // Assumes called as part of process shutdown; does any compiler-specific work associated with that.
    static void ProcessShutdownWork(ICorStaticInfo* statInfo);

    CompAllocator getAllocator(CompMemKind cmk = CMK_Generic)
    {
        return CompAllocator(compArenaAllocator, cmk);
    }

    CompAllocator getAllocatorGC()
    {
        return getAllocator(CMK_GC);
    }

    CompAllocator getAllocatorLoopHoist()
    {
        return getAllocator(CMK_LoopHoist);
    }

#ifdef DEBUG
    CompAllocator getAllocatorDebugOnly()
    {
        return getAllocator(CMK_DebugOnly);
    }
#endif // DEBUG

    /*
    XXXXXXXXXXXXXXXXXXXXXXXXXXXXXXXXXXXXXXXXXXXXXXXXXXXXXXXXXXXXXXXXXXXXXXXXXXXXXXX
    XXXXXXXXXXXXXXXXXXXXXXXXXXXXXXXXXXXXXXXXXXXXXXXXXXXXXXXXXXXXXXXXXXXXXXXXXXXXXXX
    XX                                                                           XX
    XX                           IL verification stuff                           XX
    XX                                                                           XX
    XX                                                                           XX
    XXXXXXXXXXXXXXXXXXXXXXXXXXXXXXXXXXXXXXXXXXXXXXXXXXXXXXXXXXXXXXXXXXXXXXXXXXXXXXX
    XXXXXXXXXXXXXXXXXXXXXXXXXXXXXXXXXXXXXXXXXXXXXXXXXXXXXXXXXXXXXXXXXXXXXXXXXXXXXXX
    */

public:
    EntryState verCurrentState;

    void verInitBBEntryState(BasicBlock* block, EntryState* currentState);

    void verInitCurrentState();
    void verResetCurrentState(BasicBlock* block, EntryState* currentState);

    void verConvertBBToThrowVerificationException(BasicBlock* block DEBUGARG(bool logMsg));
    void verHandleVerificationFailure(BasicBlock* block DEBUGARG(bool logMsg));
    typeInfo verMakeTypeInfoForLocal(unsigned lclNum);
    typeInfo verMakeTypeInfo(CORINFO_CLASS_HANDLE clsHnd); // converts from jit type representation to typeInfo
    typeInfo verMakeTypeInfo(CorInfoType          ciType,
                             CORINFO_CLASS_HANDLE clsHnd); // converts from jit type representation to typeInfo

    typeInfo verParseArgSigToTypeInfo(CORINFO_SIG_INFO* sig, CORINFO_ARG_LIST_HANDLE args);
    bool verIsByRefLike(const typeInfo& ti);

    void DECLSPEC_NORETURN verRaiseVerifyException(INDEBUG(const char* reason) DEBUGARG(const char* file)
                                                       DEBUGARG(unsigned line));
    void verRaiseVerifyExceptionIfNeeded(INDEBUG(const char* reason) DEBUGARG(const char* file)
                                             DEBUGARG(unsigned line));
    bool verCheckTailCallConstraint(OPCODE                  opcode,
                                    CORINFO_RESOLVED_TOKEN* pResolvedToken,
                                    CORINFO_RESOLVED_TOKEN* pConstrainedResolvedToken);

#ifdef DEBUG

    // One line log function. Default level is 0. Increasing it gives you
    // more log information

    // levels are currently unused: #define JITDUMP(level,...)                     ();
    void JitLogEE(unsigned level, const char* fmt, ...);

    bool compDebugBreak;

    bool compJitHaltMethod();

#endif

    /*
    XXXXXXXXXXXXXXXXXXXXXXXXXXXXXXXXXXXXXXXXXXXXXXXXXXXXXXXXXXXXXXXXXXXXXXXXXXXXXXX
    XXXXXXXXXXXXXXXXXXXXXXXXXXXXXXXXXXXXXXXXXXXXXXXXXXXXXXXXXXXXXXXXXXXXXXXXXXXXXXX
    XX                                                                           XX
    XX                   GS Security checks for unsafe buffers                   XX
    XX                                                                           XX
    XXXXXXXXXXXXXXXXXXXXXXXXXXXXXXXXXXXXXXXXXXXXXXXXXXXXXXXXXXXXXXXXXXXXXXXXXXXXXXX
    XXXXXXXXXXXXXXXXXXXXXXXXXXXXXXXXXXXXXXXXXXXXXXXXXXXXXXXXXXXXXXXXXXXXXXXXXXXXXXX
    */
public:
    struct ShadowParamVarInfo
    {
        FixedBitVect* assignGroup; // the closure set of variables whose values depend on each other
        unsigned      shadowCopy;  // Lcl var num, if not valid set to BAD_VAR_NUM

        static bool mayNeedShadowCopy(LclVarDsc* varDsc)
        {
#if defined(TARGET_AMD64)
            // GS cookie logic to create shadow slots, create trees to copy reg args to shadow
            // slots and update all trees to refer to shadow slots is done immediately after
            // fgMorph().  Lsra could potentially mark a param as DoNotEnregister after JIT determines
            // not to shadow a parameter.  Also, LSRA could potentially spill a param which is passed
            // in register. Therefore, conservatively all params may need a shadow copy.  Note that
            // GS cookie logic further checks whether the param is a ptr or an unsafe buffer before
            // creating a shadow slot even though this routine returns true.
            //
            // TODO-AMD64-CQ: Revisit this conservative approach as it could create more shadow slots than
            // required. There are two cases under which a reg arg could potentially be used from its
            // home location:
            //   a) LSRA marks it as DoNotEnregister (see LinearScan::identifyCandidates())
            //   b) LSRA spills it
            //
            // Possible solution to address case (a)
            //   - The conditions under which LSRA marks a varDsc as DoNotEnregister could be checked
            //     in this routine.  Note that live out of exception handler is something we may not be
            //     able to do it here since GS cookie logic is invoked ahead of liveness computation.
            //     Therefore, for methods with exception handling and need GS cookie check we might have
            //     to take conservative approach.
            //
            // Possible solution to address case (b)
            //   - Whenever a parameter passed in an argument register needs to be spilled by LSRA, we
            //     create a new spill temp if the method needs GS cookie check.
            return varDsc->lvIsParam;
#else // !defined(TARGET_AMD64)
            return varDsc->lvIsParam && !varDsc->lvIsRegArg;
#endif
        }

#ifdef DEBUG
        void Print()
        {
            printf("assignGroup [%p]; shadowCopy: [%d];\n", assignGroup, shadowCopy);
        }
#endif
    };

    GSCookie*           gsGlobalSecurityCookieAddr; // Address of global cookie for unsafe buffer checks
    GSCookie            gsGlobalSecurityCookieVal;  // Value of global cookie if addr is NULL
    ShadowParamVarInfo* gsShadowVarInfo;            // Table used by shadow param analysis code

    PhaseStatus gsPhase();
    void        gsGSChecksInitCookie();   // Grabs cookie variable
    void        gsCopyShadowParams();     // Identify vulnerable params and create dhadow copies
    bool        gsFindVulnerableParams(); // Shadow param analysis code
    void        gsParamsToShadows();      // Insert copy code and replave param uses by shadow

    static fgWalkPreFn gsMarkPtrsAndAssignGroups; // Shadow param analysis tree-walk
    static fgWalkPreFn gsReplaceShadowParams;     // Shadow param replacement tree-walk

#define DEFAULT_MAX_INLINE_SIZE 100 // Methods with >  DEFAULT_MAX_INLINE_SIZE IL bytes will never be inlined.
                                    // This can be overwritten by setting complus_JITInlineSize env variable.

#define DEFAULT_MAX_INLINE_DEPTH 20 // Methods at more than this level deep will not be inlined

#define DEFAULT_MAX_LOCALLOC_TO_LOCAL_SIZE 32 // fixed locallocs of this size or smaller will convert to local buffers

private:
#ifdef FEATURE_JIT_METHOD_PERF
    JitTimer*                  pCompJitTimer;         // Timer data structure (by phases) for current compilation.
    static CompTimeSummaryInfo s_compJitTimerSummary; // Summary of the Timer information for the whole run.

    static LPCWSTR JitTimeLogCsv();        // Retrieve the file name for CSV from ConfigDWORD.
    static LPCWSTR compJitTimeLogFilename; // If a log file for JIT time is desired, filename to write it to.
#endif
    void BeginPhase(Phases phase); // Indicate the start of the given phase.
    void EndPhase(Phases phase);   // Indicate the end of the given phase.

#if MEASURE_CLRAPI_CALLS
    // Thin wrappers that call into JitTimer (if present).
    inline void CLRApiCallEnter(unsigned apix);
    inline void CLRApiCallLeave(unsigned apix);

public:
    inline void CLR_API_Enter(API_ICorJitInfo_Names ename);
    inline void CLR_API_Leave(API_ICorJitInfo_Names ename);

private:
#endif

#if defined(DEBUG) || defined(INLINE_DATA)
    // These variables are associated with maintaining SQM data about compile time.
    unsigned __int64 m_compCyclesAtEndOfInlining; // The thread-virtualized cycle count at the end of the inlining phase
                                                  // in the current compilation.
    unsigned __int64 m_compCycles;                // Net cycle count for current compilation
    DWORD m_compTickCountAtEndOfInlining; // The result of GetTickCount() (# ms since some epoch marker) at the end of
                                          // the inlining phase in the current compilation.
#endif                                    // defined(DEBUG) || defined(INLINE_DATA)

    // Records the SQM-relevant (cycles and tick count).  Should be called after inlining is complete.
    // (We do this after inlining because this marks the last point at which the JIT is likely to cause
    // type-loading and class initialization).
    void RecordStateAtEndOfInlining();
    // Assumes being called at the end of compilation.  Update the SQM state.
    void RecordStateAtEndOfCompilation();

public:
#if FUNC_INFO_LOGGING
    static LPCWSTR compJitFuncInfoFilename; // If a log file for per-function information is required, this is the
                                            // filename to write it to.
    static FILE* compJitFuncInfoFile;       // And this is the actual FILE* to write to.
#endif                                      // FUNC_INFO_LOGGING

    Compiler* prevCompiler; // Previous compiler on stack for TLS Compiler* linked list for reentrant compilers.

#if MEASURE_NOWAY
    void RecordNowayAssert(const char* filename, unsigned line, const char* condStr);
#endif // MEASURE_NOWAY

#ifndef FEATURE_TRACELOGGING
    // Should we actually fire the noway assert body and the exception handler?
    bool compShouldThrowOnNoway();
#else  // FEATURE_TRACELOGGING
    // Should we actually fire the noway assert body and the exception handler?
    bool compShouldThrowOnNoway(const char* filename, unsigned line);

    // Telemetry instance to use per method compilation.
    JitTelemetry compJitTelemetry;

    // Get common parameters that have to be logged with most telemetry data.
    void compGetTelemetryDefaults(const char** assemblyName,
                                  const char** scopeName,
                                  const char** methodName,
                                  unsigned*    methodHash);
#endif // !FEATURE_TRACELOGGING

#ifdef DEBUG
private:
    NodeToTestDataMap* m_nodeTestData;

    static const unsigned FIRST_LOOP_HOIST_CSE_CLASS = 1000;
    unsigned              m_loopHoistCSEClass; // LoopHoist test annotations turn into CSE requirements; we
                                               // label them with CSE Class #'s starting at FIRST_LOOP_HOIST_CSE_CLASS.
                                               // Current kept in this.
public:
    NodeToTestDataMap* GetNodeTestData()
    {
        Compiler* compRoot = impInlineRoot();
        if (compRoot->m_nodeTestData == nullptr)
        {
            compRoot->m_nodeTestData = new (getAllocatorDebugOnly()) NodeToTestDataMap(getAllocatorDebugOnly());
        }
        return compRoot->m_nodeTestData;
    }

    typedef JitHashTable<GenTree*, JitPtrKeyFuncs<GenTree>, int> NodeToIntMap;

    // Returns the set (i.e., the domain of the result map) of nodes that are keys in m_nodeTestData, and
    // currently occur in the AST graph.
    NodeToIntMap* FindReachableNodesInNodeTestData();

    // Node "from" is being eliminated, and being replaced by node "to".  If "from" had any associated
    // test data, associate that data with "to".
    void TransferTestDataToNode(GenTree* from, GenTree* to);

    // These are the methods that test that the various conditions implied by the
    // test attributes are satisfied.
    void JitTestCheckSSA(); // SSA builder tests.
    void JitTestCheckVN();  // Value numbering tests.
#endif                      // DEBUG

    FieldSeqStore* m_fieldSeqStore;

    FieldSeqStore* GetFieldSeqStore()
    {
        Compiler* compRoot = impInlineRoot();
        if (compRoot->m_fieldSeqStore == nullptr)
        {
            CompAllocator alloc       = getAllocator(CMK_FieldSeqStore);
            compRoot->m_fieldSeqStore = new (alloc) FieldSeqStore(alloc);
        }
        return compRoot->m_fieldSeqStore;
    }

    typedef JitHashTable<GenTree*, JitPtrKeyFuncs<GenTree>, unsigned> NodeToUnsignedMap;

    NodeToUnsignedMap* m_memorySsaMap[MemoryKindCount];

    // In some cases, we want to assign intermediate SSA #'s to memory states, and know what nodes create those memory
    // states. (We do this for try blocks, where, if the try block doesn't do a call that loses track of the memory
    // state, all the possible memory states are possible initial states of the corresponding catch block(s).)
    NodeToUnsignedMap* GetMemorySsaMap(MemoryKind memoryKind)
    {
        if (memoryKind == GcHeap && byrefStatesMatchGcHeapStates)
        {
            // Use the same map for GCHeap and ByrefExposed when their states match.
            memoryKind = ByrefExposed;
        }

        assert(memoryKind < MemoryKindCount);
        Compiler* compRoot = impInlineRoot();
        if (compRoot->m_memorySsaMap[memoryKind] == nullptr)
        {
            // Create a CompAllocator that labels sub-structure with CMK_MemorySsaMap, and use that for allocation.
            CompAllocator ialloc(getAllocator(CMK_MemorySsaMap));
            compRoot->m_memorySsaMap[memoryKind] = new (ialloc) NodeToUnsignedMap(ialloc);
        }
        return compRoot->m_memorySsaMap[memoryKind];
    }

    // The Refany type is the only struct type whose structure is implicitly assumed by IL.  We need its fields.
    CORINFO_CLASS_HANDLE m_refAnyClass;
    CORINFO_FIELD_HANDLE GetRefanyDataField()
    {
        if (m_refAnyClass == nullptr)
        {
            m_refAnyClass = info.compCompHnd->getBuiltinClass(CLASSID_TYPED_BYREF);
        }
        return info.compCompHnd->getFieldInClass(m_refAnyClass, 0);
    }
    CORINFO_FIELD_HANDLE GetRefanyTypeField()
    {
        if (m_refAnyClass == nullptr)
        {
            m_refAnyClass = info.compCompHnd->getBuiltinClass(CLASSID_TYPED_BYREF);
        }
        return info.compCompHnd->getFieldInClass(m_refAnyClass, 1);
    }

#if VARSET_COUNTOPS
    static BitSetSupport::BitSetOpCounter m_varsetOpCounter;
#endif
#if ALLVARSET_COUNTOPS
    static BitSetSupport::BitSetOpCounter m_allvarsetOpCounter;
#endif

    static HelperCallProperties s_helperCallProperties;

#ifdef UNIX_AMD64_ABI
    static var_types GetTypeFromClassificationAndSizes(SystemVClassificationType classType, int size);
    static var_types GetEightByteType(const SYSTEMV_AMD64_CORINFO_STRUCT_REG_PASSING_DESCRIPTOR& structDesc,
                                      unsigned                                                   slotNum);

    static void GetStructTypeOffset(const SYSTEMV_AMD64_CORINFO_STRUCT_REG_PASSING_DESCRIPTOR& structDesc,
                                    var_types*                                                 type0,
                                    var_types*                                                 type1,
                                    unsigned __int8*                                           offset0,
                                    unsigned __int8*                                           offset1);

    void GetStructTypeOffset(CORINFO_CLASS_HANDLE typeHnd,
                             var_types*           type0,
                             var_types*           type1,
                             unsigned __int8*     offset0,
                             unsigned __int8*     offset1);

#endif // defined(UNIX_AMD64_ABI)

    void fgMorphMultiregStructArgs(GenTreeCall* call);
    GenTree* fgMorphMultiregStructArg(CallArg* arg);

    bool killGCRefs(GenTree* tree);
}; // end of class Compiler

//---------------------------------------------------------------------------------------------------------------------
// GenTreeVisitor: a flexible tree walker implemented using the curiously-recurring-template pattern.
//
// This class implements a configurable walker for IR trees. There are five configuration options (defaults values are
// shown in parentheses):
//
// - ComputeStack (false): when true, the walker will push each node onto the `m_ancestors` stack. "Ancestors" is a bit
//                         of a misnomer, as the first entry will always be the current node.
//
// - DoPreOrder (false): when true, the walker will invoke `TVisitor::PreOrderVisit` with the current node as an
//                       argument before visiting the node's operands.
//
// - DoPostOrder (false): when true, the walker will invoke `TVisitor::PostOrderVisit` with the current node as an
//                        argument after visiting the node's operands.
//
// - DoLclVarsOnly (false): when true, the walker will only invoke `TVisitor::PreOrderVisit` for lclVar nodes.
//                          `DoPreOrder` must be true if this option is true.
//
// - UseExecutionOrder (false): when true, then walker will visit a node's operands in execution order (e.g. if a
//                              binary operator has the `GTF_REVERSE_OPS` flag set, the second operand will be
//                              visited before the first).
//
// At least one of `DoPreOrder` and `DoPostOrder` must be specified.
//
// A simple pre-order visitor might look something like the following:
//
//     class CountingVisitor final : public GenTreeVisitor<CountingVisitor>
//     {
//     public:
//         enum
//         {
//             DoPreOrder = true
//         };
//
//         unsigned m_count;
//
//         CountingVisitor(Compiler* compiler)
//             : GenTreeVisitor<CountingVisitor>(compiler), m_count(0)
//         {
//         }
//
//         Compiler::fgWalkResult PreOrderVisit(GenTree* node)
//         {
//             m_count++;
//         }
//     };
//
// This visitor would then be used like so:
//
//     CountingVisitor countingVisitor(compiler);
//     countingVisitor.WalkTree(root);
//
template <typename TVisitor>
class GenTreeVisitor
{
protected:
    typedef Compiler::fgWalkResult fgWalkResult;

    enum
    {
        ComputeStack      = false,
        DoPreOrder        = false,
        DoPostOrder       = false,
        DoLclVarsOnly     = false,
        UseExecutionOrder = false,
    };

    Compiler*            m_compiler;
    ArrayStack<GenTree*> m_ancestors;

    GenTreeVisitor(Compiler* compiler) : m_compiler(compiler), m_ancestors(compiler->getAllocator(CMK_ArrayStack))
    {
        assert(compiler != nullptr);

        static_assert_no_msg(TVisitor::DoPreOrder || TVisitor::DoPostOrder);
        static_assert_no_msg(!TVisitor::DoLclVarsOnly || TVisitor::DoPreOrder);
    }

    fgWalkResult PreOrderVisit(GenTree** use, GenTree* user)
    {
        return fgWalkResult::WALK_CONTINUE;
    }

    fgWalkResult PostOrderVisit(GenTree** use, GenTree* user)
    {
        return fgWalkResult::WALK_CONTINUE;
    }

public:
    fgWalkResult WalkTree(GenTree** use, GenTree* user)
    {
        assert(use != nullptr);

        GenTree* node = *use;

        if (TVisitor::ComputeStack)
        {
            m_ancestors.Push(node);
        }

        fgWalkResult result = fgWalkResult::WALK_CONTINUE;
        if (TVisitor::DoPreOrder && !TVisitor::DoLclVarsOnly)
        {
            result = reinterpret_cast<TVisitor*>(this)->PreOrderVisit(use, user);
            if (result == fgWalkResult::WALK_ABORT)
            {
                return result;
            }

            node = *use;
            if ((node == nullptr) || (result == fgWalkResult::WALK_SKIP_SUBTREES))
            {
                goto DONE;
            }
        }

        switch (node->OperGet())
        {
            // Leaf lclVars
            case GT_LCL_VAR:
            case GT_LCL_FLD:
            case GT_LCL_VAR_ADDR:
            case GT_LCL_FLD_ADDR:
                if (TVisitor::DoLclVarsOnly)
                {
                    result = reinterpret_cast<TVisitor*>(this)->PreOrderVisit(use, user);
                    if (result == fgWalkResult::WALK_ABORT)
                    {
                        return result;
                    }
                }
                FALLTHROUGH;

            // Leaf nodes
            case GT_CATCH_ARG:
            case GT_LABEL:
            case GT_FTN_ADDR:
            case GT_RET_EXPR:
            case GT_CNS_INT:
            case GT_CNS_LNG:
            case GT_CNS_DBL:
            case GT_CNS_STR:
            case GT_CNS_VEC:
            case GT_MEMORYBARRIER:
            case GT_JMP:
            case GT_JCC:
            case GT_SETCC:
            case GT_NO_OP:
            case GT_START_NONGC:
            case GT_START_PREEMPTGC:
            case GT_PROF_HOOK:
#if !defined(FEATURE_EH_FUNCLETS)
            case GT_END_LFIN:
#endif // !FEATURE_EH_FUNCLETS
            case GT_PHI_ARG:
            case GT_JMPTABLE:
            case GT_CLS_VAR_ADDR:
            case GT_PHYSREG:
            case GT_EMITNOP:
            case GT_PINVOKE_PROLOG:
            case GT_PINVOKE_EPILOG:
            case GT_IL_OFFSET:
                break;

            // Lclvar unary operators
            case GT_STORE_LCL_VAR:
            case GT_STORE_LCL_FLD:
                if (TVisitor::DoLclVarsOnly)
                {
                    result = reinterpret_cast<TVisitor*>(this)->PreOrderVisit(use, user);
                    if (result == fgWalkResult::WALK_ABORT)
                    {
                        return result;
                    }
                }
                FALLTHROUGH;

            // Standard unary operators
            case GT_NOT:
            case GT_NEG:
            case GT_BSWAP:
            case GT_BSWAP16:
            case GT_COPY:
            case GT_RELOAD:
            case GT_ARR_LENGTH:
            case GT_MDARR_LENGTH:
            case GT_MDARR_LOWER_BOUND:
            case GT_CAST:
            case GT_BITCAST:
            case GT_CKFINITE:
            case GT_LCLHEAP:
            case GT_ADDR:
            case GT_IND:
            case GT_OBJ:
            case GT_BLK:
            case GT_BOX:
            case GT_ALLOCOBJ:
            case GT_INIT_VAL:
            case GT_JTRUE:
            case GT_SWITCH:
            case GT_NULLCHECK:
            case GT_PUTARG_REG:
            case GT_PUTARG_STK:
            case GT_RETURNTRAP:
            case GT_NOP:
            case GT_FIELD:
            case GT_RETURN:
            case GT_RETFILT:
            case GT_RUNTIMELOOKUP:
            case GT_ARR_ADDR:
            case GT_KEEPALIVE:
            case GT_INC_SATURATE:
            {
                GenTreeUnOp* const unOp = node->AsUnOp();
                if (unOp->gtOp1 != nullptr)
                {
                    result = WalkTree(&unOp->gtOp1, unOp);
                    if (result == fgWalkResult::WALK_ABORT)
                    {
                        return result;
                    }
                }
                break;
            }

            // Special nodes
            case GT_PHI:
                for (GenTreePhi::Use& use : node->AsPhi()->Uses())
                {
                    result = WalkTree(&use.NodeRef(), node);
                    if (result == fgWalkResult::WALK_ABORT)
                    {
                        return result;
                    }
                }
                break;

            case GT_FIELD_LIST:
                for (GenTreeFieldList::Use& use : node->AsFieldList()->Uses())
                {
                    result = WalkTree(&use.NodeRef(), node);
                    if (result == fgWalkResult::WALK_ABORT)
                    {
                        return result;
                    }
                }
                break;

            case GT_CMPXCHG:
            {
                GenTreeCmpXchg* const cmpXchg = node->AsCmpXchg();

                result = WalkTree(&cmpXchg->gtOpLocation, cmpXchg);
                if (result == fgWalkResult::WALK_ABORT)
                {
                    return result;
                }
                result = WalkTree(&cmpXchg->gtOpValue, cmpXchg);
                if (result == fgWalkResult::WALK_ABORT)
                {
                    return result;
                }
                result = WalkTree(&cmpXchg->gtOpComparand, cmpXchg);
                if (result == fgWalkResult::WALK_ABORT)
                {
                    return result;
                }
                break;
            }

            case GT_ARR_ELEM:
            {
                GenTreeArrElem* const arrElem = node->AsArrElem();

                result = WalkTree(&arrElem->gtArrObj, arrElem);
                if (result == fgWalkResult::WALK_ABORT)
                {
                    return result;
                }

                const unsigned rank = arrElem->gtArrRank;
                for (unsigned dim = 0; dim < rank; dim++)
                {
                    result = WalkTree(&arrElem->gtArrInds[dim], arrElem);
                    if (result == fgWalkResult::WALK_ABORT)
                    {
                        return result;
                    }
                }
                break;
            }

            case GT_ARR_OFFSET:
            {
                GenTreeArrOffs* const arrOffs = node->AsArrOffs();

                result = WalkTree(&arrOffs->gtOffset, arrOffs);
                if (result == fgWalkResult::WALK_ABORT)
                {
                    return result;
                }
                result = WalkTree(&arrOffs->gtIndex, arrOffs);
                if (result == fgWalkResult::WALK_ABORT)
                {
                    return result;
                }
                result = WalkTree(&arrOffs->gtArrObj, arrOffs);
                if (result == fgWalkResult::WALK_ABORT)
                {
                    return result;
                }
                break;
            }

            case GT_STORE_DYN_BLK:
            {
                GenTreeStoreDynBlk* const dynBlock = node->AsStoreDynBlk();

                GenTree** op1Use = &dynBlock->gtOp1;
                GenTree** op2Use = &dynBlock->gtOp2;
                GenTree** op3Use = &dynBlock->gtDynamicSize;

                result = WalkTree(op1Use, dynBlock);
                if (result == fgWalkResult::WALK_ABORT)
                {
                    return result;
                }
                result = WalkTree(op2Use, dynBlock);
                if (result == fgWalkResult::WALK_ABORT)
                {
                    return result;
                }
                result = WalkTree(op3Use, dynBlock);
                if (result == fgWalkResult::WALK_ABORT)
                {
                    return result;
                }
                break;
            }

            case GT_CALL:
            {
                GenTreeCall* const call = node->AsCall();

                for (CallArg& arg : call->gtArgs.EarlyArgs())
                {
                    result = WalkTree(&arg.EarlyNodeRef(), call);
                    if (result == fgWalkResult::WALK_ABORT)
                    {
                        return result;
                    }
                }

                for (CallArg& arg : call->gtArgs.LateArgs())
                {
                    result = WalkTree(&arg.LateNodeRef(), call);
                    if (result == fgWalkResult::WALK_ABORT)
                    {
                        return result;
                    }
                }

                if (call->gtCallType == CT_INDIRECT)
                {
                    if (call->gtCallCookie != nullptr)
                    {
                        result = WalkTree(&call->gtCallCookie, call);
                        if (result == fgWalkResult::WALK_ABORT)
                        {
                            return result;
                        }
                    }

                    result = WalkTree(&call->gtCallAddr, call);
                    if (result == fgWalkResult::WALK_ABORT)
                    {
                        return result;
                    }
                }

                if (call->gtControlExpr != nullptr)
                {
                    result = WalkTree(&call->gtControlExpr, call);
                    if (result == fgWalkResult::WALK_ABORT)
                    {
                        return result;
                    }
                }

                break;
            }

#if defined(FEATURE_SIMD) || defined(FEATURE_HW_INTRINSICS)
#if defined(FEATURE_SIMD)
            case GT_SIMD:
#endif
#if defined(FEATURE_HW_INTRINSICS)
            case GT_HWINTRINSIC:
#endif
                if (TVisitor::UseExecutionOrder && node->IsReverseOp())
                {
                    assert(node->AsMultiOp()->GetOperandCount() == 2);

                    result = WalkTree(&node->AsMultiOp()->Op(2), node);
                    if (result == fgWalkResult::WALK_ABORT)
                    {
                        return result;
                    }
                    result = WalkTree(&node->AsMultiOp()->Op(1), node);
                    if (result == fgWalkResult::WALK_ABORT)
                    {
                        return result;
                    }
                }
                else
                {
                    for (GenTree** use : node->AsMultiOp()->UseEdges())
                    {
                        result = WalkTree(use, node);
                        if (result == fgWalkResult::WALK_ABORT)
                        {
                            return result;
                        }
                    }
                }
                break;
#endif // defined(FEATURE_SIMD) || defined(FEATURE_HW_INTRINSICS)

            case GT_SELECT:
            {
                GenTreeConditional* const conditional = node->AsConditional();

                result = WalkTree(&conditional->gtCond, conditional);
                if (result == fgWalkResult::WALK_ABORT)
                {
                    return result;
                }
                result = WalkTree(&conditional->gtOp1, conditional);
                if (result == fgWalkResult::WALK_ABORT)
                {
                    return result;
                }
                result = WalkTree(&conditional->gtOp2, conditional);
                if (result == fgWalkResult::WALK_ABORT)
                {
                    return result;
                }
                break;
            }

            // Binary nodes
            default:
            {
                assert(node->OperIsBinary());

                GenTreeOp* const op = node->AsOp();

                GenTree** op1Use = &op->gtOp1;
                GenTree** op2Use = &op->gtOp2;

                if (TVisitor::UseExecutionOrder && node->IsReverseOp())
                {
                    std::swap(op1Use, op2Use);
                }

                if (*op1Use != nullptr)
                {
                    result = WalkTree(op1Use, op);
                    if (result == fgWalkResult::WALK_ABORT)
                    {
                        return result;
                    }
                }

                if (*op2Use != nullptr)
                {
                    result = WalkTree(op2Use, op);
                    if (result == fgWalkResult::WALK_ABORT)
                    {
                        return result;
                    }
                }
                break;
            }
        }

    DONE:
        // Finally, visit the current node
        if (TVisitor::DoPostOrder)
        {
            result = reinterpret_cast<TVisitor*>(this)->PostOrderVisit(use, user);
        }

        if (TVisitor::ComputeStack)
        {
            m_ancestors.Pop();
        }

        return result;
    }
};

template <bool doPreOrder, bool doPostOrder, bool doLclVarsOnly, bool useExecutionOrder>
class GenericTreeWalker final
    : public GenTreeVisitor<GenericTreeWalker<doPreOrder, doPostOrder, doLclVarsOnly, useExecutionOrder>>
{
public:
    enum
    {
        ComputeStack      = false,
        DoPreOrder        = doPreOrder,
        DoPostOrder       = doPostOrder,
        DoLclVarsOnly     = doLclVarsOnly,
        UseExecutionOrder = useExecutionOrder,
    };

private:
    Compiler::fgWalkData* m_walkData;

public:
    GenericTreeWalker(Compiler::fgWalkData* walkData)
        : GenTreeVisitor<GenericTreeWalker<doPreOrder, doPostOrder, doLclVarsOnly, useExecutionOrder>>(
              walkData->compiler)
        , m_walkData(walkData)
    {
        assert(walkData != nullptr);
    }

    Compiler::fgWalkResult PreOrderVisit(GenTree** use, GenTree* user)
    {
        m_walkData->parent = user;
        return m_walkData->wtprVisitorFn(use, m_walkData);
    }

    Compiler::fgWalkResult PostOrderVisit(GenTree** use, GenTree* user)
    {
        m_walkData->parent = user;
        return m_walkData->wtpoVisitorFn(use, m_walkData);
    }
};

// A dominator tree visitor implemented using the curiously-recurring-template pattern, similar to GenTreeVisitor.
template <typename TVisitor>
class DomTreeVisitor
{
protected:
    Compiler* const    m_compiler;
    DomTreeNode* const m_domTree;

    DomTreeVisitor(Compiler* compiler, DomTreeNode* domTree) : m_compiler(compiler), m_domTree(domTree)
    {
    }

    void Begin()
    {
    }

    void PreOrderVisit(BasicBlock* block)
    {
    }

    void PostOrderVisit(BasicBlock* block)
    {
    }

    void End()
    {
    }

public:
    //------------------------------------------------------------------------
    // WalkTree: Walk the dominator tree, starting from fgFirstBB.
    //
    // Notes:
    //    This performs a non-recursive, non-allocating walk of the tree by using
    //    DomTreeNode's firstChild and nextSibling links to locate the children of
    //    a node and BasicBlock's bbIDom parent link to go back up the tree when
    //    no more children are left.
    //
    //    Forests are also supported, provided that all the roots are chained via
    //    DomTreeNode::nextSibling to fgFirstBB.
    //
    void WalkTree()
    {
        static_cast<TVisitor*>(this)->Begin();

        for (BasicBlock *next, *block = m_compiler->fgFirstBB; block != nullptr; block = next)
        {
            static_cast<TVisitor*>(this)->PreOrderVisit(block);

            next = m_domTree[block->bbNum].firstChild;

            if (next != nullptr)
            {
                assert(next->bbIDom == block);
                continue;
            }

            do
            {
                static_cast<TVisitor*>(this)->PostOrderVisit(block);

                next = m_domTree[block->bbNum].nextSibling;

                if (next != nullptr)
                {
                    assert(next->bbIDom == block->bbIDom);
                    break;
                }

                block = block->bbIDom;

            } while (block != nullptr);
        }

        static_cast<TVisitor*>(this)->End();
    }
};

// EHClauses: adapter class for forward iteration of the exception handling table using range-based `for`, e.g.:
//    for (EHblkDsc* const ehDsc : EHClauses(compiler))
//
class EHClauses
{
    EHblkDsc* m_begin;
    EHblkDsc* m_end;

    // Forward iterator for the exception handling table entries. Iteration is in table order.
    //
    class iterator
    {
        EHblkDsc* m_ehDsc;

    public:
        iterator(EHblkDsc* ehDsc) : m_ehDsc(ehDsc)
        {
        }

        EHblkDsc* operator*() const
        {
            return m_ehDsc;
        }

        iterator& operator++()
        {
            ++m_ehDsc;
            return *this;
        }

        bool operator!=(const iterator& i) const
        {
            return m_ehDsc != i.m_ehDsc;
        }
    };

public:
    EHClauses(Compiler* comp) : m_begin(comp->compHndBBtab), m_end(comp->compHndBBtab + comp->compHndBBtabCount)
    {
        assert((m_begin != nullptr) || (m_begin == m_end));
    }

    iterator begin() const
    {
        return iterator(m_begin);
    }

    iterator end() const
    {
        return iterator(m_end);
    }
};

/*
XXXXXXXXXXXXXXXXXXXXXXXXXXXXXXXXXXXXXXXXXXXXXXXXXXXXXXXXXXXXXXXXXXXXXXXXXXXXXXX
XXXXXXXXXXXXXXXXXXXXXXXXXXXXXXXXXXXXXXXXXXXXXXXXXXXXXXXXXXXXXXXXXXXXXXXXXXXXXXX
XX                                                                           XX
XX                   Miscellaneous Compiler stuff                            XX
XX                                                                           XX
XXXXXXXXXXXXXXXXXXXXXXXXXXXXXXXXXXXXXXXXXXXXXXXXXXXXXXXXXXXXXXXXXXXXXXXXXXXXXXX
XXXXXXXXXXXXXXXXXXXXXXXXXXXXXXXXXXXXXXXXXXXXXXXXXXXXXXXXXXXXXXXXXXXXXXXXXXXXXXX
*/

class StringPrinter
{
    CompAllocator m_alloc;
    char*         m_buffer;
    size_t        m_bufferMax;
    size_t        m_bufferIndex = 0;

    void Grow(size_t newSize);

public:
    StringPrinter(CompAllocator alloc, char* buffer = nullptr, size_t bufferMax = 0)
        : m_alloc(alloc), m_buffer(buffer), m_bufferMax(bufferMax)
    {
        if ((m_buffer == nullptr) || (m_bufferMax == 0))
        {
            m_bufferMax = 128;
            m_buffer    = alloc.allocate<char>(m_bufferMax);
        }

        m_buffer[0] = '\0';
    }

    size_t GetLength()
    {
        return m_bufferIndex;
    }

    char* GetBuffer()
    {
        assert(m_buffer[GetLength()] == '\0');
        return m_buffer;
    }
    void Truncate(size_t newLength)
    {
        assert(newLength <= m_bufferIndex);
        m_bufferIndex           = newLength;
        m_buffer[m_bufferIndex] = '\0';
    }

    void Append(const char* str);
    void Append(char chr);
};

/*****************************************************************************
 *
 *  Variables to keep track of total code amounts.
 */

#if DISPLAY_SIZES

extern size_t grossVMsize;
extern size_t grossNCsize;
extern size_t totalNCsize;

extern unsigned genMethodICnt;
extern unsigned genMethodNCnt;
extern size_t   gcHeaderISize;
extern size_t   gcPtrMapISize;
extern size_t   gcHeaderNSize;
extern size_t   gcPtrMapNSize;

#endif // DISPLAY_SIZES

/*****************************************************************************
 *
 *  Variables to keep track of basic block counts (more data on 1 BB methods)
 */

#if COUNT_BASIC_BLOCKS
extern Histogram bbCntTable;
extern Histogram bbOneBBSizeTable;
#endif

/*****************************************************************************
 *
 *  Used by optFindNaturalLoops to gather statistical information such as
 *   - total number of natural loops
 *   - number of loops with 1, 2, ... exit conditions
 *   - number of loops that have an iterator (for like)
 *   - number of loops that have a constant iterator
 */

#if COUNT_LOOPS

extern unsigned  totalLoopMethods;        // counts the total number of methods that have natural loops
extern unsigned  maxLoopsPerMethod;       // counts the maximum number of loops a method has
extern unsigned  totalLoopOverflows;      // # of methods that identified more loops than we can represent
extern unsigned  totalLoopCount;          // counts the total number of natural loops
extern unsigned  totalUnnatLoopCount;     // counts the total number of (not-necessarily natural) loops
extern unsigned  totalUnnatLoopOverflows; // # of methods that identified more unnatural loops than we can represent
extern unsigned  iterLoopCount;           // counts the # of loops with an iterator (for like)
extern unsigned  constIterLoopCount;      // counts the # of loops with a constant iterator (for like)
extern bool      hasMethodLoops;          // flag to keep track if we already counted a method as having loops
extern unsigned  loopsThisMethod;         // counts the number of loops in the current method
extern bool      loopOverflowThisMethod;  // True if we exceeded the max # of loops in the method.
extern Histogram loopCountTable;          // Histogram of loop counts
extern Histogram loopExitCountTable;      // Histogram of loop exit counts

#endif // COUNT_LOOPS

/*****************************************************************************
 * variables to keep track of how many iterations we go in a dataflow pass
 */

#if DATAFLOW_ITER

extern unsigned CSEiterCount; // counts the # of iteration for the CSE dataflow
extern unsigned CFiterCount;  // counts the # of iteration for the Const Folding dataflow

#endif // DATAFLOW_ITER

#if MEASURE_BLOCK_SIZE
extern size_t genFlowNodeSize;
extern size_t genFlowNodeCnt;
#endif // MEASURE_BLOCK_SIZE

#if MEASURE_NODE_SIZE
struct NodeSizeStats
{
    void Init()
    {
        genTreeNodeCnt        = 0;
        genTreeNodeSize       = 0;
        genTreeNodeActualSize = 0;
    }

    // Count of tree nodes allocated.
    unsigned __int64 genTreeNodeCnt;

    // The size we allocate.
    unsigned __int64 genTreeNodeSize;

    // The actual size of the node. Note that the actual size will likely be smaller
    // than the allocated size, but we sometimes use SetOper()/ChangeOper() to change
    // a smaller node to a larger one. TODO-Cleanup: add stats on
    // SetOper()/ChangeOper() usage to quantify this.
    unsigned __int64 genTreeNodeActualSize;
};
extern NodeSizeStats genNodeSizeStats;        // Total node size stats
extern NodeSizeStats genNodeSizeStatsPerFunc; // Per-function node size stats
extern Histogram     genTreeNcntHist;
extern Histogram     genTreeNsizHist;
#endif // MEASURE_NODE_SIZE

/*****************************************************************************
 *  Count fatal errors (including noway_asserts).
 */

#if MEASURE_FATAL
extern unsigned fatal_badCode;
extern unsigned fatal_noWay;
extern unsigned fatal_implLimitation;
extern unsigned fatal_NOMEM;
extern unsigned fatal_noWayAssertBody;
#ifdef DEBUG
extern unsigned fatal_noWayAssertBodyArgs;
#endif // DEBUG
extern unsigned fatal_NYI;
#endif // MEASURE_FATAL

/*****************************************************************************
 * Codegen
 */

#ifdef TARGET_XARCH

const instruction INS_SHIFT_LEFT_LOGICAL  = INS_shl;
const instruction INS_SHIFT_RIGHT_LOGICAL = INS_shr;
const instruction INS_SHIFT_RIGHT_ARITHM  = INS_sar;

const instruction INS_AND             = INS_and;
const instruction INS_OR              = INS_or;
const instruction INS_XOR             = INS_xor;
const instruction INS_NEG             = INS_neg;
const instruction INS_TEST            = INS_test;
const instruction INS_MUL             = INS_imul;
const instruction INS_SIGNED_DIVIDE   = INS_idiv;
const instruction INS_UNSIGNED_DIVIDE = INS_div;
const instruction INS_BREAKPOINT      = INS_int3;
const instruction INS_ADDC            = INS_adc;
const instruction INS_SUBC            = INS_sbb;
const instruction INS_NOT             = INS_not;

#endif // TARGET_XARCH

#ifdef TARGET_ARM

const instruction INS_SHIFT_LEFT_LOGICAL  = INS_lsl;
const instruction INS_SHIFT_RIGHT_LOGICAL = INS_lsr;
const instruction INS_SHIFT_RIGHT_ARITHM  = INS_asr;

const instruction INS_AND             = INS_and;
const instruction INS_OR              = INS_orr;
const instruction INS_XOR             = INS_eor;
const instruction INS_NEG             = INS_rsb;
const instruction INS_TEST            = INS_tst;
const instruction INS_MUL             = INS_mul;
const instruction INS_MULADD          = INS_mla;
const instruction INS_SIGNED_DIVIDE   = INS_sdiv;
const instruction INS_UNSIGNED_DIVIDE = INS_udiv;
const instruction INS_BREAKPOINT      = INS_bkpt;
const instruction INS_ADDC            = INS_adc;
const instruction INS_SUBC            = INS_sbc;
const instruction INS_NOT             = INS_mvn;

const instruction INS_ABS  = INS_vabs;
const instruction INS_SQRT = INS_vsqrt;

#endif // TARGET_ARM

#ifdef TARGET_ARM64

const instruction        INS_MULADD = INS_madd;
inline const instruction INS_BREAKPOINT_osHelper()
{
    // GDB needs the encoding of brk #0
    // Windbg needs the encoding of brk #F000
    return TargetOS::IsUnix ? INS_brk_unix : INS_brk_windows;
}
#define INS_BREAKPOINT INS_BREAKPOINT_osHelper()

const instruction INS_ABS  = INS_fabs;
const instruction INS_SQRT = INS_fsqrt;

#endif // TARGET_ARM64

#ifdef TARGET_LOONGARCH64
const instruction INS_BREAKPOINT = INS_break;
const instruction INS_MULADD     = INS_fmadd_d; // NOTE: default is double.
const instruction INS_ABS        = INS_fabs_d;  // NOTE: default is double.
const instruction INS_SQRT       = INS_fsqrt_d; // NOTE: default is double.
#endif                                          // TARGET_LOONGARCH64

/*****************************************************************************/

extern const BYTE genTypeSizes[];
extern const BYTE genTypeAlignments[];
extern const BYTE genTypeStSzs[];
extern const BYTE genActualTypes[];

/*****************************************************************************/

#ifdef DEBUG
void dumpConvertedVarSet(Compiler* comp, VARSET_VALARG_TP vars);
#endif // DEBUG

#include "compiler.hpp" // All the shared inline functions

/*****************************************************************************/
#endif //_COMPILER_H_
/*****************************************************************************/<|MERGE_RESOLUTION|>--- conflicted
+++ resolved
@@ -2827,13 +2827,8 @@
     CORINFO_CLASS_HANDLE gtGetHelperArgClassHandle(GenTree* array);
     // Get the class handle for a field
     CORINFO_CLASS_HANDLE gtGetFieldClassHandle(CORINFO_FIELD_HANDLE fieldHnd, bool* pIsExact, bool* pIsNonNull);
-<<<<<<< HEAD
-    // Check if this tree is a gc static base helper call
-    bool gtIsStaticGCBaseHelperCall(GenTree* tree);
     // Check if this tree is a typeof()
     bool gtIsTypeof(GenTree* tree, CORINFO_CLASS_HANDLE* handle = nullptr);
-=======
->>>>>>> 7fbf1c13
 
     GenTree* gtCallGetDefinedRetBufLclAddr(GenTreeCall* call);
 
