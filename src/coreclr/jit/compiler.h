--- conflicted
+++ resolved
@@ -11366,13 +11366,10 @@
 
 #elif defined(TARGET_RISCV64) || defined(TARGET_LOONGARCH64)
     FpStructInRegistersInfo GetPassFpStructInRegistersInfo(CORINFO_CLASS_HANDLE structHandle);
-<<<<<<< HEAD
 
     static void GetTypesFromFpStructInRegistersInfo(FpStructInRegistersInfo info,
                                                     var_types*              type1st,
                                                     var_types*              type2nd);
-=======
->>>>>>> e34a68d7
 #endif // defined(UNIX_AMD64_ABI)
 
     void     fgMorphMultiregStructArgs(GenTreeCall* call);
