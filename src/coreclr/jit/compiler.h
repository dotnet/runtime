--- conflicted
+++ resolved
@@ -6248,10 +6248,7 @@
 
     PhaseStatus fgFindOperOrder();
 
-<<<<<<< HEAD
     FlowGraphDfsTree* fgWasmDfs();
-=======
->>>>>>> 9eef4007
     PhaseStatus fgWasmControlFlow();
 
     // method that returns if you should split here
