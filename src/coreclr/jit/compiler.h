--- conflicted
+++ resolved
@@ -4008,12 +4008,8 @@
 
     void lvaClassifyParameterABI();
 
-<<<<<<< HEAD
-    bool lvaInitSpecialSwiftParam(InitVarDscInfo* varDscInfo, CorInfoType type, CORINFO_CLASS_HANDLE typeHnd);
+    bool lvaInitSpecialSwiftParam(CORINFO_ARG_LIST_HANDLE argHnd, InitVarDscInfo* varDscInfo, CorInfoType type, CORINFO_CLASS_HANDLE typeHnd);
     bool lvaHasAnySwiftStackParamToReassemble();
-=======
-    bool lvaInitSpecialSwiftParam(CORINFO_ARG_LIST_HANDLE argHnd, InitVarDscInfo* varDscInfo, CorInfoType type, CORINFO_CLASS_HANDLE typeHnd);
->>>>>>> 16492b91
 
     var_types lvaGetActualType(unsigned lclNum);
     var_types lvaGetRealType(unsigned lclNum);
