// Licensed to the .NET Foundation under one or more agreements.
// The .NET Foundation licenses this file to you under the MIT license.

/*XXXXXXXXXXXXXXXXXXXXXXXXXXXXXXXXXXXXXXXXXXXXXXXXXXXXXXXXXXXXXXXXXXXXXXXXXXXXX
XXXXXXXXXXXXXXXXXXXXXXXXXXXXXXXXXXXXXXXXXXXXXXXXXXXXXXXXXXXXXXXXXXXXXXXXXXXXXXX
XX                                                                           XX
XX                           Compiler                                        XX
XX                                                                           XX
XX  Represents the method data we are currently JIT-compiling.               XX
XX  An instance of this class is created for every method we JIT.            XX
XX  This contains all the info needed for the method. So allocating a        XX
XX  a new instance per method makes it thread-safe.                          XX
XX  It should be used to do all the memory management for the compiler run.  XX
XX                                                                           XX
XXXXXXXXXXXXXXXXXXXXXXXXXXXXXXXXXXXXXXXXXXXXXXXXXXXXXXXXXXXXXXXXXXXXXXXXXXXXXXX
XXXXXXXXXXXXXXXXXXXXXXXXXXXXXXXXXXXXXXXXXXXXXXXXXXXXXXXXXXXXXXXXXXXXXXXXXXXXXXX
*/

/*****************************************************************************/
#ifndef _COMPILER_H_
#define _COMPILER_H_
/*****************************************************************************/

#include "jit.h"
#include "opcode.h"
#include "varset.h"
#include "jitstd.h"
#include "jithashtable.h"
#include "gentree.h"
#include "debuginfo.h"
#include "lir.h"
#include "block.h"
#include "inline.h"
#include "jiteh.h"
#include "instr.h"
#include "regalloc.h"
#include "sm.h"
#include "cycletimer.h"
#include "blockset.h"
#include "arraystack.h"
#include "hashbv.h"
#include "jitexpandarray.h"
#include "tinyarray.h"
#include "valuenum.h"
#include "jittelemetry.h"
#include "namedintrinsiclist.h"
#ifdef LATE_DISASM
#include "disasm.h"
#endif

#include "codegeninterface.h"
#include "regset.h"
#include "jitgcinfo.h"

#if DUMP_GC_TABLES && defined(JIT32_GCENCODER)
#include "gcdump.h"
#endif

#include "emit.h"

// Forward declaration
template <class T>
inline var_types genActualType(T value);

#include "hwintrinsic.h"
#include "simd.h"
#include "simdashwintrinsic.h"

// This is only used locally in the JIT to indicate that
// a verification block should be inserted
#define SEH_VERIFICATION_EXCEPTION 0xe0564552 // VER

/*****************************************************************************
 *                  Forward declarations
 */

struct InfoHdr;              // defined in GCInfo.h
struct escapeMapping_t;      // defined in fgdiagnostic.cpp
class emitter;               // defined in emit.h
struct ShadowParamVarInfo;   // defined in GSChecks.cpp
struct InitVarDscInfo;       // defined in registerargconvention.h
class FgStack;               // defined in fgbasic.cpp
class Instrumentor;          // defined in fgprofile.cpp
class SpanningTreeVisitor;   // defined in fgprofile.cpp
class CSE_DataFlow;          // defined in OptCSE.cpp
class OptBoolsDsc;           // defined in optimizer.cpp
struct RelopImplicationInfo; // defined in redundantbranchopts.cpp
struct JumpThreadInfo;       // defined in redundantbranchopts.cpp
#ifdef DEBUG
struct IndentStack;
#endif

class Lowering; // defined in lower.h

// The following are defined in this file, Compiler.h

class Compiler;

/*****************************************************************************
 *                  Unwind info
 */

#include "unwind.h"

/*****************************************************************************/

//
// Declare global operator new overloads that use the compiler's arena allocator
//

void* operator new(size_t n, Compiler* context, CompMemKind cmk);
void* operator new[](size_t n, Compiler* context, CompMemKind cmk);

// Requires the definitions of "operator new" so including "LoopCloning.h" after the definitions.
#include "loopcloning.h"

/*****************************************************************************/

/* This is included here and not earlier as it needs the definition of "CSE"
 * which is defined in the section above */

/*****************************************************************************/

unsigned genLog2(unsigned value);
unsigned genLog2(unsigned __int64 value);

unsigned ReinterpretHexAsDecimal(unsigned in);

/*****************************************************************************/

const unsigned FLG_CCTOR = (CORINFO_FLG_CONSTRUCTOR | CORINFO_FLG_STATIC);

#ifdef DEBUG
const int BAD_STK_OFFS = 0xBAADF00D; // for LclVarDsc::lvStkOffs
#endif

//------------------------------------------------------------------------
// HFA info shared by LclVarDsc and CallArgABIInformation
//------------------------------------------------------------------------
inline bool IsHfa(CorInfoHFAElemType kind)
{
    return kind != CORINFO_HFA_ELEM_NONE;
}
inline var_types HfaTypeFromElemKind(CorInfoHFAElemType kind)
{
    switch (kind)
    {
        case CORINFO_HFA_ELEM_FLOAT:
            return TYP_FLOAT;
        case CORINFO_HFA_ELEM_DOUBLE:
            return TYP_DOUBLE;
#ifdef FEATURE_SIMD
        case CORINFO_HFA_ELEM_VECTOR64:
            return TYP_SIMD8;
        case CORINFO_HFA_ELEM_VECTOR128:
            return TYP_SIMD16;
#endif
        case CORINFO_HFA_ELEM_NONE:
            return TYP_UNDEF;
        default:
            assert(!"Invalid HfaElemKind");
            return TYP_UNDEF;
    }
}
inline CorInfoHFAElemType HfaElemKindFromType(var_types type)
{
    switch (type)
    {
        case TYP_FLOAT:
            return CORINFO_HFA_ELEM_FLOAT;
        case TYP_DOUBLE:
            return CORINFO_HFA_ELEM_DOUBLE;
#ifdef FEATURE_SIMD
        case TYP_SIMD8:
            return CORINFO_HFA_ELEM_VECTOR64;
        case TYP_SIMD16:
            return CORINFO_HFA_ELEM_VECTOR128;
#endif
        case TYP_UNDEF:
            return CORINFO_HFA_ELEM_NONE;
        default:
            assert(!"Invalid HFA Type");
            return CORINFO_HFA_ELEM_NONE;
    }
}

// The following holds the Local var info (scope information)
typedef const char* VarName; // Actual ASCII string
struct VarScopeDsc
{
    unsigned vsdVarNum; // (remapped) LclVarDsc number
    unsigned vsdLVnum;  // 'which' in eeGetLVinfo().
                        // Also, it is the index of this entry in the info.compVarScopes array,
                        // which is useful since the array is also accessed via the
                        // compEnterScopeList and compExitScopeList sorted arrays.

    IL_OFFSET vsdLifeBeg; // instr offset of beg of life
    IL_OFFSET vsdLifeEnd; // instr offset of end of life

#ifdef DEBUG
    VarName vsdName; // name of the var
#endif
};

// This class stores information associated with a LclVar SSA definition.
class LclSsaVarDsc
{
    // The basic block where the definition occurs. Definitions of uninitialized variables
    // are considered to occur at the start of the first basic block (fgFirstBB).
    //
    // TODO-Cleanup: In the case of uninitialized variables the block is set to nullptr by
    // SsaBuilder and changed to fgFirstBB during value numbering. It would be useful to
    // investigate and perhaps eliminate this rather unexpected behavior.
    BasicBlock* m_block = nullptr;
    // The GT_ASG node that generates the definition, or nullptr for definitions
    // of uninitialized variables.
    GenTreeOp* m_asg = nullptr;
    // The SSA number associated with the previous definition for partial (GTF_USEASG) defs.
    unsigned m_useDefSsaNum = SsaConfig::RESERVED_SSA_NUM;
    // Number of uses of this SSA def (may be an over-estimate).
    // May not be accurate for for promoted fields.
    unsigned short m_numUses = 0;
    // True if there may be phi args uses of this def
    // May not be accurate for for promoted fields.
    // (false implies all uses are non-phi).
    bool m_hasPhiUse = false;
    // True if there may be uses of the def in a different block.
    // May not be accurate for for promoted fields.
    bool m_hasGlobalUse = false;

public:
    LclSsaVarDsc()
    {
    }

    LclSsaVarDsc(BasicBlock* block) : m_block(block)
    {
    }

    LclSsaVarDsc(BasicBlock* block, GenTreeOp* asg) : m_block(block), m_asg(asg)
    {
        assert((asg == nullptr) || asg->OperIs(GT_ASG));
    }

    BasicBlock* GetBlock() const
    {
        return m_block;
    }

    void SetBlock(BasicBlock* block)
    {
        m_block = block;
    }

    GenTreeOp* GetAssignment() const
    {
        return m_asg;
    }

    void SetAssignment(GenTreeOp* asg)
    {
        assert((asg == nullptr) || asg->OperIs(GT_ASG));
        m_asg = asg;
    }

    unsigned GetUseDefSsaNum() const
    {
        return m_useDefSsaNum;
    }

    void SetUseDefSsaNum(unsigned ssaNum)
    {
        m_useDefSsaNum = ssaNum;
    }

    unsigned GetNumUses() const
    {
        return m_numUses;
    }

    void AddUse(BasicBlock* block)
    {
        if (block != m_block)
        {
            m_hasGlobalUse = true;
        }

        if (m_numUses < USHRT_MAX)
        {
            m_numUses++;
        }
    }

    void AddPhiUse(BasicBlock* block)
    {
        m_hasPhiUse = true;
        AddUse(block);
    }

    bool HasPhiUse() const
    {
        return m_hasPhiUse;
    }

    bool HasGlobalUse() const
    {
        return m_hasGlobalUse;
    }

    ValueNumPair m_vnPair;
};

// This class stores information associated with a memory SSA definition.
class SsaMemDef
{
public:
    ValueNumPair m_vnPair;
};

//------------------------------------------------------------------------
// SsaDefArray: A resizable array of SSA definitions.
//
// Unlike an ordinary resizable array implementation, this allows only element
// addition (by calling AllocSsaNum) and has special handling for RESERVED_SSA_NUM
// (basically it's a 1-based array). The array doesn't impose any particular
// requirements on the elements it stores and AllocSsaNum forwards its arguments
// to the array element constructor, this way the array supports both LclSsaVarDsc
// and SsaMemDef elements.
//
template <typename T>
class SsaDefArray
{
    T*       m_array;
    unsigned m_arraySize;
    unsigned m_count;

    static_assert_no_msg(SsaConfig::RESERVED_SSA_NUM == 0);
    static_assert_no_msg(SsaConfig::FIRST_SSA_NUM == 1);

    // Get the minimum valid SSA number.
    unsigned GetMinSsaNum() const
    {
        return SsaConfig::FIRST_SSA_NUM;
    }

    // Increase (double) the size of the array.
    void GrowArray(CompAllocator alloc)
    {
        unsigned oldSize = m_arraySize;
        unsigned newSize = max(2, oldSize * 2);

        T* newArray = alloc.allocate<T>(newSize);

        for (unsigned i = 0; i < oldSize; i++)
        {
            newArray[i] = m_array[i];
        }

        m_array     = newArray;
        m_arraySize = newSize;
    }

public:
    // Construct an empty SsaDefArray.
    SsaDefArray() : m_array(nullptr), m_arraySize(0), m_count(0)
    {
    }

    // Reset the array (used only if the SSA form is reconstructed).
    void Reset()
    {
        m_count = 0;
    }

    // Allocate a new SSA number (starting with SsaConfig::FIRST_SSA_NUM).
    template <class... Args>
    unsigned AllocSsaNum(CompAllocator alloc, Args&&... args)
    {
        if (m_count == m_arraySize)
        {
            GrowArray(alloc);
        }

        unsigned ssaNum    = GetMinSsaNum() + m_count;
        m_array[m_count++] = T(std::forward<Args>(args)...);

        // Ensure that the first SSA number we allocate is SsaConfig::FIRST_SSA_NUM
        assert((ssaNum == SsaConfig::FIRST_SSA_NUM) || (m_count > 1));

        return ssaNum;
    }

    // Get the number of SSA definitions in the array.
    unsigned GetCount() const
    {
        return m_count;
    }

    // Get a pointer to the SSA definition at the specified index.
    T* GetSsaDefByIndex(unsigned index) const
    {
        assert(index < m_count);
        return &m_array[index];
    }

    // Check if the specified SSA number is valid.
    bool IsValidSsaNum(unsigned ssaNum) const
    {
        return (GetMinSsaNum() <= ssaNum) && (ssaNum < (GetMinSsaNum() + m_count));
    }

    // Get a pointer to the SSA definition associated with the specified SSA number.
    T* GetSsaDef(unsigned ssaNum) const
    {
        assert(ssaNum != SsaConfig::RESERVED_SSA_NUM);
        return GetSsaDefByIndex(ssaNum - GetMinSsaNum());
    }

    // Get an SSA number associated with the specified SSA def (that must be in this array).
    unsigned GetSsaNum(T* ssaDef) const
    {
        assert((m_array <= ssaDef) && (ssaDef < &m_array[m_count]));
        return GetMinSsaNum() + static_cast<unsigned>(ssaDef - &m_array[0]);
    }
};

enum RefCountState
{
    RCS_INVALID, // not valid to get/set ref counts
    RCS_EARLY,   // early counts for struct promotion and struct passing
    RCS_NORMAL,  // normal ref counts (from lvaMarkRefs onward)
};

#ifdef DEBUG
// Reasons why we can't enregister a local.
enum class DoNotEnregisterReason
{
    None,
    AddrExposed,      // the address of this local is exposed.
    DontEnregStructs, // struct enregistration is disabled.
    NotRegSizeStruct, // the struct size does not much any register size, usually the struct size is too big.
    LocalField,       // the local is accessed with LCL_FLD, note we can do it not only for struct locals.
    VMNeedsStackAddr,
    LiveInOutOfHandler, // the local is alive in and out of exception handler and not single def.
    BlockOp,            // Is read or written via a block operation.
    IsStructArg,        // Is a struct passed as an argument in a way that requires a stack location.
    DepField,           // It is a field of a dependently promoted struct
    NoRegVars,          // opts.compFlags & CLFLG_REGVAR is not set
    MinOptsGC,          // It is a GC Ref and we are compiling MinOpts
#if !defined(TARGET_64BIT)
    LongParamField, // It is a decomposed field of a long parameter.
#endif
#ifdef JIT32_GCENCODER
    PinningRef,
#endif
    LclAddrNode, // the local is accessed with LCL_ADDR_VAR/FLD.
    CastTakesAddr,
    StoreBlkSrc,          // the local is used as STORE_BLK source.
    OneAsgRetyping,       // fgMorphOneAsgBlockOp prevents this local from being enregister.
    SwizzleArg,           // the local is passed using LCL_FLD as another type.
    BlockOpRet,           // the struct is returned and it promoted or there is a cast.
    ReturnSpCheck,        // the local is used to do SP check on return from function
    CallSpCheck,          // the local is used to do SP check on every call
    SimdUserForcesDep,    // a promoted struct was used by a SIMD/HWI node; it must be dependently promoted
    HiddenBufferStructArg // the argument is a hidden return buffer passed to a method.
};

enum class AddressExposedReason
{
    NONE,
    PARENT_EXPOSED,   // This is a promoted field but the parent is exposed.
    TOO_CONSERVATIVE, // Were marked as exposed to be conservative, fix these places.
    ESCAPE_ADDRESS,   // The address is escaping, for example, passed as call argument.
    WIDE_INDIR,       // We access via indirection with wider type.
    OSR_EXPOSED,      // It was exposed in the original method, osr has to repeat it.
    STRESS_LCL_FLD,   // Stress mode replaces localVar with localFld and makes them addrExposed.
    DISPATCH_RET_BUF  // Caller return buffer dispatch.
};

#endif // DEBUG

class LclVarDsc
{
public:
    // The constructor. Most things can just be zero'ed.
    //
    // Initialize the ArgRegs to REG_STK.
    // Morph will update if this local is passed in a register.
    LclVarDsc()
        : _lvArgReg(REG_STK)
        ,
#if FEATURE_MULTIREG_ARGS
        _lvOtherArgReg(REG_STK)
        ,
#endif // FEATURE_MULTIREG_ARGS
        lvClassHnd(NO_CLASS_HANDLE)
        , lvRefBlks(BlockSetOps::UninitVal())
        , lvPerSsaData()
    {
    }

    // note this only packs because var_types is a typedef of unsigned char
    var_types lvType : 5; // TYP_INT/LONG/FLOAT/DOUBLE/REF

    unsigned char lvIsParam : 1;           // is this a parameter?
    unsigned char lvIsRegArg : 1;          // is this an argument that was passed by register?
    unsigned char lvFramePointerBased : 1; // 0 = off of REG_SPBASE (e.g., ESP), 1 = off of REG_FPBASE (e.g., EBP)

    unsigned char lvOnFrame : 1;  // (part of) the variable lives on the frame
    unsigned char lvRegister : 1; // assigned to live in a register? For RyuJIT backend, this is only set if the
                                  // variable is in the same register for the entire function.
    unsigned char lvTracked : 1;  // is this a tracked variable?
    bool          lvTrackedNonStruct()
    {
        return lvTracked && lvType != TYP_STRUCT;
    }
    unsigned char lvPinned : 1; // is this a pinned variable?

    unsigned char lvMustInit : 1; // must be initialized

private:
    bool m_addrExposed : 1; // The address of this variable is "exposed" -- passed as an argument, stored in a
                            // global location, etc.
                            // We cannot reason reliably about the value of the variable.
public:
    unsigned char lvDoNotEnregister : 1; // Do not enregister this variable.
    unsigned char lvFieldAccessed : 1;   // The var is a struct local, and a field of the variable is accessed.  Affects
                                         // struct promotion.
    unsigned char lvLiveInOutOfHndlr : 1; // The variable is live in or out of an exception handler, and therefore must
                                          // be on the stack (at least at those boundaries.)

    unsigned char lvInSsa : 1;       // The variable is in SSA form (set by SsaBuilder)
    unsigned char lvIsCSE : 1;       // Indicates if this LclVar is a CSE variable.
    unsigned char lvHasLdAddrOp : 1; // has ldloca or ldarga opcode on this local.

    unsigned char lvHasILStoreOp : 1;         // there is at least one STLOC or STARG on this local
    unsigned char lvHasMultipleILStoreOp : 1; // there is more than one STLOC on this local

    unsigned char lvIsTemp : 1; // Short-lifetime compiler temp

#if FEATURE_IMPLICIT_BYREFS
    unsigned char lvIsImplicitByRef : 1; // Set if the argument is an implicit byref.
#endif                                   // FEATURE_IMPLICIT_BYREFS

#if defined(TARGET_LOONGARCH64)
    unsigned char lvIs4Field1 : 1; // Set if the 1st field is int or float within struct for LA-ABI64.
    unsigned char lvIs4Field2 : 1; // Set if the 2nd field is int or float within struct for LA-ABI64.
    unsigned char lvIsSplit : 1;   // Set if the argument is splited.
#endif                             // defined(TARGET_LOONGARCH64)

    unsigned char lvIsBoolean : 1; // set if variable is boolean
    unsigned char lvSingleDef : 1; // variable has a single def
                                   // before lvaMarkLocalVars: identifies ref type locals that can get type updates
                                   // after lvaMarkLocalVars: identifies locals that are suitable for optAddCopies

    unsigned char lvSingleDefRegCandidate : 1; // variable has a single def and hence is a register candidate
                                               // Currently, this is only used to decide if an EH variable can be
                                               // a register candidate or not.

    unsigned char lvDisqualifySingleDefRegCandidate : 1; // tracks variable that are disqualified from register
                                                         // candidancy

    unsigned char lvSpillAtSingleDef : 1; // variable has a single def (as determined by LSRA interval scan)
                                          // and is spilled making it candidate to spill right after the
                                          // first (and only) definition.
                                          // Note: We cannot reuse lvSingleDefRegCandidate because it is set
                                          // in earlier phase and the information might not be appropriate
                                          // in LSRA.

    unsigned char lvDisqualify : 1;   // variable is no longer OK for add copy optimization
    unsigned char lvVolatileHint : 1; // hint for AssertionProp

#ifndef TARGET_64BIT
    unsigned char lvStructDoubleAlign : 1; // Must we double align this struct?
#endif                                     // !TARGET_64BIT
#ifdef TARGET_64BIT
    unsigned char lvQuirkToLong : 1; // Quirk to allocate this LclVar as a 64-bit long
#endif
#ifdef DEBUG
    unsigned char lvKeepType : 1;       // Don't change the type of this variable
    unsigned char lvNoLclFldStress : 1; // Can't apply local field stress on this one
#endif
    unsigned char lvIsPtr : 1; // Might this be used in an address computation? (used by buffer overflow security
                               // checks)
    unsigned char lvIsUnsafeBuffer : 1; // Does this contain an unsafe buffer requiring buffer overflow security checks?
    unsigned char lvPromoted : 1; // True when this local is a promoted struct, a normed struct, or a "split" long on a
                                  // 32-bit target.  For implicit byref parameters, this gets hijacked between
                                  // fgRetypeImplicitByRefArgs and fgMarkDemotedImplicitByRefArgs to indicate whether
                                  // references to the arg are being rewritten as references to a promoted shadow local.
    unsigned char lvIsStructField : 1; // Is this local var a field of a promoted struct local?
    unsigned char lvContainsHoles : 1; // True when we have a promoted struct that contains holes
    unsigned char lvCustomLayout : 1;  // True when this struct has "CustomLayout"

    unsigned char lvIsMultiRegArg : 1; // true if this is a multireg LclVar struct used in an argument context
    unsigned char lvIsMultiRegRet : 1; // true if this is a multireg LclVar struct assigned from a multireg call

#ifdef DEBUG
    unsigned char lvHiddenBufferStructArg : 1; // True when this struct (or its field) are passed as hidden buffer
                                               // pointer.
#endif

#ifdef FEATURE_HFA_FIELDS_PRESENT
    CorInfoHFAElemType _lvHfaElemKind : 3; // What kind of an HFA this is (CORINFO_HFA_ELEM_NONE if it is not an HFA).
#endif                                     // FEATURE_HFA_FIELDS_PRESENT

#ifdef DEBUG
    // TODO-Cleanup: See the note on lvSize() - this flag is only in use by asserts that are checking for struct
    // types, and is needed because of cases where TYP_STRUCT is bashed to an integral type.
    // Consider cleaning this up so this workaround is not required.
    unsigned char lvUnusedStruct : 1; // All references to this promoted struct are through its field locals.
                                      // I.e. there is no longer any reference to the struct directly.
                                      // In this case we can simply remove this struct local.

    unsigned char lvUndoneStructPromotion : 1; // The struct promotion was undone and hence there should be no
                                               // reference to the fields of this struct.
#endif

    unsigned char lvLRACandidate : 1; // Tracked for linear scan register allocation purposes

#ifdef FEATURE_SIMD
    // Note that both SIMD vector args and locals are marked as lvSIMDType = true, but the
    // type of an arg node is TYP_BYREF and a local node is TYP_SIMD*.
    unsigned char lvSIMDType : 1;            // This is a SIMD struct
    unsigned char lvUsedInSIMDIntrinsic : 1; // This tells lclvar is used for simd intrinsic
    unsigned char lvSimdBaseJitType : 5;     // Note: this only packs because CorInfoType has less than 32 entries

    CorInfoType GetSimdBaseJitType() const
    {
        return (CorInfoType)lvSimdBaseJitType;
    }

    void SetSimdBaseJitType(CorInfoType simdBaseJitType)
    {
        assert(simdBaseJitType < (1 << 5));
        lvSimdBaseJitType = (unsigned char)simdBaseJitType;
    }

    var_types GetSimdBaseType() const;
#endif                             // FEATURE_SIMD
    unsigned char lvRegStruct : 1; // This is a reg-sized non-field-addressed struct.

    unsigned char lvClassIsExact : 1; // lvClassHandle is the exact type

#ifdef DEBUG
    unsigned char lvClassInfoUpdated : 1; // true if this var has updated class handle or exactness
#endif

    unsigned char lvImplicitlyReferenced : 1; // true if there are non-IR references to this local (prolog, epilog, gc,
                                              // eh)

    unsigned char lvSuppressedZeroInit : 1; // local needs zero init if we transform tail call to loop

    unsigned char lvHasExplicitInit : 1; // The local is explicitly initialized and doesn't need zero initialization in
                                         // the prolog. If the local has gc pointers, there are no gc-safe points
                                         // between the prolog and the explicit initialization.

    unsigned char lvIsOSRLocal : 1; // Root method local in an OSR method. Any stack home will be on the Tier0 frame.
                                    // Initial value will be defined by Tier0. Requires special handing in prolog.

    union {
        unsigned lvFieldLclStart; // The index of the local var representing the first field in the promoted struct
                                  // local.  For implicit byref parameters, this gets hijacked between
                                  // fgRetypeImplicitByRefArgs and fgMarkDemotedImplicitByRefArgs to point to the
                                  // struct local created to model the parameter's struct promotion, if any.
        unsigned lvParentLcl; // The index of the local var representing the parent (i.e. the promoted struct local).
                              // Valid on promoted struct local fields.
    };

    unsigned char lvFieldCnt; //  Number of fields in the promoted VarDsc.
    unsigned char lvFldOffset;
    unsigned char lvFldOrdinal;

#ifdef DEBUG
    unsigned char lvSingleDefDisqualifyReason = 'H';
#endif

    unsigned char lvAllDefsAreNoGc : 1; // For pinned locals: true if all defs of this local are no-gc

#if FEATURE_MULTIREG_ARGS
    regNumber lvRegNumForSlot(unsigned slotNum)
    {
        if (slotNum == 0)
        {
            return (regNumber)_lvArgReg;
        }
        else if (slotNum == 1)
        {
            return GetOtherArgReg();
        }
        else
        {
            assert(false && "Invalid slotNum!");
        }

        unreached();
    }
#endif // FEATURE_MULTIREG_ARGS

    CorInfoHFAElemType GetLvHfaElemKind() const
    {
#ifdef FEATURE_HFA_FIELDS_PRESENT
        return _lvHfaElemKind;
#else
        NOWAY_MSG("GetLvHfaElemKind");
        return CORINFO_HFA_ELEM_NONE;
#endif // FEATURE_HFA_FIELDS_PRESENT
    }

    void SetLvHfaElemKind(CorInfoHFAElemType elemKind)
    {
#ifdef FEATURE_HFA_FIELDS_PRESENT
        _lvHfaElemKind = elemKind;
#else
        NOWAY_MSG("SetLvHfaElemKind");
#endif // FEATURE_HFA_FIELDS_PRESENT
    }

    bool lvIsHfa() const
    {
        if (GlobalJitOptions::compFeatureHfa)
        {
            return IsHfa(GetLvHfaElemKind());
        }
        else
        {
            return false;
        }
    }

    bool lvIsHfaRegArg() const
    {
        if (GlobalJitOptions::compFeatureHfa)
        {
            return lvIsRegArg && lvIsHfa();
        }
        else
        {
            return false;
        }
    }

    //------------------------------------------------------------------------------
    // lvHfaSlots: Get the number of slots used by an HFA local
    //
    // Return Value:
    //    On Arm64 - Returns 1-4 indicating the number of register slots used by the HFA
    //    On Arm32 - Returns the total number of single FP register slots used by the HFA, max is 8
    //
    unsigned lvHfaSlots() const
    {
        assert(lvIsHfa());
        assert(varTypeIsStruct(lvType));
        unsigned slots = 0;
#ifdef TARGET_ARM
        slots = lvExactSize / sizeof(float);
        assert(slots <= 8);
#elif defined(TARGET_ARM64)
        switch (GetLvHfaElemKind())
        {
            case CORINFO_HFA_ELEM_NONE:
                assert(!"lvHfaSlots called for non-HFA");
                break;
            case CORINFO_HFA_ELEM_FLOAT:
                assert((lvExactSize % 4) == 0);
                slots = lvExactSize >> 2;
                break;
            case CORINFO_HFA_ELEM_DOUBLE:
            case CORINFO_HFA_ELEM_VECTOR64:
                assert((lvExactSize % 8) == 0);
                slots = lvExactSize >> 3;
                break;
            case CORINFO_HFA_ELEM_VECTOR128:
                assert((lvExactSize % 16) == 0);
                slots = lvExactSize >> 4;
                break;
            default:
                unreached();
        }
        assert(slots <= 4);
#endif //  TARGET_ARM64
        return slots;
    }

    // lvIsMultiRegArgOrRet()
    //     returns true if this is a multireg LclVar struct used in an argument context
    //               or if this is a multireg LclVar struct assigned from a multireg call
    bool lvIsMultiRegArgOrRet()
    {
        return lvIsMultiRegArg || lvIsMultiRegRet;
    }

#if defined(DEBUG)
private:
    DoNotEnregisterReason m_doNotEnregReason;

    AddressExposedReason m_addrExposedReason;

public:
    void SetDoNotEnregReason(DoNotEnregisterReason reason)
    {
        m_doNotEnregReason = reason;
    }

    DoNotEnregisterReason GetDoNotEnregReason() const
    {
        return m_doNotEnregReason;
    }

    AddressExposedReason GetAddrExposedReason() const
    {
        return m_addrExposedReason;
    }
#endif // DEBUG

public:
    void SetAddressExposed(bool value DEBUGARG(AddressExposedReason reason))
    {
        m_addrExposed = value;
        INDEBUG(m_addrExposedReason = reason);
    }

    void CleanAddressExposed()
    {
        m_addrExposed = false;
    }

    bool IsAddressExposed() const
    {
        return m_addrExposed;
    }

#ifdef DEBUG
    void SetHiddenBufferStructArg(char value)
    {
        lvHiddenBufferStructArg = value;
    }

    bool IsHiddenBufferStructArg() const
    {
        return lvHiddenBufferStructArg;
    }
#endif

private:
    regNumberSmall _lvRegNum; // Used to store the register this variable is in (or, the low register of a
                              // register pair). It is set during codegen any time the
                              // variable is enregistered (lvRegister is only set
                              // to non-zero if the variable gets the same register assignment for its entire
                              // lifetime).
#if !defined(TARGET_64BIT)
    regNumberSmall _lvOtherReg; // Used for "upper half" of long var.
#endif                          // !defined(TARGET_64BIT)

    regNumberSmall _lvArgReg; // The (first) register in which this argument is passed.

#if FEATURE_MULTIREG_ARGS
    regNumberSmall _lvOtherArgReg; // Used for the second part of the struct passed in a register.
                                   // Note this is defined but not used by ARM32
#endif                             // FEATURE_MULTIREG_ARGS

    regNumberSmall _lvArgInitReg; // the register into which the argument is moved at entry

public:
    // The register number is stored in a small format (8 bits), but the getters return and the setters take
    // a full-size (unsigned) format, to localize the casts here.

    /////////////////////

    regNumber GetRegNum() const
    {
        return (regNumber)_lvRegNum;
    }

    void SetRegNum(regNumber reg)
    {
        _lvRegNum = (regNumberSmall)reg;
        assert(_lvRegNum == reg);
    }

/////////////////////

#if defined(TARGET_64BIT)

    regNumber GetOtherReg() const
    {
        assert(!"shouldn't get here"); // can't use "unreached();" because it's NORETURN, which causes C4072
                                       // "unreachable code" warnings
        return REG_NA;
    }

    void SetOtherReg(regNumber reg)
    {
        assert(!"shouldn't get here"); // can't use "unreached();" because it's NORETURN, which causes C4072
                                       // "unreachable code" warnings
    }
#else  // !TARGET_64BIT

    regNumber GetOtherReg() const
    {
        return (regNumber)_lvOtherReg;
    }

    void SetOtherReg(regNumber reg)
    {
        _lvOtherReg = (regNumberSmall)reg;
        assert(_lvOtherReg == reg);
    }
#endif // !TARGET_64BIT

    /////////////////////

    regNumber GetArgReg() const
    {
        return (regNumber)_lvArgReg;
    }

    void SetArgReg(regNumber reg)
    {
        _lvArgReg = (regNumberSmall)reg;
        assert(_lvArgReg == reg);
    }

#if FEATURE_MULTIREG_ARGS

    regNumber GetOtherArgReg() const
    {
        return (regNumber)_lvOtherArgReg;
    }

    void SetOtherArgReg(regNumber reg)
    {
        _lvOtherArgReg = (regNumberSmall)reg;
        assert(_lvOtherArgReg == reg);
    }
#endif // FEATURE_MULTIREG_ARGS

#ifdef FEATURE_SIMD
    // Is this is a SIMD struct?
    bool lvIsSIMDType() const
    {
        return lvSIMDType;
    }

    // Is this is a SIMD struct which is used for SIMD intrinsic?
    bool lvIsUsedInSIMDIntrinsic() const
    {
        return lvUsedInSIMDIntrinsic;
    }
#else
    // If feature_simd not enabled, return false
    bool lvIsSIMDType() const
    {
        return false;
    }
    bool lvIsUsedInSIMDIntrinsic() const
    {
        return false;
    }
#endif

    /////////////////////

    regNumber GetArgInitReg() const
    {
        return (regNumber)_lvArgInitReg;
    }

    void SetArgInitReg(regNumber reg)
    {
        _lvArgInitReg = (regNumberSmall)reg;
        assert(_lvArgInitReg == reg);
    }

    /////////////////////

    bool lvIsRegCandidate() const
    {
        return lvLRACandidate != 0;
    }

    bool lvIsInReg() const
    {
        return lvIsRegCandidate() && (GetRegNum() != REG_STK);
    }

    regMaskTP lvRegMask() const
    {
        regMaskTP regMask = RBM_NONE;
        if (varTypeUsesFloatReg(TypeGet()))
        {
            if (GetRegNum() != REG_STK)
            {
                regMask = genRegMaskFloat(GetRegNum(), TypeGet());
            }
        }
        else
        {
            if (GetRegNum() != REG_STK)
            {
                regMask = genRegMask(GetRegNum());
            }
        }
        return regMask;
    }

    unsigned short lvVarIndex; // variable tracking index

private:
    unsigned short m_lvRefCnt; // unweighted (real) reference count.  For implicit by reference
                               // parameters, this gets hijacked from fgResetImplicitByRefRefCount
                               // through fgMarkDemotedImplicitByRefArgs, to provide a static
                               // appearance count (computed during address-exposed analysis)
                               // that fgMakeOutgoingStructArgCopy consults during global morph
                               // to determine if eliding its copy is legal.

    weight_t m_lvRefCntWtd; // weighted reference count

public:
    unsigned short lvRefCnt(RefCountState state = RCS_NORMAL) const;
    void incLvRefCnt(unsigned short delta, RefCountState state = RCS_NORMAL);
    void setLvRefCnt(unsigned short newValue, RefCountState state = RCS_NORMAL);

    weight_t lvRefCntWtd(RefCountState state = RCS_NORMAL) const;
    void incLvRefCntWtd(weight_t delta, RefCountState state = RCS_NORMAL);
    void setLvRefCntWtd(weight_t newValue, RefCountState state = RCS_NORMAL);

private:
    int lvStkOffs; // stack offset of home in bytes.

public:
    int GetStackOffset() const
    {
        return lvStkOffs;
    }

    void SetStackOffset(int offset)
    {
        lvStkOffs = offset;
    }

    unsigned lvExactSize; // (exact) size of a STRUCT/SIMD/BLK local in bytes.

    unsigned lvSize() const;

    size_t lvArgStackSize() const;

    unsigned lvSlotNum; // original slot # (if remapped)

    // class handle for the local or null if not known or not a class,
    // for a struct handle use `GetStructHnd()`.
    CORINFO_CLASS_HANDLE lvClassHnd;

    // Get class handle for a struct local or implicitByRef struct local.
    CORINFO_CLASS_HANDLE GetStructHnd() const
    {
#ifdef FEATURE_SIMD
        if (lvSIMDType && (m_layout == nullptr))
        {
            return NO_CLASS_HANDLE;
        }
#endif

        CORINFO_CLASS_HANDLE structHnd = GetLayout()->GetClassHandle();
        assert(structHnd != NO_CLASS_HANDLE);
        return structHnd;
    }

private:
    ClassLayout* m_layout; // layout info for structs

public:
    BlockSet   lvRefBlks;          // Set of blocks that contain refs
    Statement* lvDefStmt;          // Pointer to the statement with the single definition
    void       lvaDisqualifyVar(); // Call to disqualify a local variable from use in optAddCopies

    var_types TypeGet() const
    {
        return (var_types)lvType;
    }
    bool lvStackAligned() const
    {
        assert(lvIsStructField);
        return ((lvFldOffset % TARGET_POINTER_SIZE) == 0);
    }
    bool lvNormalizeOnLoad() const
    {
        return varTypeIsSmall(TypeGet()) &&
               // lvIsStructField is treated the same as the aliased local, see fgDoNormalizeOnStore.
               (lvIsParam || m_addrExposed || lvIsStructField);
    }

    bool lvNormalizeOnStore() const
    {
        return varTypeIsSmall(TypeGet()) &&
               // lvIsStructField is treated the same as the aliased local, see fgDoNormalizeOnStore.
               !(lvIsParam || m_addrExposed || lvIsStructField);
    }

    void incRefCnts(weight_t weight, Compiler* pComp, RefCountState state = RCS_NORMAL, bool propagate = true);

    var_types GetHfaType() const
    {
        if (GlobalJitOptions::compFeatureHfa)
        {
            assert(lvIsHfa());
            return HfaTypeFromElemKind(GetLvHfaElemKind());
        }
        else
        {
            return TYP_UNDEF;
        }
    }

    void SetHfaType(var_types type)
    {
        if (GlobalJitOptions::compFeatureHfa)
        {
            CorInfoHFAElemType elemKind = HfaElemKindFromType(type);
            SetLvHfaElemKind(elemKind);
            // Ensure we've allocated enough bits.
            assert(GetLvHfaElemKind() == elemKind);
        }
    }

    // Returns true if this variable contains GC pointers (including being a GC pointer itself).
    bool HasGCPtr() const
    {
        return varTypeIsGC(lvType) || ((lvType == TYP_STRUCT) && m_layout->HasGCPtr());
    }

    // Returns the layout of a struct variable or implicit byref.
    ClassLayout* GetLayout() const
    {
#if FEATURE_IMPLICIT_BYREFS
        assert(varTypeIsStruct(TypeGet()) || (lvIsImplicitByRef && (TypeGet() == TYP_BYREF)));
#else
        assert(varTypeIsStruct(TypeGet()));
#endif
        return m_layout;
    }

    // Sets the layout of a struct variable.
    void SetLayout(ClassLayout* layout)
    {
        assert(varTypeIsStruct(lvType));
        assert((m_layout == nullptr) || ClassLayout::AreCompatible(m_layout, layout));
        m_layout = layout;
    }

    SsaDefArray<LclSsaVarDsc> lvPerSsaData;

    // Returns the address of the per-Ssa data for the given ssaNum (which is required
    // not to be the SsaConfig::RESERVED_SSA_NUM, which indicates that the variable is
    // not an SSA variable).
    LclSsaVarDsc* GetPerSsaData(unsigned ssaNum) const
    {
        return lvPerSsaData.GetSsaDef(ssaNum);
    }

    // Returns the SSA number for "ssaDef". Requires "ssaDef" to be a valid definition
    // of this variable.
    unsigned GetSsaNumForSsaDef(LclSsaVarDsc* ssaDef)
    {
        return lvPerSsaData.GetSsaNum(ssaDef);
    }

    var_types GetRegisterType(const GenTreeLclVarCommon* tree) const;

    var_types GetRegisterType() const;

    var_types GetStackSlotHomeType() const;

    bool IsEnregisterableType() const
    {
        return GetRegisterType() != TYP_UNDEF;
    }

    bool IsEnregisterableLcl() const
    {
        if (lvDoNotEnregister)
        {
            return false;
        }
        return IsEnregisterableType();
    }

    //-----------------------------------------------------------------------------
    //  IsAlwaysAliveInMemory: Determines if this variable's value is always
    //     up-to-date on stack. This is possible if this is an EH-var or
    //     we decided to spill after single-def.
    //
    bool IsAlwaysAliveInMemory() const
    {
        return lvLiveInOutOfHndlr || lvSpillAtSingleDef;
    }

    bool CanBeReplacedWithItsField(Compiler* comp) const;

#ifdef DEBUG
public:
    const char* lvReason;

    void PrintVarReg() const
    {
        printf("%s", getRegName(GetRegNum()));
    }
#endif // DEBUG

}; // class LclVarDsc

enum class SymbolicIntegerValue : int32_t
{
    LongMin,
    IntMin,
    ShortMin,
    ByteMin,
    Zero,
    One,
    ByteMax,
    UByteMax,
    ShortMax,
    UShortMax,
    ArrayLenMax,
    IntMax,
    UIntMax,
    LongMax,
};

inline constexpr bool operator>(SymbolicIntegerValue left, SymbolicIntegerValue right)
{
    return static_cast<int32_t>(left) > static_cast<int32_t>(right);
}

inline constexpr bool operator>=(SymbolicIntegerValue left, SymbolicIntegerValue right)
{
    return static_cast<int32_t>(left) >= static_cast<int32_t>(right);
}

inline constexpr bool operator<(SymbolicIntegerValue left, SymbolicIntegerValue right)
{
    return static_cast<int32_t>(left) < static_cast<int32_t>(right);
}

inline constexpr bool operator<=(SymbolicIntegerValue left, SymbolicIntegerValue right)
{
    return static_cast<int32_t>(left) <= static_cast<int32_t>(right);
}

// Represents an integral range useful for reasoning about integral casts.
// It uses a symbolic representation for lower and upper bounds so
// that it can efficiently handle integers of all sizes on all hosts.
//
// Note that the ranges represented by this class are **always** in the
// "signed" domain. This is so that if we know the range a node produces, it
// can be trivially used to determine if a cast above the node does or does not
// overflow, which requires that the interpretation of integers be the same both
// for the "input" and "output". We choose signed interpretation here because it
// produces nice continuous ranges and because IR uses sign-extension for constants.
//
// Some examples of how ranges are computed for casts:
// 1. CAST_OVF(ubyte <- uint): does not overflow for [0..UBYTE_MAX], produces the
//    same range - all casts that do not change the representation, i. e. have the same
//    "actual" input and output type, have the same "input" and "output" range.
// 2. CAST_OVF(ulong <- uint): never overflows => the "input" range is [INT_MIN..INT_MAX]
//    (aka all possible 32 bit integers). Produces [0..UINT_MAX] (aka all possible 32
//    bit integers zero-extended to 64 bits).
// 3. CAST_OVF(int <- uint): overflows for inputs larger than INT_MAX <=> less than 0
//    when interpreting as signed => the "input" range is [0..INT_MAX], the same range
//    being the produced one as the node does not change the width of the integer.
//
class IntegralRange
{
private:
    SymbolicIntegerValue m_lowerBound;
    SymbolicIntegerValue m_upperBound;

public:
    IntegralRange() = default;

    IntegralRange(SymbolicIntegerValue lowerBound, SymbolicIntegerValue upperBound)
        : m_lowerBound(lowerBound), m_upperBound(upperBound)
    {
        assert(lowerBound <= upperBound);
    }

    SymbolicIntegerValue GetLowerBound()
    {
        return m_lowerBound;
    }

    SymbolicIntegerValue GetUpperBound()
    {
        return m_upperBound;
    }

    bool Contains(int64_t value) const;

    bool Contains(IntegralRange other) const
    {
        return (m_lowerBound <= other.m_lowerBound) && (other.m_upperBound <= m_upperBound);
    }

    bool IsPositive()
    {
        return m_lowerBound >= SymbolicIntegerValue::Zero;
    }

    bool Equals(IntegralRange other) const
    {
        return (m_lowerBound == other.m_lowerBound) && (m_upperBound == other.m_upperBound);
    }

    static int64_t SymbolicToRealValue(SymbolicIntegerValue value);
    static SymbolicIntegerValue LowerBoundForType(var_types type);
    static SymbolicIntegerValue UpperBoundForType(var_types type);

    static IntegralRange ForType(var_types type)
    {
        return {LowerBoundForType(type), UpperBoundForType(type)};
    }

    static IntegralRange ForNode(GenTree* node, Compiler* compiler);
    static IntegralRange ForCastInput(GenTreeCast* cast);
    static IntegralRange ForCastOutput(GenTreeCast* cast);
    static IntegralRange Union(IntegralRange range1, IntegralRange range2);

#ifdef DEBUG
    static void Print(IntegralRange range);
#endif // DEBUG
};

/*
XXXXXXXXXXXXXXXXXXXXXXXXXXXXXXXXXXXXXXXXXXXXXXXXXXXXXXXXXXXXXXXXXXXXXXXXXXXXXXX
XXXXXXXXXXXXXXXXXXXXXXXXXXXXXXXXXXXXXXXXXXXXXXXXXXXXXXXXXXXXXXXXXXXXXXXXXXXXXXX
XX                                                                           XX
XX                           TempsInfo                                       XX
XX                                                                           XX
XX  The temporary lclVars allocated by the compiler for code generation      XX
XX                                                                           XX
XXXXXXXXXXXXXXXXXXXXXXXXXXXXXXXXXXXXXXXXXXXXXXXXXXXXXXXXXXXXXXXXXXXXXXXXXXXXXXX
XXXXXXXXXXXXXXXXXXXXXXXXXXXXXXXXXXXXXXXXXXXXXXXXXXXXXXXXXXXXXXXXXXXXXXXXXXXXXXX
*/

/*****************************************************************************
 *
 *  The following keeps track of temporaries allocated in the stack frame
 *  during code-generation (after register allocation). These spill-temps are
 *  only used if we run out of registers while evaluating a tree.
 *
 *  These are different from the more common temps allocated by lvaGrabTemp().
 */

class TempDsc
{
public:
    TempDsc* tdNext;

private:
    int tdOffs;
#ifdef DEBUG
    static const int BAD_TEMP_OFFSET = 0xDDDDDDDD; // used as a sentinel "bad value" for tdOffs in DEBUG
#endif                                             // DEBUG

    int       tdNum;
    BYTE      tdSize;
    var_types tdType;

public:
    TempDsc(int _tdNum, unsigned _tdSize, var_types _tdType) : tdNum(_tdNum), tdSize((BYTE)_tdSize), tdType(_tdType)
    {
#ifdef DEBUG
        // temps must have a negative number (so they have a different number from all local variables)
        assert(tdNum < 0);
        tdOffs = BAD_TEMP_OFFSET;
#endif // DEBUG
        if (tdNum != _tdNum)
        {
            IMPL_LIMITATION("too many spill temps");
        }
    }

#ifdef DEBUG
    bool tdLegalOffset() const
    {
        return tdOffs != BAD_TEMP_OFFSET;
    }
#endif // DEBUG

    int tdTempOffs() const
    {
        assert(tdLegalOffset());
        return tdOffs;
    }
    void tdSetTempOffs(int offs)
    {
        tdOffs = offs;
        assert(tdLegalOffset());
    }
    void tdAdjustTempOffs(int offs)
    {
        tdOffs += offs;
        assert(tdLegalOffset());
    }

    int tdTempNum() const
    {
        assert(tdNum < 0);
        return tdNum;
    }
    unsigned tdTempSize() const
    {
        return tdSize;
    }
    var_types tdTempType() const
    {
        return tdType;
    }
};

// Specify compiler data that a phase might modify
enum class PhaseStatus : unsigned
{
    MODIFIED_NOTHING,    // Phase did not make any changes that warrant running post-phase checks or dumping
                         // the main jit data strutures.
    MODIFIED_EVERYTHING, // Phase made changes that warrant running post-phase checks or dumping
                         // the main jit data strutures.
};

// interface to hide linearscan implementation from rest of compiler
class LinearScanInterface
{
public:
    virtual PhaseStatus doLinearScan()                         = 0;
    virtual void recordVarLocationsAtStartOfBB(BasicBlock* bb) = 0;
    virtual bool willEnregisterLocalVars() const               = 0;
#if TRACK_LSRA_STATS
    virtual void dumpLsraStatsCsv(FILE* file)     = 0;
    virtual void dumpLsraStatsSummary(FILE* file) = 0;
#endif // TRACK_LSRA_STATS
};

LinearScanInterface* getLinearScanAllocator(Compiler* comp);

// This enumeration names the phases into which we divide compilation.  The phases should completely
// partition a compilation.
enum Phases
{
#define CompPhaseNameMacro(enum_nm, string_nm, hasChildren, parent, measureIR) enum_nm,
#include "compphases.h"
    PHASE_NUMBER_OF
};

extern const char* PhaseNames[];
extern const char* PhaseEnums[];

// Specify which checks should be run after each phase
//
enum class PhaseChecks
{
    CHECK_NONE,
    CHECK_ALL
};

// Specify which dumps should be run after each phase
//
enum class PhaseDumps
{
    DUMP_NONE,
    DUMP_ALL
};

// The following enum provides a simple 1:1 mapping to CLR API's
enum API_ICorJitInfo_Names
{
#define DEF_CLR_API(name) API_##name,
#include "ICorJitInfo_names_generated.h"
    API_COUNT
};

//---------------------------------------------------------------
// Compilation time.
//

// A "CompTimeInfo" is a structure for tracking the compilation time of one or more methods.
// We divide a compilation into a sequence of contiguous phases, and track the total (per-thread) cycles
// of the compilation, as well as the cycles for each phase.  We also track the number of bytecodes.
// If there is a failure in reading a timer at any point, the "CompTimeInfo" becomes invalid, as indicated
// by "m_timerFailure" being true.
// If FEATURE_JIT_METHOD_PERF is not set, we define a minimal form of this, enough to let other code compile.
struct CompTimeInfo
{
#ifdef FEATURE_JIT_METHOD_PERF
    // The string names of the phases.
    static const char* PhaseNames[];

    static bool PhaseHasChildren[];
    static int  PhaseParent[];
    static bool PhaseReportsIRSize[];

    unsigned         m_byteCodeBytes;
    unsigned __int64 m_totalCycles;
    unsigned __int64 m_invokesByPhase[PHASE_NUMBER_OF];
    unsigned __int64 m_cyclesByPhase[PHASE_NUMBER_OF];
#if MEASURE_CLRAPI_CALLS
    unsigned __int64 m_CLRinvokesByPhase[PHASE_NUMBER_OF];
    unsigned __int64 m_CLRcyclesByPhase[PHASE_NUMBER_OF];
#endif

    unsigned m_nodeCountAfterPhase[PHASE_NUMBER_OF];

    // For better documentation, we call EndPhase on
    // non-leaf phases.  We should also call EndPhase on the
    // last leaf subphase; obviously, the elapsed cycles between the EndPhase
    // for the last leaf subphase and the EndPhase for an ancestor should be very small.
    // We add all such "redundant end phase" intervals to this variable below; we print
    // it out in a report, so we can verify that it is, indeed, very small.  If it ever
    // isn't, this means that we're doing something significant between the end of the last
    // declared subphase and the end of its parent.
    unsigned __int64 m_parentPhaseEndSlop;
    bool             m_timerFailure;

#if MEASURE_CLRAPI_CALLS
    // The following measures the time spent inside each individual CLR API call.
    unsigned         m_allClrAPIcalls;
    unsigned         m_perClrAPIcalls[API_ICorJitInfo_Names::API_COUNT];
    unsigned __int64 m_allClrAPIcycles;
    unsigned __int64 m_perClrAPIcycles[API_ICorJitInfo_Names::API_COUNT];
    unsigned __int32 m_maxClrAPIcycles[API_ICorJitInfo_Names::API_COUNT];
#endif // MEASURE_CLRAPI_CALLS

    CompTimeInfo(unsigned byteCodeBytes);
#endif
};

#ifdef FEATURE_JIT_METHOD_PERF

#if MEASURE_CLRAPI_CALLS
struct WrapICorJitInfo;
#endif

// This class summarizes the JIT time information over the course of a run: the number of methods compiled,
// and the total and maximum timings.  (These are instances of the "CompTimeInfo" type described above).
// The operation of adding a single method's timing to the summary may be performed concurrently by several
// threads, so it is protected by a lock.
// This class is intended to be used as a singleton type, with only a single instance.
class CompTimeSummaryInfo
{
    // This lock protects the fields of all CompTimeSummaryInfo(s) (of which we expect there to be one).
    static CritSecObject s_compTimeSummaryLock;

    int          m_numMethods;
    int          m_totMethods;
    CompTimeInfo m_total;
    CompTimeInfo m_maximum;

    int          m_numFilteredMethods;
    CompTimeInfo m_filtered;

    // This can use what ever data you want to determine if the value to be added
    // belongs in the filtered section (it's always included in the unfiltered section)
    bool IncludedInFilteredData(CompTimeInfo& info);

public:
    // This is the unique CompTimeSummaryInfo object for this instance of the runtime.
    static CompTimeSummaryInfo s_compTimeSummary;

    CompTimeSummaryInfo()
        : m_numMethods(0), m_totMethods(0), m_total(0), m_maximum(0), m_numFilteredMethods(0), m_filtered(0)
    {
    }

    // Assumes that "info" is a completed CompTimeInfo for a compilation; adds it to the summary.
    // This is thread safe.
    void AddInfo(CompTimeInfo& info, bool includePhases);

    // Print the summary information to "f".
    // This is not thread-safe; assumed to be called by only one thread.
    void Print(FILE* f);
};

// A JitTimer encapsulates a CompTimeInfo for a single compilation. It also tracks the start of compilation,
// and when the current phase started.  This is intended to be part of a Compilation object.
//
class JitTimer
{
    unsigned __int64 m_start;         // Start of the compilation.
    unsigned __int64 m_curPhaseStart; // Start of the current phase.
#if MEASURE_CLRAPI_CALLS
    unsigned __int64 m_CLRcallStart;   // Start of the current CLR API call (if any).
    unsigned __int64 m_CLRcallInvokes; // CLR API invokes under current outer so far
    unsigned __int64 m_CLRcallCycles;  // CLR API  cycles under current outer so far.
    int              m_CLRcallAPInum;  // The enum/index of the current CLR API call (or -1).
    static double    s_cyclesPerSec;   // Cached for speedier measurements
#endif
#ifdef DEBUG
    Phases m_lastPhase; // The last phase that was completed (or (Phases)-1 to start).
#endif
    CompTimeInfo m_info; // The CompTimeInfo for this compilation.

    static CritSecObject s_csvLock; // Lock to protect the time log file.
    static FILE*         s_csvFile; // The time log file handle.
    void PrintCsvMethodStats(Compiler* comp);

private:
    void* operator new(size_t);
    void* operator new[](size_t);
    void operator delete(void*);
    void operator delete[](void*);

public:
    // Initialized the timer instance
    JitTimer(unsigned byteCodeSize);

    static JitTimer* Create(Compiler* comp, unsigned byteCodeSize)
    {
        return ::new (comp, CMK_Unknown) JitTimer(byteCodeSize);
    }

    static void PrintCsvHeader();

    // Ends the current phase (argument is for a redundant check).
    void EndPhase(Compiler* compiler, Phases phase);

#if MEASURE_CLRAPI_CALLS
    // Start and end a timed CLR API call.
    void CLRApiCallEnter(unsigned apix);
    void CLRApiCallLeave(unsigned apix);
#endif // MEASURE_CLRAPI_CALLS

    // Completes the timing of the current method, which is assumed to have "byteCodeBytes" bytes of bytecode,
    // and adds it to "sum".
    void Terminate(Compiler* comp, CompTimeSummaryInfo& sum, bool includePhases);

    // Attempts to query the cycle counter of the current thread.  If successful, returns "true" and sets
    // *cycles to the cycle counter value.  Otherwise, returns false and sets the "m_timerFailure" flag of
    // "m_info" to true.
    bool GetThreadCycles(unsigned __int64* cycles)
    {
        bool res = CycleTimer::GetThreadCyclesS(cycles);
        if (!res)
        {
            m_info.m_timerFailure = true;
        }
        return res;
    }

    static void Shutdown();
};
#endif // FEATURE_JIT_METHOD_PERF

//------------------- Function/Funclet info -------------------------------
enum FuncKind : BYTE
{
    FUNC_ROOT,    // The main/root function (always id==0)
    FUNC_HANDLER, // a funclet associated with an EH handler (finally, fault, catch, filter handler)
    FUNC_FILTER,  // a funclet associated with an EH filter
    FUNC_COUNT
};

class emitLocation;

struct FuncInfoDsc
{
    FuncKind       funKind;
    BYTE           funFlags;   // Currently unused, just here for padding
    unsigned short funEHIndex; // index, into the ebd table, of innermost EH clause corresponding to this
                               // funclet. It is only valid if funKind field indicates this is a
                               // EH-related funclet: FUNC_HANDLER or FUNC_FILTER

#if defined(TARGET_AMD64)

    // TODO-AMD64-Throughput: make the AMD64 info more like the ARM info to avoid having this large static array.
    emitLocation* startLoc;
    emitLocation* endLoc;
    emitLocation* coldStartLoc; // locations for the cold section, if there is one.
    emitLocation* coldEndLoc;
    UNWIND_INFO   unwindHeader;
    // Maximum of 255 UNWIND_CODE 'nodes' and then the unwind header. If there are an odd
    // number of codes, the VM or Zapper will 4-byte align the whole thing.
    BYTE     unwindCodes[offsetof(UNWIND_INFO, UnwindCode) + (0xFF * sizeof(UNWIND_CODE))];
    unsigned unwindCodeSlot;

#elif defined(TARGET_X86)

    emitLocation* startLoc;
    emitLocation* endLoc;
    emitLocation* coldStartLoc; // locations for the cold section, if there is one.
    emitLocation* coldEndLoc;

#elif defined(TARGET_ARMARCH) || defined(TARGET_LOONGARCH64)

    UnwindInfo  uwi;     // Unwind information for this function/funclet's hot  section
    UnwindInfo* uwiCold; // Unwind information for this function/funclet's cold section
                         //   Note: we only have a pointer here instead of the actual object,
                         //   to save memory in the JIT case (compared to the NGEN case),
                         //   where we don't have any cold section.
                         //   Note 2: we currently don't support hot/cold splitting in functions
                         //   with EH, so uwiCold will be NULL for all funclets.

    emitLocation* startLoc;
    emitLocation* endLoc;
    emitLocation* coldStartLoc; // locations for the cold section, if there is one.
    emitLocation* coldEndLoc;

#endif // TARGET_ARMARCH || TARGET_LOONGARCH64

#if defined(FEATURE_CFI_SUPPORT)
    jitstd::vector<CFI_CODE>* cfiCodes;
#endif // FEATURE_CFI_SUPPORT

    // Eventually we may want to move rsModifiedRegsMask, lvaOutgoingArgSize, and anything else
    // that isn't shared between the main function body and funclets.
};

struct TempInfo
{
    GenTree* asg;
    GenTree* load;
};

#ifdef DEBUG
// XXXXXXXXXXXXXXXXXXXXXXXXXXXXXXXXXXXXXXXXXXXXXXXXXXXXXXXXXXXXXXXXXXXXXXXXXXXXXX
// We have the ability to mark source expressions with "Test Labels."
// These drive assertions within the JIT, or internal JIT testing.  For example, we could label expressions
// that should be CSE defs, and other expressions that should uses of those defs, with a shared label.

enum TestLabel // This must be kept identical to System.Runtime.CompilerServices.JitTestLabel.TestLabel.
{
    TL_SsaName,
    TL_VN,        // Defines a "VN equivalence class".  (For full VN, including exceptions thrown).
    TL_VNNorm,    // Like above, but uses the non-exceptional value of the expression.
    TL_CSE_Def,   //  This must be identified in the JIT as a CSE def
    TL_CSE_Use,   //  This must be identified in the JIT as a CSE use
    TL_LoopHoist, // Expression must (or must not) be hoisted out of the loop.
};

struct TestLabelAndNum
{
    TestLabel m_tl;
    ssize_t   m_num;

    TestLabelAndNum() : m_tl(TestLabel(0)), m_num(0)
    {
    }
};

typedef JitHashTable<GenTree*, JitPtrKeyFuncs<GenTree>, TestLabelAndNum> NodeToTestDataMap;

// XXXXXXXXXXXXXXXXXXXXXXXXXXXXXXXXXXXXXXXXXXXXXXXXXXXXXXXXXXXXXXXXXXXXXXXXXXXXXX
#endif // DEBUG

//-------------------------------------------------------------------------
// LoopFlags: flags for the loop table.
//
enum LoopFlags : unsigned short
{
    LPFLG_EMPTY = 0,

    // LPFLG_UNUSED  = 0x0001,
    // LPFLG_UNUSED  = 0x0002,
    LPFLG_ITER = 0x0004, // loop of form: for (i = icon or expression; test_condition(); i++)
    // LPFLG_UNUSED    = 0x0008,

    LPFLG_CONTAINS_CALL = 0x0010, // If executing the loop body *may* execute a call
    // LPFLG_UNUSED     = 0x0020,
    LPFLG_CONST_INIT = 0x0040, // iterator is initialized with a constant (found in lpConstInit)
    LPFLG_SIMD_LIMIT = 0x0080, // iterator is compared with vector element count (found in lpConstLimit)

    LPFLG_VAR_LIMIT    = 0x0100, // iterator is compared with a local var (var # found in lpVarLimit)
    LPFLG_CONST_LIMIT  = 0x0200, // iterator is compared with a constant (found in lpConstLimit)
    LPFLG_ARRLEN_LIMIT = 0x0400, // iterator is compared with a.len or a[i].len (found in lpArrLenLimit)
    LPFLG_HAS_PREHEAD  = 0x0800, // lpHead is known to be a preHead for this loop

    LPFLG_REMOVED     = 0x1000, // has been removed from the loop table (unrolled or optimized away)
    LPFLG_DONT_UNROLL = 0x2000, // do not unroll this loop
    LPFLG_ASGVARS_YES = 0x4000, // "lpAsgVars" has been computed
    LPFLG_ASGVARS_INC = 0x8000, // "lpAsgVars" is incomplete -- vars beyond those representable in an AllVarSet
                                // type are assigned to.
};

inline constexpr LoopFlags operator~(LoopFlags a)
{
    return (LoopFlags)(~(unsigned short)a);
}

inline constexpr LoopFlags operator|(LoopFlags a, LoopFlags b)
{
    return (LoopFlags)((unsigned short)a | (unsigned short)b);
}

inline constexpr LoopFlags operator&(LoopFlags a, LoopFlags b)
{
    return (LoopFlags)((unsigned short)a & (unsigned short)b);
}

inline LoopFlags& operator|=(LoopFlags& a, LoopFlags b)
{
    return a = (LoopFlags)((unsigned short)a | (unsigned short)b);
}

inline LoopFlags& operator&=(LoopFlags& a, LoopFlags b)
{
    return a = (LoopFlags)((unsigned short)a & (unsigned short)b);
}

//  The following holds information about instr offsets in terms of generated code.

enum class IPmappingDscKind
{
    Prolog,    // The mapping represents the start of a prolog.
    Epilog,    // The mapping represents the start of an epilog.
    NoMapping, // This does not map to any IL offset.
    Normal,    // The mapping maps to an IL offset.
};

struct IPmappingDsc
{
    emitLocation     ipmdNativeLoc; // the emitter location of the native code corresponding to the IL offset
    IPmappingDscKind ipmdKind;      // The kind of mapping
    ILLocation       ipmdLoc;       // The location for normal mappings
    bool             ipmdIsLabel;   // Can this code be a branch label?
};

struct RichIPMapping
{
    emitLocation nativeLoc;
    DebugInfo    debugInfo;
};

/*
XXXXXXXXXXXXXXXXXXXXXXXXXXXXXXXXXXXXXXXXXXXXXXXXXXXXXXXXXXXXXXXXXXXXXXXXXXXXXXX
XXXXXXXXXXXXXXXXXXXXXXXXXXXXXXXXXXXXXXXXXXXXXXXXXXXXXXXXXXXXXXXXXXXXXXXXXXXXXXX
XX                                                                           XX
XX   The big guy. The sections are currently organized as :                  XX
XX                                                                           XX
XX    o  GenTree and BasicBlock                                              XX
XX    o  LclVarsInfo                                                         XX
XX    o  Importer                                                            XX
XX    o  FlowGraph                                                           XX
XX    o  Optimizer                                                           XX
XX    o  RegAlloc                                                            XX
XX    o  EEInterface                                                         XX
XX    o  TempsInfo                                                           XX
XX    o  RegSet                                                              XX
XX    o  GCInfo                                                              XX
XX    o  Instruction                                                         XX
XX    o  ScopeInfo                                                           XX
XX    o  PrologScopeInfo                                                     XX
XX    o  CodeGenerator                                                       XX
XX    o  UnwindInfo                                                          XX
XX    o  Compiler                                                            XX
XX    o  typeInfo                                                            XX
XX                                                                           XX
XXXXXXXXXXXXXXXXXXXXXXXXXXXXXXXXXXXXXXXXXXXXXXXXXXXXXXXXXXXXXXXXXXXXXXXXXXXXXXX
XXXXXXXXXXXXXXXXXXXXXXXXXXXXXXXXXXXXXXXXXXXXXXXXXXXXXXXXXXXXXXXXXXXXXXXXXXXXXXX
*/

struct HWIntrinsicInfo;

class Compiler
{
    friend class emitter;
    friend class UnwindInfo;
    friend class UnwindFragmentInfo;
    friend class UnwindEpilogInfo;
    friend class JitTimer;
    friend class LinearScan;
    friend class Rationalizer;
    friend class Phase;
    friend class Lowering;
    friend class CSE_DataFlow;
    friend class CSE_Heuristic;
    friend class CodeGenInterface;
    friend class CodeGen;
    friend class LclVarDsc;
    friend class TempDsc;
    friend class LIR;
    friend class ObjectAllocator;
    friend class LocalAddressVisitor;
    friend struct GenTree;
    friend class MorphInitBlockHelper;
    friend class MorphCopyBlockHelper;
    friend class CallArgs;
    friend class IndirectCallTransformer;

#ifdef FEATURE_HW_INTRINSICS
    friend struct HWIntrinsicInfo;
    friend struct SimdAsHWIntrinsicInfo;
#endif // FEATURE_HW_INTRINSICS

#ifndef TARGET_64BIT
    friend class DecomposeLongs;
#endif // !TARGET_64BIT

    /*
    XXXXXXXXXXXXXXXXXXXXXXXXXXXXXXXXXXXXXXXXXXXXXXXXXXXXXXXXXXXXXXXXXXXXXXXXXXXXXXX
    XXXXXXXXXXXXXXXXXXXXXXXXXXXXXXXXXXXXXXXXXXXXXXXXXXXXXXXXXXXXXXXXXXXXXXXXXXXXXXX
    XX                                                                           XX
    XX  Misc structs definitions                                                 XX
    XX                                                                           XX
    XXXXXXXXXXXXXXXXXXXXXXXXXXXXXXXXXXXXXXXXXXXXXXXXXXXXXXXXXXXXXXXXXXXXXXXXXXXXXXX
    XXXXXXXXXXXXXXXXXXXXXXXXXXXXXXXXXXXXXXXXXXXXXXXXXXXXXXXXXXXXXXXXXXXXXXXXXXXXXXX
    */

public:
    hashBvGlobalData hbvGlobalData; // Used by the hashBv bitvector package.

#ifdef DEBUG
    bool verbose;
    bool verboseTrees;
    bool shouldUseVerboseTrees();
    bool asciiTrees; // If true, dump trees using only ASCII characters
    bool shouldDumpASCIITrees();
    bool verboseSsa; // If true, produce especially verbose dump output in SSA construction.
    bool shouldUseVerboseSsa();
    bool treesBeforeAfterMorph; // If true, print trees before/after morphing (paired by an intra-compilation id:
    int  morphNum;              // This counts the trees that have been morphed, allowing us to label each uniquely.
    bool doExtraSuperPmiQueries;
    void makeExtraStructQueries(CORINFO_CLASS_HANDLE structHandle, int level); // Make queries recursively 'level' deep.

    const char* VarNameToStr(VarName name)
    {
        return name;
    }

    DWORD expensiveDebugCheckLevel;
#endif

<<<<<<< HEAD
#if FEATURE_MULTIREG_RET || defined(FEATURE_HW_INTRINSICS)
    GenTree* impAssignMultiRegTypeToVar(GenTree*             op,
                                        CORINFO_CLASS_HANDLE hClass DEBUGARG(CorInfoCallConvExtension callConv));
#endif // FEATURE_MULTIREG_RET || defined(FEATURE_HW_INTRINSICS)
=======
    GenTree* impAssignMultiRegTypeToVar(GenTree*             op,
                                        CORINFO_CLASS_HANDLE hClass DEBUGARG(CorInfoCallConvExtension callConv));
>>>>>>> bfa4812a

#ifdef TARGET_X86
    bool isTrivialPointerSizedStruct(CORINFO_CLASS_HANDLE clsHnd) const;
#endif // TARGET_X86

    //-------------------------------------------------------------------------
    // Functions to handle homogeneous floating-point aggregates (HFAs) in ARM/ARM64.
    // HFAs are one to four element structs where each element is the same
    // type, either all float or all double. We handle HVAs (one to four elements of
    // vector types) uniformly with HFAs. HFAs are treated specially
    // in the ARM/ARM64 Procedure Call Standards, specifically, they are passed in
    // floating-point registers instead of the general purpose registers.
    //

    bool IsHfa(CORINFO_CLASS_HANDLE hClass);
    var_types GetHfaType(CORINFO_CLASS_HANDLE hClass);
    unsigned GetHfaCount(CORINFO_CLASS_HANDLE hClass);

    bool IsMultiRegReturnedType(CORINFO_CLASS_HANDLE hClass, CorInfoCallConvExtension callConv);

    //-------------------------------------------------------------------------
    // The following is used for validating format of EH table
    //

    struct EHNodeDsc;
    typedef struct EHNodeDsc* pEHNodeDsc;

    EHNodeDsc* ehnTree; // root of the tree comprising the EHnodes.
    EHNodeDsc* ehnNext; // root of the tree comprising the EHnodes.

    struct EHNodeDsc
    {
        enum EHBlockType
        {
            TryNode,
            FilterNode,
            HandlerNode,
            FinallyNode,
            FaultNode
        };

        EHBlockType ehnBlockType;   // kind of EH block
        IL_OFFSET   ehnStartOffset; // IL offset of start of the EH block
        IL_OFFSET ehnEndOffset; // IL offset past end of the EH block. (TODO: looks like verInsertEhNode() sets this to
                                // the last IL offset, not "one past the last one", i.e., the range Start to End is
                                // inclusive).
        pEHNodeDsc ehnNext;     // next (non-nested) block in sequential order
        pEHNodeDsc ehnChild;    // leftmost nested block
        union {
            pEHNodeDsc ehnTryNode;     // for filters and handlers, the corresponding try node
            pEHNodeDsc ehnHandlerNode; // for a try node, the corresponding handler node
        };
        pEHNodeDsc ehnFilterNode; // if this is a try node and has a filter, otherwise 0
        pEHNodeDsc ehnEquivalent; // if blockType=tryNode, start offset and end offset is same,

        void ehnSetTryNodeType()
        {
            ehnBlockType = TryNode;
        }
        void ehnSetFilterNodeType()
        {
            ehnBlockType = FilterNode;
        }
        void ehnSetHandlerNodeType()
        {
            ehnBlockType = HandlerNode;
        }
        void ehnSetFinallyNodeType()
        {
            ehnBlockType = FinallyNode;
        }
        void ehnSetFaultNodeType()
        {
            ehnBlockType = FaultNode;
        }

        bool ehnIsTryBlock()
        {
            return ehnBlockType == TryNode;
        }
        bool ehnIsFilterBlock()
        {
            return ehnBlockType == FilterNode;
        }
        bool ehnIsHandlerBlock()
        {
            return ehnBlockType == HandlerNode;
        }
        bool ehnIsFinallyBlock()
        {
            return ehnBlockType == FinallyNode;
        }
        bool ehnIsFaultBlock()
        {
            return ehnBlockType == FaultNode;
        }

        // returns true if there is any overlap between the two nodes
        static bool ehnIsOverlap(pEHNodeDsc node1, pEHNodeDsc node2)
        {
            if (node1->ehnStartOffset < node2->ehnStartOffset)
            {
                return (node1->ehnEndOffset >= node2->ehnStartOffset);
            }
            else
            {
                return (node1->ehnStartOffset <= node2->ehnEndOffset);
            }
        }

        // fails with BADCODE if inner is not completely nested inside outer
        static bool ehnIsNested(pEHNodeDsc inner, pEHNodeDsc outer)
        {
            return ((inner->ehnStartOffset >= outer->ehnStartOffset) && (inner->ehnEndOffset <= outer->ehnEndOffset));
        }
    };

//-------------------------------------------------------------------------
// Exception handling functions
//

#if !defined(FEATURE_EH_FUNCLETS)

    bool ehNeedsShadowSPslots()
    {
        return (info.compXcptnsCount || opts.compDbgEnC);
    }

    // 0 for methods with no EH
    // 1 for methods with non-nested EH, or where only the try blocks are nested
    // 2 for a method with a catch within a catch
    // etc.
    unsigned ehMaxHndNestingCount;

#endif // !FEATURE_EH_FUNCLETS

    static bool jitIsBetween(unsigned value, unsigned start, unsigned end);
    static bool jitIsBetweenInclusive(unsigned value, unsigned start, unsigned end);

    bool bbInCatchHandlerILRange(BasicBlock* blk);
    bool bbInFilterILRange(BasicBlock* blk);
    bool bbInTryRegions(unsigned regionIndex, BasicBlock* blk);
    bool bbInExnFlowRegions(unsigned regionIndex, BasicBlock* blk);
    bool bbInHandlerRegions(unsigned regionIndex, BasicBlock* blk);
    bool bbInCatchHandlerRegions(BasicBlock* tryBlk, BasicBlock* hndBlk);
    unsigned short bbFindInnermostCommonTryRegion(BasicBlock* bbOne, BasicBlock* bbTwo);

    unsigned short bbFindInnermostTryRegionContainingHandlerRegion(unsigned handlerIndex);
    unsigned short bbFindInnermostHandlerRegionContainingTryRegion(unsigned tryIndex);

    // Returns true if "block" is the start of a try region.
    bool bbIsTryBeg(BasicBlock* block);

    // Returns true if "block" is the start of a handler or filter region.
    bool bbIsHandlerBeg(BasicBlock* block);

    // Returns true iff "block" is where control flows if an exception is raised in the
    // try region, and sets "*regionIndex" to the index of the try for the handler.
    // Differs from "IsHandlerBeg" in the case of filters, where this is true for the first
    // block of the filter, but not for the filter's handler.
    bool bbIsExFlowBlock(BasicBlock* block, unsigned* regionIndex);

    bool ehHasCallableHandlers();

    // Return the EH descriptor for the given region index.
    EHblkDsc* ehGetDsc(unsigned regionIndex);

    // Return the EH index given a region descriptor.
    unsigned ehGetIndex(EHblkDsc* ehDsc);

    // Return the EH descriptor index of the enclosing try, for the given region index.
    unsigned ehGetEnclosingTryIndex(unsigned regionIndex);

    // Return the EH descriptor index of the enclosing handler, for the given region index.
    unsigned ehGetEnclosingHndIndex(unsigned regionIndex);

    // Return the EH descriptor for the most nested 'try' region this BasicBlock is a member of (or nullptr if this
    // block is not in a 'try' region).
    EHblkDsc* ehGetBlockTryDsc(BasicBlock* block);

    // Return the EH descriptor for the most nested filter or handler region this BasicBlock is a member of (or nullptr
    // if this block is not in a filter or handler region).
    EHblkDsc* ehGetBlockHndDsc(BasicBlock* block);

    // Return the EH descriptor for the most nested region that may handle exceptions raised in this BasicBlock (or
    // nullptr if this block's exceptions propagate to caller).
    EHblkDsc* ehGetBlockExnFlowDsc(BasicBlock* block);

    EHblkDsc* ehIsBlockTryLast(BasicBlock* block);
    EHblkDsc* ehIsBlockHndLast(BasicBlock* block);
    bool ehIsBlockEHLast(BasicBlock* block);

    bool ehBlockHasExnFlowDsc(BasicBlock* block);

    // Return the region index of the most nested EH region this block is in.
    unsigned ehGetMostNestedRegionIndex(BasicBlock* block, bool* inTryRegion);

    // Find the true enclosing try index, ignoring 'mutual protect' try. Uses IL ranges to check.
    unsigned ehTrueEnclosingTryIndexIL(unsigned regionIndex);

    // Return the index of the most nested enclosing region for a particular EH region. Returns NO_ENCLOSING_INDEX
    // if there is no enclosing region. If the returned index is not NO_ENCLOSING_INDEX, then '*inTryRegion'
    // is set to 'true' if the enclosing region is a 'try', or 'false' if the enclosing region is a handler.
    // (It can never be a filter.)
    unsigned ehGetEnclosingRegionIndex(unsigned regionIndex, bool* inTryRegion);

    // A block has been deleted. Update the EH table appropriately.
    void ehUpdateForDeletedBlock(BasicBlock* block);

    // Determine whether a block can be deleted while preserving the EH normalization rules.
    bool ehCanDeleteEmptyBlock(BasicBlock* block);

    // Update the 'last' pointers in the EH table to reflect new or deleted blocks in an EH region.
    void ehUpdateLastBlocks(BasicBlock* oldLast, BasicBlock* newLast);

    // For a finally handler, find the region index that the BBJ_CALLFINALLY lives in that calls the handler,
    // or NO_ENCLOSING_INDEX if the BBJ_CALLFINALLY lives in the main function body. Normally, the index
    // is the same index as the handler (and the BBJ_CALLFINALLY lives in the 'try' region), but for AMD64 the
    // BBJ_CALLFINALLY lives in the enclosing try or handler region, whichever is more nested, or the main function
    // body. If the returned index is not NO_ENCLOSING_INDEX, then '*inTryRegion' is set to 'true' if the
    // BBJ_CALLFINALLY lives in the returned index's 'try' region, or 'false' if lives in the handler region. (It never
    // lives in a filter.)
    unsigned ehGetCallFinallyRegionIndex(unsigned finallyIndex, bool* inTryRegion);

    // Find the range of basic blocks in which all BBJ_CALLFINALLY will be found that target the 'finallyIndex' region's
    // handler. Set begBlk to the first block, and endBlk to the block after the last block of the range
    // (nullptr if the last block is the last block in the program).
    // Precondition: 'finallyIndex' is the EH region of a try/finally clause.
    void ehGetCallFinallyBlockRange(unsigned finallyIndex, BasicBlock** begBlk, BasicBlock** endBlk);

#ifdef DEBUG
    // Given a BBJ_CALLFINALLY block and the EH region index of the finally it is calling, return
    // 'true' if the BBJ_CALLFINALLY is in the correct EH region.
    bool ehCallFinallyInCorrectRegion(BasicBlock* blockCallFinally, unsigned finallyIndex);
#endif // DEBUG

#if defined(FEATURE_EH_FUNCLETS)
    // Do we need a PSPSym in the main function? For codegen purposes, we only need one
    // if there is a filter that protects a region with a nested EH clause (such as a
    // try/catch nested in the 'try' body of a try/filter/filter-handler). See
    // genFuncletProlog() for more details. However, the VM seems to use it for more
    // purposes, maybe including debugging. Until we are sure otherwise, always create
    // a PSPSym for functions with any EH.
    bool ehNeedsPSPSym() const
    {
#ifdef TARGET_X86
        return false;
#else  // TARGET_X86
        return compHndBBtabCount > 0;
#endif // TARGET_X86
    }

    bool     ehAnyFunclets();  // Are there any funclets in this function?
    unsigned ehFuncletCount(); // Return the count of funclets in the function

    unsigned bbThrowIndex(BasicBlock* blk); // Get the index to use as the cache key for sharing throw blocks

#else  // !FEATURE_EH_FUNCLETS

    bool ehAnyFunclets()
    {
        return false;
    }
    unsigned ehFuncletCount()
    {
        return 0;
    }

    unsigned bbThrowIndex(BasicBlock* blk)
    {
        return blk->bbTryIndex;
    } // Get the index to use as the cache key for sharing throw blocks
#endif // !FEATURE_EH_FUNCLETS

    // Returns a flowList representing the "EH predecessors" of "blk".  These are the normal predecessors of
    // "blk", plus one special case: if "blk" is the first block of a handler, considers the predecessor(s) of the first
    // first block of the corresponding try region to be "EH predecessors".  (If there is a single such predecessor,
    // for example, we want to consider that the immediate dominator of the catch clause start block, so it's
    // convenient to also consider it a predecessor.)
    flowList* BlockPredsWithEH(BasicBlock* blk);

    // This table is useful for memoization of the method above.
    typedef JitHashTable<BasicBlock*, JitPtrKeyFuncs<BasicBlock>, flowList*> BlockToFlowListMap;
    BlockToFlowListMap* m_blockToEHPreds;
    BlockToFlowListMap* GetBlockToEHPreds()
    {
        if (m_blockToEHPreds == nullptr)
        {
            m_blockToEHPreds = new (getAllocator()) BlockToFlowListMap(getAllocator());
        }
        return m_blockToEHPreds;
    }

    void* ehEmitCookie(BasicBlock* block);
    UNATIVE_OFFSET ehCodeOffset(BasicBlock* block);

    EHblkDsc* ehInitHndRange(BasicBlock* src, IL_OFFSET* hndBeg, IL_OFFSET* hndEnd, bool* inFilter);

    EHblkDsc* ehInitTryRange(BasicBlock* src, IL_OFFSET* tryBeg, IL_OFFSET* tryEnd);

    EHblkDsc* ehInitHndBlockRange(BasicBlock* blk, BasicBlock** hndBeg, BasicBlock** hndLast, bool* inFilter);

    EHblkDsc* ehInitTryBlockRange(BasicBlock* blk, BasicBlock** tryBeg, BasicBlock** tryLast);

    void fgSetTryBeg(EHblkDsc* handlerTab, BasicBlock* newTryBeg);

    void fgSetTryEnd(EHblkDsc* handlerTab, BasicBlock* newTryLast);

    void fgSetHndEnd(EHblkDsc* handlerTab, BasicBlock* newHndLast);

    void fgSkipRmvdBlocks(EHblkDsc* handlerTab);

    void fgAllocEHTable();

    void fgRemoveEHTableEntry(unsigned XTnum);

#if defined(FEATURE_EH_FUNCLETS)

    EHblkDsc* fgAddEHTableEntry(unsigned XTnum);

#endif // FEATURE_EH_FUNCLETS

#if !FEATURE_EH
    void fgRemoveEH();
#endif // !FEATURE_EH

    void fgSortEHTable();

    // Causes the EH table to obey some well-formedness conditions, by inserting
    // empty BB's when necessary:
    //   * No block is both the first block of a handler and the first block of a try.
    //   * No block is the first block of multiple 'try' regions.
    //   * No block is the last block of multiple EH regions.
    void fgNormalizeEH();
    bool fgNormalizeEHCase1();
    bool fgNormalizeEHCase2();
    bool fgNormalizeEHCase3();

    bool fgCreateFiltersForGenericExceptions();

    void fgCheckForLoopsInHandlers();

#ifdef DEBUG
    void dispIncomingEHClause(unsigned num, const CORINFO_EH_CLAUSE& clause);
    void dispOutgoingEHClause(unsigned num, const CORINFO_EH_CLAUSE& clause);
    void fgVerifyHandlerTab();
    void fgDispHandlerTab();
#endif // DEBUG

    bool fgNeedToSortEHTable;

    void verInitEHTree(unsigned numEHClauses);
    void verInsertEhNode(CORINFO_EH_CLAUSE* clause, EHblkDsc* handlerTab);
    void verInsertEhNodeInTree(EHNodeDsc** ppRoot, EHNodeDsc* node);
    void verInsertEhNodeParent(EHNodeDsc** ppRoot, EHNodeDsc* node);
    void verCheckNestingLevel(EHNodeDsc* initRoot);

    /*
    XXXXXXXXXXXXXXXXXXXXXXXXXXXXXXXXXXXXXXXXXXXXXXXXXXXXXXXXXXXXXXXXXXXXXXXXXXXXXXX
    XXXXXXXXXXXXXXXXXXXXXXXXXXXXXXXXXXXXXXXXXXXXXXXXXXXXXXXXXXXXXXXXXXXXXXXXXXXXXXX
    XX                                                                           XX
    XX                        GenTree and BasicBlock                             XX
    XX                                                                           XX
    XX  Functions to allocate and display the GenTrees and BasicBlocks           XX
    XX                                                                           XX
    XXXXXXXXXXXXXXXXXXXXXXXXXXXXXXXXXXXXXXXXXXXXXXXXXXXXXXXXXXXXXXXXXXXXXXXXXXXXXXX
    XXXXXXXXXXXXXXXXXXXXXXXXXXXXXXXXXXXXXXXXXXXXXXXXXXXXXXXXXXXXXXXXXXXXXXXXXXXXXXX
    */

    // Functions to create nodes
    Statement* gtNewStmt(GenTree* expr = nullptr);
    Statement* gtNewStmt(GenTree* expr, const DebugInfo& di);

    // For unary opers.
    GenTree* gtNewOperNode(genTreeOps oper, var_types type, GenTree* op1);

    // For binary opers.
    GenTree* gtNewOperNode(genTreeOps oper, var_types type, GenTree* op1, GenTree* op2);

    GenTreeColon* gtNewColonNode(var_types type, GenTree* elseNode, GenTree* thenNode);
    GenTreeQmark* gtNewQmarkNode(var_types type, GenTree* cond, GenTreeColon* colon);

    GenTree* gtNewLargeOperNode(genTreeOps oper,
                                var_types  type = TYP_I_IMPL,
                                GenTree*   op1  = nullptr,
                                GenTree*   op2  = nullptr);

    GenTreeIntCon* gtNewIconNode(ssize_t value, var_types type = TYP_INT);
    GenTreeIntCon* gtNewIconNode(unsigned fieldOffset, FieldSeq* fieldSeq);
    GenTreeIntCon* gtNewNull();
    GenTreeIntCon* gtNewTrue();
    GenTreeIntCon* gtNewFalse();

    GenTree* gtNewPhysRegNode(regNumber reg, var_types type);

    GenTree* gtNewJmpTableNode();

    GenTree* gtNewIndOfIconHandleNode(var_types indType, size_t value, GenTreeFlags iconFlags, bool isInvariant);

    GenTreeIntCon* gtNewIconHandleNode(size_t value, GenTreeFlags flags, FieldSeq* fields = nullptr);

    GenTreeFlags gtTokenToIconFlags(unsigned token);

    GenTree* gtNewIconEmbHndNode(void* value, void* pValue, GenTreeFlags flags, void* compileTimeHandle);

    GenTree* gtNewIconEmbScpHndNode(CORINFO_MODULE_HANDLE scpHnd);
    GenTree* gtNewIconEmbClsHndNode(CORINFO_CLASS_HANDLE clsHnd);
    GenTree* gtNewIconEmbMethHndNode(CORINFO_METHOD_HANDLE methHnd);
    GenTree* gtNewIconEmbFldHndNode(CORINFO_FIELD_HANDLE fldHnd);

    GenTree* gtNewStringLiteralNode(InfoAccessType iat, void* pValue);
    GenTreeIntCon* gtNewStringLiteralLength(GenTreeStrCon* node);

    GenTree* gtNewLconNode(__int64 value);

    GenTree* gtNewDconNode(double value, var_types type = TYP_DOUBLE);

    GenTree* gtNewSconNode(int CPX, CORINFO_MODULE_HANDLE scpHandle);

    GenTreeVecCon* gtNewVconNode(var_types type);

    GenTree* gtNewAllBitsSetConNode(var_types type);

    GenTree* gtNewZeroConNode(var_types type);

    GenTree* gtNewOneConNode(var_types type, var_types simdBaseType = TYP_UNDEF);

    GenTreeLclVar* gtNewStoreLclVar(unsigned dstLclNum, GenTree* src);

    GenTree* gtNewBlkOpNode(GenTree* dst, GenTree* srcOrFillVal, bool isVolatile, bool isCopyBlock);

    GenTree* gtNewPutArgReg(var_types type, GenTree* arg, regNumber argReg);

    GenTree* gtNewBitCastNode(var_types type, GenTree* arg);

protected:
    void gtBlockOpInit(GenTree* result, GenTree* dst, GenTree* srcOrFillVal, bool isVolatile);

public:
    GenTreeObj* gtNewObjNode(ClassLayout* layout, GenTree* addr);
    GenTreeObj* gtNewObjNode(CORINFO_CLASS_HANDLE structHnd, GenTree* addr);
    void gtSetObjGcInfo(GenTreeObj* objNode);
    GenTree* gtNewStructVal(ClassLayout* layout, GenTree* addr);
    GenTree* gtNewBlockVal(GenTree* addr, unsigned size);

    GenTree* gtNewCpObjNode(GenTree* dst, GenTree* src, CORINFO_CLASS_HANDLE structHnd, bool isVolatile);

    GenTreeCall* gtNewCallNode(gtCallTypes           callType,
                               CORINFO_METHOD_HANDLE handle,
                               var_types             type,
                               const DebugInfo&      di = DebugInfo());

    GenTreeCall* gtNewIndCallNode(GenTree* addr, var_types type, const DebugInfo& di = DebugInfo());

    GenTreeCall* gtNewHelperCallNode(
        unsigned helper, var_types type, GenTree* arg1 = nullptr, GenTree* arg2 = nullptr, GenTree* arg3 = nullptr);

    GenTreeCall* gtNewRuntimeLookupHelperCallNode(CORINFO_RUNTIME_LOOKUP* pRuntimeLookup,
                                                  GenTree*                ctxTree,
                                                  void*                   compileTimeHandle);

    GenTreeLclVar* gtNewLclvNode(unsigned lnum, var_types type DEBUGARG(IL_OFFSET offs = BAD_IL_OFFSET));
    GenTreeLclVar* gtNewLclLNode(unsigned lnum, var_types type DEBUGARG(IL_OFFSET offs = BAD_IL_OFFSET));

    GenTreeLclVar* gtNewLclVarAddrNode(unsigned lclNum, var_types type = TYP_I_IMPL);
    GenTreeLclFld* gtNewLclFldAddrNode(unsigned lclNum, unsigned lclOffs, var_types type = TYP_I_IMPL);

    GenTreeConditional* gtNewConditionalNode(
        genTreeOps oper, GenTree* cond, GenTree* op1, GenTree* op2, var_types type);

#ifdef FEATURE_SIMD
    GenTreeSIMD* gtNewSIMDNode(
        var_types type, GenTree* op1, SIMDIntrinsicID simdIntrinsicID, CorInfoType simdBaseJitType, unsigned simdSize);
    GenTreeSIMD* gtNewSIMDNode(var_types       type,
                               GenTree*        op1,
                               GenTree*        op2,
                               SIMDIntrinsicID simdIntrinsicID,
                               CorInfoType     simdBaseJitType,
                               unsigned        simdSize);
    void SetOpLclRelatedToSIMDIntrinsic(GenTree* op);
#endif

#ifdef FEATURE_HW_INTRINSICS
    GenTreeHWIntrinsic* gtNewSimdHWIntrinsicNode(var_types      type,
                                                 NamedIntrinsic hwIntrinsicID,
                                                 CorInfoType    simdBaseJitType,
                                                 unsigned       simdSize,
                                                 bool           isSimdAsHWIntrinsic = false);
    GenTreeHWIntrinsic* gtNewSimdHWIntrinsicNode(var_types      type,
                                                 GenTree*       op1,
                                                 NamedIntrinsic hwIntrinsicID,
                                                 CorInfoType    simdBaseJitType,
                                                 unsigned       simdSize,
                                                 bool           isSimdAsHWIntrinsic = false);
    GenTreeHWIntrinsic* gtNewSimdHWIntrinsicNode(var_types      type,
                                                 GenTree*       op1,
                                                 GenTree*       op2,
                                                 NamedIntrinsic hwIntrinsicID,
                                                 CorInfoType    simdBaseJitType,
                                                 unsigned       simdSize,
                                                 bool           isSimdAsHWIntrinsic = false);
    GenTreeHWIntrinsic* gtNewSimdHWIntrinsicNode(var_types      type,
                                                 GenTree*       op1,
                                                 GenTree*       op2,
                                                 GenTree*       op3,
                                                 NamedIntrinsic hwIntrinsicID,
                                                 CorInfoType    simdBaseJitType,
                                                 unsigned       simdSize,
                                                 bool           isSimdAsHWIntrinsic = false);
    GenTreeHWIntrinsic* gtNewSimdHWIntrinsicNode(var_types      type,
                                                 GenTree*       op1,
                                                 GenTree*       op2,
                                                 GenTree*       op3,
                                                 GenTree*       op4,
                                                 NamedIntrinsic hwIntrinsicID,
                                                 CorInfoType    simdBaseJitType,
                                                 unsigned       simdSize,
                                                 bool           isSimdAsHWIntrinsic = false);
    GenTreeHWIntrinsic* gtNewSimdHWIntrinsicNode(var_types      type,
                                                 GenTree**      operands,
                                                 size_t         operandCount,
                                                 NamedIntrinsic hwIntrinsicID,
                                                 CorInfoType    simdBaseJitType,
                                                 unsigned       simdSize,
                                                 bool           isSimdAsHWIntrinsic = false);
    GenTreeHWIntrinsic* gtNewSimdHWIntrinsicNode(var_types              type,
                                                 IntrinsicNodeBuilder&& nodeBuilder,
                                                 NamedIntrinsic         hwIntrinsicID,
                                                 CorInfoType            simdBaseJitType,
                                                 unsigned               simdSize,
                                                 bool                   isSimdAsHWIntrinsic = false);

    GenTreeHWIntrinsic* gtNewSimdAsHWIntrinsicNode(var_types      type,
                                                   NamedIntrinsic hwIntrinsicID,
                                                   CorInfoType    simdBaseJitType,
                                                   unsigned       simdSize)
    {
        bool isSimdAsHWIntrinsic = true;
        return gtNewSimdHWIntrinsicNode(type, hwIntrinsicID, simdBaseJitType, simdSize, isSimdAsHWIntrinsic);
    }

    GenTreeHWIntrinsic* gtNewSimdAsHWIntrinsicNode(
        var_types type, GenTree* op1, NamedIntrinsic hwIntrinsicID, CorInfoType simdBaseJitType, unsigned simdSize)
    {
        bool isSimdAsHWIntrinsic = true;
        return gtNewSimdHWIntrinsicNode(type, op1, hwIntrinsicID, simdBaseJitType, simdSize, isSimdAsHWIntrinsic);
    }

    GenTreeHWIntrinsic* gtNewSimdAsHWIntrinsicNode(var_types      type,
                                                   GenTree*       op1,
                                                   GenTree*       op2,
                                                   NamedIntrinsic hwIntrinsicID,
                                                   CorInfoType    simdBaseJitType,
                                                   unsigned       simdSize)
    {
        bool isSimdAsHWIntrinsic = true;
        return gtNewSimdHWIntrinsicNode(type, op1, op2, hwIntrinsicID, simdBaseJitType, simdSize, isSimdAsHWIntrinsic);
    }

    GenTreeHWIntrinsic* gtNewSimdAsHWIntrinsicNode(var_types      type,
                                                   GenTree*       op1,
                                                   GenTree*       op2,
                                                   GenTree*       op3,
                                                   NamedIntrinsic hwIntrinsicID,
                                                   CorInfoType    simdBaseJitType,
                                                   unsigned       simdSize)
    {
        bool isSimdAsHWIntrinsic = true;
        return gtNewSimdHWIntrinsicNode(type, op1, op2, op3, hwIntrinsicID, simdBaseJitType, simdSize,
                                        isSimdAsHWIntrinsic);
    }

    GenTree* gtNewSimdAbsNode(
        var_types type, GenTree* op1, CorInfoType simdBaseJitType, unsigned simdSize, bool isSimdAsHWIntrinsic);

    GenTree* gtNewSimdBinOpNode(genTreeOps  op,
                                var_types   type,
                                GenTree*    op1,
                                GenTree*    op2,
                                CorInfoType simdBaseJitType,
                                unsigned    simdSize,
                                bool        isSimdAsHWIntrinsic);

    GenTree* gtNewSimdCeilNode(
        var_types type, GenTree* op1, CorInfoType simdBaseJitType, unsigned simdSize, bool isSimdAsHWIntrinsic);

    GenTree* gtNewSimdCmpOpNode(genTreeOps  op,
                                var_types   type,
                                GenTree*    op1,
                                GenTree*    op2,
                                CorInfoType simdBaseJitType,
                                unsigned    simdSize,
                                bool        isSimdAsHWIntrinsic);

    GenTree* gtNewSimdCmpOpAllNode(genTreeOps  op,
                                   var_types   type,
                                   GenTree*    op1,
                                   GenTree*    op2,
                                   CorInfoType simdBaseJitType,
                                   unsigned    simdSize,
                                   bool        isSimdAsHWIntrinsic);

    GenTree* gtNewSimdCmpOpAnyNode(genTreeOps  op,
                                   var_types   type,
                                   GenTree*    op1,
                                   GenTree*    op2,
                                   CorInfoType simdBaseJitType,
                                   unsigned    simdSize,
                                   bool        isSimdAsHWIntrinsic);

    GenTree* gtNewSimdCndSelNode(var_types   type,
                                 GenTree*    op1,
                                 GenTree*    op2,
                                 GenTree*    op3,
                                 CorInfoType simdBaseJitType,
                                 unsigned    simdSize,
                                 bool        isSimdAsHWIntrinsic);

    GenTree* gtNewSimdCreateBroadcastNode(
        var_types type, GenTree* op1, CorInfoType simdBaseJitType, unsigned simdSize, bool isSimdAsHWIntrinsic);

    GenTree* gtNewSimdDotProdNode(var_types   type,
                                  GenTree*    op1,
                                  GenTree*    op2,
                                  CorInfoType simdBaseJitType,
                                  unsigned    simdSize,
                                  bool        isSimdAsHWIntrinsic);

    GenTree* gtNewSimdFloorNode(
        var_types type, GenTree* op1, CorInfoType simdBaseJitType, unsigned simdSize, bool isSimdAsHWIntrinsic);

    GenTree* gtNewSimdGetElementNode(var_types   type,
                                     GenTree*    op1,
                                     GenTree*    op2,
                                     CorInfoType simdBaseJitType,
                                     unsigned    simdSize,
                                     bool        isSimdAsHWIntrinsic);

    GenTree* gtNewSimdMaxNode(var_types   type,
                              GenTree*    op1,
                              GenTree*    op2,
                              CorInfoType simdBaseJitType,
                              unsigned    simdSize,
                              bool        isSimdAsHWIntrinsic);

    GenTree* gtNewSimdMinNode(var_types   type,
                              GenTree*    op1,
                              GenTree*    op2,
                              CorInfoType simdBaseJitType,
                              unsigned    simdSize,
                              bool        isSimdAsHWIntrinsic);

    GenTree* gtNewSimdNarrowNode(var_types   type,
                                 GenTree*    op1,
                                 GenTree*    op2,
                                 CorInfoType simdBaseJitType,
                                 unsigned    simdSize,
                                 bool        isSimdAsHWIntrinsic);

    GenTree* gtNewSimdShuffleNode(var_types   type,
                                  GenTree*    op1,
                                  GenTree*    op2,
                                  CorInfoType simdBaseJitType,
                                  unsigned    simdSize,
                                  bool        isSimdAsHWIntrinsic);

    GenTree* gtNewSimdSqrtNode(
        var_types type, GenTree* op1, CorInfoType simdBaseJitType, unsigned simdSize, bool isSimdAsHWIntrinsic);

    GenTree* gtNewSimdSumNode(
        var_types type, GenTree* op1, CorInfoType simdBaseJitType, unsigned simdSize, bool isSimdAsHWIntrinsic);

    GenTree* gtNewSimdUnOpNode(genTreeOps  op,
                               var_types   type,
                               GenTree*    op1,
                               CorInfoType simdBaseJitType,
                               unsigned    simdSize,
                               bool        isSimdAsHWIntrinsic);

    GenTree* gtNewSimdWidenLowerNode(
        var_types type, GenTree* op1, CorInfoType simdBaseJitType, unsigned simdSize, bool isSimdAsHWIntrinsic);

    GenTree* gtNewSimdWidenUpperNode(
        var_types type, GenTree* op1, CorInfoType simdBaseJitType, unsigned simdSize, bool isSimdAsHWIntrinsic);

    GenTree* gtNewSimdWithElementNode(var_types   type,
                                      GenTree*    op1,
                                      GenTree*    op2,
                                      GenTree*    op3,
                                      CorInfoType simdBaseJitType,
                                      unsigned    simdSize,
                                      bool        isSimdAsHWIntrinsic);

    GenTreeHWIntrinsic* gtNewScalarHWIntrinsicNode(var_types type, NamedIntrinsic hwIntrinsicID);
    GenTreeHWIntrinsic* gtNewScalarHWIntrinsicNode(var_types type, GenTree* op1, NamedIntrinsic hwIntrinsicID);
    GenTreeHWIntrinsic* gtNewScalarHWIntrinsicNode(var_types      type,
                                                   GenTree*       op1,
                                                   GenTree*       op2,
                                                   NamedIntrinsic hwIntrinsicID);
    GenTreeHWIntrinsic* gtNewScalarHWIntrinsicNode(
        var_types type, GenTree* op1, GenTree* op2, GenTree* op3, NamedIntrinsic hwIntrinsicID);
    CORINFO_CLASS_HANDLE gtGetStructHandleForHWSIMD(var_types simdType, CorInfoType simdBaseJitType);
    CorInfoType getBaseJitTypeFromArgIfNeeded(NamedIntrinsic       intrinsic,
                                              CORINFO_CLASS_HANDLE clsHnd,
                                              CORINFO_SIG_INFO*    sig,
                                              CorInfoType          simdBaseJitType);
#endif // FEATURE_HW_INTRINSICS

    GenTree* gtNewMustThrowException(unsigned helper, var_types type, CORINFO_CLASS_HANDLE clsHnd);

    GenTreeLclFld* gtNewLclFldNode(unsigned lnum, var_types type, unsigned offset);
    GenTreeRetExpr* gtNewInlineCandidateReturnExpr(GenTreeCall* inlineCandidate, var_types type);

    GenTreeField* gtNewFieldRef(var_types type, CORINFO_FIELD_HANDLE fldHnd, GenTree* obj = nullptr, DWORD offset = 0);

    GenTreeIndexAddr* gtNewIndexAddr(GenTree*             arrayOp,
                                     GenTree*             indexOp,
                                     var_types            elemType,
                                     CORINFO_CLASS_HANDLE elemClassHandle,
                                     unsigned             firstElemOffset,
                                     unsigned             lengthOffset);

    GenTreeIndexAddr* gtNewArrayIndexAddr(GenTree*             arrayOp,
                                          GenTree*             indexOp,
                                          var_types            elemType,
                                          CORINFO_CLASS_HANDLE elemClassHandle);

    GenTreeIndir* gtNewIndexIndir(GenTreeIndexAddr* indexAddr);

    void gtAnnotateNewArrLen(GenTree* arrLen, BasicBlock* block);

    GenTreeArrLen* gtNewArrLen(var_types typ, GenTree* arrayOp, int lenOffset, BasicBlock* block);

    GenTreeMDArr* gtNewMDArrLen(GenTree* arrayOp, unsigned dim, unsigned rank, BasicBlock* block);

    GenTreeMDArr* gtNewMDArrLowerBound(GenTree* arrayOp, unsigned dim, unsigned rank, BasicBlock* block);

    GenTreeIndir* gtNewIndir(var_types typ, GenTree* addr);

    GenTree* gtNewNullCheck(GenTree* addr, BasicBlock* basicBlock);

    var_types gtTypeForNullCheck(GenTree* tree);
    void gtChangeOperToNullCheck(GenTree* tree, BasicBlock* block);

    GenTreeOp* gtNewAssignNode(GenTree* dst, GenTree* src);

    GenTree* gtNewTempAssign(unsigned         tmp,
                             GenTree*         val,
                             Statement**      pAfterStmt = nullptr,
                             const DebugInfo& di         = DebugInfo(),
                             BasicBlock*      block      = nullptr);

    GenTree* gtNewRefCOMfield(GenTree*                objPtr,
                              CORINFO_RESOLVED_TOKEN* pResolvedToken,
                              CORINFO_ACCESS_FLAGS    access,
                              CORINFO_FIELD_INFO*     pFieldInfo,
                              var_types               lclTyp,
                              CORINFO_CLASS_HANDLE    structType,
                              GenTree*                assg);

    GenTree* gtNewNothingNode();

    GenTree* gtUnusedValNode(GenTree* expr);

    GenTree* gtNewKeepAliveNode(GenTree* op);

    GenTreeCast* gtNewCastNode(var_types typ, GenTree* op1, bool fromUnsigned, var_types castType);

    GenTreeCast* gtNewCastNodeL(var_types typ, GenTree* op1, bool fromUnsigned, var_types castType);

    GenTreeAllocObj* gtNewAllocObjNode(
        unsigned int helper, bool helperHasSideEffects, CORINFO_CLASS_HANDLE clsHnd, var_types type, GenTree* op1);

    GenTreeAllocObj* gtNewAllocObjNode(CORINFO_RESOLVED_TOKEN* pResolvedToken, bool useParent);

    GenTree* gtNewRuntimeLookup(CORINFO_GENERIC_HANDLE hnd, CorInfoGenericHandleType hndTyp, GenTree* lookupTree);

    GenTreeIndir* gtNewMethodTableLookup(GenTree* obj);

    //------------------------------------------------------------------------
    // Other GenTree functions

    GenTree* gtClone(GenTree* tree, bool complexOK = false);

    // If `tree` is a lclVar with lclNum `varNum`, return an IntCns with value `varVal`; otherwise,
    // create a copy of `tree`, adding specified flags, replacing uses of lclVar `deepVarNum` with
    // IntCnses with value `deepVarVal`.
    GenTree* gtCloneExpr(
        GenTree* tree, GenTreeFlags addFlags, unsigned varNum, int varVal, unsigned deepVarNum, int deepVarVal);

    // Create a copy of `tree`, optionally adding specified flags, and optionally mapping uses of local
    // `varNum` to int constants with value `varVal`.
    GenTree* gtCloneExpr(GenTree*     tree,
                         GenTreeFlags addFlags = GTF_EMPTY,
                         unsigned     varNum   = BAD_VAR_NUM,
                         int          varVal   = 0)
    {
        return gtCloneExpr(tree, addFlags, varNum, varVal, varNum, varVal);
    }

    Statement* gtCloneStmt(Statement* stmt)
    {
        GenTree* exprClone = gtCloneExpr(stmt->GetRootNode());
        return gtNewStmt(exprClone, stmt->GetDebugInfo());
    }

    // Internal helper for cloning a call
    GenTreeCall* gtCloneExprCallHelper(GenTreeCall* call,
                                       GenTreeFlags addFlags   = GTF_EMPTY,
                                       unsigned     deepVarNum = BAD_VAR_NUM,
                                       int          deepVarVal = 0);

    // Create copy of an inline or guarded devirtualization candidate tree.
    GenTreeCall* gtCloneCandidateCall(GenTreeCall* call);

    void gtUpdateSideEffects(Statement* stmt, GenTree* tree);

    void gtUpdateTreeAncestorsSideEffects(GenTree* tree);

    void gtUpdateStmtSideEffects(Statement* stmt);

    void gtUpdateNodeSideEffects(GenTree* tree);

    void gtUpdateNodeOperSideEffects(GenTree* tree);

    // Returns "true" iff the complexity (not formally defined, but first interpretation
    // is #of nodes in subtree) of "tree" is greater than "limit".
    // (This is somewhat redundant with the "GetCostEx()/GetCostSz()" fields, but can be used
    // before they have been set.)
    bool gtComplexityExceeds(GenTree** tree, unsigned limit);

    GenTree* gtReverseCond(GenTree* tree);

    static bool gtHasRef(GenTree* tree, unsigned lclNum);

    bool gtHasLocalsWithAddrOp(GenTree* tree);

    unsigned gtSetCallArgsOrder(CallArgs* args, bool lateArgs, int* callCostEx, int* callCostSz);
    unsigned gtSetMultiOpOrder(GenTreeMultiOp* multiOp);

    void gtWalkOp(GenTree** op1, GenTree** op2, GenTree* base, bool constOnly);

#ifdef DEBUG
    unsigned gtHashValue(GenTree* tree);

    GenTree* gtWalkOpEffectiveVal(GenTree* op);
#endif

    void gtPrepareCost(GenTree* tree);
    bool gtIsLikelyRegVar(GenTree* tree);

    // Returns true iff the secondNode can be swapped with firstNode.
    bool gtCanSwapOrder(GenTree* firstNode, GenTree* secondNode);

    // Given an address expression, compute its costs and addressing mode opportunities,
    // and mark addressing mode candidates as GTF_DONT_CSE.
    // TODO-Throughput - Consider actually instantiating these early, to avoid
    // having to re-run the algorithm that looks for them (might also improve CQ).
    bool gtMarkAddrMode(GenTree* addr, int* costEx, int* costSz, var_types type);

    unsigned gtSetEvalOrder(GenTree* tree);

    void gtSetStmtInfo(Statement* stmt);

    // Returns "true" iff "node" has any of the side effects in "flags".
    bool gtNodeHasSideEffects(GenTree* node, GenTreeFlags flags);

    // Returns "true" iff "tree" or its (transitive) children have any of the side effects in "flags".
    bool gtTreeHasSideEffects(GenTree* tree, GenTreeFlags flags);

    // Appends 'expr' in front of 'list'
    //    'list' will typically start off as 'nullptr'
    //    when 'list' is non-null a GT_COMMA node is used to insert 'expr'
    GenTree* gtBuildCommaList(GenTree* list, GenTree* expr);

    void gtExtractSideEffList(GenTree*     expr,
                              GenTree**    pList,
                              GenTreeFlags GenTreeFlags = GTF_SIDE_EFFECT,
                              bool         ignoreRoot   = false);

    // Static fields of struct types (and sometimes the types that those are reduced to) are represented by having the
    // static field contain an object pointer to the boxed struct.  This simplifies the GC implementation...but
    // complicates the JIT somewhat.  This predicate returns "true" iff a node with type "fieldNodeType", representing
    // the given "fldHnd", is such an object pointer.
    bool gtIsStaticFieldPtrToBoxedStruct(var_types fieldNodeType, CORINFO_FIELD_HANDLE fldHnd);

    bool gtStoreDefinesField(
        LclVarDsc* fieldVarDsc, ssize_t offset, unsigned size, ssize_t* pFieldStoreOffset, unsigned* pFieldStoreSize);

    // Return true if call is a recursive call; return false otherwise.
    // Note when inlining, this looks for calls back to the root method.
    bool gtIsRecursiveCall(GenTreeCall* call)
    {
        return gtIsRecursiveCall(call->gtCallMethHnd);
    }

    bool gtIsRecursiveCall(CORINFO_METHOD_HANDLE callMethodHandle)
    {
        return (callMethodHandle == impInlineRoot()->info.compMethodHnd);
    }

    //-------------------------------------------------------------------------

    GenTree* gtFoldExpr(GenTree* tree);
    GenTree* gtFoldExprConst(GenTree* tree);
    GenTree* gtFoldIndirConst(GenTreeIndir* indir);
    GenTree* gtFoldExprSpecial(GenTree* tree);
    GenTree* gtFoldBoxNullable(GenTree* tree);
    GenTree* gtFoldExprCompare(GenTree* tree);
    GenTree* gtFoldExprConditional(GenTree* tree);
    GenTree* gtCreateHandleCompare(genTreeOps             oper,
                                   GenTree*               op1,
                                   GenTree*               op2,
                                   CorInfoInlineTypeCheck typeCheckInliningResult);
    GenTree* gtFoldExprCall(GenTreeCall* call);
    GenTree* gtFoldTypeCompare(GenTree* tree);
    GenTree* gtFoldTypeEqualityCall(bool isEq, GenTree* op1, GenTree* op2);

    // Options to control behavior of gtTryRemoveBoxUpstreamEffects
    enum BoxRemovalOptions
    {
        BR_REMOVE_AND_NARROW, // remove effects, minimize remaining work, return possibly narrowed source tree
        BR_REMOVE_AND_NARROW_WANT_TYPE_HANDLE, // remove effects and minimize remaining work, return type handle tree
        BR_REMOVE_BUT_NOT_NARROW,              // remove effects, return original source tree
        BR_DONT_REMOVE,                        // check if removal is possible, return copy source tree
        BR_DONT_REMOVE_WANT_TYPE_HANDLE,       // check if removal is possible, return type handle tree
        BR_MAKE_LOCAL_COPY                     // revise box to copy to temp local and return local's address
    };

    GenTree* gtTryRemoveBoxUpstreamEffects(GenTree* tree, BoxRemovalOptions options = BR_REMOVE_AND_NARROW);
    GenTree* gtOptimizeEnumHasFlag(GenTree* thisOp, GenTree* flagOp);

    //-------------------------------------------------------------------------
    // Get the handle, if any.
    CORINFO_CLASS_HANDLE gtGetStructHandleIfPresent(GenTree* tree);
    // Get the handle, and assert if not found.
    CORINFO_CLASS_HANDLE gtGetStructHandle(GenTree* tree);
    // Get the handle for a ref type.
    CORINFO_CLASS_HANDLE gtGetClassHandle(GenTree* tree, bool* pIsExact, bool* pIsNonNull);
    // Get the class handle for an helper call
    CORINFO_CLASS_HANDLE gtGetHelperCallClassHandle(GenTreeCall* call, bool* pIsExact, bool* pIsNonNull);
    // Get the element handle for an array of ref type.
    CORINFO_CLASS_HANDLE gtGetArrayElementClassHandle(GenTree* array);
    // Get a class handle from a helper call argument
    CORINFO_CLASS_HANDLE gtGetHelperArgClassHandle(GenTree* array);
    // Get the class handle for a field
    CORINFO_CLASS_HANDLE gtGetFieldClassHandle(CORINFO_FIELD_HANDLE fieldHnd, bool* pIsExact, bool* pIsNonNull);

    GenTree* gtCallGetDefinedRetBufLclAddr(GenTreeCall* call);

//-------------------------------------------------------------------------
// Functions to display the trees

#ifdef DEBUG
    void gtDispNode(GenTree* tree, IndentStack* indentStack, _In_z_ const char* msg, bool isLIR);

    void gtDispConst(GenTree* tree);
    void gtDispLeaf(GenTree* tree, IndentStack* indentStack);
    void gtDispNodeName(GenTree* tree);
#if FEATURE_MULTIREG_RET
    unsigned gtDispMultiRegCount(GenTree* tree);
#endif
    void gtDispRegVal(GenTree* tree);
    void gtDispVN(GenTree* tree);
    void gtDispCommonEndLine(GenTree* tree);

    enum IndentInfo
    {
        IINone,
        IIArc,
        IIArcTop,
        IIArcBottom,
        IIEmbedded,
        IIError,
        IndentInfoCount
    };
    void gtDispChild(GenTree*             child,
                     IndentStack*         indentStack,
                     IndentInfo           arcType,
                     _In_opt_ const char* msg     = nullptr,
                     bool                 topOnly = false);
    void gtDispTree(GenTree*             tree,
                    IndentStack*         indentStack = nullptr,
                    _In_opt_ const char* msg         = nullptr,
                    bool                 topOnly     = false,
                    bool                 isLIR       = false);
    void gtGetLclVarNameInfo(unsigned lclNum, const char** ilKindOut, const char** ilNameOut, unsigned* ilNumOut);
    int gtGetLclVarName(unsigned lclNum, char* buf, unsigned buf_remaining);
    char* gtGetLclVarName(unsigned lclNum);
    void gtDispLclVar(unsigned lclNum, bool padForBiggestDisp = true);
    void gtDispLclVarStructType(unsigned lclNum);
    void gtDispSsaName(unsigned lclNum, unsigned ssaNum, bool isDef);
    void gtDispClassLayout(ClassLayout* layout, var_types type);
    void gtDispILLocation(const ILLocation& loc);
    void gtDispStmt(Statement* stmt, const char* msg = nullptr);
    void gtDispBlockStmts(BasicBlock* block);
    void gtPrintArgPrefix(GenTreeCall* call, CallArg* arg, char** bufp, unsigned* bufLength);
    const char* gtGetWellKnownArgNameForArgMsg(WellKnownArg arg);
    void gtGetArgMsg(GenTreeCall* call, CallArg* arg, char* bufp, unsigned bufLength);
    void gtGetLateArgMsg(GenTreeCall* call, CallArg* arg, char* bufp, unsigned bufLength);
    void gtDispArgList(GenTreeCall* call, GenTree* lastCallOperand, IndentStack* indentStack);
    void gtDispFieldSeq(FieldSeq* fieldSeq, ssize_t offset);

    void gtDispRange(LIR::ReadOnlyRange const& range);

    void gtDispTreeRange(LIR::Range& containingRange, GenTree* tree);

    void gtDispLIRNode(GenTree* node, const char* prefixMsg = nullptr);
#endif

    // For tree walks

    enum fgWalkResult
    {
        WALK_CONTINUE,
        WALK_SKIP_SUBTREES,
        WALK_ABORT
    };
    struct fgWalkData;
    typedef fgWalkResult(fgWalkPreFn)(GenTree** pTree, fgWalkData* data);
    typedef fgWalkResult(fgWalkPostFn)(GenTree** pTree, fgWalkData* data);

    static fgWalkPreFn gtMarkColonCond;
    static fgWalkPreFn gtClearColonCond;

    struct FindLinkData
    {
        GenTree*  nodeToFind;
        GenTree** result;
        GenTree*  parent;
    };

    FindLinkData gtFindLink(Statement* stmt, GenTree* node);
    bool gtHasCatchArg(GenTree* tree);

    typedef ArrayStack<GenTree*> GenTreeStack;

    static bool gtHasCallOnStack(GenTreeStack* parentStack);

//=========================================================================
// BasicBlock functions
#ifdef DEBUG
    // This is a debug flag we will use to assert when creating block during codegen
    // as this interferes with procedure splitting. If you know what you're doing, set
    // it to true before creating the block. (DEBUG only)
    bool fgSafeBasicBlockCreation;
#endif

    BasicBlock* bbNewBasicBlock(BBjumpKinds jumpKind);

    /*
    XXXXXXXXXXXXXXXXXXXXXXXXXXXXXXXXXXXXXXXXXXXXXXXXXXXXXXXXXXXXXXXXXXXXXXXXXXXXXXX
    XXXXXXXXXXXXXXXXXXXXXXXXXXXXXXXXXXXXXXXXXXXXXXXXXXXXXXXXXXXXXXXXXXXXXXXXXXXXXXX
    XX                                                                           XX
    XX                           LclVarsInfo                                     XX
    XX                                                                           XX
    XX   The variables to be used by the code generator.                         XX
    XX                                                                           XX
    XXXXXXXXXXXXXXXXXXXXXXXXXXXXXXXXXXXXXXXXXXXXXXXXXXXXXXXXXXXXXXXXXXXXXXXXXXXXXXX
    XXXXXXXXXXXXXXXXXXXXXXXXXXXXXXXXXXXXXXXXXXXXXXXXXXXXXXXXXXXXXXXXXXXXXXXXXXXXXXX
    */

    //
    // For both PROMOTION_TYPE_NONE and PROMOTION_TYPE_DEPENDENT the struct will
    // be placed in the stack frame and it's fields must be laid out sequentially.
    //
    // For PROMOTION_TYPE_INDEPENDENT each of the struct's fields is replaced by
    //  a local variable that can be enregistered or placed in the stack frame.
    //  The fields do not need to be laid out sequentially
    //
    enum lvaPromotionType
    {
        PROMOTION_TYPE_NONE,        // The struct local is not promoted
        PROMOTION_TYPE_INDEPENDENT, // The struct local is promoted,
                                    //   and its field locals are independent of its parent struct local.
        PROMOTION_TYPE_DEPENDENT    // The struct local is promoted,
                                    //   but its field locals depend on its parent struct local.
    };

    /*****************************************************************************/

    enum FrameLayoutState
    {
        NO_FRAME_LAYOUT,
        INITIAL_FRAME_LAYOUT,
        PRE_REGALLOC_FRAME_LAYOUT,
        REGALLOC_FRAME_LAYOUT,
        TENTATIVE_FRAME_LAYOUT,
        FINAL_FRAME_LAYOUT
    };

public:
    RefCountState lvaRefCountState; // Current local ref count state

    bool lvaLocalVarRefCounted() const
    {
        return lvaRefCountState == RCS_NORMAL;
    }

    bool     lvaTrackedFixed; // true: We cannot add new 'tracked' variable
    unsigned lvaCount;        // total number of locals, which includes function arguments,
                              // special arguments, IL local variables, and JIT temporary variables

    LclVarDsc* lvaTable;    // variable descriptor table
    unsigned   lvaTableCnt; // lvaTable size (>= lvaCount)

    unsigned lvaTrackedCount;             // actual # of locals being tracked
    unsigned lvaTrackedCountInSizeTUnits; // min # of size_t's sufficient to hold a bit for all the locals being tracked

#ifdef DEBUG
    VARSET_TP lvaTrackedVars; // set of tracked variables
#endif
#ifndef TARGET_64BIT
    VARSET_TP lvaLongVars; // set of long (64-bit) variables
#endif
    VARSET_TP lvaFloatVars; // set of floating-point (32-bit and 64-bit) variables

    unsigned lvaCurEpoch; // VarSets are relative to a specific set of tracked var indices.
                          // It that changes, this changes.  VarSets from different epochs
                          // cannot be meaningfully combined.

    unsigned GetCurLVEpoch()
    {
        return lvaCurEpoch;
    }

    // reverse map of tracked number to var number
    unsigned  lvaTrackedToVarNumSize;
    unsigned* lvaTrackedToVarNum;

#if DOUBLE_ALIGN
#ifdef DEBUG
    // # of procs compiled a with double-aligned stack
    static unsigned s_lvaDoubleAlignedProcsCount;
#endif
#endif

    // Getters and setters for address-exposed and do-not-enregister local var properties.
    bool lvaVarAddrExposed(unsigned varNum) const;
    void lvaSetVarAddrExposed(unsigned varNum DEBUGARG(AddressExposedReason reason));
    void lvaSetHiddenBufferStructArg(unsigned varNum);
    void lvaSetVarLiveInOutOfHandler(unsigned varNum);
    bool lvaVarDoNotEnregister(unsigned varNum);

    void lvSetMinOptsDoNotEnreg();

    bool lvaEnregEHVars;
    bool lvaEnregMultiRegVars;

    void lvaSetVarDoNotEnregister(unsigned varNum DEBUGARG(DoNotEnregisterReason reason));

    unsigned lvaVarargsHandleArg;
#ifdef TARGET_X86
    unsigned lvaVarargsBaseOfStkArgs; // Pointer (computed based on incoming varargs handle) to the start of the stack
                                      // arguments
#endif                                // TARGET_X86

    unsigned lvaInlinedPInvokeFrameVar; // variable representing the InlinedCallFrame
    unsigned lvaReversePInvokeFrameVar; // variable representing the reverse PInvoke frame
#if FEATURE_FIXED_OUT_ARGS
    unsigned lvaPInvokeFrameRegSaveVar; // variable representing the RegSave for PInvoke inlining.
#endif
    unsigned lvaMonAcquired; // boolean variable introduced into in synchronized methods
                             // that tracks whether the lock has been taken

    unsigned lvaArg0Var; // The lclNum of arg0. Normally this will be info.compThisArg.
                         // However, if there is a "ldarga 0" or "starg 0" in the IL,
                         // we will redirect all "ldarg(a) 0" and "starg 0" to this temp.

    unsigned lvaInlineeReturnSpillTemp; // The temp to spill the non-VOID return expression
                                        // in case there are multiple BBJ_RETURN blocks in the inlinee
                                        // or if the inlinee has GC ref locals.

#if FEATURE_FIXED_OUT_ARGS
    unsigned            lvaOutgoingArgSpaceVar;  // dummy TYP_LCLBLK var for fixed outgoing argument space
    PhasedVar<unsigned> lvaOutgoingArgSpaceSize; // size of fixed outgoing argument space
#endif                                           // FEATURE_FIXED_OUT_ARGS

    static unsigned GetOutgoingArgByteSize(unsigned sizeWithoutPadding)
    {
        return roundUp(sizeWithoutPadding, TARGET_POINTER_SIZE);
    }

    // Variable representing the return address. The helper-based tailcall
    // mechanism passes the address of the return address to a runtime helper
    // where it is used to detect tail-call chains.
    unsigned lvaRetAddrVar;

#if defined(DEBUG) && defined(TARGET_XARCH)

    unsigned lvaReturnSpCheck; // Stores SP to confirm it is not corrupted on return.

#endif // defined(DEBUG) && defined(TARGET_XARCH)

#if defined(DEBUG) && defined(TARGET_X86)

    unsigned lvaCallSpCheck; // Stores SP to confirm it is not corrupted after every call.

#endif // defined(DEBUG) && defined(TARGET_X86)

    bool lvaGenericsContextInUse;

    bool lvaKeepAliveAndReportThis(); // Synchronized instance method of a reference type, or
                                      // CORINFO_GENERICS_CTXT_FROM_THIS?
    bool lvaReportParamTypeArg();     // Exceptions and CORINFO_GENERICS_CTXT_FROM_PARAMTYPEARG?

//-------------------------------------------------------------------------
// All these frame offsets are inter-related and must be kept in sync

#if !defined(FEATURE_EH_FUNCLETS)
    // This is used for the callable handlers
    unsigned lvaShadowSPslotsVar; // TYP_BLK variable for all the shadow SP slots
#endif                            // FEATURE_EH_FUNCLETS

    int lvaCachedGenericContextArgOffs;
    int lvaCachedGenericContextArgOffset(); // For CORINFO_CALLCONV_PARAMTYPE and if generic context is passed as
                                            // THIS pointer

#ifdef JIT32_GCENCODER

    unsigned lvaLocAllocSPvar; // variable which stores the value of ESP after the last alloca/localloc

#endif // JIT32_GCENCODER

    unsigned lvaNewObjArrayArgs; // variable with arguments for new MD array helper

    // TODO-Review: Prior to reg predict we reserve 24 bytes for Spill temps.
    //              after the reg predict we will use a computed maxTmpSize
    //              which is based upon the number of spill temps predicted by reg predict
    //              All this is necessary because if we under-estimate the size of the spill
    //              temps we could fail when encoding instructions that reference stack offsets for ARM.
    //
    // Pre codegen max spill temp size.
    static const unsigned MAX_SPILL_TEMP_SIZE = 24;

    //-------------------------------------------------------------------------

    unsigned lvaGetMaxSpillTempSize();
#ifdef TARGET_ARM
    bool lvaIsPreSpilled(unsigned lclNum, regMaskTP preSpillMask);
#endif // TARGET_ARM
    void lvaAssignFrameOffsets(FrameLayoutState curState);
    void lvaFixVirtualFrameOffsets();
    void lvaUpdateArgWithInitialReg(LclVarDsc* varDsc);
    void lvaUpdateArgsWithInitialReg();
    void lvaAssignVirtualFrameOffsetsToArgs();
#ifdef UNIX_AMD64_ABI
    int lvaAssignVirtualFrameOffsetToArg(unsigned lclNum, unsigned argSize, int argOffs, int* callerArgOffset);
#else  // !UNIX_AMD64_ABI
    int lvaAssignVirtualFrameOffsetToArg(unsigned lclNum, unsigned argSize, int argOffs);
#endif // !UNIX_AMD64_ABI
    void lvaAssignVirtualFrameOffsetsToLocals();
    int lvaAllocLocalAndSetVirtualOffset(unsigned lclNum, unsigned size, int stkOffs);
#ifdef TARGET_AMD64
    // Returns true if compCalleeRegsPushed (including RBP if used as frame pointer) is even.
    bool lvaIsCalleeSavedIntRegCountEven();
#endif
    void lvaAlignFrame();
    void lvaAssignFrameOffsetsToPromotedStructs();
    int lvaAllocateTemps(int stkOffs, bool mustDoubleAlign);

#ifdef DEBUG
    void lvaDumpRegLocation(unsigned lclNum);
    void lvaDumpFrameLocation(unsigned lclNum);
    void lvaDumpEntry(unsigned lclNum, FrameLayoutState curState, size_t refCntWtdWidth = 6);
    void lvaTableDump(FrameLayoutState curState = NO_FRAME_LAYOUT); // NO_FRAME_LAYOUT means use the current frame
                                                                    // layout state defined by lvaDoneFrameLayout
#endif

// Limit frames size to 1GB. The maximum is 2GB in theory - make it intentionally smaller
// to avoid bugs from borderline cases.
#define MAX_FrameSize 0x3FFFFFFF
    void lvaIncrementFrameSize(unsigned size);

    unsigned lvaFrameSize(FrameLayoutState curState);

    // Returns the caller-SP-relative offset for the SP/FP relative offset determined by FP based.
    int lvaToCallerSPRelativeOffset(int offs, bool isFpBased, bool forRootFrame = true) const;

    // Returns the caller-SP-relative offset for the local variable "varNum."
    int lvaGetCallerSPRelativeOffset(unsigned varNum);

    // Returns the SP-relative offset for the local variable "varNum". Illegal to ask this for functions with localloc.
    int lvaGetSPRelativeOffset(unsigned varNum);

    int lvaToInitialSPRelativeOffset(unsigned offset, bool isFpBased);
    int lvaGetInitialSPRelativeOffset(unsigned varNum);

    // True if this is an OSR compilation and this local is potentially
    // located on the original method stack frame.
    bool lvaIsOSRLocal(unsigned varNum);

    //------------------------ For splitting types ----------------------------

    void lvaInitTypeRef();

    void lvaInitArgs(InitVarDscInfo* varDscInfo);
    void lvaInitThisPtr(InitVarDscInfo* varDscInfo);
    void lvaInitRetBuffArg(InitVarDscInfo* varDscInfo, bool useFixedRetBufReg);
    void lvaInitUserArgs(InitVarDscInfo* varDscInfo, unsigned skipArgs, unsigned takeArgs);
    void lvaInitGenericsCtxt(InitVarDscInfo* varDscInfo);
    void lvaInitVarArgsHandle(InitVarDscInfo* varDscInfo);

    void lvaInitVarDsc(LclVarDsc*              varDsc,
                       unsigned                varNum,
                       CorInfoType             corInfoType,
                       CORINFO_CLASS_HANDLE    typeHnd,
                       CORINFO_ARG_LIST_HANDLE varList,
                       CORINFO_SIG_INFO*       varSig);

    var_types lvaGetActualType(unsigned lclNum);
    var_types lvaGetRealType(unsigned lclNum);

    //-------------------------------------------------------------------------

    void lvaInit();

    LclVarDsc* lvaGetDesc(unsigned lclNum)
    {
        assert(lclNum < lvaCount);
        return &lvaTable[lclNum];
    }

    LclVarDsc* lvaGetDesc(unsigned lclNum) const
    {
        assert(lclNum < lvaCount);
        return &lvaTable[lclNum];
    }

    LclVarDsc* lvaGetDesc(const GenTreeLclVarCommon* lclVar)
    {
        return lvaGetDesc(lclVar->GetLclNum());
    }

    unsigned lvaTrackedIndexToLclNum(unsigned trackedIndex)
    {
        assert(trackedIndex < lvaTrackedCount);
        unsigned lclNum = lvaTrackedToVarNum[trackedIndex];
        assert(lclNum < lvaCount);
        return lclNum;
    }

    LclVarDsc* lvaGetDescByTrackedIndex(unsigned trackedIndex)
    {
        return lvaGetDesc(lvaTrackedIndexToLclNum(trackedIndex));
    }

    unsigned lvaGetLclNum(const LclVarDsc* varDsc)
    {
        assert((lvaTable <= varDsc) && (varDsc < lvaTable + lvaCount)); // varDsc must point within the table
        assert(((char*)varDsc - (char*)lvaTable) % sizeof(LclVarDsc) ==
               0); // varDsc better not point in the middle of a variable
        unsigned varNum = (unsigned)(varDsc - lvaTable);
        assert(varDsc == &lvaTable[varNum]);
        return varNum;
    }

    unsigned lvaLclSize(unsigned varNum);
    unsigned lvaLclExactSize(unsigned varNum);

    bool lvaHaveManyLocals() const;

    unsigned lvaGrabTemp(bool shortLifetime DEBUGARG(const char* reason));
    unsigned lvaGrabTemps(unsigned cnt DEBUGARG(const char* reason));
    unsigned lvaGrabTempWithImplicitUse(bool shortLifetime DEBUGARG(const char* reason));

    void lvaSortByRefCount();

    PhaseStatus lvaMarkLocalVars(); // Local variable ref-counting
    void lvaComputeRefCounts(bool isRecompute, bool setSlotNumbers);
    void lvaMarkLocalVars(BasicBlock* block, bool isRecompute);

    void lvaAllocOutgoingArgSpaceVar(); // Set up lvaOutgoingArgSpaceVar

#ifdef DEBUG
    struct lvaStressLclFldArgs
    {
        Compiler* m_pCompiler;
        bool      m_bFirstPass;
    };

    static fgWalkPreFn lvaStressLclFldCB;
    void               lvaStressLclFld();
    unsigned lvaStressLclFldPadding(unsigned lclNum);

    void lvaDispVarSet(VARSET_VALARG_TP set, VARSET_VALARG_TP allVars);
    void lvaDispVarSet(VARSET_VALARG_TP set);

#endif

#ifdef TARGET_ARM
    int lvaFrameAddress(int varNum, bool mustBeFPBased, regNumber* pBaseReg, int addrModeOffset, bool isFloatUsage);
#else
    int lvaFrameAddress(int varNum, bool* pFPbased);
#endif

    bool lvaIsParameter(unsigned varNum);
    bool lvaIsRegArgument(unsigned varNum);
    bool lvaIsOriginalThisArg(unsigned varNum); // Is this varNum the original this argument?
    bool lvaIsOriginalThisReadOnly();           // return true if there is no place in the code
                                                // that writes to arg0

#ifdef TARGET_X86
    bool lvaIsArgAccessedViaVarArgsCookie(unsigned lclNum)
    {
        if (!info.compIsVarArgs)
        {
            return false;
        }

        LclVarDsc* varDsc = lvaGetDesc(lclNum);
        return varDsc->lvIsParam && !varDsc->lvIsRegArg && (lclNum != lvaVarargsHandleArg);
    }
#endif // TARGET_X86

    bool lvaIsImplicitByRefLocal(unsigned lclNum) const;
    bool lvaIsLocalImplicitlyAccessedByRef(unsigned lclNum) const;

    // Returns true if this local var is a multireg struct
    bool lvaIsMultiregStruct(LclVarDsc* varDsc, bool isVararg);

    // If the local is a TYP_STRUCT, get/set a class handle describing it
    CORINFO_CLASS_HANDLE lvaGetStruct(unsigned varNum);
    void lvaSetStruct(unsigned varNum, CORINFO_CLASS_HANDLE typeHnd, bool unsafeValueClsCheck);
    void lvaSetStructUsedAsVarArg(unsigned varNum);

    // If the local is TYP_REF, set or update the associated class information.
    void lvaSetClass(unsigned varNum, CORINFO_CLASS_HANDLE clsHnd, bool isExact = false);
    void lvaSetClass(unsigned varNum, GenTree* tree, CORINFO_CLASS_HANDLE stackHandle = nullptr);
    void lvaUpdateClass(unsigned varNum, CORINFO_CLASS_HANDLE clsHnd, bool isExact = false);
    void lvaUpdateClass(unsigned varNum, GenTree* tree, CORINFO_CLASS_HANDLE stackHandle = nullptr);

#define MAX_NumOfFieldsInPromotableStruct 4 // Maximum number of fields in promotable struct

    // Info about struct type fields.
    struct lvaStructFieldInfo
    {
        CORINFO_FIELD_HANDLE fldHnd;
        unsigned char        fldOffset;
        unsigned char        fldOrdinal;
        var_types            fldType;
        unsigned             fldSize;
        CORINFO_CLASS_HANDLE fldTypeHnd;

        lvaStructFieldInfo()
            : fldHnd(nullptr), fldOffset(0), fldOrdinal(0), fldType(TYP_UNDEF), fldSize(0), fldTypeHnd(nullptr)
        {
        }
    };

    // Info about a struct type, instances of which may be candidates for promotion.
    struct lvaStructPromotionInfo
    {
        CORINFO_CLASS_HANDLE typeHnd;
        bool                 canPromote;
        bool                 containsHoles;
        bool                 customLayout;
        bool                 fieldsSorted;
        unsigned char        fieldCnt;
        lvaStructFieldInfo   fields[MAX_NumOfFieldsInPromotableStruct];

        lvaStructPromotionInfo(CORINFO_CLASS_HANDLE typeHnd = nullptr)
            : typeHnd(typeHnd)
            , canPromote(false)
            , containsHoles(false)
            , customLayout(false)
            , fieldsSorted(false)
            , fieldCnt(0)
        {
        }
    };

    struct lvaFieldOffsetCmp
    {
        bool operator()(const lvaStructFieldInfo& field1, const lvaStructFieldInfo& field2);
    };

    // This class is responsible for checking validity and profitability of struct promotion.
    // If it is both legal and profitable, then TryPromoteStructVar promotes the struct and initializes
    // necessary information for fgMorphStructField to use.
    class StructPromotionHelper
    {
    public:
        StructPromotionHelper(Compiler* compiler);

        bool CanPromoteStructType(CORINFO_CLASS_HANDLE typeHnd);
        bool TryPromoteStructVar(unsigned lclNum);
        void Clear()
        {
            structPromotionInfo.typeHnd = NO_CLASS_HANDLE;
        }

    private:
        bool CanPromoteStructVar(unsigned lclNum);
        bool ShouldPromoteStructVar(unsigned lclNum);
        void PromoteStructVar(unsigned lclNum);
        void SortStructFields();

        bool CanConstructAndPromoteField(lvaStructPromotionInfo* structPromotionInfo);

        lvaStructFieldInfo GetFieldInfo(CORINFO_FIELD_HANDLE fieldHnd, BYTE ordinal);
        bool TryPromoteStructField(lvaStructFieldInfo& outerFieldInfo);

    private:
        Compiler*              compiler;
        lvaStructPromotionInfo structPromotionInfo;
    };

    StructPromotionHelper* structPromotionHelper;

    unsigned lvaGetFieldLocal(const LclVarDsc* varDsc, unsigned int fldOffset);
    lvaPromotionType lvaGetPromotionType(const LclVarDsc* varDsc);
    lvaPromotionType lvaGetPromotionType(unsigned varNum);
    lvaPromotionType lvaGetParentPromotionType(const LclVarDsc* varDsc);
    lvaPromotionType lvaGetParentPromotionType(unsigned varNum);
    bool lvaIsFieldOfDependentlyPromotedStruct(const LclVarDsc* varDsc);
    bool lvaIsGCTracked(const LclVarDsc* varDsc);

#if defined(FEATURE_SIMD)
    bool lvaMapSimd12ToSimd16(const LclVarDsc* varDsc)
    {
        assert(varDsc->lvType == TYP_SIMD12);
        assert(varDsc->lvExactSize == 12);

#if defined(TARGET_64BIT)
        assert(compMacOsArm64Abi() || varDsc->lvSize() == 16);
#endif // defined(TARGET_64BIT)

        // We make local variable SIMD12 types 16 bytes instead of just 12.
        // lvSize() will return 16 bytes for SIMD12, even for fields.
        // However, we can't do that mapping if the var is a dependently promoted struct field.
        // Such a field must remain its exact size within its parent struct unless it is a single
        // field *and* it is the only field in a struct of 16 bytes.
        if (varDsc->lvSize() != 16)
        {
            return false;
        }
        if (lvaIsFieldOfDependentlyPromotedStruct(varDsc))
        {
            LclVarDsc* parentVarDsc = lvaGetDesc(varDsc->lvParentLcl);
            return (parentVarDsc->lvFieldCnt == 1) && (parentVarDsc->lvSize() == 16);
        }
        return true;
    }
#endif // defined(FEATURE_SIMD)

    unsigned lvaGSSecurityCookie; // LclVar number
    bool     lvaTempsHaveLargerOffsetThanVars();

    // Returns "true" iff local variable "lclNum" is in SSA form.
    bool lvaInSsa(unsigned lclNum) const
    {
        return lvaGetDesc(lclNum)->lvInSsa;
    }

    unsigned lvaStubArgumentVar; // variable representing the secret stub argument coming in EAX

#if defined(FEATURE_EH_FUNCLETS)
    unsigned lvaPSPSym; // variable representing the PSPSym
#endif

    InlineInfo*     impInlineInfo; // Only present for inlinees
    InlineStrategy* m_inlineStrategy;

    InlineContext* compInlineContext; // Always present

    // The Compiler* that is the root of the inlining tree of which "this" is a member.
    Compiler* impInlineRoot();

#if defined(DEBUG) || defined(INLINE_DATA)
    unsigned __int64 getInlineCycleCount()
    {
        return m_compCycles;
    }
#endif // defined(DEBUG) || defined(INLINE_DATA)

    bool fgNoStructPromotion;      // Set to TRUE to turn off struct promotion for this method.
    bool fgNoStructParamPromotion; // Set to TRUE to turn off struct promotion for parameters this method.

    //=========================================================================
    //                          PROTECTED
    //=========================================================================

protected:
    //---------------- Local variable ref-counting ----------------------------

    void lvaMarkLclRefs(GenTree* tree, BasicBlock* block, Statement* stmt, bool isRecompute);
    bool IsDominatedByExceptionalEntry(BasicBlock* block);
    void SetVolatileHint(LclVarDsc* varDsc);

    // Keeps the mapping from SSA #'s to VN's for the implicit memory variables.
    SsaDefArray<SsaMemDef> lvMemoryPerSsaData;

public:
    // Returns the address of the per-Ssa data for memory at the given ssaNum (which is required
    // not to be the SsaConfig::RESERVED_SSA_NUM, which indicates that the variable is
    // not an SSA variable).
    SsaMemDef* GetMemoryPerSsaData(unsigned ssaNum)
    {
        return lvMemoryPerSsaData.GetSsaDef(ssaNum);
    }

    /*
    XXXXXXXXXXXXXXXXXXXXXXXXXXXXXXXXXXXXXXXXXXXXXXXXXXXXXXXXXXXXXXXXXXXXXXXXXXXXXXX
    XXXXXXXXXXXXXXXXXXXXXXXXXXXXXXXXXXXXXXXXXXXXXXXXXXXXXXXXXXXXXXXXXXXXXXXXXXXXXXX
    XX                                                                           XX
    XX                           Importer                                        XX
    XX                                                                           XX
    XX   Imports the given method and converts it to semantic trees              XX
    XX                                                                           XX
    XXXXXXXXXXXXXXXXXXXXXXXXXXXXXXXXXXXXXXXXXXXXXXXXXXXXXXXXXXXXXXXXXXXXXXXXXXXXXXX
    XXXXXXXXXXXXXXXXXXXXXXXXXXXXXXXXXXXXXXXXXXXXXXXXXXXXXXXXXXXXXXXXXXXXXXXXXXXXXXX
    */

private:
    // For prefixFlags
    enum
    {
        PREFIX_TAILCALL_EXPLICIT = 0x00000001, // call has "tail" IL prefix
        PREFIX_TAILCALL_IMPLICIT =
            0x00000010, // call is treated as having "tail" prefix even though there is no "tail" IL prefix
        PREFIX_TAILCALL_STRESS =
            0x00000100, // call doesn't "tail" IL prefix but is treated as explicit because of tail call stress
        PREFIX_TAILCALL    = (PREFIX_TAILCALL_EXPLICIT | PREFIX_TAILCALL_IMPLICIT | PREFIX_TAILCALL_STRESS),
        PREFIX_VOLATILE    = 0x00001000,
        PREFIX_UNALIGNED   = 0x00010000,
        PREFIX_CONSTRAINED = 0x00100000,
        PREFIX_READONLY    = 0x01000000
    };

    static void impValidateMemoryAccessOpcode(const BYTE* codeAddr, const BYTE* codeEndp, bool volatilePrefix);
    static OPCODE impGetNonPrefixOpcode(const BYTE* codeAddr, const BYTE* codeEndp);
    static bool impOpcodeIsCallOpcode(OPCODE opcode);

public:
    void impInit();
    void impImport();

    CORINFO_CLASS_HANDLE impGetRefAnyClass();
    CORINFO_CLASS_HANDLE impGetRuntimeArgumentHandle();
    CORINFO_CLASS_HANDLE impGetTypeHandleClass();
    CORINFO_CLASS_HANDLE impGetStringClass();
    CORINFO_CLASS_HANDLE impGetObjectClass();

    // Returns underlying type of handles returned by ldtoken instruction
    var_types GetRuntimeHandleUnderlyingType()
    {
        // RuntimeTypeHandle is backed by raw pointer on NativeAOT and by object reference on other runtimes
        return IsTargetAbi(CORINFO_NATIVEAOT_ABI) ? TYP_I_IMPL : TYP_REF;
    }

    void impDevirtualizeCall(GenTreeCall*            call,
                             CORINFO_RESOLVED_TOKEN* pResolvedToken,
                             CORINFO_METHOD_HANDLE*  method,
                             unsigned*               methodFlags,
                             CORINFO_CONTEXT_HANDLE* contextHandle,
                             CORINFO_CONTEXT_HANDLE* exactContextHandle,
                             bool                    isLateDevirtualization,
                             bool                    isExplicitTailCall,
                             IL_OFFSET               ilOffset = BAD_IL_OFFSET);

    bool impConsiderCallProbe(GenTreeCall* call, IL_OFFSET ilOffset);

    enum class GDVProbeType
    {
        None,
        ClassProfile,
        MethodProfile,
        MethodAndClassProfile,
    };

    GDVProbeType compClassifyGDVProbeType(GenTreeCall* call);

    //=========================================================================
    //                          PROTECTED
    //=========================================================================

protected:
    //-------------------- Stack manipulation ---------------------------------

    unsigned impStkSize; // Size of the full stack

#define SMALL_STACK_SIZE 16 // number of elements in impSmallStack

    struct SavedStack // used to save/restore stack contents.
    {
        unsigned    ssDepth; // number of values on stack
        StackEntry* ssTrees; // saved tree values
    };

    bool impIsPrimitive(CorInfoType type);
    bool impILConsumesAddr(const BYTE* codeAddr);

    void impResolveToken(const BYTE* addr, CORINFO_RESOLVED_TOKEN* pResolvedToken, CorInfoTokenKind kind);

    void impPushOnStack(GenTree* tree, typeInfo ti);
    void       impPushNullObjRefOnStack();
    StackEntry impPopStack();
    void impPopStack(unsigned n);
    StackEntry& impStackTop(unsigned n = 0);
    unsigned impStackHeight();

    void impSaveStackState(SavedStack* savePtr, bool copy);
    void impRestoreStackState(SavedStack* savePtr);

    GenTree* impImportLdvirtftn(GenTree* thisPtr, CORINFO_RESOLVED_TOKEN* pResolvedToken, CORINFO_CALL_INFO* pCallInfo);

    enum class BoxPatterns
    {
        None                  = 0,
        IsByRefLike           = 1,
        MakeInlineObservation = 2,
    };

    int impBoxPatternMatch(CORINFO_RESOLVED_TOKEN* pResolvedToken,
                           const BYTE*             codeAddr,
                           const BYTE*             codeEndp,
                           BoxPatterns             opts);
    void impImportAndPushBox(CORINFO_RESOLVED_TOKEN* pResolvedToken);

    void impImportNewObjArray(CORINFO_RESOLVED_TOKEN* pResolvedToken, CORINFO_CALL_INFO* pCallInfo);

    bool impCanPInvokeInline();
    bool impCanPInvokeInlineCallSite(BasicBlock* block);
    void impCheckForPInvokeCall(
        GenTreeCall* call, CORINFO_METHOD_HANDLE methHnd, CORINFO_SIG_INFO* sig, unsigned mflags, BasicBlock* block);
    GenTreeCall* impImportIndirectCall(CORINFO_SIG_INFO* sig, const DebugInfo& di = DebugInfo());
    void impPopArgsForUnmanagedCall(GenTreeCall* call, CORINFO_SIG_INFO* sig);

    void impInsertHelperCall(CORINFO_HELPER_DESC* helperCall);
    void impHandleAccessAllowed(CorInfoIsAccessAllowedResult result, CORINFO_HELPER_DESC* helperCall);
    void impHandleAccessAllowedInternal(CorInfoIsAccessAllowedResult result, CORINFO_HELPER_DESC* helperCall);

    var_types impImportCall(OPCODE                  opcode,
                            CORINFO_RESOLVED_TOKEN* pResolvedToken,
                            CORINFO_RESOLVED_TOKEN* pConstrainedResolvedToken, // Is this a "constrained." call on a
                                                                               // type parameter?
                            GenTree*           newobjThis,
                            int                prefixFlags,
                            CORINFO_CALL_INFO* callInfo,
                            IL_OFFSET          rawILOffset);

    CORINFO_CLASS_HANDLE impGetSpecialIntrinsicExactReturnType(GenTreeCall* call);

    GenTree* impFixupCallStructReturn(GenTreeCall* call, CORINFO_CLASS_HANDLE retClsHnd);

    GenTree* impFixupStructReturnType(GenTree* op);

#ifdef DEBUG
    var_types impImportJitTestLabelMark(int numArgs);
#endif // DEBUG

    GenTree* impInitClass(CORINFO_RESOLVED_TOKEN* pResolvedToken);

    GenTree* impImportStaticReadOnlyField(CORINFO_FIELD_HANDLE field, CORINFO_CLASS_HANDLE ownerCls);
    GenTree* impImportCnsTreeFromBuffer(uint8_t* buffer, var_types valueType);

    GenTree* impImportStaticFieldAccess(CORINFO_RESOLVED_TOKEN* pResolvedToken,
                                        CORINFO_ACCESS_FLAGS    access,
                                        CORINFO_FIELD_INFO*     pFieldInfo,
                                        var_types               lclTyp);

    static void impBashVarAddrsToI(GenTree* tree1, GenTree* tree2 = nullptr);

    GenTree* impImplicitIorI4Cast(GenTree* tree, var_types dstTyp);

    GenTree* impImplicitR4orR8Cast(GenTree* tree, var_types dstTyp);

    void impImportLeave(BasicBlock* block);
    void impResetLeaveBlock(BasicBlock* block, unsigned jmpAddr);
    GenTree* impTypeIsAssignable(GenTree* typeTo, GenTree* typeFrom);

    // Mirrors StringComparison.cs
    enum StringComparison
    {
        Ordinal           = 4,
        OrdinalIgnoreCase = 5
    };
    enum StringComparisonJoint
    {
        Eq,  // (d1 == cns1) && (s2 == cns2)
        Xor, // (d1 ^ cns1) | (s2 ^ cns2)
    };
    GenTree* impStringEqualsOrStartsWith(bool startsWith, CORINFO_SIG_INFO* sig, unsigned methodFlags);
    GenTree* impSpanEqualsOrStartsWith(bool startsWith, CORINFO_SIG_INFO* sig, unsigned methodFlags);
    GenTree* impExpandHalfConstEquals(GenTreeLclVar*   data,
                                      GenTree*         lengthFld,
                                      bool             checkForNull,
                                      bool             startsWith,
                                      WCHAR*           cnsData,
                                      int              len,
                                      int              dataOffset,
                                      StringComparison cmpMode);
    GenTree* impCreateCompareInd(GenTreeLclVar*        obj,
                                 var_types             type,
                                 ssize_t               offset,
                                 ssize_t               value,
                                 StringComparison      ignoreCase,
                                 StringComparisonJoint joint = Eq);
    GenTree* impExpandHalfConstEqualsSWAR(
        GenTreeLclVar* data, WCHAR* cns, int len, int dataOffset, StringComparison cmpMode);
    GenTree* impExpandHalfConstEqualsSIMD(
        GenTreeLclVar* data, WCHAR* cns, int len, int dataOffset, StringComparison cmpMode);
    GenTreeStrCon* impGetStrConFromSpan(GenTree* span);

    GenTree* impIntrinsic(GenTree*                newobjThis,
                          CORINFO_CLASS_HANDLE    clsHnd,
                          CORINFO_METHOD_HANDLE   method,
                          CORINFO_SIG_INFO*       sig,
                          unsigned                methodFlags,
                          int                     memberRef,
                          bool                    readonlyCall,
                          bool                    tailCall,
                          CORINFO_RESOLVED_TOKEN* pContstrainedResolvedToken,
                          CORINFO_THIS_TRANSFORM  constraintCallThisTransform,
                          NamedIntrinsic*         pIntrinsicName,
                          bool*                   isSpecialIntrinsic = nullptr);
    GenTree* impMathIntrinsic(CORINFO_METHOD_HANDLE method,
                              CORINFO_SIG_INFO*     sig,
                              var_types             callType,
                              NamedIntrinsic        intrinsicName,
                              bool                  tailCall);
    NamedIntrinsic lookupNamedIntrinsic(CORINFO_METHOD_HANDLE method);
    GenTree* impUnsupportedNamedIntrinsic(unsigned              helper,
                                          CORINFO_METHOD_HANDLE method,
                                          CORINFO_SIG_INFO*     sig,
                                          bool                  mustExpand);

    GenTree* impSRCSUnsafeIntrinsic(NamedIntrinsic        intrinsic,
                                    CORINFO_CLASS_HANDLE  clsHnd,
                                    CORINFO_METHOD_HANDLE method,
                                    CORINFO_SIG_INFO*     sig);

#ifdef FEATURE_HW_INTRINSICS
    GenTree* impHWIntrinsic(NamedIntrinsic        intrinsic,
                            CORINFO_CLASS_HANDLE  clsHnd,
                            CORINFO_METHOD_HANDLE method,
                            CORINFO_SIG_INFO*     sig,
                            bool                  mustExpand);
    GenTree* impSimdAsHWIntrinsic(NamedIntrinsic        intrinsic,
                                  CORINFO_CLASS_HANDLE  clsHnd,
                                  CORINFO_METHOD_HANDLE method,
                                  CORINFO_SIG_INFO*     sig,
                                  GenTree*              newobjThis);

protected:
    bool compSupportsHWIntrinsic(CORINFO_InstructionSet isa);

    GenTree* impSimdAsHWIntrinsicSpecial(NamedIntrinsic       intrinsic,
                                         CORINFO_CLASS_HANDLE clsHnd,
                                         CORINFO_SIG_INFO*    sig,
                                         var_types            retType,
                                         CorInfoType          simdBaseJitType,
                                         unsigned             simdSize,
                                         GenTree*             newobjThis);

    GenTree* impSpecialIntrinsic(NamedIntrinsic        intrinsic,
                                 CORINFO_CLASS_HANDLE  clsHnd,
                                 CORINFO_METHOD_HANDLE method,
                                 CORINFO_SIG_INFO*     sig,
                                 CorInfoType           simdBaseJitType,
                                 var_types             retType,
                                 unsigned              simdSize);

    GenTree* getArgForHWIntrinsic(var_types            argType,
                                  CORINFO_CLASS_HANDLE argClass,
                                  bool                 expectAddr = false,
                                  GenTree*             newobjThis = nullptr);
    GenTree* impNonConstFallback(NamedIntrinsic intrinsic, var_types simdType, CorInfoType simdBaseJitType);
    GenTree* addRangeCheckIfNeeded(
        NamedIntrinsic intrinsic, GenTree* immOp, bool mustExpand, int immLowerBound, int immUpperBound);
    GenTree* addRangeCheckForHWIntrinsic(GenTree* immOp, int immLowerBound, int immUpperBound);

#ifdef TARGET_XARCH
    GenTree* impBaseIntrinsic(NamedIntrinsic        intrinsic,
                              CORINFO_CLASS_HANDLE  clsHnd,
                              CORINFO_METHOD_HANDLE method,
                              CORINFO_SIG_INFO*     sig,
                              CorInfoType           simdBaseJitType,
                              var_types             retType,
                              unsigned              simdSize);
    GenTree* impX86BaseIntrinsic(NamedIntrinsic        intrinsic,
                                 CORINFO_METHOD_HANDLE method,
                                 CORINFO_SIG_INFO*     sig,
                                 CorInfoType           simdBaseJitType);
    GenTree* impSSEIntrinsic(NamedIntrinsic intrinsic, CORINFO_METHOD_HANDLE method, CORINFO_SIG_INFO* sig);
    GenTree* impSSE2Intrinsic(NamedIntrinsic intrinsic, CORINFO_METHOD_HANDLE method, CORINFO_SIG_INFO* sig);
    GenTree* impAvxOrAvx2Intrinsic(NamedIntrinsic intrinsic, CORINFO_METHOD_HANDLE method, CORINFO_SIG_INFO* sig);
    GenTree* impBMI1OrBMI2Intrinsic(NamedIntrinsic intrinsic, CORINFO_METHOD_HANDLE method, CORINFO_SIG_INFO* sig);

    GenTree* impSerializeIntrinsic(NamedIntrinsic intrinsic, CORINFO_METHOD_HANDLE method, CORINFO_SIG_INFO* sig);
#endif // TARGET_XARCH
#endif // FEATURE_HW_INTRINSICS
    GenTree* impArrayAccessIntrinsic(CORINFO_CLASS_HANDLE clsHnd,
                                     CORINFO_SIG_INFO*    sig,
                                     int                  memberRef,
                                     bool                 readonlyCall,
                                     NamedIntrinsic       intrinsicName);
    GenTree* impInitializeArrayIntrinsic(CORINFO_SIG_INFO* sig);
    GenTree* impCreateSpanIntrinsic(CORINFO_SIG_INFO* sig);

    GenTree* impKeepAliveIntrinsic(GenTree* objToKeepAlive);

    GenTree* impMethodPointer(CORINFO_RESOLVED_TOKEN* pResolvedToken, CORINFO_CALL_INFO* pCallInfo);

    GenTree* impTransformThis(GenTree*                thisPtr,
                              CORINFO_RESOLVED_TOKEN* pConstrainedResolvedToken,
                              CORINFO_THIS_TRANSFORM  transform);

    //----------------- Manipulating the trees and stmts ----------------------

    Statement* impStmtList; // Statements for the BB being imported.
    Statement* impLastStmt; // The last statement for the current BB.

public:
    static const unsigned CHECK_SPILL_ALL  = static_cast<unsigned>(-1);
    static const unsigned CHECK_SPILL_NONE = static_cast<unsigned>(-2);

    void impBeginTreeList();
    void impEndTreeList(BasicBlock* block, Statement* firstStmt, Statement* lastStmt);
    void impEndTreeList(BasicBlock* block);
    void impAppendStmtCheck(Statement* stmt, unsigned chkLevel);
    void impAppendStmt(Statement* stmt, unsigned chkLevel, bool checkConsumedDebugInfo = true);
    void impAppendStmt(Statement* stmt);
    void impInsertStmtBefore(Statement* stmt, Statement* stmtBefore);
    Statement* impAppendTree(GenTree* tree, unsigned chkLevel, const DebugInfo& di, bool checkConsumedDebugInfo = true);
    void impInsertTreeBefore(GenTree* tree, const DebugInfo& di, Statement* stmtBefore);
    void impAssignTempGen(unsigned         tmp,
                          GenTree*         val,
                          unsigned         curLevel   = CHECK_SPILL_NONE,
                          Statement**      pAfterStmt = nullptr,
                          const DebugInfo& di         = DebugInfo(),
                          BasicBlock*      block      = nullptr);
    void impAssignTempGen(unsigned             tmpNum,
                          GenTree*             val,
                          CORINFO_CLASS_HANDLE structHnd,
                          unsigned             curLevel,
                          Statement**          pAfterStmt = nullptr,
                          const DebugInfo&     di         = DebugInfo(),
                          BasicBlock*          block      = nullptr);

    Statement* impExtractLastStmt();
    GenTree* impCloneExpr(GenTree*             tree,
                          GenTree**            clone,
                          CORINFO_CLASS_HANDLE structHnd,
                          unsigned             curLevel,
                          Statement** pAfterStmt DEBUGARG(const char* reason));
    GenTree* impAssignStruct(GenTree*             dest,
                             GenTree*             src,
                             CORINFO_CLASS_HANDLE structHnd,
                             unsigned             curLevel,
                             Statement**          pAfterStmt = nullptr,
                             const DebugInfo&     di         = DebugInfo(),
                             BasicBlock*          block      = nullptr);
    GenTree* impAssignStructPtr(GenTree*             dest,
                                GenTree*             src,
                                CORINFO_CLASS_HANDLE structHnd,
                                unsigned             curLevel,
                                Statement**          pAfterStmt = nullptr,
                                const DebugInfo&     di         = DebugInfo(),
                                BasicBlock*          block      = nullptr);

    GenTree* impGetStructAddr(GenTree* structVal, CORINFO_CLASS_HANDLE structHnd, unsigned curLevel, bool willDeref);

    var_types impNormStructType(CORINFO_CLASS_HANDLE structHnd, CorInfoType* simdBaseJitType = nullptr);

    GenTree* impNormStructVal(GenTree* structVal, CORINFO_CLASS_HANDLE structHnd, unsigned curLevel);

    GenTree* impTokenToHandle(CORINFO_RESOLVED_TOKEN* pResolvedToken,
                              bool*                   pRuntimeLookup    = nullptr,
                              bool                    mustRestoreHandle = false,
                              bool                    importParent      = false);

    GenTree* impParentClassTokenToHandle(CORINFO_RESOLVED_TOKEN* pResolvedToken,
                                         bool*                   pRuntimeLookup    = nullptr,
                                         bool                    mustRestoreHandle = false)
    {
        return impTokenToHandle(pResolvedToken, pRuntimeLookup, mustRestoreHandle, true);
    }

    GenTree* impLookupToTree(CORINFO_RESOLVED_TOKEN* pResolvedToken,
                             CORINFO_LOOKUP*         pLookup,
                             GenTreeFlags            flags,
                             void*                   compileTimeHandle);

    GenTree* getRuntimeContextTree(CORINFO_RUNTIME_LOOKUP_KIND kind);

    GenTree* impRuntimeLookupToTree(CORINFO_RESOLVED_TOKEN* pResolvedToken,
                                    CORINFO_LOOKUP*         pLookup,
                                    void*                   compileTimeHandle);

    GenTree* impReadyToRunLookupToTree(CORINFO_CONST_LOOKUP* pLookup, GenTreeFlags flags, void* compileTimeHandle);

    GenTreeCall* impReadyToRunHelperToTree(CORINFO_RESOLVED_TOKEN* pResolvedToken,
                                           CorInfoHelpFunc         helper,
                                           var_types               type,
                                           CORINFO_LOOKUP_KIND*    pGenericLookupKind = nullptr,
                                           GenTree*                arg1               = nullptr);

    bool impIsCastHelperEligibleForClassProbe(GenTree* tree);
    bool impIsCastHelperMayHaveProfileData(CorInfoHelpFunc helper);

    GenTree* impCastClassOrIsInstToTree(
        GenTree* op1, GenTree* op2, CORINFO_RESOLVED_TOKEN* pResolvedToken, bool isCastClass, IL_OFFSET ilOffset);

    GenTree* impOptimizeCastClassOrIsInst(GenTree* op1, CORINFO_RESOLVED_TOKEN* pResolvedToken, bool isCastClass);

    bool VarTypeIsMultiByteAndCanEnreg(var_types                type,
                                       CORINFO_CLASS_HANDLE     typeClass,
                                       unsigned*                typeSize,
                                       bool                     forReturn,
                                       bool                     isVarArg,
                                       CorInfoCallConvExtension callConv);

    bool IsIntrinsicImplementedByUserCall(NamedIntrinsic intrinsicName);
    bool IsTargetIntrinsic(NamedIntrinsic intrinsicName);
    bool IsMathIntrinsic(NamedIntrinsic intrinsicName);
    bool IsMathIntrinsic(GenTree* tree);

private:
    //----------------- Importing the method ----------------------------------

    CORINFO_CONTEXT_HANDLE impTokenLookupContextHandle; // The context used for looking up tokens.

#ifdef DEBUG
    unsigned    impCurOpcOffs;
    const char* impCurOpcName;
    bool        impNestedStackSpill;

    // For displaying instrs with generated native code (-n:B)
    Statement* impLastILoffsStmt; // oldest stmt added for which we did not call SetLastILOffset().
    void       impNoteLastILoffs();
#endif

    // Debug info of current statement being imported. It gets set to contain
    // no IL location (!impCurStmtDI.GetLocation().IsValid) after it has been
    // set in the appended trees. Then it gets updated at IL instructions for
    // which we have to report mapping info.
    // It will always contain the current inline context.
    DebugInfo impCurStmtDI;

    DebugInfo impCreateDIWithCurrentStackInfo(IL_OFFSET offs, bool isCall);
    void impCurStmtOffsSet(IL_OFFSET offs);

    void impNoteBranchOffs();

    unsigned impInitBlockLineInfo();

    bool impIsThis(GenTree* obj);

    void impPopCallArgs(CORINFO_SIG_INFO* sig, GenTreeCall* call);

public:
    static bool impCheckImplicitArgumentCoercion(var_types sigType, var_types nodeType);

private:
    void impPopReverseCallArgs(CORINFO_SIG_INFO* sig, GenTreeCall* call, unsigned skipReverseCount);

    //---------------- Spilling the importer stack ----------------------------

    // The maximum number of bytes of IL processed without clean stack state.
    // It allows to limit the maximum tree size and depth.
    static const unsigned MAX_TREE_SIZE = 200;
    bool impCanSpillNow(OPCODE prevOpcode);

    struct PendingDsc
    {
        PendingDsc* pdNext;
        BasicBlock* pdBB;
        SavedStack  pdSavedStack;
    };

    PendingDsc* impPendingList; // list of BBs currently waiting to be imported.
    PendingDsc* impPendingFree; // Freed up dscs that can be reused

    // We keep a byte-per-block map (dynamically extended) in the top-level Compiler object of a compilation.
    JitExpandArray<BYTE> impPendingBlockMembers;

    // Return the byte for "b" (allocating/extending impPendingBlockMembers if necessary.)
    // Operates on the map in the top-level ancestor.
    BYTE impGetPendingBlockMember(BasicBlock* blk)
    {
        return impInlineRoot()->impPendingBlockMembers.Get(blk->bbInd());
    }

    // Set the byte for "b" to "val" (allocating/extending impPendingBlockMembers if necessary.)
    // Operates on the map in the top-level ancestor.
    void impSetPendingBlockMember(BasicBlock* blk, BYTE val)
    {
        impInlineRoot()->impPendingBlockMembers.Set(blk->bbInd(), val);
    }

    bool impCanReimport;

    bool impSpillStackEntry(unsigned level,
                            unsigned varNum
#ifdef DEBUG
                            ,
                            bool        bAssertOnRecursion,
                            const char* reason
#endif
                            );

    void impSpillStackEnsure(bool spillLeaves = false);
    void impEvalSideEffects();
    void impSpillSpecialSideEff();
    void impSpillSideEffect(bool spillGlobEffects, unsigned chkLevel DEBUGARG(const char* reason));
    void impSpillSideEffects(bool spillGlobEffects, unsigned chkLevel DEBUGARG(const char* reason));
    void impSpillLclRefs(unsigned lclNum, unsigned chkLevel);

    BasicBlock* impPushCatchArgOnStack(BasicBlock* hndBlk, CORINFO_CLASS_HANDLE clsHnd, bool isSingleBlockFilter);

    bool impBlockIsInALoop(BasicBlock* block);
    void impImportBlockCode(BasicBlock* block);

    void impReimportMarkBlock(BasicBlock* block);
    void impReimportMarkSuccessors(BasicBlock* block);

    void impVerifyEHBlock(BasicBlock* block, bool isTryStart);

    void impImportBlockPending(BasicBlock* block);

    // Similar to impImportBlockPending, but assumes that block has already been imported once and is being
    // reimported for some reason.  It specifically does *not* look at verCurrentState to set the EntryState
    // for the block, but instead, just re-uses the block's existing EntryState.
    void impReimportBlockPending(BasicBlock* block);

    var_types impGetByRefResultType(genTreeOps oper, bool fUnsigned, GenTree** pOp1, GenTree** pOp2);

    void impImportBlock(BasicBlock* block);

    // Assumes that "block" is a basic block that completes with a non-empty stack. We will assign the values
    // on the stack to local variables (the "spill temp" variables). The successor blocks will assume that
    // its incoming stack contents are in those locals. This requires "block" and its successors to agree on
    // the variables that will be used -- and for all the predecessors of those successors, and the
    // successors of those predecessors, etc. Call such a set of blocks closed under alternating
    // successor/predecessor edges a "spill clique." A block is a "predecessor" or "successor" member of the
    // clique (or, conceivably, both). Each block has a specified sequence of incoming and outgoing spill
    // temps. If "block" already has its outgoing spill temps assigned (they are always a contiguous series
    // of local variable numbers, so we represent them with the base local variable number), returns that.
    // Otherwise, picks a set of spill temps, and propagates this choice to all blocks in the spill clique of
    // which "block" is a member (asserting, in debug mode, that no block in this clique had its spill temps
    // chosen already. More precisely, that the incoming or outgoing spill temps are not chosen, depending
    // on which kind of member of the clique the block is).
    unsigned impGetSpillTmpBase(BasicBlock* block);

    // Assumes that "block" is a basic block that completes with a non-empty stack. We have previously
    // assigned the values on the stack to local variables (the "spill temp" variables). The successor blocks
    // will assume that its incoming stack contents are in those locals. This requires "block" and its
    // successors to agree on the variables and their types that will be used.  The CLI spec allows implicit
    // conversions between 'int' and 'native int' or 'float' and 'double' stack types. So one predecessor can
    // push an int and another can push a native int.  For 64-bit we have chosen to implement this by typing
    // the "spill temp" as native int, and then importing (or re-importing as needed) so that all the
    // predecessors in the "spill clique" push a native int (sign-extending if needed), and all the
    // successors receive a native int. Similarly float and double are unified to double.
    // This routine is called after a type-mismatch is detected, and it will walk the spill clique to mark
    // blocks for re-importation as appropriate (both successors, so they get the right incoming type, and
    // predecessors, so they insert an upcast if needed).
    void impReimportSpillClique(BasicBlock* block);

    // When we compute a "spill clique" (see above) these byte-maps are allocated to have a byte per basic
    // block, and represent the predecessor and successor members of the clique currently being computed.
    // *** Access to these will need to be locked in a parallel compiler.
    JitExpandArray<BYTE> impSpillCliquePredMembers;
    JitExpandArray<BYTE> impSpillCliqueSuccMembers;

    enum SpillCliqueDir
    {
        SpillCliquePred,
        SpillCliqueSucc
    };

    // Abstract class for receiving a callback while walking a spill clique
    class SpillCliqueWalker
    {
    public:
        virtual void Visit(SpillCliqueDir predOrSucc, BasicBlock* blk) = 0;
    };

    // This class is used for setting the bbStkTempsIn and bbStkTempsOut on the blocks within a spill clique
    class SetSpillTempsBase : public SpillCliqueWalker
    {
        unsigned m_baseTmp;

    public:
        SetSpillTempsBase(unsigned baseTmp) : m_baseTmp(baseTmp)
        {
        }
        virtual void Visit(SpillCliqueDir predOrSucc, BasicBlock* blk);
    };

    // This class is used for implementing impReimportSpillClique part on each block within the spill clique
    class ReimportSpillClique : public SpillCliqueWalker
    {
        Compiler* m_pComp;

    public:
        ReimportSpillClique(Compiler* pComp) : m_pComp(pComp)
        {
        }
        virtual void Visit(SpillCliqueDir predOrSucc, BasicBlock* blk);
    };

    // This is the heart of the algorithm for walking spill cliques. It invokes callback->Visit for each
    // predecessor or successor within the spill clique
    void impWalkSpillCliqueFromPred(BasicBlock* pred, SpillCliqueWalker* callback);

    // For a BasicBlock that has already been imported, the EntryState has an array of GenTrees for the
    // incoming locals. This walks that list an resets the types of the GenTrees to match the types of
    // the VarDscs. They get out of sync when we have int/native int issues (see impReimportSpillClique).
    void impRetypeEntryStateTemps(BasicBlock* blk);

    BYTE impSpillCliqueGetMember(SpillCliqueDir predOrSucc, BasicBlock* blk);
    void impSpillCliqueSetMember(SpillCliqueDir predOrSucc, BasicBlock* blk, BYTE val);

    void impPushVar(GenTree* op, typeInfo tiRetVal);
    GenTreeLclVar* impCreateLocalNode(unsigned lclNum DEBUGARG(IL_OFFSET offset));
    void impLoadVar(unsigned lclNum, IL_OFFSET offset);
    void impLoadArg(unsigned ilArgNum, IL_OFFSET offset);
    void impLoadLoc(unsigned ilLclNum, IL_OFFSET offset);
    bool impReturnInstruction(int prefixFlags, OPCODE& opcode);

#ifdef TARGET_ARM
    void impMarkLclDstNotPromotable(unsigned tmpNum, GenTree* op, CORINFO_CLASS_HANDLE hClass);
#endif

    // A free list of linked list nodes used to represent to-do stacks of basic blocks.
    struct BlockListNode
    {
        BasicBlock*    m_blk;
        BlockListNode* m_next;
        BlockListNode(BasicBlock* blk, BlockListNode* next = nullptr) : m_blk(blk), m_next(next)
        {
        }
        void* operator new(size_t sz, Compiler* comp);
    };
    BlockListNode* impBlockListNodeFreeList;

    void FreeBlockListNode(BlockListNode* node);

    var_types mangleVarArgsType(var_types type);

    regNumber getCallArgIntRegister(regNumber floatReg);
    regNumber getCallArgFloatRegister(regNumber intReg);

    static unsigned jitTotalMethodCompiled;

#ifdef DEBUG
    static LONG jitNestingLevel;
#endif // DEBUG

    static bool impIsInvariant(const GenTree* tree);
    static bool impIsAddressInLocal(const GenTree* tree, GenTree** lclVarTreeOut = nullptr);

    void impMakeDiscretionaryInlineObservations(InlineInfo* pInlineInfo, InlineResult* inlineResult);

    // STATIC inlining decision based on the IL code.
    void impCanInlineIL(CORINFO_METHOD_HANDLE fncHandle,
                        CORINFO_METHOD_INFO*  methInfo,
                        bool                  forceInline,
                        InlineResult*         inlineResult);

    void impCheckCanInline(GenTreeCall*           call,
                           CORINFO_METHOD_HANDLE  fncHandle,
                           unsigned               methAttr,
                           CORINFO_CONTEXT_HANDLE exactContextHnd,
                           InlineCandidateInfo**  ppInlineCandidateInfo,
                           InlineResult*          inlineResult);

    void impInlineRecordArgInfo(InlineInfo* pInlineInfo, CallArg* arg, unsigned argNum, InlineResult* inlineResult);

    void impInlineInitVars(InlineInfo* pInlineInfo);

    unsigned impInlineFetchLocal(unsigned lclNum DEBUGARG(const char* reason));

    GenTree* impInlineFetchArg(unsigned lclNum, InlArgInfo* inlArgInfo, InlLclVarInfo* lclTypeInfo);

    bool impInlineIsThis(GenTree* tree, InlArgInfo* inlArgInfo);

    bool impInlineIsGuaranteedThisDerefBeforeAnySideEffects(GenTree*    additionalTree,
                                                            CallArgs*   additionalCallArgs,
                                                            GenTree*    dereferencedAddress,
                                                            InlArgInfo* inlArgInfo);

    void impMarkInlineCandidate(GenTree*               call,
                                CORINFO_CONTEXT_HANDLE exactContextHnd,
                                bool                   exactContextNeedsRuntimeLookup,
                                CORINFO_CALL_INFO*     callInfo,
                                IL_OFFSET              ilOffset);

    void impMarkInlineCandidateHelper(GenTreeCall*           call,
                                      CORINFO_CONTEXT_HANDLE exactContextHnd,
                                      bool                   exactContextNeedsRuntimeLookup,
                                      CORINFO_CALL_INFO*     callInfo,
                                      IL_OFFSET              ilOffset);

    bool impTailCallRetTypeCompatible(bool                     allowWidening,
                                      var_types                callerRetType,
                                      CORINFO_CLASS_HANDLE     callerRetTypeClass,
                                      CorInfoCallConvExtension callerCallConv,
                                      var_types                calleeRetType,
                                      CORINFO_CLASS_HANDLE     calleeRetTypeClass,
                                      CorInfoCallConvExtension calleeCallConv);

    bool impIsTailCallILPattern(
        bool tailPrefixed, OPCODE curOpcode, const BYTE* codeAddrOfNextOpcode, const BYTE* codeEnd, bool isRecursive);

    bool impIsImplicitTailCallCandidate(
        OPCODE curOpcode, const BYTE* codeAddrOfNextOpcode, const BYTE* codeEnd, int prefixFlags, bool isRecursive);

    bool impIsClassExact(CORINFO_CLASS_HANDLE classHnd);
    bool impCanSkipCovariantStoreCheck(GenTree* value, GenTree* array);

    methodPointerInfo* impAllocateMethodPointerInfo(const CORINFO_RESOLVED_TOKEN& token, mdToken tokenConstrained);

    /*
    XXXXXXXXXXXXXXXXXXXXXXXXXXXXXXXXXXXXXXXXXXXXXXXXXXXXXXXXXXXXXXXXXXXXXXXXXXXXXXX
    XXXXXXXXXXXXXXXXXXXXXXXXXXXXXXXXXXXXXXXXXXXXXXXXXXXXXXXXXXXXXXXXXXXXXXXXXXXXXXX
    XX                                                                           XX
    XX                           FlowGraph                                       XX
    XX                                                                           XX
    XX   Info about the basic-blocks, their contents and the flow analysis       XX
    XX                                                                           XX
    XXXXXXXXXXXXXXXXXXXXXXXXXXXXXXXXXXXXXXXXXXXXXXXXXXXXXXXXXXXXXXXXXXXXXXXXXXXXXXX
    XXXXXXXXXXXXXXXXXXXXXXXXXXXXXXXXXXXXXXXXXXXXXXXXXXXXXXXXXXXXXXXXXXXXXXXXXXXXXXX
    */

public:
    BasicBlock* fgFirstBB;        // Beginning of the basic block list
    BasicBlock* fgLastBB;         // End of the basic block list
    BasicBlock* fgFirstColdBlock; // First block to be placed in the cold section
    BasicBlock* fgEntryBB;        // For OSR, the original method's entry point
    BasicBlock* fgOSREntryBB;     // For OSR, the logical entry point (~ patchpoint)
#if defined(FEATURE_EH_FUNCLETS)
    BasicBlock* fgFirstFuncletBB; // First block of outlined funclets (to allow block insertion before the funclets)
#endif
    BasicBlock* fgFirstBBScratch;   // Block inserted for initialization stuff. Is nullptr if no such block has been
                                    // created.
    BasicBlockList* fgReturnBlocks; // list of BBJ_RETURN blocks
    unsigned        fgEdgeCount;    // # of control flow edges between the BBs
    unsigned        fgBBcount;      // # of BBs in the method
#ifdef DEBUG
    unsigned                     fgBBcountAtCodegen; // # of BBs in the method at the start of codegen
    jitstd::vector<BasicBlock*>* fgBBOrder;          // ordered vector of BBs
#endif
    unsigned     fgBBNumMax;       // The max bbNum that has been assigned to basic blocks
    unsigned     fgDomBBcount;     // # of BBs for which we have dominator and reachability information
    BasicBlock** fgBBInvPostOrder; // The flow graph stored in an array sorted in topological order, needed to compute
                                   // dominance. Indexed by block number. Size: fgBBNumMax + 1.

    // After the dominance tree is computed, we cache a DFS preorder number and DFS postorder number to compute
    // dominance queries in O(1). fgDomTreePreOrder and fgDomTreePostOrder are arrays giving the block's preorder and
    // postorder number, respectively. The arrays are indexed by basic block number. (Note that blocks are numbered
    // starting from one. Thus, we always waste element zero. This makes debugging easier and makes the code less likely
    // to suffer from bugs stemming from forgetting to add or subtract one from the block number to form an array
    // index). The arrays are of size fgBBNumMax + 1.
    unsigned* fgDomTreePreOrder;
    unsigned* fgDomTreePostOrder;

    // Dominator tree used by SSA construction and copy propagation (the two are expected to use the same tree
    // in order to avoid the need for SSA reconstruction and an "out of SSA" phase).
    DomTreeNode* fgSsaDomTree;

    bool fgBBVarSetsInited;

    // Allocate array like T* a = new T[fgBBNumMax + 1];
    // Using helper so we don't keep forgetting +1.
    template <typename T>
    T* fgAllocateTypeForEachBlk(CompMemKind cmk = CMK_Unknown)
    {
        return getAllocator(cmk).allocate<T>(fgBBNumMax + 1);
    }

    // BlockSets are relative to a specific set of BasicBlock numbers. If that changes
    // (if the blocks are renumbered), this changes. BlockSets from different epochs
    // cannot be meaningfully combined. Note that new blocks can be created with higher
    // block numbers without changing the basic block epoch. These blocks *cannot*
    // participate in a block set until the blocks are all renumbered, causing the epoch
    // to change. This is useful if continuing to use previous block sets is valuable.
    // If the epoch is zero, then it is uninitialized, and block sets can't be used.
    unsigned fgCurBBEpoch;

    unsigned GetCurBasicBlockEpoch()
    {
        return fgCurBBEpoch;
    }

    // The number of basic blocks in the current epoch. When the blocks are renumbered,
    // this is fgBBcount. As blocks are added, fgBBcount increases, fgCurBBEpochSize remains
    // the same, until a new BasicBlock epoch is created, such as when the blocks are all renumbered.
    unsigned fgCurBBEpochSize;

    // The number of "size_t" elements required to hold a bitset large enough for fgCurBBEpochSize
    // bits. This is precomputed to avoid doing math every time BasicBlockBitSetTraits::GetArrSize() is called.
    unsigned fgBBSetCountInSizeTUnits;

    void NewBasicBlockEpoch()
    {
        INDEBUG(unsigned oldEpochArrSize = fgBBSetCountInSizeTUnits);

        // We have a new epoch. Compute and cache the size needed for new BlockSets.
        fgCurBBEpoch++;
        fgCurBBEpochSize = fgBBNumMax + 1;
        fgBBSetCountInSizeTUnits =
            roundUp(fgCurBBEpochSize, (unsigned)(sizeof(size_t) * 8)) / unsigned(sizeof(size_t) * 8);

#ifdef DEBUG
        // All BlockSet objects are now invalid!
        fgReachabilitySetsValid = false; // the bbReach sets are now invalid!
        fgEnterBlksSetValid     = false; // the fgEnterBlks set is now invalid!

        if (verbose)
        {
            unsigned epochArrSize = BasicBlockBitSetTraits::GetArrSize(this);
            printf("\nNew BlockSet epoch %d, # of blocks (including unused BB00): %u, bitset array size: %u (%s)",
                   fgCurBBEpoch, fgCurBBEpochSize, epochArrSize, (epochArrSize <= 1) ? "short" : "long");
            if ((fgCurBBEpoch != 1) && ((oldEpochArrSize <= 1) != (epochArrSize <= 1)))
            {
                // If we're not just establishing the first epoch, and the epoch array size has changed such that we're
                // going to change our bitset representation from short (just a size_t bitset) to long (a pointer to an
                // array of size_t bitsets), then print that out.
                printf("; NOTE: BlockSet size was previously %s!", (oldEpochArrSize <= 1) ? "short" : "long");
            }
            printf("\n");
        }
#endif // DEBUG
    }

    void EnsureBasicBlockEpoch()
    {
        if (fgCurBBEpochSize != fgBBNumMax + 1)
        {
            NewBasicBlockEpoch();
        }
    }

    BasicBlock* fgNewBasicBlock(BBjumpKinds jumpKind);
    bool fgEnsureFirstBBisScratch();
    bool fgFirstBBisScratch();
    bool fgBBisScratch(BasicBlock* block);

    void fgExtendEHRegionBefore(BasicBlock* block);
    void fgExtendEHRegionAfter(BasicBlock* block);

    BasicBlock* fgNewBBbefore(BBjumpKinds jumpKind, BasicBlock* block, bool extendRegion);

    BasicBlock* fgNewBBafter(BBjumpKinds jumpKind, BasicBlock* block, bool extendRegion);

    BasicBlock* fgNewBBinRegion(BBjumpKinds jumpKind,
                                unsigned    tryIndex,
                                unsigned    hndIndex,
                                BasicBlock* nearBlk,
                                bool        putInFilter = false,
                                bool        runRarely   = false,
                                bool        insertAtEnd = false);

    BasicBlock* fgNewBBinRegion(BBjumpKinds jumpKind,
                                BasicBlock* srcBlk,
                                bool        runRarely   = false,
                                bool        insertAtEnd = false);

    BasicBlock* fgNewBBinRegion(BBjumpKinds jumpKind);

    BasicBlock* fgNewBBinRegionWorker(BBjumpKinds jumpKind,
                                      BasicBlock* afterBlk,
                                      unsigned    xcptnIndex,
                                      bool        putInTryRegion);

    void fgInsertBBbefore(BasicBlock* insertBeforeBlk, BasicBlock* newBlk);
    void fgInsertBBafter(BasicBlock* insertAfterBlk, BasicBlock* newBlk);
    void fgUnlinkBlock(BasicBlock* block);

#ifdef FEATURE_JIT_METHOD_PERF
    unsigned fgMeasureIR();
#endif // FEATURE_JIT_METHOD_PERF

    bool fgModified;             // True if the flow graph has been modified recently
    bool fgComputePredsDone;     // Have we computed the bbPreds list
    bool fgCheapPredsValid;      // Is the bbCheapPreds list valid?
    bool fgDomsComputed;         // Have we computed the dominator sets?
    bool fgReturnBlocksComputed; // Have we computed the return blocks list?
    bool fgOptimizedFinally;     // Did we optimize any try-finallys?

    bool fgHasSwitch; // any BBJ_SWITCH jumps?

    BlockSet fgEnterBlks; // Set of blocks which have a special transfer of control; the "entry" blocks plus EH handler
                          // begin blocks.
#if defined(FEATURE_EH_FUNCLETS) && defined(TARGET_ARM)
    BlockSet fgAlwaysBlks; // Set of blocks which are BBJ_ALWAYS part  of BBJ_CALLFINALLY/BBJ_ALWAYS pair that should
                           // never be removed due to a requirement to use the BBJ_ALWAYS for generating code and
                           // not have "retless" blocks.

#endif // defined(FEATURE_EH_FUNCLETS) && defined(TARGET_ARM)

#ifdef DEBUG
    bool fgReachabilitySetsValid; // Are the bbReach sets valid?
    bool fgEnterBlksSetValid;     // Is the fgEnterBlks set valid?
#endif                            // DEBUG

    bool fgRemoveRestOfBlock; // true if we know that we will throw
    bool fgStmtRemoved;       // true if we remove statements -> need new DFA

    // There are two modes for ordering of the trees.
    //  - In FGOrderTree, the dominant ordering is the tree order, and the nodes contained in
    //    each tree and sub-tree are contiguous, and can be traversed (in gtNext/gtPrev order)
    //    by traversing the tree according to the order of the operands.
    //  - In FGOrderLinear, the dominant ordering is the linear order.

    enum FlowGraphOrder
    {
        FGOrderTree,
        FGOrderLinear
    };
    FlowGraphOrder fgOrder;

    // The following are boolean flags that keep track of the state of internal data structures

    bool     fgStmtListThreaded;       // true if the node list is now threaded
    bool     fgCanRelocateEHRegions;   // true if we are allowed to relocate the EH regions
    bool     fgEdgeWeightsComputed;    // true after we have called fgComputeEdgeWeights
    bool     fgHaveValidEdgeWeights;   // true if we were successful in computing all of the edge weights
    bool     fgSlopUsedInEdgeWeights;  // true if their was some slop used when computing the edge weights
    bool     fgRangeUsedInEdgeWeights; // true if some of the edgeWeight are expressed in Min..Max form
    weight_t fgCalledCount;            // count of the number of times this method was called
                                       // This is derived from the profile data
                                       // or is BB_UNITY_WEIGHT when we don't have profile data

#if defined(FEATURE_EH_FUNCLETS)
    bool fgFuncletsCreated; // true if the funclet creation phase has been run
#endif                      // FEATURE_EH_FUNCLETS

    bool fgGlobalMorph; // indicates if we are during the global morphing phase
                        // since fgMorphTree can be called from several places

    bool     impBoxTempInUse; // the temp below is valid and available
    unsigned impBoxTemp;      // a temporary that is used for boxing

#ifdef DEBUG
    bool jitFallbackCompile; // Are we doing a fallback compile? That is, have we executed a NO_WAY assert,
                             //   and we are trying to compile again in a "safer", minopts mode?
#endif

#if defined(DEBUG)
    unsigned impInlinedCodeSize;
    bool     fgPrintInlinedMethods;
#endif

    jitstd::vector<flowList*>* fgPredListSortVector;

    //-------------------------------------------------------------------------

    void fgInit();

    PhaseStatus fgImport();

    PhaseStatus fgTransformIndirectCalls();

    PhaseStatus fgTransformPatchpoints();

    PhaseStatus fgMorphInit();

    PhaseStatus fgInline();

    PhaseStatus fgRemoveEmptyTry();

    PhaseStatus fgRemoveEmptyFinally();

    PhaseStatus fgMergeFinallyChains();

    PhaseStatus fgCloneFinally();

    void fgCleanupContinuation(BasicBlock* continuation);

#if defined(FEATURE_EH_FUNCLETS) && defined(TARGET_ARM)

    PhaseStatus fgUpdateFinallyTargetFlags();

    void fgClearAllFinallyTargetBits();

    void fgAddFinallyTargetFlags();

#endif // defined(FEATURE_EH_FUNCLETS) && defined(TARGET_ARM)

    PhaseStatus fgTailMergeThrows();
    void fgTailMergeThrowsFallThroughHelper(BasicBlock* predBlock,
                                            BasicBlock* nonCanonicalBlock,
                                            BasicBlock* canonicalBlock,
                                            flowList*   predEdge);
    void fgTailMergeThrowsJumpToHelper(BasicBlock* predBlock,
                                       BasicBlock* nonCanonicalBlock,
                                       BasicBlock* canonicalBlock,
                                       flowList*   predEdge);

#if defined(FEATURE_EH_FUNCLETS) && defined(TARGET_ARM)
    // Sometimes we need to defer updating the BBF_FINALLY_TARGET bit. fgNeedToAddFinallyTargetBits signals
    // when this is necessary.
    bool fgNeedToAddFinallyTargetBits;
#endif // defined(FEATURE_EH_FUNCLETS) && defined(TARGET_ARM)

    bool fgRetargetBranchesToCanonicalCallFinally(BasicBlock*      block,
                                                  BasicBlock*      handler,
                                                  BlockToBlockMap& continuationMap);

    GenTree* fgGetCritSectOfStaticMethod();

#if defined(FEATURE_EH_FUNCLETS)

    void fgAddSyncMethodEnterExit();

    GenTree* fgCreateMonitorTree(unsigned lvaMonitorBool, unsigned lvaThisVar, BasicBlock* block, bool enter);

    void fgConvertSyncReturnToLeave(BasicBlock* block);

#endif // FEATURE_EH_FUNCLETS

    void fgAddReversePInvokeEnterExit();

    bool fgMoreThanOneReturnBlock();

    // The number of separate return points in the method.
    unsigned fgReturnCount;

    PhaseStatus fgAddInternal();

    enum class FoldResult
    {
        FOLD_DID_NOTHING,
        FOLD_CHANGED_CONTROL_FLOW,
        FOLD_REMOVED_LAST_STMT,
        FOLD_ALTERED_LAST_STMT,
    };

    FoldResult fgFoldConditional(BasicBlock* block);

    void fgMorphStmts(BasicBlock* block);
    void fgMorphBlocks();

    void fgMergeBlockReturn(BasicBlock* block);

    bool fgMorphBlockStmt(BasicBlock* block, Statement* stmt DEBUGARG(const char* msg));

    //------------------------------------------------------------------------------------------------------------
    // MorphMDArrayTempCache: a simple cache of compiler temporaries in the local variable table, used to minimize
    // the number of locals allocated when doing early multi-dimensional array operation expansion. Two types of
    // temps are created and cached (due to the two types of temps needed by the MD array expansion): TYP_INT and
    // TYP_REF. `GrabTemp` either returns an available temp from the cache or allocates a new temp and returns it
    // after adding it to the cache. `Reset` makes all the temps in the cache available for subsequent re-use.
    //
    class MorphMDArrayTempCache
    {
    private:
        class TempList
        {
        public:
            TempList(Compiler* compiler)
                : m_compiler(compiler), m_first(nullptr), m_insertPtr(&m_first), m_nextAvail(nullptr)
            {
            }

            unsigned GetTemp();

            void Reset()
            {
                m_nextAvail = m_first;
            }

        private:
            struct Node
            {
                Node(unsigned tmp) : next(nullptr), tmp(tmp)
                {
                }

                Node*    next;
                unsigned tmp;
            };

            Compiler* m_compiler;
            Node*     m_first;
            Node**    m_insertPtr;
            Node*     m_nextAvail;
        };

        TempList intTemps; // Temps for genActualType() == TYP_INT
        TempList refTemps; // Temps for TYP_REF

    public:
        MorphMDArrayTempCache(Compiler* compiler) : intTemps(compiler), refTemps(compiler)
        {
        }

        unsigned GrabTemp(var_types type);

        void Reset()
        {
            intTemps.Reset();
            refTemps.Reset();
        }
    };

    bool fgMorphArrayOpsStmt(MorphMDArrayTempCache* pTempCache, BasicBlock* block, Statement* stmt);
    PhaseStatus fgMorphArrayOps();

    void fgSetOptions();

#ifdef DEBUG
    static fgWalkPreFn fgAssertNoQmark;
    void fgPreExpandQmarkChecks(GenTree* expr);
    void        fgPostExpandQmarkChecks();
    static void fgCheckQmarkAllowedForm(GenTree* tree);
#endif

    IL_OFFSET fgFindBlockILOffset(BasicBlock* block);
    void fgFixEntryFlowForOSR();

    BasicBlock* fgSplitBlockAtBeginning(BasicBlock* curr);
    BasicBlock* fgSplitBlockAtEnd(BasicBlock* curr);
    BasicBlock* fgSplitBlockAfterStatement(BasicBlock* curr, Statement* stmt);
    BasicBlock* fgSplitBlockAfterNode(BasicBlock* curr, GenTree* node); // for LIR
    BasicBlock* fgSplitEdge(BasicBlock* curr, BasicBlock* succ);

    Statement* fgNewStmtFromTree(GenTree* tree, BasicBlock* block, const DebugInfo& di);
    Statement* fgNewStmtFromTree(GenTree* tree);
    Statement* fgNewStmtFromTree(GenTree* tree, BasicBlock* block);
    Statement* fgNewStmtFromTree(GenTree* tree, const DebugInfo& di);

    GenTree* fgGetTopLevelQmark(GenTree* expr, GenTree** ppDst = nullptr);
    void fgExpandQmarkForCastInstOf(BasicBlock* block, Statement* stmt);
    void fgExpandQmarkStmt(BasicBlock* block, Statement* stmt);
    void fgExpandQmarkNodes();

    // Do "simple lowering."  This functionality is (conceptually) part of "general"
    // lowering that is distributed between fgMorph and the lowering phase of LSRA.
    PhaseStatus fgSimpleLowering();

#if FEATURE_LOOP_ALIGN
    PhaseStatus placeLoopAlignInstructions();
#endif

    GenTree* fgInitThisClass();

    GenTreeCall* fgGetStaticsCCtorHelper(CORINFO_CLASS_HANDLE cls, CorInfoHelpFunc helper);

    GenTreeCall* fgGetSharedCCtor(CORINFO_CLASS_HANDLE cls);

    bool backendRequiresLocalVarLifetimes()
    {
        return !opts.MinOpts() || m_pLinearScan->willEnregisterLocalVars();
    }

    void fgLocalVarLiveness();

    void fgLocalVarLivenessInit();

    void fgPerNodeLocalVarLiveness(GenTree* node);
    void fgPerBlockLocalVarLiveness();

    VARSET_VALRET_TP fgGetHandlerLiveVars(BasicBlock* block);

    void fgLiveVarAnalysis(bool updateInternalOnly = false);

    void fgComputeLifeCall(VARSET_TP& life, GenTreeCall* call);

    void fgComputeLifeTrackedLocalUse(VARSET_TP& life, LclVarDsc& varDsc, GenTreeLclVarCommon* node);
    bool fgComputeLifeTrackedLocalDef(VARSET_TP&           life,
                                      VARSET_VALARG_TP     keepAliveVars,
                                      LclVarDsc&           varDsc,
                                      GenTreeLclVarCommon* node);
    bool fgComputeLifeUntrackedLocal(VARSET_TP&           life,
                                     VARSET_VALARG_TP     keepAliveVars,
                                     LclVarDsc&           varDsc,
                                     GenTreeLclVarCommon* lclVarNode);
    bool fgComputeLifeLocal(VARSET_TP& life, VARSET_VALARG_TP keepAliveVars, GenTree* lclVarNode);

    void fgComputeLife(VARSET_TP&       life,
                       GenTree*         startNode,
                       GenTree*         endNode,
                       VARSET_VALARG_TP volatileVars,
                       bool* pStmtInfoDirty DEBUGARG(bool* treeModf));

    void fgComputeLifeLIR(VARSET_TP& life, BasicBlock* block, VARSET_VALARG_TP volatileVars);

    bool fgTryRemoveNonLocal(GenTree* node, LIR::Range* blockRange);

    bool fgTryRemoveDeadStoreLIR(GenTree* store, GenTreeLclVarCommon* lclNode, BasicBlock* block);

    bool fgRemoveDeadStore(GenTree**        pTree,
                           LclVarDsc*       varDsc,
                           VARSET_VALARG_TP life,
                           bool*            doAgain,
                           bool*            pStmtInfoDirty,
                           bool* pStoreRemoved DEBUGARG(bool* treeModf));

    void fgInterBlockLocalVarLiveness();

    // Blocks: convenience methods for enabling range-based `for` iteration over the function's blocks, e.g.:
    // 1.   for (BasicBlock* const block : compiler->Blocks()) ...
    // 2.   for (BasicBlock* const block : compiler->Blocks(startBlock)) ...
    // 3.   for (BasicBlock* const block : compiler->Blocks(startBlock, endBlock)) ...
    // In case (1), the block list can be empty. In case (2), `startBlock` can be nullptr. In case (3),
    // both `startBlock` and `endBlock` must be non-null.
    //
    BasicBlockSimpleList Blocks() const
    {
        return BasicBlockSimpleList(fgFirstBB);
    }

    BasicBlockSimpleList Blocks(BasicBlock* startBlock) const
    {
        return BasicBlockSimpleList(startBlock);
    }

    BasicBlockRangeList Blocks(BasicBlock* startBlock, BasicBlock* endBlock) const
    {
        return BasicBlockRangeList(startBlock, endBlock);
    }

    // This array, managed by the SSA numbering infrastructure, keeps "outlined composite SSA numbers".
    // See "SsaNumInfo::GetNum" for more details on when this is needed.
    JitExpandArrayStack<unsigned>* m_outlinedCompositeSsaNums;

    // This map tracks nodes whose value numbers explicitly or implicitly depend on memory states.
    // The map provides the entry block of the most closely enclosing loop that
    // defines the memory region accessed when defining the nodes's VN.
    //
    // This information should be consulted when considering hoisting node out of a loop, as the VN
    // for the node will only be valid within the indicated loop.
    //
    // It is not fine-grained enough to track memory dependence within loops, so cannot be used
    // for more general code motion.
    //
    // If a node does not have an entry in the map we currently assume the VN is not memory dependent
    // and so memory does not constrain hoisting.
    //
    typedef JitHashTable<GenTree*, JitPtrKeyFuncs<GenTree>, BasicBlock*> NodeToLoopMemoryBlockMap;
    NodeToLoopMemoryBlockMap* m_nodeToLoopMemoryBlockMap;
    NodeToLoopMemoryBlockMap* GetNodeToLoopMemoryBlockMap()
    {
        if (m_nodeToLoopMemoryBlockMap == nullptr)
        {
            m_nodeToLoopMemoryBlockMap = new (getAllocator()) NodeToLoopMemoryBlockMap(getAllocator());
        }
        return m_nodeToLoopMemoryBlockMap;
    }

    void optRecordLoopMemoryDependence(GenTree* tree, BasicBlock* block, ValueNum memoryVN);
    void optCopyLoopMemoryDependence(GenTree* fromTree, GenTree* toTree);

    inline bool PreciseRefCountsRequired();

    // Performs SSA conversion.
    PhaseStatus fgSsaBuild();

    // Reset any data structures to the state expected by "fgSsaBuild", so it can be run again.
    void fgResetForSsa();

    unsigned fgSsaPassesCompleted; // Number of times fgSsaBuild has been run.
    bool     fgSsaChecksEnabled;   // True if SSA info can be cross-checked versus IR

#ifdef DEBUG
    void DumpSsaSummary();
#endif

    // Returns "true" if this is a special variable that is never zero initialized in the prolog.
    inline bool fgVarIsNeverZeroInitializedInProlog(unsigned varNum);

    // Returns "true" if the variable needs explicit zero initialization.
    inline bool fgVarNeedsExplicitZeroInit(unsigned varNum, bool bbInALoop, bool bbIsReturn);

    // The value numbers for this compilation.
    ValueNumStore* vnStore;

public:
    ValueNumStore* GetValueNumStore()
    {
        return vnStore;
    }

    // Do value numbering (assign a value number to each
    // tree node).
    PhaseStatus fgValueNumber();

    void fgValueNumberLocalStore(GenTree*             storeNode,
                                 GenTreeLclVarCommon* lclDefNode,
                                 ssize_t              offset,
                                 unsigned             storeSize,
                                 ValueNumPair         value,
                                 bool                 normalize = true);

    void fgValueNumberArrayElemLoad(GenTree* loadTree, VNFuncApp* addrFunc);

    void fgValueNumberArrayElemStore(GenTree* storeNode, VNFuncApp* addrFunc, unsigned storeSize, ValueNum value);

    void fgValueNumberFieldLoad(GenTree* loadTree, GenTree* baseAddr, FieldSeq* fieldSeq, ssize_t offset);

    void fgValueNumberFieldStore(
        GenTree* storeNode, GenTree* baseAddr, FieldSeq* fieldSeq, ssize_t offset, unsigned storeSize, ValueNum value);

    // Compute the value number for a byref-exposed load of the given type via the given pointerVN.
    ValueNum fgValueNumberByrefExposedLoad(var_types type, ValueNum pointerVN);

    unsigned fgVNPassesCompleted; // Number of times fgValueNumber has been run.

    // Utility functions for fgValueNumber.

    // Perform value-numbering for the trees in "blk".
    void fgValueNumberBlock(BasicBlock* blk);

    // Requires that "entryBlock" is the entry block of loop "loopNum", and that "loopNum" is the
    // innermost loop of which "entryBlock" is the entry.  Returns the value number that should be
    // assumed for the memoryKind at the start "entryBlk".
    ValueNum fgMemoryVNForLoopSideEffects(MemoryKind memoryKind, BasicBlock* entryBlock, unsigned loopNum);

    // Called when an operation (performed by "tree", described by "msg") may cause the GcHeap to be mutated.
    // As GcHeap is a subset of ByrefExposed, this will also annotate the ByrefExposed mutation.
    void fgMutateGcHeap(GenTree* tree DEBUGARG(const char* msg));

    // Called when an operation (performed by "tree", described by "msg") may cause an address-exposed local to be
    // mutated.
    void fgMutateAddressExposedLocal(GenTree* tree DEBUGARG(const char* msg));

    // For a GC heap store at curTree, record the new curMemoryVN's and update curTree's MemorySsaMap.
    // As GcHeap is a subset of ByrefExposed, this will also record the ByrefExposed store.
    void recordGcHeapStore(GenTree* curTree, ValueNum gcHeapVN DEBUGARG(const char* msg));

    // For a store to an address-exposed local at curTree, record the new curMemoryVN and update curTree's MemorySsaMap.
    void recordAddressExposedLocalStore(GenTree* curTree, ValueNum memoryVN DEBUGARG(const char* msg));

    void fgSetCurrentMemoryVN(MemoryKind memoryKind, ValueNum newMemoryVN);

    // Tree caused an update in the current memory VN.  If "tree" has an associated heap SSA #, record that
    // value in that SSA #.
    void fgValueNumberRecordMemorySsa(MemoryKind memoryKind, GenTree* tree);

    // The input 'tree' is a leaf node that is a constant
    // Assign the proper value number to the tree
    void fgValueNumberTreeConst(GenTree* tree);

    // If the VN store has been initialized, reassign the
    // proper value number to the constant tree.
    void fgUpdateConstTreeValueNumber(GenTree* tree);

    // Assumes that all inputs to "tree" have had value numbers assigned; assigns a VN to tree.
    // (With some exceptions: the VN of the lhs of an assignment is assigned as part of the
    // assignment.)
    void fgValueNumberTree(GenTree* tree);

    void fgValueNumberAssignment(GenTreeOp* tree);

    // Does value-numbering for a block assignment.
    void fgValueNumberBlockAssignment(GenTree* tree);

    // Does value-numbering for a variable definition that has SSA.
    void fgValueNumberSsaVarDef(GenTreeLclVarCommon* lcl);

    // Does value-numbering for a cast tree.
    void fgValueNumberCastTree(GenTree* tree);

    // Does value-numbering for a bitcast tree.
    void fgValueNumberBitCast(GenTree* tree);

    // Does value-numbering for an intrinsic tree.
    void fgValueNumberIntrinsic(GenTree* tree);

    void fgValueNumberArrIndexAddr(GenTreeArrAddr* arrAddr);

#ifdef FEATURE_SIMD
    // Does value-numbering for a GT_SIMD tree
    void fgValueNumberSimd(GenTreeSIMD* tree);
#endif // FEATURE_SIMD

#ifdef FEATURE_HW_INTRINSICS
    // Does value-numbering for a GT_HWINTRINSIC tree
    void fgValueNumberHWIntrinsic(GenTreeHWIntrinsic* tree);
#endif // FEATURE_HW_INTRINSICS

    // Does value-numbering for a call.  We interpret some helper calls.
    void fgValueNumberCall(GenTreeCall* call);

    // Does value-numbering for a helper representing a cast operation.
    void fgValueNumberCastHelper(GenTreeCall* call);

    // Does value-numbering for a helper "call" that has a VN function symbol "vnf".
    void fgValueNumberHelperCallFunc(GenTreeCall* call, VNFunc vnf, ValueNumPair vnpExc);

    // Requires "helpCall" to be a helper call.  Assigns it a value number;
    // we understand the semantics of some of the calls.  Returns "true" if
    // the call may modify the heap (we assume arbitrary memory side effects if so).
    bool fgValueNumberHelperCall(GenTreeCall* helpCall);

    // Requires that "helpFunc" is one of the pure Jit Helper methods.
    // Returns the corresponding VNFunc to use for value numbering
    VNFunc fgValueNumberJitHelperMethodVNFunc(CorInfoHelpFunc helpFunc);

    // Adds the exception set for the current tree node which has a memory indirection operation
    void fgValueNumberAddExceptionSetForIndirection(GenTree* tree, GenTree* baseAddr);

    // Adds the exception sets for the current tree node which is performing a division or modulus operation
    void fgValueNumberAddExceptionSetForDivision(GenTree* tree);

    // Adds the exception set for the current tree node which is performing a overflow checking operation
    void fgValueNumberAddExceptionSetForOverflow(GenTree* tree);

    // Adds the exception set for the current tree node which is performing a bounds check operation
    void fgValueNumberAddExceptionSetForBoundsCheck(GenTree* tree);

    // Adds the exception set for the current tree node which is performing a ckfinite operation
    void fgValueNumberAddExceptionSetForCkFinite(GenTree* tree);

    // Adds the exception sets for the current tree node
    void fgValueNumberAddExceptionSet(GenTree* tree);

#ifdef DEBUG
    void fgDebugCheckExceptionSets();
#endif

    // These are the current value number for the memory implicit variables while
    // doing value numbering.  These are the value numbers under the "liberal" interpretation
    // of memory values; the "conservative" interpretation needs no VN, since every access of
    // memory yields an unknown value.
    ValueNum fgCurMemoryVN[MemoryKindCount];

    // Return a "pseudo"-class handle for an array element type.  If "elemType" is TYP_STRUCT,
    // requires "elemStructType" to be non-null (and to have a low-order zero).  Otherwise, low order bit
    // is 1, and the rest is an encoding of "elemTyp".
    static CORINFO_CLASS_HANDLE EncodeElemType(var_types elemTyp, CORINFO_CLASS_HANDLE elemStructType)
    {
        if (elemStructType != nullptr)
        {
            assert(varTypeIsStruct(elemTyp) || elemTyp == TYP_REF || elemTyp == TYP_BYREF ||
                   varTypeIsIntegral(elemTyp));
            assert((size_t(elemStructType) & 0x1) == 0x0); // Make sure the encoding below is valid.
            return elemStructType;
        }
        else
        {
            assert(elemTyp != TYP_STRUCT);
            elemTyp = varTypeToSigned(elemTyp);
            return CORINFO_CLASS_HANDLE(size_t(elemTyp) << 1 | 0x1);
        }
    }
    // If "clsHnd" is the result of an "EncodePrim" call, returns true and sets "*pPrimType" to the
    // var_types it represents.  Otherwise, returns TYP_STRUCT (on the assumption that "clsHnd" is
    // the struct type of the element).
    static var_types DecodeElemType(CORINFO_CLASS_HANDLE clsHnd)
    {
        size_t clsHndVal = size_t(clsHnd);
        if (clsHndVal & 0x1)
        {
            return var_types(clsHndVal >> 1);
        }
        else
        {
            return TYP_STRUCT;
        }
    }

    // Convert a BYTE which represents the VM's CorInfoGCtype to the JIT's var_types
    var_types getJitGCType(BYTE gcType);

    // Returns true if the provided type should be treated as a primitive type
    // for the unmanaged calling conventions.
    bool isNativePrimitiveStructType(CORINFO_CLASS_HANDLE clsHnd);

    enum structPassingKind
    {
        SPK_Unknown,       // Invalid value, never returned
        SPK_PrimitiveType, // The struct is passed/returned using a primitive type.
        SPK_EnclosingType, // Like SPK_Primitive type, but used for return types that
                           //  require a primitive type temp that is larger than the struct size.
                           //  Currently used for structs of size 3, 5, 6, or 7 bytes.
        SPK_ByValue,       // The struct is passed/returned by value (using the ABI rules)
                           //  for ARM64 and UNIX_X64 in multiple registers. (when all of the
                           //   parameters registers are used, then the stack will be used)
                           //  for X86 passed on the stack, for ARM32 passed in registers
                           //   or the stack or split between registers and the stack.
        SPK_ByValueAsHfa,  // The struct is passed/returned as an HFA in multiple registers.
        SPK_ByReference
    }; // The struct is passed/returned by reference to a copy/buffer.

    // Get the "primitive" type that is used when we are given a struct of size 'structSize'.
    // For pointer sized structs the 'clsHnd' is used to determine if the struct contains GC ref.
    // A "primitive" type is one of the scalar types: byte, short, int, long, ref, float, double
    // If we can't or shouldn't use a "primitive" type then TYP_UNKNOWN is returned.
    //
    // isVarArg is passed for use on Windows Arm64 to change the decision returned regarding
    // hfa types.
    //
    var_types getPrimitiveTypeForStruct(unsigned structSize, CORINFO_CLASS_HANDLE clsHnd, bool isVarArg);

    // Get the type that is used to pass values of the given struct type.
    // isVarArg is passed for use on Windows Arm64 to change the decision returned regarding
    // hfa types.
    //
    var_types getArgTypeForStruct(CORINFO_CLASS_HANDLE clsHnd,
                                  structPassingKind*   wbPassStruct,
                                  bool                 isVarArg,
                                  unsigned             structSize);

    // Get the type that is used to return values of the given struct type.
    // If the size is unknown, pass 0 and it will be determined from 'clsHnd'.
    var_types getReturnTypeForStruct(CORINFO_CLASS_HANDLE     clsHnd,
                                     CorInfoCallConvExtension callConv,
                                     structPassingKind*       wbPassStruct = nullptr,
                                     unsigned                 structSize   = 0);

#ifdef DEBUG
    // Print a representation of "vnp" or "vn" on standard output.
    // If "level" is non-zero, we also print out a partial expansion of the value.
    void vnpPrint(ValueNumPair vnp, unsigned level);
    void vnPrint(ValueNum vn, unsigned level);
#endif

    bool fgDominate(BasicBlock* b1, BasicBlock* b2); // Return true if b1 dominates b2

    // Dominator computation member functions
    // Not exposed outside Compiler
protected:
    bool fgReachable(BasicBlock* b1, BasicBlock* b2); // Returns true if block b1 can reach block b2

    // Compute immediate dominators, the dominator tree and and its pre/post-order travsersal numbers.
    void fgComputeDoms();

    void fgCompDominatedByExceptionalEntryBlocks();

    BlockSet_ValRet_T fgGetDominatorSet(BasicBlock* block); // Returns a set of blocks that dominate the given block.
    // Note: this is relatively slow compared to calling fgDominate(),
    // especially if dealing with a single block versus block check.

    void fgComputeReachabilitySets(); // Compute bbReach sets. (Also sets BBF_GC_SAFE_POINT flag on blocks.)

    void fgComputeReturnBlocks(); // Initialize fgReturnBlocks to a list of BBJ_RETURN blocks.

    void fgComputeEnterBlocksSet(); // Compute the set of entry blocks, 'fgEnterBlks'.

    // Remove blocks determined to be unreachable by the 'canRemoveBlock'.
    template <typename CanRemoveBlockBody>
    bool fgRemoveUnreachableBlocks(CanRemoveBlockBody canRemoveBlock);

    PhaseStatus fgComputeReachability(); // Perform flow graph node reachability analysis.

    bool fgRemoveDeadBlocks(); // Identify and remove dead blocks.

    BasicBlock* fgIntersectDom(BasicBlock* a, BasicBlock* b); // Intersect two immediate dominator sets.

    void fgDfsInvPostOrder(); // In order to compute dominance using fgIntersectDom, the flow graph nodes must be
                              // processed in topological sort, this function takes care of that.

    void fgDfsInvPostOrderHelper(BasicBlock* block, BlockSet& visited, unsigned* count);

    BlockSet_ValRet_T fgDomFindStartNodes(); // Computes which basic blocks don't have incoming edges in the flow graph.
                                             // Returns this as a set.

    INDEBUG(void fgDispDomTree(DomTreeNode* domTree);) // Helper that prints out the Dominator Tree in debug builds.

    DomTreeNode* fgBuildDomTree(); // Once we compute all the immediate dominator sets for each node in the flow graph
                                   // (performed by fgComputeDoms), this procedure builds the dominance tree represented
                                   // adjacency lists.

    // In order to speed up the queries of the form 'Does A dominates B', we can perform a DFS preorder and postorder
    // traversal of the dominance tree and the dominance query will become A dominates B iif preOrder(A) <= preOrder(B)
    // && postOrder(A) >= postOrder(B) making the computation O(1).
    void fgNumberDomTree(DomTreeNode* domTree);

    // When the flow graph changes, we need to update the block numbers, predecessor lists, reachability sets,
    // dominators, and possibly loops.
    void fgUpdateChangedFlowGraph(const bool computePreds        = true,
                                  const bool computeDoms         = true,
                                  const bool computeReturnBlocks = false,
                                  const bool computeLoops        = false);

public:
    // Compute the predecessors of the blocks in the control flow graph.
    void fgComputePreds();

    // Remove all predecessor information.
    void fgRemovePreds();

    // Compute the cheap flow graph predecessors lists. This is used in some early phases
    // before the full predecessors lists are computed.
    void fgComputeCheapPreds();

private:
    void fgAddCheapPred(BasicBlock* block, BasicBlock* blockPred);

    void fgRemoveCheapPred(BasicBlock* block, BasicBlock* blockPred);

public:
    enum GCPollType
    {
        GCPOLL_NONE,
        GCPOLL_CALL,
        GCPOLL_INLINE
    };

    // Initialize the per-block variable sets (used for liveness analysis).
    void fgInitBlockVarSets();

    PhaseStatus fgInsertGCPolls();
    BasicBlock* fgCreateGCPoll(GCPollType pollType, BasicBlock* block);

    // Requires that "block" is a block that returns from
    // a finally.  Returns the number of successors (jump targets of
    // of blocks in the covered "try" that did a "LEAVE".)
    unsigned fgNSuccsOfFinallyRet(BasicBlock* block);

    // Requires that "block" is a block that returns (in the sense of BBJ_EHFINALLYRET) from
    // a finally.  Returns its "i"th successor (jump targets of
    // of blocks in the covered "try" that did a "LEAVE".)
    // Requires that "i" < fgNSuccsOfFinallyRet(block).
    BasicBlock* fgSuccOfFinallyRet(BasicBlock* block, unsigned i);

private:
    // Factor out common portions of the impls of the methods above.
    void fgSuccOfFinallyRetWork(BasicBlock* block, unsigned i, BasicBlock** bres, unsigned* nres);

public:
    // For many purposes, it is desirable to be able to enumerate the *distinct* targets of a switch statement,
    // skipping duplicate targets.  (E.g., in flow analyses that are only interested in the set of possible targets.)
    // SwitchUniqueSuccSet contains the non-duplicated switch targets.
    // (Code that modifies the jump table of a switch has an obligation to call Compiler::UpdateSwitchTableTarget,
    // which in turn will call the "UpdateTarget" method of this type if a SwitchUniqueSuccSet has already
    // been computed for the switch block.  If a switch block is deleted or is transformed into a non-switch,
    // we leave the entry associated with the block, but it will no longer be accessed.)
    struct SwitchUniqueSuccSet
    {
        unsigned     numDistinctSuccs; // Number of distinct targets of the switch.
        BasicBlock** nonDuplicates;    // Array of "numDistinctSuccs", containing all the distinct switch target
                                       // successors.

        // The switch block "switchBlk" just had an entry with value "from" modified to the value "to".
        // Update "this" as necessary: if "from" is no longer an element of the jump table of "switchBlk",
        // remove it from "this", and ensure that "to" is a member.  Use "alloc" to do any required allocation.
        void UpdateTarget(CompAllocator alloc, BasicBlock* switchBlk, BasicBlock* from, BasicBlock* to);
    };

    typedef JitHashTable<BasicBlock*, JitPtrKeyFuncs<BasicBlock>, SwitchUniqueSuccSet> BlockToSwitchDescMap;

private:
    // Maps BasicBlock*'s that end in switch statements to SwitchUniqueSuccSets that allow
    // iteration over only the distinct successors.
    BlockToSwitchDescMap* m_switchDescMap;

public:
    BlockToSwitchDescMap* GetSwitchDescMap(bool createIfNull = true)
    {
        if ((m_switchDescMap == nullptr) && createIfNull)
        {
            m_switchDescMap = new (getAllocator()) BlockToSwitchDescMap(getAllocator());
        }
        return m_switchDescMap;
    }

    // Invalidate the map of unique switch block successors. For example, since the hash key of the map
    // depends on block numbers, we must invalidate the map when the blocks are renumbered, to ensure that
    // we don't accidentally look up and return the wrong switch data.
    void InvalidateUniqueSwitchSuccMap()
    {
        m_switchDescMap = nullptr;
    }

    // Requires "switchBlock" to be a block that ends in a switch.  Returns
    // the corresponding SwitchUniqueSuccSet.
    SwitchUniqueSuccSet GetDescriptorForSwitch(BasicBlock* switchBlk);

    // The switch block "switchBlk" just had an entry with value "from" modified to the value "to".
    // Update "this" as necessary: if "from" is no longer an element of the jump table of "switchBlk",
    // remove it from "this", and ensure that "to" is a member.
    void UpdateSwitchTableTarget(BasicBlock* switchBlk, BasicBlock* from, BasicBlock* to);

    // Remove the "SwitchUniqueSuccSet" of "switchBlk" in the BlockToSwitchDescMap.
    void fgInvalidateSwitchDescMapEntry(BasicBlock* switchBlk);

    BasicBlock* fgFirstBlockOfHandler(BasicBlock* block);

    bool fgIsFirstBlockOfFilterOrHandler(BasicBlock* block);

    flowList* fgGetPredForBlock(BasicBlock* block, BasicBlock* blockPred);

    flowList* fgGetPredForBlock(BasicBlock* block, BasicBlock* blockPred, flowList*** ptrToPred);

    flowList* fgRemoveRefPred(BasicBlock* block, BasicBlock* blockPred);

    flowList* fgRemoveAllRefPreds(BasicBlock* block, BasicBlock* blockPred);

    void fgRemoveBlockAsPred(BasicBlock* block);

    void fgChangeSwitchBlock(BasicBlock* oldSwitchBlock, BasicBlock* newSwitchBlock);

    void fgReplaceSwitchJumpTarget(BasicBlock* blockSwitch, BasicBlock* newTarget, BasicBlock* oldTarget);

    void fgReplaceJumpTarget(BasicBlock* block, BasicBlock* newTarget, BasicBlock* oldTarget);

    void fgReplacePred(BasicBlock* block, BasicBlock* oldPred, BasicBlock* newPred);

    flowList* fgAddRefPred(BasicBlock* block,
                           BasicBlock* blockPred,
                           flowList*   oldEdge           = nullptr,
                           bool        initializingPreds = false); // Only set to 'true' when we are computing preds in
                                                                   // fgComputePreds()

    void fgFindBasicBlocks();

    bool fgIsBetterFallThrough(BasicBlock* bCur, BasicBlock* bAlt);

    bool fgCheckEHCanInsertAfterBlock(BasicBlock* blk, unsigned regionIndex, bool putInTryRegion);

    BasicBlock* fgFindInsertPoint(unsigned    regionIndex,
                                  bool        putInTryRegion,
                                  BasicBlock* startBlk,
                                  BasicBlock* endBlk,
                                  BasicBlock* nearBlk,
                                  BasicBlock* jumpBlk,
                                  bool        runRarely);

    unsigned fgGetNestingLevel(BasicBlock* block, unsigned* pFinallyNesting = nullptr);

    PhaseStatus fgPostImportationCleanup();

    void fgRemoveStmt(BasicBlock* block, Statement* stmt DEBUGARG(bool isUnlink = false));
    void fgUnlinkStmt(BasicBlock* block, Statement* stmt);

    bool fgCheckRemoveStmt(BasicBlock* block, Statement* stmt);

    bool fgCreateLoopPreHeader(unsigned lnum);

    void fgUnreachableBlock(BasicBlock* block);

    void fgRemoveConditionalJump(BasicBlock* block);

    BasicBlock* fgLastBBInMainFunction();

    BasicBlock* fgEndBBAfterMainFunction();

    BasicBlock* fgGetDomSpeculatively(const BasicBlock* block);

    void fgUnlinkRange(BasicBlock* bBeg, BasicBlock* bEnd);

    void fgRemoveBlock(BasicBlock* block, bool unreachable);

    bool fgCanCompactBlocks(BasicBlock* block, BasicBlock* bNext);

    void fgCompactBlocks(BasicBlock* block, BasicBlock* bNext);

    void fgUpdateLoopsAfterCompacting(BasicBlock* block, BasicBlock* bNext);

    BasicBlock* fgConnectFallThrough(BasicBlock* bSrc, BasicBlock* bDst);

    bool fgRenumberBlocks();

    bool fgExpandRarelyRunBlocks();

    bool fgEhAllowsMoveBlock(BasicBlock* bBefore, BasicBlock* bAfter);

    void fgMoveBlocksAfter(BasicBlock* bStart, BasicBlock* bEnd, BasicBlock* insertAfterBlk);

    PhaseStatus fgTailMerge();

    enum FG_RELOCATE_TYPE
    {
        FG_RELOCATE_TRY,    // relocate the 'try' region
        FG_RELOCATE_HANDLER // relocate the handler region (including the filter if necessary)
    };
    BasicBlock* fgRelocateEHRange(unsigned regionIndex, FG_RELOCATE_TYPE relocateType);

#if defined(FEATURE_EH_FUNCLETS)
#if defined(TARGET_ARM)
    void fgClearFinallyTargetBit(BasicBlock* block);
#endif // defined(TARGET_ARM)
    bool fgIsIntraHandlerPred(BasicBlock* predBlock, BasicBlock* block);
    bool fgAnyIntraHandlerPreds(BasicBlock* block);
    void fgInsertFuncletPrologBlock(BasicBlock* block);
    void        fgCreateFuncletPrologBlocks();
    PhaseStatus fgCreateFunclets();
#else  // !FEATURE_EH_FUNCLETS
    bool fgRelocateEHRegions();
#endif // !FEATURE_EH_FUNCLETS

    bool fgOptimizeUncondBranchToSimpleCond(BasicBlock* block, BasicBlock* target);

    bool fgBlockEndFavorsTailDuplication(BasicBlock* block, unsigned lclNum);

    bool fgBlockIsGoodTailDuplicationCandidate(BasicBlock* block, unsigned* lclNum);

    bool fgOptimizeEmptyBlock(BasicBlock* block);

    bool fgOptimizeBranchToEmptyUnconditional(BasicBlock* block, BasicBlock* bDest);

    bool fgOptimizeBranch(BasicBlock* bJump);

    bool fgOptimizeSwitchBranches(BasicBlock* block);

    bool fgOptimizeBranchToNext(BasicBlock* block, BasicBlock* bNext, BasicBlock* bPrev);

    bool fgOptimizeSwitchJumps();
#ifdef DEBUG
    void fgPrintEdgeWeights();
#endif
    PhaseStatus fgComputeBlockAndEdgeWeights();
    bool fgComputeMissingBlockWeights(weight_t* returnWeight);
    bool fgComputeCalledCount(weight_t returnWeight);
    PhaseStatus fgComputeEdgeWeights();

    bool fgReorderBlocks(bool useProfile);

#ifdef FEATURE_EH_FUNCLETS
    bool fgFuncletsAreCold();
#endif // FEATURE_EH_FUNCLETS

    PhaseStatus fgDetermineFirstColdBlock();

    bool fgIsForwardBranch(BasicBlock* bJump, BasicBlock* bSrc = nullptr);

    bool fgUpdateFlowGraph(bool doTailDup = false, bool isPhase = false);
    PhaseStatus fgUpdateFlowGraphPhase();

    PhaseStatus fgFindOperOrder();

    // method that returns if you should split here
    typedef bool(fgSplitPredicate)(GenTree* tree, GenTree* parent, fgWalkData* data);

    PhaseStatus fgSetBlockOrder();

    void fgRemoveReturnBlock(BasicBlock* block);

    /* Helper code that has been factored out */
    inline void fgConvertBBToThrowBB(BasicBlock* block);

    bool fgCastNeeded(GenTree* tree, var_types toType);
    GenTree* fgDoNormalizeOnStore(GenTree* tree);

    // The following check for loops that don't execute calls
    bool fgLoopCallMarked;

    void fgLoopCallTest(BasicBlock* srcBB, BasicBlock* dstBB);
    void fgLoopCallMark();

    void fgMarkLoopHead(BasicBlock* block);

    unsigned fgGetCodeEstimate(BasicBlock* block);

#if DUMP_FLOWGRAPHS
    enum class PhasePosition
    {
        PrePhase,
        PostPhase
    };
    const char* fgProcessEscapes(const char* nameIn, escapeMapping_t* map);
    static void fgDumpTree(FILE* fgxFile, GenTree* const tree);
    FILE* fgOpenFlowGraphFile(bool* wbDontClose, Phases phase, PhasePosition pos, const char* type);
    bool fgDumpFlowGraph(Phases phase, PhasePosition pos);
#endif // DUMP_FLOWGRAPHS

#ifdef DEBUG

    void fgDispDoms();
    void fgDispReach();
    void fgDispBBLiveness(BasicBlock* block);
    void fgDispBBLiveness();
    void fgTableDispBasicBlock(BasicBlock* block, int ibcColWidth = 0);
    void fgDispBasicBlocks(BasicBlock* firstBlock, BasicBlock* lastBlock, bool dumpTrees);
    void fgDispBasicBlocks(bool dumpTrees = false);
    void fgDumpStmtTree(Statement* stmt, unsigned bbNum);
    void fgDumpBlock(BasicBlock* block);
    void fgDumpTrees(BasicBlock* firstBlock, BasicBlock* lastBlock);

    static fgWalkPreFn fgStress64RsltMulCB;
    void               fgStress64RsltMul();
    void               fgDebugCheckUpdate();

    void fgDebugCheckBBNumIncreasing();
    void fgDebugCheckBBlist(bool checkBBNum = false, bool checkBBRefs = true);
    void fgDebugCheckBlockLinks();
    void fgDebugCheckLinks(bool morphTrees = false);
    void fgDebugCheckStmtsList(BasicBlock* block, bool morphTrees);
    void fgDebugCheckNodeLinks(BasicBlock* block, Statement* stmt);
    void fgDebugCheckNodesUniqueness();
    void fgDebugCheckLoopTable();
    void fgDebugCheckSsa();

    void fgDebugCheckFlags(GenTree* tree);
    void fgDebugCheckDispFlags(GenTree* tree, GenTreeFlags dispFlags, GenTreeDebugFlags debugFlags);
    void fgDebugCheckFlagsHelper(GenTree* tree, GenTreeFlags actualFlags, GenTreeFlags expectedFlags);
    void fgDebugCheckTryFinallyExits();
    void fgDebugCheckProfileWeights();
    bool fgDebugCheckIncomingProfileData(BasicBlock* block);
    bool fgDebugCheckOutgoingProfileData(BasicBlock* block);

#endif // DEBUG

    static bool fgProfileWeightsEqual(weight_t weight1, weight_t weight2);
    static bool fgProfileWeightsConsistent(weight_t weight1, weight_t weight2);

    static GenTree* fgGetFirstNode(GenTree* tree);

    //--------------------- Walking the trees in the IR -----------------------

    struct fgWalkData
    {
        Compiler*     compiler;
        fgWalkPreFn*  wtprVisitorFn;
        fgWalkPostFn* wtpoVisitorFn;
        void*         pCallbackData; // user-provided data
        GenTree*      parent;        // parent of current node, provided to callback
        bool          wtprLclsOnly;  // whether to only visit lclvar nodes
#ifdef DEBUG
        bool printModified; // callback can use this
#endif
    };

    fgWalkResult fgWalkTreePre(GenTree**    pTree,
                               fgWalkPreFn* visitor,
                               void*        pCallBackData = nullptr,
                               bool         lclVarsOnly   = false,
                               bool         computeStack  = false);

    fgWalkResult fgWalkTree(GenTree**     pTree,
                            fgWalkPreFn*  preVisitor,
                            fgWalkPostFn* postVisitor,
                            void*         pCallBackData = nullptr);

    void fgWalkAllTreesPre(fgWalkPreFn* visitor, void* pCallBackData);

    //----- Postorder

    fgWalkResult fgWalkTreePost(GenTree**     pTree,
                                fgWalkPostFn* visitor,
                                void*         pCallBackData = nullptr,
                                bool          computeStack  = false);

    static fgWalkResult fgChkLocAllocCB(GenTree** pTree, Compiler::fgWalkData* data);
    static fgWalkResult fgChkQmarkCB(GenTree** pTree, Compiler::fgWalkData* data);

    /**************************************************************************
     *                          PROTECTED
     *************************************************************************/

protected:
    friend class SsaBuilder;
    friend struct ValueNumberState;

    //--------------------- Detect the basic blocks ---------------------------

    BasicBlock** fgBBs; // Table of pointers to the BBs

    void        fgInitBBLookup();
    BasicBlock* fgLookupBB(unsigned addr);

    bool fgCanSwitchToOptimized();
    void fgSwitchToOptimized(const char* reason);

    bool fgMayExplicitTailCall();

    void fgFindJumpTargets(const BYTE* codeAddr, IL_OFFSET codeSize, FixedBitVect* jumpTarget);

    void fgMarkBackwardJump(BasicBlock* startBlock, BasicBlock* endBlock);

    void fgLinkBasicBlocks();

    unsigned fgMakeBasicBlocks(const BYTE* codeAddr, IL_OFFSET codeSize, FixedBitVect* jumpTarget);

    void fgCheckBasicBlockControlFlow();

    void fgControlFlowPermitted(BasicBlock* blkSrc,
                                BasicBlock* blkDest,
                                bool        IsLeave = false /* is the src a leave block */);

    bool fgFlowToFirstBlockOfInnerTry(BasicBlock* blkSrc, BasicBlock* blkDest, bool sibling);

    void fgObserveInlineConstants(OPCODE opcode, const FgStack& stack, bool isInlining);

    void fgAdjustForAddressExposedOrWrittenThis();

    unsigned fgStressBBProf()
    {
#ifdef DEBUG
        unsigned result = JitConfig.JitStressBBProf();
        if (result == 0)
        {
            if (compStressCompile(STRESS_BB_PROFILE, 15))
            {
                result = 1;
            }
        }
        return result;
#else
        return 0;
#endif
    }

    bool fgHaveProfileData();
    bool fgHaveProfileWeights();
    bool fgGetProfileWeightForBasicBlock(IL_OFFSET offset, weight_t* weight);

    Instrumentor* fgCountInstrumentor;
    Instrumentor* fgHistogramInstrumentor;

    PhaseStatus fgPrepareToInstrumentMethod();
    PhaseStatus fgInstrumentMethod();
    PhaseStatus fgIncorporateProfileData();
    void        fgIncorporateBlockCounts();
    void        fgIncorporateEdgeCounts();

public:
    const char*                            fgPgoFailReason;
    bool                                   fgPgoDisabled;
    ICorJitInfo::PgoSource                 fgPgoSource;
    ICorJitInfo::PgoInstrumentationSchema* fgPgoSchema;
    BYTE*                                  fgPgoData;
    UINT32                                 fgPgoSchemaCount;
    HRESULT                                fgPgoQueryResult;
    UINT32                                 fgNumProfileRuns;
    UINT32                                 fgPgoBlockCounts;
    UINT32                                 fgPgoEdgeCounts;
    UINT32                                 fgPgoClassProfiles;
    UINT32                                 fgPgoMethodProfiles;
    unsigned                               fgPgoInlineePgo;
    unsigned                               fgPgoInlineeNoPgo;
    unsigned                               fgPgoInlineeNoPgoSingleBlock;
    bool                                   fgPgoHaveWeights;

    void WalkSpanningTree(SpanningTreeVisitor* visitor);
    void fgSetProfileWeight(BasicBlock* block, weight_t weight);
    void fgApplyProfileScale();
    bool fgHaveSufficientProfileWeights();
    bool fgHaveTrustedProfileWeights();

    // fgIsUsingProfileWeights - returns true if we have real profile data for this method
    //                           or if we have some fake profile data for the stress mode
    bool fgIsUsingProfileWeights()
    {
        return (fgHaveProfileWeights() || fgStressBBProf());
    }

    // fgProfileRunsCount - returns total number of scenario runs for the profile data
    //                      or BB_UNITY_WEIGHT_UNSIGNED when we aren't using profile data.
    unsigned fgProfileRunsCount()
    {
        return fgIsUsingProfileWeights() ? fgNumProfileRuns : BB_UNITY_WEIGHT_UNSIGNED;
    }

//-------- Insert a statement at the start or end of a basic block --------

#ifdef DEBUG
public:
    static bool fgBlockContainsStatementBounded(BasicBlock* block, Statement* stmt, bool answerOnBoundExceeded = true);
#endif

public:
    Statement* fgNewStmtAtBeg(BasicBlock* block, GenTree* tree, const DebugInfo& di = DebugInfo());
    void fgInsertStmtAtEnd(BasicBlock* block, Statement* stmt);
    Statement* fgNewStmtAtEnd(BasicBlock* block, GenTree* tree, const DebugInfo& di = DebugInfo());
    Statement* fgNewStmtNearEnd(BasicBlock* block, GenTree* tree, const DebugInfo& di = DebugInfo());

private:
    void fgInsertStmtNearEnd(BasicBlock* block, Statement* stmt);
    void fgInsertStmtAtBeg(BasicBlock* block, Statement* stmt);
    void fgInsertStmtAfter(BasicBlock* block, Statement* insertionPoint, Statement* stmt);

public:
    void fgInsertStmtBefore(BasicBlock* block, Statement* insertionPoint, Statement* stmt);

private:
    Statement* fgInsertStmtListAfter(BasicBlock* block, Statement* stmtAfter, Statement* stmtList);

    //                  Create a new temporary variable to hold the result of *ppTree,
    //                  and transform the graph accordingly.
    GenTree* fgInsertCommaFormTemp(GenTree** ppTree, CORINFO_CLASS_HANDLE structType = nullptr);
    TempInfo fgMakeTemp(GenTree* rhs, CORINFO_CLASS_HANDLE structType = nullptr);
    GenTree* fgMakeMultiUse(GenTree** ppTree, CORINFO_CLASS_HANDLE structType = nullptr);

    //                  Recognize a bitwise rotation pattern and convert into a GT_ROL or a GT_ROR node.
    GenTree* fgRecognizeAndMorphBitwiseRotation(GenTree* tree);
    bool fgOperIsBitwiseRotationRoot(genTreeOps oper);

#if !defined(TARGET_64BIT)
    //                  Recognize and morph a long multiplication with 32 bit operands.
    GenTreeOp* fgRecognizeAndMorphLongMul(GenTreeOp* mul);
    GenTreeOp* fgMorphLongMul(GenTreeOp* mul);
#endif

    //-------- Determine the order in which the trees will be evaluated -------
public:
    void fgSetStmtSeq(Statement* stmt);

private:
    GenTree* fgSetTreeSeq(GenTree* tree, bool isLIR = false);
    void fgSetBlockOrder(BasicBlock* block);

    //------------------------- Morphing --------------------------------------

    unsigned fgPtrArgCntMax;

public:
    //------------------------------------------------------------------------
    // fgGetPtrArgCntMax: Return the maximum number of pointer-sized stack arguments that calls inside this method
    // can push on the stack. This value is calculated during morph.
    //
    // Return Value:
    //    Returns fgPtrArgCntMax, that is a private field.
    //
    unsigned fgGetPtrArgCntMax() const
    {
        return fgPtrArgCntMax;
    }

    //------------------------------------------------------------------------
    // fgSetPtrArgCntMax: Set the maximum number of pointer-sized stack arguments that calls inside this method
    // can push on the stack. This function is used during StackLevelSetter to fix incorrect morph calculations.
    //
    void fgSetPtrArgCntMax(unsigned argCntMax)
    {
        fgPtrArgCntMax = argCntMax;
    }

    bool compCanEncodePtrArgCntMax();

private:
    hashBv* fgOutgoingArgTemps;
    hashBv* fgCurrentlyInUseArgTemps;

    void fgSetRngChkTarget(GenTree* tree, bool delay = true);

    BasicBlock* fgSetRngChkTargetInner(SpecialCodeKind kind, bool delay);

#if REARRANGE_ADDS
    void fgMoveOpsLeft(GenTree* tree);
#endif

    bool fgIsCommaThrow(GenTree* tree, bool forFolding = false);

    bool fgIsThrow(GenTree* tree);

    bool fgInDifferentRegions(BasicBlock* blk1, BasicBlock* blk2);
    bool fgIsBlockCold(BasicBlock* block);

    GenTree* fgMorphCastIntoHelper(GenTree* tree, int helper, GenTree* oper);

    GenTree* fgMorphIntoHelperCall(
        GenTree* tree, int helper, bool morphArgs, GenTree* arg1 = nullptr, GenTree* arg2 = nullptr);

    // A "MorphAddrContext" carries information from the surrounding context.  If we are evaluating a byref address,
    // it is useful to know whether the address will be immediately dereferenced, or whether the address value will
    // be used, perhaps by passing it as an argument to a called method.  This affects how null checking is done:
    // for sufficiently small offsets, we can rely on OS page protection to implicitly null-check addresses that we
    // know will be dereferenced.  To know that reliance on implicit null checking is sound, we must further know that
    // all offsets between the top-level indirection and the bottom are constant, and that their sum is sufficiently
    // small; hence the other fields of MorphAddrContext.
    enum MorphAddrContextKind
    {
        MACK_Ind,
        MACK_Addr,
    };
    struct MorphAddrContext
    {
        MorphAddrContextKind m_kind;
        bool                 m_allConstantOffsets; // Valid only for "m_kind == MACK_Ind".  True iff all offsets between
                                                   // top-level indirection and here have been constants.
        size_t m_totalOffset; // Valid only for "m_kind == MACK_Ind", and if "m_allConstantOffsets" is true.
                              // In that case, is the sum of those constant offsets.

        MorphAddrContext(MorphAddrContextKind kind) : m_kind(kind), m_allConstantOffsets(true), m_totalOffset(0)
        {
        }
    };

#ifdef FEATURE_SIMD
    GenTree* getSIMDStructFromField(GenTree*     tree,
                                    CorInfoType* simdBaseJitTypeOut,
                                    unsigned*    indexOut,
                                    unsigned*    simdSizeOut,
                                    bool         ignoreUsedInSIMDIntrinsic = false);
    GenTree* fgMorphFieldAssignToSimdSetElement(GenTree* tree);
    GenTree* fgMorphFieldToSimdGetElement(GenTree* tree);
    bool fgMorphCombineSIMDFieldAssignments(BasicBlock* block, Statement* stmt);
    void impMarkContiguousSIMDFieldAssignments(Statement* stmt);

    // fgPreviousCandidateSIMDFieldAsgStmt is only used for tracking previous simd field assignment
    // in function: Compiler::impMarkContiguousSIMDFieldAssignments.
    Statement* fgPreviousCandidateSIMDFieldAsgStmt;

#endif // FEATURE_SIMD
    GenTree* fgMorphIndexAddr(GenTreeIndexAddr* tree);
    GenTree* fgMorphExpandCast(GenTreeCast* tree);
    GenTreeFieldList* fgMorphLclArgToFieldlist(GenTreeLclVarCommon* lcl);
    GenTreeCall* fgMorphArgs(GenTreeCall* call);

    void fgMakeOutgoingStructArgCopy(GenTreeCall* call, CallArg* arg);

    GenTree* fgMorphLocal(GenTreeLclVarCommon* lclNode);
#ifdef TARGET_X86
    GenTree* fgMorphExpandStackArgForVarArgs(GenTreeLclVarCommon* lclNode);
#endif // TARGET_X86
    GenTree* fgMorphExpandImplicitByRefArg(GenTreeLclVarCommon* lclNode);
    GenTree* fgMorphLocalVar(GenTree* tree, bool forceRemorph);

public:
    bool fgAddrCouldBeNull(GenTree* addr);

private:
    GenTree* fgMorphField(GenTree* tree, MorphAddrContext* mac);
    bool fgCanFastTailCall(GenTreeCall* call, const char** failReason);
#if FEATURE_FASTTAILCALL
    bool fgCallHasMustCopyByrefParameter(GenTreeCall* callee);
#endif
    bool     fgCheckStmtAfterTailCall();
    GenTree* fgMorphTailCallViaHelpers(GenTreeCall* call, CORINFO_TAILCALL_HELPERS& help);
    bool fgCanTailCallViaJitHelper(GenTreeCall* call);
    void fgMorphTailCallViaJitHelper(GenTreeCall* call);
    GenTree* fgCreateCallDispatcherAndGetResult(GenTreeCall*          origCall,
                                                CORINFO_METHOD_HANDLE callTargetStubHnd,
                                                CORINFO_METHOD_HANDLE dispatcherHnd);
    GenTree* getLookupTree(CORINFO_RESOLVED_TOKEN* pResolvedToken,
                           CORINFO_LOOKUP*         pLookup,
                           GenTreeFlags            handleFlags,
                           void*                   compileTimeHandle);
    GenTree* getRuntimeLookupTree(CORINFO_RESOLVED_TOKEN* pResolvedToken,
                                  CORINFO_LOOKUP*         pLookup,
                                  void*                   compileTimeHandle);
    GenTree* getVirtMethodPointerTree(GenTree*                thisPtr,
                                      CORINFO_RESOLVED_TOKEN* pResolvedToken,
                                      CORINFO_CALL_INFO*      pCallInfo);
    GenTree* getTokenHandleTree(CORINFO_RESOLVED_TOKEN* pResolvedToken, bool parent);

    GenTree* fgMorphPotentialTailCall(GenTreeCall* call);
    void fgValidateIRForTailCall(GenTreeCall* call);
    GenTree* fgGetStubAddrArg(GenTreeCall* call);
    unsigned fgGetArgParameterLclNum(GenTreeCall* call, CallArg* arg);
    void fgMorphRecursiveFastTailCallIntoLoop(BasicBlock* block, GenTreeCall* recursiveTailCall);
    Statement* fgAssignRecursiveCallArgToCallerParam(GenTree*         arg,
                                                     CallArg*         callArg,
                                                     unsigned         lclParamNum,
                                                     BasicBlock*      block,
                                                     const DebugInfo& callDI,
                                                     Statement*       tmpAssignmentInsertionPoint,
                                                     Statement*       paramAssignmentInsertionPoint);
    GenTree* fgMorphCall(GenTreeCall* call);
    GenTree* fgExpandVirtualVtableCallTarget(GenTreeCall* call);

    void fgMorphCallInline(GenTreeCall* call, InlineResult* result);
    void fgMorphCallInlineHelper(GenTreeCall* call, InlineResult* result, InlineContext** createdContext);
#if DEBUG
    void fgNoteNonInlineCandidate(Statement* stmt, GenTreeCall* call);
    static fgWalkPreFn fgFindNonInlineCandidate;
#endif
    GenTree* fgOptimizeDelegateConstructor(GenTreeCall*            call,
                                           CORINFO_CONTEXT_HANDLE* ExactContextHnd,
                                           methodPointerInfo*      ldftnToken);
    GenTree* fgMorphLeaf(GenTree* tree);
    void fgAssignSetVarDef(GenTree* tree);
    GenTree* fgMorphOneAsgBlockOp(GenTree* tree);
    GenTree* fgMorphInitBlock(GenTree* tree);
    GenTree* fgMorphBlockOperand(GenTree* tree, var_types asgType, ClassLayout* blockLayout, bool isBlkReqd);
    GenTree* fgMorphCopyBlock(GenTree* tree);
    GenTree* fgMorphStoreDynBlock(GenTreeStoreDynBlk* tree);
    GenTree* fgMorphSmpOp(GenTree* tree, MorphAddrContext* mac, bool* optAssertionPropDone = nullptr);
    void fgTryReplaceStructLocalWithField(GenTree* tree);
    GenTree* fgOptimizeCast(GenTreeCast* cast);
    GenTree* fgOptimizeCastOnAssignment(GenTreeOp* asg);
    GenTree* fgOptimizeEqualityComparisonWithConst(GenTreeOp* cmp);
    GenTree* fgOptimizeRelationalComparisonWithConst(GenTreeOp* cmp);
    GenTree* fgOptimizeRelationalComparisonWithFullRangeConst(GenTreeOp* cmp);
#ifdef FEATURE_HW_INTRINSICS
    GenTree* fgOptimizeHWIntrinsic(GenTreeHWIntrinsic* node);
#endif
    GenTree* fgOptimizeCommutativeArithmetic(GenTreeOp* tree);
    GenTree* fgOptimizeRelationalComparisonWithCasts(GenTreeOp* cmp);
    GenTree* fgOptimizeAddition(GenTreeOp* add);
    GenTree* fgOptimizeMultiply(GenTreeOp* mul);
    GenTree* fgOptimizeBitwiseAnd(GenTreeOp* andOp);
    GenTree* fgOptimizeBitwiseXor(GenTreeOp* xorOp);
    GenTree* fgPropagateCommaThrow(GenTree* parent, GenTreeOp* commaThrow, GenTreeFlags precedingSideEffects);
    GenTree* fgMorphRetInd(GenTreeUnOp* tree);
    GenTree* fgMorphModToSubMulDiv(GenTreeOp* tree);
    GenTree* fgMorphUModToAndSub(GenTreeOp* tree);
    GenTree* fgMorphSmpOpOptional(GenTreeOp* tree, bool* optAssertionPropDone);
    GenTree* fgMorphMultiOp(GenTreeMultiOp* multiOp);
    GenTree* fgMorphConst(GenTree* tree);

    GenTreeOp* fgMorphCommutative(GenTreeOp* tree);
    GenTree* fgMorphCastedBitwiseOp(GenTreeOp* tree);

    GenTree* fgMorphReduceAddOps(GenTree* tree);

public:
    GenTree* fgMorphTree(GenTree* tree, MorphAddrContext* mac = nullptr);

private:
    void fgKillDependentAssertionsSingle(unsigned lclNum DEBUGARG(GenTree* tree));
    void fgKillDependentAssertions(unsigned lclNum DEBUGARG(GenTree* tree));
    void fgMorphTreeDone(GenTree* tree);
    void fgMorphTreeDone(GenTree* tree, bool optAssertionPropDone, bool isMorphedTree DEBUGARG(int morphNum = 0));

    Statement* fgMorphStmt;
    unsigned   fgBigOffsetMorphingTemps[TYP_COUNT];

    unsigned fgGetFieldMorphingTemp(GenTreeField* type);

    //----------------------- Liveness analysis -------------------------------

    VARSET_TP fgCurUseSet; // vars used     by block (before an assignment)
    VARSET_TP fgCurDefSet; // vars assigned by block (before a use)

    MemoryKindSet fgCurMemoryUse;   // True iff the current basic block uses memory.
    MemoryKindSet fgCurMemoryDef;   // True iff the current basic block modifies memory.
    MemoryKindSet fgCurMemoryHavoc; // True if  the current basic block is known to set memory to a "havoc" value.

    bool byrefStatesMatchGcHeapStates; // True iff GcHeap and ByrefExposed memory have all the same def points.

    void fgMarkUseDef(GenTreeLclVarCommon* tree);

    void fgBeginScopeLife(VARSET_TP* inScope, VarScopeDsc* var);
    void fgEndScopeLife(VARSET_TP* inScope, VarScopeDsc* var);

    void fgMarkInScope(BasicBlock* block, VARSET_VALARG_TP inScope);
    void fgUnmarkInScope(BasicBlock* block, VARSET_VALARG_TP unmarkScope);

    void fgExtendDbgScopes();
    void fgExtendDbgLifetimes();

#ifdef DEBUG
    void fgDispDebugScopes();
#endif // DEBUG

    //-------------------------------------------------------------------------
    //
    //  The following keeps track of any code we've added for things like array
    //  range checking or explicit calls to enable GC, and so on.
    //
public:
    struct AddCodeDsc
    {
        AddCodeDsc*     acdNext;
        BasicBlock*     acdDstBlk; // block  to  which we jump
        unsigned        acdData;
        SpecialCodeKind acdKind; // what kind of a special block is this?
#if !FEATURE_FIXED_OUT_ARGS
        bool     acdStkLvlInit; // has acdStkLvl value been already set?
        unsigned acdStkLvl;     // stack level in stack slots.
#endif                          // !FEATURE_FIXED_OUT_ARGS
    };

private:
    static unsigned acdHelper(SpecialCodeKind codeKind);

    AddCodeDsc* fgAddCodeList;
    bool        fgAddCodeModf;
    bool        fgRngChkThrowAdded;
    AddCodeDsc* fgExcptnTargetCache[SCK_COUNT];

    BasicBlock* fgRngChkTarget(BasicBlock* block, SpecialCodeKind kind);

    BasicBlock* fgAddCodeRef(BasicBlock* srcBlk, unsigned refData, SpecialCodeKind kind);

public:
    AddCodeDsc* fgFindExcptnTarget(SpecialCodeKind kind, unsigned refData);

    bool fgUseThrowHelperBlocks();

    AddCodeDsc* fgGetAdditionalCodeDescriptors()
    {
        return fgAddCodeList;
    }

private:
    bool fgIsCodeAdded();

    bool fgIsThrowHlpBlk(BasicBlock* block);

#if !FEATURE_FIXED_OUT_ARGS
    unsigned fgThrowHlpBlkStkLevel(BasicBlock* block);
#endif // !FEATURE_FIXED_OUT_ARGS

    unsigned fgCheckInlineDepthAndRecursion(InlineInfo* inlineInfo);
    void fgInvokeInlineeCompiler(GenTreeCall* call, InlineResult* result, InlineContext** createdContext);
    void fgInsertInlineeBlocks(InlineInfo* pInlineInfo);
    Statement* fgInlinePrependStatements(InlineInfo* inlineInfo);
    void fgInlineAppendStatements(InlineInfo* inlineInfo, BasicBlock* block, Statement* stmt);

#ifdef DEBUG
    static fgWalkPreFn fgDebugCheckInlineCandidates;

    void               CheckNoTransformableIndirectCallsRemain();
    static fgWalkPreFn fgDebugCheckForTransformableIndirectCalls;
#endif

    PhaseStatus fgPromoteStructs();
    void fgMorphLocalField(GenTree* tree, GenTree* parent);

    // Reset the refCount for implicit byrefs.
    void fgResetImplicitByRefRefCount();

    // Change implicit byrefs' types from struct to pointer, and for any that were
    // promoted, create new promoted struct temps.
    PhaseStatus fgRetypeImplicitByRefArgs();

    // Clear up annotations for any struct promotion temps created for implicit byrefs.
    void fgMarkDemotedImplicitByRefArgs();

    PhaseStatus fgMarkAddressExposedLocals();
    void fgMarkAddressExposedLocals(Statement* stmt);

    PhaseStatus fgForwardSub();
    bool fgForwardSubBlock(BasicBlock* block);
    bool fgForwardSubStatement(Statement* statement);

    // The given local variable, required to be a struct variable, is being assigned via
    // a "lclField", to make it masquerade as an integral type in the ABI.  Make sure that
    // the variable is not enregistered, and is therefore not promoted independently.
    void fgLclFldAssign(unsigned lclNum);

    enum TypeProducerKind
    {
        TPK_Unknown = 0, // May not be a RuntimeType
        TPK_Handle  = 1, // RuntimeType via handle
        TPK_GetType = 2, // RuntimeType via Object.get_Type()
        TPK_Null    = 3, // Tree value is null
        TPK_Other   = 4  // RuntimeType via other means
    };

    TypeProducerKind gtGetTypeProducerKind(GenTree* tree);
    bool gtIsTypeHandleToRuntimeTypeHelper(GenTreeCall* call);
    bool gtIsTypeHandleToRuntimeTypeHandleHelper(GenTreeCall* call, CorInfoHelpFunc* pHelper = nullptr);
    bool gtIsActiveCSE_Candidate(GenTree* tree);

    ExceptionSetFlags gtCollectExceptions(GenTree* tree);

    bool fgIsBigOffset(size_t offset);

    bool fgNeedReturnSpillTemp();

    /*
    XXXXXXXXXXXXXXXXXXXXXXXXXXXXXXXXXXXXXXXXXXXXXXXXXXXXXXXXXXXXXXXXXXXXXXXXXXXXXXX
    XXXXXXXXXXXXXXXXXXXXXXXXXXXXXXXXXXXXXXXXXXXXXXXXXXXXXXXXXXXXXXXXXXXXXXXXXXXXXXX
    XX                                                                           XX
    XX                           Optimizer                                       XX
    XX                                                                           XX
    XXXXXXXXXXXXXXXXXXXXXXXXXXXXXXXXXXXXXXXXXXXXXXXXXXXXXXXXXXXXXXXXXXXXXXXXXXXXXXX
    XXXXXXXXXXXXXXXXXXXXXXXXXXXXXXXXXXXXXXXXXXXXXXXXXXXXXXXXXXXXXXXXXXXXXXXXXXXXXXX
    */

public:
    void optInit();

    PhaseStatus rangeCheckPhase();
    GenTree* optRemoveRangeCheck(GenTreeBoundsChk* check, GenTree* comma, Statement* stmt);
    GenTree* optRemoveStandaloneRangeCheck(GenTreeBoundsChk* check, Statement* stmt);
    void optRemoveCommaBasedRangeCheck(GenTree* comma, Statement* stmt);

protected:
    // Do hoisting for all loops.
    PhaseStatus optHoistLoopCode();

    // To represent sets of VN's that have already been hoisted in outer loops.
    typedef JitHashTable<ValueNum, JitSmallPrimitiveKeyFuncs<ValueNum>, bool> VNSet;

    struct LoopHoistContext
    {
    private:
        // The set of variables hoisted in the current loop (or nullptr if there are none).
        VNSet* m_pHoistedInCurLoop;

    public:
        // Value numbers of expressions that have been hoisted in the current (or most recent) loop in the nest.
        // Previous decisions on loop-invariance of value numbers in the current loop.
        VNSet m_curLoopVnInvariantCache;

        // Get the VN cache for current loop
        VNSet* GetHoistedInCurLoop(Compiler* comp)
        {
            if (m_pHoistedInCurLoop == nullptr)
            {
                m_pHoistedInCurLoop = new (comp->getAllocatorLoopHoist()) VNSet(comp->getAllocatorLoopHoist());
            }
            return m_pHoistedInCurLoop;
        }

        // Return the so far collected VNs in cache for current loop and reset it.
        void ResetHoistedInCurLoop()
        {
            m_pHoistedInCurLoop = nullptr;
            JITDUMP("Resetting m_pHoistedInCurLoop\n");
        }

        LoopHoistContext(Compiler* comp)
            : m_pHoistedInCurLoop(nullptr), m_curLoopVnInvariantCache(comp->getAllocatorLoopHoist())
        {
        }
    };

    // Do hoisting of all loops nested within loop "lnum" (an index into the optLoopTable), followed
    // by the loop "lnum" itself.
    bool optHoistLoopNest(unsigned lnum, LoopHoistContext* hoistCtxt);

    // Do hoisting for a particular loop ("lnum" is an index into the optLoopTable.)
    bool optHoistThisLoop(unsigned lnum, LoopHoistContext* hoistCtxt, BasicBlockList* existingPreHeaders);

    // Hoist all expressions in "blocks" that are invariant in loop "loopNum" (an index into the optLoopTable)
    // outside of that loop.
    void optHoistLoopBlocks(unsigned loopNum, ArrayStack<BasicBlock*>* blocks, LoopHoistContext* hoistContext);

    // Return true if the tree looks profitable to hoist out of loop 'lnum'.
    bool optIsProfitableToHoistTree(GenTree* tree, unsigned lnum);

    // Performs the hoisting 'tree' into the PreHeader for loop 'lnum'
    void optHoistCandidate(GenTree* tree, BasicBlock* treeBb, unsigned lnum, LoopHoistContext* hoistCtxt);

    // Note the new SSA uses in tree
    void optRecordSsaUses(GenTree* tree, BasicBlock* block);

    // Returns true iff the ValueNum "vn" represents a value that is loop-invariant in "lnum".
    //   Constants and init values are always loop invariant.
    //   VNPhi's connect VN's to the SSA definition, so we can know if the SSA def occurs in the loop.
    bool optVNIsLoopInvariant(ValueNum vn, unsigned lnum, VNSet* recordedVNs);

    // If "blk" is the entry block of a natural loop, returns true and sets "*pLnum" to the index of the loop
    // in the loop table.
    bool optBlockIsLoopEntry(BasicBlock* blk, unsigned* pLnum);

    // Records the set of "side effects" of all loops: fields (object instance and static)
    // written to, and SZ-array element type equivalence classes updated.
    void optComputeLoopSideEffects();

#ifdef DEBUG
    bool optAnyChildNotRemoved(unsigned loopNum);
#endif // DEBUG

    // Mark a loop as removed.
    void optMarkLoopRemoved(unsigned loopNum);

    // During global assertion prop, returns the conservative normal VN for a tree;
    // otherwise returns NoVN
    ValueNum optConservativeNormalVN(GenTree* tree);

private:
    // Requires "lnum" to be the index of an outermost loop in the loop table.  Traverses the body of that loop,
    // including all nested loops, and records the set of "side effects" of the loop: fields (object instance and
    // static) written to, and SZ-array element type equivalence classes updated.
    void optComputeLoopNestSideEffects(unsigned lnum);

    // Given a loop number 'lnum' mark it and any nested loops as having 'memoryHavoc'
    void optRecordLoopNestsMemoryHavoc(unsigned lnum, MemoryKindSet memoryHavoc);

    // Add the side effects of "blk" (which is required to be within a loop) to all loops of which it is a part.
    // Returns false if we encounter a block that is not marked as being inside a loop.
    //
    bool optComputeLoopSideEffectsOfBlock(BasicBlock* blk);

    // Hoist the expression "expr" out of loop "lnum".
    void optPerformHoistExpr(GenTree* expr, BasicBlock* exprBb, unsigned lnum);

public:
    PhaseStatus optOptimizeBools();

public:
    PhaseStatus optInvertLoops();    // Invert loops so they're entered at top and tested at bottom.
    PhaseStatus optOptimizeFlow();   // Simplify flow graph and do tail duplication
    PhaseStatus optOptimizeLayout(); // Optimize the BasicBlock layout of the method
    PhaseStatus optSetBlockWeights();
    PhaseStatus optFindLoopsPhase(); // Finds loops and records them in the loop table

    void optFindLoops();

    PhaseStatus optCloneLoops();
    void optCloneLoop(unsigned loopInd, LoopCloneContext* context);
    void optEnsureUniqueHead(unsigned loopInd, weight_t ambientWeight);
    PhaseStatus optUnrollLoops(); // Unrolls loops (needs to have cost info)
    void        optRemoveRedundantZeroInits();
    PhaseStatus optIfConversion(); // If conversion

protected:
    // This enumeration describes what is killed by a call.

    enum callInterf
    {
        CALLINT_NONE,       // no interference                               (most helpers)
        CALLINT_REF_INDIRS, // kills GC ref indirections                     (SETFIELD OBJ)
        CALLINT_SCL_INDIRS, // kills non GC ref indirections                 (SETFIELD non-OBJ)
        CALLINT_ALL_INDIRS, // kills both GC ref and non GC ref indirections (SETFIELD STRUCT)
        CALLINT_ALL,        // kills everything                              (normal method call)
    };

    enum class FieldKindForVN
    {
        SimpleStatic,
        WithBaseAddr
    };

public:
    // A "LoopDsc" describes a ("natural") loop.  We (currently) require the body of a loop to be a contiguous (in
    // bbNext order) sequence of basic blocks.  (At times, we may require the blocks in a loop to be "properly numbered"
    // in bbNext order; we use comparisons on the bbNum to decide order.)
    // The blocks that define the body are
    //   top <= entry <= bottom
    // The "head" of the loop is a block outside the loop that has "entry" as a successor. We only support loops with a
    // single 'head' block. The meanings of these blocks are given in the definitions below. Also see the picture at
    // Compiler::optFindNaturalLoops().
    struct LoopDsc
    {
        BasicBlock* lpHead;   // HEAD of the loop (not part of the looping of the loop) -- has ENTRY as a successor.
        BasicBlock* lpTop;    // loop TOP (the back edge from lpBottom reaches here). Lexically first block (in bbNext
                              // order) reachable in this loop.
        BasicBlock* lpEntry;  // the ENTRY in the loop (in most cases TOP or BOTTOM)
        BasicBlock* lpBottom; // loop BOTTOM (from here we have a back edge to the TOP)
        BasicBlock* lpExit;   // if a single exit loop this is the EXIT (in most cases BOTTOM)

        callInterf   lpAsgCall;     // "callInterf" for calls in the loop
        ALLVARSET_TP lpAsgVars;     // set of vars assigned within the loop (all vars, not just tracked)
        varRefKinds  lpAsgInds : 8; // set of inds modified within the loop

        LoopFlags lpFlags;

        unsigned char lpExitCnt; // number of exits from the loop

        unsigned char lpParent;  // The index of the most-nested loop that completely contains this one,
                                 // or else BasicBlock::NOT_IN_LOOP if no such loop exists.
        unsigned char lpChild;   // The index of a nested loop, or else BasicBlock::NOT_IN_LOOP if no child exists.
                                 // (Actually, an "immediately" nested loop --
                                 // no other child of this loop is a parent of lpChild.)
        unsigned char lpSibling; // The index of another loop that is an immediate child of lpParent,
                                 // or else BasicBlock::NOT_IN_LOOP.  One can enumerate all the children of a loop
                                 // by following "lpChild" then "lpSibling" links.

        bool lpLoopHasMemoryHavoc[MemoryKindCount]; // The loop contains an operation that we assume has arbitrary
                                                    // memory side effects.  If this is set, the fields below
                                                    // may not be accurate (since they become irrelevant.)

        VARSET_TP lpVarInOut;  // The set of variables that are IN or OUT during the execution of this loop
        VARSET_TP lpVarUseDef; // The set of variables that are USE or DEF during the execution of this loop

        // The following counts are used for hoisting profitability checks.

        int lpHoistedExprCount; // The register count for the non-FP expressions from inside this loop that have been
                                // hoisted
        int lpLoopVarCount;     // The register count for the non-FP LclVars that are read/written inside this loop
        int lpVarInOutCount;    // The register count for the non-FP LclVars that are alive inside or across this loop

        int lpHoistedFPExprCount; // The register count for the FP expressions from inside this loop that have been
                                  // hoisted
        int lpLoopVarFPCount;     // The register count for the FP LclVars that are read/written inside this loop
        int lpVarInOutFPCount;    // The register count for the FP LclVars that are alive inside or across this loop

        bool lpHoistAddedPreheader; // The loop preheader was added during hoisting

        typedef JitHashTable<CORINFO_FIELD_HANDLE, JitPtrKeyFuncs<struct CORINFO_FIELD_STRUCT_>, FieldKindForVN>
                        FieldHandleSet;
        FieldHandleSet* lpFieldsModified; // This has entries for all static field and object instance fields modified
                                          // in the loop.

        typedef JitHashTable<CORINFO_CLASS_HANDLE, JitPtrKeyFuncs<struct CORINFO_CLASS_STRUCT_>, bool> ClassHandleSet;
        ClassHandleSet* lpArrayElemTypesModified; // Bits set indicate the set of sz array element types such that
                                                  // arrays of that type are modified
                                                  // in the loop.

        // Adds the variable liveness information for 'blk' to 'this' LoopDsc
        void AddVariableLiveness(Compiler* comp, BasicBlock* blk);

        inline void AddModifiedField(Compiler* comp, CORINFO_FIELD_HANDLE fldHnd, FieldKindForVN fieldKind);
        // This doesn't *always* take a class handle -- it can also take primitive types, encoded as class handles
        // (shifted left, with a low-order bit set to distinguish.)
        // Use the {Encode/Decode}ElemType methods to construct/destruct these.
        inline void AddModifiedElemType(Compiler* comp, CORINFO_CLASS_HANDLE structHnd);

        /* The following values are set only for iterator loops, i.e. has the flag LPFLG_ITER set */

        GenTree*   lpIterTree;          // The "i = i <op> const" tree
        unsigned   lpIterVar() const;   // iterator variable #
        int        lpIterConst() const; // the constant with which the iterator is incremented
        genTreeOps lpIterOper() const;  // the type of the operation on the iterator (ASG_ADD, ASG_SUB, etc.)
        void       VERIFY_lpIterTree() const;

        var_types lpIterOperType() const; // For overflow instructions

        // Set to the block where we found the initialization for LPFLG_CONST_INIT loops.
        // Initially, this will be 'head', but 'head' might change if we insert a loop pre-header block.
        BasicBlock* lpInitBlock;

        int lpConstInit; // initial constant value of iterator : Valid if LPFLG_CONST_INIT

        // The following is for LPFLG_ITER loops only (i.e. the loop condition is "i RELOP const or var")

        GenTree*   lpTestTree;         // pointer to the node containing the loop test
        genTreeOps lpTestOper() const; // the type of the comparison between the iterator and the limit (GT_LE, GT_GE,
                                       // etc.)

        bool lpIsIncreasingLoop() const; // if the loop iterator increases from low to high value.
        bool lpIsDecreasingLoop() const; // if the loop iterator decreases from high to low value.

        void VERIFY_lpTestTree() const;

        bool     lpIsReversed() const; // true if the iterator node is the second operand in the loop condition
        GenTree* lpIterator() const;   // the iterator node in the loop test
        GenTree* lpLimit() const;      // the limit node in the loop test

        // Limit constant value of iterator - loop condition is "i RELOP const"
        // : Valid if LPFLG_CONST_LIMIT
        int lpConstLimit() const;

        // The lclVar # in the loop condition ( "i RELOP lclVar" )
        // : Valid if LPFLG_VAR_LIMIT
        unsigned lpVarLimit() const;

        // The array length in the loop condition ( "i RELOP arr.len" or "i RELOP arr[i][j].len" )
        // : Valid if LPFLG_ARRLEN_LIMIT
        bool lpArrLenLimit(Compiler* comp, ArrIndex* index) const;

        // Returns "true" iff this is a "top entry" loop.
        bool lpIsTopEntry() const
        {
            if (lpHead->bbNext == lpEntry)
            {
                assert(lpHead->bbFallsThrough());
                assert(lpTop == lpEntry);
                return true;
            }
            else
            {
                return false;
            }
        }

        // Returns "true" iff this is removed loop.
        bool lpIsRemoved() const
        {
            return (lpFlags & LPFLG_REMOVED) != 0;
        }

        // Returns "true" iff "*this" contains the blk.
        bool lpContains(BasicBlock* blk) const
        {
            return lpTop->bbNum <= blk->bbNum && blk->bbNum <= lpBottom->bbNum;
        }

        // Returns "true" iff "*this" (properly) contains the range [top, bottom] (allowing tops
        // to be equal, but requiring bottoms to be different.)
        bool lpContains(BasicBlock* top, BasicBlock* bottom) const
        {
            return lpTop->bbNum <= top->bbNum && bottom->bbNum < lpBottom->bbNum;
        }

        // Returns "true" iff "*this" (properly) contains "lp2" (allowing tops to be equal, but requiring
        // bottoms to be different.)
        bool lpContains(const LoopDsc& lp2) const
        {
            return lpContains(lp2.lpTop, lp2.lpBottom);
        }

        // Returns "true" iff "*this" is (properly) contained by the range [top, bottom]
        // (allowing tops to be equal, but requiring bottoms to be different.)
        bool lpContainedBy(BasicBlock* top, BasicBlock* bottom) const
        {
            return top->bbNum <= lpTop->bbNum && lpBottom->bbNum < bottom->bbNum;
        }

        // Returns "true" iff "*this" is (properly) contained by "lp2"
        // (allowing tops to be equal, but requiring bottoms to be different.)
        bool lpContainedBy(const LoopDsc& lp2) const
        {
            return lpContainedBy(lp2.lpTop, lp2.lpBottom);
        }

        // Returns "true" iff "*this" is disjoint from the range [top, bottom].
        bool lpDisjoint(BasicBlock* top, BasicBlock* bottom) const
        {
            return bottom->bbNum < lpTop->bbNum || lpBottom->bbNum < top->bbNum;
        }
        // Returns "true" iff "*this" is disjoint from "lp2".
        bool lpDisjoint(const LoopDsc& lp2) const
        {
            return lpDisjoint(lp2.lpTop, lp2.lpBottom);
        }

        // Returns "true" iff the loop is well-formed (see code for defn).
        bool lpWellFormed() const
        {
            return lpTop->bbNum <= lpEntry->bbNum && lpEntry->bbNum <= lpBottom->bbNum &&
                   (lpHead->bbNum < lpTop->bbNum || lpHead->bbNum > lpBottom->bbNum);
        }

#ifdef DEBUG
        void lpValidatePreHeader() const
        {
            // If this is called, we expect there to be a pre-header.
            assert(lpFlags & LPFLG_HAS_PREHEAD);

            // The pre-header must unconditionally enter the loop.
            assert(lpHead->GetUniqueSucc() == lpEntry);

            // The loop block must be marked as a pre-header.
            assert(lpHead->bbFlags & BBF_LOOP_PREHEADER);

            // The loop entry must have a single non-loop predecessor, which is the pre-header.
            // We can't assume here that the bbNum are properly ordered, so we can't do a simple lpContained()
            // check. So, we defer this check, which will be done by `fgDebugCheckLoopTable()`.
        }
#endif // DEBUG

        // LoopBlocks: convenience method for enabling range-based `for` iteration over all the
        // blocks in a loop, e.g.:
        //    for (BasicBlock* const block : loop->LoopBlocks()) ...
        // Currently, the loop blocks are expected to be in linear, lexical, `bbNext` order
        // from `lpTop` through `lpBottom`, inclusive. All blocks in this range are considered
        // to be part of the loop.
        //
        BasicBlockRangeList LoopBlocks() const
        {
            return BasicBlockRangeList(lpTop, lpBottom);
        }
    };

protected:
    bool fgMightHaveLoop(); // returns true if there are any back edges
    bool fgHasLoops;        // True if this method has any loops, set in fgComputeReachability

public:
    LoopDsc*      optLoopTable;        // loop descriptor table
    bool          optLoopTableValid;   // info in loop table should be valid
    unsigned char optLoopCount;        // number of tracked loops
    unsigned char loopAlignCandidates; // number of loops identified for alignment

    // Every time we rebuild the loop table, we increase the global "loop epoch". Any loop indices or
    // loop table pointers from the previous epoch are invalid.
    // TODO: validate this in some way?
    unsigned optCurLoopEpoch;

    void NewLoopEpoch()
    {
        ++optCurLoopEpoch;
        JITDUMP("New loop epoch %d\n", optCurLoopEpoch);
    }

#ifdef DEBUG
    unsigned char loopsAligned; // number of loops actually aligned
#endif                          // DEBUG

    bool optRecordLoop(BasicBlock*   head,
                       BasicBlock*   top,
                       BasicBlock*   entry,
                       BasicBlock*   bottom,
                       BasicBlock*   exit,
                       unsigned char exitCnt);

    PhaseStatus optClearLoopIterInfo();

#ifdef DEBUG
    void optPrintLoopInfo(unsigned lnum, bool printVerbose = false);
    void optPrintLoopInfo(const LoopDsc* loop, bool printVerbose = false);
    void optPrintLoopTable();
#endif

protected:
    unsigned optCallCount;         // number of calls made in the method
    unsigned optIndirectCallCount; // number of virtual, interface and indirect calls made in the method
    unsigned optNativeCallCount;   // number of Pinvoke/Native calls made in the method
    unsigned optLoopsCloned;       // number of loops cloned in the current method.

#ifdef DEBUG
    void optCheckPreds();
#endif

    void optResetLoopInfo();
    void optFindAndScaleGeneralLoopBlocks();

    // Determine if there are any potential loops, and set BBF_LOOP_HEAD on potential loop heads.
    void optMarkLoopHeads();

    void optScaleLoopBlocks(BasicBlock* begBlk, BasicBlock* endBlk);

    void optUnmarkLoopBlocks(BasicBlock* begBlk, BasicBlock* endBlk);

    void optUpdateLoopsBeforeRemoveBlock(BasicBlock* block, bool skipUnmarkLoop = false);

    bool optIsLoopTestEvalIntoTemp(Statement* testStmt, Statement** newTestStmt);
    unsigned optIsLoopIncrTree(GenTree* incr);
    bool optCheckIterInLoopTest(unsigned loopInd, GenTree* test, unsigned iterVar);
    bool optComputeIterInfo(GenTree* incr, BasicBlock* from, BasicBlock* to, unsigned* pIterVar);
    bool optPopulateInitInfo(unsigned loopInd, BasicBlock* initBlock, GenTree* init, unsigned iterVar);
    bool optExtractInitTestIncr(
        BasicBlock* head, BasicBlock* bottom, BasicBlock* exit, GenTree** ppInit, GenTree** ppTest, GenTree** ppIncr);

    void optFindNaturalLoops();

    void optIdentifyLoopsForAlignment();

    // Ensures that all the loops in the loop nest rooted at "loopInd" (an index into the loop table) are 'canonical' --
    // each loop has a unique "top."  Returns "true" iff the flowgraph has been modified.
    bool optCanonicalizeLoopNest(unsigned char loopInd);

    // Ensures that the loop "loopInd" (an index into the loop table) is 'canonical' -- it has a unique "top,"
    // unshared with any other loop.  Returns "true" iff the flowgraph has been modified
    bool optCanonicalizeLoop(unsigned char loopInd);

    enum class LoopCanonicalizationOption
    {
        Outer,
        Current
    };

    bool optCanonicalizeLoopCore(unsigned char loopInd, LoopCanonicalizationOption option);

    // Requires "l1" to be a valid loop table index, and not "BasicBlock::NOT_IN_LOOP".
    // Requires "l2" to be a valid loop table index, or else "BasicBlock::NOT_IN_LOOP".
    // Returns true iff "l2" is not NOT_IN_LOOP, and "l1" contains "l2".
    // A loop contains itself.
    bool optLoopContains(unsigned l1, unsigned l2) const;

    // Returns the lpEntry for given preheader block of a loop
    BasicBlock* optLoopEntry(BasicBlock* preHeader);

    // Updates the loop table by changing loop "loopInd", whose head is required
    // to be "from", to be "to".  Also performs this transformation for any
    // loop nested in "loopInd" that shares the same head as "loopInd".
    void optUpdateLoopHead(unsigned loopInd, BasicBlock* from, BasicBlock* to);

    void optRedirectBlock(BasicBlock* blk, BlockToBlockMap* redirectMap, const bool updatePreds = false);

    // Marks the containsCall information to "lnum" and any parent loops.
    void AddContainsCallAllContainingLoops(unsigned lnum);

    // Adds the variable liveness information from 'blk' to "lnum" and any parent loops.
    void AddVariableLivenessAllContainingLoops(unsigned lnum, BasicBlock* blk);

    // Adds "fldHnd" to the set of modified fields of "lnum" and any parent loops.
    void AddModifiedFieldAllContainingLoops(unsigned lnum, CORINFO_FIELD_HANDLE fldHnd, FieldKindForVN fieldKind);

    // Adds "elemType" to the set of modified array element types of "lnum" and any parent loops.
    void AddModifiedElemTypeAllContainingLoops(unsigned lnum, CORINFO_CLASS_HANDLE elemType);

    // Requires that "from" and "to" have the same "bbJumpKind" (perhaps because "to" is a clone
    // of "from".)  Copies the jump destination from "from" to "to".
    void optCopyBlkDest(BasicBlock* from, BasicBlock* to);

    // Returns true if 'block' is an entry block for any loop in 'optLoopTable'
    bool optIsLoopEntry(BasicBlock* block) const;

    // The depth of the loop described by "lnum" (an index into the loop table.) (0 == top level)
    unsigned optLoopDepth(unsigned lnum)
    {
        assert(lnum < optLoopCount);
        unsigned depth = 0;
        while ((lnum = optLoopTable[lnum].lpParent) != BasicBlock::NOT_IN_LOOP)
        {
            ++depth;
        }
        return depth;
    }

    // Struct used in optInvertWhileLoop to count interesting constructs to boost the profitability score.
    struct OptInvertCountTreeInfoType
    {
        int sharedStaticHelperCount;
        int arrayLengthCount;
    };

    OptInvertCountTreeInfoType optInvertCountTreeInfo(GenTree* tree);

    bool optInvertWhileLoop(BasicBlock* block);
    bool optIfConvert(BasicBlock* block);

private:
    static bool optIterSmallOverflow(int iterAtExit, var_types incrType);
    static bool optIterSmallUnderflow(int iterAtExit, var_types decrType);

    bool optComputeLoopRep(int        constInit,
                           int        constLimit,
                           int        iterInc,
                           genTreeOps iterOper,
                           var_types  iterType,
                           genTreeOps testOper,
                           bool       unsignedTest,
                           bool       dupCond,
                           unsigned*  iterCount);

protected:
    struct isVarAssgDsc
    {
        GenTree*     ivaSkip;
        ALLVARSET_TP ivaMaskVal;        // Set of variables assigned to.  This is a set of all vars, not tracked vars.
        unsigned     ivaVar;            // Variable we are interested in, or -1
        varRefKinds  ivaMaskInd;        // What kind of indirect assignments are there?
        callInterf   ivaMaskCall;       // What kind of calls are there?
        bool         ivaMaskIncomplete; // Variables not representable in ivaMaskVal were assigned to.
    };

    bool optIsVarAssignedWithDesc(Statement* stmt, isVarAssgDsc* dsc);

    bool optIsVarAssigned(BasicBlock* beg, BasicBlock* end, GenTree* skip, unsigned var);

    bool optIsVarAssgLoop(unsigned lnum, unsigned var);

    bool optIsSetAssgLoop(unsigned lnum, ALLVARSET_VALARG_TP vars, varRefKinds inds = VR_NONE);

    bool optNarrowTree(GenTree* tree, var_types srct, var_types dstt, ValueNumPair vnpNarrow, bool doit);

protected:
    //  The following is the upper limit on how many expressions we'll keep track
    //  of for the CSE analysis.
    //
    static const unsigned MAX_CSE_CNT = EXPSET_SZ;

    static const int MIN_CSE_COST = 2;

    // BitVec trait information only used by the optCSE_canSwap() method, for the  CSE_defMask and CSE_useMask.
    // This BitVec uses one bit per CSE candidate
    BitVecTraits* cseMaskTraits; // one bit per CSE candidate

    // BitVec trait information for computing CSE availability using the CSE_DataFlow algorithm.
    // Two bits are allocated per CSE candidate to compute CSE availability
    // plus an extra bit to handle the initial unvisited case.
    // (See CSE_DataFlow::EndMerge for an explanation of why this is necessary.)
    //
    // The two bits per CSE candidate have the following meanings:
    //     11 - The CSE is available, and is also available when considering calls as killing availability.
    //     10 - The CSE is available, but is not available when considering calls as killing availability.
    //     00 - The CSE is not available
    //     01 - An illegal combination
    //
    BitVecTraits* cseLivenessTraits;

    //-----------------------------------------------------------------------------------------------------------------
    // getCSEnum2bit: Return the normalized index to use in the EXPSET_TP for the CSE with the given CSE index.
    // Each GenTree has a `gtCSEnum` field. Zero is reserved to mean this node is not a CSE, positive values indicate
    // CSE uses, and negative values indicate CSE defs. The caller must pass a non-zero positive value, as from
    // GET_CSE_INDEX().
    //
    static unsigned genCSEnum2bit(unsigned CSEnum)
    {
        assert((CSEnum > 0) && (CSEnum <= MAX_CSE_CNT));
        return CSEnum - 1;
    }

    //-----------------------------------------------------------------------------------------------------------------
    // getCSEAvailBit: Return the bit used by CSE dataflow sets (bbCseGen, etc.) for the availability bit for a CSE.
    //
    static unsigned getCSEAvailBit(unsigned CSEnum)
    {
        return genCSEnum2bit(CSEnum) * 2;
    }

    //-----------------------------------------------------------------------------------------------------------------
    // getCSEAvailCrossCallBit: Return the bit used by CSE dataflow sets (bbCseGen, etc.) for the availability bit
    // for a CSE considering calls as killing availability bit (see description above).
    //
    static unsigned getCSEAvailCrossCallBit(unsigned CSEnum)
    {
        return getCSEAvailBit(CSEnum) + 1;
    }

    void optPrintCSEDataFlowSet(EXPSET_VALARG_TP cseDataFlowSet, bool includeBits = true);

    EXPSET_TP cseCallKillsMask; // Computed once - A mask that is used to kill available CSEs at callsites

    /* Generic list of nodes - used by the CSE logic */

    struct treeLst
    {
        treeLst* tlNext;
        GenTree* tlTree;
    };

    struct treeStmtLst
    {
        treeStmtLst* tslNext;
        GenTree*     tslTree;  // tree node
        Statement*   tslStmt;  // statement containing the tree
        BasicBlock*  tslBlock; // block containing the statement
    };

    // The following logic keeps track of expressions via a simple hash table.

    struct CSEdsc
    {
        CSEdsc*  csdNextInBucket;  // used by the hash table
        size_t   csdHashKey;       // the original hashkey
        ssize_t  csdConstDefValue; // When we CSE similar constants, this is the value that we use as the def
        ValueNum csdConstDefVN;    // When we CSE similar constants, this is the ValueNumber that we use for the LclVar
                                   // assignment
        unsigned csdIndex;         // 1..optCSECandidateCount
        bool     csdIsSharedConst; // true if this CSE is a shared const
        bool     csdLiveAcrossCall;

        unsigned short csdDefCount; // definition   count
        unsigned short csdUseCount; // use          count  (excluding the implicit uses at defs)

        weight_t csdDefWtCnt; // weighted def count
        weight_t csdUseWtCnt; // weighted use count  (excluding the implicit uses at defs)

        GenTree*    csdTree;  // treenode containing the 1st occurrence
        Statement*  csdStmt;  // stmt containing the 1st occurrence
        BasicBlock* csdBlock; // block containing the 1st occurrence

        treeStmtLst* csdTreeList; // list of matching tree nodes: head
        treeStmtLst* csdTreeLast; // list of matching tree nodes: tail

        // ToDo: This can be removed when gtGetStructHandleIfPresent stops guessing
        // and GT_IND nodes always have valid struct handle.
        //
        CORINFO_CLASS_HANDLE csdStructHnd; // The class handle, currently needed to create a SIMD LclVar in PerformCSE
        bool                 csdStructHndMismatch;

        ValueNum defExcSetPromise; // The exception set that is now required for all defs of this CSE.
                                   // This will be set to NoVN if we decide to abandon this CSE

        ValueNum defExcSetCurrent; // The set of exceptions we currently can use for CSE uses.

        ValueNum defConservNormVN; // if all def occurrences share the same conservative normal value
                                   // number, this will reflect it; otherwise, NoVN.
                                   // not used for shared const CSE's
    };

    static const size_t s_optCSEhashSizeInitial;
    static const size_t s_optCSEhashGrowthFactor;
    static const size_t s_optCSEhashBucketSize;
    size_t              optCSEhashSize;                 // The current size of hashtable
    size_t              optCSEhashCount;                // Number of entries in hashtable
    size_t              optCSEhashMaxCountBeforeResize; // Number of entries before resize
    CSEdsc**            optCSEhash;
    CSEdsc**            optCSEtab;

    typedef JitHashTable<GenTree*, JitPtrKeyFuncs<GenTree>, GenTree*> NodeToNodeMap;

    NodeToNodeMap* optCseCheckedBoundMap; // Maps bound nodes to ancestor compares that should be
                                          // re-numbered with the bound to improve range check elimination

    // Given a compare, look for a cse candidate checked bound feeding it and add a map entry if found.
    void optCseUpdateCheckedBoundMap(GenTree* compare);

    void optCSEstop();

    CSEdsc* optCSEfindDsc(unsigned index);
    bool optUnmarkCSE(GenTree* tree);

    // user defined callback data for the tree walk function optCSE_MaskHelper()
    struct optCSE_MaskData
    {
        EXPSET_TP CSE_defMask;
        EXPSET_TP CSE_useMask;
    };

    // Treewalk helper for optCSE_DefMask and optCSE_UseMask
    static fgWalkPreFn optCSE_MaskHelper;

    // This function walks all the node for an given tree
    // and return the mask of CSE definitions and uses for the tree
    //
    void optCSE_GetMaskData(GenTree* tree, optCSE_MaskData* pMaskData);

    // Given a binary tree node return true if it is safe to swap the order of evaluation for op1 and op2.
    bool optCSE_canSwap(GenTree* firstNode, GenTree* secondNode);

    struct optCSEcostCmpEx
    {
        bool operator()(const CSEdsc* op1, const CSEdsc* op2);
    };
    struct optCSEcostCmpSz
    {
        bool operator()(const CSEdsc* op1, const CSEdsc* op2);
    };

    void optCleanupCSEs();

#ifdef DEBUG
    void optEnsureClearCSEInfo();
#endif // DEBUG

    static bool Is_Shared_Const_CSE(size_t key)
    {
        return ((key & TARGET_SIGN_BIT) != 0);
    }

    // returns the encoded key
    static size_t Encode_Shared_Const_CSE_Value(size_t key)
    {
        return TARGET_SIGN_BIT | (key >> CSE_CONST_SHARED_LOW_BITS);
    }

    // returns the original key
    static size_t Decode_Shared_Const_CSE_Value(size_t enckey)
    {
        assert(Is_Shared_Const_CSE(enckey));
        return (enckey & ~TARGET_SIGN_BIT) << CSE_CONST_SHARED_LOW_BITS;
    }

/**************************************************************************
 *                   Value Number based CSEs
 *************************************************************************/

// String to use for formatting CSE numbers. Note that this is the positive number, e.g., from GET_CSE_INDEX().
#define FMT_CSE "CSE #%02u"

public:
    PhaseStatus optOptimizeValnumCSEs();

protected:
    void     optValnumCSE_Init();
    unsigned optValnumCSE_Index(GenTree* tree, Statement* stmt);
    bool optValnumCSE_Locate();
    void optValnumCSE_InitDataFlow();
    void optValnumCSE_DataFlow();
    void optValnumCSE_Availability();
    bool optValnumCSE_Heuristic();

    bool     optDoCSE;             // True when we have found a duplicate CSE tree
    bool     optValnumCSE_phase;   // True when we are executing the optOptimizeValnumCSEs() phase
    unsigned optCSECandidateCount; // Count of CSE's candidates
    unsigned optCSEstart;          // The first local variable number that is a CSE
    unsigned optCSEcount;          // The total count of CSE's introduced.
    weight_t optCSEweight;         // The weight of the current block when we are doing PerformCSE

    bool optIsCSEcandidate(GenTree* tree);

    // lclNumIsTrueCSE returns true if the LclVar was introduced by the CSE phase of the compiler
    //
    bool lclNumIsTrueCSE(unsigned lclNum) const
    {
        return ((optCSEcount > 0) && (lclNum >= optCSEstart) && (lclNum < optCSEstart + optCSEcount));
    }

    //  lclNumIsCSE returns true if the LclVar should be treated like a CSE with regards to constant prop.
    //
    bool lclNumIsCSE(unsigned lclNum) const
    {
        return lvaGetDesc(lclNum)->lvIsCSE;
    }

#ifdef DEBUG
    bool optConfigDisableCSE();
    bool optConfigDisableCSE2();
#endif

    void optOptimizeCSEs();

    static callInterf optCallInterf(GenTreeCall* call);

public:
    // VN based copy propagation.

    // In DEBUG builds, we'd like to know the tree that the SSA definition was pushed for.
    // While for ordinary SSA defs it will be available (as an ASG) in the SSA descriptor,
    // for locals which will use "definitions from uses", it will not be, so we store it
    // in this class instead.
    class CopyPropSsaDef
    {
        LclSsaVarDsc* m_ssaDef;
#ifdef DEBUG
        GenTree* m_defNode;
#endif
    public:
        CopyPropSsaDef(LclSsaVarDsc* ssaDef, GenTree* defNode)
            : m_ssaDef(ssaDef)
#ifdef DEBUG
            , m_defNode(defNode)
#endif
        {
        }

        LclSsaVarDsc* GetSsaDef() const
        {
            return m_ssaDef;
        }

#ifdef DEBUG
        GenTree* GetDefNode() const
        {
            return m_defNode;
        }
#endif
    };

    typedef ArrayStack<CopyPropSsaDef> CopyPropSsaDefStack;
    typedef JitHashTable<unsigned, JitSmallPrimitiveKeyFuncs<unsigned>, CopyPropSsaDefStack*> LclNumToLiveDefsMap;

    // Copy propagation functions.
    bool optCopyProp(BasicBlock*          block,
                     Statement*           stmt,
                     GenTreeLclVarCommon* tree,
                     unsigned             lclNum,
                     LclNumToLiveDefsMap* curSsaName);
    void optBlockCopyPropPopStacks(BasicBlock* block, LclNumToLiveDefsMap* curSsaName);
    bool optBlockCopyProp(BasicBlock* block, LclNumToLiveDefsMap* curSsaName);
    void optCopyPropPushDef(GenTree* defNode, GenTreeLclVarCommon* lclNode, LclNumToLiveDefsMap* curSsaName);
    int optCopyProp_LclVarScore(const LclVarDsc* lclVarDsc, const LclVarDsc* copyVarDsc, bool preferOp2);
    PhaseStatus optVnCopyProp();
    INDEBUG(void optDumpCopyPropStack(LclNumToLiveDefsMap* curSsaName));

    /**************************************************************************
     *               Early value propagation
     *************************************************************************/
    struct SSAName
    {
        unsigned m_lvNum;
        unsigned m_ssaNum;

        SSAName(unsigned lvNum, unsigned ssaNum) : m_lvNum(lvNum), m_ssaNum(ssaNum)
        {
        }

        static unsigned GetHashCode(SSAName ssaNm)
        {
            return (ssaNm.m_lvNum << 16) | (ssaNm.m_ssaNum);
        }

        static bool Equals(SSAName ssaNm1, SSAName ssaNm2)
        {
            return (ssaNm1.m_lvNum == ssaNm2.m_lvNum) && (ssaNm1.m_ssaNum == ssaNm2.m_ssaNum);
        }
    };

// clang-format off

#define OMF_HAS_NEWARRAY                       0x00000001 // Method contains 'new' of an SD array
#define OMF_HAS_NEWOBJ                         0x00000002 // Method contains 'new' of an object type.
#define OMF_HAS_ARRAYREF                       0x00000004 // Method contains array element loads or stores.
#define OMF_HAS_NULLCHECK                      0x00000008 // Method contains null check.
#define OMF_HAS_FATPOINTER                     0x00000010 // Method contains call, that needs fat pointer transformation.
#define OMF_HAS_OBJSTACKALLOC                  0x00000020 // Method contains an object allocated on the stack.
#define OMF_HAS_GUARDEDDEVIRT                  0x00000040 // Method contains guarded devirtualization candidate
#define OMF_HAS_EXPRUNTIMELOOKUP               0x00000080 // Method contains a runtime lookup to an expandable dictionary.
#define OMF_HAS_PATCHPOINT                     0x00000100 // Method contains patchpoints
#define OMF_NEEDS_GCPOLLS                      0x00000200 // Method needs GC polls
#define OMF_HAS_FROZEN_OBJECTS                 0x00000400 // Method has frozen objects (REF constant int)
#define OMF_HAS_PARTIAL_COMPILATION_PATCHPOINT 0x00000800 // Method contains partial compilation patchpoints
#define OMF_HAS_TAILCALL_SUCCESSOR             0x00001000 // Method has potential tail call in a non BBJ_RETURN block
#define OMF_HAS_MDNEWARRAY                     0x00002000 // Method contains 'new' of an MD array
#define OMF_HAS_MDARRAYREF                     0x00004000 // Method contains multi-dimensional intrinsic array element loads or stores.

    // clang-format on

    bool doesMethodHaveFatPointer()
    {
        return (optMethodFlags & OMF_HAS_FATPOINTER) != 0;
    }

    void setMethodHasFatPointer()
    {
        optMethodFlags |= OMF_HAS_FATPOINTER;
    }

    void clearMethodHasFatPointer()
    {
        optMethodFlags &= ~OMF_HAS_FATPOINTER;
    }

    void addFatPointerCandidate(GenTreeCall* call);

    bool doesMethodHaveFrozenObjects() const
    {
        return (optMethodFlags & OMF_HAS_FROZEN_OBJECTS) != 0;
    }

    void setMethodHasFrozenObjects()
    {
        optMethodFlags |= OMF_HAS_FROZEN_OBJECTS;
    }

    bool doesMethodHaveGuardedDevirtualization() const
    {
        return (optMethodFlags & OMF_HAS_GUARDEDDEVIRT) != 0;
    }

    void setMethodHasGuardedDevirtualization()
    {
        optMethodFlags |= OMF_HAS_GUARDEDDEVIRT;
    }

    void pickGDV(GenTreeCall*           call,
                 IL_OFFSET              ilOffset,
                 bool                   isInterface,
                 CORINFO_CLASS_HANDLE*  classGuess,
                 CORINFO_METHOD_HANDLE* methodGuess,
                 unsigned*              likelihood);

    void considerGuardedDevirtualization(GenTreeCall*            call,
                                         IL_OFFSET               ilOffset,
                                         bool                    isInterface,
                                         CORINFO_METHOD_HANDLE   baseMethod,
                                         CORINFO_CLASS_HANDLE    baseClass,
                                         CORINFO_CONTEXT_HANDLE* pContextHandle);

    bool isCompatibleMethodGDV(GenTreeCall* call, CORINFO_METHOD_HANDLE gdvTarget);

    void addGuardedDevirtualizationCandidate(GenTreeCall*          call,
                                             CORINFO_METHOD_HANDLE methodHandle,
                                             CORINFO_CLASS_HANDLE  classHandle,
                                             unsigned              methodAttr,
                                             unsigned              classAttr,
                                             unsigned              likelihood);

    bool doesMethodHaveExpRuntimeLookup()
    {
        return (optMethodFlags & OMF_HAS_EXPRUNTIMELOOKUP) != 0;
    }

    void setMethodHasExpRuntimeLookup()
    {
        optMethodFlags |= OMF_HAS_EXPRUNTIMELOOKUP;
    }

    void clearMethodHasExpRuntimeLookup()
    {
        optMethodFlags &= ~OMF_HAS_EXPRUNTIMELOOKUP;
    }

    void addExpRuntimeLookupCandidate(GenTreeCall* call);

    bool doesMethodHavePatchpoints()
    {
        return (optMethodFlags & OMF_HAS_PATCHPOINT) != 0;
    }

    void setMethodHasPatchpoint()
    {
        optMethodFlags |= OMF_HAS_PATCHPOINT;
    }

    bool doesMethodHavePartialCompilationPatchpoints()
    {
        return (optMethodFlags & OMF_HAS_PARTIAL_COMPILATION_PATCHPOINT) != 0;
    }

    void setMethodHasPartialCompilationPatchpoint()
    {
        optMethodFlags |= OMF_HAS_PARTIAL_COMPILATION_PATCHPOINT;
    }

    unsigned optMethodFlags;

    bool doesMethodHaveNoReturnCalls()
    {
        return optNoReturnCallCount > 0;
    }

    void setMethodHasNoReturnCalls()
    {
        optNoReturnCallCount++;
    }

    unsigned optNoReturnCallCount;

    // Recursion bound controls how far we can go backwards tracking for a SSA value.
    // No throughput diff was found with backward walk bound between 3-8.
    static const int optEarlyPropRecurBound = 5;

    enum class optPropKind
    {
        OPK_INVALID,
        OPK_ARRAYLEN,
        OPK_NULLCHECK
    };

    typedef JitHashTable<unsigned, JitSmallPrimitiveKeyFuncs<unsigned>, GenTree*> LocalNumberToNullCheckTreeMap;

    GenTree* getArrayLengthFromAllocation(GenTree* tree DEBUGARG(BasicBlock* block));
    GenTree* optPropGetValueRec(unsigned lclNum, unsigned ssaNum, optPropKind valueKind, int walkDepth);
    GenTree* optPropGetValue(unsigned lclNum, unsigned ssaNum, optPropKind valueKind);
    GenTree* optEarlyPropRewriteTree(GenTree* tree, LocalNumberToNullCheckTreeMap* nullCheckMap);
    bool optDoEarlyPropForBlock(BasicBlock* block);
    bool        optDoEarlyPropForFunc();
    PhaseStatus optEarlyProp();
    bool optFoldNullCheck(GenTree* tree, LocalNumberToNullCheckTreeMap* nullCheckMap);
    GenTree* optFindNullCheckToFold(GenTree* tree, LocalNumberToNullCheckTreeMap* nullCheckMap);
    bool optIsNullCheckFoldingLegal(GenTree*    tree,
                                    GenTree*    nullCheckTree,
                                    GenTree**   nullCheckParent,
                                    Statement** nullCheckStmt);
    bool optCanMoveNullCheckPastTree(GenTree* tree,
                                     unsigned nullCheckLclNum,
                                     bool     isInsideTry,
                                     bool     checkSideEffectSummary);
#if DEBUG
    void optCheckFlagsAreSet(unsigned    methodFlag,
                             const char* methodFlagStr,
                             unsigned    bbFlag,
                             const char* bbFlagStr,
                             GenTree*    tree,
                             BasicBlock* basicBlock);
#endif

    // Redundant branch opts
    //
    PhaseStatus optRedundantBranches();
    bool optRedundantRelop(BasicBlock* const block);
    bool optRedundantBranch(BasicBlock* const block);
    bool optJumpThreadDom(BasicBlock* const block, BasicBlock* const domBlock, bool domIsSameRelop);
    bool optJumpThreadPhi(BasicBlock* const block, GenTree* tree, ValueNum treeNormVN);
    bool optJumpThreadCheck(BasicBlock* const block, BasicBlock* const domBlock);
    bool optJumpThreadCore(JumpThreadInfo& jti);
    bool optReachable(BasicBlock* const fromBlock, BasicBlock* const toBlock, BasicBlock* const excludedBlock);
    BitVecTraits* optReachableBitVecTraits;
    BitVec        optReachableBitVec;
    void optRelopImpliesRelop(RelopImplicationInfo* rii);

    /**************************************************************************
     *               Value/Assertion propagation
     *************************************************************************/
public:
    // Data structures for assertion prop
    BitVecTraits* apTraits;
    ASSERT_TP     apFull;

    enum optAssertionKind
    {
        OAK_INVALID,
        OAK_EQUAL,
        OAK_NOT_EQUAL,
        OAK_SUBRANGE,
        OAK_NO_THROW,
        OAK_COUNT
    };

    enum optOp1Kind
    {
        O1K_INVALID,
        O1K_LCLVAR,
        O1K_ARR_BND,
        O1K_BOUND_OPER_BND,
        O1K_BOUND_LOOP_BND,
        O1K_CONSTANT_LOOP_BND,
        O1K_CONSTANT_LOOP_BND_UN,
        O1K_EXACT_TYPE,
        O1K_SUBTYPE,
        O1K_VALUE_NUMBER,
        O1K_COUNT
    };

    enum optOp2Kind
    {
        O2K_INVALID,
        O2K_LCLVAR_COPY,
        O2K_IND_CNS_INT,
        O2K_CONST_INT,
        O2K_CONST_LONG,
        O2K_CONST_DOUBLE,
        O2K_ZEROOBJ,
        O2K_SUBRANGE,
        O2K_COUNT
    };

    struct AssertionDsc
    {
        optAssertionKind assertionKind;
        struct SsaVar
        {
            unsigned lclNum; // assigned to or property of this local var number
            unsigned ssaNum;
        };
        struct ArrBnd
        {
            ValueNum vnIdx;
            ValueNum vnLen;
        };
        struct AssertionDscOp1
        {
            optOp1Kind kind; // a normal LclVar, or Exact-type or Subtype
            ValueNum   vn;
            union {
                SsaVar lcl;
                ArrBnd bnd;
            };
        } op1;
        struct AssertionDscOp2
        {
            optOp2Kind kind; // a const or copy assignment
            ValueNum   vn;
            struct IntVal
            {
                ssize_t iconVal; // integer
#if !defined(HOST_64BIT)
                unsigned padding; // unused; ensures iconFlags does not overlap lconVal
#endif
                GenTreeFlags iconFlags; // gtFlags
            };
            union {
                SsaVar        lcl;
                IntVal        u1;
                __int64       lconVal;
                double        dconVal;
                IntegralRange u2;
            };
        } op2;

        bool IsCheckedBoundArithBound()
        {
            return ((assertionKind == OAK_EQUAL || assertionKind == OAK_NOT_EQUAL) && op1.kind == O1K_BOUND_OPER_BND);
        }
        bool IsCheckedBoundBound()
        {
            return ((assertionKind == OAK_EQUAL || assertionKind == OAK_NOT_EQUAL) && op1.kind == O1K_BOUND_LOOP_BND);
        }
        bool IsConstantBound()
        {
            return ((assertionKind == OAK_EQUAL || assertionKind == OAK_NOT_EQUAL) &&
                    (op1.kind == O1K_CONSTANT_LOOP_BND));
        }
        bool IsConstantBoundUnsigned()
        {
            return ((assertionKind == OAK_EQUAL || assertionKind == OAK_NOT_EQUAL) &&
                    (op1.kind == O1K_CONSTANT_LOOP_BND_UN));
        }
        bool IsBoundsCheckNoThrow()
        {
            return ((assertionKind == OAK_NO_THROW) && (op1.kind == O1K_ARR_BND));
        }

        bool IsCopyAssertion()
        {
            return ((assertionKind == OAK_EQUAL) && (op1.kind == O1K_LCLVAR) && (op2.kind == O2K_LCLVAR_COPY));
        }

        bool IsConstantInt32Assertion()
        {
            return ((assertionKind == OAK_EQUAL) || (assertionKind == OAK_NOT_EQUAL)) && (op2.kind == O2K_CONST_INT);
        }

        bool CanPropLclVar()
        {
            return assertionKind == OAK_EQUAL && op1.kind == O1K_LCLVAR;
        }

        bool CanPropEqualOrNotEqual()
        {
            return assertionKind == OAK_EQUAL || assertionKind == OAK_NOT_EQUAL;
        }

        bool CanPropNonNull()
        {
            return assertionKind == OAK_NOT_EQUAL && op2.vn == ValueNumStore::VNForNull();
        }

        bool CanPropBndsCheck()
        {
            return op1.kind == O1K_ARR_BND;
        }

        bool CanPropSubRange()
        {
            return assertionKind == OAK_SUBRANGE && op1.kind == O1K_LCLVAR;
        }

        static bool SameKind(AssertionDsc* a1, AssertionDsc* a2)
        {
            return a1->assertionKind == a2->assertionKind && a1->op1.kind == a2->op1.kind &&
                   a1->op2.kind == a2->op2.kind;
        }

        static bool ComplementaryKind(optAssertionKind kind, optAssertionKind kind2)
        {
            if (kind == OAK_EQUAL)
            {
                return kind2 == OAK_NOT_EQUAL;
            }
            else if (kind == OAK_NOT_EQUAL)
            {
                return kind2 == OAK_EQUAL;
            }
            return false;
        }

        bool HasSameOp1(AssertionDsc* that, bool vnBased)
        {
            if (op1.kind != that->op1.kind)
            {
                return false;
            }
            else if (op1.kind == O1K_ARR_BND)
            {
                assert(vnBased);
                return (op1.bnd.vnIdx == that->op1.bnd.vnIdx) && (op1.bnd.vnLen == that->op1.bnd.vnLen);
            }
            else
            {
                return ((vnBased && (op1.vn == that->op1.vn)) ||
                        (!vnBased && (op1.lcl.lclNum == that->op1.lcl.lclNum)));
            }
        }

        bool HasSameOp2(AssertionDsc* that, bool vnBased)
        {
            if (op2.kind != that->op2.kind)
            {
                return false;
            }

            switch (op2.kind)
            {
                case O2K_IND_CNS_INT:
                case O2K_CONST_INT:
                    return ((op2.u1.iconVal == that->op2.u1.iconVal) && (op2.u1.iconFlags == that->op2.u1.iconFlags));

                case O2K_CONST_LONG:
                    return (op2.lconVal == that->op2.lconVal);

                case O2K_CONST_DOUBLE:
                    // exact match because of positive and negative zero.
                    return (memcmp(&op2.dconVal, &that->op2.dconVal, sizeof(double)) == 0);

                case O2K_ZEROOBJ:
                    return true;

                case O2K_LCLVAR_COPY:
                    return (op2.lcl.lclNum == that->op2.lcl.lclNum) &&
                           (!vnBased || (op2.lcl.ssaNum == that->op2.lcl.ssaNum));

                case O2K_SUBRANGE:
                    return op2.u2.Equals(that->op2.u2);

                case O2K_INVALID:
                    // we will return false
                    break;

                default:
                    assert(!"Unexpected value for op2.kind in AssertionDsc.");
                    break;
            }

            return false;
        }

        bool Complementary(AssertionDsc* that, bool vnBased)
        {
            return ComplementaryKind(assertionKind, that->assertionKind) && HasSameOp1(that, vnBased) &&
                   HasSameOp2(that, vnBased);
        }

        bool Equals(AssertionDsc* that, bool vnBased)
        {
            if (assertionKind != that->assertionKind)
            {
                return false;
            }
            else if (assertionKind == OAK_NO_THROW)
            {
                assert(op2.kind == O2K_INVALID);
                return HasSameOp1(that, vnBased);
            }
            else
            {
                return HasSameOp1(that, vnBased) && HasSameOp2(that, vnBased);
            }
        }
    };

protected:
    static fgWalkPreFn optAddCopiesCallback;
    static fgWalkPreFn optVNAssertionPropCurStmtVisitor;
    unsigned           optAddCopyLclNum;
    GenTree*           optAddCopyAsgnNode;

    bool optLocalAssertionProp;  // indicates that we are performing local assertion prop
    bool optAssertionPropagated; // set to true if we modified the trees
    bool optAssertionPropagatedCurrentStmt;
#ifdef DEBUG
    GenTree* optAssertionPropCurrentTree;
#endif
    AssertionIndex*            optComplementaryAssertionMap;
    JitExpandArray<ASSERT_TP>* optAssertionDep; // table that holds dependent assertions (assertions
                                                // using the value of a local var) for each local var
    AssertionDsc*  optAssertionTabPrivate;      // table that holds info about value assignments
    AssertionIndex optAssertionCount;           // total number of assertions in the assertion table
    AssertionIndex optMaxAssertionCount;
    bool           optCanPropLclVar;
    bool           optCanPropEqual;
    bool           optCanPropNonNull;
    bool           optCanPropBndsChk;
    bool           optCanPropSubRange;

public:
    void optVnNonNullPropCurStmt(BasicBlock* block, Statement* stmt, GenTree* tree);
    fgWalkResult optVNConstantPropCurStmt(BasicBlock* block, Statement* stmt, GenTree* tree);
    GenTree* optVNConstantPropOnJTrue(BasicBlock* block, GenTree* test);
    GenTree* optVNConstantPropOnTree(BasicBlock* block, GenTree* tree);
    GenTree* optExtractSideEffListFromConst(GenTree* tree);

    AssertionIndex GetAssertionCount()
    {
        return optAssertionCount;
    }
    ASSERT_TP* bbJtrueAssertionOut;
    typedef JitHashTable<ValueNum, JitSmallPrimitiveKeyFuncs<ValueNum>, ASSERT_TP> ValueNumToAssertsMap;
    ValueNumToAssertsMap* optValueNumToAsserts;

    // Assertion prop helpers.
    ASSERT_TP& GetAssertionDep(unsigned lclNum);
    AssertionDsc* optGetAssertion(AssertionIndex assertIndex);
    void optAssertionInit(bool isLocalProp);
    void optAssertionTraitsInit(AssertionIndex assertionCount);
    void optAssertionReset(AssertionIndex limit);
    void optAssertionRemove(AssertionIndex index);

    // Assertion prop data flow functions.
    PhaseStatus optAssertionPropMain();
    Statement* optVNAssertionPropCurStmt(BasicBlock* block, Statement* stmt);
    bool optIsTreeKnownIntValue(bool vnBased, GenTree* tree, ssize_t* pConstant, GenTreeFlags* pIconFlags);
    ASSERT_TP* optInitAssertionDataflowFlags();
    ASSERT_TP* optComputeAssertionGen();

    // Assertion Gen functions.
    void optAssertionGen(GenTree* tree);
    AssertionIndex optAssertionGenCast(GenTreeCast* cast);
    AssertionIndex optAssertionGenPhiDefn(GenTree* tree);
    AssertionInfo optCreateJTrueBoundsAssertion(GenTree* tree);
    AssertionInfo optAssertionGenJtrue(GenTree* tree);
    AssertionIndex optCreateJtrueAssertions(GenTree*                   op1,
                                            GenTree*                   op2,
                                            Compiler::optAssertionKind assertionKind,
                                            bool                       helperCallArgs = false);
    AssertionIndex optFindComplementary(AssertionIndex assertionIndex);
    void optMapComplementary(AssertionIndex assertionIndex, AssertionIndex index);

    // Assertion creation functions.
    AssertionIndex optCreateAssertion(GenTree*         op1,
                                      GenTree*         op2,
                                      optAssertionKind assertionKind,
                                      bool             helperCallArgs = false);

    AssertionIndex optFinalizeCreatingAssertion(AssertionDsc* assertion);
    ssize_t optCastConstantSmall(ssize_t iconVal, var_types smallType);

    bool optTryExtractSubrangeAssertion(GenTree* source, IntegralRange* pRange);

    void optCreateComplementaryAssertion(AssertionIndex assertionIndex,
                                         GenTree*       op1,
                                         GenTree*       op2,
                                         bool           helperCallArgs = false);

    bool optAssertionVnInvolvesNan(AssertionDsc* assertion);
    AssertionIndex optAddAssertion(AssertionDsc* assertion);
    void optAddVnAssertionMapping(ValueNum vn, AssertionIndex index);
#ifdef DEBUG
    void optPrintVnAssertionMapping();
#endif
    ASSERT_TP optGetVnMappedAssertions(ValueNum vn);

    // Used for respective assertion propagations.
    AssertionIndex optAssertionIsSubrange(GenTree* tree, IntegralRange range, ASSERT_VALARG_TP assertions);
    AssertionIndex optAssertionIsSubtype(GenTree* tree, GenTree* methodTableArg, ASSERT_VALARG_TP assertions);
    AssertionIndex optAssertionIsNonNullInternal(GenTree* op, ASSERT_VALARG_TP assertions DEBUGARG(bool* pVnBased));
    bool optAssertionIsNonNull(GenTree*         op,
                               ASSERT_VALARG_TP assertions DEBUGARG(bool* pVnBased) DEBUGARG(AssertionIndex* pIndex));

    AssertionIndex optGlobalAssertionIsEqualOrNotEqual(ASSERT_VALARG_TP assertions, GenTree* op1, GenTree* op2);
    AssertionIndex optGlobalAssertionIsEqualOrNotEqualZero(ASSERT_VALARG_TP assertions, GenTree* op1);
    AssertionIndex optLocalAssertionIsEqualOrNotEqual(
        optOp1Kind op1Kind, unsigned lclNum, optOp2Kind op2Kind, ssize_t cnsVal, ASSERT_VALARG_TP assertions);

    // Assertion prop for lcl var functions.
    bool optAssertionProp_LclVarTypeCheck(GenTree* tree, LclVarDsc* lclVarDsc, LclVarDsc* copyVarDsc);
    GenTree* optCopyAssertionProp(AssertionDsc*        curAssertion,
                                  GenTreeLclVarCommon* tree,
                                  Statement* stmt DEBUGARG(AssertionIndex index));
    GenTree* optConstantAssertionProp(AssertionDsc*        curAssertion,
                                      GenTreeLclVarCommon* tree,
                                      Statement* stmt DEBUGARG(AssertionIndex index));
    bool optIsProfitableToSubstitute(GenTreeLclVarCommon* lcl, BasicBlock* lclBlock, GenTree* value);
    bool optZeroObjAssertionProp(GenTree* tree, ASSERT_VALARG_TP assertions);

    // Assertion propagation functions.
    GenTree* optAssertionProp(ASSERT_VALARG_TP assertions, GenTree* tree, Statement* stmt, BasicBlock* block);
    GenTree* optAssertionProp_LclVar(ASSERT_VALARG_TP assertions, GenTreeLclVarCommon* tree, Statement* stmt);
    GenTree* optAssertionProp_LclFld(ASSERT_VALARG_TP assertions, GenTreeLclVarCommon* tree, Statement* stmt);
    GenTree* optAssertionProp_Asg(ASSERT_VALARG_TP assertions, GenTreeOp* asg, Statement* stmt);
    GenTree* optAssertionProp_Return(ASSERT_VALARG_TP assertions, GenTreeUnOp* ret, Statement* stmt);
    GenTree* optAssertionProp_Ind(ASSERT_VALARG_TP assertions, GenTree* tree, Statement* stmt);
    GenTree* optAssertionProp_Cast(ASSERT_VALARG_TP assertions, GenTreeCast* cast, Statement* stmt);
    GenTree* optAssertionProp_Call(ASSERT_VALARG_TP assertions, GenTreeCall* call, Statement* stmt);
    GenTree* optAssertionProp_RelOp(ASSERT_VALARG_TP assertions, GenTree* tree, Statement* stmt);
    GenTree* optAssertionProp_ConditionalOp(ASSERT_VALARG_TP assertions, GenTree* tree, Statement* stmt);
    GenTree* optAssertionProp_Comma(ASSERT_VALARG_TP assertions, GenTree* tree, Statement* stmt);
    GenTree* optAssertionProp_BndsChk(ASSERT_VALARG_TP assertions, GenTree* tree, Statement* stmt);
    GenTree* optAssertionPropGlobal_RelOp(ASSERT_VALARG_TP assertions, GenTree* tree, Statement* stmt);
    GenTree* optAssertionPropLocal_RelOp(ASSERT_VALARG_TP assertions, GenTree* tree, Statement* stmt);
    GenTree* optAssertionProp_Update(GenTree* newTree, GenTree* tree, Statement* stmt);
    GenTree* optNonNullAssertionProp_Call(ASSERT_VALARG_TP assertions, GenTreeCall* call);

    // Implied assertion functions.
    void optImpliedAssertions(AssertionIndex assertionIndex, ASSERT_TP& activeAssertions);
    void optImpliedByTypeOfAssertions(ASSERT_TP& activeAssertions);
    void optImpliedByCopyAssertion(AssertionDsc* copyAssertion, AssertionDsc* depAssertion, ASSERT_TP& result);
    void optImpliedByConstAssertion(AssertionDsc* curAssertion, ASSERT_TP& result);

#ifdef DEBUG
    void optPrintAssertion(AssertionDsc* newAssertion, AssertionIndex assertionIndex = 0);
    void optPrintAssertionIndex(AssertionIndex index);
    void optPrintAssertionIndices(ASSERT_TP assertions);
    void optDebugCheckAssertion(AssertionDsc* assertion);
    void optDebugCheckAssertions(AssertionIndex AssertionIndex);
#endif

    static void optDumpAssertionIndices(const char* header, ASSERT_TP assertions, const char* footer = nullptr);
    static void optDumpAssertionIndices(ASSERT_TP assertions, const char* footer = nullptr);

    PhaseStatus optAddCopies();

    /**************************************************************************
     *                          Range checks
     *************************************************************************/

public:
    struct LoopCloneVisitorInfo
    {
        LoopCloneContext* context;
        Statement*        stmt;
        const unsigned    loopNum;
        const bool        cloneForArrayBounds;
        const bool        cloneForGDVTests;
        LoopCloneVisitorInfo(LoopCloneContext* context,
                             unsigned          loopNum,
                             Statement*        stmt,
                             bool              cloneForArrayBounds,
                             bool              cloneForGDVTests)
            : context(context)
            , stmt(nullptr)
            , loopNum(loopNum)
            , cloneForArrayBounds(cloneForArrayBounds)
            , cloneForGDVTests(cloneForGDVTests)
        {
        }
    };

    bool optIsStackLocalInvariant(unsigned loopNum, unsigned lclNum);
    bool optExtractArrIndex(GenTree* tree, ArrIndex* result, unsigned lhsNum, bool* topLevelIsFinal);
    bool optReconstructArrIndexHelp(GenTree* tree, ArrIndex* result, unsigned lhsNum, bool* topLevelIsFinal);
    bool optReconstructArrIndex(GenTree* tree, ArrIndex* result);
    bool optIdentifyLoopOptInfo(unsigned loopNum, LoopCloneContext* context);
    static fgWalkPreFn optCanOptimizeByLoopCloningVisitor;
    fgWalkResult optCanOptimizeByLoopCloning(GenTree* tree, LoopCloneVisitorInfo* info);
    bool optObtainLoopCloningOpts(LoopCloneContext* context);
    bool optIsLoopClonable(unsigned loopInd);
    bool optCheckLoopCloningGDVTestProfitable(GenTreeOp* guard, LoopCloneVisitorInfo* info);
    bool optIsHandleOrIndirOfHandle(GenTree* tree, GenTreeFlags handleType);

    bool optLoopCloningEnabled();

#ifdef DEBUG
    void optDebugLogLoopCloning(BasicBlock* block, Statement* insertBefore);
#endif
    void optPerformStaticOptimizations(unsigned loopNum, LoopCloneContext* context DEBUGARG(bool fastPath));
    bool optComputeDerefConditions(unsigned loopNum, LoopCloneContext* context);
    bool optDeriveLoopCloningConditions(unsigned loopNum, LoopCloneContext* context);
    BasicBlock* optInsertLoopChoiceConditions(LoopCloneContext* context,
                                              unsigned          loopNum,
                                              BasicBlock*       slowHead,
                                              BasicBlock*       insertAfter);

protected:
    ssize_t optGetArrayRefScaleAndIndex(GenTree* mul, GenTree** pIndex DEBUGARG(bool bRngChk));

    bool optReachWithoutCall(BasicBlock* srcBB, BasicBlock* dstBB);

    /*
    XXXXXXXXXXXXXXXXXXXXXXXXXXXXXXXXXXXXXXXXXXXXXXXXXXXXXXXXXXXXXXXXXXXXXXXXXXXXXXX
    XXXXXXXXXXXXXXXXXXXXXXXXXXXXXXXXXXXXXXXXXXXXXXXXXXXXXXXXXXXXXXXXXXXXXXXXXXXXXXX
    XX                                                                           XX
    XX                           RegAlloc                                        XX
    XX                                                                           XX
    XX  Does the register allocation and puts the remaining lclVars on the stack XX
    XX                                                                           XX
    XXXXXXXXXXXXXXXXXXXXXXXXXXXXXXXXXXXXXXXXXXXXXXXXXXXXXXXXXXXXXXXXXXXXXXXXXXXXXXX
    XXXXXXXXXXXXXXXXXXXXXXXXXXXXXXXXXXXXXXXXXXXXXXXXXXXXXXXXXXXXXXXXXXXXXXXXXXXXXXX
    */

public:
    regNumber raUpdateRegStateForArg(RegState* regState, LclVarDsc* argDsc);

    void raMarkStkVars();

#if FEATURE_PARTIAL_SIMD_CALLEE_SAVE
#if defined(TARGET_AMD64)
    static bool varTypeNeedsPartialCalleeSave(var_types type)
    {
        assert(type != TYP_STRUCT);
        return (type == TYP_SIMD32);
    }
#elif defined(TARGET_ARM64)
    static bool varTypeNeedsPartialCalleeSave(var_types type)
    {
        assert(type != TYP_STRUCT);
        // ARM64 ABI FP Callee save registers only require Callee to save lower 8 Bytes
        // For SIMD types longer than 8 bytes Caller is responsible for saving and restoring Upper bytes.
        return ((type == TYP_SIMD16) || (type == TYP_SIMD12));
    }
#else // !defined(TARGET_AMD64) && !defined(TARGET_ARM64)
#error("Unknown target architecture for FEATURE_SIMD")
#endif // !defined(TARGET_AMD64) && !defined(TARGET_ARM64)
#endif // FEATURE_PARTIAL_SIMD_CALLEE_SAVE

protected:
    // Some things are used by both LSRA and regpredict allocators.

    FrameType rpFrameType;
    bool      rpMustCreateEBPCalled; // Set to true after we have called rpMustCreateEBPFrame once

    bool rpMustCreateEBPFrame(INDEBUG(const char** wbReason));

private:
    Lowering*            m_pLowering;   // Lowering; needed to Lower IR that's added or modified after Lowering.
    LinearScanInterface* m_pLinearScan; // Linear Scan allocator

    /* raIsVarargsStackArg is called by raMaskStkVars and by
       lvaComputeRefCounts.  It identifies the special case
       where a varargs function has a parameter passed on the
       stack, other than the special varargs handle.  Such parameters
       require special treatment, because they cannot be tracked
       by the GC (their offsets in the stack are not known
       at compile time).
    */

    bool raIsVarargsStackArg(unsigned lclNum)
    {
#ifdef TARGET_X86

        LclVarDsc* varDsc = lvaGetDesc(lclNum);

        assert(varDsc->lvIsParam);

        return (info.compIsVarArgs && !varDsc->lvIsRegArg && (lclNum != lvaVarargsHandleArg));

#else // TARGET_X86

        return false;

#endif // TARGET_X86
    }

    /*
    XXXXXXXXXXXXXXXXXXXXXXXXXXXXXXXXXXXXXXXXXXXXXXXXXXXXXXXXXXXXXXXXXXXXXXXXXXXXXXX
    XXXXXXXXXXXXXXXXXXXXXXXXXXXXXXXXXXXXXXXXXXXXXXXXXXXXXXXXXXXXXXXXXXXXXXXXXXXXXXX
    XX                                                                           XX
    XX                           EEInterface                                     XX
    XX                                                                           XX
    XX   Get to the class and method info from the Execution Engine given        XX
    XX   tokens for the class and method                                         XX
    XX                                                                           XX
    XXXXXXXXXXXXXXXXXXXXXXXXXXXXXXXXXXXXXXXXXXXXXXXXXXXXXXXXXXXXXXXXXXXXXXXXXXXXXXX
    XXXXXXXXXXXXXXXXXXXXXXXXXXXXXXXXXXXXXXXXXXXXXXXXXXXXXXXXXXXXXXXXXXXXXXXXXXXXXXX
    */

public:
    // Get handles

    void eeGetCallInfo(CORINFO_RESOLVED_TOKEN* pResolvedToken,
                       CORINFO_RESOLVED_TOKEN* pConstrainedToken,
                       CORINFO_CALLINFO_FLAGS  flags,
                       CORINFO_CALL_INFO*      pResult);

    void eeGetFieldInfo(CORINFO_RESOLVED_TOKEN* pResolvedToken,
                        CORINFO_ACCESS_FLAGS    flags,
                        CORINFO_FIELD_INFO*     pResult);

    // Get the flags

    bool eeIsValueClass(CORINFO_CLASS_HANDLE clsHnd);
    bool eeIsIntrinsic(CORINFO_METHOD_HANDLE ftn);
    bool eeIsFieldStatic(CORINFO_FIELD_HANDLE fldHnd);

    var_types eeGetFieldType(CORINFO_FIELD_HANDLE fldHnd, CORINFO_CLASS_HANDLE* pStructHnd = nullptr);

    void eePrintJitType(class StringPrinter* printer, var_types jitType);
    void eePrintType(class StringPrinter* printer,
                     CORINFO_CLASS_HANDLE clsHnd,
                     bool                 includeNamespaces,
                     bool                 includeInstantiation);
    void eePrintTypeOrJitAlias(class StringPrinter* printer,
                               CORINFO_CLASS_HANDLE clsHnd,
                               bool                 includeNamespaces,
                               bool                 includeInstantiation);
    void eePrintMethod(class StringPrinter*  printer,
                       CORINFO_CLASS_HANDLE  clsHnd,
                       CORINFO_METHOD_HANDLE methodHnd,
                       CORINFO_SIG_INFO*     sig,
                       bool                  includeNamespaces,
                       bool                  includeClassInstantiation,
                       bool                  includeMethodInstantiation,
                       bool                  includeSignature,
                       bool                  includeReturnType,
                       bool                  includeThisSpecifier);

#if defined(DEBUG) || defined(FEATURE_JIT_METHOD_PERF) || defined(FEATURE_SIMD) || defined(TRACK_LSRA_STATS)
    const char* eeGetMethodName(CORINFO_METHOD_HANDLE hnd, const char** className);
    const char* eeGetMethodFullName(CORINFO_METHOD_HANDLE hnd,
                                    bool                  includeReturnType    = true,
                                    bool                  includeThisSpecifier = true);
    unsigned compMethodHash(CORINFO_METHOD_HANDLE methodHandle);

    bool eeIsNativeMethod(CORINFO_METHOD_HANDLE method);
    CORINFO_METHOD_HANDLE eeGetMethodHandleForNative(CORINFO_METHOD_HANDLE method);
#endif

    var_types eeGetArgType(CORINFO_ARG_LIST_HANDLE list, CORINFO_SIG_INFO* sig);
    var_types eeGetArgType(CORINFO_ARG_LIST_HANDLE list, CORINFO_SIG_INFO* sig, bool* isPinned);
    CORINFO_CLASS_HANDLE eeGetArgClass(CORINFO_SIG_INFO* sig, CORINFO_ARG_LIST_HANDLE list);
    CORINFO_CLASS_HANDLE eeGetClassFromContext(CORINFO_CONTEXT_HANDLE context);
    unsigned eeGetArgSize(CORINFO_ARG_LIST_HANDLE list, CORINFO_SIG_INFO* sig);
    static unsigned eeGetArgSizeAlignment(var_types type, bool isFloatHfa);

    // VOM info, method sigs

    void eeGetSig(unsigned               sigTok,
                  CORINFO_MODULE_HANDLE  scope,
                  CORINFO_CONTEXT_HANDLE context,
                  CORINFO_SIG_INFO*      retSig);

    void eeGetCallSiteSig(unsigned               sigTok,
                          CORINFO_MODULE_HANDLE  scope,
                          CORINFO_CONTEXT_HANDLE context,
                          CORINFO_SIG_INFO*      retSig);

    void eeGetMethodSig(CORINFO_METHOD_HANDLE methHnd, CORINFO_SIG_INFO* retSig, CORINFO_CLASS_HANDLE owner = nullptr);

    // Method entry-points, instrs

    CORINFO_METHOD_HANDLE eeMarkNativeTarget(CORINFO_METHOD_HANDLE method);

    CORINFO_EE_INFO eeInfo;
    bool            eeInfoInitialized;

    CORINFO_EE_INFO* eeGetEEInfo();

    // Gets the offset of a SDArray's first element
    static unsigned eeGetArrayDataOffset();

    // Get the offset of a MDArray's first element
    static unsigned eeGetMDArrayDataOffset(unsigned rank);

    // Get the offset of a MDArray's dimension length for a given dimension.
    static unsigned eeGetMDArrayLengthOffset(unsigned rank, unsigned dimension);

    // Get the offset of a MDArray's lower bound for a given dimension.
    static unsigned eeGetMDArrayLowerBoundOffset(unsigned rank, unsigned dimension);

    GenTree* eeGetPInvokeCookie(CORINFO_SIG_INFO* szMetaSig);

    // Returns the page size for the target machine as reported by the EE.
    target_size_t eeGetPageSize()
    {
        return (target_size_t)eeGetEEInfo()->osPageSize;
    }

    //------------------------------------------------------------------------
    // VirtualStubParam: virtual stub dispatch extra parameter (slot address).
    //
    // It represents Abi and target specific registers for the parameter.
    //
    class VirtualStubParamInfo
    {
    public:
        VirtualStubParamInfo(bool isNativeAOT)
        {
#if defined(TARGET_X86)
            reg     = REG_EAX;
            regMask = RBM_EAX;
#elif defined(TARGET_AMD64)
            if (isNativeAOT)
            {
                reg     = REG_R10;
                regMask = RBM_R10;
            }
            else
            {
                reg     = REG_R11;
                regMask = RBM_R11;
            }
#elif defined(TARGET_ARM)
            if (isNativeAOT)
            {
                reg     = REG_R12;
                regMask = RBM_R12;
            }
            else
            {
                reg     = REG_R4;
                regMask = RBM_R4;
            }
#elif defined(TARGET_ARM64)
            reg     = REG_R11;
            regMask = RBM_R11;
#elif defined(TARGET_LOONGARCH64)
            reg     = REG_T8;
            regMask = RBM_T8;
#else
#error Unsupported or unset target architecture
#endif
        }

        regNumber GetReg() const
        {
            return reg;
        }

        _regMask_enum GetRegMask() const
        {
            return regMask;
        }

    private:
        regNumber     reg;
        _regMask_enum regMask;
    };

    VirtualStubParamInfo* virtualStubParamInfo;

    bool IsTargetAbi(CORINFO_RUNTIME_ABI abi)
    {
        return eeGetEEInfo()->targetAbi == abi;
    }

    bool generateCFIUnwindCodes()
    {
#if defined(FEATURE_CFI_SUPPORT)
        return TargetOS::IsUnix && IsTargetAbi(CORINFO_NATIVEAOT_ABI);
#else
        return false;
#endif
    }

    // Debugging support - Line number info

    void eeGetStmtOffsets();

    unsigned eeBoundariesCount;

    ICorDebugInfo::OffsetMapping* eeBoundaries; // Boundaries to report to the EE
    void eeSetLIcount(unsigned count);
    void eeSetLIinfo(unsigned which, UNATIVE_OFFSET offs, IPmappingDscKind kind, const ILLocation& loc);
    void eeSetLIdone();

#ifdef DEBUG
    static void eeDispILOffs(IL_OFFSET offs);
    static void eeDispSourceMappingOffs(uint32_t offs);
    static void eeDispLineInfo(const ICorDebugInfo::OffsetMapping* line);
    void eeDispLineInfos();
#endif // DEBUG

    // Debugging support - Local var info

    void eeGetVars();

    unsigned eeVarsCount;

    struct VarResultInfo
    {
        UNATIVE_OFFSET             startOffset;
        UNATIVE_OFFSET             endOffset;
        DWORD                      varNumber;
        CodeGenInterface::siVarLoc loc;
    } * eeVars;
    void eeSetLVcount(unsigned count);
    void eeSetLVinfo(unsigned                          which,
                     UNATIVE_OFFSET                    startOffs,
                     UNATIVE_OFFSET                    length,
                     unsigned                          varNum,
                     const CodeGenInterface::siVarLoc& loc);
    void eeSetLVdone();

#ifdef DEBUG
    void eeDispVar(ICorDebugInfo::NativeVarInfo* var);
    void eeDispVars(CORINFO_METHOD_HANDLE ftn, ULONG32 cVars, ICorDebugInfo::NativeVarInfo* vars);
#endif // DEBUG

    // ICorJitInfo wrappers

    void eeAllocMem(AllocMemArgs* args, const UNATIVE_OFFSET roDataSectionAlignment);

    void eeReserveUnwindInfo(bool isFunclet, bool isColdCode, ULONG unwindSize);

    void eeAllocUnwindInfo(BYTE*          pHotCode,
                           BYTE*          pColdCode,
                           ULONG          startOffset,
                           ULONG          endOffset,
                           ULONG          unwindSize,
                           BYTE*          pUnwindBlock,
                           CorJitFuncKind funcKind);

    void eeSetEHcount(unsigned cEH);

    void eeSetEHinfo(unsigned EHnumber, const CORINFO_EH_CLAUSE* clause);

    WORD eeGetRelocTypeHint(void* target);

    // ICorStaticInfo wrapper functions

    bool eeTryResolveToken(CORINFO_RESOLVED_TOKEN* resolvedToken);

#if defined(UNIX_AMD64_ABI)
#ifdef DEBUG
    static void dumpSystemVClassificationType(SystemVClassificationType ct);
#endif // DEBUG

    void eeGetSystemVAmd64PassStructInRegisterDescriptor(
        /*IN*/ CORINFO_CLASS_HANDLE                                  structHnd,
        /*OUT*/ SYSTEMV_AMD64_CORINFO_STRUCT_REG_PASSING_DESCRIPTOR* structPassInRegDescPtr);
#endif // UNIX_AMD64_ABI

    template <typename ParamType>
    bool eeRunWithErrorTrap(void (*function)(ParamType*), ParamType* param)
    {
        return eeRunWithErrorTrapImp(reinterpret_cast<void (*)(void*)>(function), reinterpret_cast<void*>(param));
    }

    bool eeRunWithErrorTrapImp(void (*function)(void*), void* param);

    template <typename ParamType>
    bool eeRunWithSPMIErrorTrap(void (*function)(ParamType*), ParamType* param)
    {
        return eeRunWithSPMIErrorTrapImp(reinterpret_cast<void (*)(void*)>(function), reinterpret_cast<void*>(param));
    }

    template <typename Functor>
    bool eeRunFunctorWithSPMIErrorTrap(Functor f)
    {
        return eeRunWithSPMIErrorTrap<Functor>([](Functor* pf) { (*pf)(); }, &f);
    }

    bool eeRunWithSPMIErrorTrapImp(void (*function)(void*), void* param);

    // Utility functions

    const char* eeGetFieldName(CORINFO_FIELD_HANDLE fieldHnd, const char** classNamePtr = nullptr);

#if defined(DEBUG)
    void eePrintObjectDescription(const char* prefix, CORINFO_OBJECT_HANDLE handle);
    unsigned eeTryGetClassSize(CORINFO_CLASS_HANDLE clsHnd);
    const char16_t* eeGetShortClassName(CORINFO_CLASS_HANDLE clsHnd);
#endif

    const char* eeGetClassName(CORINFO_CLASS_HANDLE clsHnd);

    static CORINFO_METHOD_HANDLE eeFindHelper(unsigned helper);
    static CorInfoHelpFunc eeGetHelperNum(CORINFO_METHOD_HANDLE method);

    static bool IsSharedStaticHelper(GenTree* tree);
    static bool IsGcSafePoint(GenTreeCall* call);

    static CORINFO_FIELD_HANDLE eeFindJitDataOffs(unsigned jitDataOffs);
    // returns true/false if 'field' is a Jit Data offset
    static bool eeIsJitDataOffs(CORINFO_FIELD_HANDLE field);
    // returns a number < 0 if 'field' is not a Jit Data offset, otherwise the data offset (limited to 2GB)
    static int eeGetJitDataOffs(CORINFO_FIELD_HANDLE field);

    /*****************************************************************************/

    /*
    XXXXXXXXXXXXXXXXXXXXXXXXXXXXXXXXXXXXXXXXXXXXXXXXXXXXXXXXXXXXXXXXXXXXXXXXXXXXXXX
    XXXXXXXXXXXXXXXXXXXXXXXXXXXXXXXXXXXXXXXXXXXXXXXXXXXXXXXXXXXXXXXXXXXXXXXXXXXXXXX
    XX                                                                           XX
    XX                           CodeGenerator                                   XX
    XX                                                                           XX
    XXXXXXXXXXXXXXXXXXXXXXXXXXXXXXXXXXXXXXXXXXXXXXXXXXXXXXXXXXXXXXXXXXXXXXXXXXXXXXX
    XXXXXXXXXXXXXXXXXXXXXXXXXXXXXXXXXXXXXXXXXXXXXXXXXXXXXXXXXXXXXXXXXXXXXXXXXXXXXXX
    */

public:
    CodeGenInterface* codeGen;

    // Record the instr offset mapping to the generated code

    jitstd::list<IPmappingDsc>  genIPmappings;
    jitstd::list<RichIPMapping> genRichIPmappings;

    // Managed RetVal - A side hash table meant to record the mapping from a
    // GT_CALL node to its debug info.  This info is used to emit sequence points
    // that can be used by debugger to determine the native offset at which the
    // managed RetVal will be available.
    //
    // In fact we can store debug info in a GT_CALL node.  This was ruled out in
    // favor of a side table for two reasons: 1) We need debug info for only those
    // GT_CALL nodes (created during importation) that correspond to an IL call and
    // whose return type is other than TYP_VOID. 2) GT_CALL node is a frequently used
    // structure and IL offset is needed only when generating debuggable code. Therefore
    // it is desirable to avoid memory size penalty in retail scenarios.
    typedef JitHashTable<GenTree*, JitPtrKeyFuncs<GenTree>, DebugInfo> CallSiteDebugInfoTable;
    CallSiteDebugInfoTable* genCallSite2DebugInfoMap;

    unsigned    genReturnLocal; // Local number for the return value when applicable.
    BasicBlock* genReturnBB;    // jumped to when not optimizing for speed.

    // The following properties are part of CodeGenContext.  Getters are provided here for
    // convenience and backward compatibility, but the properties can only be set by invoking
    // the setter on CodeGenContext directly.

    emitter* GetEmitter() const
    {
        return codeGen->GetEmitter();
    }

    bool isFramePointerUsed() const
    {
        return codeGen->isFramePointerUsed();
    }

    bool GetInterruptible()
    {
        return codeGen->GetInterruptible();
    }
    void SetInterruptible(bool value)
    {
        codeGen->SetInterruptible(value);
    }

#if DOUBLE_ALIGN
    const bool genDoubleAlign()
    {
        return codeGen->doDoubleAlign();
    }
    DWORD getCanDoubleAlign();
    bool shouldDoubleAlign(unsigned refCntStk,
                           unsigned refCntReg,
                           weight_t refCntWtdReg,
                           unsigned refCntStkParam,
                           weight_t refCntWtdStkDbl);
#endif // DOUBLE_ALIGN

    bool IsFullPtrRegMapRequired()
    {
        return codeGen->IsFullPtrRegMapRequired();
    }
    void SetFullPtrRegMapRequired(bool value)
    {
        codeGen->SetFullPtrRegMapRequired(value);
    }

// Things that MAY belong either in CodeGen or CodeGenContext

#if defined(FEATURE_EH_FUNCLETS)
    FuncInfoDsc*   compFuncInfos;
    unsigned short compCurrFuncIdx;
    unsigned short compFuncInfoCount;

    unsigned short compFuncCount()
    {
        assert(fgFuncletsCreated);
        return compFuncInfoCount;
    }

#else // !FEATURE_EH_FUNCLETS

    // This is a no-op when there are no funclets!
    void genUpdateCurrentFunclet(BasicBlock* block)
    {
        return;
    }

    FuncInfoDsc compFuncInfoRoot;

    static const unsigned compCurrFuncIdx = 0;

    unsigned short compFuncCount()
    {
        return 1;
    }

#endif // !FEATURE_EH_FUNCLETS

    FuncInfoDsc* funCurrentFunc();
    void funSetCurrentFunc(unsigned funcIdx);
    FuncInfoDsc* funGetFunc(unsigned funcIdx);
    unsigned int funGetFuncIdx(BasicBlock* block);

    // LIVENESS

    VARSET_TP compCurLife;     // current live variables
    GenTree*  compCurLifeTree; // node after which compCurLife has been computed

    // Compare the given "newLife" with last set of live variables and update
    // codeGen "gcInfo", siScopes, "regSet" with the new variable's homes/liveness.
    template <bool ForCodeGen>
    void compChangeLife(VARSET_VALARG_TP newLife);

    // Update the GC's masks, register's masks and reports change on variable's homes given a set of
    // current live variables if changes have happened since "compCurLife".
    template <bool ForCodeGen>
    inline void compUpdateLife(VARSET_VALARG_TP newLife);

    // Gets a register mask that represent the kill set for a helper call since
    // not all JIT Helper calls follow the standard ABI on the target architecture.
    regMaskTP compHelperCallKillSet(CorInfoHelpFunc helper);

    // If "tree" is a indirection (GT_IND, or GT_OBJ) whose arg is an ADDR, whose arg is a LCL_VAR, return that LCL_VAR
    // node, else NULL.
    static GenTreeLclVar* fgIsIndirOfAddrOfLocal(GenTree* tree);

    // This map is indexed by GT_OBJ nodes that are address of promoted struct variables, which
    // have been annotated with the GTF_VAR_DEATH flag.  If such a node is *not* mapped in this
    // table, one may assume that all the (tracked) field vars die at this GT_OBJ.  Otherwise,
    // the node maps to a pointer to a VARSET_TP, containing set bits for each of the tracked field
    // vars of the promoted struct local that go dead at the given node (the set bits are the bits
    // for the tracked var indices of the field vars, as in a live var set).
    //
    // The map is allocated on demand so all map operations should use one of the following three
    // wrapper methods.

    NodeToVarsetPtrMap* m_promotedStructDeathVars;

    NodeToVarsetPtrMap* GetPromotedStructDeathVars()
    {
        if (m_promotedStructDeathVars == nullptr)
        {
            m_promotedStructDeathVars = new (getAllocator()) NodeToVarsetPtrMap(getAllocator());
        }
        return m_promotedStructDeathVars;
    }

    void ClearPromotedStructDeathVars()
    {
        if (m_promotedStructDeathVars != nullptr)
        {
            m_promotedStructDeathVars->RemoveAll();
        }
    }

    bool LookupPromotedStructDeathVars(GenTree* tree, VARSET_TP** bits)
    {
        *bits       = nullptr;
        bool result = false;

        if (m_promotedStructDeathVars != nullptr)
        {
            result = m_promotedStructDeathVars->Lookup(tree, bits);
        }

        return result;
    }

/*
XXXXXXXXXXXXXXXXXXXXXXXXXXXXXXXXXXXXXXXXXXXXXXXXXXXXXXXXXXXXXXXXXXXXXXXXXXXXXXX
XXXXXXXXXXXXXXXXXXXXXXXXXXXXXXXXXXXXXXXXXXXXXXXXXXXXXXXXXXXXXXXXXXXXXXXXXXXXXXX
XX                                                                           XX
XX                           UnwindInfo                                      XX
XX                                                                           XX
XXXXXXXXXXXXXXXXXXXXXXXXXXXXXXXXXXXXXXXXXXXXXXXXXXXXXXXXXXXXXXXXXXXXXXXXXXXXXXX
XXXXXXXXXXXXXXXXXXXXXXXXXXXXXXXXXXXXXXXXXXXXXXXXXXXXXXXXXXXXXXXXXXXXXXXXXXXXXXX
*/

#if !defined(__GNUC__)
#pragma region Unwind information
#endif

public:
    //
    // Infrastructure functions: start/stop/reserve/emit.
    //

    void unwindBegProlog();
    void unwindEndProlog();
    void unwindBegEpilog();
    void unwindEndEpilog();
    void unwindReserve();
    void unwindEmit(void* pHotCode, void* pColdCode);

    //
    // Specific unwind information functions: called by code generation to indicate a particular
    // prolog or epilog unwindable instruction has been generated.
    //

    void unwindPush(regNumber reg);
    void unwindAllocStack(unsigned size);
    void unwindSetFrameReg(regNumber reg, unsigned offset);
    void unwindSaveReg(regNumber reg, unsigned offset);

#if defined(TARGET_ARM)
    void unwindPushMaskInt(regMaskTP mask);
    void unwindPushMaskFloat(regMaskTP mask);
    void unwindPopMaskInt(regMaskTP mask);
    void unwindPopMaskFloat(regMaskTP mask);
    void unwindBranch16();                    // The epilog terminates with a 16-bit branch (e.g., "bx lr")
    void unwindNop(unsigned codeSizeInBytes); // Generate unwind NOP code. 'codeSizeInBytes' is 2 or 4 bytes. Only
                                              // called via unwindPadding().
    void unwindPadding(); // Generate a sequence of unwind NOP codes representing instructions between the last
                          // instruction and the current location.
#endif                    // TARGET_ARM

#if defined(TARGET_ARM64)
    void unwindNop();
    void unwindPadding(); // Generate a sequence of unwind NOP codes representing instructions between the last
                          // instruction and the current location.
    void unwindSaveReg(regNumber reg, int offset);                                // str reg, [sp, #offset]
    void unwindSaveRegPreindexed(regNumber reg, int offset);                      // str reg, [sp, #offset]!
    void unwindSaveRegPair(regNumber reg1, regNumber reg2, int offset);           // stp reg1, reg2, [sp, #offset]
    void unwindSaveRegPairPreindexed(regNumber reg1, regNumber reg2, int offset); // stp reg1, reg2, [sp, #offset]!
    void unwindSaveNext();                                                        // unwind code: save_next
    void unwindReturn(regNumber reg);                                             // ret lr
#endif                                                                            // defined(TARGET_ARM64)

#if defined(TARGET_LOONGARCH64)
    void unwindNop();
    void unwindPadding(); // Generate a sequence of unwind NOP codes representing instructions between the last
                          // instruction and the current location.
    void unwindSaveReg(regNumber reg, int offset);
    void unwindSaveRegPair(regNumber reg1, regNumber reg2, int offset);
    void unwindReturn(regNumber reg);
#endif // defined(TARGET_LOONGARCH64)

    //
    // Private "helper" functions for the unwind implementation.
    //

private:
#if defined(FEATURE_EH_FUNCLETS)
    void unwindGetFuncLocations(FuncInfoDsc*             func,
                                bool                     getHotSectionData,
                                /* OUT */ emitLocation** ppStartLoc,
                                /* OUT */ emitLocation** ppEndLoc);
#endif // FEATURE_EH_FUNCLETS

    void unwindReserveFunc(FuncInfoDsc* func);
    void unwindEmitFunc(FuncInfoDsc* func, void* pHotCode, void* pColdCode);

#if defined(TARGET_AMD64) || (defined(TARGET_X86) && defined(FEATURE_EH_FUNCLETS))

    void unwindReserveFuncHelper(FuncInfoDsc* func, bool isHotCode);
    void unwindEmitFuncHelper(FuncInfoDsc* func, void* pHotCode, void* pColdCode, bool isHotCode);

#endif // TARGET_AMD64 || (TARGET_X86 && FEATURE_EH_FUNCLETS)

    UNATIVE_OFFSET unwindGetCurrentOffset(FuncInfoDsc* func);

#if defined(TARGET_AMD64)

    void unwindBegPrologWindows();
    void unwindPushWindows(regNumber reg);
    void unwindAllocStackWindows(unsigned size);
    void unwindSetFrameRegWindows(regNumber reg, unsigned offset);
    void unwindSaveRegWindows(regNumber reg, unsigned offset);

#ifdef UNIX_AMD64_ABI
    void unwindSaveRegCFI(regNumber reg, unsigned offset);
#endif // UNIX_AMD64_ABI
#elif defined(TARGET_ARM)

    void unwindPushPopMaskInt(regMaskTP mask, bool useOpsize16);
    void unwindPushPopMaskFloat(regMaskTP mask);

#endif // TARGET_ARM

#if defined(FEATURE_CFI_SUPPORT)
    short mapRegNumToDwarfReg(regNumber reg);
    void createCfiCode(FuncInfoDsc* func, UNATIVE_OFFSET codeOffset, UCHAR opcode, short dwarfReg, INT offset = 0);
    void unwindPushPopCFI(regNumber reg);
    void unwindBegPrologCFI();
    void unwindPushPopMaskCFI(regMaskTP regMask, bool isFloat);
    void unwindAllocStackCFI(unsigned size);
    void unwindSetFrameRegCFI(regNumber reg, unsigned offset);
    void unwindEmitFuncCFI(FuncInfoDsc* func, void* pHotCode, void* pColdCode);
#ifdef DEBUG
    void DumpCfiInfo(bool                  isHotCode,
                     UNATIVE_OFFSET        startOffset,
                     UNATIVE_OFFSET        endOffset,
                     DWORD                 cfiCodeBytes,
                     const CFI_CODE* const pCfiCode);
#endif

#endif // FEATURE_CFI_SUPPORT

#if !defined(__GNUC__)
#pragma endregion // Note: region is NOT under !defined(__GNUC__)
#endif

    /*
    XXXXXXXXXXXXXXXXXXXXXXXXXXXXXXXXXXXXXXXXXXXXXXXXXXXXXXXXXXXXXXXXXXXXXXXXXXXXXXX
    XXXXXXXXXXXXXXXXXXXXXXXXXXXXXXXXXXXXXXXXXXXXXXXXXXXXXXXXXXXXXXXXXXXXXXXXXXXXXXX
    XX                                                                           XX
    XX                               SIMD                                        XX
    XX                                                                           XX
    XX   Info about SIMD types, methods and the SIMD assembly (i.e. the assembly XX
    XX   that contains the distinguished, well-known SIMD type definitions).     XX
    XX                                                                           XX
    XXXXXXXXXXXXXXXXXXXXXXXXXXXXXXXXXXXXXXXXXXXXXXXXXXXXXXXXXXXXXXXXXXXXXXXXXXXXXXX
    XXXXXXXXXXXXXXXXXXXXXXXXXXXXXXXXXXXXXXXXXXXXXXXXXXXXXXXXXXXXXXXXXXXXXXXXXXXXXXX
    */

    bool IsBaselineSimdIsaSupported()
    {
#ifdef FEATURE_SIMD
#if defined(TARGET_XARCH)
        CORINFO_InstructionSet minimumIsa = InstructionSet_SSE2;
#elif defined(TARGET_ARM64)
        CORINFO_InstructionSet minimumIsa = InstructionSet_AdvSimd;
#elif defined(TARGET_LOONGARCH64)
        // TODO: supporting SIMD feature for LoongArch64.
        assert(!"unimplemented yet on LA");
        CORINFO_InstructionSet minimumIsa = 0;
#else
#error Unsupported platform
#endif // !TARGET_XARCH && !TARGET_ARM64 && !TARGET_LOONGARCH64

        return compOpportunisticallyDependsOn(minimumIsa);
#else
        return false;
#endif
    }

#if defined(DEBUG)
    bool IsBaselineSimdIsaSupportedDebugOnly()
    {
#ifdef FEATURE_SIMD
#if defined(TARGET_XARCH)
        CORINFO_InstructionSet minimumIsa = InstructionSet_SSE2;
#elif defined(TARGET_ARM64)
        CORINFO_InstructionSet minimumIsa = InstructionSet_AdvSimd;
#else
#error Unsupported platform
#endif // !TARGET_XARCH && !TARGET_ARM64

        return compIsaSupportedDebugOnly(minimumIsa);
#else
        return false;
#endif // FEATURE_SIMD
    }
#endif // DEBUG

    // Get highest available level for SIMD codegen
    SIMDLevel getSIMDSupportLevel()
    {
#if defined(TARGET_XARCH)
        if (compOpportunisticallyDependsOn(InstructionSet_AVX2))
        {
            return SIMD_AVX2_Supported;
        }

        if (compOpportunisticallyDependsOn(InstructionSet_SSE42))
        {
            return SIMD_SSE4_Supported;
        }

        // min bar is SSE2
        return SIMD_SSE2_Supported;
#else
        assert(!"Available instruction set(s) for SIMD codegen is not defined for target arch");
        unreached();
        return SIMD_Not_Supported;
#endif
    }

    bool isIntrinsicType(CORINFO_CLASS_HANDLE clsHnd)
    {
        return info.compCompHnd->isIntrinsicType(clsHnd);
    }

    const char* getClassNameFromMetadata(CORINFO_CLASS_HANDLE cls, const char** namespaceName)
    {
        return info.compCompHnd->getClassNameFromMetadata(cls, namespaceName);
    }

    CORINFO_CLASS_HANDLE getTypeInstantiationArgument(CORINFO_CLASS_HANDLE cls, unsigned index)
    {
        return info.compCompHnd->getTypeInstantiationArgument(cls, index);
    }

#ifdef FEATURE_SIMD
    // Have we identified any SIMD types?
    // This is currently used by struct promotion to avoid getting type information for a struct
    // field to see if it is a SIMD type, if we haven't seen any SIMD types or operations in
    // the method.
    bool _usesSIMDTypes;
    bool usesSIMDTypes()
    {
        return _usesSIMDTypes;
    }
    void setUsesSIMDTypes(bool value)
    {
        _usesSIMDTypes = value;
    }

    // This is a temp lclVar allocated on the stack as TYP_SIMD.  It is used to implement intrinsics
    // that require indexed access to the individual fields of the vector, which is not well supported
    // by the hardware.  It is allocated when/if such situations are encountered during Lowering.
    unsigned lvaSIMDInitTempVarNum;

    struct SIMDHandlesCache
    {
        // SIMD Types
        CORINFO_CLASS_HANDLE SIMDFloatHandle;
        CORINFO_CLASS_HANDLE SIMDDoubleHandle;
        CORINFO_CLASS_HANDLE SIMDIntHandle;
        CORINFO_CLASS_HANDLE SIMDUShortHandle;
        CORINFO_CLASS_HANDLE SIMDUByteHandle;
        CORINFO_CLASS_HANDLE SIMDShortHandle;
        CORINFO_CLASS_HANDLE SIMDByteHandle;
        CORINFO_CLASS_HANDLE SIMDLongHandle;
        CORINFO_CLASS_HANDLE SIMDUIntHandle;
        CORINFO_CLASS_HANDLE SIMDULongHandle;
        CORINFO_CLASS_HANDLE SIMDNIntHandle;
        CORINFO_CLASS_HANDLE SIMDNUIntHandle;

        CORINFO_CLASS_HANDLE SIMDVector2Handle;
        CORINFO_CLASS_HANDLE SIMDVector3Handle;
        CORINFO_CLASS_HANDLE SIMDVector4Handle;
        CORINFO_CLASS_HANDLE SIMDVectorHandle;

#ifdef FEATURE_HW_INTRINSICS
#if defined(TARGET_ARM64)
        CORINFO_CLASS_HANDLE Vector64FloatHandle;
        CORINFO_CLASS_HANDLE Vector64DoubleHandle;
        CORINFO_CLASS_HANDLE Vector64IntHandle;
        CORINFO_CLASS_HANDLE Vector64UShortHandle;
        CORINFO_CLASS_HANDLE Vector64UByteHandle;
        CORINFO_CLASS_HANDLE Vector64ShortHandle;
        CORINFO_CLASS_HANDLE Vector64ByteHandle;
        CORINFO_CLASS_HANDLE Vector64LongHandle;
        CORINFO_CLASS_HANDLE Vector64UIntHandle;
        CORINFO_CLASS_HANDLE Vector64ULongHandle;
        CORINFO_CLASS_HANDLE Vector64NIntHandle;
        CORINFO_CLASS_HANDLE Vector64NUIntHandle;
#endif // defined(TARGET_ARM64)
        CORINFO_CLASS_HANDLE Vector128FloatHandle;
        CORINFO_CLASS_HANDLE Vector128DoubleHandle;
        CORINFO_CLASS_HANDLE Vector128IntHandle;
        CORINFO_CLASS_HANDLE Vector128UShortHandle;
        CORINFO_CLASS_HANDLE Vector128UByteHandle;
        CORINFO_CLASS_HANDLE Vector128ShortHandle;
        CORINFO_CLASS_HANDLE Vector128ByteHandle;
        CORINFO_CLASS_HANDLE Vector128LongHandle;
        CORINFO_CLASS_HANDLE Vector128UIntHandle;
        CORINFO_CLASS_HANDLE Vector128ULongHandle;
        CORINFO_CLASS_HANDLE Vector128NIntHandle;
        CORINFO_CLASS_HANDLE Vector128NUIntHandle;
#if defined(TARGET_XARCH)
        CORINFO_CLASS_HANDLE Vector256FloatHandle;
        CORINFO_CLASS_HANDLE Vector256DoubleHandle;
        CORINFO_CLASS_HANDLE Vector256IntHandle;
        CORINFO_CLASS_HANDLE Vector256UShortHandle;
        CORINFO_CLASS_HANDLE Vector256UByteHandle;
        CORINFO_CLASS_HANDLE Vector256ShortHandle;
        CORINFO_CLASS_HANDLE Vector256ByteHandle;
        CORINFO_CLASS_HANDLE Vector256LongHandle;
        CORINFO_CLASS_HANDLE Vector256UIntHandle;
        CORINFO_CLASS_HANDLE Vector256ULongHandle;
        CORINFO_CLASS_HANDLE Vector256NIntHandle;
        CORINFO_CLASS_HANDLE Vector256NUIntHandle;
#endif // defined(TARGET_XARCH)
#endif // FEATURE_HW_INTRINSICS

        CORINFO_CLASS_HANDLE CanonicalSimd8Handle;
        CORINFO_CLASS_HANDLE CanonicalSimd16Handle;
        CORINFO_CLASS_HANDLE CanonicalSimd32Handle;

        SIMDHandlesCache()
        {
            memset(this, 0, sizeof(*this));
        }
    };

    SIMDHandlesCache* m_simdHandleCache;

    // Get the handle for a SIMD type.
    CORINFO_CLASS_HANDLE gtGetStructHandleForSIMD(var_types simdType, CorInfoType simdBaseJitType)
    {
        if (m_simdHandleCache == nullptr)
        {
            // This may happen if the JIT generates SIMD node on its own, without importing them.
            // Otherwise getBaseJitTypeAndSizeOfSIMDType should have created the cache.
            return NO_CLASS_HANDLE;
        }

        if (simdBaseJitType == CORINFO_TYPE_FLOAT)
        {
            switch (simdType)
            {
                case TYP_SIMD8:
                    return m_simdHandleCache->SIMDVector2Handle;
                case TYP_SIMD12:
                    return m_simdHandleCache->SIMDVector3Handle;
                case TYP_SIMD16:
                    if ((getSIMDVectorType() == TYP_SIMD32) ||
                        (m_simdHandleCache->SIMDVector4Handle != NO_CLASS_HANDLE))
                    {
                        return m_simdHandleCache->SIMDVector4Handle;
                    }
                    break;
                case TYP_SIMD32:
                    break;
                default:
                    unreached();
            }
        }
        assert(emitTypeSize(simdType) <= largestEnregisterableStructSize());
        switch (simdBaseJitType)
        {
            case CORINFO_TYPE_FLOAT:
                return m_simdHandleCache->SIMDFloatHandle;
            case CORINFO_TYPE_DOUBLE:
                return m_simdHandleCache->SIMDDoubleHandle;
            case CORINFO_TYPE_INT:
                return m_simdHandleCache->SIMDIntHandle;
            case CORINFO_TYPE_USHORT:
                return m_simdHandleCache->SIMDUShortHandle;
            case CORINFO_TYPE_UBYTE:
                return m_simdHandleCache->SIMDUByteHandle;
            case CORINFO_TYPE_SHORT:
                return m_simdHandleCache->SIMDShortHandle;
            case CORINFO_TYPE_BYTE:
                return m_simdHandleCache->SIMDByteHandle;
            case CORINFO_TYPE_LONG:
                return m_simdHandleCache->SIMDLongHandle;
            case CORINFO_TYPE_UINT:
                return m_simdHandleCache->SIMDUIntHandle;
            case CORINFO_TYPE_ULONG:
                return m_simdHandleCache->SIMDULongHandle;
            case CORINFO_TYPE_NATIVEINT:
                return m_simdHandleCache->SIMDNIntHandle;
            case CORINFO_TYPE_NATIVEUINT:
                return m_simdHandleCache->SIMDNUIntHandle;
            default:
                assert(!"Didn't find a class handle for simdType");
        }
        return NO_CLASS_HANDLE;
    }

#if defined(FEATURE_HW_INTRINSICS)
    CORINFO_CLASS_HANDLE gtGetStructHandleForSimdOrHW(var_types   simdType,
                                                      CorInfoType simdBaseJitType,
                                                      bool        isSimdAsHWIntrinsic = false)
    {
        CORINFO_CLASS_HANDLE clsHnd = NO_CLASS_HANDLE;

        if (isSimdAsHWIntrinsic)
        {
            clsHnd = gtGetStructHandleForSIMD(simdType, simdBaseJitType);
        }
        else
        {
            clsHnd = gtGetStructHandleForHWSIMD(simdType, simdBaseJitType);
        }

        return clsHnd;
    }
#endif // FEATURE_HW_INTRINSICS

    //------------------------------------------------------------------------
    // gtGetCanonicalStructHandleForSIMD: Get the "canonical" SIMD type handle.
    //
    // Some SIMD-typed trees do not carry struct handles with them (and in
    // some cases, they cannot, due to being created by the compiler itself).
    // To enable CSEing of these trees, we use "canonical" handles. These are
    // captured during importation, and can represent any type normalized to
    // be TYP_SIMD.
    //
    // Arguments:
    //    simdType - The SIMD type
    //
    // Return Value:
    //    The "canonical" type handle for "simdType", if one was available.
    //    "NO_CLASS_HANDLE" otherwise.
    //
    CORINFO_CLASS_HANDLE gtGetCanonicalStructHandleForSIMD(var_types simdType)
    {
        if (m_simdHandleCache == nullptr)
        {
            return NO_CLASS_HANDLE;
        }

        switch (simdType)
        {
            case TYP_SIMD8:
                return m_simdHandleCache->CanonicalSimd8Handle;
            case TYP_SIMD12:
                return m_simdHandleCache->SIMDVector3Handle;
            case TYP_SIMD16:
                return m_simdHandleCache->CanonicalSimd16Handle;
            case TYP_SIMD32:
                return m_simdHandleCache->CanonicalSimd32Handle;
            default:
                unreached();
        }
    }

    // Returns true if this is a SIMD type that should be considered an opaque
    // vector type (i.e. do not analyze or promote its fields).
    // Note that all but the fixed vector types are opaque, even though they may
    // actually be declared as having fields.
    bool isOpaqueSIMDType(CORINFO_CLASS_HANDLE structHandle) const
    {
        return ((m_simdHandleCache != nullptr) && (structHandle != m_simdHandleCache->SIMDVector2Handle) &&
                (structHandle != m_simdHandleCache->SIMDVector3Handle) &&
                (structHandle != m_simdHandleCache->SIMDVector4Handle));
    }

    // Returns true if the tree corresponds to a TYP_SIMD lcl var.
    // Note that both SIMD vector args and locals are mared as lvSIMDType = true, but
    // type of an arg node is TYP_BYREF and a local node is TYP_SIMD or TYP_STRUCT.
    bool isSIMDTypeLocal(GenTree* tree)
    {
        return tree->OperIsLocal() && lvaGetDesc(tree->AsLclVarCommon())->lvSIMDType;
    }

    // Returns true if the lclVar is an opaque SIMD type.
    bool isOpaqueSIMDLclVar(const LclVarDsc* varDsc) const
    {
        if (!varDsc->lvSIMDType)
        {
            return false;
        }
        return isOpaqueSIMDType(varDsc->GetStructHnd());
    }

    static bool isRelOpSIMDIntrinsic(SIMDIntrinsicID intrinsicId)
    {
        return (intrinsicId == SIMDIntrinsicEqual);
    }

    bool isNumericsNamespace(const char* ns)
    {
        return strcmp(ns, "System.Numerics") == 0;
    }

    bool isSIMDClass(CORINFO_CLASS_HANDLE clsHnd)
    {
        if (isIntrinsicType(clsHnd))
        {
            const char* namespaceName = nullptr;
            (void)getClassNameFromMetadata(clsHnd, &namespaceName);
            return isNumericsNamespace(namespaceName);
        }
        return false;
    }

    bool isSIMDClass(typeInfo* pTypeInfo)
    {
        return pTypeInfo->IsStruct() && isSIMDClass(pTypeInfo->GetClassHandleForValueClass());
    }

    bool isHWSIMDClass(CORINFO_CLASS_HANDLE clsHnd)
    {
#ifdef FEATURE_HW_INTRINSICS
        if (isIntrinsicType(clsHnd))
        {
            const char* namespaceName = nullptr;
            (void)getClassNameFromMetadata(clsHnd, &namespaceName);
            return strcmp(namespaceName, "System.Runtime.Intrinsics") == 0;
        }
#endif // FEATURE_HW_INTRINSICS
        return false;
    }

    bool isHWSIMDClass(typeInfo* pTypeInfo)
    {
#ifdef FEATURE_HW_INTRINSICS
        return pTypeInfo->IsStruct() && isHWSIMDClass(pTypeInfo->GetClassHandleForValueClass());
#else
        return false;
#endif
    }

    bool isSIMDorHWSIMDClass(CORINFO_CLASS_HANDLE clsHnd)
    {
        return isSIMDClass(clsHnd) || isHWSIMDClass(clsHnd);
    }

    bool isSIMDorHWSIMDClass(typeInfo* pTypeInfo)
    {
        return isSIMDClass(pTypeInfo) || isHWSIMDClass(pTypeInfo);
    }

    // Get the base (element) type and size in bytes for a SIMD type. Returns CORINFO_TYPE_UNDEF
    // if it is not a SIMD type or is an unsupported base JIT type.
    CorInfoType getBaseJitTypeAndSizeOfSIMDType(CORINFO_CLASS_HANDLE typeHnd, unsigned* sizeBytes = nullptr);

    CorInfoType getBaseJitTypeOfSIMDType(CORINFO_CLASS_HANDLE typeHnd)
    {
        return getBaseJitTypeAndSizeOfSIMDType(typeHnd, nullptr);
    }

    // Get SIMD Intrinsic info given the method handle.
    // Also sets typeHnd, argCount, baseType and sizeBytes out params.
    const SIMDIntrinsicInfo* getSIMDIntrinsicInfo(CORINFO_CLASS_HANDLE* typeHnd,
                                                  CORINFO_METHOD_HANDLE methodHnd,
                                                  CORINFO_SIG_INFO*     sig,
                                                  bool                  isNewObj,
                                                  unsigned*             argCount,
                                                  CorInfoType*          simdBaseJitType,
                                                  unsigned*             sizeBytes);

    // Pops and returns GenTree node from importers type stack.
    // Normalizes TYP_STRUCT value in case of GT_CALL, GT_RET_EXPR and arg nodes.
    GenTree* impSIMDPopStack(var_types type, bool expectAddr = false, CORINFO_CLASS_HANDLE structType = nullptr);

    // Transforms operands and returns the SIMD intrinsic to be applied on
    // transformed operands to obtain given relop result.
    SIMDIntrinsicID impSIMDRelOp(SIMDIntrinsicID      relOpIntrinsicId,
                                 CORINFO_CLASS_HANDLE typeHnd,
                                 unsigned             simdVectorSize,
                                 CorInfoType*         inOutBaseJitType,
                                 GenTree**            op1,
                                 GenTree**            op2);

#if defined(TARGET_XARCH)

    // Transforms operands and returns the SIMD intrinsic to be applied on
    // transformed operands to obtain == comparison result.
    SIMDIntrinsicID impSIMDLongRelOpEqual(CORINFO_CLASS_HANDLE typeHnd,
                                          unsigned             simdVectorSize,
                                          GenTree**            op1,
                                          GenTree**            op2);

#endif // defined(TARGET_XARCH)

    void setLclRelatedToSIMDIntrinsic(GenTree* tree);
    bool areFieldsContiguous(GenTree* op1, GenTree* op2);
    bool areLocalFieldsContiguous(GenTreeLclFld* first, GenTreeLclFld* second);
    bool areArrayElementsContiguous(GenTree* op1, GenTree* op2);
    bool areArgumentsContiguous(GenTree* op1, GenTree* op2);
    GenTree* createAddressNodeForSIMDInit(GenTree* tree, unsigned simdSize);

    // check methodHnd to see if it is a SIMD method that is expanded as an intrinsic in the JIT.
    GenTree* impSIMDIntrinsic(OPCODE                opcode,
                              GenTree*              newobjThis,
                              CORINFO_CLASS_HANDLE  clsHnd,
                              CORINFO_METHOD_HANDLE method,
                              CORINFO_SIG_INFO*     sig,
                              unsigned              methodFlags,
                              int                   memberRef);

    GenTree* getOp1ForConstructor(OPCODE opcode, GenTree* newobjThis, CORINFO_CLASS_HANDLE clsHnd);

    // Whether SIMD vector occupies part of SIMD register.
    // SSE2: vector2f/3f are considered sub register SIMD types.
    // AVX: vector2f, 3f and 4f are all considered sub register SIMD types.
    bool isSubRegisterSIMDType(GenTreeSIMD* simdNode)
    {
        unsigned vectorRegisterByteLength;
#if defined(TARGET_XARCH)
        // Calling the getSIMDVectorRegisterByteLength api causes the size of Vector<T> to be recorded
        // with the AOT compiler, so that it cannot change from aot compilation time to runtime
        // This api does not require such fixing as it merely pertains to the size of the simd type
        // relative to the Vector<T> size as used at compile time. (So detecting a vector length of 16 here
        // does not preclude the code from being used on a machine with a larger vector length.)
        if (getSIMDSupportLevel() < SIMD_AVX2_Supported)
        {
            vectorRegisterByteLength = 16;
        }
        else
        {
            vectorRegisterByteLength = 32;
        }
#else
        vectorRegisterByteLength = getSIMDVectorRegisterByteLength();
#endif
        return (simdNode->GetSimdSize() < vectorRegisterByteLength);
    }

    // Get the type for the hardware SIMD vector.
    // This is the maximum SIMD type supported for this target.
    var_types getSIMDVectorType()
    {
#if defined(TARGET_XARCH)
        if (getSIMDSupportLevel() == SIMD_AVX2_Supported)
        {
            return TYP_SIMD32;
        }
        else
        {
            // Verify and record that AVX2 isn't supported
            compVerifyInstructionSetUnusable(InstructionSet_AVX2);
            assert(getSIMDSupportLevel() >= SIMD_SSE2_Supported);
            return TYP_SIMD16;
        }
#elif defined(TARGET_ARM64)
        return TYP_SIMD16;
#else
        assert(!"getSIMDVectorType() unimplemented on target arch");
        unreached();
#endif
    }

    // Get the size of the SIMD type in bytes
    int getSIMDTypeSizeInBytes(CORINFO_CLASS_HANDLE typeHnd)
    {
        unsigned sizeBytes = 0;
        (void)getBaseJitTypeAndSizeOfSIMDType(typeHnd, &sizeBytes);
        return sizeBytes;
    }

    // Get the number of elements of baseType of SIMD vector given by its size and baseType
    static int getSIMDVectorLength(unsigned simdSize, var_types baseType);

    // Get the number of elements of baseType of SIMD vector given by its type handle
    int getSIMDVectorLength(CORINFO_CLASS_HANDLE typeHnd);

    // Get preferred alignment of SIMD type.
    int getSIMDTypeAlignment(var_types simdType);

    // Get the number of bytes in a System.Numeric.Vector<T> for the current compilation.
    // Note - cannot be used for System.Runtime.Intrinsic
    unsigned getSIMDVectorRegisterByteLength()
    {
#if defined(TARGET_XARCH)
        if (getSIMDSupportLevel() == SIMD_AVX2_Supported)
        {
            return YMM_REGSIZE_BYTES;
        }
        else
        {
            // Verify and record that AVX2 isn't supported
            compVerifyInstructionSetUnusable(InstructionSet_AVX2);
            assert(getSIMDSupportLevel() >= SIMD_SSE2_Supported);
            return XMM_REGSIZE_BYTES;
        }
#elif defined(TARGET_ARM64)
        return FP_REGSIZE_BYTES;
#else
        assert(!"getSIMDVectorRegisterByteLength() unimplemented on target arch");
        unreached();
#endif
    }

    // The minimum and maximum possible number of bytes in a SIMD vector.

    // maxSIMDStructBytes
    // The minimum SIMD size supported by System.Numeric.Vectors or System.Runtime.Intrinsic
    // SSE:  16-byte Vector<T> and Vector128<T>
    // AVX:  32-byte Vector256<T> (Vector<T> is 16-byte)
    // AVX2: 32-byte Vector<T> and Vector256<T>
    unsigned int maxSIMDStructBytes()
    {
#if defined(FEATURE_HW_INTRINSICS) && defined(TARGET_XARCH)
        if (compOpportunisticallyDependsOn(InstructionSet_AVX))
        {
            return YMM_REGSIZE_BYTES;
        }
        else
        {
            // Verify and record that AVX2 isn't supported
            compVerifyInstructionSetUnusable(InstructionSet_AVX2);
            assert(getSIMDSupportLevel() >= SIMD_SSE2_Supported);
            return XMM_REGSIZE_BYTES;
        }
#else
        return getSIMDVectorRegisterByteLength();
#endif
    }

    unsigned int minSIMDStructBytes()
    {
        return emitTypeSize(TYP_SIMD8);
    }

public:
    // Returns the codegen type for a given SIMD size.
    static var_types getSIMDTypeForSize(unsigned size)
    {
        var_types simdType = TYP_UNDEF;
        if (size == 8)
        {
            simdType = TYP_SIMD8;
        }
        else if (size == 12)
        {
            simdType = TYP_SIMD12;
        }
        else if (size == 16)
        {
            simdType = TYP_SIMD16;
        }
        else if (size == 32)
        {
            simdType = TYP_SIMD32;
        }
        else
        {
            noway_assert(!"Unexpected size for SIMD type");
        }
        return simdType;
    }

private:
    unsigned getSIMDInitTempVarNum(var_types simdType);

#else  // !FEATURE_SIMD
    bool isOpaqueSIMDLclVar(LclVarDsc* varDsc)
    {
        return false;
    }
#endif // FEATURE_SIMD

public:
    //------------------------------------------------------------------------
    // largestEnregisterableStruct: The size in bytes of the largest struct that can be enregistered.
    //
    // Notes: It is not guaranteed that the struct of this size or smaller WILL be a
    //        candidate for enregistration.

    unsigned largestEnregisterableStructSize()
    {
#ifdef FEATURE_SIMD
#if defined(FEATURE_HW_INTRINSICS) && defined(TARGET_XARCH)
        if (opts.IsReadyToRun())
        {
            // Return constant instead of maxSIMDStructBytes, as maxSIMDStructBytes performs
            // checks that are effected by the current level of instruction set support would
            // otherwise cause the highest level of instruction set support to be reported to crossgen2.
            // and this api is only ever used as an optimization or assert, so no reporting should
            // ever happen.
            return YMM_REGSIZE_BYTES;
        }
#endif // defined(FEATURE_HW_INTRINSICS) && defined(TARGET_XARCH)
        unsigned vectorRegSize = maxSIMDStructBytes();
        assert(vectorRegSize >= TARGET_POINTER_SIZE);
        return vectorRegSize;
#else  // !FEATURE_SIMD
        return TARGET_POINTER_SIZE;
#endif // !FEATURE_SIMD
    }

    // Use to determine if a struct *might* be a SIMD type. As this function only takes a size, many
    // structs will fit the criteria.
    bool structSizeMightRepresentSIMDType(size_t structSize)
    {
#ifdef FEATURE_SIMD
        // Do not use maxSIMDStructBytes as that api in R2R on X86 and X64 may notify the JIT
        // about the size of a struct under the assumption that the struct size needs to be recorded.
        // By using largestEnregisterableStructSize here, the detail of whether or not Vector256<T> is
        // enregistered or not will not be messaged to the R2R compiler.
        return (structSize >= minSIMDStructBytes()) && (structSize <= largestEnregisterableStructSize());
#else
        return false;
#endif // FEATURE_SIMD
    }

#ifdef FEATURE_SIMD
    static bool vnEncodesResultTypeForSIMDIntrinsic(SIMDIntrinsicID intrinsicId);
#endif // !FEATURE_SIMD
#ifdef FEATURE_HW_INTRINSICS
    static bool vnEncodesResultTypeForHWIntrinsic(NamedIntrinsic hwIntrinsicID);
#endif // FEATURE_HW_INTRINSICS

private:
    // These routines need not be enclosed under FEATURE_SIMD since lvIsSIMDType()
    // is defined for both FEATURE_SIMD and !FEATURE_SIMD appropriately. The use
    // of this routines also avoids the need of #ifdef FEATURE_SIMD specific code.

    // Is this var is of type simd struct?
    bool lclVarIsSIMDType(unsigned varNum)
    {
        return lvaGetDesc(varNum)->lvIsSIMDType();
    }

    // Returns true if the TYP_SIMD locals on stack are aligned at their
    // preferred byte boundary specified by getSIMDTypeAlignment().
    //
    // As per the Intel manual, the preferred alignment for AVX vectors is
    // 32-bytes. It is not clear whether additional stack space used in
    // aligning stack is worth the benefit and for now will use 16-byte
    // alignment for AVX 256-bit vectors with unaligned load/stores to/from
    // memory. On x86, the stack frame is aligned to 4 bytes. We need to extend
    // existing support for double (8-byte) alignment to 16 or 32 byte
    // alignment for frames with local SIMD vars, if that is determined to be
    // profitable.
    //
    // On Amd64 and SysV, RSP+8 is aligned on entry to the function (before
    // prolog has run). This means that in RBP-based frames RBP will be 16-byte
    // aligned. For RSP-based frames these are only sometimes aligned, depending
    // on the frame size.
    //
    bool isSIMDTypeLocalAligned(unsigned varNum)
    {
#if defined(FEATURE_SIMD) && ALIGN_SIMD_TYPES
        if (lclVarIsSIMDType(varNum) && lvaTable[varNum].lvType != TYP_BYREF)
        {
            // TODO-Cleanup: Can't this use the lvExactSize on the varDsc?
            int alignment = getSIMDTypeAlignment(lvaTable[varNum].lvType);
            if (alignment <= STACK_ALIGN)
            {
                bool rbpBased;
                int  off = lvaFrameAddress(varNum, &rbpBased);
                // On SysV and Winx64 ABIs RSP+8 will be 16-byte aligned at the
                // first instruction of a function. If our frame is RBP based
                // then RBP will always be 16 bytes aligned, so we can simply
                // check the offset.
                if (rbpBased)
                {
                    return (off % alignment) == 0;
                }

                // For RSP-based frame the alignment of RSP depends on our
                // locals. rsp+8 is aligned on entry and we just subtract frame
                // size so it is not hard to compute. Note that the compiler
                // tries hard to make sure the frame size means RSP will be
                // 16-byte aligned, but for leaf functions without locals (i.e.
                // frameSize = 0) it will not be.
                int frameSize = codeGen->genTotalFrameSize();
                return ((8 - frameSize + off) % alignment) == 0;
            }
        }
#endif // FEATURE_SIMD

        return false;
    }

#ifdef DEBUG
    // Answer the question: Is a particular ISA supported?
    // Use this api when asking the question so that future
    // ISA questions can be asked correctly or when asserting
    // support/nonsupport for an instruction set
    bool compIsaSupportedDebugOnly(CORINFO_InstructionSet isa) const
    {
#if defined(TARGET_XARCH) || defined(TARGET_ARM64)
        return opts.compSupportsISA.HasInstructionSet(isa);
#else
        return false;
#endif
    }
#endif // DEBUG

    bool notifyInstructionSetUsage(CORINFO_InstructionSet isa, bool supported) const;

    // Answer the question: Is a particular ISA allowed to be used implicitly by optimizations?
    // The result of this api call will exactly match the target machine
    // on which the function is executed (except for CoreLib, where there are special rules)
    bool compExactlyDependsOn(CORINFO_InstructionSet isa) const
    {
#if defined(TARGET_XARCH) || defined(TARGET_ARM64)
        if ((opts.compSupportsISAReported.HasInstructionSet(isa)) == false)
        {
            if (notifyInstructionSetUsage(isa, (opts.compSupportsISA.HasInstructionSet(isa))))
                ((Compiler*)this)->opts.compSupportsISAExactly.AddInstructionSet(isa);
            ((Compiler*)this)->opts.compSupportsISAReported.AddInstructionSet(isa);
        }
        return (opts.compSupportsISAExactly.HasInstructionSet(isa));
#else
        return false;
#endif
    }

    // Ensure that code will not execute if an instruction set is usable. Call only
    // if the instruction set has previously reported as unusable, but the status
    // has not yet been recorded to the AOT compiler.
    void compVerifyInstructionSetUnusable(CORINFO_InstructionSet isa)
    {
        // use compExactlyDependsOn to capture are record the use of the ISA.
        bool isaUsable = compExactlyDependsOn(isa);
        // Assert that the is unusable. If true, this function should never be called.
        assert(!isaUsable);
    }

    // Answer the question: Is a particular ISA allowed to be used implicitly by optimizations?
    // The result of this api call will match the target machine if the result is true.
    // If the result is false, then the target machine may have support for the instruction.
    bool compOpportunisticallyDependsOn(CORINFO_InstructionSet isa) const
    {
        if (opts.compSupportsISA.HasInstructionSet(isa))
        {
            return compExactlyDependsOn(isa);
        }
        else
        {
            return false;
        }
    }

    // Answer the question: Is a particular ISA supported for explicit hardware intrinsics?
    bool compHWIntrinsicDependsOn(CORINFO_InstructionSet isa) const
    {
        // Report intent to use the ISA to the EE
        compExactlyDependsOn(isa);
        return opts.compSupportsISA.HasInstructionSet(isa);
    }

    bool canUseVexEncoding() const
    {
#ifdef TARGET_XARCH
        return compOpportunisticallyDependsOn(InstructionSet_AVX);
#else
        return false;
#endif
    }

    //------------------------------------------------------------------------
    // canUseEvexEncoding - Answer the question: Is Evex encoding supported on this target.
    //
    // Returns:
    //    `true` if Evex encoding is supported, `false` if not.
    //
    bool canUseEvexEncoding() const
    {
#ifdef TARGET_XARCH
        return compOpportunisticallyDependsOn(InstructionSet_AVX512F);
#else
        return false;
#endif
    }

    //------------------------------------------------------------------------
    // DoJitStressEvexEncoding- Answer the question: Do we force EVEX encoding.
    //
    // Returns:
    //    `true` if user requests EVEX encoding and it's safe, `false` if not.
    //
    bool DoJitStressEvexEncoding() const
    {
#ifdef TARGET_XARCH
// Using JitStressEvexEncoding flag will force instructions which would
// otherwise use VEX encoding but can be EVEX encoded to use EVEX encoding
// This requires AVX512VL support.
#ifdef DEBUG
        if (JitConfig.JitStressEvexEncoding() && compOpportunisticallyDependsOn(InstructionSet_AVX512F_VL))
        {
            return true;
        }
#endif // DEBUG
#endif // TARGET_XARCH
        return false;
    }

    /*
    XXXXXXXXXXXXXXXXXXXXXXXXXXXXXXXXXXXXXXXXXXXXXXXXXXXXXXXXXXXXXXXXXXXXXXXXXXXXXXX
    XXXXXXXXXXXXXXXXXXXXXXXXXXXXXXXXXXXXXXXXXXXXXXXXXXXXXXXXXXXXXXXXXXXXXXXXXXXXXXX
    XX                                                                           XX
    XX                           Compiler                                        XX
    XX                                                                           XX
    XX   Generic info about the compilation and the method being compiled.       XX
    XX   It is responsible for driving the other phases.                         XX
    XX   It is also responsible for all the memory management.                   XX
    XX                                                                           XX
    XXXXXXXXXXXXXXXXXXXXXXXXXXXXXXXXXXXXXXXXXXXXXXXXXXXXXXXXXXXXXXXXXXXXXXXXXXXXXXX
    XXXXXXXXXXXXXXXXXXXXXXXXXXXXXXXXXXXXXXXXXXXXXXXXXXXXXXXXXXXXXXXXXXXXXXXXXXXXXXX
    */

public:
    Compiler* InlineeCompiler; // The Compiler instance for the inlinee

    InlineResult* compInlineResult; // The result of importing the inlinee method.

    bool compDoAggressiveInlining;     // If true, mark every method as CORINFO_FLG_FORCEINLINE
    bool compJmpOpUsed;                // Does the method do a JMP
    bool compLongUsed;                 // Does the method use TYP_LONG
    bool compFloatingPointUsed;        // Does the method use TYP_FLOAT or TYP_DOUBLE
    bool compTailCallUsed;             // Does the method do a tailcall
    bool compTailPrefixSeen;           // Does the method IL have tail. prefix
    bool compMayConvertTailCallToLoop; // Does the method have a recursive tail call that we may convert to a loop?
    bool compLocallocSeen;             // Does the method IL have localloc opcode
    bool compLocallocUsed;             // Does the method use localloc.
    bool compLocallocOptimized;        // Does the method have an optimized localloc
    bool compQmarkUsed;                // Does the method use GT_QMARK/GT_COLON
    bool compQmarkRationalized;        // Is it allowed to use a GT_QMARK/GT_COLON node.
    bool compHasBackwardJump;          // Does the method (or some inlinee) have a lexically backwards jump?
    bool compHasBackwardJumpInHandler; // Does the method have a lexically backwards jump in a handler?
    bool compSwitchedToOptimized;      // Codegen initially was Tier0 but jit switched to FullOpts
    bool compSwitchedToMinOpts;        // Codegen initially was Tier1/FullOpts but jit switched to MinOpts
    bool compSuppressedZeroInit;       // There are vars with lvSuppressedZeroInit set

// NOTE: These values are only reliable after
//       the importing is completely finished.

#ifdef DEBUG
    // State information - which phases have completed?
    // These are kept together for easy discoverability

    bool    bRangeAllowStress;
    bool    compCodeGenDone;
    int64_t compNumStatementLinksTraversed; // # of links traversed while doing debug checks
    bool    fgNormalizeEHDone;              // Has the flowgraph EH normalization phase been done?
    size_t  compSizeEstimate;               // The estimated size of the method as per `gtSetEvalOrder`.
    size_t  compCycleEstimate;              // The estimated cycle count of the method as per `gtSetEvalOrder`
#endif                                      // DEBUG

    bool fgLocalVarLivenessDone; // Note that this one is used outside of debug.
    bool fgLocalVarLivenessChanged;
    bool compLSRADone;
    bool compRationalIRForm;

    bool compUsesThrowHelper; // There is a call to a THROW_HELPER for the compiled method.

    bool compGeneratingProlog;
    bool compGeneratingEpilog;
    bool compNeedsGSSecurityCookie; // There is an unsafe buffer (or localloc) on the stack.
                                    // Insert cookie on frame and code to check the cookie, like VC++ -GS.
    bool compGSReorderStackLayout;  // There is an unsafe buffer on the stack, reorder locals and make local
    // copies of susceptible parameters to avoid buffer overrun attacks through locals/params
    bool getNeedsGSSecurityCookie() const
    {
        return compNeedsGSSecurityCookie;
    }
    void setNeedsGSSecurityCookie()
    {
        compNeedsGSSecurityCookie = true;
    }

    FrameLayoutState lvaDoneFrameLayout; // The highest frame layout state that we've completed. During
                                         // frame layout calculations, this is the level we are currently
                                         // computing.

    //---------------------------- JITing options -----------------------------

    enum codeOptimize
    {
        BLENDED_CODE,
        SMALL_CODE,
        FAST_CODE,

        COUNT_OPT_CODE
    };

    struct Options
    {
        JitFlags* jitFlags; // all flags passed from the EE

        // The instruction sets that the compiler is allowed to emit.
        CORINFO_InstructionSetFlags compSupportsISA;
        // The instruction sets that were reported to the VM as being used by the current method. Subset of
        // compSupportsISA.
        CORINFO_InstructionSetFlags compSupportsISAReported;
        // The instruction sets that the compiler is allowed to take advantage of implicitly during optimizations.
        // Subset of compSupportsISA.
        // The instruction sets available in compSupportsISA and not available in compSupportsISAExactly can be only
        // used via explicit hardware intrinsics.
        CORINFO_InstructionSetFlags compSupportsISAExactly;

        void setSupportedISAs(CORINFO_InstructionSetFlags isas)
        {
            compSupportsISA = isas;
        }

        unsigned compFlags; // method attributes
        unsigned instrCount;
        unsigned lvRefCount;

        codeOptimize compCodeOpt; // what type of code optimizations

        bool compUseCMOV;

// optimize maximally and/or favor speed over size?

#define DEFAULT_MIN_OPTS_CODE_SIZE 60000
#define DEFAULT_MIN_OPTS_INSTR_COUNT 20000
#define DEFAULT_MIN_OPTS_BB_COUNT 2000
#define DEFAULT_MIN_OPTS_LV_NUM_COUNT 2000
#define DEFAULT_MIN_OPTS_LV_REF_COUNT 8000

// Maximum number of locals before turning off the inlining
#define MAX_LV_NUM_COUNT_FOR_INLINING 512

        bool compMinOpts;
        bool compMinOptsIsSet;
#ifdef DEBUG
        mutable bool compMinOptsIsUsed;

        bool MinOpts() const
        {
            assert(compMinOptsIsSet);
            compMinOptsIsUsed = true;
            return compMinOpts;
        }
        bool IsMinOptsSet() const
        {
            return compMinOptsIsSet;
        }
#else  // !DEBUG
        bool MinOpts() const
        {
            return compMinOpts;
        }
        bool IsMinOptsSet() const
        {
            return compMinOptsIsSet;
        }
#endif // !DEBUG

        bool OptimizationDisabled() const
        {
            return MinOpts() || compDbgCode;
        }
        bool OptimizationEnabled() const
        {
            return !OptimizationDisabled();
        }

        void SetMinOpts(bool val)
        {
            assert(!compMinOptsIsUsed);
            assert(!compMinOptsIsSet || (compMinOpts == val));
            compMinOpts      = val;
            compMinOptsIsSet = true;
        }

        // true if the CLFLG_* for an optimization is set.
        bool OptEnabled(unsigned optFlag) const
        {
            return !!(compFlags & optFlag);
        }

#ifdef FEATURE_READYTORUN
        bool IsReadyToRun() const
        {
            return jitFlags->IsSet(JitFlags::JIT_FLAG_READYTORUN);
        }
#else
        bool IsReadyToRun() const
        {
            return false;
        }
#endif

        // Check if the compilation is control-flow guard enabled.
        bool IsCFGEnabled() const
        {
#if defined(TARGET_ARM64) || defined(TARGET_AMD64)
            // On these platforms we assume the register that the target is
            // passed in is preserved by the validator and take care to get the
            // target from the register for the call (even in debug mode).
            static_assert_no_msg((RBM_VALIDATE_INDIRECT_CALL_TRASH & (1 << REG_VALIDATE_INDIRECT_CALL_ADDR)) == 0);
            if (JitConfig.JitForceControlFlowGuard())
                return true;

            return jitFlags->IsSet(JitFlags::JIT_FLAG_ENABLE_CFG);
#else
            // The remaining platforms are not supported and would require some
            // work to support.
            //
            // ARM32:
            //   The ARM32 validator does not preserve any volatile registers
            //   which means we have to take special care to allocate and use a
            //   callee-saved register (reloading the target from memory is a
            //   security issue).
            //
            // x86:
            //   On x86 some VSD calls disassemble the call site and expect an
            //   indirect call which is fundamentally incompatible with CFG.
            //   This would require a different way to pass this information
            //   through.
            //
            return false;
#endif
        }

#ifdef FEATURE_ON_STACK_REPLACEMENT
        bool IsOSR() const
        {
            return jitFlags->IsSet(JitFlags::JIT_FLAG_OSR);
        }
#else
        bool IsOSR() const
        {
            return false;
        }
#endif

        bool IsInstrumented() const
        {
            return jitFlags->IsSet(JitFlags::JIT_FLAG_BBINSTR);
        }

        bool IsInstrumentedOptimized() const
        {
            return IsInstrumented() && jitFlags->IsSet(JitFlags::JIT_FLAG_TIER1);
        }

        // true if we should use the PINVOKE_{BEGIN,END} helpers instead of generating
        // PInvoke transitions inline. Normally used by R2R, but also used when generating a reverse pinvoke frame, as
        // the current logic for frame setup initializes and pushes
        // the InlinedCallFrame before performing the Reverse PInvoke transition, which is invalid (as frames cannot
        // safely be pushed/popped while the thread is in a preemptive state.).
        bool ShouldUsePInvokeHelpers()
        {
            return jitFlags->IsSet(JitFlags::JIT_FLAG_USE_PINVOKE_HELPERS) ||
                   jitFlags->IsSet(JitFlags::JIT_FLAG_REVERSE_PINVOKE);
        }

        // true if we should use insert the REVERSE_PINVOKE_{ENTER,EXIT} helpers in the method
        // prolog/epilog
        bool IsReversePInvoke()
        {
            return jitFlags->IsSet(JitFlags::JIT_FLAG_REVERSE_PINVOKE);
        }

        bool compScopeInfo; // Generate the LocalVar info ?
        bool compDbgCode;   // Generate debugger-friendly code?
        bool compDbgInfo;   // Gather debugging info?
        bool compDbgEnC;

#ifdef PROFILING_SUPPORTED
        bool compNoPInvokeInlineCB;
#else
        static const bool compNoPInvokeInlineCB;
#endif

#ifdef DEBUG
        bool compGcChecks; // Check arguments and return values to ensure they are sane
#endif

#if defined(DEBUG) && defined(TARGET_XARCH)

        bool compStackCheckOnRet; // Check stack pointer on return to ensure it is correct.

#endif // defined(DEBUG) && defined(TARGET_XARCH)

#if defined(DEBUG) && defined(TARGET_X86)

        bool compStackCheckOnCall; // Check stack pointer after call to ensure it is correct. Only for x86.

#endif // defined(DEBUG) && defined(TARGET_X86)

        bool compReloc; // Generate relocs for pointers in code, true for all ngen/prejit codegen

#ifdef DEBUG
#if defined(TARGET_XARCH)
        bool compEnablePCRelAddr; // Whether absolute addr be encoded as PC-rel offset by RyuJIT where possible
#endif
#endif // DEBUG

#ifdef UNIX_AMD64_ABI
        // This flag  is indicating if there is a need to align the frame.
        // On AMD64-Windows, if there are calls, 4 slots for the outgoing ars are allocated, except for
        // FastTailCall. This slots makes the frame size non-zero, so alignment logic will be called.
        // On AMD64-Unix, there are no such slots. There is a possibility to have calls in the method with frame size of
        // 0. The frame alignment logic won't kick in. This flags takes care of the AMD64-Unix case by remembering that
        // there are calls and making sure the frame alignment logic is executed.
        bool compNeedToAlignFrame;
#endif // UNIX_AMD64_ABI

        bool compProcedureSplitting; // Separate cold code from hot code

        bool genFPorder; // Preserve FP order (operations are non-commutative)
        bool genFPopt;   // Can we do frame-pointer-omission optimization?
        bool altJit;     // True if we are an altjit and are compiling this method

#ifdef OPT_CONFIG
        bool optRepeat; // Repeat optimizer phases k times
#endif

        bool disAsm;      // Display native code as it is generated
        bool dspDiffable; // Makes the Jit Dump 'diff-able' (currently uses same COMPlus_* flag as disDiffable)
        bool disDiffable; // Makes the Disassembly code 'diff-able'
#ifdef DEBUG
        bool compProcedureSplittingEH; // Separate cold code from hot code for functions with EH
        bool dspCode;                  // Display native code generated
        bool dspEHTable;               // Display the EH table reported to the VM
        bool dspDebugInfo;             // Display the Debug info reported to the VM
        bool dspInstrs;                // Display the IL instructions intermixed with the native code output
        bool dspLines;                 // Display source-code lines intermixed with native code output
        bool dmpHex;                   // Display raw bytes in hex of native code output
        bool varNames;                 // Display variables names in native code output
        bool disAsmSpilled;            // Display native code when any register spilling occurs
        bool disasmWithGC;             // Display GC info interleaved with disassembly.
        bool disAddr;                  // Display process address next to each instruction in disassembly code
        bool disAlignment;             // Display alignment boundaries in disassembly code
        bool disAsm2;                  // Display native code after it is generated using external disassembler
        bool dspOrder;                 // Display names of each of the methods that we ngen/jit
        bool dspUnwind;                // Display the unwind info output
        bool compLongAddress;          // Force using large pseudo instructions for long address
                                       // (IF_LARGEJMP/IF_LARGEADR/IF_LARGLDC)
        bool dspGCtbls;                // Display the GC tables
#endif

// Default numbers used to perform loop alignment. All the numbers are chosen
// based on experimenting with various benchmarks.

// Default minimum loop block weight required to enable loop alignment.
#define DEFAULT_ALIGN_LOOP_MIN_BLOCK_WEIGHT 4

// By default a loop will be aligned at 32B address boundary to get better
// performance as per architecture manuals.
#define DEFAULT_ALIGN_LOOP_BOUNDARY 0x20

// For non-adaptive loop alignment, by default, only align a loop whose size is
// at most 3 times the alignment block size. If the loop is bigger than that, it is most
// likely complicated enough that loop alignment will not impact performance.
#define DEFAULT_MAX_LOOPSIZE_FOR_ALIGN DEFAULT_ALIGN_LOOP_BOUNDARY * 3

// By default only single iteration loops will be unrolled
#define DEFAULT_UNROLL_LOOP_MAX_ITERATION_COUNT 1

#ifdef DEBUG
        // Loop alignment variables

        // If set, for non-adaptive alignment, ensure loop jmps are not on or cross alignment boundary.
        bool compJitAlignLoopForJcc;
#endif
        // For non-adaptive alignment, minimum loop size (in bytes) for which alignment will be done.
        unsigned short compJitAlignLoopMaxCodeSize;

        // Minimum weight needed for the first block of a loop to make it a candidate for alignment.
        unsigned short compJitAlignLoopMinBlockWeight;

        // For non-adaptive alignment, address boundary (power of 2) at which loop alignment should
        // be done. By default, 32B.
        unsigned short compJitAlignLoopBoundary;

        // Padding limit to align a loop.
        unsigned short compJitAlignPaddingLimit;

        // If set, perform adaptive loop alignment that limits number of padding based on loop size.
        bool compJitAlignLoopAdaptive;

        // If set, tries to hide alignment instructions behind unconditional jumps.
        bool compJitHideAlignBehindJmp;

        // If set, tracks the hidden return buffer for struct arg.
        bool compJitOptimizeStructHiddenBuffer;

        // Iteration limit to unroll a loop.
        unsigned short compJitUnrollLoopMaxIterationCount;

#ifdef LATE_DISASM
        bool doLateDisasm; // Run the late disassembler
#endif                     // LATE_DISASM

#if DUMP_GC_TABLES && !defined(DEBUG)
#pragma message("NOTE: this non-debug build has GC ptr table dumping always enabled!")
        static const bool dspGCtbls = true;
#endif

#ifdef PROFILING_SUPPORTED
        // Whether to emit Enter/Leave/TailCall hooks using a dummy stub (DummyProfilerELTStub()).
        // This option helps make the JIT behave as if it is running under a profiler.
        bool compJitELTHookEnabled;
#endif // PROFILING_SUPPORTED

#if FEATURE_TAILCALL_OPT
        // Whether opportunistic or implicit tail call optimization is enabled.
        bool compTailCallOpt;
        // Whether optimization of transforming a recursive tail call into a loop is enabled.
        bool compTailCallLoopOpt;
#endif

#if FEATURE_FASTTAILCALL
        // Whether fast tail calls are allowed.
        bool compFastTailCalls;
#endif // FEATURE_FASTTAILCALL

#if defined(TARGET_ARM64)
        // Decision about whether to save FP/LR registers with callee-saved registers (see
        // COMPlus_JitSaveFpLrWithCalleSavedRegisters).
        int compJitSaveFpLrWithCalleeSavedRegisters;
#endif // defined(TARGET_ARM64)

#ifdef CONFIGURABLE_ARM_ABI
        bool compUseSoftFP = false;
#else
#ifdef ARM_SOFTFP
        static const bool compUseSoftFP = true;
#else  // !ARM_SOFTFP
        static const bool compUseSoftFP = false;
#endif // ARM_SOFTFP
#endif // CONFIGURABLE_ARM_ABI

        // Use early multi-dimensional array operator expansion (expand after loop optimizations; before lowering).
        bool compJitEarlyExpandMDArrays;

        // Collect 64 bit counts for PGO data.
        bool compCollect64BitCounts;

    } opts;

    static bool                s_pAltJitExcludeAssembliesListInitialized;
    static AssemblyNamesList2* s_pAltJitExcludeAssembliesList;

#ifdef DEBUG
    static bool                s_pJitDisasmIncludeAssembliesListInitialized;
    static AssemblyNamesList2* s_pJitDisasmIncludeAssembliesList;

    static bool       s_pJitFunctionFileInitialized;
    static MethodSet* s_pJitMethodSet;

// silence warning of cast to greater size. It is easier to silence than construct code the compiler is happy with, and
// it is safe in this case
#pragma warning(push)
#pragma warning(disable : 4312)

    template <typename T>
    T dspPtr(T p)
    {
        return (p == ZERO) ? ZERO : (opts.dspDiffable ? T(0xD1FFAB1E) : p);
    }

    template <typename T>
    T dspOffset(T o)
    {
        return (o == ZERO) ? ZERO : (opts.dspDiffable ? T(0xD1FFAB1E) : o);
    }
#pragma warning(pop)
#else
#pragma warning(push)
#pragma warning(disable : 4312)
    template <typename T>
    T dspPtr(T p)
    {
        return p;
    }

    template <typename T>
    T dspOffset(T o)
    {
        return o;
    }
#pragma warning(pop)
#endif

#ifdef DEBUG

    static int dspTreeID(GenTree* tree)
    {
        return tree->gtTreeID;
    }

    static void printStmtID(Statement* stmt)
    {
        assert(stmt != nullptr);
        printf(FMT_STMT, stmt->GetID());
    }

    static void printTreeID(GenTree* tree)
    {
        if (tree == nullptr)
        {
            printf("[------]");
        }
        else
        {
            printf("[%06d]", dspTreeID(tree));
        }
    }

    const char* pgoSourceToString(ICorJitInfo::PgoSource p);
    const char* devirtualizationDetailToString(CORINFO_DEVIRTUALIZATION_DETAIL detail);

#endif // DEBUG

// clang-format off
#define STRESS_MODES                                                                            \
                                                                                                \
        STRESS_MODE(NONE)                                                                       \
                                                                                                \
        /* "Variations" stress areas which we try to mix up with each other. */                 \
        /* These should not be exhaustively used as they might */                               \
        /* hide/trivialize other areas */                                                       \
                                                                                                \
        STRESS_MODE(REGS)                                                                       \
        STRESS_MODE(DBL_ALN)                                                                    \
        STRESS_MODE(LCL_FLDS)                                                                   \
        STRESS_MODE(UNROLL_LOOPS)                                                               \
        STRESS_MODE(MAKE_CSE)                                                                   \
        STRESS_MODE(LEGACY_INLINE)                                                              \
        STRESS_MODE(CLONE_EXPR)                                                                 \
        STRESS_MODE(USE_CMOV)                                                                   \
        STRESS_MODE(FOLD)                                                                       \
        STRESS_MODE(MERGED_RETURNS)                                                             \
        STRESS_MODE(BB_PROFILE)                                                                 \
        STRESS_MODE(OPT_BOOLS_GC)                                                               \
        STRESS_MODE(REMORPH_TREES)                                                              \
        STRESS_MODE(64RSLT_MUL)                                                                 \
        STRESS_MODE(DO_WHILE_LOOPS)                                                             \
        STRESS_MODE(MIN_OPTS)                                                                   \
        STRESS_MODE(REVERSE_FLAG)     /* Will set GTF_REVERSE_OPS whenever we can */            \
        STRESS_MODE(TAILCALL)         /* Will make the call as a tailcall whenever legal */     \
        STRESS_MODE(CATCH_ARG)        /* Will spill catch arg */                                \
        STRESS_MODE(UNSAFE_BUFFER_CHECKS)                                                       \
        STRESS_MODE(NULL_OBJECT_CHECK)                                                          \
        STRESS_MODE(PINVOKE_RESTORE_ESP)                                                        \
        STRESS_MODE(RANDOM_INLINE)                                                              \
        STRESS_MODE(SWITCH_CMP_BR_EXPANSION)                                                    \
        STRESS_MODE(GENERIC_VARN)                                                               \
        STRESS_MODE(PROFILER_CALLBACKS) /* Will generate profiler hooks for ELT callbacks */    \
        STRESS_MODE(BYREF_PROMOTION) /* Change undoPromotion decisions for byrefs */            \
        STRESS_MODE(PROMOTE_FEWER_STRUCTS)/* Don't promote some structs that can be promoted */ \
        STRESS_MODE(VN_BUDGET)/* Randomize the VN budget */                                     \
        STRESS_MODE(SSA_INFO) /* Select lower thresholds for "complex" SSA num encoding */      \
                                                                                                \
        /* After COUNT_VARN, stress level 2 does all of these all the time */                   \
                                                                                                \
        STRESS_MODE(COUNT_VARN)                                                                 \
                                                                                                \
        /* "Check" stress areas that can be exhaustively used if we */                          \
        /*  dont care about performance at all */                                               \
                                                                                                \
        STRESS_MODE(FORCE_INLINE) /* Treat every method as AggressiveInlining */                \
        STRESS_MODE(CHK_FLOW_UPDATE)                                                            \
        STRESS_MODE(EMITTER)                                                                    \
        STRESS_MODE(CHK_REIMPORT)                                                               \
        STRESS_MODE(GENERIC_CHECK)                                                              \
        STRESS_MODE(IF_CONVERSION_COST)                                                         \
        STRESS_MODE(IF_CONVERSION_INNER_LOOPS)                                                  \
        STRESS_MODE(COUNT)

    enum                compStressArea
    {
#define STRESS_MODE(mode) STRESS_##mode,
        STRESS_MODES
#undef STRESS_MODE
    };
// clang-format on

#ifdef DEBUG
    static const LPCWSTR s_compStressModeNames[STRESS_COUNT + 1];
    BYTE                 compActiveStressModes[STRESS_COUNT];
#endif // DEBUG

#define MAX_STRESS_WEIGHT 100

    bool compStressCompile(compStressArea stressArea, unsigned weightPercentage);
    bool compStressCompileHelper(compStressArea stressArea, unsigned weightPercentage);

#ifdef DEBUG

    bool compInlineStress()
    {
        return compStressCompile(STRESS_LEGACY_INLINE, 50);
    }

    bool compRandomInlineStress()
    {
        return compStressCompile(STRESS_RANDOM_INLINE, 50);
    }

    bool compPromoteFewerStructs(unsigned lclNum);

#endif // DEBUG

    bool compTailCallStress()
    {
#ifdef DEBUG
        // Do not stress tailcalls in IL stubs as the runtime creates several IL
        // stubs to implement the tailcall mechanism, which would then
        // recursively create more IL stubs.
        return !opts.jitFlags->IsSet(JitFlags::JIT_FLAG_IL_STUB) &&
               (JitConfig.TailcallStress() != 0 || compStressCompile(STRESS_TAILCALL, 5));
#else
        return false;
#endif
    }

    const char* compGetTieringName(bool wantShortName = false) const;
    const char* compGetPgoSourceName() const;
    const char* compGetStressMessage() const;

    codeOptimize compCodeOpt() const
    {
#if 0
        // Switching between size & speed has measurable throughput impact
        // (3.5% on NGen CoreLib when measured). It used to be enabled for
        // DEBUG, but should generate identical code between CHK & RET builds,
        // so that's not acceptable.
        // TODO-Throughput: Figure out what to do about size vs. speed & throughput.
        //                  Investigate the cause of the throughput regression.

        return opts.compCodeOpt;
#else
        return BLENDED_CODE;
#endif
    }

    //--------------------- Info about the procedure --------------------------

    struct Info
    {
        COMP_HANDLE           compCompHnd;
        CORINFO_MODULE_HANDLE compScopeHnd;
        CORINFO_CLASS_HANDLE  compClassHnd;
        CORINFO_METHOD_HANDLE compMethodHnd;
        CORINFO_METHOD_INFO*  compMethodInfo;

        bool hasCircularClassConstraints;
        bool hasCircularMethodConstraints;

#if defined(DEBUG) || defined(LATE_DISASM) || DUMP_FLOWGRAPHS

        const char* compMethodName;
        const char* compClassName;
        const char* compFullName;
        double      compPerfScore;
        int         compMethodSuperPMIIndex; // useful when debugging under SuperPMI

#endif // defined(DEBUG) || defined(LATE_DISASM) || DUMP_FLOWGRAPHS

#if defined(DEBUG) || defined(INLINE_DATA)
        // Method hash is logically const, but computed
        // on first demand.
        mutable unsigned compMethodHashPrivate;
        unsigned         compMethodHash() const;
#endif // defined(DEBUG) || defined(INLINE_DATA)

#ifdef PSEUDORANDOM_NOP_INSERTION
        // things for pseudorandom nop insertion
        unsigned  compChecksum;
        CLRRandom compRNG;
#endif

        // The following holds the FLG_xxxx flags for the method we're compiling.
        unsigned compFlags;

        // The following holds the class attributes for the method we're compiling.
        unsigned compClassAttr;

        const BYTE*     compCode;
        IL_OFFSET       compILCodeSize;     // The IL code size
        IL_OFFSET       compILImportSize;   // Estimated amount of IL actually imported
        IL_OFFSET       compILEntry;        // The IL entry point (normally 0)
        PatchpointInfo* compPatchpointInfo; // Patchpoint data for OSR (normally nullptr)
        UNATIVE_OFFSET  compNativeCodeSize; // The native code size, after instructions are issued. This
        // is less than (compTotalHotCodeSize + compTotalColdCodeSize) only if:
        // (1) the code is not hot/cold split, and we issued less code than we expected, or
        // (2) the code is hot/cold split, and we issued less code than we expected
        // in the cold section (the hot section will always be padded out to compTotalHotCodeSize).

        bool compIsStatic : 1;           // Is the method static (no 'this' pointer)?
        bool compIsVarArgs : 1;          // Does the method have varargs parameters?
        bool compInitMem : 1;            // Is the CORINFO_OPT_INIT_LOCALS bit set in the method info options?
        bool compProfilerCallback : 1;   // JIT inserted a profiler Enter callback
        bool compPublishStubParam : 1;   // EAX captured in prolog will be available through an intrinsic
        bool compHasNextCallRetAddr : 1; // The NextCallReturnAddress intrinsic is used.

        var_types compRetType;       // Return type of the method as declared in IL (including SIMD normalization)
        var_types compRetNativeType; // Normalized return type as per target arch ABI
        unsigned  compILargsCount;   // Number of arguments (incl. implicit but not hidden)
        unsigned  compArgsCount;     // Number of arguments (incl. implicit and     hidden)

#if FEATURE_FASTTAILCALL
        unsigned compArgStackSize; // Incoming argument stack size in bytes
#endif                             // FEATURE_FASTTAILCALL

        unsigned compRetBuffArg; // position of hidden return param var (0, 1) (BAD_VAR_NUM means not present);
        int compTypeCtxtArg; // position of hidden param for type context for generic code (CORINFO_CALLCONV_PARAMTYPE)
        unsigned       compThisArg; // position of implicit this pointer param (not to be confused with lvaArg0Var)
        unsigned       compILlocalsCount; // Number of vars : args + locals (incl. implicit but not hidden)
        unsigned       compLocalsCount;   // Number of vars : args + locals (incl. implicit and     hidden)
        unsigned       compMaxStack;
        UNATIVE_OFFSET compTotalHotCodeSize;  // Total number of bytes of Hot Code in the method
        UNATIVE_OFFSET compTotalColdCodeSize; // Total number of bytes of Cold Code in the method

        unsigned compUnmanagedCallCountWithGCTransition; // count of unmanaged calls with GC transition.

        CorInfoCallConvExtension compCallConv; // The entry-point calling convention for this method.

        unsigned compLvFrameListRoot; // lclNum for the Frame root
        unsigned compXcptnsCount;     // Number of exception-handling clauses read in the method's IL.
                                      // You should generally use compHndBBtabCount instead: it is the
                                      // current number of EH clauses (after additions like synchronized
        // methods and funclets, and removals like unreachable code deletion).

        Target::ArgOrder compArgOrder;

        bool compMatchedVM; // true if the VM is "matched": either the JIT is a cross-compiler
                            // and the VM expects that, or the JIT is a "self-host" compiler
                            // (e.g., x86 hosted targeting x86) and the VM expects that.

        /*  The following holds IL scope information about local variables.
         */

        unsigned     compVarScopesCount;
        VarScopeDsc* compVarScopes;

        /* The following holds information about instr offsets for
         * which we need to report IP-mappings
         */

        IL_OFFSET*                   compStmtOffsets; // sorted
        unsigned                     compStmtOffsetsCount;
        ICorDebugInfo::BoundaryTypes compStmtOffsetsImplicit;

#define CPU_X86 0x0100 // The generic X86 CPU
#define CPU_X86_PENTIUM_4 0x0110

#define CPU_X64 0x0200       // The generic x64 CPU
#define CPU_AMD_X64 0x0210   // AMD x64 CPU
#define CPU_INTEL_X64 0x0240 // Intel x64 CPU

#define CPU_ARM 0x0300   // The generic ARM CPU
#define CPU_ARM64 0x0400 // The generic ARM64 CPU

#define CPU_LOONGARCH64 0x0800 // The generic LOONGARCH64 CPU

        unsigned genCPU; // What CPU are we running on

        // Number of class profile probes in this method
        unsigned compHandleHistogramProbeCount;

    } info;

    ReturnTypeDesc compRetTypeDesc; // ABI return type descriptor for the method

    //------------------------------------------------------------------------
    // compMethodHasRetVal: Does this method return some kind of value?
    //
    // Return Value:
    //    If this method returns a struct via a return buffer, whether that
    //    buffer's address needs to be returned, otherwise whether signature
    //    return type is not "TYP_VOID".
    //
    bool compMethodHasRetVal() const
    {
        return (info.compRetBuffArg != BAD_VAR_NUM) ? compMethodReturnsRetBufAddr() : (info.compRetType != TYP_VOID);
    }

    // Returns true if the method being compiled returns RetBuf addr as its return value
    bool compMethodReturnsRetBufAddr() const
    {
        // There are cases where implicit RetBuf argument should be explicitly returned in a register.
        // In such cases the return type is changed to TYP_BYREF and appropriate IR is generated.
        // These cases are:
        CLANG_FORMAT_COMMENT_ANCHOR;
#ifdef TARGET_AMD64
        // 1. on x64 Windows and Unix the address of RetBuf needs to be returned by
        //    methods with hidden RetBufArg in RAX. In such case GT_RETURN is of TYP_BYREF,
        //    returning the address of RetBuf.
        return (info.compRetBuffArg != BAD_VAR_NUM);
#else // TARGET_AMD64
#ifdef PROFILING_SUPPORTED
        // 2.  Profiler Leave callback expects the address of retbuf as return value for
        //    methods with hidden RetBuf argument.  impReturnInstruction() when profiler
        //    callbacks are needed creates GT_RETURN(TYP_BYREF, op1 = Addr of RetBuf) for
        //    methods with hidden RetBufArg.
        if (compIsProfilerHookNeeded())
        {
            return (info.compRetBuffArg != BAD_VAR_NUM);
        }
#endif
        // 3. Windows ARM64 native instance calling convention requires the address of RetBuff
        //    to be returned in x0.
        CLANG_FORMAT_COMMENT_ANCHOR;
#if defined(TARGET_ARM64)
        if (TargetOS::IsWindows)
        {
            auto callConv = info.compCallConv;
            if (callConvIsInstanceMethodCallConv(callConv))
            {
                return (info.compRetBuffArg != BAD_VAR_NUM);
            }
        }
#endif // TARGET_ARM64
        // 4. x86 unmanaged calling conventions require the address of RetBuff to be returned in eax.
        CLANG_FORMAT_COMMENT_ANCHOR;
#if defined(TARGET_X86)
        if (info.compCallConv != CorInfoCallConvExtension::Managed)
        {
            return (info.compRetBuffArg != BAD_VAR_NUM);
        }
#endif

        return false;
#endif // TARGET_AMD64
    }

    //------------------------------------------------------------------------
    // compMethodReturnsMultiRegRetType: Does this method return a multi-reg value?
    //
    // Return Value:
    //    If this method returns a value in multiple registers, "true", "false"
    //    otherwise.
    //
    bool compMethodReturnsMultiRegRetType() const
    {
        return compRetTypeDesc.IsMultiRegRetType();
    }

    bool compEnregLocals()
    {
        return ((opts.compFlags & CLFLG_REGVAR) != 0);
    }

    bool compEnregStructLocals()
    {
        return (JitConfig.JitEnregStructLocals() != 0);
    }

    bool compObjectStackAllocation()
    {
        return (JitConfig.JitObjectStackAllocation() != 0);
    }

    // Returns true if the method requires a PInvoke prolog and epilog
    bool compMethodRequiresPInvokeFrame()
    {
        return (info.compUnmanagedCallCountWithGCTransition > 0);
    }

    // Returns true if address-exposed user variables should be poisoned with a recognizable value
    bool compShouldPoisonFrame()
    {
#ifdef FEATURE_ON_STACK_REPLACEMENT
        if (opts.IsOSR())
            return false;
#endif
        return !info.compInitMem && opts.compDbgCode;
    }

    // Returns true if the jit supports having patchpoints in this method.
    // Optionally, get the reason why not.
    bool compCanHavePatchpoints(const char** reason = nullptr);

#if defined(DEBUG)

    void compDispLocalVars();

#endif // DEBUG

private:
    class ClassLayoutTable* m_classLayoutTable;

    class ClassLayoutTable* typCreateClassLayoutTable();
    class ClassLayoutTable* typGetClassLayoutTable();

public:
    // Get the layout having the specified layout number.
    ClassLayout* typGetLayoutByNum(unsigned layoutNum);
    // Get the layout number of the specified layout.
    unsigned typGetLayoutNum(ClassLayout* layout);
    // Get the layout having the specified size but no class handle.
    ClassLayout* typGetBlkLayout(unsigned blockSize);
    // Get the number of a layout having the specified size but no class handle.
    unsigned typGetBlkLayoutNum(unsigned blockSize);
    // Get the layout for the specified class handle.
    ClassLayout* typGetObjLayout(CORINFO_CLASS_HANDLE classHandle);
    // Get the number of a layout for the specified class handle.
    unsigned typGetObjLayoutNum(CORINFO_CLASS_HANDLE classHandle);

//-------------------------- Global Compiler Data ------------------------------------

#ifdef DEBUG
private:
    static LONG s_compMethodsCount; // to produce unique label names
#endif

public:
#ifdef DEBUG
    unsigned compGenTreeID;
    unsigned compStatementID;
    unsigned compBasicBlockID;
#endif
    LONG compMethodID;

    BasicBlock* compCurBB;   // the current basic block in process
    Statement*  compCurStmt; // the current statement in process
    GenTree*    compCurTree; // the current tree in process

    //  The following is used to create the 'method JIT info' block.
    size_t compInfoBlkSize;
    BYTE*  compInfoBlkAddr;

    EHblkDsc* compHndBBtab;           // array of EH data
    unsigned  compHndBBtabCount;      // element count of used elements in EH data array
    unsigned  compHndBBtabAllocCount; // element count of allocated elements in EH data array

#if defined(TARGET_X86)

    //-------------------------------------------------------------------------
    //  Tracking of region covered by the monitor in synchronized methods
    void* syncStartEmitCookie; // the emitter cookie for first instruction after the call to MON_ENTER
    void* syncEndEmitCookie;   // the emitter cookie for first instruction after the call to MON_EXIT

#endif // !TARGET_X86

    Phases      mostRecentlyActivePhase; // the most recently active phase
    PhaseChecks activePhaseChecks;       // the currently active phase checks
    PhaseDumps  activePhaseDumps;        // the currently active phase dumps

    //-------------------------------------------------------------------------
    //  The following keeps track of how many bytes of local frame space we've
    //  grabbed so far in the current function, and how many argument bytes we
    //  need to pop when we return.
    //

    unsigned compLclFrameSize; // secObject+lclBlk+locals+temps

    // Count of callee-saved regs we pushed in the prolog.
    // Does not include EBP for isFramePointerUsed() and double-aligned frames.
    // In case of Amd64 this doesn't include float regs saved on stack.
    unsigned compCalleeRegsPushed;

#if defined(TARGET_XARCH)
    // Mask of callee saved float regs on stack.
    regMaskTP compCalleeFPRegsSavedMask;
#endif
#ifdef TARGET_AMD64
// Quirk for VS debug-launch scenario to work:
// Bytes of padding between save-reg area and locals.
#define VSQUIRK_STACK_PAD (2 * REGSIZE_BYTES)
    unsigned compVSQuirkStackPaddingNeeded;
#endif

    unsigned compArgSize; // total size of arguments in bytes (including register args (lvIsRegArg))

#ifdef TARGET_ARM
    bool compHasSplitParam;
#endif

    unsigned compMapILargNum(unsigned ILargNum);      // map accounting for hidden args
    unsigned compMapILvarNum(unsigned ILvarNum);      // map accounting for hidden args
    unsigned compMap2ILvarNum(unsigned varNum) const; // map accounting for hidden args

#if defined(TARGET_ARM64)
    struct FrameInfo
    {
        // Frame type (1-5)
        int frameType;

        // Distance from established (method body) SP to base of callee save area
        int calleeSaveSpOffset;

        // Amount to subtract from SP before saving (prolog) OR
        // to add to SP after restoring (epilog) callee saves
        int calleeSaveSpDelta;

        // Distance from established SP to where caller's FP was saved
        int offsetSpToSavedFp;
    } compFrameInfo;
#endif

    //-------------------------------------------------------------------------

    static void compStartup();  // One-time initialization
    static void compShutdown(); // One-time finalization

    void compInit(ArenaAllocator*       pAlloc,
                  CORINFO_METHOD_HANDLE methodHnd,
                  COMP_HANDLE           compHnd,
                  CORINFO_METHOD_INFO*  methodInfo,
                  InlineInfo*           inlineInfo);
    void compDone();

    static void compDisplayStaticSizes(FILE* fout);

    //------------ Some utility functions --------------

    void* compGetHelperFtn(CorInfoHelpFunc ftnNum,         /* IN  */
                           void**          ppIndirection); /* OUT */

    // Several JIT/EE interface functions return a CorInfoType, and also return a
    // class handle as an out parameter if the type is a value class.  Returns the
    // size of the type these describe.
    unsigned compGetTypeSize(CorInfoType cit, CORINFO_CLASS_HANDLE clsHnd);

#ifdef DEBUG
    // Components used by the compiler may write unit test suites, and
    // have them run within this method.  They will be run only once per process, and only
    // in debug.  (Perhaps should be under the control of a COMPlus_ flag.)
    // These should fail by asserting.
    void compDoComponentUnitTestsOnce();
#endif // DEBUG

    int compCompile(CORINFO_MODULE_HANDLE classPtr,
                    void**                methodCodePtr,
                    uint32_t*             methodCodeSize,
                    JitFlags*             compileFlags);
    void compCompileFinish();
    int compCompileHelper(CORINFO_MODULE_HANDLE classPtr,
                          COMP_HANDLE           compHnd,
                          CORINFO_METHOD_INFO*  methodInfo,
                          void**                methodCodePtr,
                          uint32_t*             methodCodeSize,
                          JitFlags*             compileFlag);

    ArenaAllocator* compGetArenaAllocator();

    void generatePatchpointInfo();

#if MEASURE_MEM_ALLOC
    static bool s_dspMemStats; // Display per-phase memory statistics for every function
#endif                         // MEASURE_MEM_ALLOC

#if LOOP_HOIST_STATS
    unsigned m_loopsConsidered;
    bool     m_curLoopHasHoistedExpression;
    unsigned m_loopsWithHoistedExpressions;
    unsigned m_totalHoistedExpressions;

    void AddLoopHoistStats();
    void PrintPerMethodLoopHoistStats();

    static CritSecObject s_loopHoistStatsLock; // This lock protects the data structures below.
    static unsigned      s_loopsConsidered;
    static unsigned      s_loopsWithHoistedExpressions;
    static unsigned      s_totalHoistedExpressions;

    static void PrintAggregateLoopHoistStats(FILE* f);
#endif // LOOP_HOIST_STATS

#if TRACK_ENREG_STATS
    class EnregisterStats
    {
    private:
        unsigned m_totalNumberOfVars;
        unsigned m_totalNumberOfStructVars;
        unsigned m_totalNumberOfEnregVars;
        unsigned m_totalNumberOfStructEnregVars;

        unsigned m_addrExposed;
        unsigned m_hiddenStructArg;
        unsigned m_VMNeedsStackAddr;
        unsigned m_localField;
        unsigned m_blockOp;
        unsigned m_dontEnregStructs;
        unsigned m_notRegSizeStruct;
        unsigned m_structArg;
        unsigned m_lclAddrNode;
        unsigned m_castTakesAddr;
        unsigned m_storeBlkSrc;
        unsigned m_oneAsgRetyping;
        unsigned m_swizzleArg;
        unsigned m_blockOpRet;
        unsigned m_returnSpCheck;
        unsigned m_callSpCheck;
        unsigned m_simdUserForcesDep;
        unsigned m_liveInOutHndlr;
        unsigned m_depField;
        unsigned m_noRegVars;
        unsigned m_minOptsGC;
#ifdef JIT32_GCENCODER
        unsigned m_PinningRef;
#endif // JIT32_GCENCODER
#if !defined(TARGET_64BIT)
        unsigned m_longParamField;
#endif // !TARGET_64BIT
        unsigned m_parentExposed;
        unsigned m_tooConservative;
        unsigned m_escapeAddress;
        unsigned m_osrExposed;
        unsigned m_stressLclFld;
        unsigned m_dispatchRetBuf;
        unsigned m_wideIndir;

    public:
        void RecordLocal(const LclVarDsc* varDsc);
        void Dump(FILE* fout) const;
    };

    static EnregisterStats s_enregisterStats;
#endif // TRACK_ENREG_STATS

    bool compIsForImportOnly();
    bool compIsForInlining() const;
    bool compDonotInline();

#ifdef DEBUG
    // Get the default fill char value we randomize this value when JitStress is enabled.
    static unsigned char compGetJitDefaultFill(Compiler* comp);

    const char* compLocalVarName(unsigned varNum, unsigned offs);
    VarName compVarName(regNumber reg, bool isFloatReg = false);
    const char* compFPregVarName(unsigned fpReg, bool displayVar = false);
    void compDspSrcLinesByNativeIP(UNATIVE_OFFSET curIP);
    void compDspSrcLinesByLineNum(unsigned line, bool seek = false);
#endif // DEBUG
    const char* compRegNameForSize(regNumber reg, size_t size);
    const char* compRegVarName(regNumber reg, bool displayVar = false, bool isFloatReg = false);

    //-------------------------------------------------------------------------

    struct VarScopeListNode
    {
        VarScopeDsc*             data;
        VarScopeListNode*        next;
        static VarScopeListNode* Create(VarScopeDsc* value, CompAllocator alloc)
        {
            VarScopeListNode* node = new (alloc) VarScopeListNode;
            node->data             = value;
            node->next             = nullptr;
            return node;
        }
    };

    struct VarScopeMapInfo
    {
        VarScopeListNode*       head;
        VarScopeListNode*       tail;
        static VarScopeMapInfo* Create(VarScopeListNode* node, CompAllocator alloc)
        {
            VarScopeMapInfo* info = new (alloc) VarScopeMapInfo;
            info->head            = node;
            info->tail            = node;
            return info;
        }
    };

    // Max value of scope count for which we would use linear search; for larger values we would use hashtable lookup.
    static const unsigned MAX_LINEAR_FIND_LCL_SCOPELIST = 32;

    typedef JitHashTable<unsigned, JitSmallPrimitiveKeyFuncs<unsigned>, VarScopeMapInfo*> VarNumToScopeDscMap;

    // Map to keep variables' scope indexed by varNum containing it's scope dscs at the index.
    VarNumToScopeDscMap* compVarScopeMap;

    VarScopeDsc* compFindLocalVar(unsigned varNum, unsigned lifeBeg, unsigned lifeEnd);

    VarScopeDsc* compFindLocalVar(unsigned varNum, unsigned offs);

    VarScopeDsc* compFindLocalVarLinear(unsigned varNum, unsigned offs);

    void compInitVarScopeMap();

    VarScopeDsc** compEnterScopeList; // List has the offsets where variables
                                      // enter scope, sorted by instr offset
    unsigned compNextEnterScope;

    VarScopeDsc** compExitScopeList; // List has the offsets where variables
                                     // go out of scope, sorted by instr offset
    unsigned compNextExitScope;

    void compInitScopeLists();

    void compResetScopeLists();

    VarScopeDsc* compGetNextEnterScope(unsigned offs, bool scan = false);

    VarScopeDsc* compGetNextExitScope(unsigned offs, bool scan = false);

    void compProcessScopesUntil(unsigned   offset,
                                VARSET_TP* inScope,
                                void (Compiler::*enterScopeFn)(VARSET_TP* inScope, VarScopeDsc*),
                                void (Compiler::*exitScopeFn)(VARSET_TP* inScope, VarScopeDsc*));

#ifdef DEBUG
    void compDispScopeLists();
#endif // DEBUG

    bool compIsProfilerHookNeeded() const;

    //-------------------------------------------------------------------------
    /*               Statistical Data Gathering                               */

    void compJitStats(); // call this function and enable
                         // various ifdef's below for statistical data

#if CALL_ARG_STATS
    void        compCallArgStats();
    static void compDispCallArgStats(FILE* fout);
#endif

    //-------------------------------------------------------------------------

protected:
#ifdef DEBUG
    bool skipMethod();
#endif

    ArenaAllocator* compArenaAllocator;

public:
    void compFunctionTraceStart();
    void compFunctionTraceEnd(void* methodCodePtr, ULONG methodCodeSize, bool isNYI);

protected:
    size_t compMaxUncheckedOffsetForNullObject;

    void compInitOptions(JitFlags* compileFlags);

    void compSetProcessor();
    void compInitDebuggingInfo();
    void compSetOptimizationLevel();
#if defined(TARGET_ARMARCH) || defined(TARGET_LOONGARCH64)
    bool compRsvdRegCheck(FrameLayoutState curState);
#endif
    void compCompile(void** methodCodePtr, uint32_t* methodCodeSize, JitFlags* compileFlags);

    // Clear annotations produced during optimizations; to be used between iterations when repeating opts.
    void ResetOptAnnotations();

    // Regenerate loop descriptors; to be used between iterations when repeating opts.
    void RecomputeLoopInfo();

#ifdef PROFILING_SUPPORTED
    // Data required for generating profiler Enter/Leave/TailCall hooks

    bool  compProfilerHookNeeded; // Whether profiler Enter/Leave/TailCall hook needs to be generated for the method
    void* compProfilerMethHnd;    // Profiler handle of the method being compiled. Passed as param to ELT callbacks
    bool  compProfilerMethHndIndirected; // Whether compProfilerHandle is pointer to the handle or is an actual handle
#endif

public:
    // Assumes called as part of process shutdown; does any compiler-specific work associated with that.
    static void ProcessShutdownWork(ICorStaticInfo* statInfo);

    CompAllocator getAllocator(CompMemKind cmk = CMK_Generic)
    {
        return CompAllocator(compArenaAllocator, cmk);
    }

    CompAllocator getAllocatorGC()
    {
        return getAllocator(CMK_GC);
    }

    CompAllocator getAllocatorLoopHoist()
    {
        return getAllocator(CMK_LoopHoist);
    }

#ifdef DEBUG
    CompAllocator getAllocatorDebugOnly()
    {
        return getAllocator(CMK_DebugOnly);
    }
#endif // DEBUG

    /*
    XXXXXXXXXXXXXXXXXXXXXXXXXXXXXXXXXXXXXXXXXXXXXXXXXXXXXXXXXXXXXXXXXXXXXXXXXXXXXXX
    XXXXXXXXXXXXXXXXXXXXXXXXXXXXXXXXXXXXXXXXXXXXXXXXXXXXXXXXXXXXXXXXXXXXXXXXXXXXXXX
    XX                                                                           XX
    XX                           IL verification stuff                           XX
    XX                                                                           XX
    XX                                                                           XX
    XXXXXXXXXXXXXXXXXXXXXXXXXXXXXXXXXXXXXXXXXXXXXXXXXXXXXXXXXXXXXXXXXXXXXXXXXXXXXXX
    XXXXXXXXXXXXXXXXXXXXXXXXXXXXXXXXXXXXXXXXXXXXXXXXXXXXXXXXXXXXXXXXXXXXXXXXXXXXXXX
    */

public:
    EntryState verCurrentState;

    void verInitBBEntryState(BasicBlock* block, EntryState* currentState);

    void verInitCurrentState();
    void verResetCurrentState(BasicBlock* block, EntryState* currentState);

    void verConvertBBToThrowVerificationException(BasicBlock* block DEBUGARG(bool logMsg));
    void verHandleVerificationFailure(BasicBlock* block DEBUGARG(bool logMsg));
    typeInfo verMakeTypeInfoForLocal(unsigned lclNum);
    typeInfo verMakeTypeInfo(CORINFO_CLASS_HANDLE clsHnd); // converts from jit type representation to typeInfo
    typeInfo verMakeTypeInfo(CorInfoType          ciType,
                             CORINFO_CLASS_HANDLE clsHnd); // converts from jit type representation to typeInfo

    typeInfo verParseArgSigToTypeInfo(CORINFO_SIG_INFO* sig, CORINFO_ARG_LIST_HANDLE args);
    bool verIsByRefLike(const typeInfo& ti);

    void DECLSPEC_NORETURN verRaiseVerifyException(INDEBUG(const char* reason) DEBUGARG(const char* file)
                                                       DEBUGARG(unsigned line));
    void verRaiseVerifyExceptionIfNeeded(INDEBUG(const char* reason) DEBUGARG(const char* file)
                                             DEBUGARG(unsigned line));
    bool verCheckTailCallConstraint(OPCODE                  opcode,
                                    CORINFO_RESOLVED_TOKEN* pResolvedToken,
                                    CORINFO_RESOLVED_TOKEN* pConstrainedResolvedToken);

#ifdef DEBUG

    // One line log function. Default level is 0. Increasing it gives you
    // more log information

    // levels are currently unused: #define JITDUMP(level,...)                     ();
    void JitLogEE(unsigned level, const char* fmt, ...);

    bool compDebugBreak;

    bool compJitHaltMethod();

#endif

    /*
    XXXXXXXXXXXXXXXXXXXXXXXXXXXXXXXXXXXXXXXXXXXXXXXXXXXXXXXXXXXXXXXXXXXXXXXXXXXXXXX
    XXXXXXXXXXXXXXXXXXXXXXXXXXXXXXXXXXXXXXXXXXXXXXXXXXXXXXXXXXXXXXXXXXXXXXXXXXXXXXX
    XX                                                                           XX
    XX                   GS Security checks for unsafe buffers                   XX
    XX                                                                           XX
    XXXXXXXXXXXXXXXXXXXXXXXXXXXXXXXXXXXXXXXXXXXXXXXXXXXXXXXXXXXXXXXXXXXXXXXXXXXXXXX
    XXXXXXXXXXXXXXXXXXXXXXXXXXXXXXXXXXXXXXXXXXXXXXXXXXXXXXXXXXXXXXXXXXXXXXXXXXXXXXX
    */
public:
    struct ShadowParamVarInfo
    {
        FixedBitVect* assignGroup; // the closure set of variables whose values depend on each other
        unsigned      shadowCopy;  // Lcl var num, if not valid set to BAD_VAR_NUM

        static bool mayNeedShadowCopy(LclVarDsc* varDsc)
        {
#if defined(TARGET_AMD64)
            // GS cookie logic to create shadow slots, create trees to copy reg args to shadow
            // slots and update all trees to refer to shadow slots is done immediately after
            // fgMorph().  Lsra could potentially mark a param as DoNotEnregister after JIT determines
            // not to shadow a parameter.  Also, LSRA could potentially spill a param which is passed
            // in register. Therefore, conservatively all params may need a shadow copy.  Note that
            // GS cookie logic further checks whether the param is a ptr or an unsafe buffer before
            // creating a shadow slot even though this routine returns true.
            //
            // TODO-AMD64-CQ: Revisit this conservative approach as it could create more shadow slots than
            // required. There are two cases under which a reg arg could potentially be used from its
            // home location:
            //   a) LSRA marks it as DoNotEnregister (see LinearScan::identifyCandidates())
            //   b) LSRA spills it
            //
            // Possible solution to address case (a)
            //   - The conditions under which LSRA marks a varDsc as DoNotEnregister could be checked
            //     in this routine.  Note that live out of exception handler is something we may not be
            //     able to do it here since GS cookie logic is invoked ahead of liveness computation.
            //     Therefore, for methods with exception handling and need GS cookie check we might have
            //     to take conservative approach.
            //
            // Possible solution to address case (b)
            //   - Whenever a parameter passed in an argument register needs to be spilled by LSRA, we
            //     create a new spill temp if the method needs GS cookie check.
            return varDsc->lvIsParam;
#else // !defined(TARGET_AMD64)
            return varDsc->lvIsParam && !varDsc->lvIsRegArg;
#endif
        }

#ifdef DEBUG
        void Print()
        {
            printf("assignGroup [%p]; shadowCopy: [%d];\n", assignGroup, shadowCopy);
        }
#endif
    };

    GSCookie*           gsGlobalSecurityCookieAddr; // Address of global cookie for unsafe buffer checks
    GSCookie            gsGlobalSecurityCookieVal;  // Value of global cookie if addr is NULL
    ShadowParamVarInfo* gsShadowVarInfo;            // Table used by shadow param analysis code

    PhaseStatus gsPhase();
    void        gsGSChecksInitCookie();   // Grabs cookie variable
    void        gsCopyShadowParams();     // Identify vulnerable params and create dhadow copies
    bool        gsFindVulnerableParams(); // Shadow param analysis code
    void        gsParamsToShadows();      // Insert copy code and replave param uses by shadow

    static fgWalkPreFn gsMarkPtrsAndAssignGroups; // Shadow param analysis tree-walk
    static fgWalkPreFn gsReplaceShadowParams;     // Shadow param replacement tree-walk

#define DEFAULT_MAX_INLINE_SIZE 100 // Methods with >  DEFAULT_MAX_INLINE_SIZE IL bytes will never be inlined.
                                    // This can be overwritten by setting complus_JITInlineSize env variable.

#define DEFAULT_MAX_INLINE_DEPTH 20 // Methods at more than this level deep will not be inlined

#define DEFAULT_MAX_LOCALLOC_TO_LOCAL_SIZE 32 // fixed locallocs of this size or smaller will convert to local buffers

private:
#ifdef FEATURE_JIT_METHOD_PERF
    JitTimer*                  pCompJitTimer;         // Timer data structure (by phases) for current compilation.
    static CompTimeSummaryInfo s_compJitTimerSummary; // Summary of the Timer information for the whole run.

    static LPCWSTR JitTimeLogCsv();        // Retrieve the file name for CSV from ConfigDWORD.
    static LPCWSTR compJitTimeLogFilename; // If a log file for JIT time is desired, filename to write it to.
#endif
    void BeginPhase(Phases phase); // Indicate the start of the given phase.
    void EndPhase(Phases phase);   // Indicate the end of the given phase.

#if MEASURE_CLRAPI_CALLS
    // Thin wrappers that call into JitTimer (if present).
    inline void CLRApiCallEnter(unsigned apix);
    inline void CLRApiCallLeave(unsigned apix);

public:
    inline void CLR_API_Enter(API_ICorJitInfo_Names ename);
    inline void CLR_API_Leave(API_ICorJitInfo_Names ename);

private:
#endif

#if defined(DEBUG) || defined(INLINE_DATA)
    // These variables are associated with maintaining SQM data about compile time.
    unsigned __int64 m_compCyclesAtEndOfInlining; // The thread-virtualized cycle count at the end of the inlining phase
                                                  // in the current compilation.
    unsigned __int64 m_compCycles;                // Net cycle count for current compilation
    DWORD m_compTickCountAtEndOfInlining; // The result of GetTickCount() (# ms since some epoch marker) at the end of
                                          // the inlining phase in the current compilation.
#endif                                    // defined(DEBUG) || defined(INLINE_DATA)

    // Records the SQM-relevant (cycles and tick count).  Should be called after inlining is complete.
    // (We do this after inlining because this marks the last point at which the JIT is likely to cause
    // type-loading and class initialization).
    void RecordStateAtEndOfInlining();
    // Assumes being called at the end of compilation.  Update the SQM state.
    void RecordStateAtEndOfCompilation();

public:
#if FUNC_INFO_LOGGING
    static LPCWSTR compJitFuncInfoFilename; // If a log file for per-function information is required, this is the
                                            // filename to write it to.
    static FILE* compJitFuncInfoFile;       // And this is the actual FILE* to write to.
#endif                                      // FUNC_INFO_LOGGING

    Compiler* prevCompiler; // Previous compiler on stack for TLS Compiler* linked list for reentrant compilers.

#if MEASURE_NOWAY
    void RecordNowayAssert(const char* filename, unsigned line, const char* condStr);
#endif // MEASURE_NOWAY

#ifndef FEATURE_TRACELOGGING
    // Should we actually fire the noway assert body and the exception handler?
    bool compShouldThrowOnNoway();
#else  // FEATURE_TRACELOGGING
    // Should we actually fire the noway assert body and the exception handler?
    bool compShouldThrowOnNoway(const char* filename, unsigned line);

    // Telemetry instance to use per method compilation.
    JitTelemetry compJitTelemetry;

    // Get common parameters that have to be logged with most telemetry data.
    void compGetTelemetryDefaults(const char** assemblyName,
                                  const char** scopeName,
                                  const char** methodName,
                                  unsigned*    methodHash);
#endif // !FEATURE_TRACELOGGING

#ifdef DEBUG
private:
    NodeToTestDataMap* m_nodeTestData;

    static const unsigned FIRST_LOOP_HOIST_CSE_CLASS = 1000;
    unsigned              m_loopHoistCSEClass; // LoopHoist test annotations turn into CSE requirements; we
                                               // label them with CSE Class #'s starting at FIRST_LOOP_HOIST_CSE_CLASS.
                                               // Current kept in this.
public:
    NodeToTestDataMap* GetNodeTestData()
    {
        Compiler* compRoot = impInlineRoot();
        if (compRoot->m_nodeTestData == nullptr)
        {
            compRoot->m_nodeTestData = new (getAllocatorDebugOnly()) NodeToTestDataMap(getAllocatorDebugOnly());
        }
        return compRoot->m_nodeTestData;
    }

    typedef JitHashTable<GenTree*, JitPtrKeyFuncs<GenTree>, int> NodeToIntMap;

    // Returns the set (i.e., the domain of the result map) of nodes that are keys in m_nodeTestData, and
    // currently occur in the AST graph.
    NodeToIntMap* FindReachableNodesInNodeTestData();

    // Node "from" is being eliminated, and being replaced by node "to".  If "from" had any associated
    // test data, associate that data with "to".
    void TransferTestDataToNode(GenTree* from, GenTree* to);

    // These are the methods that test that the various conditions implied by the
    // test attributes are satisfied.
    void JitTestCheckSSA(); // SSA builder tests.
    void JitTestCheckVN();  // Value numbering tests.
#endif                      // DEBUG

    FieldSeqStore* m_fieldSeqStore;

    FieldSeqStore* GetFieldSeqStore()
    {
        Compiler* compRoot = impInlineRoot();
        if (compRoot->m_fieldSeqStore == nullptr)
        {
            CompAllocator alloc       = getAllocator(CMK_FieldSeqStore);
            compRoot->m_fieldSeqStore = new (alloc) FieldSeqStore(alloc);
        }
        return compRoot->m_fieldSeqStore;
    }

    typedef JitHashTable<GenTree*, JitPtrKeyFuncs<GenTree>, unsigned> NodeToUnsignedMap;

    NodeToUnsignedMap* m_memorySsaMap[MemoryKindCount];

    // In some cases, we want to assign intermediate SSA #'s to memory states, and know what nodes create those memory
    // states. (We do this for try blocks, where, if the try block doesn't do a call that loses track of the memory
    // state, all the possible memory states are possible initial states of the corresponding catch block(s).)
    NodeToUnsignedMap* GetMemorySsaMap(MemoryKind memoryKind)
    {
        if (memoryKind == GcHeap && byrefStatesMatchGcHeapStates)
        {
            // Use the same map for GCHeap and ByrefExposed when their states match.
            memoryKind = ByrefExposed;
        }

        assert(memoryKind < MemoryKindCount);
        Compiler* compRoot = impInlineRoot();
        if (compRoot->m_memorySsaMap[memoryKind] == nullptr)
        {
            // Create a CompAllocator that labels sub-structure with CMK_MemorySsaMap, and use that for allocation.
            CompAllocator ialloc(getAllocator(CMK_MemorySsaMap));
            compRoot->m_memorySsaMap[memoryKind] = new (ialloc) NodeToUnsignedMap(ialloc);
        }
        return compRoot->m_memorySsaMap[memoryKind];
    }

    // The Refany type is the only struct type whose structure is implicitly assumed by IL.  We need its fields.
    CORINFO_CLASS_HANDLE m_refAnyClass;
    CORINFO_FIELD_HANDLE GetRefanyDataField()
    {
        if (m_refAnyClass == nullptr)
        {
            m_refAnyClass = info.compCompHnd->getBuiltinClass(CLASSID_TYPED_BYREF);
        }
        return info.compCompHnd->getFieldInClass(m_refAnyClass, 0);
    }
    CORINFO_FIELD_HANDLE GetRefanyTypeField()
    {
        if (m_refAnyClass == nullptr)
        {
            m_refAnyClass = info.compCompHnd->getBuiltinClass(CLASSID_TYPED_BYREF);
        }
        return info.compCompHnd->getFieldInClass(m_refAnyClass, 1);
    }

#if VARSET_COUNTOPS
    static BitSetSupport::BitSetOpCounter m_varsetOpCounter;
#endif
#if ALLVARSET_COUNTOPS
    static BitSetSupport::BitSetOpCounter m_allvarsetOpCounter;
#endif

    static HelperCallProperties s_helperCallProperties;

#ifdef UNIX_AMD64_ABI
    static var_types GetTypeFromClassificationAndSizes(SystemVClassificationType classType, int size);
    static var_types GetEightByteType(const SYSTEMV_AMD64_CORINFO_STRUCT_REG_PASSING_DESCRIPTOR& structDesc,
                                      unsigned                                                   slotNum);

    static void GetStructTypeOffset(const SYSTEMV_AMD64_CORINFO_STRUCT_REG_PASSING_DESCRIPTOR& structDesc,
                                    var_types*                                                 type0,
                                    var_types*                                                 type1,
                                    unsigned __int8*                                           offset0,
                                    unsigned __int8*                                           offset1);

    void GetStructTypeOffset(CORINFO_CLASS_HANDLE typeHnd,
                             var_types*           type0,
                             var_types*           type1,
                             unsigned __int8*     offset0,
                             unsigned __int8*     offset1);

#endif // defined(UNIX_AMD64_ABI)

    void fgMorphMultiregStructArgs(GenTreeCall* call);
    GenTree* fgMorphMultiregStructArg(CallArg* arg);

    bool killGCRefs(GenTree* tree);
}; // end of class Compiler

//---------------------------------------------------------------------------------------------------------------------
// GenTreeVisitor: a flexible tree walker implemented using the curiously-recurring-template pattern.
//
// This class implements a configurable walker for IR trees. There are five configuration options (defaults values are
// shown in parentheses):
//
// - ComputeStack (false): when true, the walker will push each node onto the `m_ancestors` stack. "Ancestors" is a bit
//                         of a misnomer, as the first entry will always be the current node.
//
// - DoPreOrder (false): when true, the walker will invoke `TVisitor::PreOrderVisit` with the current node as an
//                       argument before visiting the node's operands.
//
// - DoPostOrder (false): when true, the walker will invoke `TVisitor::PostOrderVisit` with the current node as an
//                        argument after visiting the node's operands.
//
// - DoLclVarsOnly (false): when true, the walker will only invoke `TVisitor::PreOrderVisit` for lclVar nodes.
//                          `DoPreOrder` must be true if this option is true.
//
// - UseExecutionOrder (false): when true, then walker will visit a node's operands in execution order (e.g. if a
//                              binary operator has the `GTF_REVERSE_OPS` flag set, the second operand will be
//                              visited before the first).
//
// At least one of `DoPreOrder` and `DoPostOrder` must be specified.
//
// A simple pre-order visitor might look something like the following:
//
//     class CountingVisitor final : public GenTreeVisitor<CountingVisitor>
//     {
//     public:
//         enum
//         {
//             DoPreOrder = true
//         };
//
//         unsigned m_count;
//
//         CountingVisitor(Compiler* compiler)
//             : GenTreeVisitor<CountingVisitor>(compiler), m_count(0)
//         {
//         }
//
//         Compiler::fgWalkResult PreOrderVisit(GenTree* node)
//         {
//             m_count++;
//         }
//     };
//
// This visitor would then be used like so:
//
//     CountingVisitor countingVisitor(compiler);
//     countingVisitor.WalkTree(root);
//
template <typename TVisitor>
class GenTreeVisitor
{
protected:
    typedef Compiler::fgWalkResult fgWalkResult;

    enum
    {
        ComputeStack      = false,
        DoPreOrder        = false,
        DoPostOrder       = false,
        DoLclVarsOnly     = false,
        UseExecutionOrder = false,
    };

    Compiler*            m_compiler;
    ArrayStack<GenTree*> m_ancestors;

    GenTreeVisitor(Compiler* compiler) : m_compiler(compiler), m_ancestors(compiler->getAllocator(CMK_ArrayStack))
    {
        assert(compiler != nullptr);

        static_assert_no_msg(TVisitor::DoPreOrder || TVisitor::DoPostOrder);
        static_assert_no_msg(!TVisitor::DoLclVarsOnly || TVisitor::DoPreOrder);
    }

    fgWalkResult PreOrderVisit(GenTree** use, GenTree* user)
    {
        return fgWalkResult::WALK_CONTINUE;
    }

    fgWalkResult PostOrderVisit(GenTree** use, GenTree* user)
    {
        return fgWalkResult::WALK_CONTINUE;
    }

public:
    fgWalkResult WalkTree(GenTree** use, GenTree* user)
    {
        assert(use != nullptr);

        GenTree* node = *use;

        if (TVisitor::ComputeStack)
        {
            m_ancestors.Push(node);
        }

        fgWalkResult result = fgWalkResult::WALK_CONTINUE;
        if (TVisitor::DoPreOrder && !TVisitor::DoLclVarsOnly)
        {
            result = reinterpret_cast<TVisitor*>(this)->PreOrderVisit(use, user);
            if (result == fgWalkResult::WALK_ABORT)
            {
                return result;
            }

            node = *use;
            if ((node == nullptr) || (result == fgWalkResult::WALK_SKIP_SUBTREES))
            {
                goto DONE;
            }
        }

        switch (node->OperGet())
        {
            // Leaf lclVars
            case GT_LCL_VAR:
            case GT_LCL_FLD:
            case GT_LCL_VAR_ADDR:
            case GT_LCL_FLD_ADDR:
                if (TVisitor::DoLclVarsOnly)
                {
                    result = reinterpret_cast<TVisitor*>(this)->PreOrderVisit(use, user);
                    if (result == fgWalkResult::WALK_ABORT)
                    {
                        return result;
                    }
                }
                FALLTHROUGH;

            // Leaf nodes
            case GT_CATCH_ARG:
            case GT_LABEL:
            case GT_FTN_ADDR:
            case GT_RET_EXPR:
            case GT_CNS_INT:
            case GT_CNS_LNG:
            case GT_CNS_DBL:
            case GT_CNS_STR:
            case GT_CNS_VEC:
            case GT_MEMORYBARRIER:
            case GT_JMP:
            case GT_JCC:
            case GT_SETCC:
            case GT_NO_OP:
            case GT_START_NONGC:
            case GT_START_PREEMPTGC:
            case GT_PROF_HOOK:
#if !defined(FEATURE_EH_FUNCLETS)
            case GT_END_LFIN:
#endif // !FEATURE_EH_FUNCLETS
            case GT_PHI_ARG:
            case GT_JMPTABLE:
            case GT_CLS_VAR_ADDR:
            case GT_PHYSREG:
            case GT_EMITNOP:
            case GT_PINVOKE_PROLOG:
            case GT_PINVOKE_EPILOG:
            case GT_IL_OFFSET:
                break;

            // Lclvar unary operators
            case GT_STORE_LCL_VAR:
            case GT_STORE_LCL_FLD:
                if (TVisitor::DoLclVarsOnly)
                {
                    result = reinterpret_cast<TVisitor*>(this)->PreOrderVisit(use, user);
                    if (result == fgWalkResult::WALK_ABORT)
                    {
                        return result;
                    }
                }
                FALLTHROUGH;

            // Standard unary operators
            case GT_NOT:
            case GT_NEG:
            case GT_BSWAP:
            case GT_BSWAP16:
            case GT_COPY:
            case GT_RELOAD:
            case GT_ARR_LENGTH:
            case GT_MDARR_LENGTH:
            case GT_MDARR_LOWER_BOUND:
            case GT_CAST:
            case GT_BITCAST:
            case GT_CKFINITE:
            case GT_LCLHEAP:
            case GT_ADDR:
            case GT_IND:
            case GT_OBJ:
            case GT_BLK:
            case GT_BOX:
            case GT_ALLOCOBJ:
            case GT_INIT_VAL:
            case GT_JTRUE:
            case GT_SWITCH:
            case GT_NULLCHECK:
            case GT_PUTARG_REG:
            case GT_PUTARG_STK:
            case GT_RETURNTRAP:
            case GT_NOP:
            case GT_FIELD:
            case GT_RETURN:
            case GT_RETFILT:
            case GT_RUNTIMELOOKUP:
            case GT_ARR_ADDR:
            case GT_KEEPALIVE:
            case GT_INC_SATURATE:
            {
                GenTreeUnOp* const unOp = node->AsUnOp();
                if (unOp->gtOp1 != nullptr)
                {
                    result = WalkTree(&unOp->gtOp1, unOp);
                    if (result == fgWalkResult::WALK_ABORT)
                    {
                        return result;
                    }
                }
                break;
            }

            // Special nodes
            case GT_PHI:
                for (GenTreePhi::Use& use : node->AsPhi()->Uses())
                {
                    result = WalkTree(&use.NodeRef(), node);
                    if (result == fgWalkResult::WALK_ABORT)
                    {
                        return result;
                    }
                }
                break;

            case GT_FIELD_LIST:
                for (GenTreeFieldList::Use& use : node->AsFieldList()->Uses())
                {
                    result = WalkTree(&use.NodeRef(), node);
                    if (result == fgWalkResult::WALK_ABORT)
                    {
                        return result;
                    }
                }
                break;

            case GT_CMPXCHG:
            {
                GenTreeCmpXchg* const cmpXchg = node->AsCmpXchg();

                result = WalkTree(&cmpXchg->gtOpLocation, cmpXchg);
                if (result == fgWalkResult::WALK_ABORT)
                {
                    return result;
                }
                result = WalkTree(&cmpXchg->gtOpValue, cmpXchg);
                if (result == fgWalkResult::WALK_ABORT)
                {
                    return result;
                }
                result = WalkTree(&cmpXchg->gtOpComparand, cmpXchg);
                if (result == fgWalkResult::WALK_ABORT)
                {
                    return result;
                }
                break;
            }

            case GT_ARR_ELEM:
            {
                GenTreeArrElem* const arrElem = node->AsArrElem();

                result = WalkTree(&arrElem->gtArrObj, arrElem);
                if (result == fgWalkResult::WALK_ABORT)
                {
                    return result;
                }

                const unsigned rank = arrElem->gtArrRank;
                for (unsigned dim = 0; dim < rank; dim++)
                {
                    result = WalkTree(&arrElem->gtArrInds[dim], arrElem);
                    if (result == fgWalkResult::WALK_ABORT)
                    {
                        return result;
                    }
                }
                break;
            }

            case GT_ARR_OFFSET:
            {
                GenTreeArrOffs* const arrOffs = node->AsArrOffs();

                result = WalkTree(&arrOffs->gtOffset, arrOffs);
                if (result == fgWalkResult::WALK_ABORT)
                {
                    return result;
                }
                result = WalkTree(&arrOffs->gtIndex, arrOffs);
                if (result == fgWalkResult::WALK_ABORT)
                {
                    return result;
                }
                result = WalkTree(&arrOffs->gtArrObj, arrOffs);
                if (result == fgWalkResult::WALK_ABORT)
                {
                    return result;
                }
                break;
            }

            case GT_STORE_DYN_BLK:
            {
                GenTreeStoreDynBlk* const dynBlock = node->AsStoreDynBlk();

                GenTree** op1Use = &dynBlock->gtOp1;
                GenTree** op2Use = &dynBlock->gtOp2;
                GenTree** op3Use = &dynBlock->gtDynamicSize;

                result = WalkTree(op1Use, dynBlock);
                if (result == fgWalkResult::WALK_ABORT)
                {
                    return result;
                }
                result = WalkTree(op2Use, dynBlock);
                if (result == fgWalkResult::WALK_ABORT)
                {
                    return result;
                }
                result = WalkTree(op3Use, dynBlock);
                if (result == fgWalkResult::WALK_ABORT)
                {
                    return result;
                }
                break;
            }

            case GT_CALL:
            {
                GenTreeCall* const call = node->AsCall();

                for (CallArg& arg : call->gtArgs.EarlyArgs())
                {
                    result = WalkTree(&arg.EarlyNodeRef(), call);
                    if (result == fgWalkResult::WALK_ABORT)
                    {
                        return result;
                    }
                }

                for (CallArg& arg : call->gtArgs.LateArgs())
                {
                    result = WalkTree(&arg.LateNodeRef(), call);
                    if (result == fgWalkResult::WALK_ABORT)
                    {
                        return result;
                    }
                }

                if (call->gtCallType == CT_INDIRECT)
                {
                    if (call->gtCallCookie != nullptr)
                    {
                        result = WalkTree(&call->gtCallCookie, call);
                        if (result == fgWalkResult::WALK_ABORT)
                        {
                            return result;
                        }
                    }

                    result = WalkTree(&call->gtCallAddr, call);
                    if (result == fgWalkResult::WALK_ABORT)
                    {
                        return result;
                    }
                }

                if (call->gtControlExpr != nullptr)
                {
                    result = WalkTree(&call->gtControlExpr, call);
                    if (result == fgWalkResult::WALK_ABORT)
                    {
                        return result;
                    }
                }

                break;
            }

#if defined(FEATURE_SIMD) || defined(FEATURE_HW_INTRINSICS)
#if defined(FEATURE_SIMD)
            case GT_SIMD:
#endif
#if defined(FEATURE_HW_INTRINSICS)
            case GT_HWINTRINSIC:
#endif
                if (TVisitor::UseExecutionOrder && node->IsReverseOp())
                {
                    assert(node->AsMultiOp()->GetOperandCount() == 2);

                    result = WalkTree(&node->AsMultiOp()->Op(2), node);
                    if (result == fgWalkResult::WALK_ABORT)
                    {
                        return result;
                    }
                    result = WalkTree(&node->AsMultiOp()->Op(1), node);
                    if (result == fgWalkResult::WALK_ABORT)
                    {
                        return result;
                    }
                }
                else
                {
                    for (GenTree** use : node->AsMultiOp()->UseEdges())
                    {
                        result = WalkTree(use, node);
                        if (result == fgWalkResult::WALK_ABORT)
                        {
                            return result;
                        }
                    }
                }
                break;
#endif // defined(FEATURE_SIMD) || defined(FEATURE_HW_INTRINSICS)

            case GT_SELECT:
            {
                GenTreeConditional* const conditional = node->AsConditional();

                result = WalkTree(&conditional->gtCond, conditional);
                if (result == fgWalkResult::WALK_ABORT)
                {
                    return result;
                }
                result = WalkTree(&conditional->gtOp1, conditional);
                if (result == fgWalkResult::WALK_ABORT)
                {
                    return result;
                }
                result = WalkTree(&conditional->gtOp2, conditional);
                if (result == fgWalkResult::WALK_ABORT)
                {
                    return result;
                }
                break;
            }

            // Binary nodes
            default:
            {
                assert(node->OperIsBinary());

                GenTreeOp* const op = node->AsOp();

                GenTree** op1Use = &op->gtOp1;
                GenTree** op2Use = &op->gtOp2;

                if (TVisitor::UseExecutionOrder && node->IsReverseOp())
                {
                    std::swap(op1Use, op2Use);
                }

                if (*op1Use != nullptr)
                {
                    result = WalkTree(op1Use, op);
                    if (result == fgWalkResult::WALK_ABORT)
                    {
                        return result;
                    }
                }

                if (*op2Use != nullptr)
                {
                    result = WalkTree(op2Use, op);
                    if (result == fgWalkResult::WALK_ABORT)
                    {
                        return result;
                    }
                }
                break;
            }
        }

    DONE:
        // Finally, visit the current node
        if (TVisitor::DoPostOrder)
        {
            result = reinterpret_cast<TVisitor*>(this)->PostOrderVisit(use, user);
        }

        if (TVisitor::ComputeStack)
        {
            m_ancestors.Pop();
        }

        return result;
    }
};

template <bool doPreOrder, bool doPostOrder, bool doLclVarsOnly, bool useExecutionOrder>
class GenericTreeWalker final
    : public GenTreeVisitor<GenericTreeWalker<doPreOrder, doPostOrder, doLclVarsOnly, useExecutionOrder>>
{
public:
    enum
    {
        ComputeStack      = false,
        DoPreOrder        = doPreOrder,
        DoPostOrder       = doPostOrder,
        DoLclVarsOnly     = doLclVarsOnly,
        UseExecutionOrder = useExecutionOrder,
    };

private:
    Compiler::fgWalkData* m_walkData;

public:
    GenericTreeWalker(Compiler::fgWalkData* walkData)
        : GenTreeVisitor<GenericTreeWalker<doPreOrder, doPostOrder, doLclVarsOnly, useExecutionOrder>>(
              walkData->compiler)
        , m_walkData(walkData)
    {
        assert(walkData != nullptr);
    }

    Compiler::fgWalkResult PreOrderVisit(GenTree** use, GenTree* user)
    {
        m_walkData->parent = user;
        return m_walkData->wtprVisitorFn(use, m_walkData);
    }

    Compiler::fgWalkResult PostOrderVisit(GenTree** use, GenTree* user)
    {
        m_walkData->parent = user;
        return m_walkData->wtpoVisitorFn(use, m_walkData);
    }
};

// A dominator tree visitor implemented using the curiously-recurring-template pattern, similar to GenTreeVisitor.
template <typename TVisitor>
class DomTreeVisitor
{
protected:
    Compiler* const    m_compiler;
    DomTreeNode* const m_domTree;

    DomTreeVisitor(Compiler* compiler, DomTreeNode* domTree) : m_compiler(compiler), m_domTree(domTree)
    {
    }

    void Begin()
    {
    }

    void PreOrderVisit(BasicBlock* block)
    {
    }

    void PostOrderVisit(BasicBlock* block)
    {
    }

    void End()
    {
    }

public:
    //------------------------------------------------------------------------
    // WalkTree: Walk the dominator tree, starting from fgFirstBB.
    //
    // Notes:
    //    This performs a non-recursive, non-allocating walk of the tree by using
    //    DomTreeNode's firstChild and nextSibling links to locate the children of
    //    a node and BasicBlock's bbIDom parent link to go back up the tree when
    //    no more children are left.
    //
    //    Forests are also supported, provided that all the roots are chained via
    //    DomTreeNode::nextSibling to fgFirstBB.
    //
    void WalkTree()
    {
        static_cast<TVisitor*>(this)->Begin();

        for (BasicBlock *next, *block = m_compiler->fgFirstBB; block != nullptr; block = next)
        {
            static_cast<TVisitor*>(this)->PreOrderVisit(block);

            next = m_domTree[block->bbNum].firstChild;

            if (next != nullptr)
            {
                assert(next->bbIDom == block);
                continue;
            }

            do
            {
                static_cast<TVisitor*>(this)->PostOrderVisit(block);

                next = m_domTree[block->bbNum].nextSibling;

                if (next != nullptr)
                {
                    assert(next->bbIDom == block->bbIDom);
                    break;
                }

                block = block->bbIDom;

            } while (block != nullptr);
        }

        static_cast<TVisitor*>(this)->End();
    }
};

// EHClauses: adapter class for forward iteration of the exception handling table using range-based `for`, e.g.:
//    for (EHblkDsc* const ehDsc : EHClauses(compiler))
//
class EHClauses
{
    EHblkDsc* m_begin;
    EHblkDsc* m_end;

    // Forward iterator for the exception handling table entries. Iteration is in table order.
    //
    class iterator
    {
        EHblkDsc* m_ehDsc;

    public:
        iterator(EHblkDsc* ehDsc) : m_ehDsc(ehDsc)
        {
        }

        EHblkDsc* operator*() const
        {
            return m_ehDsc;
        }

        iterator& operator++()
        {
            ++m_ehDsc;
            return *this;
        }

        bool operator!=(const iterator& i) const
        {
            return m_ehDsc != i.m_ehDsc;
        }
    };

public:
    EHClauses(Compiler* comp) : m_begin(comp->compHndBBtab), m_end(comp->compHndBBtab + comp->compHndBBtabCount)
    {
        assert((m_begin != nullptr) || (m_begin == m_end));
    }

    iterator begin() const
    {
        return iterator(m_begin);
    }

    iterator end() const
    {
        return iterator(m_end);
    }
};

/*
XXXXXXXXXXXXXXXXXXXXXXXXXXXXXXXXXXXXXXXXXXXXXXXXXXXXXXXXXXXXXXXXXXXXXXXXXXXXXXX
XXXXXXXXXXXXXXXXXXXXXXXXXXXXXXXXXXXXXXXXXXXXXXXXXXXXXXXXXXXXXXXXXXXXXXXXXXXXXXX
XX                                                                           XX
XX                   Miscellaneous Compiler stuff                            XX
XX                                                                           XX
XXXXXXXXXXXXXXXXXXXXXXXXXXXXXXXXXXXXXXXXXXXXXXXXXXXXXXXXXXXXXXXXXXXXXXXXXXXXXXX
XXXXXXXXXXXXXXXXXXXXXXXXXXXXXXXXXXXXXXXXXXXXXXXXXXXXXXXXXXXXXXXXXXXXXXXXXXXXXXX
*/

class StringPrinter
{
    CompAllocator m_alloc;
    char*         m_buffer;
    size_t        m_bufferMax;
    size_t        m_bufferIndex = 0;

    void Grow(size_t newSize);

public:
    StringPrinter(CompAllocator alloc, char* buffer = nullptr, size_t bufferMax = 0)
        : m_alloc(alloc), m_buffer(buffer), m_bufferMax(bufferMax)
    {
        if ((m_buffer == nullptr) || (m_bufferMax == 0))
        {
            m_bufferMax = 128;
            m_buffer    = alloc.allocate<char>(m_bufferMax);
        }

        m_buffer[0] = '\0';
    }

    size_t GetLength()
    {
        return m_bufferIndex;
    }

    char* GetBuffer()
    {
        assert(m_buffer[GetLength()] == '\0');
        return m_buffer;
    }
    void Truncate(size_t newLength)
    {
        assert(newLength <= m_bufferIndex);
        m_bufferIndex           = newLength;
        m_buffer[m_bufferIndex] = '\0';
    }

    void Append(const char* str);
    void Append(char chr);
};

/*****************************************************************************
 *
 *  Variables to keep track of total code amounts.
 */

#if DISPLAY_SIZES

extern size_t grossVMsize;
extern size_t grossNCsize;
extern size_t totalNCsize;

extern unsigned genMethodICnt;
extern unsigned genMethodNCnt;
extern size_t   gcHeaderISize;
extern size_t   gcPtrMapISize;
extern size_t   gcHeaderNSize;
extern size_t   gcPtrMapNSize;

#endif // DISPLAY_SIZES

/*****************************************************************************
 *
 *  Variables to keep track of basic block counts (more data on 1 BB methods)
 */

#if COUNT_BASIC_BLOCKS
extern Histogram bbCntTable;
extern Histogram bbOneBBSizeTable;
#endif

/*****************************************************************************
 *
 *  Used by optFindNaturalLoops to gather statistical information such as
 *   - total number of natural loops
 *   - number of loops with 1, 2, ... exit conditions
 *   - number of loops that have an iterator (for like)
 *   - number of loops that have a constant iterator
 */

#if COUNT_LOOPS

extern unsigned  totalLoopMethods;        // counts the total number of methods that have natural loops
extern unsigned  maxLoopsPerMethod;       // counts the maximum number of loops a method has
extern unsigned  totalLoopOverflows;      // # of methods that identified more loops than we can represent
extern unsigned  totalLoopCount;          // counts the total number of natural loops
extern unsigned  totalUnnatLoopCount;     // counts the total number of (not-necessarily natural) loops
extern unsigned  totalUnnatLoopOverflows; // # of methods that identified more unnatural loops than we can represent
extern unsigned  iterLoopCount;           // counts the # of loops with an iterator (for like)
extern unsigned  constIterLoopCount;      // counts the # of loops with a constant iterator (for like)
extern bool      hasMethodLoops;          // flag to keep track if we already counted a method as having loops
extern unsigned  loopsThisMethod;         // counts the number of loops in the current method
extern bool      loopOverflowThisMethod;  // True if we exceeded the max # of loops in the method.
extern Histogram loopCountTable;          // Histogram of loop counts
extern Histogram loopExitCountTable;      // Histogram of loop exit counts

#endif // COUNT_LOOPS

/*****************************************************************************
 * variables to keep track of how many iterations we go in a dataflow pass
 */

#if DATAFLOW_ITER

extern unsigned CSEiterCount; // counts the # of iteration for the CSE dataflow
extern unsigned CFiterCount;  // counts the # of iteration for the Const Folding dataflow

#endif // DATAFLOW_ITER

#if MEASURE_BLOCK_SIZE
extern size_t genFlowNodeSize;
extern size_t genFlowNodeCnt;
#endif // MEASURE_BLOCK_SIZE

#if MEASURE_NODE_SIZE
struct NodeSizeStats
{
    void Init()
    {
        genTreeNodeCnt        = 0;
        genTreeNodeSize       = 0;
        genTreeNodeActualSize = 0;
    }

    // Count of tree nodes allocated.
    unsigned __int64 genTreeNodeCnt;

    // The size we allocate.
    unsigned __int64 genTreeNodeSize;

    // The actual size of the node. Note that the actual size will likely be smaller
    // than the allocated size, but we sometimes use SetOper()/ChangeOper() to change
    // a smaller node to a larger one. TODO-Cleanup: add stats on
    // SetOper()/ChangeOper() usage to quantify this.
    unsigned __int64 genTreeNodeActualSize;
};
extern NodeSizeStats genNodeSizeStats;        // Total node size stats
extern NodeSizeStats genNodeSizeStatsPerFunc; // Per-function node size stats
extern Histogram     genTreeNcntHist;
extern Histogram     genTreeNsizHist;
#endif // MEASURE_NODE_SIZE

/*****************************************************************************
 *  Count fatal errors (including noway_asserts).
 */

#if MEASURE_FATAL
extern unsigned fatal_badCode;
extern unsigned fatal_noWay;
extern unsigned fatal_implLimitation;
extern unsigned fatal_NOMEM;
extern unsigned fatal_noWayAssertBody;
#ifdef DEBUG
extern unsigned fatal_noWayAssertBodyArgs;
#endif // DEBUG
extern unsigned fatal_NYI;
#endif // MEASURE_FATAL

/*****************************************************************************
 * Codegen
 */

#ifdef TARGET_XARCH

const instruction INS_SHIFT_LEFT_LOGICAL  = INS_shl;
const instruction INS_SHIFT_RIGHT_LOGICAL = INS_shr;
const instruction INS_SHIFT_RIGHT_ARITHM  = INS_sar;

const instruction INS_AND             = INS_and;
const instruction INS_OR              = INS_or;
const instruction INS_XOR             = INS_xor;
const instruction INS_NEG             = INS_neg;
const instruction INS_TEST            = INS_test;
const instruction INS_MUL             = INS_imul;
const instruction INS_SIGNED_DIVIDE   = INS_idiv;
const instruction INS_UNSIGNED_DIVIDE = INS_div;
const instruction INS_BREAKPOINT      = INS_int3;
const instruction INS_ADDC            = INS_adc;
const instruction INS_SUBC            = INS_sbb;
const instruction INS_NOT             = INS_not;

#endif // TARGET_XARCH

#ifdef TARGET_ARM

const instruction INS_SHIFT_LEFT_LOGICAL  = INS_lsl;
const instruction INS_SHIFT_RIGHT_LOGICAL = INS_lsr;
const instruction INS_SHIFT_RIGHT_ARITHM  = INS_asr;

const instruction INS_AND             = INS_and;
const instruction INS_OR              = INS_orr;
const instruction INS_XOR             = INS_eor;
const instruction INS_NEG             = INS_rsb;
const instruction INS_TEST            = INS_tst;
const instruction INS_MUL             = INS_mul;
const instruction INS_MULADD          = INS_mla;
const instruction INS_SIGNED_DIVIDE   = INS_sdiv;
const instruction INS_UNSIGNED_DIVIDE = INS_udiv;
const instruction INS_BREAKPOINT      = INS_bkpt;
const instruction INS_ADDC            = INS_adc;
const instruction INS_SUBC            = INS_sbc;
const instruction INS_NOT             = INS_mvn;

const instruction INS_ABS  = INS_vabs;
const instruction INS_SQRT = INS_vsqrt;

#endif // TARGET_ARM

#ifdef TARGET_ARM64

const instruction        INS_MULADD = INS_madd;
inline const instruction INS_BREAKPOINT_osHelper()
{
    // GDB needs the encoding of brk #0
    // Windbg needs the encoding of brk #F000
    return TargetOS::IsUnix ? INS_brk_unix : INS_brk_windows;
}
#define INS_BREAKPOINT INS_BREAKPOINT_osHelper()

const instruction INS_ABS  = INS_fabs;
const instruction INS_SQRT = INS_fsqrt;

#endif // TARGET_ARM64

#ifdef TARGET_LOONGARCH64
const instruction INS_BREAKPOINT = INS_break;
const instruction INS_MULADD     = INS_fmadd_d; // NOTE: default is double.
const instruction INS_ABS        = INS_fabs_d;  // NOTE: default is double.
const instruction INS_SQRT       = INS_fsqrt_d; // NOTE: default is double.
#endif                                          // TARGET_LOONGARCH64

/*****************************************************************************/

extern const BYTE genTypeSizes[];
extern const BYTE genTypeAlignments[];
extern const BYTE genTypeStSzs[];
extern const BYTE genActualTypes[];

/*****************************************************************************/

#ifdef DEBUG
void dumpConvertedVarSet(Compiler* comp, VARSET_VALARG_TP vars);
#endif // DEBUG

#include "compiler.hpp" // All the shared inline functions

/*****************************************************************************/
#endif //_COMPILER_H_
/*****************************************************************************/<|MERGE_RESOLUTION|>--- conflicted
+++ resolved
@@ -1926,15 +1926,10 @@
     DWORD expensiveDebugCheckLevel;
 #endif
 
-<<<<<<< HEAD
-#if FEATURE_MULTIREG_RET || defined(FEATURE_HW_INTRINSICS)
+#if defined(FEATURE_HW_INTRINSICS)
     GenTree* impAssignMultiRegTypeToVar(GenTree*             op,
                                         CORINFO_CLASS_HANDLE hClass DEBUGARG(CorInfoCallConvExtension callConv));
-#endif // FEATURE_MULTIREG_RET || defined(FEATURE_HW_INTRINSICS)
-=======
-    GenTree* impAssignMultiRegTypeToVar(GenTree*             op,
-                                        CORINFO_CLASS_HANDLE hClass DEBUGARG(CorInfoCallConvExtension callConv));
->>>>>>> bfa4812a
+#endif // defined(FEATURE_HW_INTRINSICS)
 
 #ifdef TARGET_X86
     bool isTrivialPointerSizedStruct(CORINFO_CLASS_HANDLE clsHnd) const;
