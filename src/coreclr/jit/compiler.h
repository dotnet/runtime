--- conflicted
+++ resolved
@@ -1054,14 +1054,7 @@
                !(lvIsParam || m_addrExposed || lvIsStructField);
     }
 
-<<<<<<< HEAD
-    void incRefCnts(BasicBlock::weight_t weight,
-                    Compiler*            pComp,
-                    RefCountState        state     = RCS_NORMAL,
-                    bool                 propagate = true);
-=======
     void incRefCnts(weight_t weight, Compiler* pComp, RefCountState state = RCS_NORMAL, bool propagate = true);
->>>>>>> eb51b02b
 
     var_types GetHfaType() const
     {
@@ -5603,11 +5596,7 @@
     // Does value-numbering for a block assignment.
     void fgValueNumberBlockAssignment(GenTree* tree);
 
-<<<<<<< HEAD
-    bool fgValueNumberIsStructReinterpretation(GenTreeLclVarCommon* lhsLclVarTree, GenTreeLclVarCommon* rhsLclVarTree);
-=======
     bool fgValueNumberBlockAssignmentTypeCheck(LclVarDsc* dstVarDsc, FieldSeqNode* dstFldSeq, GenTree* src);
->>>>>>> eb51b02b
 
     // Does value-numbering for a cast tree.
     void fgValueNumberCastTree(GenTree* tree);
